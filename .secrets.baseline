{
  "version": "1.0.3",
  "plugins_used": [
    {
      "name": "ArtifactoryDetector"
    },
    {
      "name": "AWSKeyDetector"
    },
    {
      "name": "AzureStorageKeyDetector"
    },
    {
      "name": "Base64HighEntropyString",
      "limit": 4.5
    },
    {
      "name": "BasicAuthDetector"
    },
    {
      "name": "CloudantDetector"
    },
    {
      "name": "HexHighEntropyString",
      "limit": 3.0
    },
    {
      "name": "IbmCloudIamDetector"
    },
    {
      "name": "IbmCosHmacDetector"
    },
    {
      "name": "JwtTokenDetector"
    },
    {
      "name": "KeywordDetector",
      "keyword_exclude": ""
    },
    {
      "name": "MailchimpDetector"
    },
    {
      "name": "NpmDetector"
    },
    {
      "name": "PrivateKeyDetector"
    },
    {
      "name": "SlackDetector"
    },
    {
      "name": "SoftlayerDetector"
    },
    {
      "name": "SquareOAuthDetector"
    },
    {
      "name": "StripeDetector"
    },
    {
      "name": "TwilioKeyDetector"
    }
  ],
  "filters_used": [
    {
      "path": "detect_secrets.filters.allowlist.is_line_allowlisted"
    },
    {
      "path": "detect_secrets.filters.common.is_baseline_file",
      "filename": ".secrets.baseline"
    },
    {
      "path": "detect_secrets.filters.common.is_ignored_due_to_verification_policies",
      "min_level": 2
    },
    {
      "path": "detect_secrets.filters.heuristic.is_indirect_reference"
    },
    {
      "path": "detect_secrets.filters.heuristic.is_likely_id_string"
    },
    {
      "path": "detect_secrets.filters.heuristic.is_potential_uuid"
    },
    {
      "path": "detect_secrets.filters.heuristic.is_prefixed_with_dollar_sign"
    },
    {
      "path": "detect_secrets.filters.heuristic.is_sequential_string"
    },
    {
      "path": "detect_secrets.filters.heuristic.is_templated_secret"
    },
    {
      "path": "detect_secrets.filters.regex.should_exclude_file",
      "pattern": [
        "go.sum"
      ]
    }
  ],
  "results": {
    "README.md": [
      {
        "type": "Basic Auth Credentials",
        "filename": "README.md",
        "hashed_secret": "112bb791304791ddcf692e29fd5cf149b35fea37",
        "is_verified": false,
        "line_number": 38
      }
    ],
    "core/apis.go": [
      {
        "type": "Secret Keyword",
        "filename": "core/apis.go",
        "hashed_secret": "f776bc8b6836b3498c27139f23f5d64e4041af0f",
        "is_verified": false,
        "line_number": 169
      }
    ],
    "core/auth/apis.go": [
      {
        "type": "Secret Keyword",
        "filename": "core/auth/apis.go",
        "hashed_secret": "4d55af37dbbb6a42088d917caa1ca25428ec42c9",
        "is_verified": false,
<<<<<<< HEAD
        "line_number": 1533,
        "is_secret": false
=======
        "line_number": 1719
>>>>>>> 7ae6b27a
      }
    ],
    "core/auth/auth.go": [
      {
        "type": "Secret Keyword",
        "filename": "core/auth/auth.go",
        "hashed_secret": "4d55af37dbbb6a42088d917caa1ca25428ec42c9",
        "is_verified": false,
        "line_number": 2398
      }
    ],
    "core/auth/auth_type_email.go": [
      {
        "type": "Secret Keyword",
        "filename": "core/auth/auth_type_email.go",
        "hashed_secret": "f3f2fb17a3bf9f307cb6e79b61b9d4baf07dd681",
        "is_verified": false,
        "line_number": 75
      },
      {
        "type": "Secret Keyword",
        "filename": "core/auth/auth_type_email.go",
        "hashed_secret": "fe70d8c51780596c0b3399573122bba943a461da",
        "is_verified": false,
        "line_number": 76
      },
      {
        "type": "Secret Keyword",
        "filename": "core/auth/auth_type_email.go",
        "hashed_secret": "04e110541a2e8b44bc10939bfaf5d82adfe45158",
        "is_verified": false,
        "line_number": 109
      },
      {
        "type": "Secret Keyword",
        "filename": "core/auth/auth_type_email.go",
        "hashed_secret": "7cbe6dcf7274355d223e3174e4d8a7ffb55a9227",
        "is_verified": false,
        "line_number": 156
      },
      {
        "type": "Secret Keyword",
        "filename": "core/auth/auth_type_email.go",
        "hashed_secret": "f32ddb18dd630c4bb16a5ab053c62d99c94df67f",
        "is_verified": false,
        "line_number": 258
      },
      {
        "type": "Secret Keyword",
        "filename": "core/auth/auth_type_email.go",
        "hashed_secret": "cba104f0870345d3ec99d55c06441bdce9fcf584",
        "is_verified": false,
        "line_number": 390
      },
      {
        "type": "Secret Keyword",
        "filename": "core/auth/auth_type_email.go",
        "hashed_secret": "c74f3640d83fd19d941a4f44b28fbd9e57f59eef",
        "is_verified": false,
        "line_number": 391
      }
    ],
    "core/auth/auth_type_oidc.go": [
      {
        "type": "Secret Keyword",
        "filename": "core/auth/auth_type_oidc.go",
        "hashed_secret": "0ade4f3edccc8888bef404fe6b3c92c13cdfad6b",
        "is_verified": false,
        "line_number": 375
      }
    ],
    "driven/emailer/adapter.go": [
      {
        "type": "Secret Keyword",
        "filename": "driven/emailer/adapter.go",
        "hashed_secret": "1282d4ec63996a2c4dcb73835bad1c27ea1f901c",
        "is_verified": false,
        "line_number": 70
      }
    ],
    "driven/profilebb/adapter.go": [
      {
        "type": "Secret Keyword",
        "filename": "driven/profilebb/adapter.go",
        "hashed_secret": "36c48d6ac9d10902792fa78b9c2d7d535971c2cc",
        "is_verified": false,
        "line_number": 224
      }
    ],
    "driver/web/docs/gen/def.yaml": [
      {
        "type": "Secret Keyword",
        "filename": "driver/web/docs/gen/def.yaml",
        "hashed_secret": "dd29ecf524b030a65261e3059c48ab9e1ecb2585",
        "is_verified": false,
        "line_number": 1206
      }
    ],
    "driver/web/docs/resources/services/application/configs.yaml": [
      {
        "type": "Secret Keyword",
        "filename": "driver/web/docs/resources/services/application/configs.yaml",
        "hashed_secret": "dd29ecf524b030a65261e3059c48ab9e1ecb2585",
        "is_verified": false,
        "line_number": 19
      }
    ],
    "driver/web/ui/reset-credential.html": [
      {
        "type": "Secret Keyword",
        "filename": "driver/web/ui/reset-credential.html",
        "hashed_secret": "ad88769c02358be4b1d42944359820977c4eec28",
        "is_verified": false,
        "line_number": 195
      },
      {
        "type": "Secret Keyword",
        "filename": "driver/web/ui/reset-credential.html",
        "hashed_secret": "063afcf87eabb84dc0dc528d1b30266217aa71c3",
        "is_verified": false,
        "line_number": 196
      }
    ],
    "main.go": [
      {
        "type": "Secret Keyword",
        "filename": "main.go",
        "hashed_secret": "7ee294e78b33e56f1f32f05e03847461cb0008df",
        "is_verified": false,
        "line_number": 89
      },
      {
        "type": "Secret Keyword",
        "filename": "main.go",
        "hashed_secret": "d22d26f750c4f64214b43ec38aaf6e3456407f0a",
        "is_verified": false,
        "line_number": 141
      },
      {
        "type": "Secret Keyword",
        "filename": "main.go",
        "hashed_secret": "4f2da4710cdfd5c9f655ceb78bcb5ed03c73ddfd",
        "is_verified": false,
        "line_number": 153
      },
      {
        "type": "Secret Keyword",
        "filename": "main.go",
        "hashed_secret": "24fe4e436894f6911a8234dbf81ad77417eac012",
        "is_verified": false,
        "line_number": 155
      }
    ]
  },
<<<<<<< HEAD
  "generated_at": "2022-06-10T19:24:43Z"
=======
  "generated_at": "2022-06-10T15:55:00Z"
>>>>>>> 7ae6b27a
}<|MERGE_RESOLUTION|>--- conflicted
+++ resolved
@@ -124,12 +124,7 @@
         "filename": "core/auth/apis.go",
         "hashed_secret": "4d55af37dbbb6a42088d917caa1ca25428ec42c9",
         "is_verified": false,
-<<<<<<< HEAD
-        "line_number": 1533,
-        "is_secret": false
-=======
-        "line_number": 1719
->>>>>>> 7ae6b27a
+        "line_number": 1785
       }
     ],
     "core/auth/auth.go": [
@@ -284,9 +279,5 @@
       }
     ]
   },
-<<<<<<< HEAD
-  "generated_at": "2022-06-10T19:24:43Z"
-=======
-  "generated_at": "2022-06-10T15:55:00Z"
->>>>>>> 7ae6b27a
+  "generated_at": "2022-06-10T19:42:52Z"
 }