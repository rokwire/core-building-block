{
  "version": "1.0.3",
  "plugins_used": [
    {
      "name": "ArtifactoryDetector"
    },
    {
      "name": "AWSKeyDetector"
    },
    {
      "name": "AzureStorageKeyDetector"
    },
    {
      "name": "Base64HighEntropyString",
      "limit": 4.5
    },
    {
      "name": "BasicAuthDetector"
    },
    {
      "name": "CloudantDetector"
    },
    {
      "name": "HexHighEntropyString",
      "limit": 3.0
    },
    {
      "name": "IbmCloudIamDetector"
    },
    {
      "name": "IbmCosHmacDetector"
    },
    {
      "name": "JwtTokenDetector"
    },
    {
      "name": "KeywordDetector",
      "keyword_exclude": ""
    },
    {
      "name": "MailchimpDetector"
    },
    {
      "name": "NpmDetector"
    },
    {
      "name": "PrivateKeyDetector"
    },
    {
      "name": "SlackDetector"
    },
    {
      "name": "SoftlayerDetector"
    },
    {
      "name": "SquareOAuthDetector"
    },
    {
      "name": "StripeDetector"
    },
    {
      "name": "TwilioKeyDetector"
    }
  ],
  "filters_used": [
    {
      "path": "detect_secrets.filters.allowlist.is_line_allowlisted"
    },
    {
      "path": "detect_secrets.filters.common.is_baseline_file",
      "filename": ".secrets.baseline"
    },
    {
      "path": "detect_secrets.filters.common.is_ignored_due_to_verification_policies",
      "min_level": 2
    },
    {
      "path": "detect_secrets.filters.heuristic.is_indirect_reference"
    },
    {
      "path": "detect_secrets.filters.heuristic.is_likely_id_string"
    },
    {
      "path": "detect_secrets.filters.heuristic.is_potential_uuid"
    },
    {
      "path": "detect_secrets.filters.heuristic.is_prefixed_with_dollar_sign"
    },
    {
      "path": "detect_secrets.filters.heuristic.is_sequential_string"
    },
    {
      "path": "detect_secrets.filters.heuristic.is_templated_secret"
    },
    {
      "path": "detect_secrets.filters.regex.should_exclude_file",
      "pattern": [
        "go.sum"
      ]
    }
  ],
  "results": {
    "README.md": [
      {
        "type": "Basic Auth Credentials",
        "filename": "README.md",
        "hashed_secret": "112bb791304791ddcf692e29fd5cf149b35fea37",
        "is_verified": false,
        "line_number": 38
      }
    ],
    "core/apis.go": [
      {
        "type": "Secret Keyword",
        "filename": "core/apis.go",
        "hashed_secret": "f776bc8b6836b3498c27139f23f5d64e4041af0f",
        "is_verified": false,
        "line_number": 169
      }
    ],
    "core/auth/apis.go": [
      {
        "type": "Secret Keyword",
        "filename": "core/auth/apis.go",
        "hashed_secret": "4d55af37dbbb6a42088d917caa1ca25428ec42c9",
        "is_verified": false,
<<<<<<< HEAD
        "line_number": 1785
=======
        "line_number": 1604
>>>>>>> 62a20787
      }
    ],
    "core/auth/auth.go": [
      {
        "type": "Secret Keyword",
        "filename": "core/auth/auth.go",
        "hashed_secret": "4d55af37dbbb6a42088d917caa1ca25428ec42c9",
        "is_verified": false,
        "line_number": 2503
      }
    ],
    "core/auth/auth_type_email.go": [
      {
        "type": "Secret Keyword",
        "filename": "core/auth/auth_type_email.go",
        "hashed_secret": "f3f2fb17a3bf9f307cb6e79b61b9d4baf07dd681",
        "is_verified": false,
        "line_number": 75
      },
      {
        "type": "Secret Keyword",
        "filename": "core/auth/auth_type_email.go",
        "hashed_secret": "fe70d8c51780596c0b3399573122bba943a461da",
        "is_verified": false,
        "line_number": 76
      },
      {
        "type": "Secret Keyword",
        "filename": "core/auth/auth_type_email.go",
        "hashed_secret": "04e110541a2e8b44bc10939bfaf5d82adfe45158",
        "is_verified": false,
        "line_number": 109
      },
      {
        "type": "Secret Keyword",
        "filename": "core/auth/auth_type_email.go",
        "hashed_secret": "7cbe6dcf7274355d223e3174e4d8a7ffb55a9227",
        "is_verified": false,
        "line_number": 156
      },
      {
        "type": "Secret Keyword",
        "filename": "core/auth/auth_type_email.go",
        "hashed_secret": "f32ddb18dd630c4bb16a5ab053c62d99c94df67f",
        "is_verified": false,
        "line_number": 258
      },
      {
        "type": "Secret Keyword",
        "filename": "core/auth/auth_type_email.go",
        "hashed_secret": "cba104f0870345d3ec99d55c06441bdce9fcf584",
        "is_verified": false,
        "line_number": 390
      },
      {
        "type": "Secret Keyword",
        "filename": "core/auth/auth_type_email.go",
        "hashed_secret": "c74f3640d83fd19d941a4f44b28fbd9e57f59eef",
        "is_verified": false,
        "line_number": 391
      }
    ],
    "core/auth/auth_type_oidc.go": [
      {
        "type": "Secret Keyword",
        "filename": "core/auth/auth_type_oidc.go",
        "hashed_secret": "0ade4f3edccc8888bef404fe6b3c92c13cdfad6b",
        "is_verified": false,
        "line_number": 375
      }
    ],
    "driven/emailer/adapter.go": [
      {
        "type": "Secret Keyword",
        "filename": "driven/emailer/adapter.go",
        "hashed_secret": "1282d4ec63996a2c4dcb73835bad1c27ea1f901c",
        "is_verified": false,
        "line_number": 70
      }
    ],
    "driven/profilebb/adapter.go": [
      {
        "type": "Secret Keyword",
        "filename": "driven/profilebb/adapter.go",
        "hashed_secret": "36c48d6ac9d10902792fa78b9c2d7d535971c2cc",
        "is_verified": false,
        "line_number": 224
      }
    ],
    "driver/web/docs/gen/def.yaml": [
      {
        "type": "Secret Keyword",
        "filename": "driver/web/docs/gen/def.yaml",
        "hashed_secret": "dd29ecf524b030a65261e3059c48ab9e1ecb2585",
        "is_verified": false,
        "line_number": 1206
      }
    ],
    "driver/web/docs/resources/services/application/configs.yaml": [
      {
        "type": "Secret Keyword",
        "filename": "driver/web/docs/resources/services/application/configs.yaml",
        "hashed_secret": "dd29ecf524b030a65261e3059c48ab9e1ecb2585",
        "is_verified": false,
        "line_number": 19
      }
    ],
    "driver/web/ui/reset-credential.html": [
      {
        "type": "Secret Keyword",
        "filename": "driver/web/ui/reset-credential.html",
        "hashed_secret": "ad88769c02358be4b1d42944359820977c4eec28",
        "is_verified": false,
        "line_number": 195
      },
      {
        "type": "Secret Keyword",
        "filename": "driver/web/ui/reset-credential.html",
        "hashed_secret": "063afcf87eabb84dc0dc528d1b30266217aa71c3",
        "is_verified": false,
        "line_number": 196
      }
    ],
    "main.go": [
      {
        "type": "Secret Keyword",
        "filename": "main.go",
        "hashed_secret": "7ee294e78b33e56f1f32f05e03847461cb0008df",
        "is_verified": false,
        "line_number": 89
      },
      {
        "type": "Secret Keyword",
        "filename": "main.go",
        "hashed_secret": "d22d26f750c4f64214b43ec38aaf6e3456407f0a",
        "is_verified": false,
        "line_number": 141
      },
      {
        "type": "Secret Keyword",
        "filename": "main.go",
        "hashed_secret": "4f2da4710cdfd5c9f655ceb78bcb5ed03c73ddfd",
        "is_verified": false,
        "line_number": 153
      },
      {
        "type": "Secret Keyword",
        "filename": "main.go",
        "hashed_secret": "24fe4e436894f6911a8234dbf81ad77417eac012",
        "is_verified": false,
        "line_number": 155
      }
    ]
  },
<<<<<<< HEAD
  "generated_at": "2022-06-10T19:42:52Z"
=======
  "generated_at": "2022-06-14T18:26:37Z"
>>>>>>> 62a20787
}<|MERGE_RESOLUTION|>--- conflicted
+++ resolved
@@ -124,11 +124,7 @@
         "filename": "core/auth/apis.go",
         "hashed_secret": "4d55af37dbbb6a42088d917caa1ca25428ec42c9",
         "is_verified": false,
-<<<<<<< HEAD
-        "line_number": 1785
-=======
-        "line_number": 1604
->>>>>>> 62a20787
+        "line_number": 1670
       }
     ],
     "core/auth/auth.go": [
@@ -283,9 +279,5 @@
       }
     ]
   },
-<<<<<<< HEAD
-  "generated_at": "2022-06-10T19:42:52Z"
-=======
-  "generated_at": "2022-06-14T18:26:37Z"
->>>>>>> 62a20787
+  "generated_at": "2022-06-14T19:34:45Z"
 }