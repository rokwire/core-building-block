{
  "version": "1.0.3",
  "plugins_used": [
    {
      "name": "ArtifactoryDetector"
    },
    {
      "name": "AWSKeyDetector"
    },
    {
      "name": "AzureStorageKeyDetector"
    },
    {
      "name": "Base64HighEntropyString",
      "limit": 4.5
    },
    {
      "name": "BasicAuthDetector"
    },
    {
      "name": "CloudantDetector"
    },
    {
      "name": "HexHighEntropyString",
      "limit": 3.0
    },
    {
      "name": "IbmCloudIamDetector"
    },
    {
      "name": "IbmCosHmacDetector"
    },
    {
      "name": "JwtTokenDetector"
    },
    {
      "name": "KeywordDetector",
      "keyword_exclude": ""
    },
    {
      "name": "MailchimpDetector"
    },
    {
      "name": "NpmDetector"
    },
    {
      "name": "PrivateKeyDetector"
    },
    {
      "name": "SlackDetector"
    },
    {
      "name": "SoftlayerDetector"
    },
    {
      "name": "SquareOAuthDetector"
    },
    {
      "name": "StripeDetector"
    },
    {
      "name": "TwilioKeyDetector"
    }
  ],
  "filters_used": [
    {
      "path": "detect_secrets.filters.allowlist.is_line_allowlisted"
    },
    {
      "path": "detect_secrets.filters.common.is_baseline_file",
      "filename": ".secrets.baseline"
    },
    {
      "path": "detect_secrets.filters.common.is_ignored_due_to_verification_policies",
      "min_level": 2
    },
    {
      "path": "detect_secrets.filters.heuristic.is_indirect_reference"
    },
    {
      "path": "detect_secrets.filters.heuristic.is_likely_id_string"
    },
    {
      "path": "detect_secrets.filters.heuristic.is_potential_uuid"
    },
    {
      "path": "detect_secrets.filters.heuristic.is_prefixed_with_dollar_sign"
    },
    {
      "path": "detect_secrets.filters.heuristic.is_sequential_string"
    },
    {
      "path": "detect_secrets.filters.heuristic.is_templated_secret"
    },
    {
      "path": "detect_secrets.filters.regex.should_exclude_file",
      "pattern": [
        "go.sum"
      ]
    }
  ],
  "results": {
    "README.md": [
      {
        "type": "Basic Auth Credentials",
        "filename": "README.md",
        "hashed_secret": "112bb791304791ddcf692e29fd5cf149b35fea37",
        "is_verified": false,
        "line_number": 38
      }
    ],
    "core/apis.go": [
      {
        "type": "Secret Keyword",
        "filename": "core/apis.go",
        "hashed_secret": "f776bc8b6836b3498c27139f23f5d64e4041af0f",
        "is_verified": false,
        "line_number": 169
      }
    ],
    "core/auth/apis.go": [
      {
        "type": "Secret Keyword",
        "filename": "core/auth/apis.go",
        "hashed_secret": "4d55af37dbbb6a42088d917caa1ca25428ec42c9",
        "is_verified": false,
        "line_number": 1792
      }
    ],
    "core/auth/auth.go": [
      {
        "type": "Secret Keyword",
        "filename": "core/auth/auth.go",
        "hashed_secret": "4d55af37dbbb6a42088d917caa1ca25428ec42c9",
        "is_verified": false,
        "line_number": 2357
      }
    ],
    "core/auth/auth_type_email.go": [
      {
        "type": "Secret Keyword",
        "filename": "core/auth/auth_type_email.go",
        "hashed_secret": "f3f2fb17a3bf9f307cb6e79b61b9d4baf07dd681",
        "is_verified": false,
        "line_number": 75
      },
      {
        "type": "Secret Keyword",
        "filename": "core/auth/auth_type_email.go",
        "hashed_secret": "fe70d8c51780596c0b3399573122bba943a461da",
        "is_verified": false,
        "line_number": 76
      },
      {
        "type": "Secret Keyword",
        "filename": "core/auth/auth_type_email.go",
        "hashed_secret": "04e110541a2e8b44bc10939bfaf5d82adfe45158",
        "is_verified": false,
        "line_number": 109
      },
      {
        "type": "Secret Keyword",
        "filename": "core/auth/auth_type_email.go",
        "hashed_secret": "7cbe6dcf7274355d223e3174e4d8a7ffb55a9227",
        "is_verified": false,
        "line_number": 156
      },
      {
        "type": "Secret Keyword",
        "filename": "core/auth/auth_type_email.go",
        "hashed_secret": "f32ddb18dd630c4bb16a5ab053c62d99c94df67f",
        "is_verified": false,
        "line_number": 258
      },
      {
        "type": "Secret Keyword",
        "filename": "core/auth/auth_type_email.go",
        "hashed_secret": "cba104f0870345d3ec99d55c06441bdce9fcf584",
        "is_verified": false,
        "line_number": 390
      },
      {
        "type": "Secret Keyword",
        "filename": "core/auth/auth_type_email.go",
        "hashed_secret": "c74f3640d83fd19d941a4f44b28fbd9e57f59eef",
        "is_verified": false,
        "line_number": 391
      }
    ],
    "core/auth/auth_type_oidc.go": [
      {
        "type": "Secret Keyword",
        "filename": "core/auth/auth_type_oidc.go",
        "hashed_secret": "0ade4f3edccc8888bef404fe6b3c92c13cdfad6b",
        "is_verified": false,
        "line_number": 375
      }
    ],
    "driven/emailer/adapter.go": [
      {
        "type": "Secret Keyword",
        "filename": "driven/emailer/adapter.go",
        "hashed_secret": "1282d4ec63996a2c4dcb73835bad1c27ea1f901c",
        "is_verified": false,
        "line_number": 70
      }
    ],
    "driven/profilebb/adapter.go": [
      {
        "type": "Secret Keyword",
        "filename": "driven/profilebb/adapter.go",
        "hashed_secret": "36c48d6ac9d10902792fa78b9c2d7d535971c2cc",
        "is_verified": false,
        "line_number": 224
      }
    ],
    "driver/web/docs/gen/def.yaml": [
      {
        "type": "Secret Keyword",
        "filename": "driver/web/docs/gen/def.yaml",
        "hashed_secret": "dd29ecf524b030a65261e3059c48ab9e1ecb2585",
        "is_verified": false,
<<<<<<< HEAD
        "line_number": 1265,
        "is_secret": false
=======
        "line_number": 1237
>>>>>>> b844d2f2
      }
    ],
    "driver/web/docs/resources/services/application/configs.yaml": [
      {
        "type": "Secret Keyword",
        "filename": "driver/web/docs/resources/services/application/configs.yaml",
        "hashed_secret": "dd29ecf524b030a65261e3059c48ab9e1ecb2585",
        "is_verified": false,
        "line_number": 19
      }
    ],
    "driver/web/ui/reset-credential.html": [
      {
        "type": "Secret Keyword",
        "filename": "driver/web/ui/reset-credential.html",
        "hashed_secret": "ad88769c02358be4b1d42944359820977c4eec28",
        "is_verified": false,
        "line_number": 195
      },
      {
        "type": "Secret Keyword",
        "filename": "driver/web/ui/reset-credential.html",
        "hashed_secret": "063afcf87eabb84dc0dc528d1b30266217aa71c3",
        "is_verified": false,
        "line_number": 196
      }
    ],
    "main.go": [
      {
        "type": "Secret Keyword",
        "filename": "main.go",
        "hashed_secret": "7ee294e78b33e56f1f32f05e03847461cb0008df",
        "is_verified": false,
        "line_number": 89
      },
      {
        "type": "Secret Keyword",
        "filename": "main.go",
        "hashed_secret": "d22d26f750c4f64214b43ec38aaf6e3456407f0a",
        "is_verified": false,
        "line_number": 141
      },
      {
        "type": "Secret Keyword",
        "filename": "main.go",
        "hashed_secret": "4f2da4710cdfd5c9f655ceb78bcb5ed03c73ddfd",
        "is_verified": false,
        "line_number": 153
      },
      {
        "type": "Secret Keyword",
        "filename": "main.go",
        "hashed_secret": "24fe4e436894f6911a8234dbf81ad77417eac012",
        "is_verified": false,
        "line_number": 155
      }
    ]
  },
<<<<<<< HEAD
  "generated_at": "2022-06-16T20:57:05Z"
=======
  "generated_at": "2022-06-30T17:01:02Z"
>>>>>>> b844d2f2
}<|MERGE_RESOLUTION|>--- conflicted
+++ resolved
@@ -133,7 +133,7 @@
         "filename": "core/auth/auth.go",
         "hashed_secret": "4d55af37dbbb6a42088d917caa1ca25428ec42c9",
         "is_verified": false,
-        "line_number": 2357
+        "line_number": 2358
       }
     ],
     "core/auth/auth_type_email.go": [
@@ -220,12 +220,7 @@
         "filename": "driver/web/docs/gen/def.yaml",
         "hashed_secret": "dd29ecf524b030a65261e3059c48ab9e1ecb2585",
         "is_verified": false,
-<<<<<<< HEAD
-        "line_number": 1265,
-        "is_secret": false
-=======
-        "line_number": 1237
->>>>>>> b844d2f2
+        "line_number": 1327
       }
     ],
     "driver/web/docs/resources/services/application/configs.yaml": [
@@ -284,9 +279,5 @@
       }
     ]
   },
-<<<<<<< HEAD
-  "generated_at": "2022-06-16T20:57:05Z"
-=======
-  "generated_at": "2022-06-30T17:01:02Z"
->>>>>>> b844d2f2
+  "generated_at": "2022-06-30T18:57:33Z"
 }