--- conflicted
+++ resolved
@@ -74,6 +74,10 @@
   "filters_used": [
     {
       "path": "detect_secrets.filters.allowlist.is_line_allowlisted"
+    },
+    {
+      "path": "detect_secrets.filters.common.is_baseline_file",
+      "filename": ".secrets.baseline"
     },
     {
       "path": "detect_secrets.filters.common.is_ignored_due_to_verification_policies",
@@ -169,18 +173,14 @@
         "filename": "core/auth/apis.go",
         "hashed_secret": "04e110541a2e8b44bc10939bfaf5d82adfe45158",
         "is_verified": false,
-        "line_number": 1987
+        "line_number": 2087
       },
       {
         "type": "Secret Keyword",
         "filename": "core/auth/apis.go",
         "hashed_secret": "394e3412459f79523e12e1fa95a4cf141ccff122",
         "is_verified": false,
-<<<<<<< HEAD
-        "line_number": 2383
-=======
-        "line_number": 2228
->>>>>>> ab093c45
+        "line_number": 2483
       }
     ],
     "core/auth/auth.go": [
@@ -356,7 +356,6 @@
         "filename": "driven/storage/migrations.go",
         "hashed_secret": "d6cc178164ab53e06efb13b1c4cab6456c3e3a13",
         "is_verified": false,
-<<<<<<< HEAD
         "line_number": 757
       },
       {
@@ -365,9 +364,6 @@
         "hashed_secret": "f8858fa361e5ab245f0c57b4adbae545d1883a9e",
         "is_verified": false,
         "line_number": 762
-=======
-        "line_number": 229
->>>>>>> ab093c45
       }
     ],
     "driver/web/apis_system.go": [
@@ -403,18 +399,14 @@
         "filename": "driver/web/docs/gen/gen_types.go",
         "hashed_secret": "c55ac144fd47a187d147f3f22ec0dcf6a2b2c789",
         "is_verified": false,
-        "line_number": 1866
+        "line_number": 1872
       },
       {
         "type": "Secret Keyword",
         "filename": "driver/web/docs/gen/gen_types.go",
         "hashed_secret": "c9739eab2dfa093cc0e450bf0ea81a43ae67b581",
         "is_verified": false,
-<<<<<<< HEAD
-        "line_number": 1950
-=======
-        "line_number": 1818
->>>>>>> ab093c45
+        "line_number": 1956
       }
     ],
     "driver/web/docs/resources/admin/auth/login.yaml": [
@@ -454,9 +446,5 @@
       }
     ]
   },
-<<<<<<< HEAD
-  "generated_at": "2024-03-05T21:15:45Z"
-=======
-  "generated_at": "2024-03-04T19:17:25Z"
->>>>>>> ab093c45
+  "generated_at": "2024-03-05T23:31:55Z"
 }