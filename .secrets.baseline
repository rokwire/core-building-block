{
  "version": "1.4.0",
  "plugins_used": [
    {
      "name": "ArtifactoryDetector"
    },
    {
      "name": "AWSKeyDetector"
    },
    {
      "name": "AzureStorageKeyDetector"
    },
    {
      "name": "Base64HighEntropyString",
      "limit": 4.5
    },
    {
      "name": "BasicAuthDetector"
    },
    {
      "name": "CloudantDetector"
    },
    {
      "name": "DiscordBotTokenDetector"
    },
    {
      "name": "GitHubTokenDetector"
    },
    {
      "name": "HexHighEntropyString",
      "limit": 3.0
    },
    {
      "name": "IbmCloudIamDetector"
    },
    {
      "name": "IbmCosHmacDetector"
    },
    {
      "name": "JwtTokenDetector"
    },
    {
      "name": "KeywordDetector",
      "keyword_exclude": ""
    },
    {
      "name": "MailchimpDetector"
    },
    {
      "name": "NpmDetector"
    },
    {
      "name": "PrivateKeyDetector"
    },
    {
      "name": "SendGridDetector"
    },
    {
      "name": "SlackDetector"
    },
    {
      "name": "SoftlayerDetector"
    },
    {
      "name": "SquareOAuthDetector"
    },
    {
      "name": "StripeDetector"
    },
    {
      "name": "TwilioKeyDetector"
    }
  ],
  "filters_used": [
    {
      "path": "detect_secrets.filters.allowlist.is_line_allowlisted"
    },
    {
      "path": "detect_secrets.filters.common.is_baseline_file",
      "filename": ".secrets.baseline"
    },
    {
      "path": "detect_secrets.filters.common.is_ignored_due_to_verification_policies",
      "min_level": 2
    },
    {
      "path": "detect_secrets.filters.heuristic.is_indirect_reference"
    },
    {
      "path": "detect_secrets.filters.heuristic.is_likely_id_string"
    },
    {
      "path": "detect_secrets.filters.heuristic.is_lock_file"
    },
    {
      "path": "detect_secrets.filters.heuristic.is_not_alphanumeric_string"
    },
    {
      "path": "detect_secrets.filters.heuristic.is_potential_uuid"
    },
    {
      "path": "detect_secrets.filters.heuristic.is_prefixed_with_dollar_sign"
    },
    {
      "path": "detect_secrets.filters.heuristic.is_sequential_string"
    },
    {
      "path": "detect_secrets.filters.heuristic.is_swagger_file"
    },
    {
      "path": "detect_secrets.filters.heuristic.is_templated_secret"
    }
  ],
  "results": {
    "README.md": [
      {
        "type": "Basic Auth Credentials",
        "filename": "README.md",
        "hashed_secret": "112bb791304791ddcf692e29fd5cf149b35fea37",
        "is_verified": false,
<<<<<<< HEAD
        "line_number": 38
=======
        "line_number": 37
>>>>>>> ab093c45
      }
    ],
    "core/app_shared.go": [
      {
        "type": "Secret Keyword",
        "filename": "core/app_shared.go",
        "hashed_secret": "44e17306b837162269a410204daaa5ecee4ec22c",
        "is_verified": false,
<<<<<<< HEAD
        "line_number": 169
=======
        "line_number": 41
>>>>>>> ab093c45
      }
    ],
    "core/auth/apis.go": [
      {
        "type": "Secret Keyword",
        "filename": "core/auth/apis.go",
        "hashed_secret": "394e3412459f79523e12e1fa95a4cf141ccff122",
        "is_verified": false,
<<<<<<< HEAD
        "line_number": 1467
=======
        "line_number": 2228
>>>>>>> ab093c45
      }
    ],
    "core/auth/auth.go": [
      {
        "type": "Secret Keyword",
        "filename": "core/auth/auth.go",
        "hashed_secret": "417355fe2b66baa6826739a6d8006ab2ddcf5186",
        "is_verified": false,
        "line_number": 151
      },
      {
        "type": "Secret Keyword",
        "filename": "core/auth/auth.go",
        "hashed_secret": "a358987289cd70bbf50fb10acbcb9bff73c66df6",
        "is_verified": false,
<<<<<<< HEAD
        "line_number": 2177
=======
        "line_number": 153
      },
      {
        "type": "Secret Keyword",
        "filename": "core/auth/auth.go",
        "hashed_secret": "58f3388441fbce0e48aef2bf74413a6f43f6dc70",
        "is_verified": false,
        "line_number": 925
      },
      {
        "type": "Secret Keyword",
        "filename": "core/auth/auth.go",
        "hashed_secret": "94a7f0195bbbd2260c4e4d02b6348fbcd90b2b30",
        "is_verified": false,
        "line_number": 2593
>>>>>>> ab093c45
      }
    ],
    "core/auth/auth_type_email.go": [
      {
        "type": "Secret Keyword",
        "filename": "core/auth/auth_type_email.go",
        "hashed_secret": "f3f2fb17a3bf9f307cb6e79b61b9d4baf07dd681",
        "is_verified": false,
        "line_number": 75
      },
      {
        "type": "Secret Keyword",
        "filename": "core/auth/auth_type_email.go",
        "hashed_secret": "fe70d8c51780596c0b3399573122bba943a461da",
        "is_verified": false,
        "line_number": 76
<<<<<<< HEAD
=======
      },
      {
        "type": "Secret Keyword",
        "filename": "core/auth/auth_type_email.go",
        "hashed_secret": "06354d205ab5a3b6c7ad2333c58f1ddc810c97ba",
        "is_verified": false,
        "line_number": 87
>>>>>>> ab093c45
      },
      {
        "type": "Secret Keyword",
        "filename": "core/auth/auth_type_email.go",
        "hashed_secret": "7cbe6dcf7274355d223e3174e4d8a7ffb55a9227",
        "is_verified": false,
<<<<<<< HEAD
        "line_number": 171
=======
        "line_number": 156
>>>>>>> ab093c45
      },
      {
        "type": "Secret Keyword",
        "filename": "core/auth/auth_type_email.go",
        "hashed_secret": "69411040443be576ce64fc793269d7c26dd0866a",
        "is_verified": false,
<<<<<<< HEAD
        "line_number": 235
=======
        "line_number": 253
>>>>>>> ab093c45
      },
      {
        "type": "Secret Keyword",
        "filename": "core/auth/auth_type_email.go",
        "hashed_secret": "cba104f0870345d3ec99d55c06441bdce9fcf584",
        "is_verified": false,
<<<<<<< HEAD
        "line_number": 367
=======
        "line_number": 390
>>>>>>> ab093c45
      },
      {
        "type": "Secret Keyword",
        "filename": "core/auth/auth_type_email.go",
        "hashed_secret": "c74f3640d83fd19d941a4f44b28fbd9e57f59eef",
        "is_verified": false,
<<<<<<< HEAD
        "line_number": 368
=======
        "line_number": 391
>>>>>>> ab093c45
      }
    ],
    "core/auth/auth_type_oidc.go": [
      {
        "type": "Secret Keyword",
        "filename": "core/auth/auth_type_oidc.go",
        "hashed_secret": "0ade4f3edccc8888bef404fe6b3c92c13cdfad6b",
        "is_verified": false,
<<<<<<< HEAD
        "line_number": 375
=======
        "line_number": 376
      }
    ],
    "core/auth/auth_type_username.go": [
      {
        "type": "Secret Keyword",
        "filename": "core/auth/auth_type_username.go",
        "hashed_secret": "86f4f81d8dcd41f5f695464a3bba658467957bb3",
        "is_verified": false,
        "line_number": 64
      },
      {
        "type": "Secret Keyword",
        "filename": "core/auth/auth_type_username.go",
        "hashed_secret": "d6f3638bf6ffed24773951f1a48460efa6766362",
        "is_verified": false,
        "line_number": 65
      },
      {
        "type": "Secret Keyword",
        "filename": "core/auth/auth_type_username.go",
        "hashed_secret": "06354d205ab5a3b6c7ad2333c58f1ddc810c97ba",
        "is_verified": false,
        "line_number": 77
      },
      {
        "type": "Secret Keyword",
        "filename": "core/auth/auth_type_username.go",
        "hashed_secret": "7cbe6dcf7274355d223e3174e4d8a7ffb55a9227",
        "is_verified": false,
        "line_number": 179
      },
      {
        "type": "Secret Keyword",
        "filename": "core/auth/auth_type_username.go",
        "hashed_secret": "cba104f0870345d3ec99d55c06441bdce9fcf584",
        "is_verified": false,
        "line_number": 215
      },
      {
        "type": "Secret Keyword",
        "filename": "core/auth/auth_type_username.go",
        "hashed_secret": "c74f3640d83fd19d941a4f44b28fbd9e57f59eef",
        "is_verified": false,
        "line_number": 216
      }
    ],
    "core/auth/service_static_token.go": [
      {
        "type": "Secret Keyword",
        "filename": "core/auth/service_static_token.go",
        "hashed_secret": "44e17306b837162269a410204daaa5ecee4ec22c",
        "is_verified": false,
        "line_number": 78
>>>>>>> ab093c45
      }
    ],
    "driven/emailer/adapter.go": [
      {
        "type": "Secret Keyword",
        "filename": "driven/emailer/adapter.go",
        "hashed_secret": "9df4524d2441f00999342c4541a39932198d4bb4",
        "is_verified": false,
        "line_number": 70
      }
    ],
    "driven/profilebb/adapter.go": [
      {
        "type": "Secret Keyword",
        "filename": "driven/profilebb/adapter.go",
        "hashed_secret": "36c48d6ac9d10902792fa78b9c2d7d535971c2cc",
        "is_verified": false,
        "line_number": 224
      }
    ],
    "driven/storage/database.go": [
      {
        "type": "Secret Keyword",
        "filename": "driven/storage/database.go",
        "hashed_secret": "6547f385c6d867e20f8217018a4d468a7d67d638",
        "is_verified": false,
<<<<<<< HEAD
        "line_number": 1174
=======
        "line_number": 229
>>>>>>> ab093c45
      }
    ],
    "driver/web/apis_system.go": [
      {
        "type": "Secret Keyword",
        "filename": "driver/web/apis_system.go",
        "hashed_secret": "44e17306b837162269a410204daaa5ecee4ec22c",
        "is_verified": false,
<<<<<<< HEAD
        "line_number": 19
      }
    ],
    "driver/web/ui/reset-credential.html": [
      {
        "type": "Secret Keyword",
        "filename": "driver/web/ui/reset-credential.html",
        "hashed_secret": "ad88769c02358be4b1d42944359820977c4eec28",
        "is_verified": false,
        "line_number": 195
      },
=======
        "line_number": 637
      }
    ],
    "driver/web/docs/gen/def.yaml": [
>>>>>>> ab093c45
      {
        "type": "Secret Keyword",
        "filename": "driver/web/docs/gen/def.yaml",
        "hashed_secret": "448ed7416fce2cb66c285d182b1ba3df1e90016d",
        "is_verified": false,
<<<<<<< HEAD
        "line_number": 196
=======
        "line_number": 55
>>>>>>> ab093c45
      }
    ],
    "driver/web/docs/gen/gen_types.go": [
      {
        "type": "Secret Keyword",
        "filename": "driver/web/docs/gen/gen_types.go",
        "hashed_secret": "c9739eab2dfa093cc0e450bf0ea81a43ae67b581",
        "is_verified": false,
<<<<<<< HEAD
        "line_number": 89
      },
=======
        "line_number": 1818
      }
    ],
    "driver/web/docs/resources/admin/auth/login.yaml": [
>>>>>>> ab093c45
      {
        "type": "Secret Keyword",
        "filename": "driver/web/docs/resources/admin/auth/login.yaml",
        "hashed_secret": "448ed7416fce2cb66c285d182b1ba3df1e90016d",
        "is_verified": false,
<<<<<<< HEAD
        "line_number": 141
      },
=======
        "line_number": 26
      }
    ],
    "driver/web/docs/resources/services/auth/account/auth-type/link.yaml": [
>>>>>>> ab093c45
      {
        "type": "Secret Keyword",
        "filename": "driver/web/docs/resources/services/auth/account/auth-type/link.yaml",
        "hashed_secret": "448ed7416fce2cb66c285d182b1ba3df1e90016d",
        "is_verified": false,
<<<<<<< HEAD
        "line_number": 153
      },
=======
        "line_number": 26
      }
    ],
    "driver/web/docs/resources/services/auth/login.yaml": [
>>>>>>> ab093c45
      {
        "type": "Secret Keyword",
        "filename": "driver/web/docs/resources/services/auth/login.yaml",
        "hashed_secret": "448ed7416fce2cb66c285d182b1ba3df1e90016d",
        "is_verified": false,
<<<<<<< HEAD
        "line_number": 155
      }
    ]
  },
  "generated_at": "2022-06-10T21:25:16Z"
=======
        "line_number": 24
      }
    ]
  },
  "generated_at": "2024-03-04T19:17:25Z"
>>>>>>> ab093c45
}<|MERGE_RESOLUTION|>--- conflicted
+++ resolved
@@ -118,11 +118,7 @@
         "filename": "README.md",
         "hashed_secret": "112bb791304791ddcf692e29fd5cf149b35fea37",
         "is_verified": false,
-<<<<<<< HEAD
-        "line_number": 38
-=======
         "line_number": 37
->>>>>>> ab093c45
       }
     ],
     "core/app_shared.go": [
@@ -131,11 +127,7 @@
         "filename": "core/app_shared.go",
         "hashed_secret": "44e17306b837162269a410204daaa5ecee4ec22c",
         "is_verified": false,
-<<<<<<< HEAD
-        "line_number": 169
-=======
         "line_number": 41
->>>>>>> ab093c45
       }
     ],
     "core/auth/apis.go": [
@@ -144,11 +136,7 @@
         "filename": "core/auth/apis.go",
         "hashed_secret": "394e3412459f79523e12e1fa95a4cf141ccff122",
         "is_verified": false,
-<<<<<<< HEAD
-        "line_number": 1467
-=======
         "line_number": 2228
->>>>>>> ab093c45
       }
     ],
     "core/auth/auth.go": [
@@ -164,9 +152,6 @@
         "filename": "core/auth/auth.go",
         "hashed_secret": "a358987289cd70bbf50fb10acbcb9bff73c66df6",
         "is_verified": false,
-<<<<<<< HEAD
-        "line_number": 2177
-=======
         "line_number": 153
       },
       {
@@ -181,8 +166,7 @@
         "filename": "core/auth/auth.go",
         "hashed_secret": "94a7f0195bbbd2260c4e4d02b6348fbcd90b2b30",
         "is_verified": false,
-        "line_number": 2593
->>>>>>> ab093c45
+        "line_number": 2599
       }
     ],
     "core/auth/auth_type_email.go": [
@@ -199,8 +183,6 @@
         "hashed_secret": "fe70d8c51780596c0b3399573122bba943a461da",
         "is_verified": false,
         "line_number": 76
-<<<<<<< HEAD
-=======
       },
       {
         "type": "Secret Keyword",
@@ -208,51 +190,34 @@
         "hashed_secret": "06354d205ab5a3b6c7ad2333c58f1ddc810c97ba",
         "is_verified": false,
         "line_number": 87
->>>>>>> ab093c45
       },
       {
         "type": "Secret Keyword",
         "filename": "core/auth/auth_type_email.go",
         "hashed_secret": "7cbe6dcf7274355d223e3174e4d8a7ffb55a9227",
         "is_verified": false,
-<<<<<<< HEAD
-        "line_number": 171
-=======
         "line_number": 156
->>>>>>> ab093c45
       },
       {
         "type": "Secret Keyword",
         "filename": "core/auth/auth_type_email.go",
         "hashed_secret": "69411040443be576ce64fc793269d7c26dd0866a",
         "is_verified": false,
-<<<<<<< HEAD
-        "line_number": 235
-=======
         "line_number": 253
->>>>>>> ab093c45
       },
       {
         "type": "Secret Keyword",
         "filename": "core/auth/auth_type_email.go",
         "hashed_secret": "cba104f0870345d3ec99d55c06441bdce9fcf584",
         "is_verified": false,
-<<<<<<< HEAD
-        "line_number": 367
-=======
         "line_number": 390
->>>>>>> ab093c45
       },
       {
         "type": "Secret Keyword",
         "filename": "core/auth/auth_type_email.go",
         "hashed_secret": "c74f3640d83fd19d941a4f44b28fbd9e57f59eef",
         "is_verified": false,
-<<<<<<< HEAD
-        "line_number": 368
-=======
         "line_number": 391
->>>>>>> ab093c45
       }
     ],
     "core/auth/auth_type_oidc.go": [
@@ -261,9 +226,6 @@
         "filename": "core/auth/auth_type_oidc.go",
         "hashed_secret": "0ade4f3edccc8888bef404fe6b3c92c13cdfad6b",
         "is_verified": false,
-<<<<<<< HEAD
-        "line_number": 375
-=======
         "line_number": 376
       }
     ],
@@ -318,7 +280,6 @@
         "hashed_secret": "44e17306b837162269a410204daaa5ecee4ec22c",
         "is_verified": false,
         "line_number": 78
->>>>>>> ab093c45
       }
     ],
     "driven/emailer/adapter.go": [
@@ -345,11 +306,7 @@
         "filename": "driven/storage/database.go",
         "hashed_secret": "6547f385c6d867e20f8217018a4d468a7d67d638",
         "is_verified": false,
-<<<<<<< HEAD
-        "line_number": 1174
-=======
         "line_number": 229
->>>>>>> ab093c45
       }
     ],
     "driver/web/apis_system.go": [
@@ -358,34 +315,16 @@
         "filename": "driver/web/apis_system.go",
         "hashed_secret": "44e17306b837162269a410204daaa5ecee4ec22c",
         "is_verified": false,
-<<<<<<< HEAD
-        "line_number": 19
-      }
-    ],
-    "driver/web/ui/reset-credential.html": [
-      {
-        "type": "Secret Keyword",
-        "filename": "driver/web/ui/reset-credential.html",
-        "hashed_secret": "ad88769c02358be4b1d42944359820977c4eec28",
-        "is_verified": false,
-        "line_number": 195
-      },
-=======
         "line_number": 637
       }
     ],
     "driver/web/docs/gen/def.yaml": [
->>>>>>> ab093c45
       {
         "type": "Secret Keyword",
         "filename": "driver/web/docs/gen/def.yaml",
         "hashed_secret": "448ed7416fce2cb66c285d182b1ba3df1e90016d",
         "is_verified": false,
-<<<<<<< HEAD
-        "line_number": 196
-=======
         "line_number": 55
->>>>>>> ab093c45
       }
     ],
     "driver/web/docs/gen/gen_types.go": [
@@ -394,59 +333,36 @@
         "filename": "driver/web/docs/gen/gen_types.go",
         "hashed_secret": "c9739eab2dfa093cc0e450bf0ea81a43ae67b581",
         "is_verified": false,
-<<<<<<< HEAD
-        "line_number": 89
-      },
-=======
         "line_number": 1818
       }
     ],
     "driver/web/docs/resources/admin/auth/login.yaml": [
->>>>>>> ab093c45
       {
         "type": "Secret Keyword",
         "filename": "driver/web/docs/resources/admin/auth/login.yaml",
         "hashed_secret": "448ed7416fce2cb66c285d182b1ba3df1e90016d",
         "is_verified": false,
-<<<<<<< HEAD
-        "line_number": 141
-      },
-=======
         "line_number": 26
       }
     ],
     "driver/web/docs/resources/services/auth/account/auth-type/link.yaml": [
->>>>>>> ab093c45
       {
         "type": "Secret Keyword",
         "filename": "driver/web/docs/resources/services/auth/account/auth-type/link.yaml",
         "hashed_secret": "448ed7416fce2cb66c285d182b1ba3df1e90016d",
         "is_verified": false,
-<<<<<<< HEAD
-        "line_number": 153
-      },
-=======
         "line_number": 26
       }
     ],
     "driver/web/docs/resources/services/auth/login.yaml": [
->>>>>>> ab093c45
       {
         "type": "Secret Keyword",
         "filename": "driver/web/docs/resources/services/auth/login.yaml",
         "hashed_secret": "448ed7416fce2cb66c285d182b1ba3df1e90016d",
         "is_verified": false,
-<<<<<<< HEAD
-        "line_number": 155
+        "line_number": 24
       }
     ]
   },
-  "generated_at": "2022-06-10T21:25:16Z"
-=======
-        "line_number": 24
-      }
-    ]
-  },
-  "generated_at": "2024-03-04T19:17:25Z"
->>>>>>> ab093c45
+  "generated_at": "2024-03-08T23:13:42Z"
 }