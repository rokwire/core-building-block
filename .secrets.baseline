--- conflicted
+++ resolved
@@ -162,24 +162,16 @@
         "filename": "core/auth/auth.go",
         "hashed_secret": "58f3388441fbce0e48aef2bf74413a6f43f6dc70",
         "is_verified": false,
-<<<<<<< HEAD
-        "line_number": 934
-=======
-        "line_number": 936,
-        "is_secret": false
->>>>>>> 7b2bbfa8
+        "line_number": 937,
+        "is_secret": false
       },
       {
         "type": "Secret Keyword",
         "filename": "core/auth/auth.go",
         "hashed_secret": "94a7f0195bbbd2260c4e4d02b6348fbcd90b2b30",
         "is_verified": false,
-<<<<<<< HEAD
-        "line_number": 2440
-=======
         "line_number": 2442,
         "is_secret": false
->>>>>>> 7b2bbfa8
       }
     ],
     "core/auth/auth_type_email.go": [
@@ -352,11 +344,7 @@
         "filename": "driver/web/docs/gen/gen_types.go",
         "hashed_secret": "c9739eab2dfa093cc0e450bf0ea81a43ae67b581",
         "is_verified": false,
-<<<<<<< HEAD
-        "line_number": 1688,
-=======
-        "line_number": 1717,
->>>>>>> 7b2bbfa8
+        "line_number": 1732,
         "is_secret": false
       }
     ],
@@ -388,9 +376,5 @@
       }
     ]
   },
-<<<<<<< HEAD
-  "generated_at": "2023-06-14T14:55:59Z"
-=======
-  "generated_at": "2023-06-07T20:22:07Z"
->>>>>>> 7b2bbfa8
+  "generated_at": "2023-06-28T18:52:34Z"
 }