{
  "version": "1.0.3",
  "plugins_used": [
    {
      "name": "ArtifactoryDetector"
    },
    {
      "name": "AWSKeyDetector"
    },
    {
      "name": "AzureStorageKeyDetector"
    },
    {
      "name": "Base64HighEntropyString",
      "limit": 4.5
    },
    {
      "name": "BasicAuthDetector"
    },
    {
      "name": "CloudantDetector"
    },
    {
      "name": "HexHighEntropyString",
      "limit": 3.0
    },
    {
      "name": "IbmCloudIamDetector"
    },
    {
      "name": "IbmCosHmacDetector"
    },
    {
      "name": "JwtTokenDetector"
    },
    {
      "name": "KeywordDetector",
      "keyword_exclude": ""
    },
    {
      "name": "MailchimpDetector"
    },
    {
      "name": "NpmDetector"
    },
    {
      "name": "PrivateKeyDetector"
    },
    {
      "name": "SlackDetector"
    },
    {
      "name": "SoftlayerDetector"
    },
    {
      "name": "SquareOAuthDetector"
    },
    {
      "name": "StripeDetector"
    },
    {
      "name": "TwilioKeyDetector"
    }
  ],
  "filters_used": [
    {
      "path": "detect_secrets.filters.allowlist.is_line_allowlisted"
    },
    {
      "path": "detect_secrets.filters.common.is_baseline_file",
      "filename": ".secrets.baseline"
    },
    {
      "path": "detect_secrets.filters.common.is_ignored_due_to_verification_policies",
      "min_level": 2
    },
    {
      "path": "detect_secrets.filters.heuristic.is_indirect_reference"
    },
    {
      "path": "detect_secrets.filters.heuristic.is_likely_id_string"
    },
    {
      "path": "detect_secrets.filters.heuristic.is_potential_uuid"
    },
    {
      "path": "detect_secrets.filters.heuristic.is_prefixed_with_dollar_sign"
    },
    {
      "path": "detect_secrets.filters.heuristic.is_sequential_string"
    },
    {
      "path": "detect_secrets.filters.heuristic.is_templated_secret"
    },
    {
      "path": "detect_secrets.filters.regex.should_exclude_file",
      "pattern": [
        "go.sum"
      ]
    }
  ],
  "results": {
    "README.md": [
      {
        "type": "Basic Auth Credentials",
        "filename": "README.md",
        "hashed_secret": "112bb791304791ddcf692e29fd5cf149b35fea37",
        "is_verified": false,
        "line_number": 38
      }
    ],
    "core/apis.go": [
      {
        "type": "Secret Keyword",
        "filename": "core/apis.go",
        "hashed_secret": "f776bc8b6836b3498c27139f23f5d64e4041af0f",
        "is_verified": false,
        "line_number": 164
      }
    ],
    "core/auth/apis.go": [
      {
        "type": "Secret Keyword",
        "filename": "core/auth/apis.go",
        "hashed_secret": "4d55af37dbbb6a42088d917caa1ca25428ec42c9",
        "is_verified": false,
        "line_number": 2051
      }
    ],
    "core/auth/auth.go": [
      {
        "type": "Secret Keyword",
        "filename": "core/auth/auth.go",
        "hashed_secret": "4d55af37dbbb6a42088d917caa1ca25428ec42c9",
        "is_verified": false,
        "line_number": 2384
      }
    ],
    "core/auth/auth_type_email.go": [
      {
        "type": "Secret Keyword",
        "filename": "core/auth/auth_type_email.go",
        "hashed_secret": "f3f2fb17a3bf9f307cb6e79b61b9d4baf07dd681",
        "is_verified": false,
        "line_number": 75
      },
      {
        "type": "Secret Keyword",
        "filename": "core/auth/auth_type_email.go",
        "hashed_secret": "fe70d8c51780596c0b3399573122bba943a461da",
        "is_verified": false,
        "line_number": 76
      },
      {
        "type": "Secret Keyword",
        "filename": "core/auth/auth_type_email.go",
        "hashed_secret": "04e110541a2e8b44bc10939bfaf5d82adfe45158",
        "is_verified": false,
        "line_number": 109
      },
      {
        "type": "Secret Keyword",
        "filename": "core/auth/auth_type_email.go",
        "hashed_secret": "7cbe6dcf7274355d223e3174e4d8a7ffb55a9227",
        "is_verified": false,
        "line_number": 156
      },
      {
        "type": "Secret Keyword",
        "filename": "core/auth/auth_type_email.go",
        "hashed_secret": "f32ddb18dd630c4bb16a5ab053c62d99c94df67f",
        "is_verified": false,
        "line_number": 258
      },
      {
        "type": "Secret Keyword",
        "filename": "core/auth/auth_type_email.go",
        "hashed_secret": "cba104f0870345d3ec99d55c06441bdce9fcf584",
        "is_verified": false,
        "line_number": 390
      },
      {
        "type": "Secret Keyword",
        "filename": "core/auth/auth_type_email.go",
        "hashed_secret": "c74f3640d83fd19d941a4f44b28fbd9e57f59eef",
        "is_verified": false,
        "line_number": 391
      }
    ],
    "core/auth/auth_type_oidc.go": [
      {
        "type": "Secret Keyword",
        "filename": "core/auth/auth_type_oidc.go",
        "hashed_secret": "0ade4f3edccc8888bef404fe6b3c92c13cdfad6b",
        "is_verified": false,
        "line_number": 377
      }
    ],
    "driven/emailer/adapter.go": [
      {
        "type": "Secret Keyword",
        "filename": "driven/emailer/adapter.go",
        "hashed_secret": "1282d4ec63996a2c4dcb73835bad1c27ea1f901c",
        "is_verified": false,
        "line_number": 70
      }
    ],
    "driven/profilebb/adapter.go": [
      {
        "type": "Secret Keyword",
        "filename": "driven/profilebb/adapter.go",
        "hashed_secret": "36c48d6ac9d10902792fa78b9c2d7d535971c2cc",
        "is_verified": false,
        "line_number": 224
      }
    ],
    "driver/web/docs/gen/def.yaml": [
      {
        "type": "Secret Keyword",
        "filename": "driver/web/docs/gen/def.yaml",
        "hashed_secret": "dd29ecf524b030a65261e3059c48ab9e1ecb2585",
        "is_verified": false,
        "line_number": 1408
      }
    ],
    "driver/web/docs/resources/services/application/configs.yaml": [
      {
        "type": "Secret Keyword",
        "filename": "driver/web/docs/resources/services/application/configs.yaml",
        "hashed_secret": "dd29ecf524b030a65261e3059c48ab9e1ecb2585",
        "is_verified": false,
        "line_number": 19
      }
    ],
    "driver/web/ui/reset-credential.html": [
      {
        "type": "Secret Keyword",
        "filename": "driver/web/ui/reset-credential.html",
        "hashed_secret": "ad88769c02358be4b1d42944359820977c4eec28",
        "is_verified": false,
        "line_number": 195
      },
      {
        "type": "Secret Keyword",
        "filename": "driver/web/ui/reset-credential.html",
        "hashed_secret": "063afcf87eabb84dc0dc528d1b30266217aa71c3",
        "is_verified": false,
        "line_number": 196
      }
    ],
    "main.go": [
      {
        "type": "Secret Keyword",
        "filename": "main.go",
        "hashed_secret": "7ee294e78b33e56f1f32f05e03847461cb0008df",
        "is_verified": false,
        "line_number": 94
      },
      {
        "type": "Secret Keyword",
        "filename": "main.go",
        "hashed_secret": "d22d26f750c4f64214b43ec38aaf6e3456407f0a",
        "is_verified": false,
        "line_number": 146
      },
      {
        "type": "Secret Keyword",
        "filename": "main.go",
        "hashed_secret": "4f2da4710cdfd5c9f655ceb78bcb5ed03c73ddfd",
        "is_verified": false,
        "line_number": 158
      },
      {
        "type": "Secret Keyword",
        "filename": "main.go",
        "hashed_secret": "24fe4e436894f6911a8234dbf81ad77417eac012",
        "is_verified": false,
        "line_number": 160
      }
    ]
  },
<<<<<<< HEAD
  "generated_at": "2022-11-17T04:20:52Z"
=======
  "generated_at": "2022-11-10T19:40:13Z"
>>>>>>> 06f0da8d
}<|MERGE_RESOLUTION|>--- conflicted
+++ resolved
@@ -279,9 +279,5 @@
       }
     ]
   },
-<<<<<<< HEAD
-  "generated_at": "2022-11-17T04:20:52Z"
-=======
   "generated_at": "2022-11-10T19:40:13Z"
->>>>>>> 06f0da8d
 }