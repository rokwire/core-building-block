{
  "version": "1.4.0",
  "plugins_used": [
    {
      "name": "ArtifactoryDetector"
    },
    {
      "name": "AWSKeyDetector"
    },
    {
      "name": "AzureStorageKeyDetector"
    },
    {
      "name": "Base64HighEntropyString",
      "limit": 4.5
    },
    {
      "name": "BasicAuthDetector"
    },
    {
      "name": "CloudantDetector"
    },
    {
      "name": "DiscordBotTokenDetector"
    },
    {
      "name": "GitHubTokenDetector"
    },
    {
      "name": "HexHighEntropyString",
      "limit": 3.0
    },
    {
      "name": "IbmCloudIamDetector"
    },
    {
      "name": "IbmCosHmacDetector"
    },
    {
      "name": "JwtTokenDetector"
    },
    {
      "name": "KeywordDetector",
      "keyword_exclude": ""
    },
    {
      "name": "MailchimpDetector"
    },
    {
      "name": "NpmDetector"
    },
    {
      "name": "PrivateKeyDetector"
    },
    {
      "name": "SendGridDetector"
    },
    {
      "name": "SlackDetector"
    },
    {
      "name": "SoftlayerDetector"
    },
    {
      "name": "SquareOAuthDetector"
    },
    {
      "name": "StripeDetector"
    },
    {
      "name": "TwilioKeyDetector"
    }
  ],
  "filters_used": [
    {
      "path": "detect_secrets.filters.allowlist.is_line_allowlisted"
    },
    {
      "path": "detect_secrets.filters.common.is_baseline_file",
      "filename": ".secrets.baseline"
    },
    {
      "path": "detect_secrets.filters.common.is_ignored_due_to_verification_policies",
      "min_level": 2
    },
    {
      "path": "detect_secrets.filters.heuristic.is_indirect_reference"
    },
    {
      "path": "detect_secrets.filters.heuristic.is_likely_id_string"
    },
    {
      "path": "detect_secrets.filters.heuristic.is_lock_file"
    },
    {
      "path": "detect_secrets.filters.heuristic.is_not_alphanumeric_string"
    },
    {
      "path": "detect_secrets.filters.heuristic.is_potential_uuid"
    },
    {
      "path": "detect_secrets.filters.heuristic.is_prefixed_with_dollar_sign"
    },
    {
      "path": "detect_secrets.filters.heuristic.is_sequential_string"
    },
    {
      "path": "detect_secrets.filters.heuristic.is_swagger_file"
    },
    {
      "path": "detect_secrets.filters.heuristic.is_templated_secret"
    },
    {
      "path": "detect_secrets.filters.regex.should_exclude_file",
      "pattern": [
        "go.sum"
      ]
    }
  ],
  "results": {
    "README.md": [
      {
        "type": "Basic Auth Credentials",
        "filename": "README.md",
        "hashed_secret": "112bb791304791ddcf692e29fd5cf149b35fea37",
        "is_verified": false,
        "line_number": 37
      }
    ],
    "core/app_shared.go": [
      {
        "type": "Secret Keyword",
        "filename": "core/app_shared.go",
        "hashed_secret": "44e17306b837162269a410204daaa5ecee4ec22c",
        "is_verified": false,
        "line_number": 41
      }
    ],
    "core/auth/apis.go": [
      {
        "type": "Secret Keyword",
        "filename": "core/auth/apis.go",
        "hashed_secret": "394e3412459f79523e12e1fa95a4cf141ccff122",
        "is_verified": false,
<<<<<<< HEAD
        "line_number": 2118
=======
        "line_number": 2096
>>>>>>> 2f5fbd61
      }
    ],
    "core/auth/auth.go": [
      {
        "type": "Secret Keyword",
        "filename": "core/auth/auth.go",
        "hashed_secret": "3fea7ef2cdd6ecf5280c66dbd062272664559d83",
        "is_verified": false,
        "line_number": 154
      },
      {
        "type": "Secret Keyword",
        "filename": "core/auth/auth.go",
        "hashed_secret": "4a0043e461375664a5656fbdda0d3c39a42a1af4",
        "is_verified": false,
        "line_number": 156
      },
      {
        "type": "Secret Keyword",
        "filename": "core/auth/auth.go",
        "hashed_secret": "58f3388441fbce0e48aef2bf74413a6f43f6dc70",
        "is_verified": false,
<<<<<<< HEAD
        "line_number": 998
=======
        "line_number": 936
>>>>>>> 2f5fbd61
      },
      {
        "type": "Secret Keyword",
        "filename": "core/auth/auth.go",
        "hashed_secret": "94a7f0195bbbd2260c4e4d02b6348fbcd90b2b30",
        "is_verified": false,
<<<<<<< HEAD
        "line_number": 2568
=======
        "line_number": 2442
      }
    ],
    "core/auth/auth_type_email.go": [
      {
        "type": "Secret Keyword",
        "filename": "core/auth/auth_type_email.go",
        "hashed_secret": "f3f2fb17a3bf9f307cb6e79b61b9d4baf07dd681",
        "is_verified": false,
        "line_number": 75
      },
      {
        "type": "Secret Keyword",
        "filename": "core/auth/auth_type_email.go",
        "hashed_secret": "fe70d8c51780596c0b3399573122bba943a461da",
        "is_verified": false,
        "line_number": 76
      },
      {
        "type": "Secret Keyword",
        "filename": "core/auth/auth_type_email.go",
        "hashed_secret": "06354d205ab5a3b6c7ad2333c58f1ddc810c97ba",
        "is_verified": false,
        "line_number": 87
      },
      {
        "type": "Secret Keyword",
        "filename": "core/auth/auth_type_email.go",
        "hashed_secret": "7cbe6dcf7274355d223e3174e4d8a7ffb55a9227",
        "is_verified": false,
        "line_number": 156
      },
      {
        "type": "Secret Keyword",
        "filename": "core/auth/auth_type_email.go",
        "hashed_secret": "69411040443be576ce64fc793269d7c26dd0866a",
        "is_verified": false,
        "line_number": 253
      },
      {
        "type": "Secret Keyword",
        "filename": "core/auth/auth_type_email.go",
        "hashed_secret": "cba104f0870345d3ec99d55c06441bdce9fcf584",
        "is_verified": false,
        "line_number": 390
      },
      {
        "type": "Secret Keyword",
        "filename": "core/auth/auth_type_email.go",
        "hashed_secret": "c74f3640d83fd19d941a4f44b28fbd9e57f59eef",
        "is_verified": false,
        "line_number": 391
>>>>>>> 2f5fbd61
      }
    ],
    "core/auth/auth_type_oidc.go": [
      {
        "type": "Secret Keyword",
        "filename": "core/auth/auth_type_oidc.go",
        "hashed_secret": "0ade4f3edccc8888bef404fe6b3c92c13cdfad6b",
        "is_verified": false,
        "line_number": 376
      }
    ],
    "core/auth/auth_type_password.go": [
      {
        "type": "Secret Keyword",
        "filename": "core/auth/auth_type_password.go",
        "hashed_secret": "44e17306b837162269a410204daaa5ecee4ec22c",
        "is_verified": false,
<<<<<<< HEAD
        "line_number": 60
=======
        "line_number": 64
>>>>>>> 2f5fbd61
      },
      {
        "type": "Secret Keyword",
        "filename": "core/auth/auth_type_password.go",
        "hashed_secret": "8a1618d670f9d2d7d0b26c1d80227ead407f66dd",
        "is_verified": false,
<<<<<<< HEAD
        "line_number": 142
      }
    ],
    "core/auth/identifier_type_email.go": [
=======
        "line_number": 65
      },
>>>>>>> 2f5fbd61
      {
        "type": "Secret Keyword",
        "filename": "core/auth/identifier_type_email.go",
        "hashed_secret": "44e17306b837162269a410204daaa5ecee4ec22c",
        "is_verified": false,
<<<<<<< HEAD
        "line_number": 57
=======
        "line_number": 77
>>>>>>> 2f5fbd61
      },
      {
        "type": "Secret Keyword",
        "filename": "core/auth/identifier_type_email.go",
        "hashed_secret": "69411040443be576ce64fc793269d7c26dd0866a",
        "is_verified": false,
<<<<<<< HEAD
        "line_number": 341
      }
    ],
    "core/auth/identifier_type_phone.go": [
=======
        "line_number": 179
      },
>>>>>>> 2f5fbd61
      {
        "type": "Secret Keyword",
        "filename": "core/auth/identifier_type_phone.go",
        "hashed_secret": "44e17306b837162269a410204daaa5ecee4ec22c",
        "is_verified": false,
<<<<<<< HEAD
        "line_number": 52
      }
    ],
    "core/auth/identifier_type_username.go": [
=======
        "line_number": 215
      },
>>>>>>> 2f5fbd61
      {
        "type": "Secret Keyword",
        "filename": "core/auth/identifier_type_username.go",
        "hashed_secret": "44e17306b837162269a410204daaa5ecee4ec22c",
        "is_verified": false,
<<<<<<< HEAD
        "line_number": 48
=======
        "line_number": 216
>>>>>>> 2f5fbd61
      }
    ],
    "core/auth/service_static_token.go": [
      {
        "type": "Secret Keyword",
        "filename": "core/auth/service_static_token.go",
        "hashed_secret": "44e17306b837162269a410204daaa5ecee4ec22c",
        "is_verified": false,
        "line_number": 78
      }
    ],
    "driven/emailer/adapter.go": [
      {
        "type": "Secret Keyword",
        "filename": "driven/emailer/adapter.go",
        "hashed_secret": "9df4524d2441f00999342c4541a39932198d4bb4",
        "is_verified": false,
        "line_number": 70
      }
    ],
    "driven/profilebb/adapter.go": [
      {
        "type": "Secret Keyword",
        "filename": "driven/profilebb/adapter.go",
        "hashed_secret": "36c48d6ac9d10902792fa78b9c2d7d535971c2cc",
        "is_verified": false,
        "line_number": 224
      }
    ],
    "driven/storage/database.go": [
      {
        "type": "Secret Keyword",
        "filename": "driven/storage/database.go",
        "hashed_secret": "6547f385c6d867e20f8217018a4d468a7d67d638",
        "is_verified": false,
        "line_number": 216
      }
    ],
    "driver/web/apis_system.go": [
      {
        "type": "Secret Keyword",
        "filename": "driver/web/apis_system.go",
        "hashed_secret": "44e17306b837162269a410204daaa5ecee4ec22c",
        "is_verified": false,
        "line_number": 637
      }
    ],
    "driver/web/docs/gen/def.yaml": [
      {
        "type": "Secret Keyword",
        "filename": "driver/web/docs/gen/def.yaml",
        "hashed_secret": "448ed7416fce2cb66c285d182b1ba3df1e90016d",
        "is_verified": false,
        "line_number": 55
      }
    ],
    "driver/web/docs/gen/gen_types.go": [
      {
        "type": "Secret Keyword",
        "filename": "driver/web/docs/gen/gen_types.go",
        "hashed_secret": "c9739eab2dfa093cc0e450bf0ea81a43ae67b581",
        "is_verified": false,
<<<<<<< HEAD
        "line_number": 1734
=======
        "line_number": 1797
>>>>>>> 2f5fbd61
      }
    ],
    "driver/web/docs/resources/admin/auth/login.yaml": [
      {
        "type": "Secret Keyword",
        "filename": "driver/web/docs/resources/admin/auth/login.yaml",
        "hashed_secret": "448ed7416fce2cb66c285d182b1ba3df1e90016d",
        "is_verified": false,
        "line_number": 26
      }
    ],
    "driver/web/docs/resources/services/auth/account/auth-type/link.yaml": [
      {
        "type": "Secret Keyword",
        "filename": "driver/web/docs/resources/services/auth/account/auth-type/link.yaml",
        "hashed_secret": "448ed7416fce2cb66c285d182b1ba3df1e90016d",
        "is_verified": false,
        "line_number": 26
      }
    ],
    "driver/web/docs/resources/services/auth/login.yaml": [
      {
        "type": "Secret Keyword",
        "filename": "driver/web/docs/resources/services/auth/login.yaml",
        "hashed_secret": "448ed7416fce2cb66c285d182b1ba3df1e90016d",
        "is_verified": false,
        "line_number": 24
      }
    ]
  },
<<<<<<< HEAD
  "generated_at": "2023-07-13T18:00:35Z"
=======
  "generated_at": "2023-07-08T02:26:34Z"
>>>>>>> 2f5fbd61
}<|MERGE_RESOLUTION|>--- conflicted
+++ resolved
@@ -76,10 +76,6 @@
       "path": "detect_secrets.filters.allowlist.is_line_allowlisted"
     },
     {
-      "path": "detect_secrets.filters.common.is_baseline_file",
-      "filename": ".secrets.baseline"
-    },
-    {
       "path": "detect_secrets.filters.common.is_ignored_due_to_verification_policies",
       "min_level": 2
     },
@@ -109,12 +105,6 @@
     },
     {
       "path": "detect_secrets.filters.heuristic.is_templated_secret"
-    },
-    {
-      "path": "detect_secrets.filters.regex.should_exclude_file",
-      "pattern": [
-        "go.sum"
-      ]
     }
   ],
   "results": {
@@ -142,11 +132,7 @@
         "filename": "core/auth/apis.go",
         "hashed_secret": "394e3412459f79523e12e1fa95a4cf141ccff122",
         "is_verified": false,
-<<<<<<< HEAD
-        "line_number": 2118
-=======
-        "line_number": 2096
->>>>>>> 2f5fbd61
+        "line_number": 2119
       }
     ],
     "core/auth/auth.go": [
@@ -169,73 +155,14 @@
         "filename": "core/auth/auth.go",
         "hashed_secret": "58f3388441fbce0e48aef2bf74413a6f43f6dc70",
         "is_verified": false,
-<<<<<<< HEAD
         "line_number": 998
-=======
-        "line_number": 936
->>>>>>> 2f5fbd61
       },
       {
         "type": "Secret Keyword",
         "filename": "core/auth/auth.go",
         "hashed_secret": "94a7f0195bbbd2260c4e4d02b6348fbcd90b2b30",
         "is_verified": false,
-<<<<<<< HEAD
         "line_number": 2568
-=======
-        "line_number": 2442
-      }
-    ],
-    "core/auth/auth_type_email.go": [
-      {
-        "type": "Secret Keyword",
-        "filename": "core/auth/auth_type_email.go",
-        "hashed_secret": "f3f2fb17a3bf9f307cb6e79b61b9d4baf07dd681",
-        "is_verified": false,
-        "line_number": 75
-      },
-      {
-        "type": "Secret Keyword",
-        "filename": "core/auth/auth_type_email.go",
-        "hashed_secret": "fe70d8c51780596c0b3399573122bba943a461da",
-        "is_verified": false,
-        "line_number": 76
-      },
-      {
-        "type": "Secret Keyword",
-        "filename": "core/auth/auth_type_email.go",
-        "hashed_secret": "06354d205ab5a3b6c7ad2333c58f1ddc810c97ba",
-        "is_verified": false,
-        "line_number": 87
-      },
-      {
-        "type": "Secret Keyword",
-        "filename": "core/auth/auth_type_email.go",
-        "hashed_secret": "7cbe6dcf7274355d223e3174e4d8a7ffb55a9227",
-        "is_verified": false,
-        "line_number": 156
-      },
-      {
-        "type": "Secret Keyword",
-        "filename": "core/auth/auth_type_email.go",
-        "hashed_secret": "69411040443be576ce64fc793269d7c26dd0866a",
-        "is_verified": false,
-        "line_number": 253
-      },
-      {
-        "type": "Secret Keyword",
-        "filename": "core/auth/auth_type_email.go",
-        "hashed_secret": "cba104f0870345d3ec99d55c06441bdce9fcf584",
-        "is_verified": false,
-        "line_number": 390
-      },
-      {
-        "type": "Secret Keyword",
-        "filename": "core/auth/auth_type_email.go",
-        "hashed_secret": "c74f3640d83fd19d941a4f44b28fbd9e57f59eef",
-        "is_verified": false,
-        "line_number": 391
->>>>>>> 2f5fbd61
       }
     ],
     "core/auth/auth_type_oidc.go": [
@@ -253,75 +180,48 @@
         "filename": "core/auth/auth_type_password.go",
         "hashed_secret": "44e17306b837162269a410204daaa5ecee4ec22c",
         "is_verified": false,
-<<<<<<< HEAD
         "line_number": 60
-=======
-        "line_number": 64
->>>>>>> 2f5fbd61
       },
       {
         "type": "Secret Keyword",
         "filename": "core/auth/auth_type_password.go",
         "hashed_secret": "8a1618d670f9d2d7d0b26c1d80227ead407f66dd",
         "is_verified": false,
-<<<<<<< HEAD
         "line_number": 142
       }
     ],
     "core/auth/identifier_type_email.go": [
-=======
-        "line_number": 65
-      },
->>>>>>> 2f5fbd61
       {
         "type": "Secret Keyword",
         "filename": "core/auth/identifier_type_email.go",
         "hashed_secret": "44e17306b837162269a410204daaa5ecee4ec22c",
         "is_verified": false,
-<<<<<<< HEAD
         "line_number": 57
-=======
-        "line_number": 77
->>>>>>> 2f5fbd61
       },
       {
         "type": "Secret Keyword",
         "filename": "core/auth/identifier_type_email.go",
         "hashed_secret": "69411040443be576ce64fc793269d7c26dd0866a",
         "is_verified": false,
-<<<<<<< HEAD
         "line_number": 341
       }
     ],
     "core/auth/identifier_type_phone.go": [
-=======
-        "line_number": 179
-      },
->>>>>>> 2f5fbd61
       {
         "type": "Secret Keyword",
         "filename": "core/auth/identifier_type_phone.go",
         "hashed_secret": "44e17306b837162269a410204daaa5ecee4ec22c",
         "is_verified": false,
-<<<<<<< HEAD
         "line_number": 52
       }
     ],
     "core/auth/identifier_type_username.go": [
-=======
-        "line_number": 215
-      },
->>>>>>> 2f5fbd61
       {
         "type": "Secret Keyword",
         "filename": "core/auth/identifier_type_username.go",
         "hashed_secret": "44e17306b837162269a410204daaa5ecee4ec22c",
         "is_verified": false,
-<<<<<<< HEAD
         "line_number": 48
-=======
-        "line_number": 216
->>>>>>> 2f5fbd61
       }
     ],
     "core/auth/service_static_token.go": [
@@ -384,11 +284,7 @@
         "filename": "driver/web/docs/gen/gen_types.go",
         "hashed_secret": "c9739eab2dfa093cc0e450bf0ea81a43ae67b581",
         "is_verified": false,
-<<<<<<< HEAD
-        "line_number": 1734
-=======
-        "line_number": 1797
->>>>>>> 2f5fbd61
+        "line_number": 1814
       }
     ],
     "driver/web/docs/resources/admin/auth/login.yaml": [
@@ -419,9 +315,5 @@
       }
     ]
   },
-<<<<<<< HEAD
-  "generated_at": "2023-07-13T18:00:35Z"
-=======
-  "generated_at": "2023-07-08T02:26:34Z"
->>>>>>> 2f5fbd61
+  "generated_at": "2023-07-13T18:36:06Z"
 }