{
  "version": "1.4.0",
  "plugins_used": [
    {
      "name": "ArtifactoryDetector"
    },
    {
      "name": "AWSKeyDetector"
    },
    {
      "name": "AzureStorageKeyDetector"
    },
    {
      "name": "Base64HighEntropyString",
      "limit": 4.5
    },
    {
      "name": "BasicAuthDetector"
    },
    {
      "name": "CloudantDetector"
    },
    {
      "name": "DiscordBotTokenDetector"
    },
    {
      "name": "GitHubTokenDetector"
    },
    {
      "name": "HexHighEntropyString",
      "limit": 3.0
    },
    {
      "name": "IbmCloudIamDetector"
    },
    {
      "name": "IbmCosHmacDetector"
    },
    {
      "name": "JwtTokenDetector"
    },
    {
      "name": "KeywordDetector",
      "keyword_exclude": ""
    },
    {
      "name": "MailchimpDetector"
    },
    {
      "name": "NpmDetector"
    },
    {
      "name": "PrivateKeyDetector"
    },
    {
      "name": "SendGridDetector"
    },
    {
      "name": "SlackDetector"
    },
    {
      "name": "SoftlayerDetector"
    },
    {
      "name": "SquareOAuthDetector"
    },
    {
      "name": "StripeDetector"
    },
    {
      "name": "TwilioKeyDetector"
    }
  ],
  "filters_used": [
    {
      "path": "detect_secrets.filters.allowlist.is_line_allowlisted"
    },
    {
      "path": "detect_secrets.filters.common.is_baseline_file",
      "filename": ".secrets.baseline"
    },
    {
      "path": "detect_secrets.filters.common.is_ignored_due_to_verification_policies",
      "min_level": 2
    },
    {
      "path": "detect_secrets.filters.heuristic.is_indirect_reference"
    },
    {
      "path": "detect_secrets.filters.heuristic.is_likely_id_string"
    },
    {
      "path": "detect_secrets.filters.heuristic.is_lock_file"
    },
    {
      "path": "detect_secrets.filters.heuristic.is_not_alphanumeric_string"
    },
    {
      "path": "detect_secrets.filters.heuristic.is_potential_uuid"
    },
    {
      "path": "detect_secrets.filters.heuristic.is_prefixed_with_dollar_sign"
    },
    {
      "path": "detect_secrets.filters.heuristic.is_sequential_string"
    },
    {
      "path": "detect_secrets.filters.heuristic.is_swagger_file"
    },
    {
      "path": "detect_secrets.filters.heuristic.is_templated_secret"
    },
    {
      "path": "detect_secrets.filters.regex.should_exclude_file",
      "pattern": [
        "go.sum"
      ]
    }
  ],
  "results": {
    "README.md": [
      {
        "type": "Basic Auth Credentials",
        "filename": "README.md",
        "hashed_secret": "112bb791304791ddcf692e29fd5cf149b35fea37",
        "is_verified": false,
        "line_number": 37,
        "is_secret": false
      }
    ],
    "core/app_shared.go": [
      {
        "type": "Secret Keyword",
        "filename": "core/app_shared.go",
        "hashed_secret": "44e17306b837162269a410204daaa5ecee4ec22c",
        "is_verified": false,
        "line_number": 41,
        "is_secret": false
      }
    ],
    "core/auth/apis.go": [
      {
        "type": "Secret Keyword",
        "filename": "core/auth/apis.go",
        "hashed_secret": "394e3412459f79523e12e1fa95a4cf141ccff122",
        "is_verified": false,
        "line_number": 2095,
        "is_secret": false
      }
    ],
    "core/auth/auth.go": [
      {
        "type": "Secret Keyword",
        "filename": "core/auth/auth.go",
        "hashed_secret": "417355fe2b66baa6826739a6d8006ab2ddcf5186",
        "is_verified": false,
        "line_number": 151,
        "is_secret": false
      },
      {
        "type": "Secret Keyword",
        "filename": "core/auth/auth.go",
        "hashed_secret": "700f93e97a8aaf0664601a8f298ac5ad0ff13c37",
        "is_verified": false,
        "line_number": 153,
        "is_secret": false
      },
      {
        "type": "Secret Keyword",
        "filename": "core/auth/auth.go",
        "hashed_secret": "58f3388441fbce0e48aef2bf74413a6f43f6dc70",
        "is_verified": false,
<<<<<<< HEAD
        "line_number": 932
=======
        "line_number": 933,
        "is_secret": false
>>>>>>> b5c6af97
      },
      {
        "type": "Secret Keyword",
        "filename": "core/auth/auth.go",
        "hashed_secret": "94a7f0195bbbd2260c4e4d02b6348fbcd90b2b30",
        "is_verified": false,
<<<<<<< HEAD
        "line_number": 2439
=======
        "line_number": 2440,
        "is_secret": false
>>>>>>> b5c6af97
      }
    ],
    "core/auth/auth_type_email.go": [
      {
        "type": "Secret Keyword",
        "filename": "core/auth/auth_type_email.go",
        "hashed_secret": "f3f2fb17a3bf9f307cb6e79b61b9d4baf07dd681",
        "is_verified": false,
        "line_number": 75,
        "is_secret": false
      },
      {
        "type": "Secret Keyword",
        "filename": "core/auth/auth_type_email.go",
        "hashed_secret": "fe70d8c51780596c0b3399573122bba943a461da",
        "is_verified": false,
        "line_number": 76,
        "is_secret": false
      },
      {
        "type": "Secret Keyword",
        "filename": "core/auth/auth_type_email.go",
        "hashed_secret": "06354d205ab5a3b6c7ad2333c58f1ddc810c97ba",
        "is_verified": false,
        "line_number": 87,
        "is_secret": false
      },
      {
        "type": "Secret Keyword",
        "filename": "core/auth/auth_type_email.go",
        "hashed_secret": "7cbe6dcf7274355d223e3174e4d8a7ffb55a9227",
        "is_verified": false,
        "line_number": 156,
        "is_secret": false
      },
      {
        "type": "Secret Keyword",
        "filename": "core/auth/auth_type_email.go",
        "hashed_secret": "69411040443be576ce64fc793269d7c26dd0866a",
        "is_verified": false,
        "line_number": 253,
        "is_secret": false
      },
      {
        "type": "Secret Keyword",
        "filename": "core/auth/auth_type_email.go",
        "hashed_secret": "cba104f0870345d3ec99d55c06441bdce9fcf584",
        "is_verified": false,
        "line_number": 390,
        "is_secret": false
      },
      {
        "type": "Secret Keyword",
        "filename": "core/auth/auth_type_email.go",
        "hashed_secret": "c74f3640d83fd19d941a4f44b28fbd9e57f59eef",
        "is_verified": false,
        "line_number": 391,
        "is_secret": false
      }
    ],
    "core/auth/auth_type_oidc.go": [
      {
        "type": "Secret Keyword",
        "filename": "core/auth/auth_type_oidc.go",
        "hashed_secret": "0ade4f3edccc8888bef404fe6b3c92c13cdfad6b",
        "is_verified": false,
        "line_number": 376,
        "is_secret": false
      }
    ],
    "core/auth/auth_type_username.go": [
      {
        "type": "Secret Keyword",
        "filename": "core/auth/auth_type_username.go",
        "hashed_secret": "86f4f81d8dcd41f5f695464a3bba658467957bb3",
        "is_verified": false,
        "line_number": 64,
        "is_secret": false
      },
      {
        "type": "Secret Keyword",
        "filename": "core/auth/auth_type_username.go",
        "hashed_secret": "d6f3638bf6ffed24773951f1a48460efa6766362",
        "is_verified": false,
        "line_number": 65,
        "is_secret": false
      },
      {
        "type": "Secret Keyword",
        "filename": "core/auth/auth_type_username.go",
        "hashed_secret": "06354d205ab5a3b6c7ad2333c58f1ddc810c97ba",
        "is_verified": false,
        "line_number": 77,
        "is_secret": false
      },
      {
        "type": "Secret Keyword",
        "filename": "core/auth/auth_type_username.go",
        "hashed_secret": "7cbe6dcf7274355d223e3174e4d8a7ffb55a9227",
        "is_verified": false,
        "line_number": 179,
        "is_secret": false
      },
      {
        "type": "Secret Keyword",
        "filename": "core/auth/auth_type_username.go",
        "hashed_secret": "cba104f0870345d3ec99d55c06441bdce9fcf584",
        "is_verified": false,
        "line_number": 215,
        "is_secret": false
      },
      {
        "type": "Secret Keyword",
        "filename": "core/auth/auth_type_username.go",
        "hashed_secret": "c74f3640d83fd19d941a4f44b28fbd9e57f59eef",
        "is_verified": false,
        "line_number": 216,
        "is_secret": false
      }
    ],
    "core/auth/service_static_token.go": [
      {
        "type": "Secret Keyword",
        "filename": "core/auth/service_static_token.go",
        "hashed_secret": "44e17306b837162269a410204daaa5ecee4ec22c",
        "is_verified": false,
        "line_number": 78,
        "is_secret": false
      }
    ],
    "driven/emailer/adapter.go": [
      {
        "type": "Secret Keyword",
        "filename": "driven/emailer/adapter.go",
        "hashed_secret": "9df4524d2441f00999342c4541a39932198d4bb4",
        "is_verified": false,
        "line_number": 70,
        "is_secret": false
      }
    ],
    "driven/profilebb/adapter.go": [
      {
        "type": "Secret Keyword",
        "filename": "driven/profilebb/adapter.go",
        "hashed_secret": "36c48d6ac9d10902792fa78b9c2d7d535971c2cc",
        "is_verified": false,
        "line_number": 224,
        "is_secret": false
      }
    ],
    "driven/storage/database.go": [
      {
        "type": "Secret Keyword",
        "filename": "driven/storage/database.go",
        "hashed_secret": "6547f385c6d867e20f8217018a4d468a7d67d638",
        "is_verified": false,
        "line_number": 209,
        "is_secret": false
      }
    ],
    "driver/web/apis_system.go": [
      {
        "type": "Secret Keyword",
        "filename": "driver/web/apis_system.go",
        "hashed_secret": "44e17306b837162269a410204daaa5ecee4ec22c",
        "is_verified": false,
        "line_number": 700,
        "is_secret": false
      }
    ],
    "driver/web/docs/gen/def.yaml": [
      {
        "type": "Secret Keyword",
        "filename": "driver/web/docs/gen/def.yaml",
        "hashed_secret": "448ed7416fce2cb66c285d182b1ba3df1e90016d",
        "is_verified": false,
        "line_number": 55,
        "is_secret": false
      }
    ],
    "driver/web/docs/gen/gen_types.go": [
      {
        "type": "Secret Keyword",
        "filename": "driver/web/docs/gen/gen_types.go",
        "hashed_secret": "c9739eab2dfa093cc0e450bf0ea81a43ae67b581",
        "is_verified": false,
        "line_number": 1673,
        "is_secret": false
      }
    ],
    "driver/web/docs/resources/admin/auth/login.yaml": [
      {
        "type": "Secret Keyword",
        "filename": "driver/web/docs/resources/admin/auth/login.yaml",
        "hashed_secret": "448ed7416fce2cb66c285d182b1ba3df1e90016d",
        "is_verified": false,
        "line_number": 26,
        "is_secret": false
      }
    ],
    "driver/web/docs/resources/services/auth/account/auth-type/link.yaml": [
      {
        "type": "Secret Keyword",
        "filename": "driver/web/docs/resources/services/auth/account/auth-type/link.yaml",
        "hashed_secret": "448ed7416fce2cb66c285d182b1ba3df1e90016d",
        "is_verified": false,
        "line_number": 26,
        "is_secret": false
      }
    ],
    "driver/web/docs/resources/services/auth/login.yaml": [
      {
        "type": "Secret Keyword",
        "filename": "driver/web/docs/resources/services/auth/login.yaml",
        "hashed_secret": "448ed7416fce2cb66c285d182b1ba3df1e90016d",
        "is_verified": false,
        "line_number": 24,
        "is_secret": false
      }
    ]
  },
<<<<<<< HEAD
  "generated_at": "2023-04-28T22:23:17Z"
=======
  "generated_at": "2023-05-02T15:15:38Z"
>>>>>>> b5c6af97
}<|MERGE_RESOLUTION|>--- conflicted
+++ resolved
@@ -170,24 +170,14 @@
         "filename": "core/auth/auth.go",
         "hashed_secret": "58f3388441fbce0e48aef2bf74413a6f43f6dc70",
         "is_verified": false,
-<<<<<<< HEAD
-        "line_number": 932
-=======
-        "line_number": 933,
-        "is_secret": false
->>>>>>> b5c6af97
+        "line_number": 934
       },
       {
         "type": "Secret Keyword",
         "filename": "core/auth/auth.go",
         "hashed_secret": "94a7f0195bbbd2260c4e4d02b6348fbcd90b2b30",
         "is_verified": false,
-<<<<<<< HEAD
-        "line_number": 2439
-=======
-        "line_number": 2440,
-        "is_secret": false
->>>>>>> b5c6af97
+        "line_number": 2441
       }
     ],
     "core/auth/auth_type_email.go": [
@@ -409,9 +399,5 @@
       }
     ]
   },
-<<<<<<< HEAD
-  "generated_at": "2023-04-28T22:23:17Z"
-=======
-  "generated_at": "2023-05-02T15:15:38Z"
->>>>>>> b5c6af97
+  "generated_at": "2023-05-04T14:34:25Z"
 }