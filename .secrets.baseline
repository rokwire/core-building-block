--- conflicted
+++ resolved
@@ -136,11 +136,7 @@
         "filename": "core/auth/apis.go",
         "hashed_secret": "394e3412459f79523e12e1fa95a4cf141ccff122",
         "is_verified": false,
-<<<<<<< HEAD
-        "line_number": 2093
-=======
-        "line_number": 2087
->>>>>>> 4df1350a
+        "line_number": 2095
       }
     ],
     "core/auth/auth.go": [
@@ -163,22 +159,14 @@
         "filename": "core/auth/auth.go",
         "hashed_secret": "58f3388441fbce0e48aef2bf74413a6f43f6dc70",
         "is_verified": false,
-<<<<<<< HEAD
         "line_number": 931
-=======
-        "line_number": 928
->>>>>>> 4df1350a
       },
       {
         "type": "Secret Keyword",
         "filename": "core/auth/auth.go",
         "hashed_secret": "94a7f0195bbbd2260c4e4d02b6348fbcd90b2b30",
         "is_verified": false,
-<<<<<<< HEAD
         "line_number": 2438
-=======
-        "line_number": 2428
->>>>>>> 4df1350a
       }
     ],
     "core/auth/auth_type_email.go": [
@@ -332,9 +320,5 @@
       }
     ]
   },
-<<<<<<< HEAD
-  "generated_at": "2023-04-20T15:17:46Z"
-=======
-  "generated_at": "2023-04-10T16:11:36Z"
->>>>>>> 4df1350a
+  "generated_at": "2023-04-20T15:23:37Z"
 }