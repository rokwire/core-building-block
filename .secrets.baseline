--- conflicted
+++ resolved
@@ -76,10 +76,6 @@
       "path": "detect_secrets.filters.allowlist.is_line_allowlisted"
     },
     {
-      "path": "detect_secrets.filters.common.is_baseline_file",
-      "filename": ".secrets.baseline"
-    },
-    {
       "path": "detect_secrets.filters.common.is_ignored_due_to_verification_policies",
       "min_level": 2
     },
@@ -109,12 +105,6 @@
     },
     {
       "path": "detect_secrets.filters.heuristic.is_templated_secret"
-    },
-    {
-      "path": "detect_secrets.filters.regex.should_exclude_file",
-      "pattern": [
-        "go.sum"
-      ]
     }
   ],
   "results": {
@@ -124,8 +114,7 @@
         "filename": "README.md",
         "hashed_secret": "112bb791304791ddcf692e29fd5cf149b35fea37",
         "is_verified": false,
-        "line_number": 37,
-        "is_secret": false
+        "line_number": 37
       }
     ],
     "core/app_shared.go": [
@@ -134,8 +123,7 @@
         "filename": "core/app_shared.go",
         "hashed_secret": "44e17306b837162269a410204daaa5ecee4ec22c",
         "is_verified": false,
-        "line_number": 41,
-        "is_secret": false
+        "line_number": 41
       }
     ],
     "core/auth/apis.go": [
@@ -144,8 +132,7 @@
         "filename": "core/auth/apis.go",
         "hashed_secret": "394e3412459f79523e12e1fa95a4cf141ccff122",
         "is_verified": false,
-        "line_number": 2064,
-        "is_secret": false
+        "line_number": 2064
       }
     ],
     "core/auth/auth.go": [
@@ -154,36 +141,28 @@
         "filename": "core/auth/auth.go",
         "hashed_secret": "417355fe2b66baa6826739a6d8006ab2ddcf5186",
         "is_verified": false,
-        "line_number": 143,
-        "is_secret": false
+        "line_number": 143
       },
       {
         "type": "Secret Keyword",
         "filename": "core/auth/auth.go",
         "hashed_secret": "700f93e97a8aaf0664601a8f298ac5ad0ff13c37",
         "is_verified": false,
-        "line_number": 145,
-        "is_secret": false
+        "line_number": 145
       },
       {
         "type": "Secret Keyword",
         "filename": "core/auth/auth.go",
         "hashed_secret": "58f3388441fbce0e48aef2bf74413a6f43f6dc70",
         "is_verified": false,
-        "line_number": 895,
-        "is_secret": false
+        "line_number": 895
       },
       {
         "type": "Secret Keyword",
         "filename": "core/auth/auth.go",
         "hashed_secret": "94a7f0195bbbd2260c4e4d02b6348fbcd90b2b30",
         "is_verified": false,
-<<<<<<< HEAD
-        "line_number": 2388,
-=======
-        "line_number": 2366,
->>>>>>> 8dd0057c
-        "is_secret": false
+        "line_number": 2371
       }
     ],
     "core/auth/auth_type_email.go": [
@@ -192,56 +171,49 @@
         "filename": "core/auth/auth_type_email.go",
         "hashed_secret": "f3f2fb17a3bf9f307cb6e79b61b9d4baf07dd681",
         "is_verified": false,
-        "line_number": 75,
-        "is_secret": false
+        "line_number": 75
       },
       {
         "type": "Secret Keyword",
         "filename": "core/auth/auth_type_email.go",
         "hashed_secret": "fe70d8c51780596c0b3399573122bba943a461da",
         "is_verified": false,
-        "line_number": 76,
-        "is_secret": false
+        "line_number": 76
       },
       {
         "type": "Secret Keyword",
         "filename": "core/auth/auth_type_email.go",
         "hashed_secret": "06354d205ab5a3b6c7ad2333c58f1ddc810c97ba",
         "is_verified": false,
-        "line_number": 87,
-        "is_secret": false
+        "line_number": 87
       },
       {
         "type": "Secret Keyword",
         "filename": "core/auth/auth_type_email.go",
         "hashed_secret": "7cbe6dcf7274355d223e3174e4d8a7ffb55a9227",
         "is_verified": false,
-        "line_number": 156,
-        "is_secret": false
+        "line_number": 156
       },
       {
         "type": "Secret Keyword",
         "filename": "core/auth/auth_type_email.go",
         "hashed_secret": "69411040443be576ce64fc793269d7c26dd0866a",
         "is_verified": false,
-        "line_number": 253,
-        "is_secret": false
+        "line_number": 253
       },
       {
         "type": "Secret Keyword",
         "filename": "core/auth/auth_type_email.go",
         "hashed_secret": "cba104f0870345d3ec99d55c06441bdce9fcf584",
         "is_verified": false,
-        "line_number": 390,
-        "is_secret": false
+        "line_number": 390
       },
       {
         "type": "Secret Keyword",
         "filename": "core/auth/auth_type_email.go",
         "hashed_secret": "c74f3640d83fd19d941a4f44b28fbd9e57f59eef",
         "is_verified": false,
-        "line_number": 391,
-        "is_secret": false
+        "line_number": 391
       }
     ],
     "core/auth/auth_type_oidc.go": [
@@ -250,8 +222,7 @@
         "filename": "core/auth/auth_type_oidc.go",
         "hashed_secret": "0ade4f3edccc8888bef404fe6b3c92c13cdfad6b",
         "is_verified": false,
-        "line_number": 376,
-        "is_secret": false
+        "line_number": 376
       }
     ],
     "core/auth/service_static_token.go": [
@@ -260,8 +231,7 @@
         "filename": "core/auth/service_static_token.go",
         "hashed_secret": "44e17306b837162269a410204daaa5ecee4ec22c",
         "is_verified": false,
-        "line_number": 78,
-        "is_secret": false
+        "line_number": 78
       }
     ],
     "driven/emailer/adapter.go": [
@@ -270,8 +240,7 @@
         "filename": "driven/emailer/adapter.go",
         "hashed_secret": "9df4524d2441f00999342c4541a39932198d4bb4",
         "is_verified": false,
-        "line_number": 70,
-        "is_secret": false
+        "line_number": 70
       }
     ],
     "driven/profilebb/adapter.go": [
@@ -280,8 +249,7 @@
         "filename": "driven/profilebb/adapter.go",
         "hashed_secret": "36c48d6ac9d10902792fa78b9c2d7d535971c2cc",
         "is_verified": false,
-        "line_number": 224,
-        "is_secret": false
+        "line_number": 224
       }
     ],
     "driven/storage/database.go": [
@@ -290,8 +258,7 @@
         "filename": "driven/storage/database.go",
         "hashed_secret": "6547f385c6d867e20f8217018a4d468a7d67d638",
         "is_verified": false,
-        "line_number": 209,
-        "is_secret": false
+        "line_number": 209
       }
     ],
     "driver/web/apis_system.go": [
@@ -300,8 +267,7 @@
         "filename": "driver/web/apis_system.go",
         "hashed_secret": "44e17306b837162269a410204daaa5ecee4ec22c",
         "is_verified": false,
-        "line_number": 700,
-        "is_secret": false
+        "line_number": 700
       }
     ],
     "driver/web/docs/gen/def.yaml": [
@@ -310,8 +276,7 @@
         "filename": "driver/web/docs/gen/def.yaml",
         "hashed_secret": "448ed7416fce2cb66c285d182b1ba3df1e90016d",
         "is_verified": false,
-        "line_number": 55,
-        "is_secret": false
+        "line_number": 55
       }
     ],
     "driver/web/docs/gen/gen_types.go": [
@@ -320,8 +285,7 @@
         "filename": "driver/web/docs/gen/gen_types.go",
         "hashed_secret": "c9739eab2dfa093cc0e450bf0ea81a43ae67b581",
         "is_verified": false,
-        "line_number": 1631,
-        "is_secret": false
+        "line_number": 1631
       }
     ],
     "driver/web/docs/resources/admin/auth/login.yaml": [
@@ -330,8 +294,7 @@
         "filename": "driver/web/docs/resources/admin/auth/login.yaml",
         "hashed_secret": "448ed7416fce2cb66c285d182b1ba3df1e90016d",
         "is_verified": false,
-        "line_number": 26,
-        "is_secret": false
+        "line_number": 26
       }
     ],
     "driver/web/docs/resources/services/auth/account/auth-type/link.yaml": [
@@ -340,8 +303,7 @@
         "filename": "driver/web/docs/resources/services/auth/account/auth-type/link.yaml",
         "hashed_secret": "448ed7416fce2cb66c285d182b1ba3df1e90016d",
         "is_verified": false,
-        "line_number": 26,
-        "is_secret": false
+        "line_number": 26
       }
     ],
     "driver/web/docs/resources/services/auth/login.yaml": [
@@ -350,14 +312,9 @@
         "filename": "driver/web/docs/resources/services/auth/login.yaml",
         "hashed_secret": "448ed7416fce2cb66c285d182b1ba3df1e90016d",
         "is_verified": false,
-        "line_number": 24,
-        "is_secret": false
+        "line_number": 24
       }
     ]
   },
-<<<<<<< HEAD
-  "generated_at": "2023-02-09T19:29:25Z"
-=======
-  "generated_at": "2023-02-09T06:53:24Z"
->>>>>>> 8dd0057c
+  "generated_at": "2023-03-14T15:44:37Z"
 }