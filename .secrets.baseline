--- conflicted
+++ resolved
@@ -401,9 +401,5 @@
       }
     ]
   },
-<<<<<<< HEAD
-  "generated_at": "2023-04-17T21:39:26Z"
-=======
   "generated_at": "2023-05-02T15:15:38Z"
->>>>>>> b5c6af97
 }