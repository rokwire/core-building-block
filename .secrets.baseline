--- conflicted
+++ resolved
@@ -124,11 +124,7 @@
         "filename": "core/auth/apis.go",
         "hashed_secret": "4d55af37dbbb6a42088d917caa1ca25428ec42c9",
         "is_verified": false,
-<<<<<<< HEAD
-        "line_number": 1894
-=======
-        "line_number": 1910
->>>>>>> 460d554e
+        "line_number": 1885
       }
     ],
     "core/auth/auth.go": [
@@ -137,11 +133,7 @@
         "filename": "core/auth/auth.go",
         "hashed_secret": "4d55af37dbbb6a42088d917caa1ca25428ec42c9",
         "is_verified": false,
-<<<<<<< HEAD
-        "line_number": 2365
-=======
         "line_number": 2333
->>>>>>> 460d554e
       }
     ],
     "core/auth/auth_type_email.go": [
@@ -287,9 +279,5 @@
       }
     ]
   },
-<<<<<<< HEAD
-  "generated_at": "2022-07-22T19:17:37Z"
-=======
-  "generated_at": "2022-07-29T20:56:50Z"
->>>>>>> 460d554e
+  "generated_at": "2022-08-01T19:22:45Z"
 }