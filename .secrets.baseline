--- conflicted
+++ resolved
@@ -133,11 +133,7 @@
         "filename": "core/auth/auth.go",
         "hashed_secret": "4d55af37dbbb6a42088d917caa1ca25428ec42c9",
         "is_verified": false,
-<<<<<<< HEAD
-        "line_number": 2324
-=======
-        "line_number": 2386
->>>>>>> c6f4e0c1
+        "line_number": 2333
       }
     ],
     "core/auth/auth_type_email.go": [
@@ -283,9 +279,5 @@
       }
     ]
   },
-<<<<<<< HEAD
-  "generated_at": "2022-07-13T20:50:37Z"
-=======
-  "generated_at": "2022-07-26T15:53:15Z"
->>>>>>> c6f4e0c1
+  "generated_at": "2022-07-29T18:33:09Z"
 }