{
  "version": "1.0.3",
  "plugins_used": [
    {
      "name": "ArtifactoryDetector"
    },
    {
      "name": "AWSKeyDetector"
    },
    {
      "name": "AzureStorageKeyDetector"
    },
    {
      "name": "Base64HighEntropyString",
      "limit": 4.5
    },
    {
      "name": "BasicAuthDetector"
    },
    {
      "name": "CloudantDetector"
    },
    {
      "name": "HexHighEntropyString",
      "limit": 3.0
    },
    {
      "name": "IbmCloudIamDetector"
    },
    {
      "name": "IbmCosHmacDetector"
    },
    {
      "name": "JwtTokenDetector"
    },
    {
      "name": "KeywordDetector",
      "keyword_exclude": ""
    },
    {
      "name": "MailchimpDetector"
    },
    {
      "name": "NpmDetector"
    },
    {
      "name": "PrivateKeyDetector"
    },
    {
      "name": "SlackDetector"
    },
    {
      "name": "SoftlayerDetector"
    },
    {
      "name": "SquareOAuthDetector"
    },
    {
      "name": "StripeDetector"
    },
    {
      "name": "TwilioKeyDetector"
    }
  ],
  "filters_used": [
    {
      "path": "detect_secrets.filters.allowlist.is_line_allowlisted"
    },
    {
      "path": "detect_secrets.filters.common.is_baseline_file",
      "filename": ".secrets.baseline"
    },
    {
      "path": "detect_secrets.filters.common.is_ignored_due_to_verification_policies",
      "min_level": 2
    },
    {
      "path": "detect_secrets.filters.heuristic.is_indirect_reference"
    },
    {
      "path": "detect_secrets.filters.heuristic.is_likely_id_string"
    },
    {
      "path": "detect_secrets.filters.heuristic.is_potential_uuid"
    },
    {
      "path": "detect_secrets.filters.heuristic.is_prefixed_with_dollar_sign"
    },
    {
      "path": "detect_secrets.filters.heuristic.is_sequential_string"
    },
    {
      "path": "detect_secrets.filters.heuristic.is_templated_secret"
    },
    {
      "path": "detect_secrets.filters.regex.should_exclude_file",
      "pattern": [
        "go.sum"
      ]
    }
  ],
  "results": {
    "README.md": [
      {
        "type": "Basic Auth Credentials",
        "filename": "README.md",
        "hashed_secret": "112bb791304791ddcf692e29fd5cf149b35fea37",
        "is_verified": false,
        "line_number": 38
      }
    ],
    "core/apis.go": [
      {
        "type": "Secret Keyword",
        "filename": "core/apis.go",
        "hashed_secret": "f776bc8b6836b3498c27139f23f5d64e4041af0f",
        "is_verified": false,
        "line_number": 169
      }
    ],
    "core/auth/apis.go": [
      {
        "type": "Secret Keyword",
        "filename": "core/auth/apis.go",
        "hashed_secret": "4d55af37dbbb6a42088d917caa1ca25428ec42c9",
        "is_verified": false,
<<<<<<< HEAD
        "line_number": 1942
=======
        "line_number": 1944
>>>>>>> 14266e91
      }
    ],
    "core/auth/auth.go": [
      {
        "type": "Secret Keyword",
        "filename": "core/auth/auth.go",
        "hashed_secret": "4d55af37dbbb6a42088d917caa1ca25428ec42c9",
        "is_verified": false,
<<<<<<< HEAD
        "line_number": 2401
=======
        "line_number": 2392
>>>>>>> 14266e91
      }
    ],
    "core/auth/auth_type_email.go": [
      {
        "type": "Secret Keyword",
        "filename": "core/auth/auth_type_email.go",
        "hashed_secret": "f3f2fb17a3bf9f307cb6e79b61b9d4baf07dd681",
        "is_verified": false,
        "line_number": 75
      },
      {
        "type": "Secret Keyword",
        "filename": "core/auth/auth_type_email.go",
        "hashed_secret": "fe70d8c51780596c0b3399573122bba943a461da",
        "is_verified": false,
        "line_number": 76
      },
      {
        "type": "Secret Keyword",
        "filename": "core/auth/auth_type_email.go",
        "hashed_secret": "04e110541a2e8b44bc10939bfaf5d82adfe45158",
        "is_verified": false,
        "line_number": 109
      },
      {
        "type": "Secret Keyword",
        "filename": "core/auth/auth_type_email.go",
        "hashed_secret": "7cbe6dcf7274355d223e3174e4d8a7ffb55a9227",
        "is_verified": false,
        "line_number": 156
      },
      {
        "type": "Secret Keyword",
        "filename": "core/auth/auth_type_email.go",
        "hashed_secret": "f32ddb18dd630c4bb16a5ab053c62d99c94df67f",
        "is_verified": false,
        "line_number": 258
      },
      {
        "type": "Secret Keyword",
        "filename": "core/auth/auth_type_email.go",
        "hashed_secret": "cba104f0870345d3ec99d55c06441bdce9fcf584",
        "is_verified": false,
        "line_number": 390
      },
      {
        "type": "Secret Keyword",
        "filename": "core/auth/auth_type_email.go",
        "hashed_secret": "c74f3640d83fd19d941a4f44b28fbd9e57f59eef",
        "is_verified": false,
        "line_number": 391
      }
    ],
    "core/auth/auth_type_oidc.go": [
      {
        "type": "Secret Keyword",
        "filename": "core/auth/auth_type_oidc.go",
        "hashed_secret": "0ade4f3edccc8888bef404fe6b3c92c13cdfad6b",
        "is_verified": false,
        "line_number": 377
      }
    ],
    "driven/emailer/adapter.go": [
      {
        "type": "Secret Keyword",
        "filename": "driven/emailer/adapter.go",
        "hashed_secret": "1282d4ec63996a2c4dcb73835bad1c27ea1f901c",
        "is_verified": false,
        "line_number": 70
      }
    ],
    "driven/profilebb/adapter.go": [
      {
        "type": "Secret Keyword",
        "filename": "driven/profilebb/adapter.go",
        "hashed_secret": "36c48d6ac9d10902792fa78b9c2d7d535971c2cc",
        "is_verified": false,
        "line_number": 224
      }
    ],
    "driver/web/docs/gen/def.yaml": [
      {
        "type": "Secret Keyword",
        "filename": "driver/web/docs/gen/def.yaml",
        "hashed_secret": "dd29ecf524b030a65261e3059c48ab9e1ecb2585",
        "is_verified": false,
        "line_number": 1376
      }
    ],
    "driver/web/docs/resources/services/application/configs.yaml": [
      {
        "type": "Secret Keyword",
        "filename": "driver/web/docs/resources/services/application/configs.yaml",
        "hashed_secret": "dd29ecf524b030a65261e3059c48ab9e1ecb2585",
        "is_verified": false,
        "line_number": 19
      }
    ],
    "driver/web/ui/reset-credential.html": [
      {
        "type": "Secret Keyword",
        "filename": "driver/web/ui/reset-credential.html",
        "hashed_secret": "ad88769c02358be4b1d42944359820977c4eec28",
        "is_verified": false,
        "line_number": 195
      },
      {
        "type": "Secret Keyword",
        "filename": "driver/web/ui/reset-credential.html",
        "hashed_secret": "063afcf87eabb84dc0dc528d1b30266217aa71c3",
        "is_verified": false,
        "line_number": 196
      }
    ],
    "main.go": [
      {
        "type": "Secret Keyword",
        "filename": "main.go",
        "hashed_secret": "7ee294e78b33e56f1f32f05e03847461cb0008df",
        "is_verified": false,
        "line_number": 89
      },
      {
        "type": "Secret Keyword",
        "filename": "main.go",
        "hashed_secret": "d22d26f750c4f64214b43ec38aaf6e3456407f0a",
        "is_verified": false,
        "line_number": 141
      },
      {
        "type": "Secret Keyword",
        "filename": "main.go",
        "hashed_secret": "4f2da4710cdfd5c9f655ceb78bcb5ed03c73ddfd",
        "is_verified": false,
        "line_number": 153
      },
      {
        "type": "Secret Keyword",
        "filename": "main.go",
        "hashed_secret": "24fe4e436894f6911a8234dbf81ad77417eac012",
        "is_verified": false,
        "line_number": 155
      }
    ]
  },
<<<<<<< HEAD
  "generated_at": "2022-08-22T17:17:40Z"
=======
  "generated_at": "2022-09-01T18:28:55Z"
>>>>>>> 14266e91
}<|MERGE_RESOLUTION|>--- conflicted
+++ resolved
@@ -124,11 +124,7 @@
         "filename": "core/auth/apis.go",
         "hashed_secret": "4d55af37dbbb6a42088d917caa1ca25428ec42c9",
         "is_verified": false,
-<<<<<<< HEAD
-        "line_number": 1942
-=======
-        "line_number": 1944
->>>>>>> 14266e91
+        "line_number": 1948
       }
     ],
     "core/auth/auth.go": [
@@ -137,11 +133,7 @@
         "filename": "core/auth/auth.go",
         "hashed_secret": "4d55af37dbbb6a42088d917caa1ca25428ec42c9",
         "is_verified": false,
-<<<<<<< HEAD
-        "line_number": 2401
-=======
-        "line_number": 2392
->>>>>>> 14266e91
+        "line_number": 2405
       }
     ],
     "core/auth/auth_type_email.go": [
@@ -287,9 +279,5 @@
       }
     ]
   },
-<<<<<<< HEAD
-  "generated_at": "2022-08-22T17:17:40Z"
-=======
-  "generated_at": "2022-09-01T18:28:55Z"
->>>>>>> 14266e91
+  "generated_at": "2022-09-08T18:13:59Z"
 }