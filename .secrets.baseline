--- conflicted
+++ resolved
@@ -124,11 +124,7 @@
         "filename": "core/auth/apis.go",
         "hashed_secret": "4d55af37dbbb6a42088d917caa1ca25428ec42c9",
         "is_verified": false,
-<<<<<<< HEAD
-        "line_number": 1905
-=======
-        "line_number": 1930
->>>>>>> 7563bea4
+        "line_number": 1910
       }
     ],
     "core/auth/auth.go": [
@@ -283,9 +279,5 @@
       }
     ]
   },
-<<<<<<< HEAD
-  "generated_at": "2022-08-04T16:25:21Z"
-=======
-  "generated_at": "2022-08-10T15:30:59Z"
->>>>>>> 7563bea4
+  "generated_at": "2022-07-29T20:56:50Z"
 }