--- conflicted
+++ resolved
@@ -124,11 +124,7 @@
         "filename": "core/auth/apis.go",
         "hashed_secret": "4d55af37dbbb6a42088d917caa1ca25428ec42c9",
         "is_verified": false,
-<<<<<<< HEAD
-        "line_number": 1905
-=======
-        "line_number": 1859
->>>>>>> 090fbd3f
+        "line_number": 1834
       }
     ],
     "core/auth/auth.go": [
@@ -283,9 +279,5 @@
       }
     ]
   },
-<<<<<<< HEAD
-  "generated_at": "2022-08-15T21:17:27Z"
-=======
-  "generated_at": "2022-08-16T22:10:23Z"
->>>>>>> 090fbd3f
+  "generated_at": "2022-08-17T22:11:41Z"
 }