{
  "version": "1.4.0",
  "plugins_used": [
    {
      "name": "ArtifactoryDetector"
    },
    {
      "name": "AWSKeyDetector"
    },
    {
      "name": "AzureStorageKeyDetector"
    },
    {
      "name": "Base64HighEntropyString",
      "limit": 4.5
    },
    {
      "name": "BasicAuthDetector"
    },
    {
      "name": "CloudantDetector"
    },
    {
      "name": "DiscordBotTokenDetector"
    },
    {
      "name": "GitHubTokenDetector"
    },
    {
      "name": "HexHighEntropyString",
      "limit": 3.0
    },
    {
      "name": "IbmCloudIamDetector"
    },
    {
      "name": "IbmCosHmacDetector"
    },
    {
      "name": "JwtTokenDetector"
    },
    {
      "name": "KeywordDetector",
      "keyword_exclude": ""
    },
    {
      "name": "MailchimpDetector"
    },
    {
      "name": "NpmDetector"
    },
    {
      "name": "PrivateKeyDetector"
    },
    {
      "name": "SendGridDetector"
    },
    {
      "name": "SlackDetector"
    },
    {
      "name": "SoftlayerDetector"
    },
    {
      "name": "SquareOAuthDetector"
    },
    {
      "name": "StripeDetector"
    },
    {
      "name": "TwilioKeyDetector"
    }
  ],
  "filters_used": [
    {
      "path": "detect_secrets.filters.allowlist.is_line_allowlisted"
    },
    {
      "path": "detect_secrets.filters.common.is_baseline_file",
      "filename": ".secrets.baseline"
    },
    {
      "path": "detect_secrets.filters.common.is_ignored_due_to_verification_policies",
      "min_level": 2
    },
    {
      "path": "detect_secrets.filters.heuristic.is_indirect_reference"
    },
    {
      "path": "detect_secrets.filters.heuristic.is_likely_id_string"
    },
    {
      "path": "detect_secrets.filters.heuristic.is_lock_file"
    },
    {
      "path": "detect_secrets.filters.heuristic.is_not_alphanumeric_string"
    },
    {
      "path": "detect_secrets.filters.heuristic.is_potential_uuid"
    },
    {
      "path": "detect_secrets.filters.heuristic.is_prefixed_with_dollar_sign"
    },
    {
      "path": "detect_secrets.filters.heuristic.is_sequential_string"
    },
    {
      "path": "detect_secrets.filters.heuristic.is_swagger_file"
    },
    {
      "path": "detect_secrets.filters.heuristic.is_templated_secret"
    }
  ],
  "results": {
    "README.md": [
      {
        "type": "Basic Auth Credentials",
        "filename": "README.md",
        "hashed_secret": "112bb791304791ddcf692e29fd5cf149b35fea37",
        "is_verified": false,
        "line_number": 37
      }
    ],
    "core/apis.go": [
      {
        "type": "Secret Keyword",
        "filename": "core/apis.go",
        "hashed_secret": "44e17306b837162269a410204daaa5ecee4ec22c",
        "is_verified": false,
        "line_number": 95
      }
    ],
    "core/app_shared.go": [
      {
        "type": "Secret Keyword",
        "filename": "core/app_shared.go",
        "hashed_secret": "44e17306b837162269a410204daaa5ecee4ec22c",
        "is_verified": false,
<<<<<<< HEAD
        "line_number": 42
      },
=======
        "line_number": 2141
      }
    ],
    "core/auth/auth.go": [
>>>>>>> 3c192185
      {
        "type": "Secret Keyword",
        "filename": "core/app_shared.go",
        "hashed_secret": "48da876cb7879f4d7e8d5e679b8fbd0af02845ae",
        "is_verified": false,
        "line_number": 80
      }
    ],
    "core/auth/apis.go": [
      {
        "type": "Secret Keyword",
        "filename": "core/auth/apis.go",
        "hashed_secret": "48da876cb7879f4d7e8d5e679b8fbd0af02845ae",
        "is_verified": false,
        "line_number": 167
      },
      {
        "type": "Secret Keyword",
        "filename": "core/auth/apis.go",
        "hashed_secret": "04e110541a2e8b44bc10939bfaf5d82adfe45158",
        "is_verified": false,
<<<<<<< HEAD
        "line_number": 1952
=======
        "line_number": 925
>>>>>>> 3c192185
      },
      {
        "type": "Secret Keyword",
        "filename": "core/auth/apis.go",
        "hashed_secret": "394e3412459f79523e12e1fa95a4cf141ccff122",
        "is_verified": false,
<<<<<<< HEAD
        "line_number": 2347
=======
        "line_number": 2593
>>>>>>> 3c192185
      }
    ],
    "core/auth/auth.go": [
      {
        "type": "Secret Keyword",
        "filename": "core/auth/auth.go",
        "hashed_secret": "70fd094756d9fcdcdfbd372dc526e9068a0ee711",
        "is_verified": false,
        "line_number": 165
      },
      {
        "type": "Secret Keyword",
        "filename": "core/auth/auth.go",
        "hashed_secret": "a358987289cd70bbf50fb10acbcb9bff73c66df6",
        "is_verified": false,
        "line_number": 167
      },
      {
        "type": "Secret Keyword",
        "filename": "core/auth/auth.go",
        "hashed_secret": "58f3388441fbce0e48aef2bf74413a6f43f6dc70",
        "is_verified": false,
        "line_number": 992
      },
      {
        "type": "Secret Keyword",
        "filename": "core/auth/auth.go",
        "hashed_secret": "44e17306b837162269a410204daaa5ecee4ec22c",
        "is_verified": false,
        "line_number": 2682
      },
      {
        "type": "Secret Keyword",
        "filename": "core/auth/auth.go",
        "hashed_secret": "94a7f0195bbbd2260c4e4d02b6348fbcd90b2b30",
        "is_verified": false,
        "line_number": 2812
      }
    ],
    "core/auth/auth_type_oidc.go": [
      {
        "type": "Secret Keyword",
        "filename": "core/auth/auth_type_oidc.go",
        "hashed_secret": "0ade4f3edccc8888bef404fe6b3c92c13cdfad6b",
        "is_verified": false,
        "line_number": 400
      }
    ],
    "core/auth/auth_type_password.go": [
      {
        "type": "Secret Keyword",
        "filename": "core/auth/auth_type_password.go",
        "hashed_secret": "ed4434126edb03dc832260a730ccf3bb61af1396",
        "is_verified": false,
        "line_number": 91
      },
      {
        "type": "Secret Keyword",
        "filename": "core/auth/auth_type_password.go",
        "hashed_secret": "8a1618d670f9d2d7d0b26c1d80227ead407f66dd",
        "is_verified": false,
        "line_number": 197
      }
    ],
    "core/auth/identifier_type_email.go": [
      {
        "type": "Secret Keyword",
        "filename": "core/auth/identifier_type_email.go",
        "hashed_secret": "69411040443be576ce64fc793269d7c26dd0866a",
        "is_verified": false,
        "line_number": 249
      }
    ],
    "core/auth/service_static_token.go": [
      {
        "type": "Secret Keyword",
        "filename": "core/auth/service_static_token.go",
        "hashed_secret": "44e17306b837162269a410204daaa5ecee4ec22c",
        "is_verified": false,
        "line_number": 71
      }
    ],
    "driven/emailer/adapter.go": [
      {
        "type": "Secret Keyword",
        "filename": "driven/emailer/adapter.go",
        "hashed_secret": "9df4524d2441f00999342c4541a39932198d4bb4",
        "is_verified": false,
        "line_number": 70
      }
    ],
    "driven/profilebb/adapter.go": [
      {
        "type": "Secret Keyword",
        "filename": "driven/profilebb/adapter.go",
        "hashed_secret": "36c48d6ac9d10902792fa78b9c2d7d535971c2cc",
        "is_verified": false,
        "line_number": 223
      }
    ],
    "driven/storage/conversions_user.go": [
      {
        "type": "Secret Keyword",
        "filename": "driven/storage/conversions_user.go",
        "hashed_secret": "6a1a14990e40a6eaa33109699e00c7eddf89334b",
        "is_verified": false,
        "line_number": 32
      },
      {
        "type": "Secret Keyword",
        "filename": "driven/storage/conversions_user.go",
        "hashed_secret": "29a814fd3871dac2897523fce754e9efa56a2467",
        "is_verified": false,
        "line_number": 67
      }
    ],
    "driven/storage/database.go": [
      {
        "type": "Secret Keyword",
        "filename": "driven/storage/database.go",
        "hashed_secret": "6547f385c6d867e20f8217018a4d468a7d67d638",
        "is_verified": false,
<<<<<<< HEAD
        "line_number": 232
      }
    ],
    "driven/storage/migrations.go": [
      {
        "type": "Secret Keyword",
        "filename": "driven/storage/migrations.go",
        "hashed_secret": "fd9a601da67dbaa273e7fb64877518ee9e408057",
        "is_verified": false,
        "line_number": 141
      },
      {
        "type": "Secret Keyword",
        "filename": "driven/storage/migrations.go",
        "hashed_secret": "44e17306b837162269a410204daaa5ecee4ec22c",
        "is_verified": false,
        "line_number": 156
=======
        "line_number": 235
>>>>>>> 3c192185
      }
    ],
    "driver/web/apis_system.go": [
      {
        "type": "Secret Keyword",
        "filename": "driver/web/apis_system.go",
        "hashed_secret": "44e17306b837162269a410204daaa5ecee4ec22c",
        "is_verified": false,
        "line_number": 637
      }
    ],
    "driver/web/conversions_user.go": [
      {
        "type": "Secret Keyword",
        "filename": "driver/web/conversions_user.go",
        "hashed_secret": "fe86558143c0bd528f649a153bdc32b8fa90301c",
        "is_verified": false,
        "line_number": 67
      }
    ],
    "driver/web/docs/gen/def.yaml": [
      {
        "type": "Secret Keyword",
        "filename": "driver/web/docs/gen/def.yaml",
        "hashed_secret": "448ed7416fce2cb66c285d182b1ba3df1e90016d",
        "is_verified": false,
        "line_number": 55
      }
    ],
    "driver/web/docs/gen/gen_types.go": [
      {
        "type": "Secret Keyword",
        "filename": "driver/web/docs/gen/gen_types.go",
        "hashed_secret": "c9739eab2dfa093cc0e450bf0ea81a43ae67b581",
        "is_verified": false,
<<<<<<< HEAD
        "line_number": 1921
=======
        "line_number": 1812
>>>>>>> 3c192185
      }
    ],
    "driver/web/docs/resources/admin/auth/login.yaml": [
      {
        "type": "Secret Keyword",
        "filename": "driver/web/docs/resources/admin/auth/login.yaml",
        "hashed_secret": "448ed7416fce2cb66c285d182b1ba3df1e90016d",
        "is_verified": false,
        "line_number": 26
      }
    ],
    "driver/web/docs/resources/services/auth/account/auth-type/link.yaml": [
      {
        "type": "Secret Keyword",
        "filename": "driver/web/docs/resources/services/auth/account/auth-type/link.yaml",
        "hashed_secret": "448ed7416fce2cb66c285d182b1ba3df1e90016d",
        "is_verified": false,
        "line_number": 23
      }
    ],
    "driver/web/docs/resources/services/auth/login.yaml": [
      {
        "type": "Secret Keyword",
        "filename": "driver/web/docs/resources/services/auth/login.yaml",
        "hashed_secret": "448ed7416fce2cb66c285d182b1ba3df1e90016d",
        "is_verified": false,
        "line_number": 24
      }
    ],
    "main.go": [
      {
        "type": "Secret Keyword",
        "filename": "main.go",
        "hashed_secret": "44e17306b837162269a410204daaa5ecee4ec22c",
        "is_verified": false,
        "line_number": 136
      }
    ]
  },
<<<<<<< HEAD
  "generated_at": "2023-10-11T21:26:54Z"
=======
  "generated_at": "2024-02-14T13:27:34Z"
>>>>>>> 3c192185
}<|MERGE_RESOLUTION|>--- conflicted
+++ resolved
@@ -74,10 +74,6 @@
   "filters_used": [
     {
       "path": "detect_secrets.filters.allowlist.is_line_allowlisted"
-    },
-    {
-      "path": "detect_secrets.filters.common.is_baseline_file",
-      "filename": ".secrets.baseline"
     },
     {
       "path": "detect_secrets.filters.common.is_ignored_due_to_verification_policies",
@@ -127,7 +123,7 @@
         "filename": "core/apis.go",
         "hashed_secret": "44e17306b837162269a410204daaa5ecee4ec22c",
         "is_verified": false,
-        "line_number": 95
+        "line_number": 108
       }
     ],
     "core/app_shared.go": [
@@ -136,21 +132,21 @@
         "filename": "core/app_shared.go",
         "hashed_secret": "44e17306b837162269a410204daaa5ecee4ec22c",
         "is_verified": false,
-<<<<<<< HEAD
         "line_number": 42
       },
-=======
-        "line_number": 2141
-      }
-    ],
-    "core/auth/auth.go": [
->>>>>>> 3c192185
       {
         "type": "Secret Keyword",
         "filename": "core/app_shared.go",
         "hashed_secret": "48da876cb7879f4d7e8d5e679b8fbd0af02845ae",
         "is_verified": false,
         "line_number": 80
+      },
+      {
+        "type": "Secret Keyword",
+        "filename": "core/app_shared.go",
+        "hashed_secret": "b5366a2d2ac98dae978423083f8b09e5cddc705d",
+        "is_verified": false,
+        "line_number": 81
       }
     ],
     "core/auth/apis.go": [
@@ -164,24 +160,23 @@
       {
         "type": "Secret Keyword",
         "filename": "core/auth/apis.go",
+        "hashed_secret": "b5366a2d2ac98dae978423083f8b09e5cddc705d",
+        "is_verified": false,
+        "line_number": 168
+      },
+      {
+        "type": "Secret Keyword",
+        "filename": "core/auth/apis.go",
         "hashed_secret": "04e110541a2e8b44bc10939bfaf5d82adfe45158",
         "is_verified": false,
-<<<<<<< HEAD
-        "line_number": 1952
-=======
-        "line_number": 925
->>>>>>> 3c192185
+        "line_number": 2025
       },
       {
         "type": "Secret Keyword",
         "filename": "core/auth/apis.go",
         "hashed_secret": "394e3412459f79523e12e1fa95a4cf141ccff122",
         "is_verified": false,
-<<<<<<< HEAD
-        "line_number": 2347
-=======
-        "line_number": 2593
->>>>>>> 3c192185
+        "line_number": 2421
       }
     ],
     "core/auth/auth.go": [
@@ -204,21 +199,21 @@
         "filename": "core/auth/auth.go",
         "hashed_secret": "58f3388441fbce0e48aef2bf74413a6f43f6dc70",
         "is_verified": false,
-        "line_number": 992
+        "line_number": 947
       },
       {
         "type": "Secret Keyword",
         "filename": "core/auth/auth.go",
         "hashed_secret": "44e17306b837162269a410204daaa5ecee4ec22c",
         "is_verified": false,
-        "line_number": 2682
+        "line_number": 2791
       },
       {
         "type": "Secret Keyword",
         "filename": "core/auth/auth.go",
         "hashed_secret": "94a7f0195bbbd2260c4e4d02b6348fbcd90b2b30",
         "is_verified": false,
-        "line_number": 2812
+        "line_number": 2921
       }
     ],
     "core/auth/auth_type_oidc.go": [
@@ -227,7 +222,7 @@
         "filename": "core/auth/auth_type_oidc.go",
         "hashed_secret": "0ade4f3edccc8888bef404fe6b3c92c13cdfad6b",
         "is_verified": false,
-        "line_number": 400
+        "line_number": 421
       }
     ],
     "core/auth/auth_type_password.go": [
@@ -243,7 +238,7 @@
         "filename": "core/auth/auth_type_password.go",
         "hashed_secret": "8a1618d670f9d2d7d0b26c1d80227ead407f66dd",
         "is_verified": false,
-        "line_number": 197
+        "line_number": 201
       }
     ],
     "core/auth/identifier_type_email.go": [
@@ -286,16 +281,23 @@
       {
         "type": "Secret Keyword",
         "filename": "driven/storage/conversions_user.go",
-        "hashed_secret": "6a1a14990e40a6eaa33109699e00c7eddf89334b",
-        "is_verified": false,
-        "line_number": 32
+        "hashed_secret": "0de3d6a08cb1be3c11c57f46a343e196d991b741",
+        "is_verified": false,
+        "line_number": 97
+      },
+      {
+        "type": "Secret Keyword",
+        "filename": "driven/storage/conversions_user.go",
+        "hashed_secret": "971a165af60f848a6dfbd7d8726cdc067978cd0a",
+        "is_verified": false,
+        "line_number": 132
       },
       {
         "type": "Secret Keyword",
         "filename": "driven/storage/conversions_user.go",
         "hashed_secret": "29a814fd3871dac2897523fce754e9efa56a2467",
         "is_verified": false,
-        "line_number": 67
+        "line_number": 198
       }
     ],
     "driven/storage/database.go": [
@@ -304,8 +306,7 @@
         "filename": "driven/storage/database.go",
         "hashed_secret": "6547f385c6d867e20f8217018a4d468a7d67d638",
         "is_verified": false,
-<<<<<<< HEAD
-        "line_number": 232
+        "line_number": 247
       }
     ],
     "driven/storage/migrations.go": [
@@ -314,17 +315,14 @@
         "filename": "driven/storage/migrations.go",
         "hashed_secret": "fd9a601da67dbaa273e7fb64877518ee9e408057",
         "is_verified": false,
-        "line_number": 141
+        "line_number": 148
       },
       {
         "type": "Secret Keyword",
         "filename": "driven/storage/migrations.go",
         "hashed_secret": "44e17306b837162269a410204daaa5ecee4ec22c",
         "is_verified": false,
-        "line_number": 156
-=======
-        "line_number": 235
->>>>>>> 3c192185
+        "line_number": 163
       }
     ],
     "driver/web/apis_system.go": [
@@ -342,7 +340,7 @@
         "filename": "driver/web/conversions_user.go",
         "hashed_secret": "fe86558143c0bd528f649a153bdc32b8fa90301c",
         "is_verified": false,
-        "line_number": 67
+        "line_number": 76
       }
     ],
     "driver/web/docs/gen/def.yaml": [
@@ -358,13 +356,16 @@
       {
         "type": "Secret Keyword",
         "filename": "driver/web/docs/gen/gen_types.go",
+        "hashed_secret": "c55ac144fd47a187d147f3f22ec0dcf6a2b2c789",
+        "is_verified": false,
+        "line_number": 1858
+      },
+      {
+        "type": "Secret Keyword",
+        "filename": "driver/web/docs/gen/gen_types.go",
         "hashed_secret": "c9739eab2dfa093cc0e450bf0ea81a43ae67b581",
         "is_verified": false,
-<<<<<<< HEAD
-        "line_number": 1921
-=======
-        "line_number": 1812
->>>>>>> 3c192185
+        "line_number": 1942
       }
     ],
     "driver/web/docs/resources/admin/auth/login.yaml": [
@@ -400,13 +401,9 @@
         "filename": "main.go",
         "hashed_secret": "44e17306b837162269a410204daaa5ecee4ec22c",
         "is_verified": false,
-        "line_number": 136
+        "line_number": 137
       }
     ]
   },
-<<<<<<< HEAD
-  "generated_at": "2023-10-11T21:26:54Z"
-=======
-  "generated_at": "2024-02-14T13:27:34Z"
->>>>>>> 3c192185
+  "generated_at": "2024-02-16T21:41:20Z"
 }