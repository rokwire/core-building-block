{
  "version": "1.4.0",
  "plugins_used": [
    {
      "name": "ArtifactoryDetector"
    },
    {
      "name": "AWSKeyDetector"
    },
    {
      "name": "AzureStorageKeyDetector"
    },
    {
      "name": "Base64HighEntropyString",
      "limit": 4.5
    },
    {
      "name": "BasicAuthDetector"
    },
    {
      "name": "CloudantDetector"
    },
    {
      "name": "DiscordBotTokenDetector"
    },
    {
      "name": "GitHubTokenDetector"
    },
    {
      "name": "HexHighEntropyString",
      "limit": 3.0
    },
    {
      "name": "IbmCloudIamDetector"
    },
    {
      "name": "IbmCosHmacDetector"
    },
    {
      "name": "JwtTokenDetector"
    },
    {
      "name": "KeywordDetector",
      "keyword_exclude": ""
    },
    {
      "name": "MailchimpDetector"
    },
    {
      "name": "NpmDetector"
    },
    {
      "name": "PrivateKeyDetector"
    },
    {
      "name": "SendGridDetector"
    },
    {
      "name": "SlackDetector"
    },
    {
      "name": "SoftlayerDetector"
    },
    {
      "name": "SquareOAuthDetector"
    },
    {
      "name": "StripeDetector"
    },
    {
      "name": "TwilioKeyDetector"
    }
  ],
  "filters_used": [
    {
      "path": "detect_secrets.filters.allowlist.is_line_allowlisted"
    },
    {
      "path": "detect_secrets.filters.common.is_baseline_file",
      "filename": ".secrets.baseline"
    },
    {
      "path": "detect_secrets.filters.common.is_ignored_due_to_verification_policies",
      "min_level": 2
    },
    {
      "path": "detect_secrets.filters.heuristic.is_indirect_reference"
    },
    {
      "path": "detect_secrets.filters.heuristic.is_likely_id_string"
    },
    {
      "path": "detect_secrets.filters.heuristic.is_lock_file"
    },
    {
      "path": "detect_secrets.filters.heuristic.is_not_alphanumeric_string"
    },
    {
      "path": "detect_secrets.filters.heuristic.is_potential_uuid"
    },
    {
      "path": "detect_secrets.filters.heuristic.is_prefixed_with_dollar_sign"
    },
    {
      "path": "detect_secrets.filters.heuristic.is_sequential_string"
    },
    {
      "path": "detect_secrets.filters.heuristic.is_swagger_file"
    },
    {
      "path": "detect_secrets.filters.heuristic.is_templated_secret"
    }
  ],
  "results": {
    "README.md": [
      {
        "type": "Basic Auth Credentials",
        "filename": "README.md",
        "hashed_secret": "112bb791304791ddcf692e29fd5cf149b35fea37",
        "is_verified": false,
        "line_number": 38
      }
    ],
    "core/app_services.go": [
      {
        "type": "Secret Keyword",
        "filename": "core/app_services.go",
        "hashed_secret": "44e17306b837162269a410204daaa5ecee4ec22c",
        "is_verified": false,
        "line_number": 159
      }
    ],
    "core/auth/apis.go": [
      {
        "type": "Secret Keyword",
        "filename": "core/auth/apis.go",
        "hashed_secret": "394e3412459f79523e12e1fa95a4cf141ccff122",
        "is_verified": false,
<<<<<<< HEAD
        "line_number": 2100
=======
        "line_number": 2049
>>>>>>> a00e85e6
      }
    ],
    "core/auth/auth.go": [
      {
        "type": "Secret Keyword",
        "filename": "core/auth/auth.go",
        "hashed_secret": "417355fe2b66baa6826739a6d8006ab2ddcf5186",
        "is_verified": false,
        "line_number": 143
      },
      {
        "type": "Secret Keyword",
        "filename": "core/auth/auth.go",
        "hashed_secret": "700f93e97a8aaf0664601a8f298ac5ad0ff13c37",
        "is_verified": false,
        "line_number": 145
      },
      {
        "type": "Secret Keyword",
        "filename": "core/auth/auth.go",
        "hashed_secret": "58f3388441fbce0e48aef2bf74413a6f43f6dc70",
        "is_verified": false,
        "line_number": 895
      },
      {
        "type": "Secret Keyword",
        "filename": "core/auth/auth.go",
        "hashed_secret": "94a7f0195bbbd2260c4e4d02b6348fbcd90b2b30",
        "is_verified": false,
<<<<<<< HEAD
        "line_number": 2404
=======
        "line_number": 2383
>>>>>>> a00e85e6
      }
    ],
    "core/auth/auth_type_email.go": [
      {
        "type": "Secret Keyword",
        "filename": "core/auth/auth_type_email.go",
        "hashed_secret": "f3f2fb17a3bf9f307cb6e79b61b9d4baf07dd681",
        "is_verified": false,
        "line_number": 75
      },
      {
        "type": "Secret Keyword",
        "filename": "core/auth/auth_type_email.go",
        "hashed_secret": "fe70d8c51780596c0b3399573122bba943a461da",
        "is_verified": false,
        "line_number": 76
      },
      {
        "type": "Secret Keyword",
        "filename": "core/auth/auth_type_email.go",
        "hashed_secret": "06354d205ab5a3b6c7ad2333c58f1ddc810c97ba",
        "is_verified": false,
        "line_number": 87
      },
      {
        "type": "Secret Keyword",
        "filename": "core/auth/auth_type_email.go",
        "hashed_secret": "7cbe6dcf7274355d223e3174e4d8a7ffb55a9227",
        "is_verified": false,
        "line_number": 156
      },
      {
        "type": "Secret Keyword",
        "filename": "core/auth/auth_type_email.go",
        "hashed_secret": "69411040443be576ce64fc793269d7c26dd0866a",
        "is_verified": false,
        "line_number": 253
      },
      {
        "type": "Secret Keyword",
        "filename": "core/auth/auth_type_email.go",
        "hashed_secret": "cba104f0870345d3ec99d55c06441bdce9fcf584",
        "is_verified": false,
        "line_number": 390
      },
      {
        "type": "Secret Keyword",
        "filename": "core/auth/auth_type_email.go",
        "hashed_secret": "c74f3640d83fd19d941a4f44b28fbd9e57f59eef",
        "is_verified": false,
        "line_number": 391
      }
    ],
    "core/auth/auth_type_oidc.go": [
      {
        "type": "Secret Keyword",
        "filename": "core/auth/auth_type_oidc.go",
        "hashed_secret": "0ade4f3edccc8888bef404fe6b3c92c13cdfad6b",
        "is_verified": false,
<<<<<<< HEAD
        "line_number": 389
=======
        "line_number": 376
      }
    ],
    "core/auth/service_static_token.go": [
      {
        "type": "Secret Keyword",
        "filename": "core/auth/service_static_token.go",
        "hashed_secret": "44e17306b837162269a410204daaa5ecee4ec22c",
        "is_verified": false,
        "line_number": 78
>>>>>>> a00e85e6
      }
    ],
    "driven/emailer/adapter.go": [
      {
        "type": "Secret Keyword",
        "filename": "driven/emailer/adapter.go",
        "hashed_secret": "9df4524d2441f00999342c4541a39932198d4bb4",
        "is_verified": false,
        "line_number": 70
      }
    ],
    "driven/profilebb/adapter.go": [
      {
        "type": "Secret Keyword",
        "filename": "driven/profilebb/adapter.go",
        "hashed_secret": "36c48d6ac9d10902792fa78b9c2d7d535971c2cc",
        "is_verified": false,
        "line_number": 224
      }
    ],
    "driven/storage/database.go": [
      {
        "type": "Secret Keyword",
        "filename": "driven/storage/database.go",
        "hashed_secret": "6547f385c6d867e20f8217018a4d468a7d67d638",
        "is_verified": false,
        "line_number": 202
      }
    ],
    "driver/web/apis_system.go": [
      {
        "type": "Secret Keyword",
        "filename": "driver/web/apis_system.go",
        "hashed_secret": "44e17306b837162269a410204daaa5ecee4ec22c",
        "is_verified": false,
        "line_number": 700
      }
    ],
    "driver/web/docs/gen/def.yaml": [
      {
        "type": "Secret Keyword",
        "filename": "driver/web/docs/gen/def.yaml",
        "hashed_secret": "448ed7416fce2cb66c285d182b1ba3df1e90016d",
        "is_verified": false,
        "line_number": 55
      }
    ],
    "driver/web/docs/gen/gen_types.go": [
      {
        "type": "Secret Keyword",
        "filename": "driver/web/docs/gen/gen_types.go",
        "hashed_secret": "c9739eab2dfa093cc0e450bf0ea81a43ae67b581",
        "is_verified": false,
        "line_number": 1359
      },
      {
        "type": "Secret Keyword",
        "filename": "driver/web/docs/gen/gen_types.go",
        "hashed_secret": "9afb15df443d57204a2a0f82e164a9c46749dec6",
        "is_verified": false,
        "line_number": 1738
      },
      {
        "type": "Secret Keyword",
        "filename": "driver/web/docs/gen/gen_types.go",
        "hashed_secret": "b296a47f167e06833104ebf060da1b4bbb4d619b",
        "is_verified": false,
        "line_number": 1741
      }
    ],
    "driver/web/docs/resources/admin/auth/login.yaml": [
      {
        "type": "Secret Keyword",
        "filename": "driver/web/docs/resources/admin/auth/login.yaml",
        "hashed_secret": "448ed7416fce2cb66c285d182b1ba3df1e90016d",
        "is_verified": false,
        "line_number": 26
      }
    ],
    "driver/web/docs/resources/services/auth/account/auth-type/link.yaml": [
      {
        "type": "Secret Keyword",
        "filename": "driver/web/docs/resources/services/auth/account/auth-type/link.yaml",
        "hashed_secret": "448ed7416fce2cb66c285d182b1ba3df1e90016d",
        "is_verified": false,
        "line_number": 26
      }
    ],
    "driver/web/docs/resources/services/auth/login.yaml": [
      {
        "type": "Secret Keyword",
        "filename": "driver/web/docs/resources/services/auth/login.yaml",
        "hashed_secret": "448ed7416fce2cb66c285d182b1ba3df1e90016d",
        "is_verified": false,
        "line_number": 24
      }
    ]
  },
<<<<<<< HEAD
  "generated_at": "2023-01-09T20:49:12Z"
=======
  "generated_at": "2022-12-22T07:00:12Z"
>>>>>>> a00e85e6
}<|MERGE_RESOLUTION|>--- conflicted
+++ resolved
@@ -74,10 +74,6 @@
   "filters_used": [
     {
       "path": "detect_secrets.filters.allowlist.is_line_allowlisted"
-    },
-    {
-      "path": "detect_secrets.filters.common.is_baseline_file",
-      "filename": ".secrets.baseline"
     },
     {
       "path": "detect_secrets.filters.common.is_ignored_due_to_verification_policies",
@@ -136,11 +132,7 @@
         "filename": "core/auth/apis.go",
         "hashed_secret": "394e3412459f79523e12e1fa95a4cf141ccff122",
         "is_verified": false,
-<<<<<<< HEAD
-        "line_number": 2100
-=======
-        "line_number": 2049
->>>>>>> a00e85e6
+        "line_number": 2098
       }
     ],
     "core/auth/auth.go": [
@@ -149,32 +141,28 @@
         "filename": "core/auth/auth.go",
         "hashed_secret": "417355fe2b66baa6826739a6d8006ab2ddcf5186",
         "is_verified": false,
-        "line_number": 143
+        "line_number": 155
       },
       {
         "type": "Secret Keyword",
         "filename": "core/auth/auth.go",
-        "hashed_secret": "700f93e97a8aaf0664601a8f298ac5ad0ff13c37",
-        "is_verified": false,
-        "line_number": 145
+        "hashed_secret": "120f777df3c851d4d59aae3d6752bed780b47e4f",
+        "is_verified": false,
+        "line_number": 157
       },
       {
         "type": "Secret Keyword",
         "filename": "core/auth/auth.go",
         "hashed_secret": "58f3388441fbce0e48aef2bf74413a6f43f6dc70",
         "is_verified": false,
-        "line_number": 895
+        "line_number": 907
       },
       {
         "type": "Secret Keyword",
         "filename": "core/auth/auth.go",
         "hashed_secret": "94a7f0195bbbd2260c4e4d02b6348fbcd90b2b30",
         "is_verified": false,
-<<<<<<< HEAD
-        "line_number": 2404
-=======
-        "line_number": 2383
->>>>>>> a00e85e6
+        "line_number": 2403
       }
     ],
     "core/auth/auth_type_email.go": [
@@ -234,10 +222,7 @@
         "filename": "core/auth/auth_type_oidc.go",
         "hashed_secret": "0ade4f3edccc8888bef404fe6b3c92c13cdfad6b",
         "is_verified": false,
-<<<<<<< HEAD
-        "line_number": 389
-=======
-        "line_number": 376
+        "line_number": 388
       }
     ],
     "core/auth/service_static_token.go": [
@@ -246,8 +231,7 @@
         "filename": "core/auth/service_static_token.go",
         "hashed_secret": "44e17306b837162269a410204daaa5ecee4ec22c",
         "is_verified": false,
-        "line_number": 78
->>>>>>> a00e85e6
+        "line_number": 77
       }
     ],
     "driven/emailer/adapter.go": [
@@ -283,7 +267,7 @@
         "filename": "driver/web/apis_system.go",
         "hashed_secret": "44e17306b837162269a410204daaa5ecee4ec22c",
         "is_verified": false,
-        "line_number": 700
+        "line_number": 723
       }
     ],
     "driver/web/docs/gen/def.yaml": [
@@ -301,21 +285,21 @@
         "filename": "driver/web/docs/gen/gen_types.go",
         "hashed_secret": "c9739eab2dfa093cc0e450bf0ea81a43ae67b581",
         "is_verified": false,
-        "line_number": 1359
+        "line_number": 1367
       },
       {
         "type": "Secret Keyword",
         "filename": "driver/web/docs/gen/gen_types.go",
         "hashed_secret": "9afb15df443d57204a2a0f82e164a9c46749dec6",
         "is_verified": false,
-        "line_number": 1738
+        "line_number": 1746
       },
       {
         "type": "Secret Keyword",
         "filename": "driver/web/docs/gen/gen_types.go",
         "hashed_secret": "b296a47f167e06833104ebf060da1b4bbb4d619b",
         "is_verified": false,
-        "line_number": 1741
+        "line_number": 1749
       }
     ],
     "driver/web/docs/resources/admin/auth/login.yaml": [
@@ -346,9 +330,5 @@
       }
     ]
   },
-<<<<<<< HEAD
-  "generated_at": "2023-01-09T20:49:12Z"
-=======
-  "generated_at": "2022-12-22T07:00:12Z"
->>>>>>> a00e85e6
+  "generated_at": "2023-01-17T17:30:25Z"
 }