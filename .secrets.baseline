--- conflicted
+++ resolved
@@ -74,6 +74,10 @@
   "filters_used": [
     {
       "path": "detect_secrets.filters.allowlist.is_line_allowlisted"
+    },
+    {
+      "path": "detect_secrets.filters.common.is_baseline_file",
+      "filename": ".secrets.baseline"
     },
     {
       "path": "detect_secrets.filters.common.is_ignored_due_to_verification_policies",
@@ -132,12 +136,8 @@
         "filename": "core/auth/apis.go",
         "hashed_secret": "394e3412459f79523e12e1fa95a4cf141ccff122",
         "is_verified": false,
-<<<<<<< HEAD
-        "line_number": 2049
-=======
         "line_number": 2095,
         "is_secret": false
->>>>>>> b5c6af97
       }
     ],
     "core/auth/auth.go": [
@@ -146,48 +146,32 @@
         "filename": "core/auth/auth.go",
         "hashed_secret": "417355fe2b66baa6826739a6d8006ab2ddcf5186",
         "is_verified": false,
-<<<<<<< HEAD
-        "line_number": 146
-=======
-        "line_number": 151,
-        "is_secret": false
->>>>>>> b5c6af97
+        "line_number": 154,
+        "is_secret": false
       },
       {
         "type": "Secret Keyword",
         "filename": "core/auth/auth.go",
         "hashed_secret": "bbdb97274c94b9605a766e317fca26186c34c510",
         "is_verified": false,
-<<<<<<< HEAD
-        "line_number": 148
-=======
-        "line_number": 153,
-        "is_secret": false
->>>>>>> b5c6af97
+        "line_number": 156,
+        "is_secret": false
       },
       {
         "type": "Secret Keyword",
         "filename": "core/auth/auth.go",
         "hashed_secret": "58f3388441fbce0e48aef2bf74413a6f43f6dc70",
         "is_verified": false,
-<<<<<<< HEAD
-        "line_number": 898
-=======
-        "line_number": 933,
-        "is_secret": false
->>>>>>> b5c6af97
+        "line_number": 936,
+        "is_secret": false
       },
       {
         "type": "Secret Keyword",
         "filename": "core/auth/auth.go",
         "hashed_secret": "94a7f0195bbbd2260c4e4d02b6348fbcd90b2b30",
         "is_verified": false,
-<<<<<<< HEAD
-        "line_number": 2390
-=======
-        "line_number": 2440,
-        "is_secret": false
->>>>>>> b5c6af97
+        "line_number": 2442,
+        "is_secret": false
       }
     ],
     "core/auth/auth_type_email.go": [
@@ -360,26 +344,8 @@
         "filename": "driver/web/docs/gen/gen_types.go",
         "hashed_secret": "c9739eab2dfa093cc0e450bf0ea81a43ae67b581",
         "is_verified": false,
-<<<<<<< HEAD
-        "line_number": 1390
-      },
-      {
-        "type": "Secret Keyword",
-        "filename": "driver/web/docs/gen/gen_types.go",
-        "hashed_secret": "9afb15df443d57204a2a0f82e164a9c46749dec6",
-        "is_verified": false,
-        "line_number": 1784
-      },
-      {
-        "type": "Secret Keyword",
-        "filename": "driver/web/docs/gen/gen_types.go",
-        "hashed_secret": "b296a47f167e06833104ebf060da1b4bbb4d619b",
-        "is_verified": false,
-        "line_number": 1787
-=======
-        "line_number": 1673,
-        "is_secret": false
->>>>>>> b5c6af97
+        "line_number": 1697,
+        "is_secret": false
       }
     ],
     "driver/web/docs/resources/admin/auth/login.yaml": [
@@ -410,9 +376,5 @@
       }
     ]
   },
-<<<<<<< HEAD
-  "generated_at": "2023-02-28T17:28:10Z"
-=======
-  "generated_at": "2023-05-02T15:15:38Z"
->>>>>>> b5c6af97
+  "generated_at": "2023-06-07T18:49:57Z"
 }