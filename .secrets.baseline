{
  "version": "1.0.3",
  "plugins_used": [
    {
      "name": "ArtifactoryDetector"
    },
    {
      "name": "AWSKeyDetector"
    },
    {
      "name": "AzureStorageKeyDetector"
    },
    {
      "name": "Base64HighEntropyString",
      "limit": 4.5
    },
    {
      "name": "BasicAuthDetector"
    },
    {
      "name": "CloudantDetector"
    },
    {
      "name": "HexHighEntropyString",
      "limit": 3.0
    },
    {
      "name": "IbmCloudIamDetector"
    },
    {
      "name": "IbmCosHmacDetector"
    },
    {
      "name": "JwtTokenDetector"
    },
    {
      "name": "KeywordDetector",
      "keyword_exclude": ""
    },
    {
      "name": "MailchimpDetector"
    },
    {
      "name": "NpmDetector"
    },
    {
      "name": "PrivateKeyDetector"
    },
    {
      "name": "SlackDetector"
    },
    {
      "name": "SoftlayerDetector"
    },
    {
      "name": "SquareOAuthDetector"
    },
    {
      "name": "StripeDetector"
    },
    {
      "name": "TwilioKeyDetector"
    }
  ],
  "filters_used": [
    {
      "path": "detect_secrets.filters.allowlist.is_line_allowlisted"
    },
    {
      "path": "detect_secrets.filters.common.is_baseline_file",
      "filename": ".secrets.baseline"
    },
    {
      "path": "detect_secrets.filters.common.is_ignored_due_to_verification_policies",
      "min_level": 2
    },
    {
      "path": "detect_secrets.filters.heuristic.is_indirect_reference"
    },
    {
      "path": "detect_secrets.filters.heuristic.is_likely_id_string"
    },
    {
      "path": "detect_secrets.filters.heuristic.is_potential_uuid"
    },
    {
      "path": "detect_secrets.filters.heuristic.is_prefixed_with_dollar_sign"
    },
    {
      "path": "detect_secrets.filters.heuristic.is_sequential_string"
    },
    {
      "path": "detect_secrets.filters.heuristic.is_templated_secret"
    },
    {
      "path": "detect_secrets.filters.regex.should_exclude_file",
      "pattern": [
        "go.sum"
      ]
    }
  ],
  "results": {
    "README.md": [
      {
        "type": "Basic Auth Credentials",
        "filename": "README.md",
        "hashed_secret": "112bb791304791ddcf692e29fd5cf149b35fea37",
        "is_verified": false,
        "line_number": 38
      }
    ],
    "core/apis.go": [
      {
        "type": "Secret Keyword",
        "filename": "core/apis.go",
        "hashed_secret": "f776bc8b6836b3498c27139f23f5d64e4041af0f",
        "is_verified": false,
        "line_number": 164
      }
    ],
    "core/auth/apis.go": [
      {
        "type": "Secret Keyword",
        "filename": "core/auth/apis.go",
        "hashed_secret": "4d55af37dbbb6a42088d917caa1ca25428ec42c9",
        "is_verified": false,
<<<<<<< HEAD
        "line_number": 1971
=======
        "line_number": 2051
>>>>>>> f5e8f601
      }
    ],
    "core/auth/auth.go": [
      {
        "type": "Secret Keyword",
        "filename": "core/auth/auth.go",
        "hashed_secret": "4d55af37dbbb6a42088d917caa1ca25428ec42c9",
        "is_verified": false,
<<<<<<< HEAD
        "line_number": 2373
=======
        "line_number": 2384
>>>>>>> f5e8f601
      }
    ],
    "core/auth/auth_type_email.go": [
      {
        "type": "Secret Keyword",
        "filename": "core/auth/auth_type_email.go",
        "hashed_secret": "f3f2fb17a3bf9f307cb6e79b61b9d4baf07dd681",
        "is_verified": false,
        "line_number": 75
      },
      {
        "type": "Secret Keyword",
        "filename": "core/auth/auth_type_email.go",
        "hashed_secret": "fe70d8c51780596c0b3399573122bba943a461da",
        "is_verified": false,
        "line_number": 76
      },
      {
        "type": "Secret Keyword",
        "filename": "core/auth/auth_type_email.go",
        "hashed_secret": "04e110541a2e8b44bc10939bfaf5d82adfe45158",
        "is_verified": false,
        "line_number": 109
      },
      {
        "type": "Secret Keyword",
        "filename": "core/auth/auth_type_email.go",
        "hashed_secret": "7cbe6dcf7274355d223e3174e4d8a7ffb55a9227",
        "is_verified": false,
        "line_number": 156
      },
      {
        "type": "Secret Keyword",
        "filename": "core/auth/auth_type_email.go",
        "hashed_secret": "f32ddb18dd630c4bb16a5ab053c62d99c94df67f",
        "is_verified": false,
        "line_number": 258
      },
      {
        "type": "Secret Keyword",
        "filename": "core/auth/auth_type_email.go",
        "hashed_secret": "cba104f0870345d3ec99d55c06441bdce9fcf584",
        "is_verified": false,
        "line_number": 390
      },
      {
        "type": "Secret Keyword",
        "filename": "core/auth/auth_type_email.go",
        "hashed_secret": "c74f3640d83fd19d941a4f44b28fbd9e57f59eef",
        "is_verified": false,
        "line_number": 391
      }
    ],
    "core/auth/auth_type_oauth2.go": [
      {
        "type": "Secret Keyword",
        "filename": "core/auth/auth_type_oauth2.go",
        "hashed_secret": "f8dabcd142517fb16418a3a2790f3da31392537a",
        "is_verified": false,
        "line_number": 122
      }
    ],
    "core/auth/auth_type_oidc.go": [
      {
        "type": "Secret Keyword",
        "filename": "core/auth/auth_type_oidc.go",
        "hashed_secret": "f8dabcd142517fb16418a3a2790f3da31392537a",
        "is_verified": false,
        "line_number": 123
      }
    ],
    "driven/emailer/adapter.go": [
      {
        "type": "Secret Keyword",
        "filename": "driven/emailer/adapter.go",
        "hashed_secret": "1282d4ec63996a2c4dcb73835bad1c27ea1f901c",
        "is_verified": false,
        "line_number": 70
      }
    ],
    "driven/profilebb/adapter.go": [
      {
        "type": "Secret Keyword",
        "filename": "driven/profilebb/adapter.go",
        "hashed_secret": "36c48d6ac9d10902792fa78b9c2d7d535971c2cc",
        "is_verified": false,
        "line_number": 224
      }
    ],
    "driver/web/docs/gen/def.yaml": [
      {
        "type": "Secret Keyword",
        "filename": "driver/web/docs/gen/def.yaml",
        "hashed_secret": "dd29ecf524b030a65261e3059c48ab9e1ecb2585",
        "is_verified": false,
        "line_number": 1461
      }
    ],
    "driver/web/docs/resources/services/application/configs.yaml": [
      {
        "type": "Secret Keyword",
        "filename": "driver/web/docs/resources/services/application/configs.yaml",
        "hashed_secret": "dd29ecf524b030a65261e3059c48ab9e1ecb2585",
        "is_verified": false,
        "line_number": 19
      }
    ],
    "driver/web/ui/reset-credential.html": [
      {
        "type": "Secret Keyword",
        "filename": "driver/web/ui/reset-credential.html",
        "hashed_secret": "ad88769c02358be4b1d42944359820977c4eec28",
        "is_verified": false,
        "line_number": 195
      },
      {
        "type": "Secret Keyword",
        "filename": "driver/web/ui/reset-credential.html",
        "hashed_secret": "063afcf87eabb84dc0dc528d1b30266217aa71c3",
        "is_verified": false,
        "line_number": 196
      }
    ],
    "main.go": [
      {
        "type": "Secret Keyword",
        "filename": "main.go",
        "hashed_secret": "7ee294e78b33e56f1f32f05e03847461cb0008df",
        "is_verified": false,
        "line_number": 95
      },
      {
        "type": "Secret Keyword",
        "filename": "main.go",
        "hashed_secret": "d22d26f750c4f64214b43ec38aaf6e3456407f0a",
        "is_verified": false,
        "line_number": 149
      },
      {
        "type": "Secret Keyword",
        "filename": "main.go",
        "hashed_secret": "4f2da4710cdfd5c9f655ceb78bcb5ed03c73ddfd",
        "is_verified": false,
        "line_number": 161
      },
      {
        "type": "Secret Keyword",
        "filename": "main.go",
        "hashed_secret": "24fe4e436894f6911a8234dbf81ad77417eac012",
        "is_verified": false,
        "line_number": 163
      }
    ]
  },
<<<<<<< HEAD
  "generated_at": "2022-10-13T16:44:42Z"
=======
  "generated_at": "2022-11-10T19:40:13Z"
>>>>>>> f5e8f601
}<|MERGE_RESOLUTION|>--- conflicted
+++ resolved
@@ -124,11 +124,7 @@
         "filename": "core/auth/apis.go",
         "hashed_secret": "4d55af37dbbb6a42088d917caa1ca25428ec42c9",
         "is_verified": false,
-<<<<<<< HEAD
-        "line_number": 1971
-=======
-        "line_number": 2051
->>>>>>> f5e8f601
+        "line_number": 2054
       }
     ],
     "core/auth/auth.go": [
@@ -137,11 +133,7 @@
         "filename": "core/auth/auth.go",
         "hashed_secret": "4d55af37dbbb6a42088d917caa1ca25428ec42c9",
         "is_verified": false,
-<<<<<<< HEAD
-        "line_number": 2373
-=======
-        "line_number": 2384
->>>>>>> f5e8f601
+        "line_number": 2388
       }
     ],
     "core/auth/auth_type_email.go": [
@@ -296,9 +288,5 @@
       }
     ]
   },
-<<<<<<< HEAD
-  "generated_at": "2022-10-13T16:44:42Z"
-=======
-  "generated_at": "2022-11-10T19:40:13Z"
->>>>>>> f5e8f601
+  "generated_at": "2023-01-20T22:03:24Z"
 }