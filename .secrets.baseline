--- conflicted
+++ resolved
@@ -155,80 +155,14 @@
         "filename": "core/auth/auth.go",
         "hashed_secret": "58f3388441fbce0e48aef2bf74413a6f43f6dc70",
         "is_verified": false,
-<<<<<<< HEAD
-        "line_number": 966
-=======
-        "line_number": 934
->>>>>>> f698e2b7
+        "line_number": 967
       },
       {
         "type": "Secret Keyword",
         "filename": "core/auth/auth.go",
         "hashed_secret": "94a7f0195bbbd2260c4e4d02b6348fbcd90b2b30",
         "is_verified": false,
-<<<<<<< HEAD
         "line_number": 2522
-=======
-        "line_number": 2440
-      }
-    ],
-    "core/auth/auth_type_email.go": [
-      {
-        "type": "Secret Keyword",
-        "filename": "core/auth/auth_type_email.go",
-        "hashed_secret": "f3f2fb17a3bf9f307cb6e79b61b9d4baf07dd681",
-        "is_verified": false,
-        "line_number": 75,
-        "is_secret": false
-      },
-      {
-        "type": "Secret Keyword",
-        "filename": "core/auth/auth_type_email.go",
-        "hashed_secret": "fe70d8c51780596c0b3399573122bba943a461da",
-        "is_verified": false,
-        "line_number": 76,
-        "is_secret": false
-      },
-      {
-        "type": "Secret Keyword",
-        "filename": "core/auth/auth_type_email.go",
-        "hashed_secret": "06354d205ab5a3b6c7ad2333c58f1ddc810c97ba",
-        "is_verified": false,
-        "line_number": 87,
-        "is_secret": false
-      },
-      {
-        "type": "Secret Keyword",
-        "filename": "core/auth/auth_type_email.go",
-        "hashed_secret": "7cbe6dcf7274355d223e3174e4d8a7ffb55a9227",
-        "is_verified": false,
-        "line_number": 156,
-        "is_secret": false
-      },
-      {
-        "type": "Secret Keyword",
-        "filename": "core/auth/auth_type_email.go",
-        "hashed_secret": "69411040443be576ce64fc793269d7c26dd0866a",
-        "is_verified": false,
-        "line_number": 253,
-        "is_secret": false
-      },
-      {
-        "type": "Secret Keyword",
-        "filename": "core/auth/auth_type_email.go",
-        "hashed_secret": "cba104f0870345d3ec99d55c06441bdce9fcf584",
-        "is_verified": false,
-        "line_number": 390,
-        "is_secret": false
-      },
-      {
-        "type": "Secret Keyword",
-        "filename": "core/auth/auth_type_email.go",
-        "hashed_secret": "c74f3640d83fd19d941a4f44b28fbd9e57f59eef",
-        "is_verified": false,
-        "line_number": 391,
-        "is_secret": false
->>>>>>> f698e2b7
       }
     ],
     "core/auth/auth_type_oidc.go": [
@@ -350,12 +284,7 @@
         "filename": "driver/web/docs/gen/gen_types.go",
         "hashed_secret": "c9739eab2dfa093cc0e450bf0ea81a43ae67b581",
         "is_verified": false,
-<<<<<<< HEAD
-        "line_number": 1717
-=======
-        "line_number": 1688,
-        "is_secret": false
->>>>>>> f698e2b7
+        "line_number": 1732
       }
     ],
     "driver/web/docs/resources/admin/auth/login.yaml": [
@@ -386,9 +315,5 @@
       }
     ]
   },
-<<<<<<< HEAD
-  "generated_at": "2023-06-30T20:36:31Z"
-=======
-  "generated_at": "2023-06-14T14:55:59Z"
->>>>>>> f698e2b7
+  "generated_at": "2023-06-30T22:18:43Z"
 }