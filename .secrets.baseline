{
  "version": "1.4.0",
  "plugins_used": [
    {
      "name": "ArtifactoryDetector"
    },
    {
      "name": "AWSKeyDetector"
    },
    {
      "name": "AzureStorageKeyDetector"
    },
    {
      "name": "Base64HighEntropyString",
      "limit": 4.5
    },
    {
      "name": "BasicAuthDetector"
    },
    {
      "name": "CloudantDetector"
    },
    {
      "name": "DiscordBotTokenDetector"
    },
    {
      "name": "GitHubTokenDetector"
    },
    {
      "name": "HexHighEntropyString",
      "limit": 3.0
    },
    {
      "name": "IbmCloudIamDetector"
    },
    {
      "name": "IbmCosHmacDetector"
    },
    {
      "name": "JwtTokenDetector"
    },
    {
      "name": "KeywordDetector",
      "keyword_exclude": ""
    },
    {
      "name": "MailchimpDetector"
    },
    {
      "name": "NpmDetector"
    },
    {
      "name": "PrivateKeyDetector"
    },
    {
      "name": "SendGridDetector"
    },
    {
      "name": "SlackDetector"
    },
    {
      "name": "SoftlayerDetector"
    },
    {
      "name": "SquareOAuthDetector"
    },
    {
      "name": "StripeDetector"
    },
    {
      "name": "TwilioKeyDetector"
    }
  ],
  "filters_used": [
    {
      "path": "detect_secrets.filters.allowlist.is_line_allowlisted"
    },
    {
      "path": "detect_secrets.filters.common.is_baseline_file",
      "filename": ".secrets.baseline"
    },
    {
      "path": "detect_secrets.filters.common.is_ignored_due_to_verification_policies",
      "min_level": 2
    },
    {
      "path": "detect_secrets.filters.heuristic.is_indirect_reference"
    },
    {
      "path": "detect_secrets.filters.heuristic.is_likely_id_string"
    },
    {
      "path": "detect_secrets.filters.heuristic.is_lock_file"
    },
    {
      "path": "detect_secrets.filters.heuristic.is_not_alphanumeric_string"
    },
    {
      "path": "detect_secrets.filters.heuristic.is_potential_uuid"
    },
    {
      "path": "detect_secrets.filters.heuristic.is_prefixed_with_dollar_sign"
    },
    {
      "path": "detect_secrets.filters.heuristic.is_sequential_string"
    },
    {
      "path": "detect_secrets.filters.heuristic.is_swagger_file"
    },
    {
      "path": "detect_secrets.filters.heuristic.is_templated_secret"
    }
  ],
  "results": {
    "README.md": [
      {
        "type": "Basic Auth Credentials",
        "filename": "README.md",
        "hashed_secret": "112bb791304791ddcf692e29fd5cf149b35fea37",
        "is_verified": false,
        "line_number": 37
      }
    ],
    "core/app_shared.go": [
      {
        "type": "Secret Keyword",
        "filename": "core/app_shared.go",
        "hashed_secret": "44e17306b837162269a410204daaa5ecee4ec22c",
        "is_verified": false,
        "line_number": 41
      }
    ],
    "core/auth/apis.go": [
      {
        "type": "Secret Keyword",
        "filename": "core/auth/apis.go",
        "hashed_secret": "394e3412459f79523e12e1fa95a4cf141ccff122",
        "is_verified": false,
        "line_number": 2085
      }
    ],
    "core/auth/auth.go": [
      {
        "type": "Secret Keyword",
        "filename": "core/auth/auth.go",
        "hashed_secret": "417355fe2b66baa6826739a6d8006ab2ddcf5186",
        "is_verified": false,
        "line_number": 148
      },
      {
        "type": "Secret Keyword",
        "filename": "core/auth/auth.go",
        "hashed_secret": "700f93e97a8aaf0664601a8f298ac5ad0ff13c37",
        "is_verified": false,
        "line_number": 150
      },
      {
        "type": "Secret Keyword",
        "filename": "core/auth/auth.go",
        "hashed_secret": "58f3388441fbce0e48aef2bf74413a6f43f6dc70",
        "is_verified": false,
<<<<<<< HEAD
        "line_number": 922
=======
        "line_number": 901
>>>>>>> 2bfb3fda
      },
      {
        "type": "Secret Keyword",
        "filename": "core/auth/auth.go",
        "hashed_secret": "94a7f0195bbbd2260c4e4d02b6348fbcd90b2b30",
        "is_verified": false,
<<<<<<< HEAD
        "line_number": 2398
=======
        "line_number": 2401
>>>>>>> 2bfb3fda
      }
    ],
    "core/auth/auth_type_email.go": [
      {
        "type": "Secret Keyword",
        "filename": "core/auth/auth_type_email.go",
        "hashed_secret": "f3f2fb17a3bf9f307cb6e79b61b9d4baf07dd681",
        "is_verified": false,
        "line_number": 75
      },
      {
        "type": "Secret Keyword",
        "filename": "core/auth/auth_type_email.go",
        "hashed_secret": "fe70d8c51780596c0b3399573122bba943a461da",
        "is_verified": false,
        "line_number": 76
      },
      {
        "type": "Secret Keyword",
        "filename": "core/auth/auth_type_email.go",
        "hashed_secret": "06354d205ab5a3b6c7ad2333c58f1ddc810c97ba",
        "is_verified": false,
        "line_number": 87
      },
      {
        "type": "Secret Keyword",
        "filename": "core/auth/auth_type_email.go",
        "hashed_secret": "7cbe6dcf7274355d223e3174e4d8a7ffb55a9227",
        "is_verified": false,
        "line_number": 156
      },
      {
        "type": "Secret Keyword",
        "filename": "core/auth/auth_type_email.go",
        "hashed_secret": "69411040443be576ce64fc793269d7c26dd0866a",
        "is_verified": false,
        "line_number": 253
      },
      {
        "type": "Secret Keyword",
        "filename": "core/auth/auth_type_email.go",
        "hashed_secret": "cba104f0870345d3ec99d55c06441bdce9fcf584",
        "is_verified": false,
        "line_number": 390
      },
      {
        "type": "Secret Keyword",
        "filename": "core/auth/auth_type_email.go",
        "hashed_secret": "c74f3640d83fd19d941a4f44b28fbd9e57f59eef",
        "is_verified": false,
        "line_number": 391
      }
    ],
    "core/auth/auth_type_oidc.go": [
      {
        "type": "Secret Keyword",
        "filename": "core/auth/auth_type_oidc.go",
        "hashed_secret": "0ade4f3edccc8888bef404fe6b3c92c13cdfad6b",
        "is_verified": false,
        "line_number": 376
      }
    ],
    "core/auth/service_static_token.go": [
      {
        "type": "Secret Keyword",
        "filename": "core/auth/service_static_token.go",
        "hashed_secret": "44e17306b837162269a410204daaa5ecee4ec22c",
        "is_verified": false,
        "line_number": 78
      }
    ],
    "driven/emailer/adapter.go": [
      {
        "type": "Secret Keyword",
        "filename": "driven/emailer/adapter.go",
        "hashed_secret": "9df4524d2441f00999342c4541a39932198d4bb4",
        "is_verified": false,
        "line_number": 70
      }
    ],
    "driven/profilebb/adapter.go": [
      {
        "type": "Secret Keyword",
        "filename": "driven/profilebb/adapter.go",
        "hashed_secret": "36c48d6ac9d10902792fa78b9c2d7d535971c2cc",
        "is_verified": false,
        "line_number": 224
      }
    ],
    "driven/storage/database.go": [
      {
        "type": "Secret Keyword",
        "filename": "driven/storage/database.go",
        "hashed_secret": "6547f385c6d867e20f8217018a4d468a7d67d638",
        "is_verified": false,
        "line_number": 209
      }
    ],
    "driver/web/apis_system.go": [
      {
        "type": "Secret Keyword",
        "filename": "driver/web/apis_system.go",
        "hashed_secret": "44e17306b837162269a410204daaa5ecee4ec22c",
        "is_verified": false,
        "line_number": 700
      }
    ],
    "driver/web/docs/gen/def.yaml": [
      {
        "type": "Secret Keyword",
        "filename": "driver/web/docs/gen/def.yaml",
        "hashed_secret": "448ed7416fce2cb66c285d182b1ba3df1e90016d",
        "is_verified": false,
        "line_number": 55
      }
    ],
    "driver/web/docs/gen/gen_types.go": [
      {
        "type": "Secret Keyword",
        "filename": "driver/web/docs/gen/gen_types.go",
        "hashed_secret": "c9739eab2dfa093cc0e450bf0ea81a43ae67b581",
        "is_verified": false,
<<<<<<< HEAD
        "line_number": 1632
=======
        "line_number": 1658
>>>>>>> 2bfb3fda
      }
    ],
    "driver/web/docs/resources/admin/auth/login.yaml": [
      {
        "type": "Secret Keyword",
        "filename": "driver/web/docs/resources/admin/auth/login.yaml",
        "hashed_secret": "448ed7416fce2cb66c285d182b1ba3df1e90016d",
        "is_verified": false,
        "line_number": 26
      }
    ],
    "driver/web/docs/resources/services/auth/account/auth-type/link.yaml": [
      {
        "type": "Secret Keyword",
        "filename": "driver/web/docs/resources/services/auth/account/auth-type/link.yaml",
        "hashed_secret": "448ed7416fce2cb66c285d182b1ba3df1e90016d",
        "is_verified": false,
        "line_number": 26
      }
    ],
    "driver/web/docs/resources/services/auth/login.yaml": [
      {
        "type": "Secret Keyword",
        "filename": "driver/web/docs/resources/services/auth/login.yaml",
        "hashed_secret": "448ed7416fce2cb66c285d182b1ba3df1e90016d",
        "is_verified": false,
        "line_number": 24
      }
    ]
  },
<<<<<<< HEAD
  "generated_at": "2023-04-05T16:47:15Z"
=======
  "generated_at": "2023-04-08T20:21:59Z"
>>>>>>> 2bfb3fda
}<|MERGE_RESOLUTION|>--- conflicted
+++ resolved
@@ -159,22 +159,14 @@
         "filename": "core/auth/auth.go",
         "hashed_secret": "58f3388441fbce0e48aef2bf74413a6f43f6dc70",
         "is_verified": false,
-<<<<<<< HEAD
-        "line_number": 922
-=======
-        "line_number": 901
->>>>>>> 2bfb3fda
+        "line_number": 928
       },
       {
         "type": "Secret Keyword",
         "filename": "core/auth/auth.go",
         "hashed_secret": "94a7f0195bbbd2260c4e4d02b6348fbcd90b2b30",
         "is_verified": false,
-<<<<<<< HEAD
-        "line_number": 2398
-=======
-        "line_number": 2401
->>>>>>> 2bfb3fda
+        "line_number": 2428
       }
     ],
     "core/auth/auth_type_email.go": [
@@ -297,11 +289,7 @@
         "filename": "driver/web/docs/gen/gen_types.go",
         "hashed_secret": "c9739eab2dfa093cc0e450bf0ea81a43ae67b581",
         "is_verified": false,
-<<<<<<< HEAD
-        "line_number": 1632
-=======
-        "line_number": 1658
->>>>>>> 2bfb3fda
+        "line_number": 1659
       }
     ],
     "driver/web/docs/resources/admin/auth/login.yaml": [
@@ -332,9 +320,5 @@
       }
     ]
   },
-<<<<<<< HEAD
-  "generated_at": "2023-04-05T16:47:15Z"
-=======
-  "generated_at": "2023-04-08T20:21:59Z"
->>>>>>> 2bfb3fda
+  "generated_at": "2023-04-08T20:26:14Z"
 }