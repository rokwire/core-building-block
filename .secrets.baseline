--- conflicted
+++ resolved
@@ -124,11 +124,7 @@
         "filename": "core/auth/apis.go",
         "hashed_secret": "4d55af37dbbb6a42088d917caa1ca25428ec42c9",
         "is_verified": false,
-<<<<<<< HEAD
-        "line_number": 1943
-=======
-        "line_number": 1968
->>>>>>> f05d9236
+        "line_number": 1971
       }
     ],
     "core/auth/auth.go": [
@@ -137,11 +133,7 @@
         "filename": "core/auth/auth.go",
         "hashed_secret": "4d55af37dbbb6a42088d917caa1ca25428ec42c9",
         "is_verified": false,
-<<<<<<< HEAD
-        "line_number": 2396
-=======
-        "line_number": 2369
->>>>>>> f05d9236
+        "line_number": 2373
       }
     ],
     "core/auth/auth_type_email.go": [
@@ -237,11 +229,7 @@
         "filename": "driver/web/docs/gen/def.yaml",
         "hashed_secret": "dd29ecf524b030a65261e3059c48ab9e1ecb2585",
         "is_verified": false,
-<<<<<<< HEAD
-        "line_number": 1429
-=======
-        "line_number": 1408
->>>>>>> f05d9236
+        "line_number": 1461
       }
     ],
     "driver/web/docs/resources/services/application/configs.yaml": [
@@ -275,50 +263,30 @@
         "filename": "main.go",
         "hashed_secret": "7ee294e78b33e56f1f32f05e03847461cb0008df",
         "is_verified": false,
-<<<<<<< HEAD
-        "line_number": 90
-=======
-        "line_number": 94
->>>>>>> f05d9236
+        "line_number": 95
       },
       {
         "type": "Secret Keyword",
         "filename": "main.go",
         "hashed_secret": "d22d26f750c4f64214b43ec38aaf6e3456407f0a",
         "is_verified": false,
-<<<<<<< HEAD
-        "line_number": 144
-=======
-        "line_number": 146
->>>>>>> f05d9236
+        "line_number": 149
       },
       {
         "type": "Secret Keyword",
         "filename": "main.go",
         "hashed_secret": "4f2da4710cdfd5c9f655ceb78bcb5ed03c73ddfd",
         "is_verified": false,
-<<<<<<< HEAD
-        "line_number": 156
-=======
-        "line_number": 158
->>>>>>> f05d9236
+        "line_number": 161
       },
       {
         "type": "Secret Keyword",
         "filename": "main.go",
         "hashed_secret": "24fe4e436894f6911a8234dbf81ad77417eac012",
         "is_verified": false,
-<<<<<<< HEAD
-        "line_number": 158
+        "line_number": 163
       }
     ]
   },
-  "generated_at": "2022-09-02T21:16:24Z"
-=======
-        "line_number": 160
-      }
-    ]
-  },
-  "generated_at": "2022-10-11T17:07:25Z"
->>>>>>> f05d9236
+  "generated_at": "2022-10-13T16:44:42Z"
 }