--- conflicted
+++ resolved
@@ -114,12 +114,7 @@
         "filename": "README.md",
         "hashed_secret": "112bb791304791ddcf692e29fd5cf149b35fea37",
         "is_verified": false,
-<<<<<<< HEAD
-        "line_number": 38
-=======
-        "line_number": 37,
-        "is_secret": false
->>>>>>> f1e9aca7
+        "line_number": 37
       }
     ],
     "core/app_shared.go": [
@@ -167,12 +162,7 @@
         "filename": "core/auth/auth.go",
         "hashed_secret": "94a7f0195bbbd2260c4e4d02b6348fbcd90b2b30",
         "is_verified": false,
-<<<<<<< HEAD
-        "line_number": 2385
-=======
-        "line_number": 2388,
-        "is_secret": false
->>>>>>> f1e9aca7
+        "line_number": 2390
       }
     ],
     "core/auth/auth_type_email.go": [
@@ -268,12 +258,7 @@
         "filename": "driven/storage/database.go",
         "hashed_secret": "6547f385c6d867e20f8217018a4d468a7d67d638",
         "is_verified": false,
-<<<<<<< HEAD
-        "line_number": 202
-=======
-        "line_number": 209,
-        "is_secret": false
->>>>>>> f1e9aca7
+        "line_number": 209
       }
     ],
     "driver/web/apis_system.go": [
@@ -345,9 +330,5 @@
       }
     ]
   },
-<<<<<<< HEAD
-  "generated_at": "2023-02-06T18:05:56Z"
-=======
-  "generated_at": "2023-02-09T19:29:25Z"
->>>>>>> f1e9aca7
+  "generated_at": "2023-02-28T17:28:10Z"
 }