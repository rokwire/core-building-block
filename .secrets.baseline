--- conflicted
+++ resolved
@@ -124,11 +124,7 @@
         "filename": "core/auth/apis.go",
         "hashed_secret": "4d55af37dbbb6a42088d917caa1ca25428ec42c9",
         "is_verified": false,
-<<<<<<< HEAD
-        "line_number": 1910
-=======
-        "line_number": 1938
->>>>>>> 670a14c7
+        "line_number": 1930
       }
     ],
     "core/auth/auth.go": [
@@ -137,11 +133,7 @@
         "filename": "core/auth/auth.go",
         "hashed_secret": "4d55af37dbbb6a42088d917caa1ca25428ec42c9",
         "is_verified": false,
-<<<<<<< HEAD
-        "line_number": 2333
-=======
-        "line_number": 2388
->>>>>>> 670a14c7
+        "line_number": 2335
       }
     ],
     "core/auth/auth_type_email.go": [
@@ -287,9 +279,5 @@
       }
     ]
   },
-<<<<<<< HEAD
-  "generated_at": "2022-07-29T20:56:50Z"
-=======
-  "generated_at": "2022-08-09T22:15:53Z"
->>>>>>> 670a14c7
+  "generated_at": "2022-08-10T15:30:59Z"
 }