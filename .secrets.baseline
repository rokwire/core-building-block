{
  "version": "1.4.0",
  "plugins_used": [
    {
      "name": "ArtifactoryDetector"
    },
    {
      "name": "AWSKeyDetector"
    },
    {
      "name": "AzureStorageKeyDetector"
    },
    {
      "name": "Base64HighEntropyString",
      "limit": 4.5
    },
    {
      "name": "BasicAuthDetector"
    },
    {
      "name": "CloudantDetector"
    },
    {
      "name": "DiscordBotTokenDetector"
    },
    {
      "name": "GitHubTokenDetector"
    },
    {
      "name": "HexHighEntropyString",
      "limit": 3.0
    },
    {
      "name": "IbmCloudIamDetector"
    },
    {
      "name": "IbmCosHmacDetector"
    },
    {
      "name": "JwtTokenDetector"
    },
    {
      "name": "KeywordDetector",
      "keyword_exclude": ""
    },
    {
      "name": "MailchimpDetector"
    },
    {
      "name": "NpmDetector"
    },
    {
      "name": "PrivateKeyDetector"
    },
    {
      "name": "SendGridDetector"
    },
    {
      "name": "SlackDetector"
    },
    {
      "name": "SoftlayerDetector"
    },
    {
      "name": "SquareOAuthDetector"
    },
    {
      "name": "StripeDetector"
    },
    {
      "name": "TwilioKeyDetector"
    }
  ],
  "filters_used": [
    {
      "path": "detect_secrets.filters.allowlist.is_line_allowlisted"
    },
    {
      "path": "detect_secrets.filters.common.is_ignored_due_to_verification_policies",
      "min_level": 2
    },
    {
      "path": "detect_secrets.filters.heuristic.is_indirect_reference"
    },
    {
      "path": "detect_secrets.filters.heuristic.is_likely_id_string"
    },
    {
      "path": "detect_secrets.filters.heuristic.is_lock_file"
    },
    {
      "path": "detect_secrets.filters.heuristic.is_not_alphanumeric_string"
    },
    {
      "path": "detect_secrets.filters.heuristic.is_potential_uuid"
    },
    {
      "path": "detect_secrets.filters.heuristic.is_prefixed_with_dollar_sign"
    },
    {
      "path": "detect_secrets.filters.heuristic.is_sequential_string"
    },
    {
      "path": "detect_secrets.filters.heuristic.is_swagger_file"
    },
    {
      "path": "detect_secrets.filters.heuristic.is_templated_secret"
    }
  ],
  "results": {
    "README.md": [
      {
        "type": "Basic Auth Credentials",
        "filename": "README.md",
        "hashed_secret": "112bb791304791ddcf692e29fd5cf149b35fea37",
        "is_verified": false,
        "line_number": 37
      }
    ],
    "core/app_shared.go": [
      {
        "type": "Secret Keyword",
        "filename": "core/app_shared.go",
        "hashed_secret": "44e17306b837162269a410204daaa5ecee4ec22c",
        "is_verified": false,
        "line_number": 41
      }
    ],
    "core/auth/apis.go": [
      {
        "type": "Secret Keyword",
        "filename": "core/auth/apis.go",
        "hashed_secret": "394e3412459f79523e12e1fa95a4cf141ccff122",
        "is_verified": false,
        "line_number": 2115
      }
    ],
    "core/auth/auth.go": [
      {
        "type": "Secret Keyword",
        "filename": "core/auth/auth.go",
        "hashed_secret": "3fea7ef2cdd6ecf5280c66dbd062272664559d83",
        "is_verified": false,
<<<<<<< HEAD
        "line_number": 151
=======
        "line_number": 154,
        "is_secret": false
>>>>>>> 7b2bbfa8
      },
      {
        "type": "Secret Keyword",
        "filename": "core/auth/auth.go",
        "hashed_secret": "bbdb97274c94b9605a766e317fca26186c34c510",
        "is_verified": false,
<<<<<<< HEAD
        "line_number": 153
=======
        "line_number": 156,
        "is_secret": false
>>>>>>> 7b2bbfa8
      },
      {
        "type": "Secret Keyword",
        "filename": "core/auth/auth.go",
        "hashed_secret": "58f3388441fbce0e48aef2bf74413a6f43f6dc70",
        "is_verified": false,
<<<<<<< HEAD
        "line_number": 962
=======
        "line_number": 936,
        "is_secret": false
>>>>>>> 7b2bbfa8
      },
      {
        "type": "Secret Keyword",
        "filename": "core/auth/auth.go",
        "hashed_secret": "94a7f0195bbbd2260c4e4d02b6348fbcd90b2b30",
        "is_verified": false,
<<<<<<< HEAD
        "line_number": 2519
=======
        "line_number": 2442,
        "is_secret": false
      }
    ],
    "core/auth/auth_type_email.go": [
      {
        "type": "Secret Keyword",
        "filename": "core/auth/auth_type_email.go",
        "hashed_secret": "f3f2fb17a3bf9f307cb6e79b61b9d4baf07dd681",
        "is_verified": false,
        "line_number": 75
      },
      {
        "type": "Secret Keyword",
        "filename": "core/auth/auth_type_email.go",
        "hashed_secret": "fe70d8c51780596c0b3399573122bba943a461da",
        "is_verified": false,
        "line_number": 76
      },
      {
        "type": "Secret Keyword",
        "filename": "core/auth/auth_type_email.go",
        "hashed_secret": "06354d205ab5a3b6c7ad2333c58f1ddc810c97ba",
        "is_verified": false,
        "line_number": 87
      },
      {
        "type": "Secret Keyword",
        "filename": "core/auth/auth_type_email.go",
        "hashed_secret": "7cbe6dcf7274355d223e3174e4d8a7ffb55a9227",
        "is_verified": false,
        "line_number": 156
      },
      {
        "type": "Secret Keyword",
        "filename": "core/auth/auth_type_email.go",
        "hashed_secret": "69411040443be576ce64fc793269d7c26dd0866a",
        "is_verified": false,
        "line_number": 253
      },
      {
        "type": "Secret Keyword",
        "filename": "core/auth/auth_type_email.go",
        "hashed_secret": "cba104f0870345d3ec99d55c06441bdce9fcf584",
        "is_verified": false,
        "line_number": 390
      },
      {
        "type": "Secret Keyword",
        "filename": "core/auth/auth_type_email.go",
        "hashed_secret": "c74f3640d83fd19d941a4f44b28fbd9e57f59eef",
        "is_verified": false,
        "line_number": 391
>>>>>>> 7b2bbfa8
      }
    ],
    "core/auth/auth_type_oidc.go": [
      {
        "type": "Secret Keyword",
        "filename": "core/auth/auth_type_oidc.go",
        "hashed_secret": "0ade4f3edccc8888bef404fe6b3c92c13cdfad6b",
        "is_verified": false,
        "line_number": 376
      }
    ],
    "core/auth/auth_type_password.go": [
      {
        "type": "Secret Keyword",
        "filename": "core/auth/auth_type_password.go",
        "hashed_secret": "44e17306b837162269a410204daaa5ecee4ec22c",
        "is_verified": false,
        "line_number": 58
      },
      {
        "type": "Secret Keyword",
        "filename": "core/auth/auth_type_password.go",
        "hashed_secret": "8a1618d670f9d2d7d0b26c1d80227ead407f66dd",
        "is_verified": false,
        "line_number": 134
      }
    ],
    "core/auth/identifier_type_email.go": [
      {
        "type": "Secret Keyword",
        "filename": "core/auth/identifier_type_email.go",
        "hashed_secret": "44e17306b837162269a410204daaa5ecee4ec22c",
        "is_verified": false,
        "line_number": 54
      },
      {
        "type": "Secret Keyword",
        "filename": "core/auth/identifier_type_email.go",
        "hashed_secret": "69411040443be576ce64fc793269d7c26dd0866a",
        "is_verified": false,
        "line_number": 307
      }
    ],
    "core/auth/identifier_type_phone.go": [
      {
        "type": "Secret Keyword",
        "filename": "core/auth/identifier_type_phone.go",
        "hashed_secret": "44e17306b837162269a410204daaa5ecee4ec22c",
        "is_verified": false,
        "line_number": 58
      }
    ],
    "core/auth/identifier_type_username.go": [
      {
        "type": "Secret Keyword",
        "filename": "core/auth/identifier_type_username.go",
        "hashed_secret": "44e17306b837162269a410204daaa5ecee4ec22c",
        "is_verified": false,
        "line_number": 46
      }
    ],
    "core/auth/service_static_token.go": [
      {
        "type": "Secret Keyword",
        "filename": "core/auth/service_static_token.go",
        "hashed_secret": "44e17306b837162269a410204daaa5ecee4ec22c",
        "is_verified": false,
        "line_number": 78
      }
    ],
    "driven/emailer/adapter.go": [
      {
        "type": "Secret Keyword",
        "filename": "driven/emailer/adapter.go",
        "hashed_secret": "9df4524d2441f00999342c4541a39932198d4bb4",
        "is_verified": false,
        "line_number": 70
      }
    ],
    "driven/profilebb/adapter.go": [
      {
        "type": "Secret Keyword",
        "filename": "driven/profilebb/adapter.go",
        "hashed_secret": "36c48d6ac9d10902792fa78b9c2d7d535971c2cc",
        "is_verified": false,
        "line_number": 224
      }
    ],
    "driven/storage/database.go": [
      {
        "type": "Secret Keyword",
        "filename": "driven/storage/database.go",
        "hashed_secret": "6547f385c6d867e20f8217018a4d468a7d67d638",
        "is_verified": false,
        "line_number": 209
      }
    ],
    "driver/web/apis_system.go": [
      {
        "type": "Secret Keyword",
        "filename": "driver/web/apis_system.go",
        "hashed_secret": "44e17306b837162269a410204daaa5ecee4ec22c",
        "is_verified": false,
<<<<<<< HEAD
        "line_number": 700
=======
        "line_number": 637
>>>>>>> 7b2bbfa8
      }
    ],
    "driver/web/docs/gen/def.yaml": [
      {
        "type": "Secret Keyword",
        "filename": "driver/web/docs/gen/def.yaml",
        "hashed_secret": "448ed7416fce2cb66c285d182b1ba3df1e90016d",
        "is_verified": false,
        "line_number": 55
      }
    ],
    "driver/web/docs/gen/gen_types.go": [
      {
        "type": "Secret Keyword",
        "filename": "driver/web/docs/gen/gen_types.go",
        "hashed_secret": "c9739eab2dfa093cc0e450bf0ea81a43ae67b581",
        "is_verified": false,
<<<<<<< HEAD
        "line_number": 1673
=======
        "line_number": 1717,
        "is_secret": false
>>>>>>> 7b2bbfa8
      }
    ],
    "driver/web/docs/resources/admin/auth/login.yaml": [
      {
        "type": "Secret Keyword",
        "filename": "driver/web/docs/resources/admin/auth/login.yaml",
        "hashed_secret": "448ed7416fce2cb66c285d182b1ba3df1e90016d",
        "is_verified": false,
        "line_number": 26
      }
    ],
    "driver/web/docs/resources/services/auth/account/auth-type/link.yaml": [
      {
        "type": "Secret Keyword",
        "filename": "driver/web/docs/resources/services/auth/account/auth-type/link.yaml",
        "hashed_secret": "448ed7416fce2cb66c285d182b1ba3df1e90016d",
        "is_verified": false,
        "line_number": 26
      }
    ],
    "driver/web/docs/resources/services/auth/login.yaml": [
      {
        "type": "Secret Keyword",
        "filename": "driver/web/docs/resources/services/auth/login.yaml",
        "hashed_secret": "448ed7416fce2cb66c285d182b1ba3df1e90016d",
        "is_verified": false,
        "line_number": 24
      }
    ]
  },
<<<<<<< HEAD
  "generated_at": "2023-06-30T20:24:54Z"
=======
  "generated_at": "2023-06-07T20:22:07Z"
>>>>>>> 7b2bbfa8
}<|MERGE_RESOLUTION|>--- conflicted
+++ resolved
@@ -141,99 +141,28 @@
         "filename": "core/auth/auth.go",
         "hashed_secret": "3fea7ef2cdd6ecf5280c66dbd062272664559d83",
         "is_verified": false,
-<<<<<<< HEAD
-        "line_number": 151
-=======
-        "line_number": 154,
-        "is_secret": false
->>>>>>> 7b2bbfa8
+        "line_number": 154
       },
       {
         "type": "Secret Keyword",
         "filename": "core/auth/auth.go",
-        "hashed_secret": "bbdb97274c94b9605a766e317fca26186c34c510",
-        "is_verified": false,
-<<<<<<< HEAD
-        "line_number": 153
-=======
-        "line_number": 156,
-        "is_secret": false
->>>>>>> 7b2bbfa8
+        "hashed_secret": "4a0043e461375664a5656fbdda0d3c39a42a1af4",
+        "is_verified": false,
+        "line_number": 156
       },
       {
         "type": "Secret Keyword",
         "filename": "core/auth/auth.go",
         "hashed_secret": "58f3388441fbce0e48aef2bf74413a6f43f6dc70",
         "is_verified": false,
-<<<<<<< HEAD
-        "line_number": 962
-=======
-        "line_number": 936,
-        "is_secret": false
->>>>>>> 7b2bbfa8
+        "line_number": 966
       },
       {
         "type": "Secret Keyword",
         "filename": "core/auth/auth.go",
         "hashed_secret": "94a7f0195bbbd2260c4e4d02b6348fbcd90b2b30",
         "is_verified": false,
-<<<<<<< HEAD
-        "line_number": 2519
-=======
-        "line_number": 2442,
-        "is_secret": false
-      }
-    ],
-    "core/auth/auth_type_email.go": [
-      {
-        "type": "Secret Keyword",
-        "filename": "core/auth/auth_type_email.go",
-        "hashed_secret": "f3f2fb17a3bf9f307cb6e79b61b9d4baf07dd681",
-        "is_verified": false,
-        "line_number": 75
-      },
-      {
-        "type": "Secret Keyword",
-        "filename": "core/auth/auth_type_email.go",
-        "hashed_secret": "fe70d8c51780596c0b3399573122bba943a461da",
-        "is_verified": false,
-        "line_number": 76
-      },
-      {
-        "type": "Secret Keyword",
-        "filename": "core/auth/auth_type_email.go",
-        "hashed_secret": "06354d205ab5a3b6c7ad2333c58f1ddc810c97ba",
-        "is_verified": false,
-        "line_number": 87
-      },
-      {
-        "type": "Secret Keyword",
-        "filename": "core/auth/auth_type_email.go",
-        "hashed_secret": "7cbe6dcf7274355d223e3174e4d8a7ffb55a9227",
-        "is_verified": false,
-        "line_number": 156
-      },
-      {
-        "type": "Secret Keyword",
-        "filename": "core/auth/auth_type_email.go",
-        "hashed_secret": "69411040443be576ce64fc793269d7c26dd0866a",
-        "is_verified": false,
-        "line_number": 253
-      },
-      {
-        "type": "Secret Keyword",
-        "filename": "core/auth/auth_type_email.go",
-        "hashed_secret": "cba104f0870345d3ec99d55c06441bdce9fcf584",
-        "is_verified": false,
-        "line_number": 390
-      },
-      {
-        "type": "Secret Keyword",
-        "filename": "core/auth/auth_type_email.go",
-        "hashed_secret": "c74f3640d83fd19d941a4f44b28fbd9e57f59eef",
-        "is_verified": false,
-        "line_number": 391
->>>>>>> 7b2bbfa8
+        "line_number": 2522
       }
     ],
     "core/auth/auth_type_oidc.go": [
@@ -337,11 +266,7 @@
         "filename": "driver/web/apis_system.go",
         "hashed_secret": "44e17306b837162269a410204daaa5ecee4ec22c",
         "is_verified": false,
-<<<<<<< HEAD
-        "line_number": 700
-=======
         "line_number": 637
->>>>>>> 7b2bbfa8
       }
     ],
     "driver/web/docs/gen/def.yaml": [
@@ -359,12 +284,7 @@
         "filename": "driver/web/docs/gen/gen_types.go",
         "hashed_secret": "c9739eab2dfa093cc0e450bf0ea81a43ae67b581",
         "is_verified": false,
-<<<<<<< HEAD
-        "line_number": 1673
-=======
-        "line_number": 1717,
-        "is_secret": false
->>>>>>> 7b2bbfa8
+        "line_number": 1717
       }
     ],
     "driver/web/docs/resources/admin/auth/login.yaml": [
@@ -395,9 +315,5 @@
       }
     ]
   },
-<<<<<<< HEAD
-  "generated_at": "2023-06-30T20:24:54Z"
-=======
-  "generated_at": "2023-06-07T20:22:07Z"
->>>>>>> 7b2bbfa8
+  "generated_at": "2023-06-30T20:36:31Z"
 }