--- conflicted
+++ resolved
@@ -390,13 +390,8 @@
 		return l.HttpResponseErrorAction(logutils.ActionRead, logutils.TypeRequestBody, nil, err, http.StatusBadRequest, false)
 	}
 
-<<<<<<< HEAD
-	var application Def.ReqCreateApplicationRequest
+	var application Def.SystemReqCreateApplication
 	err = json.Unmarshal(data, &application)
-=======
-	var requestData Def.SystemReqCreateApplication
-	err = json.Unmarshal(data, &requestData)
->>>>>>> ec37a2aa
 	if err != nil {
 		return l.HttpResponseErrorAction(logutils.ActionUnmarshal, model.TypeApplication, nil, err, http.StatusBadRequest, true)
 	}
