// Copyright 2022 Board of Trustees of the University of Illinois.
//
// Licensed under the Apache License, Version 2.0 (the "License");
// you may not use this file except in compliance with the License.
// You may obtain a copy of the License at
//
//     http://www.apache.org/licenses/LICENSE-2.0
//
// Unless required by applicable law or agreed to in writing, software
// distributed under the License is distributed on an "AS IS" BASIS,
// WITHOUT WARRANTIES OR CONDITIONS OF ANY KIND, either express or implied.
// See the License for the specific language governing permissions and
// limitations under the License.

package web

import (
	"core-building-block/core"
	"core-building-block/core/model"
	Def "core-building-block/driver/web/docs/gen"
	"core-building-block/utils"
	"encoding/json"
	"io/ioutil"
	"net/http"
	"strings"

	"github.com/gorilla/mux"
	"github.com/rokwire/core-auth-library-go/tokenauth"
	"github.com/rokwire/logging-library-go/errors"
	"github.com/rokwire/logging-library-go/logs"
	"github.com/rokwire/logging-library-go/logutils"
)

//SystemApisHandler handles system APIs implementation
type SystemApisHandler struct {
	coreAPIs *core.APIs
}

func (h SystemApisHandler) login(l *logs.Log, r *http.Request, claims *tokenauth.Claims) logs.HttpResponse {
	data, err := ioutil.ReadAll(r.Body)
	if err != nil {
		return l.HttpResponseErrorAction(logutils.ActionRead, logutils.TypeRequestBody, nil, err, http.StatusBadRequest, false)
	}

	//get ip
	ip := utils.GetIP(l, r)
	if err != nil {
		return l.HttpResponseError("Error getting IP", err, http.StatusInternalServerError, true)
	}

	var requestData Def.SharedReqLogin
	err = json.Unmarshal(data, &requestData)
	if err != nil {
		return l.HttpResponseErrorAction(logutils.ActionUnmarshal, logutils.MessageDataType("auth login request"), nil, err, http.StatusBadRequest, true)
	}

	//creds
	requestCreds, err := interfaceToJSON(requestData.Creds)
	if err != nil {
		return l.HttpResponseErrorAction(logutils.ActionMarshal, model.TypeCreds, nil, err, http.StatusBadRequest, true)
	}

	//params
	requestParams, err := interfaceToJSON(requestData.Params)
	if err != nil {
		return l.HttpResponseErrorAction(logutils.ActionMarshal, "params", nil, err, http.StatusBadRequest, true)
	}

	//preferences
	var requestPreferences map[string]interface{}
	if requestData.Preferences != nil {
		requestPreferences = *requestData.Preferences
	}

	//profile ////
	requestProfile := profileFromDefNullable(requestData.Profile)

	//device
	requestDevice := requestData.Device

	message, loginSession, mfaTypes, err := h.coreAPIs.Auth.Login(ip, string(requestDevice.Type), requestDevice.Os, *requestDevice.DeviceId,
		string(requestData.AuthType), requestCreds, requestData.ApiKey, requestData.AppTypeIdentifier, requestData.OrgId, requestParams, requestProfile, requestPreferences, true, l)
	if err != nil {
		loggingErr, ok := err.(*errors.Error)
		if ok && loggingErr.Status() != "" {
			return l.HttpResponseError("Error logging in", err, http.StatusUnauthorized, true)
		}
		return l.HttpResponseError("Error logging in", err, http.StatusInternalServerError, true)
	}

	///prepare response

	//message
	if message != nil {
		responseData := &Def.SharedResLogin{Message: message}
		respData, err := json.Marshal(responseData)
		if err != nil {
			return l.HttpResponseErrorAction(logutils.ActionMarshal, logutils.MessageDataType("auth login response"), nil, err, http.StatusInternalServerError, false)
		}
		return l.HttpResponseSuccessJSON(respData)
	}

	if loginSession.State != "" {
		//params
		var paramsRes interface{}
		if loginSession.Params != nil {
			paramsRes = loginSession.Params
		}

		mfaResp := mfaDataListToDef(mfaTypes)
		responseData := &Def.SharedResLoginMfa{AccountId: loginSession.Identifier, Enrolled: mfaResp, Params: &paramsRes,
			SessionId: loginSession.ID, State: loginSession.State}
		respData, err := json.Marshal(responseData)
		if err != nil {
			return l.HttpResponseErrorAction(logutils.ActionMarshal, logutils.MessageDataType("auth login response"), nil, err, http.StatusInternalServerError, false)
		}
		return l.HttpResponseSuccessJSON(respData)
	}

	return authBuildLoginResponse(l, loginSession)
}

func (h SystemApisHandler) loginMFA(l *logs.Log, r *http.Request, claims *tokenauth.Claims) logs.HttpResponse {
	data, err := ioutil.ReadAll(r.Body)
	if err != nil {
		return l.HttpResponseErrorAction(logutils.ActionRead, logutils.TypeRequestBody, nil, err, http.StatusBadRequest, false)
	}

	var mfaData Def.SharedReqLoginMfa
	err = json.Unmarshal(data, &mfaData)
	if err != nil {
		return l.HttpResponseErrorAction(logutils.ActionUnmarshal, logutils.MessageDataType("login mfa request"), nil, err, http.StatusBadRequest, true)
	}

	message, loginSession, err := h.coreAPIs.Auth.LoginMFA(mfaData.ApiKey, mfaData.AccountId, mfaData.SessionId, mfaData.Identifier, string(mfaData.Type), mfaData.Code, mfaData.State, l)
	if message != nil {
		return l.HttpResponseError(*message, err, http.StatusUnauthorized, false)
	}
	if err != nil {
		return l.HttpResponseError("Error logging in", err, http.StatusInternalServerError, true)
	}

	return authBuildLoginResponse(l, loginSession)
}

func (h SystemApisHandler) loginURL(l *logs.Log, r *http.Request, claims *tokenauth.Claims) logs.HttpResponse {
	data, err := ioutil.ReadAll(r.Body)
	if err != nil {
		return l.HttpResponseErrorAction(logutils.ActionRead, logutils.TypeRequestBody, nil, err, http.StatusBadRequest, false)
	}

	var requestData Def.SharedReqLoginUrl
	err = json.Unmarshal(data, &requestData)
	if err != nil {
		return l.HttpResponseErrorAction(logutils.ActionUnmarshal, "auth login url request", nil, err, http.StatusBadRequest, true)
	}

	loginURL, params, err := h.coreAPIs.Auth.GetLoginURL(string(requestData.AuthType), requestData.AppTypeIdentifier, requestData.OrgId, requestData.RedirectUri, requestData.ApiKey, l)
	if err != nil {
		return l.HttpResponseErrorAction(logutils.ActionGet, "login url", nil, err, http.StatusInternalServerError, true)
	}

	responseData := &Def.SharedResLoginUrl{LoginUrl: loginURL, Params: &params}
	respData, err := json.Marshal(responseData)
	if err != nil {
		return l.HttpResponseErrorAction(logutils.ActionMarshal, "auth login url response", nil, err, http.StatusInternalServerError, false)
	}

	return l.HttpResponseSuccessJSON(respData)
}

func (h SystemApisHandler) refresh(l *logs.Log, r *http.Request, claims *tokenauth.Claims) logs.HttpResponse {
	data, err := ioutil.ReadAll(r.Body)
	if err != nil {
		return l.HttpResponseErrorAction(logutils.ActionRead, logutils.TypeRequestBody, nil, err, http.StatusBadRequest, false)
	}

	var requestData Def.SharedReqRefresh
	err = json.Unmarshal(data, &requestData)
	if err != nil {
		return l.HttpResponseErrorAction(logutils.ActionUnmarshal, logutils.MessageDataType("auth refresh request"), nil, err, http.StatusBadRequest, true)
	}

	loginSession, err := h.coreAPIs.Auth.Refresh(requestData.RefreshToken, requestData.ApiKey, l)
	if err != nil {
		return l.HttpResponseError("Error refreshing token", err, http.StatusInternalServerError, true)
	}
	if loginSession == nil {
		//if login session is null then unauthorized
		l.Infof("trying to refresh - %s", requestData.RefreshToken)
		return l.HttpResponseError(http.StatusText(http.StatusUnauthorized), nil, http.StatusUnauthorized, true)
	}

	accessToken := loginSession.AccessToken
	refreshToken := loginSession.CurrentRefreshToken()
	var paramsRes interface{}
	if loginSession.Params != nil {
		paramsRes = loginSession.Params
	}

	tokenType := Def.SharedResRokwireTokenTokenTypeBearer
	rokwireToken := Def.SharedResRokwireToken{AccessToken: &accessToken, RefreshToken: &refreshToken, TokenType: &tokenType}
	responseData := &Def.SharedResRefresh{Token: &rokwireToken, Params: &paramsRes}
	respData, err := json.Marshal(responseData)
	if err != nil {
		return l.HttpResponseErrorAction(logutils.ActionMarshal, logutils.MessageDataType("auth refresh response"), nil, err, http.StatusInternalServerError, false)
	}

	return l.HttpResponseSuccessJSON(respData)
}

//createGlobalConfig creates a global config
func (h SystemApisHandler) createGlobalConfig(l *logs.Log, r *http.Request, claims *tokenauth.Claims) logs.HttpResponse {
	data, err := ioutil.ReadAll(r.Body)
	if err != nil {
		return l.HttpResponseErrorAction(logutils.ActionRead, logutils.TypeRequestBody, nil, err, http.StatusBadRequest, false)
	}

	var requestData Def.GlobalConfig
	err = json.Unmarshal(data, &requestData)
	if err != nil {
		return l.HttpResponseErrorAction(logutils.ActionUnmarshal, model.TypeGlobalConfig, nil, err, http.StatusBadRequest, true)
	}

	_, err = h.coreAPIs.System.SysCreateGlobalConfig(requestData.Setting)
	if err != nil {
		return l.HttpResponseErrorAction(logutils.ActionCreate, model.TypeGlobalConfig, nil, err, http.StatusInternalServerError, true)
	}

	return l.HttpResponseSuccess()
}

//getGlobalConfig gets config
func (h SystemApisHandler) getGlobalConfig(l *logs.Log, r *http.Request, claims *tokenauth.Claims) logs.HttpResponse {
	config, err := h.coreAPIs.System.SysGetGlobalConfig()
	if err != nil {
		return l.HttpResponseErrorAction(logutils.ActionGet, model.TypeGlobalConfig, nil, err, http.StatusInternalServerError, true)
	}

	var responseData *Def.GlobalConfig
	if config != nil {
		responseData = &Def.GlobalConfig{Setting: config.Setting}
	}
	data, err := json.Marshal(responseData)
	if err != nil {
		return l.HttpResponseErrorAction(logutils.ActionMarshal, model.TypeGlobalConfig, nil, err, http.StatusInternalServerError, false)
	}

	return l.HttpResponseSuccessJSON(data)
}

//updateGlobalConfig updates global config
func (h SystemApisHandler) updateGlobalConfig(l *logs.Log, r *http.Request, claims *tokenauth.Claims) logs.HttpResponse {
	data, err := ioutil.ReadAll(r.Body)
	if err != nil {
		return l.HttpResponseErrorAction(logutils.ActionRead, logutils.TypeRequestBody, nil, err, http.StatusBadRequest, false)
	}

	var updateConfig Def.GlobalConfig
	err = json.Unmarshal(data, &updateConfig)
	if err != nil {
		return l.HttpResponseErrorAction(logutils.ActionUnmarshal, model.TypeGlobalConfig, nil, err, http.StatusBadRequest, true)
	}

	setting := updateConfig.Setting

	err = h.coreAPIs.System.SysUpdateGlobalConfig(setting)
	if err != nil {
		return l.HttpResponseErrorAction(logutils.ActionUpdate, model.TypeGlobalConfig, nil, err, http.StatusInternalServerError, true)
	}

	return l.HttpResponseSuccess()
}

//createOrganization creates organization
func (h SystemApisHandler) createOrganization(l *logs.Log, r *http.Request, claims *tokenauth.Claims) logs.HttpResponse {

	data, err := ioutil.ReadAll(r.Body)
	if err != nil {
		return l.HttpResponseErrorAction(logutils.ActionRead, logutils.TypeRequestBody, nil, err, http.StatusBadRequest, false)
	}

	var requestData Def.SystemReqCreateOrganization
	err = json.Unmarshal(data, &requestData)
	if err != nil {
		return l.HttpResponseErrorAction(logutils.ActionUnmarshal, model.TypeOrganization, nil, err, http.StatusBadRequest, true)
	}

	name := requestData.Name
	types := requestData.Type
	domains := requestData.Config.Domains

	_, err = h.coreAPIs.System.SysCreateOrganization(name, string(types), *domains)
	if err != nil {
		return l.HttpResponseErrorAction(logutils.ActionCreate, model.TypeOrganization, nil, err, http.StatusInternalServerError, true)
	}

	return l.HttpResponseSuccess()
}

//updateOrganization updates organization
func (h SystemApisHandler) updateOrganization(l *logs.Log, r *http.Request, claims *tokenauth.Claims) logs.HttpResponse {
	params := mux.Vars(r)
	ID := params["id"]
	if len(ID) <= 0 {
		return l.HttpResponseErrorData(logutils.StatusMissing, logutils.TypeQueryParam, logutils.StringArgs("id"), nil, http.StatusBadRequest, false)
	}

	data, err := ioutil.ReadAll(r.Body)
	if err != nil {
		return l.HttpResponseErrorData(logutils.StatusInvalid, logutils.TypeRequestBody, nil, err, http.StatusBadRequest, false)
	}
	var requestData Def.SystemReqUpdateOrganization
	err = json.Unmarshal(data, &requestData)
	if err != nil {
		return l.HttpResponseErrorAction(logutils.ActionUnmarshal, model.TypeOrganization, nil, err, http.StatusBadRequest, true)
	}

	name := requestData.Name
	requestType := requestData.Type
	organizationDomains := requestData.Config.Domains

	err = h.coreAPIs.System.SysUpdateOrganization(ID, name, string(requestType), *organizationDomains)
	if err != nil {
		return l.HttpResponseErrorAction(logutils.ActionUpdate, model.TypeOrganization, nil, err, http.StatusInternalServerError, true)
	}

	return l.HttpResponseSuccess()
}

//getOrganization gets organization
func (h SystemApisHandler) getOrganization(l *logs.Log, r *http.Request, claims *tokenauth.Claims) logs.HttpResponse {
	params := mux.Vars(r)
	ID := params["id"]
	if len(ID) <= 0 {
		return l.HttpResponseErrorData(logutils.StatusMissing, logutils.TypeQueryParam, logutils.StringArgs("id"), nil, http.StatusBadRequest, false)
	}
	org, err := h.coreAPIs.System.SysGetOrganization(ID)
	if err != nil {
		return l.HttpResponseErrorAction(logutils.ActionGet, model.TypeOrganization, nil, err, http.StatusInternalServerError, true)
	}
	if org == nil {
		return l.HttpResponseErrorData(logutils.StatusMissing, model.TypeOrganization, &logutils.FieldArgs{"id": ID}, nil, http.StatusNotFound, false)
	}

	responseData := organizationToDef(org)
	data, err := json.Marshal(responseData)
	if err != nil {
		return l.HttpResponseErrorAction(logutils.ActionMarshal, model.TypeOrganization, nil, err, http.StatusInternalServerError, false)
	}
	return l.HttpResponseSuccessJSON(data)
}

//getOrganizations gets organizations
func (h SystemApisHandler) getOrganizations(l *logs.Log, r *http.Request, claims *tokenauth.Claims) logs.HttpResponse {
	organizations, err := h.coreAPIs.System.SysGetOrganizations()
	if err != nil {
		return l.HttpResponseErrorAction(logutils.ActionGet, model.TypeOrganization, nil, err, http.StatusInternalServerError, true)
	}

	response := organizationsToDef(organizations)

	data, err := json.Marshal(response)
	if err != nil {
		return l.HttpResponseErrorAction(logutils.ActionMarshal, model.TypeOrganization, nil, err, http.StatusInternalServerError, false)
	}
	return l.HttpResponseSuccessJSON(data)
}

func (h SystemApisHandler) getServiceRegistrations(l *logs.Log, r *http.Request, claims *tokenauth.Claims) logs.HttpResponse {
	serviceIDsParam := r.URL.Query().Get("ids")
	if serviceIDsParam == "" {
		return l.HttpResponseErrorData(logutils.StatusMissing, logutils.TypeQueryParam, logutils.StringArgs("ids"), nil, http.StatusBadRequest, false)
	}
	serviceIDs := strings.Split(serviceIDsParam, ",")

	serviceRegs, err := h.coreAPIs.Auth.GetServiceRegistrations(serviceIDs)
	if err != nil {
		return l.HttpResponseErrorAction(logutils.ActionGet, model.TypeServiceReg, nil, err, http.StatusInternalServerError, true)
	}

	serviceRegResp := serviceRegListToDef(serviceRegs)

	data, err := json.Marshal(serviceRegResp)
	if err != nil {
		return l.HttpResponseErrorAction(logutils.ActionMarshal, model.TypeServiceReg, nil, err, http.StatusInternalServerError, false)
	}

	return l.HttpResponseSuccessJSON(data)
}

func (h SystemApisHandler) registerService(l *logs.Log, r *http.Request, claims *tokenauth.Claims) logs.HttpResponse {
	data, err := ioutil.ReadAll(r.Body)
	if err != nil {
		return l.HttpResponseErrorAction(logutils.ActionRead, logutils.TypeRequestBody, nil, err, http.StatusBadRequest, false)
	}

	var requestData Def.ServiceReg
	err = json.Unmarshal(data, &requestData)
	if err != nil {
		return l.HttpResponseErrorAction(logutils.ActionUnmarshal, model.TypeServiceReg, nil, err, http.StatusBadRequest, true)
	}

	serviceReg, err := serviceRegFromDef(&requestData)
	if err != nil {
		return l.HttpResponseErrorData(logutils.StatusInvalid, model.TypeServiceReg, nil, err, http.StatusBadRequest, true)
	}

	err = h.coreAPIs.Auth.RegisterService(serviceReg)
	if err != nil {
		return l.HttpResponseErrorAction(logutils.ActionCreate, model.TypeServiceReg, nil, err, http.StatusInternalServerError, true)
	}

	return l.HttpResponseSuccess()
}

func (h SystemApisHandler) updateServiceRegistration(l *logs.Log, r *http.Request, claims *tokenauth.Claims) logs.HttpResponse {
	data, err := ioutil.ReadAll(r.Body)
	if err != nil {
		return l.HttpResponseErrorData(logutils.StatusInvalid, logutils.TypeRequestBody, nil, err, http.StatusBadRequest, false)
	}

	var requestData Def.ServiceReg
	err = json.Unmarshal(data, &requestData)
	if err != nil {
		return l.HttpResponseErrorAction(logutils.ActionUnmarshal, model.TypeServiceReg, nil, err, http.StatusBadRequest, true)
	}

	serviceReg, err := serviceRegFromDef(&requestData)
	if err != nil {
		return l.HttpResponseErrorData(logutils.StatusInvalid, model.TypeServiceReg, nil, err, http.StatusBadRequest, true)
	}

	err = h.coreAPIs.Auth.UpdateServiceRegistration(serviceReg)
	if err != nil {
		return l.HttpResponseErrorAction(logutils.ActionUpdate, model.TypeServiceReg, nil, err, http.StatusInternalServerError, true)
	}

	return l.HttpResponseSuccess()
}

func (h SystemApisHandler) deregisterService(l *logs.Log, r *http.Request, claims *tokenauth.Claims) logs.HttpResponse {
	serviceID := r.URL.Query().Get("id")
	if serviceID == "" {
		return l.HttpResponseErrorData(logutils.StatusMissing, logutils.TypeQueryParam, logutils.StringArgs("id"), nil, http.StatusBadRequest, false)
	}

	err := h.coreAPIs.Auth.DeregisterService(serviceID)
	if err != nil {
		return l.HttpResponseErrorAction(logutils.ActionDelete, model.TypeServiceReg, nil, err, http.StatusInternalServerError, true)
	}

	return l.HttpResponseSuccess()
}

func (h SystemApisHandler) getServiceAccounts(l *logs.Log, r *http.Request, claims *tokenauth.Claims) logs.HttpResponse {
	searchParams := make(map[string]interface{})
	query := r.URL.Query()
	if query.Get("account_id") != "" {
		searchParams["account_id"] = query.Get("account_id")
	}
	if query.Get("name") != "" {
		searchParams["name"] = query.Get("name")
	}
	if query.Get("app_id") != "" {
		searchParams["app_id"] = utils.StringOrNil(query.Get("app_id"))
	}
	if query.Get("org_id") != "" {
		searchParams["org_id"] = utils.StringOrNil(query.Get("org_id"))
	}
	if query.Get("permissions") != "" {
		searchParams["permissions"] = strings.Split(query.Get("permissions"), ",")
	}

	serviceAccounts, err := h.coreAPIs.Auth.GetServiceAccounts(searchParams)
	if err != nil {
		return l.HttpResponseErrorAction(logutils.ActionGet, model.TypeServiceAccount, nil, err, http.StatusInternalServerError, true)
	}

	serviceAccountsResp := serviceAccountListToDef(serviceAccounts)

	data, err := json.Marshal(serviceAccountsResp)
	if err != nil {
		return l.HttpResponseErrorAction(logutils.ActionMarshal, model.TypeServiceAccount, nil, err, http.StatusInternalServerError, false)
	}

	return l.HttpResponseSuccessJSON(data)
}

func (h SystemApisHandler) registerServiceAccount(l *logs.Log, r *http.Request, claims *tokenauth.Claims) logs.HttpResponse {
	fromAppID := utils.StringOrNil(r.URL.Query().Get("app_id"))
	fromOrgID := utils.StringOrNil(r.URL.Query().Get("org_id"))

	data, err := ioutil.ReadAll(r.Body)
	if err != nil {
		return l.HttpResponseErrorData(logutils.StatusInvalid, logutils.TypeRequestBody, nil, err, http.StatusBadRequest, false)
	}

	var requestData Def.SystemReqCreateServiceAccount
	err = json.Unmarshal(data, &requestData)
	if err != nil {
		return l.HttpResponseErrorAction(logutils.ActionUnmarshal, model.TypeServiceAccount, nil, err, http.StatusBadRequest, true)
	}

	var creds []model.ServiceAccountCredential
	if requestData.Creds != nil {
		creds = serviceAccountCredentialListFromDef(*requestData.Creds)
	}

	assignerPermissions := strings.Split(claims.Permissions, ",")
	serviceAccount, err := h.coreAPIs.Auth.RegisterServiceAccount(requestData.AccountId, fromAppID, fromOrgID, requestData.Name,
		requestData.AppId, requestData.OrgId, requestData.Permissions, requestData.FirstParty, creds, assignerPermissions, l)
	if err != nil {
		return l.HttpResponseErrorAction(logutils.ActionRegister, model.TypeServiceAccount, nil, err, http.StatusInternalServerError, true)
	}

	serviceAccountResp := serviceAccountToDef(serviceAccount)

	data, err = json.Marshal(serviceAccountResp)
	if err != nil {
		return l.HttpResponseErrorAction(logutils.ActionMarshal, model.TypeServiceAccount, nil, err, http.StatusInternalServerError, false)
	}

	return l.HttpResponseSuccessJSON(data)
}

func (h SystemApisHandler) deregisterServiceAccount(l *logs.Log, r *http.Request, claims *tokenauth.Claims) logs.HttpResponse {
	accountID := r.URL.Query().Get("account_id")
	if accountID == "" {
		return l.HttpResponseErrorData(logutils.StatusMissing, logutils.TypeQueryParam, logutils.StringArgs("account_id"), nil, http.StatusBadRequest, false)
	}

	err := h.coreAPIs.Auth.DeregisterServiceAccount(accountID)
	if err != nil {
		return l.HttpResponseErrorAction(logutils.ActionDeregister, model.TypeServiceAccount, nil, err, http.StatusInternalServerError, true)
	}

	return l.HttpResponseSuccess()
}

func (h SystemApisHandler) getServiceAccountInstance(l *logs.Log, r *http.Request, claims *tokenauth.Claims) logs.HttpResponse {
	params := mux.Vars(r)
	id := params["id"]
	if len(id) <= 0 {
		return l.HttpResponseErrorData(logutils.StatusMissing, logutils.TypeQueryParam, logutils.StringArgs("id"), nil, http.StatusBadRequest, false)
	}

	appID := utils.StringOrNil(r.URL.Query().Get("app_id"))
	orgID := utils.StringOrNil(r.URL.Query().Get("org_id"))

	serviceAccount, err := h.coreAPIs.Auth.GetServiceAccountInstance(id, appID, orgID)
	if err != nil {
		return l.HttpResponseErrorAction(logutils.ActionGet, model.TypeServiceAccount, nil, err, http.StatusInternalServerError, true)
	}

	serviceAccountResp := serviceAccountToDef(serviceAccount)

	data, err := json.Marshal(serviceAccountResp)
	if err != nil {
		return l.HttpResponseErrorAction(logutils.ActionMarshal, model.TypeServiceAccount, nil, err, http.StatusInternalServerError, false)
	}

	return l.HttpResponseSuccessJSON(data)
}

func (h SystemApisHandler) updateServiceAccountInstance(l *logs.Log, r *http.Request, claims *tokenauth.Claims) logs.HttpResponse {
	params := mux.Vars(r)
	id := params["id"]
	if len(id) <= 0 {
		return l.HttpResponseErrorData(logutils.StatusMissing, logutils.TypeQueryParam, logutils.StringArgs("id"), nil, http.StatusBadRequest, false)
	}

	appID := utils.StringOrNil(r.URL.Query().Get("app_id"))
	orgID := utils.StringOrNil(r.URL.Query().Get("org_id"))

	data, err := ioutil.ReadAll(r.Body)
	if err != nil {
		return l.HttpResponseErrorData(logutils.StatusInvalid, logutils.TypeRequestBody, nil, err, http.StatusBadRequest, false)
	}

	var requestData Def.SystemReqUpdateServiceAccount
	err = json.Unmarshal(data, &requestData)
	if err != nil {
		return l.HttpResponseErrorAction(logutils.ActionUnmarshal, "service account update request", nil, err, http.StatusBadRequest, true)
	}

	assignerPermissions := strings.Split(claims.Permissions, ",")
	serviceAccount, err := h.coreAPIs.Auth.UpdateServiceAccountInstance(id, appID, orgID, requestData.Name, requestData.Permissions, assignerPermissions)
	if err != nil {
		return l.HttpResponseErrorAction(logutils.ActionUpdate, model.TypeServiceAccount, nil, err, http.StatusInternalServerError, true)
	}

	serviceAccountResp := serviceAccountToDef(serviceAccount)

	data, err = json.Marshal(serviceAccountResp)
	if err != nil {
		return l.HttpResponseErrorAction(logutils.ActionMarshal, model.TypeServiceAccount, nil, err, http.StatusInternalServerError, false)
	}

	return l.HttpResponseSuccessJSON(data)
}

func (h SystemApisHandler) deregisterServiceAccountInstance(l *logs.Log, r *http.Request, claims *tokenauth.Claims) logs.HttpResponse {
	params := mux.Vars(r)
	id := params["id"]
	if len(id) <= 0 {
		return l.HttpResponseErrorData(logutils.StatusMissing, logutils.TypeQueryParam, logutils.StringArgs("id"), nil, http.StatusBadRequest, false)
	}

	appID := utils.StringOrNil(r.URL.Query().Get("app_id"))
	orgID := utils.StringOrNil(r.URL.Query().Get("org_id"))

	err := h.coreAPIs.Auth.DeregisterServiceAccountInstance(id, appID, orgID)
	if err != nil {
		return l.HttpResponseErrorAction(logutils.ActionDeregister, model.TypeServiceAccount, nil, err, http.StatusInternalServerError, true)
	}

	return l.HttpResponseSuccess()
}

func (h SystemApisHandler) addServiceAccountCredential(l *logs.Log, r *http.Request, claims *tokenauth.Claims) logs.HttpResponse {
	params := mux.Vars(r)
	id := params["id"]
	if len(id) <= 0 {
		return l.HttpResponseErrorData(logutils.StatusMissing, logutils.TypeQueryParam, logutils.StringArgs("id"), nil, http.StatusBadRequest, false)
	}

	data, err := ioutil.ReadAll(r.Body)
	if err != nil {
		return l.HttpResponseErrorData(logutils.StatusInvalid, logutils.TypeRequestBody, nil, err, http.StatusBadRequest, false)
	}

	var requestData Def.ServiceAccountCredential
	err = json.Unmarshal(data, &requestData)
	if err != nil {
		return l.HttpResponseErrorAction(logutils.ActionUnmarshal, model.TypeServiceAccountCredential, nil, err, http.StatusBadRequest, true)
	}

	creds := serviceAccountCredentialFromDef(&requestData)

	creds, err = h.coreAPIs.Auth.AddServiceAccountCredential(id, creds, l)
	if err != nil {
		return l.HttpResponseErrorAction(logutils.ActionInsert, model.TypeServiceAccountCredential, nil, err, http.StatusInternalServerError, true)
	}

	credsResp := serviceAccountCredentialToDef(creds)

	data, err = json.Marshal(credsResp)
	if err != nil {
		return l.HttpResponseErrorAction(logutils.ActionMarshal, model.TypeServiceAccountCredential, nil, err, http.StatusInternalServerError, false)
	}

	return l.HttpResponseSuccessJSON(data)
}

func (h SystemApisHandler) removeServiceAccountCredential(l *logs.Log, r *http.Request, claims *tokenauth.Claims) logs.HttpResponse {
	params := mux.Vars(r)
	id := params["id"]
	if len(id) <= 0 {
		return l.HttpResponseErrorData(logutils.StatusMissing, logutils.TypeQueryParam, logutils.StringArgs("id"), nil, http.StatusBadRequest, false)
	}

	credID := r.URL.Query().Get("cred_id")
	if credID == "" {
		return l.HttpResponseErrorData(logutils.StatusMissing, logutils.TypeQueryParam, logutils.StringArgs("cred_id"), nil, http.StatusBadRequest, false)
	}

	err := h.coreAPIs.Auth.RemoveServiceAccountCredential(id, credID)
	if err != nil {
		return l.HttpResponseErrorAction(logutils.ActionDelete, model.TypeServiceAccountCredential, nil, err, http.StatusInternalServerError, true)
	}

	return l.HttpResponseSuccess()
}

func (h SystemApisHandler) getApplicationAPIKeys(l *logs.Log, r *http.Request, claims *tokenauth.Claims) logs.HttpResponse {
	appID := r.URL.Query().Get("app_id")
	if appID == "" {
		return l.HttpResponseErrorData(logutils.StatusMissing, logutils.TypeQueryParam, logutils.StringArgs("app_id"), nil, http.StatusBadRequest, false)
	}

	apiKeys, err := h.coreAPIs.Auth.GetApplicationAPIKeys(appID)
	if err != nil {
		return l.HttpResponseErrorAction(logutils.ActionGet, model.TypeAPIKey, nil, err, http.StatusInternalServerError, true)
	}

	responseData := apiKeyListToDef(apiKeys)
	data, err := json.Marshal(responseData)
	if err != nil {
		return l.HttpResponseErrorAction(logutils.ActionMarshal, model.TypeAPIKey, nil, err, http.StatusInternalServerError, false)
	}
	return l.HttpResponseSuccessJSON(data)
}

func (h SystemApisHandler) getAPIKeys(l *logs.Log, r *http.Request, claims *tokenauth.Claims) logs.HttpResponse {
	var apiKeys []model.APIKey
	var err error

	id := r.URL.Query().Get("id")
	if id != "" {
		apiKey, err := h.coreAPIs.Auth.GetAPIKey(id)
		if err != nil {
			return l.HttpResponseErrorAction(logutils.ActionGet, model.TypeAPIKey, nil, err, http.StatusInternalServerError, true)
		}
		if apiKey != nil {
			apiKeys = []model.APIKey{*apiKey}
		}
	} else {
		appID := r.URL.Query().Get("app_id")
		if appID == "" {
			return l.HttpResponseErrorData(logutils.StatusMissing, logutils.TypeQueryParam, logutils.StringArgs("id and app_id"), nil, http.StatusBadRequest, false)
		}

		apiKeys, err = h.coreAPIs.Auth.GetApplicationAPIKeys(appID)
		if err != nil {
			return l.HttpResponseErrorAction(logutils.ActionGet, model.TypeAPIKey, nil, err, http.StatusInternalServerError, true)
		}
	}

	responseData := apiKeyListToDef(apiKeys)
	data, err := json.Marshal(responseData)
	if err != nil {
		return l.HttpResponseErrorAction(logutils.ActionMarshal, model.TypeAPIKey, nil, err, http.StatusInternalServerError, false)
	}
	return l.HttpResponseSuccessJSON(data)
}

func (h SystemApisHandler) createAPIKey(l *logs.Log, r *http.Request, claims *tokenauth.Claims) logs.HttpResponse {
	data, err := ioutil.ReadAll(r.Body)
	if err != nil {
		return l.HttpResponseErrorAction(logutils.ActionRead, logutils.TypeRequestBody, nil, err, http.StatusBadRequest, false)
	}

	var requestData Def.APIKey
	err = json.Unmarshal(data, &requestData)
	if err != nil {
		return l.HttpResponseErrorAction(logutils.ActionUnmarshal, model.TypeAPIKey, nil, err, http.StatusBadRequest, true)
	}

	apiKey := apiKeyFromDef(requestData)
	_, err = h.coreAPIs.Auth.CreateAPIKey(apiKey)
	if err != nil {
		return l.HttpResponseErrorAction(logutils.ActionCreate, model.TypeAPIKey, nil, err, http.StatusInternalServerError, true)
	}

	return l.HttpResponseSuccess()
}

func (h SystemApisHandler) updateAPIKey(l *logs.Log, r *http.Request, claims *tokenauth.Claims) logs.HttpResponse {
	data, err := ioutil.ReadAll(r.Body)
	if err != nil {
		return l.HttpResponseErrorData(logutils.StatusInvalid, logutils.TypeRequestBody, nil, err, http.StatusBadRequest, false)
	}

	var requestData Def.APIKey
	err = json.Unmarshal(data, &requestData)
	if err != nil {
		return l.HttpResponseErrorAction(logutils.ActionUnmarshal, model.TypeAPIKey, nil, err, http.StatusBadRequest, true)
	}

	apiKey := apiKeyFromDef(requestData)
	err = h.coreAPIs.Auth.UpdateAPIKey(apiKey)
	if err != nil {
		return l.HttpResponseErrorAction(logutils.ActionUpdate, model.TypeAPIKey, nil, err, http.StatusInternalServerError, true)
	}

	return l.HttpResponseSuccess()
}

func (h SystemApisHandler) deleteAPIKey(l *logs.Log, r *http.Request, claims *tokenauth.Claims) logs.HttpResponse {
	id := r.URL.Query().Get("id")
	if id == "" {
		return l.HttpResponseErrorData(logutils.StatusMissing, logutils.TypeQueryParam, logutils.StringArgs("id"), nil, http.StatusBadRequest, false)
	}

	err := h.coreAPIs.Auth.DeleteAPIKey(id)
	if err != nil {
		return l.HttpResponseErrorAction(logutils.ActionDelete, model.TypeAPIKey, nil, err, http.StatusInternalServerError, true)
	}

	return l.HttpResponseSuccess()
}

func (h SystemApisHandler) getApplication(l *logs.Log, r *http.Request, claims *tokenauth.Claims) logs.HttpResponse {
	params := mux.Vars(r)
	ID := params["id"]
	if len(ID) <= 0 {
		return l.HttpResponseErrorData(logutils.StatusMissing, logutils.TypeQueryParam, logutils.StringArgs("id"), nil, http.StatusBadRequest, false)
	}
	app, err := h.coreAPIs.System.SysGetApplication(ID)
	if err != nil {
		return l.HttpResponseErrorAction(logutils.ActionGet, model.TypeApplication, nil, err, http.StatusInternalServerError, true)
	}
	if app == nil {
		return l.HttpResponseErrorData(logutils.StatusMissing, model.TypeApplication, &logutils.FieldArgs{"id": ID}, nil, http.StatusNotFound, false)
	}

	responseData := applicationToDef(*app)
	data, err := json.Marshal(responseData)
	if err != nil {
		return l.HttpResponseErrorAction(logutils.ActionMarshal, model.TypeApplication, nil, err, http.StatusInternalServerError, false)
	}
	return l.HttpResponseSuccessJSON(data)
}

//createApplication creates an application
func (h SystemApisHandler) createApplication(l *logs.Log, r *http.Request, claims *tokenauth.Claims) logs.HttpResponse {
	data, err := ioutil.ReadAll(r.Body)
	if err != nil {
		return l.HttpResponseErrorAction(logutils.ActionRead, logutils.TypeRequestBody, nil, err, http.StatusBadRequest, false)
	}

	var requestData Def.SystemReqCreateApplication
	err = json.Unmarshal(data, &requestData)
	if err != nil {
		return l.HttpResponseErrorAction(logutils.ActionUnmarshal, model.TypeApplication, nil, err, http.StatusBadRequest, true)
	}

	name := requestData.Name
	multiTenant := requestData.MultiTenant
	admin := requestData.Admin
	sharedIdentities := requestData.SharedIdentities
	applicationTypes := requestData.ApplicationTypes

	appTypes := make([]model.ApplicationType, 0)
	if applicationTypes != nil {
		for _, at := range *applicationTypes {
			versions := make([]model.Version, 0)
			if at.Versions != nil {
				for _, v := range *at.Versions {
					versionNumbers := model.VersionNumbersFromString(v)
					if versionNumbers != nil {
						versions = append(versions, model.Version{VersionNumbers: *versionNumbers})
					}
				}
			}
			appTypes = append(appTypes, model.ApplicationType{Identifier: at.Identifier, Name: *at.Name, Versions: versions})
		}
	}

	_, err = h.coreAPIs.System.SysCreateApplication(name, multiTenant, admin, sharedIdentities, appTypes)
	if err != nil {
		return l.HttpResponseErrorAction(logutils.ActionCreate, model.TypeApplication, nil, err, http.StatusInternalServerError, true)
	}

	return l.HttpResponseSuccess()
}

func (h SystemApisHandler) getApplications(l *logs.Log, r *http.Request, claims *tokenauth.Claims) logs.HttpResponse {
	applications, err := h.coreAPIs.System.SysGetApplications()
	if err != nil {
		return l.HttpResponseErrorAction(logutils.ActionGet, model.TypeApplication, nil, err, http.StatusInternalServerError, true)
	}
	var response []Def.ApplicationFields
	for _, application := range applications {
		r := applicationToDef(application)
		response = append(response, r)
	}

	data, err := json.Marshal(response)
	if err != nil {
		return l.HttpResponseErrorAction(logutils.ActionMarshal, model.TypeApplication, nil, err, http.StatusInternalServerError, false)
	}
	return l.HttpResponseSuccessJSON(data)
}

//createPermission creates an permission
func (h SystemApisHandler) createPermission(l *logs.Log, r *http.Request, claims *tokenauth.Claims) logs.HttpResponse {
	data, err := ioutil.ReadAll(r.Body)
	if err != nil {
		return l.HttpResponseErrorAction(logutils.ActionRead, logutils.TypeRequestBody, nil, err, http.StatusBadRequest, false)
	}

	var requestData Def.SystemReqPermissions
	err = json.Unmarshal(data, &requestData)
	if err != nil {
		return l.HttpResponseErrorAction(logutils.ActionUnmarshal, model.TypePermission, nil, err, http.StatusBadRequest, true)
	}

	_, err = h.coreAPIs.System.SysCreatePermission(requestData.Name, *requestData.ServiceId, requestData.Assigners)
	if err != nil {
		return l.HttpResponseErrorAction(logutils.ActionCreate, model.TypePermission, nil, err, http.StatusInternalServerError, true)
	}

	return l.HttpResponseSuccess()
}

//updatePermission updates an permission
func (h SystemApisHandler) updatePermission(l *logs.Log, r *http.Request, claims *tokenauth.Claims) logs.HttpResponse {
	data, err := ioutil.ReadAll(r.Body)
	if err != nil {
		return l.HttpResponseErrorAction(logutils.ActionRead, logutils.TypeRequestBody, nil, err, http.StatusBadRequest, false)
	}

	var requestData Def.SystemReqPermissions
	err = json.Unmarshal(data, &requestData)
	if err != nil {
		return l.HttpResponseErrorAction(logutils.ActionUnmarshal, model.TypePermission, nil, err, http.StatusBadRequest, true)
	}

	_, err = h.coreAPIs.System.SysUpdatePermission(requestData.Name, requestData.ServiceId, requestData.Assigners)
	if err != nil {
		return l.HttpResponseErrorAction(logutils.ActionUpdate, model.TypePermission, nil, err, http.StatusInternalServerError, true)
	}

	return l.HttpResponseSuccess()
}

func (h SystemApisHandler) getApplicationConfigs(l *logs.Log, r *http.Request, claims *tokenauth.Claims) logs.HttpResponse {
	appTypeIdentifier := r.URL.Query().Get("app_type_id")
	if appTypeIdentifier == "" {
		return l.HttpResponseErrorData(logutils.StatusMissing, logutils.TypeQueryParam, logutils.StringArgs("app_type_id"), nil, http.StatusBadRequest, false)
	}

	var orgIDRef *string
	orgID := r.URL.Query().Get("org_id")
	if len(orgID) > 0 {
		orgIDRef = &orgID
	}

	version := r.URL.Query().Get("version")
	versionNumbers := model.VersionNumbersFromString(version)
	if version != "" && versionNumbers == nil {
		return l.HttpResponseErrorData(logutils.StatusInvalid, logutils.TypeQueryParam, logutils.StringArgs("version"), nil, http.StatusBadRequest, false)
	}

	appConfigs, err := h.coreAPIs.System.SysGetAppConfigs(appTypeIdentifier, orgIDRef, versionNumbers)
	if err != nil {
		return l.HttpResponseErrorAction(logutils.ActionGet, model.TypeApplicationConfig, nil, err, http.StatusInternalServerError, true)
	}

	appConfigsResp := appConfigsToDef(appConfigs)

	data, err := json.Marshal(appConfigsResp)
	if err != nil {
		return l.HttpResponseErrorAction(logutils.ActionMarshal, model.TypeApplicationConfig, nil, err, http.StatusInternalServerError, false)
	}

	return l.HttpResponseSuccessJSON(data)
}

func (h SystemApisHandler) getApplicationConfig(l *logs.Log, r *http.Request, claims *tokenauth.Claims) logs.HttpResponse {
	params := mux.Vars(r)
	ID := params["id"]
	if len(ID) <= 0 {
		return l.HttpResponseErrorData(logutils.StatusMissing, logutils.TypeQueryParam, logutils.StringArgs("id"), nil, http.StatusBadRequest, false)
	}

	appConfig, err := h.coreAPIs.System.SysGetAppConfig(ID)
	if err != nil {
		return l.HttpResponseErrorAction(logutils.ActionUpdate, model.TypeApplicationConfig, nil, err, http.StatusInternalServerError, true)
	}
	if appConfig == nil {
		return l.HttpResponseErrorData(logutils.StatusMissing, model.TypeApplicationConfig, &logutils.FieldArgs{"id": ID}, nil, http.StatusNotFound, false)
	}

	appConfigResp := appConfigToDef(*appConfig)

	data, err := json.Marshal(appConfigResp)
	if err != nil {
		return l.HttpResponseErrorAction(logutils.ActionMarshal, model.TypeApplicationConfig, nil, err, http.StatusInternalServerError, false)
	}

	return l.HttpResponseSuccessJSON(data)
}

func (h SystemApisHandler) createApplicationConfig(l *logs.Log, r *http.Request, claims *tokenauth.Claims) logs.HttpResponse {
	data, err := ioutil.ReadAll(r.Body)
	if err != nil {
		return l.HttpResponseErrorAction(logutils.ActionRead, logutils.TypeRequestBody, nil, err, http.StatusBadRequest, false)
	}

	var requestData Def.SystemReqCreateApplicationConfigRequest
	err = json.Unmarshal(data, &requestData)
	if err != nil {
		return l.HttpResponseErrorAction(logutils.ActionUnmarshal, logutils.MessageDataType("appconfig create request"), nil, err, http.StatusBadRequest, true)
	}

	version := model.VersionNumbersFromString(requestData.Version)
	if version == nil {
		return l.HttpResponseErrorData(logutils.StatusInvalid, model.TypeVersionNumbers, nil, nil, http.StatusBadRequest, false)
	}

	_, err = h.coreAPIs.System.SysCreateAppConfig(requestData.AppTypeId, requestData.OrgId, requestData.Data, *version)
	if err != nil {
		return l.HttpResponseErrorAction(logutils.ActionCreate, model.TypeApplicationConfig, nil, err, http.StatusBadRequest, true)
	}

	// data, err = json.Marshal(insertedConfig)
	// if err != nil {
	// 	return l.HttpResponseErrorAction(logutils.ActionMarshal, model.TypeApplicationConfigs, nil, err, http.StatusInternalServerError, false)
	// }

	// return l.HttpResponseSuccessJSON(data)

	return l.HttpResponseSuccess()
}

func (h SystemApisHandler) updateApplicationConfig(l *logs.Log, r *http.Request, claims *tokenauth.Claims) logs.HttpResponse {
	params := mux.Vars(r)
	ID := params["id"]
	if len(ID) <= 0 {
		return l.HttpResponseErrorData(logutils.StatusMissing, logutils.TypeQueryParam, logutils.StringArgs("id"), nil, http.StatusBadRequest, false)
	}

	data, err := ioutil.ReadAll(r.Body)
	if err != nil {
		return l.HttpResponseErrorAction(logutils.ActionRead, logutils.TypeRequestBody, nil, err, http.StatusBadRequest, false)
	}

	var requestData Def.SystemReqCreateApplicationConfigRequest
	err = json.Unmarshal(data, &requestData)
	if err != nil {
		return l.HttpResponseErrorAction(logutils.ActionUnmarshal, logutils.MessageDataType("appconfig update request"), nil, err, http.StatusBadRequest, true)
	}

	version := model.VersionNumbersFromString(requestData.Version)
	if version == nil {
		return l.HttpResponseErrorData(logutils.StatusInvalid, model.TypeVersionNumbers, nil, nil, http.StatusBadRequest, false)
	}

	err = h.coreAPIs.System.SysUpdateAppConfig(ID, requestData.AppTypeId, requestData.OrgId, requestData.Data, *version)
	if err != nil {
		return l.HttpResponseErrorAction(logutils.ActionUpdate, model.TypeApplicationConfig, nil, err, http.StatusInternalServerError, true)
	}

	return l.HttpResponseSuccess()
}

func (h SystemApisHandler) deleteApplicationConfig(l *logs.Log, r *http.Request, claims *tokenauth.Claims) logs.HttpResponse {
	params := mux.Vars(r)
	ID := params["id"]
	if len(ID) <= 0 {
		return l.HttpResponseErrorData(logutils.StatusMissing, logutils.TypeQueryParam, logutils.StringArgs("id"), nil, http.StatusBadRequest, false)
	}

	err := h.coreAPIs.System.SysDeleteAppConfig(ID)
	if err != nil {
		return l.HttpResponseErrorAction(logutils.ActionUpdate, model.TypeApplicationConfig, nil, err, http.StatusInternalServerError, true)
	}

	return l.HttpResponseSuccess()
}

<<<<<<< HEAD
func (h SystemApisHandler) createAdminAccount(l *logs.Log, r *http.Request, claims *tokenauth.Claims) logs.HttpResponse {
	data, err := ioutil.ReadAll(r.Body)
	if err != nil {
		return l.HttpResponseErrorAction(logutils.ActionRead, logutils.TypeRequestBody, nil, err, http.StatusBadRequest, false)
	}

	var requestData Def.SharedReqCreateAccount
	err = json.Unmarshal(data, &requestData)
	if err != nil {
		return l.HttpResponseErrorAction(logutils.ActionUnmarshal, logutils.MessageDataType("create account request"), nil, err, http.StatusBadRequest, true)
	}

	var permissions []string
	if requestData.Permissions != nil {
		permissions = *requestData.Permissions
	}
	var roleIDs []string
	if requestData.RoleIds != nil {
		roleIDs = *requestData.RoleIds
	}
	var groupIDs []string
	if requestData.GroupIds != nil {
		groupIDs = *requestData.GroupIds
	}
	profile := profileFromDefNullable(requestData.Profile)
	creatorPermissions := strings.Split(claims.Permissions, ",")
	account, params, err := h.coreAPIs.Auth.CreateAdminAccount(string(requestData.AuthType), claims.AppID, claims.OrgID,
		requestData.Identifier, profile, permissions, roleIDs, groupIDs, creatorPermissions, l)
	if err != nil || account == nil {
		return l.HttpResponseErrorAction(logutils.ActionCreate, model.TypeAccount, nil, err, http.StatusInternalServerError, true)
	}

	respData := partialAccountToDef(*account, params)

	data, err = json.Marshal(respData)
	if err != nil {
		return l.HttpResponseErrorAction(logutils.ActionMarshal, model.TypeAccount, nil, err, http.StatusInternalServerError, false)
	}

	return l.HttpResponseSuccessJSON(data)
}

func (h SystemApisHandler) updateAdminAccount(l *logs.Log, r *http.Request, claims *tokenauth.Claims) logs.HttpResponse {
	data, err := ioutil.ReadAll(r.Body)
	if err != nil {
		return l.HttpResponseErrorAction(logutils.ActionRead, logutils.TypeRequestBody, nil, err, http.StatusBadRequest, false)
	}

	var requestData Def.SharedReqUpdateAccount
	err = json.Unmarshal(data, &requestData)
	if err != nil {
		return l.HttpResponseErrorAction(logutils.ActionUnmarshal, logutils.MessageDataType("update account request"), nil, err, http.StatusBadRequest, true)
	}

	var permissions []string
	if requestData.Permissions != nil {
		permissions = *requestData.Permissions
	}
	var roleIDs []string
	if requestData.RoleIds != nil {
		roleIDs = *requestData.RoleIds
	}
	var groupIDs []string
	if requestData.GroupIds != nil {
		groupIDs = *requestData.GroupIds
	}
	updaterPermissions := strings.Split(claims.Permissions, ",")
	account, params, err := h.coreAPIs.Auth.UpdateAdminAccount(string(requestData.AuthType), claims.AppID, claims.OrgID, requestData.Identifier,
		permissions, roleIDs, groupIDs, updaterPermissions, l)
	if err != nil || account == nil {
		return l.HttpResponseErrorAction(logutils.ActionUpdate, model.TypeAccount, nil, err, http.StatusInternalServerError, true)
	}

	respData := partialAccountToDef(*account, params)

	data, err = json.Marshal(respData)
	if err != nil {
		return l.HttpResponseErrorAction(logutils.ActionMarshal, model.TypeAccount, nil, err, http.StatusInternalServerError, false)
	}

	return l.HttpResponseSuccessJSON(data)
}

//grantAccountPermissions grants an account the given permissions
func (h SystemApisHandler) grantAccountPermissions(l *logs.Log, r *http.Request, claims *tokenauth.Claims) logs.HttpResponse {
	data, err := ioutil.ReadAll(r.Body)
	if err != nil {
		return l.HttpResponseErrorAction(logutils.ActionRead, logutils.TypeRequestBody, nil, err, http.StatusBadRequest, false)
	}

	var requestData Def.SystemReqAccountPermissions
	err = json.Unmarshal(data, &requestData)
	if err != nil {
		return l.HttpResponseErrorAction(logutils.ActionUnmarshal, model.TypePermission, nil, err, http.StatusBadRequest, true)
	}

	assignerPermissions := strings.Split(claims.Permissions, ",")
	err = h.coreAPIs.System.SysGrantAccountPermissions(requestData.AccountId, requestData.Permissions, assignerPermissions)
	if err != nil {
		return l.HttpResponseErrorAction(actionGrant, model.TypePermission, nil, err, http.StatusInternalServerError, true)
	}

	return l.HttpResponseSuccess()
}

//grantAccountRoles grants an account the given roles
func (h SystemApisHandler) grantAccountRoles(l *logs.Log, r *http.Request, claims *tokenauth.Claims) logs.HttpResponse {
	data, err := ioutil.ReadAll(r.Body)
	if err != nil {
		return l.HttpResponseErrorAction(logutils.ActionRead, logutils.TypeRequestBody, nil, err, http.StatusBadRequest, false)
	}

	var requestData Def.SystemReqAccountRoles
	err = json.Unmarshal(data, &requestData)
	if err != nil {
		return l.HttpResponseErrorAction(logutils.ActionUnmarshal, model.TypeAppOrgRole, nil, err, http.StatusBadRequest, true)
	}

	assignerPermissions := strings.Split(claims.Permissions, ",")
	err = h.coreAPIs.System.SysGrantAccountRoles(requestData.AccountId, requestData.AppId, requestData.RoleIds, assignerPermissions)
	if err != nil {
		return l.HttpResponseErrorAction(actionGrant, model.TypeAppOrgRole, nil, err, http.StatusInternalServerError, true)
	}

	return l.HttpResponseSuccess()
}

=======
>>>>>>> 64705eb9
//getMFATypes gets the mfa types an account is enrolled in
func (h SystemApisHandler) getMFATypes(l *logs.Log, r *http.Request, claims *tokenauth.Claims) logs.HttpResponse {
	mfaDataList, err := h.coreAPIs.Auth.GetMFATypes(claims.Subject)
	if err != nil {
		return l.HttpResponseErrorAction(logutils.ActionGet, model.TypeMFAType, nil, err, http.StatusInternalServerError, true)
	}

	mfaResp := mfaDataListToDef(mfaDataList)

	data, err := json.Marshal(mfaResp)
	if err != nil {
		return l.HttpResponseErrorAction(logutils.ActionMarshal, model.TypeMFAType, nil, err, http.StatusInternalServerError, false)
	}

	return l.HttpResponseSuccessJSON(data)
}

//addMFAType enrolls an account in a mfa type
func (h SystemApisHandler) addMFAType(l *logs.Log, r *http.Request, claims *tokenauth.Claims) logs.HttpResponse {
	data, err := ioutil.ReadAll(r.Body)
	if err != nil {
		return l.HttpResponseErrorAction(logutils.ActionRead, logutils.TypeRequestBody, nil, err, http.StatusBadRequest, false)
	}

	var mfaData Def.SharedReqMfa
	err = json.Unmarshal(data, &mfaData)
	if err != nil {
		return l.HttpResponseErrorAction(logutils.ActionUnmarshal, logutils.MessageDataType("add mfa request"), nil, err, http.StatusBadRequest, true)
	}

	mfa, err := h.coreAPIs.Auth.AddMFAType(claims.Subject, mfaData.Identifier, string(mfaData.Type))
	if err != nil {
		return l.HttpResponseErrorAction(logutils.ActionInsert, model.TypeMFAType, nil, err, http.StatusInternalServerError, true)
	}

	mfaResp := mfaDataToDef(mfa)

	respData, err := json.Marshal(mfaResp)
	if err != nil {
		return l.HttpResponseErrorAction(logutils.ActionMarshal, model.TypeMFAType, nil, err, http.StatusInternalServerError, false)
	}

	return l.HttpResponseSuccessJSON(respData)
}

//removeMFAType removes a mfa type from an account
func (h SystemApisHandler) removeMFAType(l *logs.Log, r *http.Request, claims *tokenauth.Claims) logs.HttpResponse {
	data, err := ioutil.ReadAll(r.Body)
	if err != nil {
		return l.HttpResponseErrorAction(logutils.ActionRead, logutils.TypeRequestBody, nil, err, http.StatusBadRequest, false)
	}

	var mfaData Def.SharedReqMfa
	err = json.Unmarshal(data, &mfaData)
	if err != nil {
		return l.HttpResponseErrorAction(logutils.ActionUnmarshal, logutils.MessageDataType("remove mfa request"), nil, err, http.StatusBadRequest, true)
	}

	err = h.coreAPIs.Auth.RemoveMFAType(claims.Subject, mfaData.Identifier, string(mfaData.Type))
	if err != nil {
		return l.HttpResponseErrorAction(logutils.ActionDelete, model.TypeMFAType, nil, err, http.StatusInternalServerError, true)
	}

	return l.HttpResponseSuccess()
}

func (h SystemApisHandler) verifyMFA(l *logs.Log, r *http.Request, claims *tokenauth.Claims) logs.HttpResponse {
	data, err := ioutil.ReadAll(r.Body)
	if err != nil {
		return l.HttpResponseErrorAction(logutils.ActionRead, logutils.TypeRequestBody, nil, err, http.StatusBadRequest, false)
	}

	var mfaData Def.SharedReqMfa
	err = json.Unmarshal(data, &mfaData)
	if err != nil {
		return l.HttpResponseErrorAction(logutils.ActionUnmarshal, logutils.MessageDataType("verify mfa request"), nil, err, http.StatusBadRequest, true)
	}

	if mfaData.Code == nil || *mfaData.Code == "" {
		return l.HttpResponseErrorData(logutils.StatusMissing, "mfa code", nil, nil, http.StatusBadRequest, true)
	}

	message, recoveryCodes, err := h.coreAPIs.Auth.VerifyMFA(claims.Subject, mfaData.Identifier, string(mfaData.Type), *mfaData.Code)
	if message != nil {
		return l.HttpResponseError(*message, nil, http.StatusBadRequest, true)
	}
	if err != nil {
		return l.HttpResponseError("Error verifying MFA", err, http.StatusInternalServerError, true)
	}

	if recoveryCodes == nil {
		recoveryCodes = []string{}
	}

	response, err := json.Marshal(recoveryCodes)
	if err != nil {
		return l.HttpResponseErrorAction(logutils.ActionMarshal, "mfa recovery codes", nil, err, http.StatusInternalServerError, false)
	}

	return l.HttpResponseSuccessJSON(response)
}

//createAuthTypes creates auth-type
func (h SystemApisHandler) createAuthTypes(l *logs.Log, r *http.Request, claims *tokenauth.Claims) logs.HttpResponse {

	data, err := ioutil.ReadAll(r.Body)
	if err != nil {
		return l.HttpResponseErrorAction(logutils.ActionRead, logutils.TypeRequestBody, nil, err, http.StatusBadRequest, false)
	}

	var requestData Def.SystemReqCreateAuthType
	err = json.Unmarshal(data, &requestData)
	if err != nil {
		return l.HttpResponseErrorAction(logutils.ActionUnmarshal, model.TypeOrganization, nil, err, http.StatusBadRequest, true)
	}

	code := requestData.Code
	description := requestData.Description
	isExternal := requestData.IsExternal
	isAnonymous := requestData.IsAnonymous
	useCredentials := requestData.UseCredentials
	ignoreMFA := requestData.IgnoreMfa
	params := requestData.Params

	_, err = h.coreAPIs.System.SysCreateAuthTypes(code, description, isExternal, isAnonymous, useCredentials, ignoreMFA, params.AdditionalProperties)
	if err != nil {
		return l.HttpResponseErrorAction(logutils.ActionCreate, model.TypeAuthType, nil, err, http.StatusInternalServerError, true)
	}

	return l.HttpResponseSuccess()
}

//getAuthTypes gets auth-types
func (h SystemApisHandler) getAuthTypes(l *logs.Log, r *http.Request, claims *tokenauth.Claims) logs.HttpResponse {
	authTypes, err := h.coreAPIs.System.SysGetAuthTypes()
	if err != nil {
		return l.HttpResponseErrorAction(logutils.ActionGet, model.TypeOrganization, nil, err, http.StatusInternalServerError, true)
	}

	response := authTypesToDef(authTypes)

	data, err := json.Marshal(response)
	if err != nil {
		return l.HttpResponseErrorAction(logutils.ActionMarshal, model.TypeOrganization, nil, err, http.StatusInternalServerError, false)
	}
	return l.HttpResponseSuccessJSON(data)
}

//updateAuthTypes updates auth type
func (h SystemApisHandler) updateAuthTypes(l *logs.Log, r *http.Request, claims *tokenauth.Claims) logs.HttpResponse {
	rParams := mux.Vars(r)
	ID := rParams["id"]
	if len(ID) <= 0 {
		return l.HttpResponseErrorData(logutils.StatusMissing, logutils.TypeQueryParam, logutils.StringArgs("id"), nil, http.StatusBadRequest, false)
	}

	data, err := ioutil.ReadAll(r.Body)
	if err != nil {
		return l.HttpResponseErrorData(logutils.StatusInvalid, logutils.TypeRequestBody, nil, err, http.StatusBadRequest, false)
	}
	var requestData Def.SystemReqUpdateAuthType
	err = json.Unmarshal(data, &requestData)
	if err != nil {
		return l.HttpResponseErrorAction(logutils.ActionUnmarshal, model.TypeOrganization, nil, err, http.StatusBadRequest, true)
	}

	code := requestData.Code
	description := requestData.Description
	isExternal := requestData.IsExternal
	isAnonymous := requestData.IsAnonymous
	useCredentials := requestData.UseCredentials
	ignoreMFA := requestData.IgnoreMfa
	params := requestData.Params

	err = h.coreAPIs.System.SysUpdateAuthTypes(ID, code, description, isExternal, isAnonymous, useCredentials, ignoreMFA, params.AdditionalProperties)
	if err != nil {
		return l.HttpResponseErrorAction(logutils.ActionUpdate, model.TypeAuthType, nil, err, http.StatusInternalServerError, true)
	}

	return l.HttpResponseSuccess()
}

//NewSystemApisHandler creates new system Handler instance
func NewSystemApisHandler(coreAPIs *core.APIs) SystemApisHandler {
	return SystemApisHandler{coreAPIs: coreAPIs}
}<|MERGE_RESOLUTION|>--- conflicted
+++ resolved
@@ -1042,136 +1042,6 @@
 	return l.HttpResponseSuccess()
 }
 
-<<<<<<< HEAD
-func (h SystemApisHandler) createAdminAccount(l *logs.Log, r *http.Request, claims *tokenauth.Claims) logs.HttpResponse {
-	data, err := ioutil.ReadAll(r.Body)
-	if err != nil {
-		return l.HttpResponseErrorAction(logutils.ActionRead, logutils.TypeRequestBody, nil, err, http.StatusBadRequest, false)
-	}
-
-	var requestData Def.SharedReqCreateAccount
-	err = json.Unmarshal(data, &requestData)
-	if err != nil {
-		return l.HttpResponseErrorAction(logutils.ActionUnmarshal, logutils.MessageDataType("create account request"), nil, err, http.StatusBadRequest, true)
-	}
-
-	var permissions []string
-	if requestData.Permissions != nil {
-		permissions = *requestData.Permissions
-	}
-	var roleIDs []string
-	if requestData.RoleIds != nil {
-		roleIDs = *requestData.RoleIds
-	}
-	var groupIDs []string
-	if requestData.GroupIds != nil {
-		groupIDs = *requestData.GroupIds
-	}
-	profile := profileFromDefNullable(requestData.Profile)
-	creatorPermissions := strings.Split(claims.Permissions, ",")
-	account, params, err := h.coreAPIs.Auth.CreateAdminAccount(string(requestData.AuthType), claims.AppID, claims.OrgID,
-		requestData.Identifier, profile, permissions, roleIDs, groupIDs, creatorPermissions, l)
-	if err != nil || account == nil {
-		return l.HttpResponseErrorAction(logutils.ActionCreate, model.TypeAccount, nil, err, http.StatusInternalServerError, true)
-	}
-
-	respData := partialAccountToDef(*account, params)
-
-	data, err = json.Marshal(respData)
-	if err != nil {
-		return l.HttpResponseErrorAction(logutils.ActionMarshal, model.TypeAccount, nil, err, http.StatusInternalServerError, false)
-	}
-
-	return l.HttpResponseSuccessJSON(data)
-}
-
-func (h SystemApisHandler) updateAdminAccount(l *logs.Log, r *http.Request, claims *tokenauth.Claims) logs.HttpResponse {
-	data, err := ioutil.ReadAll(r.Body)
-	if err != nil {
-		return l.HttpResponseErrorAction(logutils.ActionRead, logutils.TypeRequestBody, nil, err, http.StatusBadRequest, false)
-	}
-
-	var requestData Def.SharedReqUpdateAccount
-	err = json.Unmarshal(data, &requestData)
-	if err != nil {
-		return l.HttpResponseErrorAction(logutils.ActionUnmarshal, logutils.MessageDataType("update account request"), nil, err, http.StatusBadRequest, true)
-	}
-
-	var permissions []string
-	if requestData.Permissions != nil {
-		permissions = *requestData.Permissions
-	}
-	var roleIDs []string
-	if requestData.RoleIds != nil {
-		roleIDs = *requestData.RoleIds
-	}
-	var groupIDs []string
-	if requestData.GroupIds != nil {
-		groupIDs = *requestData.GroupIds
-	}
-	updaterPermissions := strings.Split(claims.Permissions, ",")
-	account, params, err := h.coreAPIs.Auth.UpdateAdminAccount(string(requestData.AuthType), claims.AppID, claims.OrgID, requestData.Identifier,
-		permissions, roleIDs, groupIDs, updaterPermissions, l)
-	if err != nil || account == nil {
-		return l.HttpResponseErrorAction(logutils.ActionUpdate, model.TypeAccount, nil, err, http.StatusInternalServerError, true)
-	}
-
-	respData := partialAccountToDef(*account, params)
-
-	data, err = json.Marshal(respData)
-	if err != nil {
-		return l.HttpResponseErrorAction(logutils.ActionMarshal, model.TypeAccount, nil, err, http.StatusInternalServerError, false)
-	}
-
-	return l.HttpResponseSuccessJSON(data)
-}
-
-//grantAccountPermissions grants an account the given permissions
-func (h SystemApisHandler) grantAccountPermissions(l *logs.Log, r *http.Request, claims *tokenauth.Claims) logs.HttpResponse {
-	data, err := ioutil.ReadAll(r.Body)
-	if err != nil {
-		return l.HttpResponseErrorAction(logutils.ActionRead, logutils.TypeRequestBody, nil, err, http.StatusBadRequest, false)
-	}
-
-	var requestData Def.SystemReqAccountPermissions
-	err = json.Unmarshal(data, &requestData)
-	if err != nil {
-		return l.HttpResponseErrorAction(logutils.ActionUnmarshal, model.TypePermission, nil, err, http.StatusBadRequest, true)
-	}
-
-	assignerPermissions := strings.Split(claims.Permissions, ",")
-	err = h.coreAPIs.System.SysGrantAccountPermissions(requestData.AccountId, requestData.Permissions, assignerPermissions)
-	if err != nil {
-		return l.HttpResponseErrorAction(actionGrant, model.TypePermission, nil, err, http.StatusInternalServerError, true)
-	}
-
-	return l.HttpResponseSuccess()
-}
-
-//grantAccountRoles grants an account the given roles
-func (h SystemApisHandler) grantAccountRoles(l *logs.Log, r *http.Request, claims *tokenauth.Claims) logs.HttpResponse {
-	data, err := ioutil.ReadAll(r.Body)
-	if err != nil {
-		return l.HttpResponseErrorAction(logutils.ActionRead, logutils.TypeRequestBody, nil, err, http.StatusBadRequest, false)
-	}
-
-	var requestData Def.SystemReqAccountRoles
-	err = json.Unmarshal(data, &requestData)
-	if err != nil {
-		return l.HttpResponseErrorAction(logutils.ActionUnmarshal, model.TypeAppOrgRole, nil, err, http.StatusBadRequest, true)
-	}
-
-	assignerPermissions := strings.Split(claims.Permissions, ",")
-	err = h.coreAPIs.System.SysGrantAccountRoles(requestData.AccountId, requestData.AppId, requestData.RoleIds, assignerPermissions)
-	if err != nil {
-		return l.HttpResponseErrorAction(actionGrant, model.TypeAppOrgRole, nil, err, http.StatusInternalServerError, true)
-	}
-
-	return l.HttpResponseSuccess()
-}
-
-=======
->>>>>>> 64705eb9
 //getMFATypes gets the mfa types an account is enrolled in
 func (h SystemApisHandler) getMFATypes(l *logs.Log, r *http.Request, claims *tokenauth.Claims) logs.HttpResponse {
 	mfaDataList, err := h.coreAPIs.Auth.GetMFATypes(claims.Subject)
