--- conflicted
+++ resolved
@@ -54,7 +54,6 @@
 	return l.HttpResponseSuccessJSON(data)
 }
 
-<<<<<<< HEAD
 func (h DefaultApisHandler) handleWebhookConfigChange(l *logs.Log, r *http.Request, claims *tokenauth.Claims) logs.HttpResponse {
 	// verify webhook request signature
 	data, err := github.ValidatePayload(r, []byte(h.githubWebhookRequestToken))
@@ -93,10 +92,7 @@
 	return l.HttpResponseSuccess()
 }
 
-//NewDefaultApisHandler creates new rest services Handler instance
-=======
 // NewDefaultApisHandler creates new rest services Handler instance
->>>>>>> 670a14c7
 func NewDefaultApisHandler(coreAPIs *core.APIs) DefaultApisHandler {
 	return DefaultApisHandler{coreAPIs: coreAPIs}
 }