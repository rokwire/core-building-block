package web

import (
	"core-building-block/core"
	"core-building-block/core/model"
	"encoding/json"
	"net/http"
	"strings"

	"github.com/gorilla/mux"
	log "github.com/rokmetro/logging-library/loglib"
)

//DefaultApisHandler handles default APIs implementation - version etc
type DefaultApisHandler struct {
	coreAPIs *core.APIs
}

//getVersion gives the service version
<<<<<<< HEAD
func (h DefaultApisHandler) getVersion(l *log.Log, w http.ResponseWriter, r *http.Request) log.HttpResponse {
	version := h.coreAPIs.GetVersion()

	return l.HttpResponseSuccessMessage(version)
}

func (h DefaultApisHandler) getServiceRegistrations(l *log.Log, w http.ResponseWriter, r *http.Request) log.HttpResponse {
	params := mux.Vars(r)
	serviceIDsParam := params["ids"]
	if len(serviceIDsParam) <= 0 {
		return l.HttpResponseErrorData(log.StatusMissing, log.TypeQueryParam, log.StringArgs("ids"), nil, http.StatusBadRequest, false)
	}
	serviceIDs := strings.Split(serviceIDsParam, ",")

	serviceRegs, err := h.coreAPIs.Auth.GetServiceRegistrations(serviceIDs)
	if err != nil {
		return l.HttpResponseErrorAction(log.ActionGet, model.TypeServiceReg, nil, err, http.StatusInternalServerError, true)
	}

	data, err := json.Marshal(serviceRegs)
	if err != nil {
		return l.HttpResponseErrorAction(log.ActionMarshal, model.TypeServiceReg, nil, err, http.StatusInternalServerError, false)
	}

	return l.HttpResponseSuccessJSON(data)
=======
func (h DefaultApisHandler) getVersion(l *log.Log, r *http.Request) log.HttpResponse {
	version := h.coreAPIs.GetVersion()

	return l.HttpResponseSuccessMessage(version)
>>>>>>> f83c60f2
}

//NewDefaultApisHandler creates new rest services Handler instance
func NewDefaultApisHandler(coreAPIs *core.APIs) DefaultApisHandler {
	return DefaultApisHandler{coreAPIs: coreAPIs}
}<|MERGE_RESOLUTION|>--- conflicted
+++ resolved
@@ -17,14 +17,13 @@
 }
 
 //getVersion gives the service version
-<<<<<<< HEAD
-func (h DefaultApisHandler) getVersion(l *log.Log, w http.ResponseWriter, r *http.Request) log.HttpResponse {
+func (h DefaultApisHandler) getVersion(l *log.Log, r *http.Request) log.HttpResponse {
 	version := h.coreAPIs.GetVersion()
 
 	return l.HttpResponseSuccessMessage(version)
 }
 
-func (h DefaultApisHandler) getServiceRegistrations(l *log.Log, w http.ResponseWriter, r *http.Request) log.HttpResponse {
+func (h DefaultApisHandler) getServiceRegistrations(l *log.Log, r *http.Request) log.HttpResponse {
 	params := mux.Vars(r)
 	serviceIDsParam := params["ids"]
 	if len(serviceIDsParam) <= 0 {
@@ -43,12 +42,6 @@
 	}
 
 	return l.HttpResponseSuccessJSON(data)
-=======
-func (h DefaultApisHandler) getVersion(l *log.Log, r *http.Request) log.HttpResponse {
-	version := h.coreAPIs.GetVersion()
-
-	return l.HttpResponseSuccessMessage(version)
->>>>>>> f83c60f2
 }
 
 //NewDefaultApisHandler creates new rest services Handler instance
