// Copyright 2022 Board of Trustees of the University of Illinois.
//
// Licensed under the Apache License, Version 2.0 (the "License");
// you may not use this file except in compliance with the License.
// You may obtain a copy of the License at
//
//     http://www.apache.org/licenses/LICENSE-2.0
//
// Unless required by applicable law or agreed to in writing, software
// distributed under the License is distributed on an "AS IS" BASIS,
// WITHOUT WARRANTIES OR CONDITIONS OF ANY KIND, either express or implied.
// See the License for the specific language governing permissions and
// limitations under the License.

package web

import (
	"bytes"
	"context"
	"core-building-block/core"
	"fmt"
	"html/template"
	"net/http"
	"os"
	"time"

	"github.com/getkin/kin-openapi/openapi3"
	"github.com/getkin/kin-openapi/openapi3filter"
	"github.com/getkin/kin-openapi/routers"
	"github.com/getkin/kin-openapi/routers/gorillamux"
	"github.com/rokwire/logging-library-go/errors"
	"github.com/rokwire/logging-library-go/logs"
	"github.com/rokwire/logging-library-go/logutils"
	"gopkg.in/yaml.v2"

	"github.com/gorilla/mux"

	"github.com/rokwire/core-auth-library-go/v2/authservice"
	"github.com/rokwire/core-auth-library-go/v2/tokenauth"

	httpSwagger "github.com/swaggo/http-swagger"
)

// Adapter entity
type Adapter struct {
	env       string
	serviceID string
	port      string

	productionServerURL  string
	testServerURL        string
	developmentServerURL string

	cachedYamlDoc []byte

	openAPIRouter routers.Router
	host          string
	auth          *Auth
	// authorization *casbin.Enforcer
	logger *logs.Logger

	defaultApisHandler  DefaultApisHandler
	servicesApisHandler ServicesApisHandler
	adminApisHandler    AdminApisHandler
	encApisHandler      EncApisHandler
	bbsApisHandler      BBsApisHandler
	tpsApisHandler      TPSApisHandler
	systemApisHandler   SystemApisHandler

	coreAPIs *core.APIs
}

type handlerFunc = func(*logs.Log, *http.Request, *tokenauth.Claims) logs.HttpResponse

// Start starts the module
func (we Adapter) Start() {

	//add listener to the application
	we.coreAPIs.AddListener(&AppListener{&we})

	we.auth.Start()

	router := mux.NewRouter().StrictSlash(true)
	subRouter := router.PathPrefix("/core").Subrouter()

	//docs
	subRouter.PathPrefix("/doc/ui").Handler(we.serveDocUI()) //Public
	subRouter.HandleFunc("/doc", we.serveDoc)                //Public
	///

	//ui
	subRouter.HandleFunc("/ui/credential/reset", we.serveResetCredential)                                                     //Public
	subRouter.HandleFunc("/ui/credential/verify", we.uiWrapFunc(we.servicesApisHandler.verifyCredential, nil)).Methods("GET") //Public (validates code)

	///default ///
	subRouter.HandleFunc("/version", we.wrapFunc(we.defaultApisHandler.getVersion, nil)).Methods("GET")                                      //Public
	subRouter.HandleFunc("/.well-known/openid-configuration", we.wrapFunc(we.defaultApisHandler.getOpenIDConfiguration, nil)).Methods("GET") //Public
	///

	///services ///
	servicesSubRouter := subRouter.PathPrefix("/services").Subrouter()
	servicesSubRouter.HandleFunc("/auth/login", we.wrapFunc(we.servicesApisHandler.login, nil)).Methods("POST")        //Requires API key in request
	servicesSubRouter.HandleFunc("/auth/mfa", we.wrapFunc(we.servicesApisHandler.loginMFA, nil)).Methods("POST")       //Requires API key in request
	servicesSubRouter.HandleFunc("/auth/login-url", we.wrapFunc(we.servicesApisHandler.loginURL, nil)).Methods("POST") //Requires API key in request
	servicesSubRouter.HandleFunc("/auth/refresh", we.wrapFunc(we.servicesApisHandler.refresh, nil)).Methods("POST")    //Requires API key in request
	servicesSubRouter.HandleFunc("/auth/logout", we.wrapFunc(we.servicesApisHandler.logout, we.auth.services.user)).Methods("POST")
	servicesSubRouter.HandleFunc("/auth/account/exists", we.wrapFunc(we.servicesApisHandler.accountExists, nil)).Methods("POST")  //Requires API key in request
	servicesSubRouter.HandleFunc("/auth/account/can-sign-in", we.wrapFunc(we.servicesApisHandler.canSignIn, nil)).Methods("POST") //Requires API key in request
	servicesSubRouter.HandleFunc("/auth/account/can-link", we.wrapFunc(we.servicesApisHandler.canLink, nil)).Methods("POST")      //Requires API key in request
	servicesSubRouter.HandleFunc("/auth/account/auth-type/link", we.wrapFunc(we.servicesApisHandler.linkAccountAuthType, we.auth.services.authenticated)).Methods("POST")
	servicesSubRouter.HandleFunc("/auth/account/auth-type/link", we.wrapFunc(we.servicesApisHandler.unlinkAccountAuthType, we.auth.services.authenticated)).Methods("DELETE")
	servicesSubRouter.HandleFunc("/auth/credential/verify", we.wrapFunc(we.servicesApisHandler.verifyCredential, nil)).Methods("GET")                   //Public (validates code)
	servicesSubRouter.HandleFunc("/auth/credential/send-verify", we.wrapFunc(we.servicesApisHandler.sendVerifyCredential, nil)).Methods("POST")         //Requires API key in request
	servicesSubRouter.HandleFunc("/auth/credential/forgot/initiate", we.wrapFunc(we.servicesApisHandler.forgotCredentialInitiate, nil)).Methods("POST") //Requires API key in request
	servicesSubRouter.HandleFunc("/auth/credential/forgot/complete", we.wrapFunc(we.servicesApisHandler.forgotCredentialComplete, nil)).Methods("POST") //Public
	servicesSubRouter.HandleFunc("/auth/credential/update", we.wrapFunc(we.servicesApisHandler.updateCredential, we.auth.services.authenticated)).Methods("POST")
	servicesSubRouter.HandleFunc("/auth/verify-mfa", we.wrapFunc(we.servicesApisHandler.verifyMFA, we.auth.services.user)).Methods("POST")
	servicesSubRouter.HandleFunc("/auth/authorize-service", we.wrapFunc(we.servicesApisHandler.authorizeService, we.auth.services.user)).Methods("POST")
	servicesSubRouter.HandleFunc("/auth/service-regs", we.wrapFunc(we.servicesApisHandler.getServiceRegistrations, we.auth.services.user)).Methods("GET")
	servicesSubRouter.HandleFunc("/accounts", we.wrapFunc(we.servicesApisHandler.getAccounts, we.auth.services.permissions)).Methods("GET")
	servicesSubRouter.HandleFunc("/accounts", we.wrapFunc(we.servicesApisHandler.createAdminAccount, we.auth.services.permissions)).Methods("POST")
	servicesSubRouter.HandleFunc("/accounts", we.wrapFunc(we.servicesApisHandler.updateAdminAccount, we.auth.services.permissions)).Methods("PUT")
	servicesSubRouter.HandleFunc("/account", we.wrapFunc(we.servicesApisHandler.deleteAccount, we.auth.services.user)).Methods("DELETE")
	servicesSubRouter.HandleFunc("/account", we.wrapFunc(we.servicesApisHandler.getAccount, we.auth.services.user)).Methods("GET")
	servicesSubRouter.HandleFunc("/account/mfa", we.wrapFunc(we.servicesApisHandler.getMFATypes, we.auth.services.user)).Methods("GET")
	servicesSubRouter.HandleFunc("/account/mfa", we.wrapFunc(we.servicesApisHandler.addMFAType, we.auth.services.authenticated)).Methods("POST")
	servicesSubRouter.HandleFunc("/account/mfa", we.wrapFunc(we.servicesApisHandler.removeMFAType, we.auth.services.authenticated)).Methods("DELETE")
	servicesSubRouter.HandleFunc("/account/preferences", we.wrapFunc(we.servicesApisHandler.updateAccountPreferences, we.auth.services.user)).Methods("PUT")
	servicesSubRouter.HandleFunc("/account/preferences", we.wrapFunc(we.servicesApisHandler.getPreferences, we.auth.services.user)).Methods("GET")
	servicesSubRouter.HandleFunc("/account/profile", we.wrapFunc(we.servicesApisHandler.getProfile, we.auth.services.user)).Methods("GET")
	servicesSubRouter.HandleFunc("/account/profile", we.wrapFunc(we.servicesApisHandler.updateProfile, we.auth.services.user)).Methods("PUT")
	servicesSubRouter.HandleFunc("/account/system-configs", we.wrapFunc(we.servicesApisHandler.getAccountSystemConfigs, we.auth.services.user)).Methods("GET")
	servicesSubRouter.HandleFunc("/test", we.wrapFunc(we.servicesApisHandler.getTest, nil)).Methods("GET")                               //Public
	servicesSubRouter.HandleFunc("/application/configs", we.wrapFunc(we.servicesApisHandler.getApplicationConfigs, nil)).Methods("POST") //Requires API key in request
	servicesSubRouter.HandleFunc("/application/organization/configs", we.wrapFunc(we.servicesApisHandler.getApplicationOrgConfigs, we.auth.services.standard)).Methods("POST")
	///

	///admin ///
	adminSubrouter := subRouter.PathPrefix("/admin").Subrouter()
	adminSubrouter.HandleFunc("/test", we.wrapFunc(we.adminApisHandler.getTest, we.auth.admin.permissions)).Methods("GET")
	adminSubrouter.HandleFunc("/test-model", we.wrapFunc(we.adminApisHandler.getTestModel, we.auth.admin.permissions)).Methods("GET")

	adminSubrouter.HandleFunc("/auth/login", we.wrapFunc(we.adminApisHandler.login, nil)).Methods("POST")
	adminSubrouter.HandleFunc("/auth/mfa", we.wrapFunc(we.adminApisHandler.loginMFA, nil)).Methods("POST")
	adminSubrouter.HandleFunc("/auth/login-url", we.wrapFunc(we.adminApisHandler.loginURL, nil)).Methods("POST")
	adminSubrouter.HandleFunc("/auth/refresh", we.wrapFunc(we.adminApisHandler.refresh, nil)).Methods("POST")
	adminSubrouter.HandleFunc("/auth/verify-mfa", we.wrapFunc(we.adminApisHandler.verifyMFA, we.auth.admin.user)).Methods("POST")
	adminSubrouter.HandleFunc("/auth/app-token", we.wrapFunc(we.adminApisHandler.getAppToken, we.auth.admin.user)).Methods("GET")

	adminSubrouter.HandleFunc("/account", we.wrapFunc(we.adminApisHandler.getAccount, we.auth.admin.user)).Methods("GET")
	adminSubrouter.HandleFunc("/account/mfa", we.wrapFunc(we.adminApisHandler.getMFATypes, we.auth.admin.user)).Methods("GET")
	adminSubrouter.HandleFunc("/account/mfa", we.wrapFunc(we.adminApisHandler.addMFAType, we.auth.admin.authenticated)).Methods("POST")
	adminSubrouter.HandleFunc("/account/mfa", we.wrapFunc(we.adminApisHandler.removeMFAType, we.auth.admin.authenticated)).Methods("DELETE")

	adminSubrouter.HandleFunc("/organization/applications", we.wrapFunc(we.adminApisHandler.getApplications, we.auth.admin.user)).Methods("GET")

	adminSubrouter.HandleFunc("/application/login-sessions", we.wrapFunc(we.adminApisHandler.getApplicationLoginSessions, we.auth.admin.permissions)).Methods("GET")

	adminSubrouter.HandleFunc("/application/groups", we.wrapFunc(we.adminApisHandler.getApplicationGroups, we.auth.admin.permissions)).Methods("GET")
	adminSubrouter.HandleFunc("/application/groups", we.wrapFunc(we.adminApisHandler.createApplicationGroup, we.auth.admin.permissions)).Methods("POST")
	adminSubrouter.HandleFunc("/application/groups/{id}", we.wrapFunc(we.adminApisHandler.deleteApplicationGroup, we.auth.admin.permissions)).Methods("DELETE")

	adminSubrouter.HandleFunc("/application/groups/{id}/accounts", we.wrapFunc(we.adminApisHandler.addAccountsToGroup, we.auth.admin.permissions)).Methods("PUT")
	adminSubrouter.HandleFunc("/application/groups/{id}/accounts", we.wrapFunc(we.adminApisHandler.removeAccountsFromGroup, we.auth.admin.permissions)).Methods("DELETE")

	adminSubrouter.HandleFunc("/application/roles", we.wrapFunc(we.adminApisHandler.getApplicationRoles, we.auth.admin.permissions)).Methods("GET")
	adminSubrouter.HandleFunc("/application/roles", we.wrapFunc(we.adminApisHandler.createApplicationRole, we.auth.admin.permissions)).Methods("POST")
	adminSubrouter.HandleFunc("/application/roles/{id}", we.wrapFunc(we.adminApisHandler.deleteApplicationRole, we.auth.admin.permissions)).Methods("DELETE")
	adminSubrouter.HandleFunc("/application/roles/{id}/permissions", we.wrapFunc(we.adminApisHandler.grantPermissionsToRole, we.auth.admin.permissions)).Methods("PUT")

	adminSubrouter.HandleFunc("/application/permissions", we.wrapFunc(we.adminApisHandler.getApplicationPermissions, we.auth.admin.permissions)).Methods("GET")

	adminSubrouter.HandleFunc("/application/accounts", we.wrapFunc(we.adminApisHandler.getApplicationAccounts, we.auth.admin.permissions)).Methods("GET")
	adminSubrouter.HandleFunc("/application/accounts", we.wrapFunc(we.adminApisHandler.createAdminAccount, we.auth.admin.permissions)).Methods("POST")
	adminSubrouter.HandleFunc("/application/accounts", we.wrapFunc(we.adminApisHandler.updateAdminAccount, we.auth.admin.permissions)).Methods("PUT")

	adminSubrouter.HandleFunc("/application/accounts/{account_id}/login-sessions/{session_id}", we.wrapFunc(we.adminApisHandler.deleteApplicationLoginSession, we.auth.admin.permissions)).Methods("DELETE")
	adminSubrouter.HandleFunc("/application/accounts/{id}/devices", we.wrapFunc(we.adminApisHandler.getApplicationAccountDevices, we.auth.admin.permissions)).Methods("GET")
	adminSubrouter.HandleFunc("/application/accounts/{id}/permissions", we.wrapFunc(we.adminApisHandler.grantAccountPermissions, we.auth.admin.permissions)).Methods("PUT")
	adminSubrouter.HandleFunc("/application/accounts/{id}/permissions", we.wrapFunc(we.adminApisHandler.revokeAccountPermissions, we.auth.admin.permissions)).Methods("DELETE")
	adminSubrouter.HandleFunc("/application/accounts/{id}/roles", we.wrapFunc(we.adminApisHandler.grantAccountRoles, we.auth.admin.permissions)).Methods("PUT")
	adminSubrouter.HandleFunc("/application/accounts/{id}/roles", we.wrapFunc(we.adminApisHandler.revokeAccountRoles, we.auth.admin.permissions)).Methods("DELETE")
	adminSubrouter.HandleFunc("/application/accounts/{id}/system-configs", we.wrapFunc(we.adminApisHandler.getAccountSystemConfigs, we.auth.admin.permissions)).Methods("GET")
	adminSubrouter.HandleFunc("/application/accounts/{id}/system-configs", we.wrapFunc(we.adminApisHandler.updateAccountSystemConfigs, we.auth.admin.permissions)).Methods("PUT")
	///

	///enc ///
	encSubrouter := subRouter.PathPrefix("/enc").Subrouter()
	encSubrouter.HandleFunc("/test", we.wrapFunc(we.encApisHandler.getTest, nil)).Methods("GET") //Public
	///

	///bbs ///
	bbsSubrouter := subRouter.PathPrefix("/bbs").Subrouter()
	bbsSubrouter.HandleFunc("/service-regs", we.wrapFunc(we.bbsApisHandler.getServiceRegistrations, nil)).Methods("GET") //Public
	bbsSubrouter.HandleFunc("/test", we.wrapFunc(we.bbsApisHandler.getTest, nil)).Methods("GET")                         //Public

	bbsSubrouter.HandleFunc("/service-account/{id}", we.wrapFunc(we.bbsApisHandler.getServiceAccountParams, nil)).Methods("POST") //Public
	bbsSubrouter.HandleFunc("/access-token", we.wrapFunc(we.bbsApisHandler.getServiceAccessToken, nil)).Methods("POST")           //Public
	bbsSubrouter.HandleFunc("/access-tokens", we.wrapFunc(we.bbsApisHandler.getServiceAccessTokens, nil)).Methods("POST")         //Public
	///

	///third-party services ///
	tpsSubrouter := subRouter.PathPrefix("/tps").Subrouter()
	tpsSubrouter.HandleFunc("/service-regs", we.wrapFunc(we.tpsApisHandler.getServiceRegistrations, nil)).Methods("GET") //Public
	tpsSubrouter.HandleFunc("/auth-keys", we.wrapFunc(we.tpsApisHandler.getAuthKeys, nil)).Methods("GET")                //Public

	tpsSubrouter.HandleFunc("/service-account/{id}", we.wrapFunc(we.tpsApisHandler.getServiceAccountParams, nil)).Methods("POST") //Public
	tpsSubrouter.HandleFunc("/access-token", we.wrapFunc(we.tpsApisHandler.getServiceAccessToken, nil)).Methods("POST")           //Public
	tpsSubrouter.HandleFunc("/access-tokens", we.wrapFunc(we.tpsApisHandler.getServiceAccessTokens, nil)).Methods("POST")         //Public
	///

	///system ///
	systemSubrouter := subRouter.PathPrefix("/system").Subrouter()
	systemSubrouter.HandleFunc("/global-config", we.wrapFunc(we.systemApisHandler.createGlobalConfig, we.auth.system.permissions)).Methods("POST")
	systemSubrouter.HandleFunc("/global-config", we.wrapFunc(we.systemApisHandler.getGlobalConfig, we.auth.system.permissions)).Methods("GET")
	systemSubrouter.HandleFunc("/global-config", we.wrapFunc(we.systemApisHandler.updateGlobalConfig, we.auth.system.permissions)).Methods("PUT")

	systemSubrouter.HandleFunc("/organizations", we.wrapFunc(we.systemApisHandler.createOrganization, we.auth.system.permissions)).Methods("POST")
	systemSubrouter.HandleFunc("/organizations/{id}", we.wrapFunc(we.systemApisHandler.updateOrganization, we.auth.system.permissions)).Methods("PUT")
	systemSubrouter.HandleFunc("/organizations/{id}", we.wrapFunc(we.systemApisHandler.getOrganization, we.auth.system.permissions)).Methods("GET")
	systemSubrouter.HandleFunc("/organizations", we.wrapFunc(we.systemApisHandler.getOrganizations, we.auth.system.permissions)).Methods("GET")

	systemSubrouter.HandleFunc("/applications", we.wrapFunc(we.systemApisHandler.createApplication, we.auth.system.permissions)).Methods("POST")
	systemSubrouter.HandleFunc("/applications/{id}", we.wrapFunc(we.systemApisHandler.getApplication, we.auth.system.permissions)).Methods("GET")
	systemSubrouter.HandleFunc("/applications", we.wrapFunc(we.systemApisHandler.getApplications, we.auth.system.permissions)).Methods("GET")

	systemSubrouter.HandleFunc("/permissions", we.wrapFunc(we.systemApisHandler.createPermission, we.auth.system.permissions)).Methods("POST")
	systemSubrouter.HandleFunc("/permissions", we.wrapFunc(we.systemApisHandler.updatePermission, we.auth.system.permissions)).Methods("PUT")

	systemSubrouter.HandleFunc("/application/configs", we.wrapFunc(we.systemApisHandler.getApplicationConfigs, we.auth.system.permissions)).Methods("GET")
	systemSubrouter.HandleFunc("/application/configs", we.wrapFunc(we.systemApisHandler.createApplicationConfig, we.auth.system.permissions)).Methods("POST")
	systemSubrouter.HandleFunc("/application/configs/{id}", we.wrapFunc(we.systemApisHandler.getApplicationConfig, we.auth.system.permissions)).Methods("GET")
	systemSubrouter.HandleFunc("/application/configs/{id}", we.wrapFunc(we.systemApisHandler.updateApplicationConfig, we.auth.system.permissions)).Methods("PUT")
	systemSubrouter.HandleFunc("/application/configs/{id}", we.wrapFunc(we.systemApisHandler.deleteApplicationConfig, we.auth.system.permissions)).Methods("DELETE")

	systemSubrouter.HandleFunc("/service-regs", we.wrapFunc(we.systemApisHandler.getServiceRegistrations, we.auth.system.permissions)).Methods("GET")
	systemSubrouter.HandleFunc("/service-regs", we.wrapFunc(we.systemApisHandler.registerService, we.auth.system.permissions)).Methods("POST")
	systemSubrouter.HandleFunc("/service-regs", we.wrapFunc(we.systemApisHandler.updateServiceRegistration, we.auth.system.permissions)).Methods("PUT")
	systemSubrouter.HandleFunc("/service-regs", we.wrapFunc(we.systemApisHandler.deregisterService, we.auth.system.permissions)).Methods("DELETE")

	systemSubrouter.HandleFunc("/service-accounts", we.wrapFunc(we.systemApisHandler.getServiceAccounts, we.auth.system.permissions)).Methods("GET")
	systemSubrouter.HandleFunc("/service-accounts", we.wrapFunc(we.systemApisHandler.registerServiceAccount, we.auth.system.permissions)).Methods("POST")
	systemSubrouter.HandleFunc("/service-accounts", we.wrapFunc(we.systemApisHandler.deregisterServiceAccount, we.auth.system.permissions)).Methods("DELETE")
	systemSubrouter.HandleFunc("/service-accounts/{id}", we.wrapFunc(we.systemApisHandler.getServiceAccountInstance, we.auth.system.permissions)).Methods("GET")
	systemSubrouter.HandleFunc("/service-accounts/{id}", we.wrapFunc(we.systemApisHandler.updateServiceAccountInstance, we.auth.system.permissions)).Methods("PUT")
	systemSubrouter.HandleFunc("/service-accounts/{id}", we.wrapFunc(we.systemApisHandler.deregisterServiceAccountInstance, we.auth.system.permissions)).Methods("DELETE")
	systemSubrouter.HandleFunc("/service-accounts/{id}/creds", we.wrapFunc(we.systemApisHandler.addServiceAccountCredential, we.auth.system.permissions)).Methods("POST")
	systemSubrouter.HandleFunc("/service-accounts/{id}/creds", we.wrapFunc(we.systemApisHandler.removeServiceAccountCredential, we.auth.system.permissions)).Methods("DELETE")

	systemSubrouter.HandleFunc("/api-keys", we.wrapFunc(we.systemApisHandler.getAPIKeys, we.auth.system.permissions)).Methods("GET")
	systemSubrouter.HandleFunc("/api-keys", we.wrapFunc(we.systemApisHandler.createAPIKey, we.auth.system.permissions)).Methods("POST")
	systemSubrouter.HandleFunc("/api-keys", we.wrapFunc(we.systemApisHandler.updateAPIKey, we.auth.system.permissions)).Methods("PUT")
	systemSubrouter.HandleFunc("/api-keys", we.wrapFunc(we.systemApisHandler.deleteAPIKey, we.auth.system.permissions)).Methods("DELETE")

	systemSubrouter.HandleFunc("/auth-types", we.wrapFunc(we.systemApisHandler.createAuthTypes, we.auth.system.permissions)).Methods("POST")
	systemSubrouter.HandleFunc("/auth-types", we.wrapFunc(we.systemApisHandler.getAuthTypes, we.auth.system.permissions)).Methods("GET")
	systemSubrouter.HandleFunc("/auth-types/{id}", we.wrapFunc(we.systemApisHandler.updateAuthTypes, we.auth.system.permissions)).Methods("PUT")
	///

	err := http.ListenAndServe(":"+we.port, router)
	if err != nil {
		we.logger.Fatalf("error on listen and server - %s", err.Error())
	}
}

func (we Adapter) serveResetCredential(w http.ResponseWriter, r *http.Request) {
	fmt.Println(r.URL.Path)
	w.Header().Add("access-control-allow-origin", "*")
	http.ServeFile(w, r, "./driver/web/ui/reset-credential.html")
}

func (we Adapter) serveDoc(w http.ResponseWriter, r *http.Request) {
	w.Header().Add("access-control-allow-origin", "*")
	// http.ServeFile(w, r, "./driver/web/docs/gen/def.yaml")

	if we.cachedYamlDoc != nil {
		http.ServeContent(w, r, "", time.Now(), bytes.NewReader([]byte(we.cachedYamlDoc)))
	}
}

func loadYamlDoc(productionServerURL string, testServerURL string, developmentServerURL string) ([]byte, error) {
	data, _ := os.ReadFile("./driver/web/docs/gen/def.yaml")
	// yamlMap := make(map[string]interface{})
	yamlMap := yaml.MapSlice{}
	err := yaml.Unmarshal(data, &yamlMap)
	if err != nil {
		return nil, err
	}
	for _, item := range yamlMap {
		if item.Key == "servers" {
			if serverList, ok := item.Value.([]interface{}); ok {
				if len(serverList) == 4 {
					serverList[0] = overrideBaseURL(productionServerURL, serverList, 0)
					serverList[1] = overrideBaseURL(testServerURL, serverList, 1)
					serverList[2] = overrideBaseURL(developmentServerURL, serverList, 2)

					item.Value = serverList
					break
				}
			}
		}
	}

	yamlDoc, err := yaml.Marshal(&yamlMap)
	if err != nil {
		return nil, err
	}

	return yamlDoc, nil
}

func overrideBaseURL(serverURL string, serverList []interface{}, index int) yaml.MapSlice {
	if serverURL != "" {
		if serverInfo, ok := serverList[index].(yaml.MapSlice); ok {
			if len(serverInfo) == 2 {
				for idx, serverItem := range serverInfo {
					if serverItem.Key == "url" {
						serverItem.Value = serverURL
						serverInfo[idx] = serverItem
						return serverInfo
					}
				}
			}
		}
	}

	return nil
}

func (we Adapter) serveDocUI() http.Handler {
	url := fmt.Sprintf("%s/doc", we.host)
	return httpSwagger.Handler(httpSwagger.URL(url))
}

func (we Adapter) wrapFunc(handler handlerFunc, authorization Authorization) http.HandlerFunc {
	return func(w http.ResponseWriter, req *http.Request) {
		logObj := we.logger.NewRequestLog(req)

		logObj.RequestReceived()

		var err error

		//1. validate request
		requestValidationInput, err := we.validateRequest(req)
		if err != nil {
			logObj.RequestErrorAction(w, logutils.ActionValidate, logutils.TypeRequest, nil, err, http.StatusBadRequest, true)
			return
		}

		//2. process it
		var response logs.HttpResponse
		if authorization != nil {
			responseStatus, claims, err := authorization.check(req)
			if err != nil {
				logObj.RequestErrorAction(w, logutils.ActionValidate, logutils.TypeRequest, nil, err, responseStatus, true)
				return
			}
			response = handler(logObj, req, claims)
		} else {
			response = handler(logObj, req, nil)
		}

		//3. validate the response
		if we.env != "production" {
			err = we.validateResponse(requestValidationInput, response)
			if err != nil {
				logObj.RequestErrorAction(w, logutils.ActionValidate, logutils.TypeResponse, &logutils.FieldArgs{"code": response.ResponseCode, "headers": response.Headers, "body": string(response.Body)}, err, http.StatusInternalServerError, true)
				return
			}
		}

		//4. return response
		//4.1 headers
		if len(response.Headers) > 0 {
			for key, values := range response.Headers {
				if len(values) > 0 {
					for _, value := range values {
						w.Header().Add(key, value)
					}
				}
			}
		}
		//4.2 response code
		w.WriteHeader(response.ResponseCode)
		//4.3 body
		if len(response.Body) > 0 {
			w.Write(response.Body)
		}

		//5. print
		logObj.RequestComplete()
	}
}

func (we Adapter) uiWrapFunc(handler handlerFunc, authorization Authorization) http.HandlerFunc {
	return func(w http.ResponseWriter, req *http.Request) {
		logObj := we.logger.NewRequestLog(req)

		logObj.RequestReceived()

		//1. validate request
		_, err := we.validateRequest(req)
		if err != nil {
			message := errors.WrapErrorAction(logutils.ActionValidate, logutils.TypeRequest, nil, err)
			we.serveResponseUI(w, message.Error(), true, logObj)
			return
		}

		//2. process it
		var response logs.HttpResponse
		if authorization != nil {
			_, claims, err := authorization.check(req)
			if err != nil {
				message := errors.WrapErrorAction(logutils.ActionValidate, logutils.TypeRequest, nil, err)
				we.serveResponseUI(w, message.Error(), true, logObj)
				return
			}
			response = handler(logObj, req, claims)
		} else {
			response = handler(logObj, req, nil)
		}

		we.serveResponseUI(w, string(response.Body), response.ResponseCode != 200, logObj)
		//5. print
		logObj.RequestComplete()
	}
}

func (we Adapter) serveResponseUI(w http.ResponseWriter, message string, isErr bool, l *logs.Log) {
	file := ""
	if isErr {
		file = "./driver/web/ui/error.html"
		l.Error(message)
	} else {
		file = "./driver/web/ui/success.html"
	}
	tmpl, err := template.ParseFiles(file)
	if err != nil {
		l.RequestErrorAction(w, logutils.ActionLoad, "page template", nil, err, http.StatusInternalServerError, true)
		return
	}
	data := HTMLResponseTemplate{Message: message}
	// w.Header().Add("access-control-allow-origin", "*")
	tmpl.Execute(w, data)
}

func (we Adapter) validateRequest(req *http.Request) (*openapi3filter.RequestValidationInput, error) {
	route, pathParams, err := we.openAPIRouter.FindRoute(req)
	if err != nil {
		return nil, err
	}

	dummyAuthFunc := func(c context.Context, input *openapi3filter.AuthenticationInput) error {
		return nil
	}
	options := &openapi3filter.Options{AuthenticationFunc: dummyAuthFunc}
	requestValidationInput := &openapi3filter.RequestValidationInput{
		Request:    req,
		PathParams: pathParams,
		Route:      route,
		Options:    options,
	}

	if err := openapi3filter.ValidateRequest(context.Background(), requestValidationInput); err != nil {
		return nil, err
	}
	return requestValidationInput, nil
}

func (we Adapter) validateResponse(requestValidationInput *openapi3filter.RequestValidationInput, response logs.HttpResponse) error {
	responseCode := response.ResponseCode
	body := response.Body
	header := response.Headers
	options := openapi3filter.Options{IncludeResponseStatus: true}

	responseValidationInput := &openapi3filter.ResponseValidationInput{
		RequestValidationInput: requestValidationInput,
		Status:                 responseCode,
		Header:                 header,
		Options:                &options}
	responseValidationInput.SetBodyBytes(body)

	err := openapi3filter.ValidateResponse(context.Background(), responseValidationInput)
	if err != nil {
		return err
	}
	return nil
}

<<<<<<< HEAD
//NewWebAdapter creates new WebAdapter instance
func NewWebAdapter(env string, serviceID string, serviceRegManager *authservice.ServiceRegManager, port string, coreAPIs *core.APIs, host string, prodServerURL string, testServerURL string, devServerURL string, logger *logs.Logger) Adapter {
=======
// NewWebAdapter creates new WebAdapter instance
func NewWebAdapter(env string, serviceID string, serviceRegManager *authservice.ServiceRegManager, port string, coreAPIs *core.APIs, host string, logger *logs.Logger) Adapter {
>>>>>>> 670a14c7
	//openAPI doc
	loader := &openapi3.Loader{Context: context.Background(), IsExternalRefsAllowed: true}
	// doc, err := loader.LoadFromFile("driver/web/docs/gen/def.yaml")
	// if err != nil {
	// 	logger.Fatalf("error on openapi3 load from file - %s", err.Error())
	// }

	yamlDoc, err := loadYamlDoc(prodServerURL, testServerURL, devServerURL)
	if err != nil {

	}
	doc, err := loader.LoadFromData(yamlDoc)
	if err != nil {

	}
	err = doc.Validate(loader.Context)
	if err != nil {
		logger.Fatalf("error on openapi3 validate - %s", err.Error())
	}

	//Ignore servers. Validating reqeusts against the documented servers can cause issues when routing traffic through proxies/load-balancers.
	doc.Servers = nil

	//To correctly route traffic to base path, we must add to all paths since servers are ignored
	paths := make(openapi3.Paths, len(doc.Paths))
	for path, obj := range doc.Paths {
		paths["/core"+path] = obj
	}
	doc.Paths = paths

	openAPIRouter, err := gorillamux.NewRouter(doc)
	if err != nil {
		logger.Fatalf("error on openapi3 gorillamux router - %s", err.Error())
	}

	auth, err := NewAuth(coreAPIs, serviceID, serviceRegManager, logger)
	if err != nil {
		logger.Fatal(err.Error())
	}

	defaultApisHandler := NewDefaultApisHandler(coreAPIs)
	servicesApisHandler := NewServicesApisHandler(coreAPIs)
	adminApisHandler := NewAdminApisHandler(coreAPIs)
	encApisHandler := NewEncApisHandler(coreAPIs)
	bbsApisHandler := NewBBsApisHandler(coreAPIs)
	tpsApisHandler := NewTPSApisHandler(coreAPIs)
	systemApisHandler := NewSystemApisHandler(coreAPIs)
	return Adapter{env: env, port: port, productionServerURL: prodServerURL, testServerURL: testServerURL, developmentServerURL: devServerURL, cachedYamlDoc: yamlDoc, openAPIRouter: openAPIRouter, host: host, auth: auth, logger: logger, defaultApisHandler: defaultApisHandler, servicesApisHandler: servicesApisHandler, adminApisHandler: adminApisHandler,
		encApisHandler: encApisHandler, bbsApisHandler: bbsApisHandler, tpsApisHandler: tpsApisHandler, systemApisHandler: systemApisHandler, coreAPIs: coreAPIs}
}

// AppListener implements core.ApplicationListener interface
type AppListener struct {
	adapter *Adapter
}<|MERGE_RESOLUTION|>--- conflicted
+++ resolved
@@ -487,13 +487,8 @@
 	return nil
 }
 
-<<<<<<< HEAD
 //NewWebAdapter creates new WebAdapter instance
 func NewWebAdapter(env string, serviceID string, serviceRegManager *authservice.ServiceRegManager, port string, coreAPIs *core.APIs, host string, prodServerURL string, testServerURL string, devServerURL string, logger *logs.Logger) Adapter {
-=======
-// NewWebAdapter creates new WebAdapter instance
-func NewWebAdapter(env string, serviceID string, serviceRegManager *authservice.ServiceRegManager, port string, coreAPIs *core.APIs, host string, logger *logs.Logger) Adapter {
->>>>>>> 670a14c7
 	//openAPI doc
 	loader := &openapi3.Loader{Context: context.Background(), IsExternalRefsAllowed: true}
 	// doc, err := loader.LoadFromFile("driver/web/docs/gen/def.yaml")
