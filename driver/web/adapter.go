--- conflicted
+++ resolved
@@ -129,16 +129,11 @@
 
 	///bbs ///
 	bbsSubrouter := subRouter.PathPrefix("/bbs").Subrouter()
-<<<<<<< HEAD
 	bbsSubrouter.HandleFunc("/service-regs", we.wrapFunc(we.bbsApisHandler.getServiceRegistrations, nil)).Methods("GET")                    //Public
+	bbsSubrouter.HandleFunc("/access-token", we.wrapFunc(we.bbsApisHandler.getServiceAccessToken, nil)).Methods("POST")                     //Public
 	bbsSubrouter.HandleFunc("/deleted-accounts", we.wrapFunc(we.bbsApisHandler.getDeletedAccounts, we.auth.bbs.permissions)).Methods("GET") //Public
-	bbsSubrouter.HandleFunc("/test", we.wrapFunc(we.bbsApisHandler.getTest, nil)).Methods("GET")                                            //Public
-=======
-	bbsSubrouter.HandleFunc("/service-regs", we.wrapFunc(we.bbsApisHandler.getServiceRegistrations, nil)).Methods("GET") //Public
-	bbsSubrouter.HandleFunc("/test", we.wrapFunc(we.bbsApisHandler.getTest, nil)).Methods("GET")                         //Public
-
-	bbsSubrouter.HandleFunc("/access-token", we.wrapFunc(we.bbsApisHandler.getServiceAccessToken, nil)).Methods("POST") //Public
->>>>>>> bbb09806
+
+	bbsSubrouter.HandleFunc("/test", we.wrapFunc(we.bbsApisHandler.getTest, nil)).Methods("GET") //Public
 	///
 
 	///third-party services ///
