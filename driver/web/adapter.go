// Copyright 2022 Board of Trustees of the University of Illinois.
//
// Licensed under the Apache License, Version 2.0 (the "License");
// you may not use this file except in compliance with the License.
// You may obtain a copy of the License at
//
//     http://www.apache.org/licenses/LICENSE-2.0
//
// Unless required by applicable law or agreed to in writing, software
// distributed under the License is distributed on an "AS IS" BASIS,
// WITHOUT WARRANTIES OR CONDITIONS OF ANY KIND, either express or implied.
// See the License for the specific language governing permissions and
// limitations under the License.

package web

import (
	"bytes"
	"context"
	"core-building-block/core"
	"fmt"
	"html/template"
	"net/http"
	"os"
	"time"

	"github.com/getkin/kin-openapi/openapi3"
	"github.com/getkin/kin-openapi/openapi3filter"
	"github.com/getkin/kin-openapi/routers"
	"github.com/getkin/kin-openapi/routers/gorillamux"
	"github.com/rokwire/logging-library-go/v2/errors"
	"github.com/rokwire/logging-library-go/v2/logs"
	"github.com/rokwire/logging-library-go/v2/logutils"
	"gopkg.in/yaml.v2"

	"github.com/gorilla/mux"

	"github.com/rokwire/core-auth-library-go/v3/authservice"
	"github.com/rokwire/core-auth-library-go/v3/tokenauth"
	"github.com/rokwire/core-auth-library-go/v3/webauth"

	httpSwagger "github.com/swaggo/http-swagger"
)

// Adapter entity
type Adapter struct {
	env  string
	port string

	productionServerURL  string
	testServerURL        string
	developmentServerURL string

	exposeDocs bool

	cachedYamlDoc []byte

	openAPIRouter routers.Router
	host          string
	auth          *Auth
	// authorization *casbin.Enforcer
	logger *logs.Logger

	defaultApisHandler  DefaultApisHandler
	servicesApisHandler ServicesApisHandler
	adminApisHandler    AdminApisHandler
	encApisHandler      EncApisHandler
	bbsApisHandler      BBsApisHandler
	tpsApisHandler      TPSApisHandler
	systemApisHandler   SystemApisHandler

	coreAPIs *core.APIs

	corsAllowedOrigins []string
	corsAllowedHeaders []string
}

type handlerFunc = func(*logs.Log, *http.Request, *tokenauth.Claims) logs.HTTPResponse

// Start starts the module
func (we Adapter) Start() {

	//add listener to the application
	we.coreAPIs.AddListener(&AppListener{&we})

	// we.auth.Start()

	router := mux.NewRouter().StrictSlash(true)
	subRouter := router.PathPrefix("/core").Subrouter()

	//docs
	subRouter.PathPrefix("/doc/ui").Handler(we.serveDocUI()) //Public
	subRouter.HandleFunc("/doc", we.serveDoc)                //Public
	///

	//ui
	subRouter.HandleFunc("/ui/credential/reset", we.serveResetCredential)                                                     //Public
	subRouter.HandleFunc("/ui/webauthn-test", we.serveWebAuthnTest)                                                           //Public
	subRouter.HandleFunc("/ui/identifier/verify", we.uiWrapFunc(we.servicesApisHandler.verifyIdentifier, nil)).Methods("GET") //Public (validates code)
	// subRouter.HandleFunc("/ui/webauthn-test", we.serveWebAuthnTest)                                                           //Public

	///default ///
	subRouter.HandleFunc("/version", we.wrapFunc(we.defaultApisHandler.getVersion, nil)).Methods("GET")                                      //Public
	subRouter.HandleFunc("/.well-known/openid-configuration", we.wrapFunc(we.defaultApisHandler.getOpenIDConfiguration, nil)).Methods("GET") //Public
	///

	///services ///
	servicesSubRouter := subRouter.PathPrefix("/services").Subrouter()
	servicesSubRouter.HandleFunc("/auth/login", we.wrapFunc(we.servicesApisHandler.login, nil)).Methods("POST")        //Requires API key in request
	servicesSubRouter.HandleFunc("/auth/mfa", we.wrapFunc(we.servicesApisHandler.loginMFA, nil)).Methods("POST")       //Requires API key in request
	servicesSubRouter.HandleFunc("/auth/login-url", we.wrapFunc(we.servicesApisHandler.loginURL, nil)).Methods("POST") //Requires API key in request
	servicesSubRouter.HandleFunc("/auth/refresh", we.wrapFunc(we.servicesApisHandler.refresh, nil)).Methods("POST")    //Requires API key in request
	servicesSubRouter.HandleFunc("/auth/logout", we.wrapFunc(we.servicesApisHandler.logout, we.auth.services.User)).Methods("POST")
	servicesSubRouter.HandleFunc("/auth/account/exists", we.wrapFunc(we.servicesApisHandler.accountExists, nil)).Methods("POST")          //Requires API key in request
	servicesSubRouter.HandleFunc("/auth/account/can-sign-in", we.wrapFunc(we.servicesApisHandler.canSignIn, nil)).Methods("POST")         //Requires API key in request
	servicesSubRouter.HandleFunc("/auth/account/can-link", we.wrapFunc(we.servicesApisHandler.canLink, nil)).Methods("POST")              //Requires API key in request
	servicesSubRouter.HandleFunc("/auth/account/sign-in-options", we.wrapFunc(we.servicesApisHandler.signInOptions, nil)).Methods("POST") //Requires API key in request
	servicesSubRouter.HandleFunc("/auth/account/identifier/link", we.wrapFunc(we.servicesApisHandler.linkAccountIdentifier, we.auth.services.Authenticated)).Methods("POST")
	servicesSubRouter.HandleFunc("/auth/account/identifier/link", we.wrapFunc(we.servicesApisHandler.unlinkAccountIdentifier, we.auth.services.Authenticated)).Methods("DELETE")
	servicesSubRouter.HandleFunc("/auth/account/auth-type/link", we.wrapFunc(we.servicesApisHandler.linkAccountAuthType, we.auth.services.Authenticated)).Methods("POST")
	servicesSubRouter.HandleFunc("/auth/account/auth-type/link", we.wrapFunc(we.servicesApisHandler.unlinkAccountAuthType, we.auth.services.Authenticated)).Methods("DELETE")
	servicesSubRouter.HandleFunc("/auth/identifier/verify", we.wrapFunc(we.servicesApisHandler.verifyIdentifier, nil)).Methods("GET")                   //Public (validates code)
	servicesSubRouter.HandleFunc("/auth/identifier/send-verify", we.wrapFunc(we.servicesApisHandler.sendVerifyIdentifier, nil)).Methods("POST")         //Requires API key in request
	servicesSubRouter.HandleFunc("/auth/credential/forgot/initiate", we.wrapFunc(we.servicesApisHandler.forgotCredentialInitiate, nil)).Methods("POST") //Requires API key in request
	servicesSubRouter.HandleFunc("/auth/credential/forgot/complete", we.wrapFunc(we.servicesApisHandler.forgotCredentialComplete, nil)).Methods("POST") //Public
	servicesSubRouter.HandleFunc("/auth/credential/update", we.wrapFunc(we.servicesApisHandler.updateCredential, we.auth.services.Authenticated)).Methods("POST")
	servicesSubRouter.HandleFunc("/auth/verify-mfa", we.wrapFunc(we.servicesApisHandler.verifyMFA, we.auth.services.User)).Methods("POST")
	servicesSubRouter.HandleFunc("/auth/authorize-service", we.wrapFunc(we.servicesApisHandler.authorizeService, we.auth.services.User)).Methods("POST")
	servicesSubRouter.HandleFunc("/auth/service-regs", we.wrapFunc(we.servicesApisHandler.getServiceRegistrations, we.auth.services.Standard)).Methods("GET")
	servicesSubRouter.HandleFunc("/accounts", we.wrapFunc(we.servicesApisHandler.getAccounts, we.auth.services.Permissions)).Methods("GET")
	servicesSubRouter.HandleFunc("/accounts", we.wrapFunc(we.servicesApisHandler.createAdminAccount, we.auth.services.Permissions)).Methods("POST")
	servicesSubRouter.HandleFunc("/accounts", we.wrapFunc(we.servicesApisHandler.updateAdminAccount, we.auth.services.Permissions)).Methods("PUT")
	servicesSubRouter.HandleFunc("/accounts/public", we.wrapFunc(we.servicesApisHandler.getPublicAccounts, we.auth.services.Standard)).Methods("GET")
	servicesSubRouter.HandleFunc("/account", we.wrapFunc(we.servicesApisHandler.deleteAccount, we.auth.services.Standard)).Methods("DELETE")
	servicesSubRouter.HandleFunc("/account", we.wrapFunc(we.servicesApisHandler.getAccount, we.auth.services.Standard)).Methods("GET")
	servicesSubRouter.HandleFunc("/account/mfa", we.wrapFunc(we.servicesApisHandler.getMFATypes, we.auth.services.User)).Methods("GET")
	servicesSubRouter.HandleFunc("/account/mfa", we.wrapFunc(we.servicesApisHandler.addMFAType, we.auth.services.Authenticated)).Methods("POST")
	servicesSubRouter.HandleFunc("/account/mfa", we.wrapFunc(we.servicesApisHandler.removeMFAType, we.auth.services.Authenticated)).Methods("DELETE")
	servicesSubRouter.HandleFunc("/account/preferences", we.wrapFunc(we.servicesApisHandler.updateAccountPreferences, we.auth.services.Standard)).Methods("PUT")
	servicesSubRouter.HandleFunc("/account/preferences", we.wrapFunc(we.servicesApisHandler.getPreferences, we.auth.services.Standard)).Methods("GET")
	servicesSubRouter.HandleFunc("/account/profile", we.wrapFunc(we.servicesApisHandler.getProfile, we.auth.services.User)).Methods("GET")
	servicesSubRouter.HandleFunc("/account/profile", we.wrapFunc(we.servicesApisHandler.updateProfile, we.auth.services.User)).Methods("PUT")
	servicesSubRouter.HandleFunc("/account/privacy", we.wrapFunc(we.servicesApisHandler.updatePrivacy, we.auth.services.User)).Methods("PUT")
	servicesSubRouter.HandleFunc("/account/secrets", we.wrapFunc(we.servicesApisHandler.updateAccountSecrets, we.auth.services.User)).Methods("PUT")
	servicesSubRouter.HandleFunc("/account/system-configs", we.wrapFunc(we.servicesApisHandler.getAccountSystemConfigs, we.auth.services.Standard)).Methods("GET")
	servicesSubRouter.HandleFunc("/account/username", we.wrapFunc(we.servicesApisHandler.updateAccountUsername, we.auth.services.User)).Methods("PUT")
	servicesSubRouter.HandleFunc("/account/follow", we.wrapFunc(we.servicesApisHandler.addFollow, we.auth.services.User)).Methods("POST")
	servicesSubRouter.HandleFunc("/account/follow/{id}", we.wrapFunc(we.servicesApisHandler.deleteFollow, we.auth.services.User)).Methods("DELETE")
	servicesSubRouter.HandleFunc("/test", we.wrapFunc(we.servicesApisHandler.getTest, nil)).Methods("GET")                       //Public
	servicesSubRouter.HandleFunc("/app-configs", we.wrapFunc(we.servicesApisHandler.getApplicationConfigs, nil)).Methods("POST") //Requires API key in request
	servicesSubRouter.HandleFunc("/app-configs/organization", we.wrapFunc(we.servicesApisHandler.getApplicationOrgConfigs, we.auth.services.Standard)).Methods("POST")

	// Deprecated:
	servicesSubRouter.HandleFunc("/auth/credential/send-verify", we.wrapFunc(we.servicesApisHandler.sendVerifyIdentifier, nil)).Methods("POST") //Requires API key in request
	servicesSubRouter.HandleFunc("/application/configs", we.wrapFunc(we.servicesApisHandler.getApplicationConfigs, nil)).Methods("POST")        //Requires API key in request
	servicesSubRouter.HandleFunc("/application/organization/configs", we.wrapFunc(we.servicesApisHandler.getApplicationOrgConfigs, we.auth.services.Standard)).Methods("POST")
	///

	///

	///admin ///
	adminSubrouter := subRouter.PathPrefix("/admin").Subrouter()
	adminSubrouter.HandleFunc("/test", we.wrapFunc(we.adminApisHandler.getTest, we.auth.admin.Permissions)).Methods("GET")
	adminSubrouter.HandleFunc("/test-model", we.wrapFunc(we.adminApisHandler.getTestModel, we.auth.admin.Permissions)).Methods("GET")

	adminSubrouter.HandleFunc("/auth/login", we.wrapFunc(we.adminApisHandler.login, nil)).Methods("POST")
	adminSubrouter.HandleFunc("/auth/mfa", we.wrapFunc(we.adminApisHandler.loginMFA, nil)).Methods("POST")
	adminSubrouter.HandleFunc("/auth/login-url", we.wrapFunc(we.adminApisHandler.loginURL, nil)).Methods("POST")
	adminSubrouter.HandleFunc("/auth/refresh", we.wrapFunc(we.adminApisHandler.refresh, nil)).Methods("POST")
	adminSubrouter.HandleFunc("/auth/verify-mfa", we.wrapFunc(we.adminApisHandler.verifyMFA, we.auth.admin.User)).Methods("POST")
	adminSubrouter.HandleFunc("/auth/app-token", we.wrapFunc(we.adminApisHandler.getAppToken, we.auth.admin.User)).Methods("GET")

	adminSubrouter.HandleFunc("/configs/{id}", we.wrapFunc(we.adminApisHandler.getConfig, we.auth.admin.Permissions)).Methods("GET")
	adminSubrouter.HandleFunc("/configs", we.wrapFunc(we.adminApisHandler.getConfigs, we.auth.admin.Permissions)).Methods("GET")
	adminSubrouter.HandleFunc("/configs", we.wrapFunc(we.adminApisHandler.createConfig, we.auth.admin.Permissions)).Methods("POST")
	adminSubrouter.HandleFunc("/configs/{id}", we.wrapFunc(we.adminApisHandler.updateConfig, we.auth.admin.Permissions)).Methods("PUT")
	adminSubrouter.HandleFunc("/configs/{id}", we.wrapFunc(we.adminApisHandler.deleteConfig, we.auth.admin.Permissions)).Methods("DELETE")

	adminSubrouter.HandleFunc("/account", we.wrapFunc(we.adminApisHandler.getAccount, we.auth.admin.User)).Methods("GET")
	adminSubrouter.HandleFunc("/account/mfa", we.wrapFunc(we.adminApisHandler.getMFATypes, we.auth.admin.User)).Methods("GET")
	adminSubrouter.HandleFunc("/account/mfa", we.wrapFunc(we.adminApisHandler.addMFAType, we.auth.admin.Authenticated)).Methods("POST")
	adminSubrouter.HandleFunc("/account/mfa", we.wrapFunc(we.adminApisHandler.removeMFAType, we.auth.admin.Authenticated)).Methods("DELETE")
	adminSubrouter.HandleFunc("/account/username", we.wrapFunc(we.adminApisHandler.updateAccountUsername, we.auth.admin.User)).Methods("PUT")

	adminSubrouter.HandleFunc("/app-configs", we.wrapFunc(we.adminApisHandler.getAppConfigs, nil)).Methods("POST") //Requires API key in request
	adminSubrouter.HandleFunc("/app-configs/organization", we.wrapFunc(we.adminApisHandler.getAppConfigsForOrganization, we.auth.admin.User)).Methods("POST")

	adminSubrouter.HandleFunc("/organization/applications", we.wrapFunc(we.adminApisHandler.getApplications, we.auth.admin.User)).Methods("GET")

	adminSubrouter.HandleFunc("/application/login-sessions", we.wrapFunc(we.adminApisHandler.getApplicationLoginSessions, we.auth.admin.Permissions)).Methods("GET")

	adminSubrouter.HandleFunc("/application/configs", we.wrapFunc(we.adminApisHandler.getApplicationConfigs, we.auth.admin.Permissions)).Methods("GET")
	adminSubrouter.HandleFunc("/application/configs", we.wrapFunc(we.adminApisHandler.createApplicationConfig, we.auth.admin.Permissions)).Methods("POST")
	adminSubrouter.HandleFunc("/application/configs/{id}", we.wrapFunc(we.adminApisHandler.getApplicationConfig, we.auth.admin.Permissions)).Methods("GET")
	adminSubrouter.HandleFunc("/application/configs/{id}", we.wrapFunc(we.adminApisHandler.updateApplicationConfig, we.auth.admin.Permissions)).Methods("PUT")
	adminSubrouter.HandleFunc("/application/configs/{id}", we.wrapFunc(we.adminApisHandler.deleteApplicationConfig, we.auth.admin.Permissions)).Methods("DELETE")

	adminSubrouter.HandleFunc("/application/groups", we.wrapFunc(we.adminApisHandler.getApplicationGroups, we.auth.admin.Permissions)).Methods("GET")
	adminSubrouter.HandleFunc("/application/groups", we.wrapFunc(we.adminApisHandler.createApplicationGroup, we.auth.admin.Permissions)).Methods("POST")
	adminSubrouter.HandleFunc("/application/groups/{id}", we.wrapFunc(we.adminApisHandler.updateApplicationGroup, we.auth.admin.Permissions)).Methods("PUT")
	adminSubrouter.HandleFunc("/application/groups/{id}", we.wrapFunc(we.adminApisHandler.deleteApplicationGroup, we.auth.admin.Permissions)).Methods("DELETE")

	adminSubrouter.HandleFunc("/application/groups/{id}/accounts", we.wrapFunc(we.adminApisHandler.addAccountsToGroup, we.auth.admin.Permissions)).Methods("PUT")
	adminSubrouter.HandleFunc("/application/groups/{id}/accounts", we.wrapFunc(we.adminApisHandler.removeAccountsFromGroup, we.auth.admin.Permissions)).Methods("DELETE")

	adminSubrouter.HandleFunc("/application/roles", we.wrapFunc(we.adminApisHandler.getApplicationRoles, we.auth.admin.Permissions)).Methods("GET")
	adminSubrouter.HandleFunc("/application/roles", we.wrapFunc(we.adminApisHandler.createApplicationRole, we.auth.admin.Permissions)).Methods("POST")
	adminSubrouter.HandleFunc("/application/roles/{id}", we.wrapFunc(we.adminApisHandler.deleteApplicationRole, we.auth.admin.Permissions)).Methods("DELETE")
	adminSubrouter.HandleFunc("/application/roles/{id}", we.wrapFunc(we.adminApisHandler.updateApplicationRole, we.auth.admin.Permissions)).Methods("PUT")
	adminSubrouter.HandleFunc("/application/roles/{id}/permissions", we.wrapFunc(we.adminApisHandler.grantPermissionsToRole, we.auth.admin.Permissions)).Methods("PUT")

	adminSubrouter.HandleFunc("/application/permissions", we.wrapFunc(we.adminApisHandler.getApplicationPermissions, we.auth.admin.Permissions)).Methods("GET")

	adminSubrouter.HandleFunc("/application/accounts", we.wrapFunc(we.adminApisHandler.getApplicationAccounts, we.auth.admin.Permissions)).Methods("GET")
	adminSubrouter.HandleFunc("/application/accounts", we.wrapFunc(we.adminApisHandler.createAdminAccount, we.auth.admin.Permissions)).Methods("POST")
	adminSubrouter.HandleFunc("/application/accounts", we.wrapFunc(we.adminApisHandler.updateAdminAccount, we.auth.admin.Permissions)).Methods("PUT")

	adminSubrouter.HandleFunc("/application/filter/accounts", we.wrapFunc(we.adminApisHandler.getFilterAccounts, we.auth.admin.Permissions)).Methods("POST")
	adminSubrouter.HandleFunc("/application/filter/accounts/count", we.wrapFunc(we.adminApisHandler.getFilterAccountsCount, we.auth.admin.Permissions)).Methods("POST")

	adminSubrouter.HandleFunc("/application/accounts/{account_id}/login-sessions/{session_id}", we.wrapFunc(we.adminApisHandler.deleteApplicationLoginSession, we.auth.admin.Permissions)).Methods("DELETE")
	adminSubrouter.HandleFunc("/application/accounts/{id}/devices", we.wrapFunc(we.adminApisHandler.getApplicationAccountDevices, we.auth.admin.Permissions)).Methods("GET")
	adminSubrouter.HandleFunc("/application/accounts/{id}/permissions", we.wrapFunc(we.adminApisHandler.grantAccountPermissions, we.auth.admin.Permissions)).Methods("PUT")
	adminSubrouter.HandleFunc("/application/accounts/{id}/permissions", we.wrapFunc(we.adminApisHandler.revokeAccountPermissions, we.auth.admin.Permissions)).Methods("DELETE")
	adminSubrouter.HandleFunc("/application/accounts/{id}/roles", we.wrapFunc(we.adminApisHandler.grantAccountRoles, we.auth.admin.Permissions)).Methods("PUT")
	adminSubrouter.HandleFunc("/application/accounts/{id}/roles", we.wrapFunc(we.adminApisHandler.revokeAccountRoles, we.auth.admin.Permissions)).Methods("DELETE")
	adminSubrouter.HandleFunc("/application/accounts/{id}/system-configs", we.wrapFunc(we.adminApisHandler.getAccountSystemConfigs, we.auth.admin.Permissions)).Methods("GET")
	adminSubrouter.HandleFunc("/application/accounts/{id}/system-configs", we.wrapFunc(we.adminApisHandler.updateAccountSystemConfigs, we.auth.admin.Permissions)).Methods("PUT")
	adminSubrouter.HandleFunc("/application/accounts/{id}/verified", we.wrapFunc(we.adminApisHandler.updateAccountVerified, we.auth.admin.Permissions)).Methods("PUT")
	///

	///enc ///
	encSubrouter := subRouter.PathPrefix("/enc").Subrouter()
	encSubrouter.HandleFunc("/test", we.wrapFunc(we.encApisHandler.getTest, nil)).Methods("GET") //Public
	///

	///bbs ///
	bbsSubrouter := subRouter.PathPrefix("/bbs").Subrouter()
	bbsSubrouter.HandleFunc("/service-regs", we.wrapFunc(we.bbsApisHandler.getServiceRegistrations, nil)).Methods("GET") //Public
	bbsSubrouter.HandleFunc("/test", we.wrapFunc(we.bbsApisHandler.getTest, nil)).Methods("GET")                         //Public

	bbsSubrouter.HandleFunc("/service-account/{id}", we.wrapFunc(we.bbsApisHandler.getServiceAccountParams, nil)).Methods("POST") //Public
	bbsSubrouter.HandleFunc("/access-token", we.wrapFunc(we.bbsApisHandler.getServiceAccessToken, nil)).Methods("POST")           //Public
	bbsSubrouter.HandleFunc("/access-tokens", we.wrapFunc(we.bbsApisHandler.getServiceAccessTokens, nil)).Methods("POST")         //Public

	bbsSubrouter.HandleFunc("/accounts", we.wrapFunc(we.bbsApisHandler.getAccounts, we.auth.bbs.Permissions)).Methods("POST")
	bbsSubrouter.HandleFunc("/accounts/count", we.wrapFunc(we.bbsApisHandler.getAccountsCount, we.auth.bbs.Permissions)).Methods("POST")
	///

	///third-party services ///
	tpsSubrouter := subRouter.PathPrefix("/tps").Subrouter()
	tpsSubrouter.HandleFunc("/service-regs", we.wrapFunc(we.tpsApisHandler.getServiceRegistrations, nil)).Methods("GET") //Public
	tpsSubrouter.HandleFunc("/auth-keys", we.wrapFunc(we.tpsApisHandler.getAuthKeys, nil)).Methods("GET")                //Public

	tpsSubrouter.HandleFunc("/service-account/{id}", we.wrapFunc(we.tpsApisHandler.getServiceAccountParams, nil)).Methods("POST") //Public
	tpsSubrouter.HandleFunc("/access-token", we.wrapFunc(we.tpsApisHandler.getServiceAccessToken, nil)).Methods("POST")           //Public
	tpsSubrouter.HandleFunc("/access-tokens", we.wrapFunc(we.tpsApisHandler.getServiceAccessTokens, nil)).Methods("POST")         //Public

	tpsSubrouter.HandleFunc("/accounts", we.wrapFunc(we.tpsApisHandler.getAccounts, we.auth.tps.Permissions)).Methods("POST")
	tpsSubrouter.HandleFunc("/accounts/count", we.wrapFunc(we.tpsApisHandler.getAccountsCount, we.auth.tps.Permissions)).Methods("POST")
	///

	///system ///
	systemSubrouter := subRouter.PathPrefix("/system").Subrouter()

	systemSubrouter.HandleFunc("/auth/app-org-token", we.wrapFunc(we.systemApisHandler.getAppOrgToken, we.auth.system.User)).Methods("GET")

	systemSubrouter.HandleFunc("/organizations", we.wrapFunc(we.systemApisHandler.createOrganization, we.auth.system.Permissions)).Methods("POST")
	systemSubrouter.HandleFunc("/organizations/{id}", we.wrapFunc(we.systemApisHandler.updateOrganization, we.auth.system.Permissions)).Methods("PUT")
	systemSubrouter.HandleFunc("/organizations/{id}", we.wrapFunc(we.systemApisHandler.getOrganization, we.auth.system.Permissions)).Methods("GET")
	systemSubrouter.HandleFunc("/organizations", we.wrapFunc(we.systemApisHandler.getOrganizations, we.auth.system.Permissions)).Methods("GET")

	systemSubrouter.HandleFunc("/applications", we.wrapFunc(we.systemApisHandler.createApplication, we.auth.system.Permissions)).Methods("POST")
	systemSubrouter.HandleFunc("/applications/{id}", we.wrapFunc(we.systemApisHandler.updateApplication, we.auth.system.Permissions)).Methods("PUT")
	systemSubrouter.HandleFunc("/applications/{id}", we.wrapFunc(we.systemApisHandler.getApplication, we.auth.system.Permissions)).Methods("GET")
	systemSubrouter.HandleFunc("/applications", we.wrapFunc(we.systemApisHandler.getApplications, we.auth.system.Permissions)).Methods("GET")

	systemSubrouter.HandleFunc("/app-orgs", we.wrapFunc(we.systemApisHandler.getApplicationOrganizations, we.auth.system.Permissions)).Methods("GET")
	systemSubrouter.HandleFunc("/app-orgs", we.wrapFunc(we.systemApisHandler.createApplicationOrganization, we.auth.system.Permissions)).Methods("POST")
	systemSubrouter.HandleFunc("/app-orgs/{id}", we.wrapFunc(we.systemApisHandler.getApplicationOrganization, we.auth.system.Permissions)).Methods("GET")
	systemSubrouter.HandleFunc("/app-orgs/{id}", we.wrapFunc(we.systemApisHandler.updateApplicationOrganization, we.auth.system.Permissions)).Methods("PUT")

	systemSubrouter.HandleFunc("/permissions", we.wrapFunc(we.systemApisHandler.createPermission, we.auth.system.Permissions)).Methods("POST")
	systemSubrouter.HandleFunc("/permissions", we.wrapFunc(we.systemApisHandler.updatePermission, we.auth.system.Permissions)).Methods("PUT")

	systemSubrouter.HandleFunc("/service-regs", we.wrapFunc(we.systemApisHandler.getServiceRegistrations, we.auth.system.Permissions)).Methods("GET")
	systemSubrouter.HandleFunc("/service-regs", we.wrapFunc(we.systemApisHandler.registerService, we.auth.system.Permissions)).Methods("POST")
	systemSubrouter.HandleFunc("/service-regs", we.wrapFunc(we.systemApisHandler.updateServiceRegistration, we.auth.system.Permissions)).Methods("PUT")
	systemSubrouter.HandleFunc("/service-regs", we.wrapFunc(we.systemApisHandler.deregisterService, we.auth.system.Permissions)).Methods("DELETE")

	systemSubrouter.HandleFunc("/service-accounts", we.wrapFunc(we.systemApisHandler.getServiceAccounts, we.auth.system.Permissions)).Methods("GET")
	systemSubrouter.HandleFunc("/service-accounts", we.wrapFunc(we.systemApisHandler.registerServiceAccount, we.auth.system.Permissions)).Methods("POST")
	systemSubrouter.HandleFunc("/service-accounts", we.wrapFunc(we.systemApisHandler.deregisterServiceAccount, we.auth.system.Permissions)).Methods("DELETE")
	systemSubrouter.HandleFunc("/service-accounts/{id}", we.wrapFunc(we.systemApisHandler.getServiceAccountInstance, we.auth.system.Permissions)).Methods("GET")
	systemSubrouter.HandleFunc("/service-accounts/{id}", we.wrapFunc(we.systemApisHandler.updateServiceAccountInstance, we.auth.system.Permissions)).Methods("PUT")
	systemSubrouter.HandleFunc("/service-accounts/{id}", we.wrapFunc(we.systemApisHandler.deregisterServiceAccountInstance, we.auth.system.Permissions)).Methods("DELETE")
	systemSubrouter.HandleFunc("/service-accounts/{id}/creds", we.wrapFunc(we.systemApisHandler.addServiceAccountCredential, we.auth.system.Permissions)).Methods("POST")
	systemSubrouter.HandleFunc("/service-accounts/{id}/creds", we.wrapFunc(we.systemApisHandler.removeServiceAccountCredential, we.auth.system.Permissions)).Methods("DELETE")

	systemSubrouter.HandleFunc("/api-keys", we.wrapFunc(we.systemApisHandler.getAPIKeys, we.auth.system.Permissions)).Methods("GET")
	systemSubrouter.HandleFunc("/api-keys", we.wrapFunc(we.systemApisHandler.createAPIKey, we.auth.system.Permissions)).Methods("POST")
	systemSubrouter.HandleFunc("/api-keys", we.wrapFunc(we.systemApisHandler.updateAPIKey, we.auth.system.Permissions)).Methods("PUT")
	systemSubrouter.HandleFunc("/api-keys", we.wrapFunc(we.systemApisHandler.deleteAPIKey, we.auth.system.Permissions)).Methods("DELETE")

	systemSubrouter.HandleFunc("/auth-types", we.wrapFunc(we.systemApisHandler.createAuthTypes, we.auth.system.Permissions)).Methods("POST")
	systemSubrouter.HandleFunc("/auth-types", we.wrapFunc(we.systemApisHandler.getAuthTypes, we.auth.system.Permissions)).Methods("GET")
	systemSubrouter.HandleFunc("/auth-types/{id}", we.wrapFunc(we.systemApisHandler.updateAuthTypes, we.auth.system.Permissions)).Methods("PUT")
	///

	var handler http.Handler = router
	if len(we.corsAllowedOrigins) > 0 {
		handler = webauth.SetupCORS(we.corsAllowedOrigins, we.corsAllowedHeaders, router)
	}
	err := http.ListenAndServe(":"+we.port, handler)
	if err != nil {
		we.logger.Fatalf("error on listen and server - %s", err.Error())
	}
}

func (we Adapter) serveResetCredential(w http.ResponseWriter, r *http.Request) {
	w.Header().Add("access-control-allow-origin", "*")
	http.ServeFile(w, r, "./driver/web/ui/reset-credential.html")
}

func (we Adapter) serveWebAuthnTest(w http.ResponseWriter, r *http.Request) {
	w.Header().Add("access-control-allow-origin", "*")
	http.ServeFile(w, r, "./driver/web/ui/webauthn-test.html")
}

func (we Adapter) serveDoc(w http.ResponseWriter, r *http.Request) {
	if !we.exposeDocs {
		w.WriteHeader(http.StatusNotFound)
		return
	}

	w.Header().Add("access-control-allow-origin", "*")

	if we.cachedYamlDoc != nil {
		http.ServeContent(w, r, "", time.Now(), bytes.NewReader([]byte(we.cachedYamlDoc)))
	} else {
		http.ServeFile(w, r, "./driver/web/docs/gen/def.yaml")
	}
}

func loadDocsYAML(baseServerURL string, productionServerURL string, testServerURL string, developmentServerURL string) ([]byte, error) {
	data, _ := os.ReadFile("./driver/web/docs/gen/def.yaml")
	// yamlMap := make(map[string]interface{})
	yamlMap := yaml.MapSlice{}
	err := yaml.Unmarshal(data, &yamlMap)
	if err != nil {
		return nil, err
	}

	for index, item := range yamlMap {
		if item.Key == "servers" {
			var serverList []interface{}
			if baseServerURL != "" {
				serverList = []interface{}{yaml.MapSlice{yaml.MapItem{Key: "url", Value: baseServerURL}}}
			} else {
				ok := false
				serverList, ok = item.Value.([]interface{})
				if !ok || len(serverList) != 4 {
					serverList = make([]interface{}, 4)
				}
				if productionServerURL != "" {
					serverList[0] = yaml.MapSlice{
						yaml.MapItem{Key: "url", Value: productionServerURL},
						yaml.MapItem{Key: "description", Value: "Production server"},
					}
				}
				if testServerURL != "" {
					serverList[1] = yaml.MapSlice{
						yaml.MapItem{Key: "url", Value: testServerURL},
						yaml.MapItem{Key: "description", Value: "Test server"},
					}
				}
				if developmentServerURL != "" {
					serverList[2] = yaml.MapSlice{
						yaml.MapItem{Key: "url", Value: developmentServerURL},
						yaml.MapItem{Key: "description", Value: "Development server"},
					}
				}
				serverList[3] = yaml.MapSlice{
					yaml.MapItem{Key: "url", Value: "http://localhost/core"},
					yaml.MapItem{Key: "description", Value: "Local server"},
				}
			}

			item.Value = serverList
			yamlMap[index] = item
			break
		}
	}

	yamlDoc, err := yaml.Marshal(&yamlMap)
	if err != nil {
		return nil, err
	}

	return yamlDoc, nil
}

func (we Adapter) serveDocUI() http.Handler {
	url := fmt.Sprintf("%s/doc", we.host)
	return httpSwagger.Handler(httpSwagger.URL(url))
}

func (we Adapter) wrapFunc(handler handlerFunc, authorization tokenauth.Handler) http.HandlerFunc {
	return func(w http.ResponseWriter, req *http.Request) {
		logObj := we.logger.NewRequestLog(req)

		var err error

		//1. validate request
		var response logs.HTTPResponse
		var requestValidationInput *openapi3filter.RequestValidationInput
		if we.env == "local" {
			requestValidationInput, err = we.validateRequest(req)
			if err != nil {
				response = logObj.HTTPResponseErrorAction(logutils.ActionValidate, logutils.TypeRequest, nil, err, http.StatusBadRequest, true)
				we.completeResponse(w, response, logObj)
				return
			}
		}

		//2. process it
		if authorization != nil {
			responseStatus, claims, err := authorization.Check(req)
			if err != nil {
				logObj.SetContext("claims_verified", false)
			}
			if claims != nil {
				logObj.SetContext("account_id", claims.Subject)
			}
			logObj.RequestReceived()
			if err != nil {
				response = logObj.HTTPResponseErrorAction(logutils.ActionValidate, logutils.TypeRequest, nil, err, responseStatus, true)
				we.completeResponse(w, response, logObj)
				return
			}

			response = handler(logObj, req, claims)
		} else {
			logObj.RequestReceived()
			response = handler(logObj, req, nil)
		}

		//3. validate the response
		if we.env == "local" {
			err = we.validateResponse(requestValidationInput, response)
			if err != nil {
				response = logObj.HTTPResponseErrorAction(logutils.ActionValidate, logutils.TypeResponse, &logutils.FieldArgs{"code": response.ResponseCode, "headers": response.Headers, "body": string(response.Body)}, err, http.StatusInternalServerError, true)
			}
		}

		//4. complete response
		we.completeResponse(w, response, logObj)
	}
}

func (we Adapter) uiWrapFunc(handler handlerFunc, authorization tokenauth.Handler) http.HandlerFunc {
	return func(w http.ResponseWriter, req *http.Request) {
		logObj := we.logger.NewRequestLog(req)

		logObj.RequestReceived()

		//1. validate request
		_, err := we.validateRequest(req)
		if err != nil {
			message := errors.WrapErrorAction(logutils.ActionValidate, logutils.TypeRequest, nil, err)
			we.serveResponseUI(w, message.Error(), true, logObj)
			return
		}

		//2. process it
		var response logs.HTTPResponse
		if authorization != nil {
			_, claims, err := authorization.Check(req)
			if err != nil {
				message := errors.WrapErrorAction(logutils.ActionValidate, logutils.TypeRequest, nil, err)
				we.serveResponseUI(w, message.Error(), true, logObj)
				return
			}
			response = handler(logObj, req, claims)
		} else {
			response = handler(logObj, req, nil)
		}

		we.serveResponseUI(w, string(response.Body), response.ResponseCode != 200, logObj)
		//5. print
		logObj.RequestComplete()
	}
}

func (we Adapter) serveResponseUI(w http.ResponseWriter, message string, isErr bool, l *logs.Log) {
	file := ""
	if isErr {
		file = "./driver/web/ui/error.html"
		l.Error(message)
	} else {
		file = "./driver/web/ui/success.html"
	}
	tmpl, err := template.ParseFiles(file)
	if err != nil {
		response := l.HTTPResponseErrorAction(logutils.ActionLoad, "page template", nil, err, http.StatusInternalServerError, true)
		we.completeResponse(w, response, l)
		return
	}
	data := HTMLResponseTemplate{Message: message}
	// w.Header().Add("access-control-allow-origin", "*")
	tmpl.Execute(w, data)
}

func (we Adapter) validateRequest(req *http.Request) (*openapi3filter.RequestValidationInput, error) {
	route, pathParams, err := we.openAPIRouter.FindRoute(req)
	if err != nil {
		return nil, err
	}

	dummyAuthFunc := func(c context.Context, input *openapi3filter.AuthenticationInput) error {
		return nil
	}
	options := &openapi3filter.Options{AuthenticationFunc: dummyAuthFunc, ExcludeReadOnlyValidations: true}
	requestValidationInput := &openapi3filter.RequestValidationInput{
		Request:    req,
		PathParams: pathParams,
		Route:      route,
		Options:    options,
	}

	if err := openapi3filter.ValidateRequest(context.Background(), requestValidationInput); err != nil {
		return nil, err
	}
	return requestValidationInput, nil
}

func (we Adapter) validateResponse(requestValidationInput *openapi3filter.RequestValidationInput, response logs.HTTPResponse) error {
	responseCode := response.ResponseCode
	body := response.Body
	header := response.Headers
	options := openapi3filter.Options{IncludeResponseStatus: true}

	responseValidationInput := &openapi3filter.ResponseValidationInput{
		RequestValidationInput: requestValidationInput,
		Status:                 responseCode,
		Header:                 header,
		Options:                &options}
	responseValidationInput.SetBodyBytes(body)

	err := openapi3filter.ValidateResponse(context.Background(), responseValidationInput)
	if err != nil {
		return err
	}
	return nil
}

func (we Adapter) completeResponse(w http.ResponseWriter, response logs.HTTPResponse, l *logs.Log) {
	//1. return response
	l.SendHTTPResponse(w, response)

	//2. print
	l.RequestComplete()
}

// NewWebAdapter creates new WebAdapter instance
func NewWebAdapter(env string, serviceRegManager *authservice.ServiceRegManager, port string, coreAPIs *core.APIs, host string, exposeDocs bool,
	corsAllowedOrigins []string, corsAllowedHeaders []string, baseServerURL string, prodServerURL string, testServerURL string, devServerURL string, logger *logs.Logger) Adapter {
	//openAPI doc
	loader := &openapi3.Loader{Context: context.Background(), IsExternalRefsAllowed: true}
	// doc, err := loader.LoadFromFile("driver/web/docs/gen/def.yaml")
	// if err != nil {
	// 	logger.Fatalf("error on openapi3 load from file - %s", err.Error())
	// }

	yamlDoc, err := loadDocsYAML(baseServerURL, prodServerURL, testServerURL, devServerURL)
	if err != nil {
		logger.Fatalf("error parsing docs yaml - %s", err.Error())
	}
	doc, err := loader.LoadFromData(yamlDoc)
	if err != nil {
		logger.Fatalf("error loading docs yaml - %s", err.Error())
	}
	err = doc.Validate(loader.Context, openapi3.EnableExamplesValidation())
	if err != nil {
		logger.Fatalf("error on openapi3 validate - %s", err.Error())
	}

	//Ignore servers. Validating requests against the documented servers can cause issues when routing traffic through proxies/load-balancers.
	doc.Servers = nil

	//To correctly route traffic to base path, we must add to all paths since servers are ignored
<<<<<<< HEAD
	pathsWithBase := new(openapi3.Paths)
	for path, obj := range doc.Paths.Map() {
		pathsWithBase.Set("/core"+path, obj)
=======
	paths := openapi3.NewPaths()
	for path, obj := range doc.Paths.Map() {
		paths.Set("/core"+path, obj)
>>>>>>> 0208566a
	}
	doc.Paths = pathsWithBase

	openAPIRouter, err := gorillamux.NewRouter(doc)
	if err != nil {
		logger.Fatalf("error on openapi3 gorillamux router - %s", err.Error())
	}

	auth, err := NewAuth(serviceRegManager)
	if err != nil {
		logger.Fatal(err.Error())
	}

	defaultApisHandler := NewDefaultApisHandler(coreAPIs)
	servicesApisHandler := NewServicesApisHandler(coreAPIs)
	adminApisHandler := NewAdminApisHandler(coreAPIs)
	encApisHandler := NewEncApisHandler(coreAPIs)
	bbsApisHandler := NewBBsApisHandler(coreAPIs)
	tpsApisHandler := NewTPSApisHandler(coreAPIs)
	systemApisHandler := NewSystemApisHandler(coreAPIs)
	return Adapter{env: env, port: port, productionServerURL: prodServerURL, testServerURL: testServerURL, developmentServerURL: devServerURL, cachedYamlDoc: yamlDoc,
		openAPIRouter: openAPIRouter, host: host, auth: auth, logger: logger, defaultApisHandler: defaultApisHandler, servicesApisHandler: servicesApisHandler, adminApisHandler: adminApisHandler,
		encApisHandler: encApisHandler, bbsApisHandler: bbsApisHandler, tpsApisHandler: tpsApisHandler, systemApisHandler: systemApisHandler, coreAPIs: coreAPIs,
		corsAllowedOrigins: corsAllowedOrigins, corsAllowedHeaders: corsAllowedHeaders, exposeDocs: exposeDocs}
}

// AppListener implements core.ApplicationListener interface
type AppListener struct {
	adapter *Adapter
}<|MERGE_RESOLUTION|>--- conflicted
+++ resolved
@@ -589,17 +589,11 @@
 	doc.Servers = nil
 
 	//To correctly route traffic to base path, we must add to all paths since servers are ignored
-<<<<<<< HEAD
-	pathsWithBase := new(openapi3.Paths)
-	for path, obj := range doc.Paths.Map() {
-		pathsWithBase.Set("/core"+path, obj)
-=======
 	paths := openapi3.NewPaths()
 	for path, obj := range doc.Paths.Map() {
 		paths.Set("/core"+path, obj)
->>>>>>> 0208566a
-	}
-	doc.Paths = pathsWithBase
+	}
+	doc.Paths = paths
 
 	openAPIRouter, err := gorillamux.NewRouter(doc)
 	if err != nil {
