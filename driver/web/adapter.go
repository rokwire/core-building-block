--- conflicted
+++ resolved
@@ -39,11 +39,7 @@
 	coreAPIs *core.APIs
 }
 
-<<<<<<< HEAD
-type handlerFunc = func(*log.Log, http.ResponseWriter, *http.Request) log.HttpResponse
-=======
 type handlerFunc = func(*log.Log, *http.Request) log.HttpResponse
->>>>>>> f83c60f2
 
 //Start starts the module
 func (we Adapter) Start() {
