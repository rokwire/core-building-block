--- conflicted
+++ resolved
@@ -74,19 +74,12 @@
 
 	///services ///
 	servicesSubRouter := subRouter.PathPrefix("/services").Subrouter()
-<<<<<<< HEAD
-	servicesSubRouter.HandleFunc("/auth/login", we.wrapFunc(we.servicesApisHandler.authLogin, nil)).Methods("POST")                                     //Requires API key in request
-	servicesSubRouter.HandleFunc("/auth/mfa", we.wrapFunc(we.servicesApisHandler.authLoginMFA, nil)).Methods("POST")                                    //Requires API key in request
-	servicesSubRouter.HandleFunc("/auth/login-url", we.wrapFunc(we.servicesApisHandler.authLoginURL, nil)).Methods("POST")                              //Requires API key in request
-	servicesSubRouter.HandleFunc("/auth/refresh", we.wrapFunc(we.servicesApisHandler.authRefresh, nil)).Methods("POST")                                 //Requires API key in request
-	servicesSubRouter.HandleFunc("/auth/account-exists", we.wrapFunc(we.servicesApisHandler.accountExists, nil)).Methods("POST")                        //Requires API key in request
-=======
 	servicesSubRouter.HandleFunc("/auth/login", we.wrapFunc(we.servicesApisHandler.authLogin, nil)).Methods("POST")              //Requires API key in request
+	servicesSubRouter.HandleFunc("/auth/mfa", we.wrapFunc(we.servicesApisHandler.authLoginMFA, nil)).Methods("POST")             //Requires API key in request
 	servicesSubRouter.HandleFunc("/auth/login-url", we.wrapFunc(we.servicesApisHandler.authLoginURL, nil)).Methods("POST")       //Requires API key in request
 	servicesSubRouter.HandleFunc("/auth/refresh", we.wrapFunc(we.servicesApisHandler.authRefresh, nil)).Methods("POST")          //Requires API key in request
-	servicesSubRouter.HandleFunc("/auth/account/exists", we.wrapFunc(we.servicesApisHandler.accountExists, nil)).Methods("POST") //Requires API key in request
+	servicesSubRouter.HandleFunc("/auth/account-exists", we.wrapFunc(we.servicesApisHandler.accountExists, nil)).Methods("POST") //Requires API key in request
 	servicesSubRouter.HandleFunc("/auth/account/auth-type/link", we.wrapFunc(we.servicesApisHandler.linkAccountAuthType, we.auth.servicesAuthenticatedAuth)).Methods("POST")
->>>>>>> 4cc22625
 	servicesSubRouter.HandleFunc("/auth/credential/verify", we.wrapFunc(we.servicesApisHandler.verifyCredential, nil)).Methods("GET")                   //Public (validates code)
 	servicesSubRouter.HandleFunc("/auth/credential/send-verify", we.wrapFunc(we.servicesApisHandler.sendVerifyCredential, nil)).Methods("POST")         //Requires API key in request
 	servicesSubRouter.HandleFunc("/auth/credential/forgot/initiate", we.wrapFunc(we.servicesApisHandler.forgotCredentialInitiate, nil)).Methods("POST") //Requires API key in request
