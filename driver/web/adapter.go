--- conflicted
+++ resolved
@@ -22,12 +22,6 @@
 
 //Adapter entity
 type Adapter struct {
-<<<<<<< HEAD
-	host                string
-	auth                *Auth
-	authorization       *casbin.Enforcer
-	logger              *log.Logger
-=======
 	env string
 
 	openAPIRouter routers.Router
@@ -37,7 +31,6 @@
 	logger        *log.Logger
 
 	defaultApisHandler  DefaultApisHandler
->>>>>>> f83c60f2
 	servicesApisHandler ServicesApisHandler
 	adminApisHandler    AdminApisHandler
 	encApisHandler      EncApisHandler
@@ -120,13 +113,6 @@
 
 func (we Adapter) wrapFunc(handler handlerFunc) http.HandlerFunc {
 	return func(w http.ResponseWriter, req *http.Request) {
-<<<<<<< HEAD
-		utils.LogRequest(req)
-		var logObj = we.logger.NewRequestLog(req)
-		logObj.RequestReceived()
-		handler(logObj, w, req)
-		logObj.RequestComplete()
-=======
 		logObj := we.logger.NewRequestLog(req)
 
 		logObj.RequestReceived()
@@ -194,7 +180,6 @@
 		Request:    req,
 		PathParams: pathParams,
 		Route:      route,
->>>>>>> f83c60f2
 	}
 	if err := openapi3filter.ValidateRequest(context.Background(), requestValidationInput); err != nil {
 		return nil, err
@@ -223,9 +208,6 @@
 }
 
 //NewWebAdapter creates new WebAdapter instance
-<<<<<<< HEAD
-func NewWebAdapter(coreAPIs *core.APIs, host string, logger *log.Logger) Adapter {
-=======
 func NewWebAdapter(env string, coreAPIs *core.APIs, host string, logger *log.Logger) Adapter {
 	//openAPI doc
 	loader := &openapi3.Loader{Context: context.Background(), IsExternalRefsAllowed: true}
@@ -242,7 +224,6 @@
 		logger.Fatal(err.Error())
 	}
 
->>>>>>> f83c60f2
 	auth := NewAuth(coreAPIs)
 	authorization := casbin.NewEnforcer("driver/web/authorization_model.conf", "driver/web/authorization_policy.csv")
 
