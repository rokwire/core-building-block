// Copyright 2022 Board of Trustees of the University of Illinois.
//
// Licensed under the Apache License, Version 2.0 (the "License");
// you may not use this file except in compliance with the License.
// You may obtain a copy of the License at
//
//     http://www.apache.org/licenses/LICENSE-2.0
//
// Unless required by applicable law or agreed to in writing, software
// distributed under the License is distributed on an "AS IS" BASIS,
// WITHOUT WARRANTIES OR CONDITIONS OF ANY KIND, either express or implied.
// See the License for the specific language governing permissions and
// limitations under the License.

package web

import (
	"bytes"
	"context"
	"core-building-block/core"
	"fmt"
	"html/template"
	"net/http"
	"os"
	"time"

	"github.com/getkin/kin-openapi/openapi3"
	"github.com/getkin/kin-openapi/openapi3filter"
	"github.com/getkin/kin-openapi/routers"
	"github.com/getkin/kin-openapi/routers/gorillamux"
	"github.com/rokwire/logging-library-go/v2/errors"
	"github.com/rokwire/logging-library-go/v2/logs"
	"github.com/rokwire/logging-library-go/v2/logutils"
	"gopkg.in/yaml.v2"

	"github.com/gorilla/mux"

	"github.com/rokwire/core-auth-library-go/v3/authservice"
	"github.com/rokwire/core-auth-library-go/v3/tokenauth"
	"github.com/rokwire/core-auth-library-go/v3/webauth"

	httpSwagger "github.com/swaggo/http-swagger"
)

// Adapter entity
type Adapter struct {
	env  string
	port string

	productionServerURL  string
	testServerURL        string
	developmentServerURL string

	cachedYamlDoc []byte

	openAPIRouter routers.Router
	host          string
	auth          *Auth
	// authorization *casbin.Enforcer
	logger *logs.Logger

	defaultApisHandler  DefaultApisHandler
	servicesApisHandler ServicesApisHandler
	adminApisHandler    AdminApisHandler
	encApisHandler      EncApisHandler
	bbsApisHandler      BBsApisHandler
	tpsApisHandler      TPSApisHandler
	systemApisHandler   SystemApisHandler

	coreAPIs *core.APIs

	corsAllowedOrigins []string
	corsAllowedHeaders []string
}

type handlerFunc = func(*logs.Log, *http.Request, *tokenauth.Claims) logs.HTTPResponse

// Start starts the module
func (we Adapter) Start() {

	//add listener to the application
	we.coreAPIs.AddListener(&AppListener{&we})

	// we.auth.Start()

	router := mux.NewRouter().StrictSlash(true)
	subRouter := router.PathPrefix("/core").Subrouter()

	//docs
	subRouter.PathPrefix("/doc/ui").Handler(we.serveDocUI()) //Public
	subRouter.HandleFunc("/doc", we.serveDoc)                //Public
	///

	//ui
	subRouter.HandleFunc("/ui/credential/reset", we.serveResetCredential)                                                     //Public
	subRouter.HandleFunc("/ui/credential/verify", we.uiWrapFunc(we.servicesApisHandler.verifyCredential, nil)).Methods("GET") //Public (validates code)

	///default ///
	subRouter.HandleFunc("/version", we.wrapFunc(we.defaultApisHandler.getVersion, nil)).Methods("GET")                                      //Public
	subRouter.HandleFunc("/.well-known/openid-configuration", we.wrapFunc(we.defaultApisHandler.getOpenIDConfiguration, nil)).Methods("GET") //Public
	///

	///services ///
	servicesSubRouter := subRouter.PathPrefix("/services").Subrouter()
	servicesSubRouter.HandleFunc("/auth/login", we.wrapFunc(we.servicesApisHandler.login, nil)).Methods("POST")        //Requires API key in request
	servicesSubRouter.HandleFunc("/auth/mfa", we.wrapFunc(we.servicesApisHandler.loginMFA, nil)).Methods("POST")       //Requires API key in request
	servicesSubRouter.HandleFunc("/auth/login-url", we.wrapFunc(we.servicesApisHandler.loginURL, nil)).Methods("POST") //Requires API key in request
	servicesSubRouter.HandleFunc("/auth/refresh", we.wrapFunc(we.servicesApisHandler.refresh, nil)).Methods("POST")    //Requires API key in request
	servicesSubRouter.HandleFunc("/auth/logout", we.wrapFunc(we.servicesApisHandler.logout, we.auth.services.User)).Methods("POST")
	servicesSubRouter.HandleFunc("/auth/account/exists", we.wrapFunc(we.servicesApisHandler.accountExists, nil)).Methods("POST")  //Requires API key in request
	servicesSubRouter.HandleFunc("/auth/account/can-sign-in", we.wrapFunc(we.servicesApisHandler.canSignIn, nil)).Methods("POST") //Requires API key in request
	servicesSubRouter.HandleFunc("/auth/account/can-link", we.wrapFunc(we.servicesApisHandler.canLink, nil)).Methods("POST")      //Requires API key in request
	servicesSubRouter.HandleFunc("/auth/account/auth-type/link", we.wrapFunc(we.servicesApisHandler.linkAccountAuthType, we.auth.services.Authenticated)).Methods("POST")
	servicesSubRouter.HandleFunc("/auth/account/auth-type/link", we.wrapFunc(we.servicesApisHandler.unlinkAccountAuthType, we.auth.services.Authenticated)).Methods("DELETE")
	servicesSubRouter.HandleFunc("/auth/credential/verify", we.wrapFunc(we.servicesApisHandler.verifyCredential, nil)).Methods("GET")                   //Public (validates code)
	servicesSubRouter.HandleFunc("/auth/credential/send-verify", we.wrapFunc(we.servicesApisHandler.sendVerifyCredential, nil)).Methods("POST")         //Requires API key in request
	servicesSubRouter.HandleFunc("/auth/credential/forgot/initiate", we.wrapFunc(we.servicesApisHandler.forgotCredentialInitiate, nil)).Methods("POST") //Requires API key in request
	servicesSubRouter.HandleFunc("/auth/credential/forgot/complete", we.wrapFunc(we.servicesApisHandler.forgotCredentialComplete, nil)).Methods("POST") //Public
	servicesSubRouter.HandleFunc("/auth/credential/update", we.wrapFunc(we.servicesApisHandler.updateCredential, we.auth.services.Authenticated)).Methods("POST")
	servicesSubRouter.HandleFunc("/auth/verify-mfa", we.wrapFunc(we.servicesApisHandler.verifyMFA, we.auth.services.User)).Methods("POST")
	servicesSubRouter.HandleFunc("/auth/authorize-service", we.wrapFunc(we.servicesApisHandler.authorizeService, we.auth.services.User)).Methods("POST")
	servicesSubRouter.HandleFunc("/auth/service-regs", we.wrapFunc(we.servicesApisHandler.getServiceRegistrations, we.auth.services.Standard)).Methods("GET")
	servicesSubRouter.HandleFunc("/accounts", we.wrapFunc(we.servicesApisHandler.getAccounts, we.auth.services.Permissions)).Methods("GET")
	servicesSubRouter.HandleFunc("/accounts", we.wrapFunc(we.servicesApisHandler.createAdminAccount, we.auth.services.Permissions)).Methods("POST")
	servicesSubRouter.HandleFunc("/accounts", we.wrapFunc(we.servicesApisHandler.updateAdminAccount, we.auth.services.Permissions)).Methods("PUT")
	servicesSubRouter.HandleFunc("/accounts/public", we.wrapFunc(we.servicesApisHandler.getPublicAccounts, we.auth.services.Standard)).Methods("GET")
	servicesSubRouter.HandleFunc("/account", we.wrapFunc(we.servicesApisHandler.deleteAccount, we.auth.services.Standard)).Methods("DELETE")
	servicesSubRouter.HandleFunc("/account", we.wrapFunc(we.servicesApisHandler.getAccount, we.auth.services.Standard)).Methods("GET")
	servicesSubRouter.HandleFunc("/account/mfa", we.wrapFunc(we.servicesApisHandler.getMFATypes, we.auth.services.User)).Methods("GET")
	servicesSubRouter.HandleFunc("/account/mfa", we.wrapFunc(we.servicesApisHandler.addMFAType, we.auth.services.Authenticated)).Methods("POST")
	servicesSubRouter.HandleFunc("/account/mfa", we.wrapFunc(we.servicesApisHandler.removeMFAType, we.auth.services.Authenticated)).Methods("DELETE")
	servicesSubRouter.HandleFunc("/account/preferences", we.wrapFunc(we.servicesApisHandler.updateAccountPreferences, we.auth.services.Standard)).Methods("PUT")
	servicesSubRouter.HandleFunc("/account/preferences", we.wrapFunc(we.servicesApisHandler.getPreferences, we.auth.services.Standard)).Methods("GET")
	servicesSubRouter.HandleFunc("/account/profile", we.wrapFunc(we.servicesApisHandler.getProfile, we.auth.services.User)).Methods("GET")
	servicesSubRouter.HandleFunc("/account/profile", we.wrapFunc(we.servicesApisHandler.updateProfile, we.auth.services.User)).Methods("PUT")
	servicesSubRouter.HandleFunc("/account/privacy", we.wrapFunc(we.servicesApisHandler.updatePrivacy, we.auth.services.User)).Methods("PUT")
	servicesSubRouter.HandleFunc("/account/system-configs", we.wrapFunc(we.servicesApisHandler.getAccountSystemConfigs, we.auth.services.Standard)).Methods("GET")
	servicesSubRouter.HandleFunc("/account/username", we.wrapFunc(we.servicesApisHandler.updateAccountUsername, we.auth.services.User)).Methods("PUT")
	servicesSubRouter.HandleFunc("/account/follow", we.wrapFunc(we.servicesApisHandler.addFollow, we.auth.services.User)).Methods("POST")
	servicesSubRouter.HandleFunc("/account/follow/{id}", we.wrapFunc(we.servicesApisHandler.deleteFollow, we.auth.services.User)).Methods("DELETE")
	servicesSubRouter.HandleFunc("/test", we.wrapFunc(we.servicesApisHandler.getTest, nil)).Methods("GET")                       //Public
	servicesSubRouter.HandleFunc("/app-configs", we.wrapFunc(we.servicesApisHandler.getApplicationConfigs, nil)).Methods("POST") //Requires API key in request
	servicesSubRouter.HandleFunc("/app-configs/organization", we.wrapFunc(we.servicesApisHandler.getApplicationOrgConfigs, we.auth.services.Standard)).Methods("POST")

	// DEPRECATED
	servicesSubRouter.HandleFunc("/application/configs", we.wrapFunc(we.servicesApisHandler.getApplicationConfigs, nil)).Methods("POST") //Requires API key in request
	servicesSubRouter.HandleFunc("/application/organization/configs", we.wrapFunc(we.servicesApisHandler.getApplicationOrgConfigs, we.auth.services.Standard)).Methods("POST")
	///

	///

	///admin ///
	adminSubrouter := subRouter.PathPrefix("/admin").Subrouter()
	adminSubrouter.HandleFunc("/test", we.wrapFunc(we.adminApisHandler.getTest, we.auth.admin.Permissions)).Methods("GET")
	adminSubrouter.HandleFunc("/test-model", we.wrapFunc(we.adminApisHandler.getTestModel, we.auth.admin.Permissions)).Methods("GET")

	adminSubrouter.HandleFunc("/auth/login", we.wrapFunc(we.adminApisHandler.login, nil)).Methods("POST")
	adminSubrouter.HandleFunc("/auth/mfa", we.wrapFunc(we.adminApisHandler.loginMFA, nil)).Methods("POST")
	adminSubrouter.HandleFunc("/auth/login-url", we.wrapFunc(we.adminApisHandler.loginURL, nil)).Methods("POST")
	adminSubrouter.HandleFunc("/auth/refresh", we.wrapFunc(we.adminApisHandler.refresh, nil)).Methods("POST")
	adminSubrouter.HandleFunc("/auth/verify-mfa", we.wrapFunc(we.adminApisHandler.verifyMFA, we.auth.admin.User)).Methods("POST")
	adminSubrouter.HandleFunc("/auth/app-token", we.wrapFunc(we.adminApisHandler.getAppToken, we.auth.admin.User)).Methods("GET")

	adminSubrouter.HandleFunc("/configs/{id}", we.wrapFunc(we.adminApisHandler.getConfig, we.auth.admin.Permissions)).Methods("GET")
	adminSubrouter.HandleFunc("/configs", we.wrapFunc(we.adminApisHandler.getConfigs, we.auth.admin.Permissions)).Methods("GET")
	adminSubrouter.HandleFunc("/configs", we.wrapFunc(we.adminApisHandler.createConfig, we.auth.admin.Permissions)).Methods("POST")
	adminSubrouter.HandleFunc("/configs/{id}", we.wrapFunc(we.adminApisHandler.updateConfig, we.auth.admin.Permissions)).Methods("PUT")
	adminSubrouter.HandleFunc("/configs/{id}", we.wrapFunc(we.adminApisHandler.deleteConfig, we.auth.admin.Permissions)).Methods("DELETE")

	adminSubrouter.HandleFunc("/account", we.wrapFunc(we.adminApisHandler.getAccount, we.auth.admin.User)).Methods("GET")
	adminSubrouter.HandleFunc("/account/mfa", we.wrapFunc(we.adminApisHandler.getMFATypes, we.auth.admin.User)).Methods("GET")
	adminSubrouter.HandleFunc("/account/mfa", we.wrapFunc(we.adminApisHandler.addMFAType, we.auth.admin.Authenticated)).Methods("POST")
	adminSubrouter.HandleFunc("/account/mfa", we.wrapFunc(we.adminApisHandler.removeMFAType, we.auth.admin.Authenticated)).Methods("DELETE")
	adminSubrouter.HandleFunc("/account/username", we.wrapFunc(we.adminApisHandler.updateAccountUsername, we.auth.admin.User)).Methods("PUT")

	adminSubrouter.HandleFunc("/app-configs", we.wrapFunc(we.adminApisHandler.getAppConfigs, nil)).Methods("POST") //Requires API key in request
	adminSubrouter.HandleFunc("/app-configs/organization", we.wrapFunc(we.adminApisHandler.getAppConfigsForOrganization, we.auth.admin.User)).Methods("POST")

	adminSubrouter.HandleFunc("/organization/applications", we.wrapFunc(we.adminApisHandler.getApplications, we.auth.admin.User)).Methods("GET")

	adminSubrouter.HandleFunc("/application/login-sessions", we.wrapFunc(we.adminApisHandler.getApplicationLoginSessions, we.auth.admin.Permissions)).Methods("GET")

	adminSubrouter.HandleFunc("/application/configs", we.wrapFunc(we.adminApisHandler.getApplicationConfigs, we.auth.admin.Permissions)).Methods("GET")
	adminSubrouter.HandleFunc("/application/configs", we.wrapFunc(we.adminApisHandler.createApplicationConfig, we.auth.admin.Permissions)).Methods("POST")
	adminSubrouter.HandleFunc("/application/configs/{id}", we.wrapFunc(we.adminApisHandler.getApplicationConfig, we.auth.admin.Permissions)).Methods("GET")
	adminSubrouter.HandleFunc("/application/configs/{id}", we.wrapFunc(we.adminApisHandler.updateApplicationConfig, we.auth.admin.Permissions)).Methods("PUT")
	adminSubrouter.HandleFunc("/application/configs/{id}", we.wrapFunc(we.adminApisHandler.deleteApplicationConfig, we.auth.admin.Permissions)).Methods("DELETE")

	adminSubrouter.HandleFunc("/application/groups", we.wrapFunc(we.adminApisHandler.getApplicationGroups, we.auth.admin.Permissions)).Methods("GET")
	adminSubrouter.HandleFunc("/application/groups", we.wrapFunc(we.adminApisHandler.createApplicationGroup, we.auth.admin.Permissions)).Methods("POST")
	adminSubrouter.HandleFunc("/application/groups/{id}", we.wrapFunc(we.adminApisHandler.updateApplicationGroup, we.auth.admin.Permissions)).Methods("PUT")
	adminSubrouter.HandleFunc("/application/groups/{id}", we.wrapFunc(we.adminApisHandler.deleteApplicationGroup, we.auth.admin.Permissions)).Methods("DELETE")

	adminSubrouter.HandleFunc("/application/groups/{id}/accounts", we.wrapFunc(we.adminApisHandler.addAccountsToGroup, we.auth.admin.Permissions)).Methods("PUT")
	adminSubrouter.HandleFunc("/application/groups/{id}/accounts", we.wrapFunc(we.adminApisHandler.removeAccountsFromGroup, we.auth.admin.Permissions)).Methods("DELETE")

	adminSubrouter.HandleFunc("/application/roles", we.wrapFunc(we.adminApisHandler.getApplicationRoles, we.auth.admin.Permissions)).Methods("GET")
	adminSubrouter.HandleFunc("/application/roles", we.wrapFunc(we.adminApisHandler.createApplicationRole, we.auth.admin.Permissions)).Methods("POST")
	adminSubrouter.HandleFunc("/application/roles/{id}", we.wrapFunc(we.adminApisHandler.deleteApplicationRole, we.auth.admin.Permissions)).Methods("DELETE")
	adminSubrouter.HandleFunc("/application/roles/{id}", we.wrapFunc(we.adminApisHandler.updateApplicationRole, we.auth.admin.Permissions)).Methods("PUT")
	adminSubrouter.HandleFunc("/application/roles/{id}/permissions", we.wrapFunc(we.adminApisHandler.grantPermissionsToRole, we.auth.admin.Permissions)).Methods("PUT")

	adminSubrouter.HandleFunc("/application/permissions", we.wrapFunc(we.adminApisHandler.getApplicationPermissions, we.auth.admin.Permissions)).Methods("GET")

	adminSubrouter.HandleFunc("/application/accounts", we.wrapFunc(we.adminApisHandler.getApplicationAccounts, we.auth.admin.Permissions)).Methods("GET")
	adminSubrouter.HandleFunc("/application/accounts", we.wrapFunc(we.adminApisHandler.createAdminAccount, we.auth.admin.Permissions)).Methods("POST")
	adminSubrouter.HandleFunc("/v2/application/accounts", we.wrapFunc(we.adminApisHandler.createApplicationAccounts, we.auth.admin.Permissions)).Methods("POST")
	adminSubrouter.HandleFunc("/application/accounts", we.wrapFunc(we.adminApisHandler.updateAdminAccount, we.auth.admin.Permissions)).Methods("PUT")

	adminSubrouter.HandleFunc("/application/filter/accounts", we.wrapFunc(we.adminApisHandler.getFilterAccounts, we.auth.admin.Permissions)).Methods("POST")
	adminSubrouter.HandleFunc("/application/filter/accounts/count", we.wrapFunc(we.adminApisHandler.getFilterAccountsCount, we.auth.admin.Permissions)).Methods("POST")

	adminSubrouter.HandleFunc("/application/accounts/{account_id}/login-sessions/{session_id}", we.wrapFunc(we.adminApisHandler.deleteApplicationLoginSession, we.auth.admin.Permissions)).Methods("DELETE")
	adminSubrouter.HandleFunc("/application/accounts/{id}/devices", we.wrapFunc(we.adminApisHandler.getApplicationAccountDevices, we.auth.admin.Permissions)).Methods("GET")
	adminSubrouter.HandleFunc("/application/accounts/{id}/permissions", we.wrapFunc(we.adminApisHandler.grantAccountPermissions, we.auth.admin.Permissions)).Methods("PUT")
	adminSubrouter.HandleFunc("/application/accounts/{id}/permissions", we.wrapFunc(we.adminApisHandler.revokeAccountPermissions, we.auth.admin.Permissions)).Methods("DELETE")
	adminSubrouter.HandleFunc("/application/accounts/{id}/roles", we.wrapFunc(we.adminApisHandler.grantAccountRoles, we.auth.admin.Permissions)).Methods("PUT")
	adminSubrouter.HandleFunc("/application/accounts/{id}/roles", we.wrapFunc(we.adminApisHandler.revokeAccountRoles, we.auth.admin.Permissions)).Methods("DELETE")
	adminSubrouter.HandleFunc("/application/accounts/{id}/system-configs", we.wrapFunc(we.adminApisHandler.getAccountSystemConfigs, we.auth.admin.Permissions)).Methods("GET")
	adminSubrouter.HandleFunc("/application/accounts/{id}/system-configs", we.wrapFunc(we.adminApisHandler.updateAccountSystemConfigs, we.auth.admin.Permissions)).Methods("PUT")
	adminSubrouter.HandleFunc("/application/accounts/{id}/verified", we.wrapFunc(we.adminApisHandler.updateAccountVerified, we.auth.admin.Permissions)).Methods("PUT")
	///

	///enc ///
	encSubrouter := subRouter.PathPrefix("/enc").Subrouter()
	encSubrouter.HandleFunc("/test", we.wrapFunc(we.encApisHandler.getTest, nil)).Methods("GET") //Public
	///

	///bbs ///
	bbsSubrouter := subRouter.PathPrefix("/bbs").Subrouter()
	bbsSubrouter.HandleFunc("/service-regs", we.wrapFunc(we.bbsApisHandler.getServiceRegistrations, nil)).Methods("GET") //Public
	bbsSubrouter.HandleFunc("/test", we.wrapFunc(we.bbsApisHandler.getTest, nil)).Methods("GET")                         //Public

<<<<<<< HEAD
	bbsSubrouter.HandleFunc("/service-account/{id}", we.wrapFunc(we.bbsApisHandler.getServiceAccountParams, nil)).Methods("POST")           //Public
	bbsSubrouter.HandleFunc("/access-token", we.wrapFunc(we.bbsApisHandler.getServiceAccessToken, nil)).Methods("POST")                     //Public
	bbsSubrouter.HandleFunc("/access-tokens", we.wrapFunc(we.bbsApisHandler.getServiceAccessTokens, nil)).Methods("POST")                   //Public
	bbsSubrouter.HandleFunc("/deleted-accounts", we.wrapFunc(we.bbsApisHandler.getDeletedAccounts, we.auth.bbs.permissions)).Methods("GET") //Public
=======
	bbsSubrouter.HandleFunc("/service-account/{id}", we.wrapFunc(we.bbsApisHandler.getServiceAccountParams, nil)).Methods("POST") //Public
	bbsSubrouter.HandleFunc("/access-token", we.wrapFunc(we.bbsApisHandler.getServiceAccessToken, nil)).Methods("POST")           //Public
	bbsSubrouter.HandleFunc("/access-tokens", we.wrapFunc(we.bbsApisHandler.getServiceAccessTokens, nil)).Methods("POST")         //Public

	bbsSubrouter.HandleFunc("/accounts", we.wrapFunc(we.bbsApisHandler.getAccounts, we.auth.bbs.Permissions)).Methods("POST")
	bbsSubrouter.HandleFunc("/accounts/count", we.wrapFunc(we.bbsApisHandler.getAccountsCount, we.auth.bbs.Permissions)).Methods("POST")
>>>>>>> ab093c45
	///

	///third-party services ///
	tpsSubrouter := subRouter.PathPrefix("/tps").Subrouter()
	tpsSubrouter.HandleFunc("/service-regs", we.wrapFunc(we.tpsApisHandler.getServiceRegistrations, nil)).Methods("GET") //Public
	tpsSubrouter.HandleFunc("/auth-keys", we.wrapFunc(we.tpsApisHandler.getAuthKeys, nil)).Methods("GET")                //Public

	tpsSubrouter.HandleFunc("/service-account/{id}", we.wrapFunc(we.tpsApisHandler.getServiceAccountParams, nil)).Methods("POST") //Public
	tpsSubrouter.HandleFunc("/access-token", we.wrapFunc(we.tpsApisHandler.getServiceAccessToken, nil)).Methods("POST")           //Public
	tpsSubrouter.HandleFunc("/access-tokens", we.wrapFunc(we.tpsApisHandler.getServiceAccessTokens, nil)).Methods("POST")         //Public

	tpsSubrouter.HandleFunc("/accounts", we.wrapFunc(we.tpsApisHandler.getAccounts, we.auth.tps.Permissions)).Methods("POST")
	tpsSubrouter.HandleFunc("/accounts/count", we.wrapFunc(we.tpsApisHandler.getAccountsCount, we.auth.tps.Permissions)).Methods("POST")
	///

	///system ///
	systemSubrouter := subRouter.PathPrefix("/system").Subrouter()

	systemSubrouter.HandleFunc("/auth/app-org-token", we.wrapFunc(we.systemApisHandler.getAppOrgToken, we.auth.system.User)).Methods("GET")

	systemSubrouter.HandleFunc("/organizations", we.wrapFunc(we.systemApisHandler.createOrganization, we.auth.system.Permissions)).Methods("POST")
	systemSubrouter.HandleFunc("/organizations/{id}", we.wrapFunc(we.systemApisHandler.updateOrganization, we.auth.system.Permissions)).Methods("PUT")
	systemSubrouter.HandleFunc("/organizations/{id}", we.wrapFunc(we.systemApisHandler.getOrganization, we.auth.system.Permissions)).Methods("GET")
	systemSubrouter.HandleFunc("/organizations", we.wrapFunc(we.systemApisHandler.getOrganizations, we.auth.system.Permissions)).Methods("GET")

	systemSubrouter.HandleFunc("/applications", we.wrapFunc(we.systemApisHandler.createApplication, we.auth.system.Permissions)).Methods("POST")
	systemSubrouter.HandleFunc("/applications/{id}", we.wrapFunc(we.systemApisHandler.updateApplication, we.auth.system.Permissions)).Methods("PUT")
	systemSubrouter.HandleFunc("/applications/{id}", we.wrapFunc(we.systemApisHandler.getApplication, we.auth.system.Permissions)).Methods("GET")
	systemSubrouter.HandleFunc("/applications", we.wrapFunc(we.systemApisHandler.getApplications, we.auth.system.Permissions)).Methods("GET")

	systemSubrouter.HandleFunc("/app-orgs", we.wrapFunc(we.systemApisHandler.getApplicationOrganizations, we.auth.system.Permissions)).Methods("GET")
	systemSubrouter.HandleFunc("/app-orgs", we.wrapFunc(we.systemApisHandler.createApplicationOrganization, we.auth.system.Permissions)).Methods("POST")
	systemSubrouter.HandleFunc("/app-orgs/{id}", we.wrapFunc(we.systemApisHandler.getApplicationOrganization, we.auth.system.Permissions)).Methods("GET")
	systemSubrouter.HandleFunc("/app-orgs/{id}", we.wrapFunc(we.systemApisHandler.updateApplicationOrganization, we.auth.system.Permissions)).Methods("PUT")

	systemSubrouter.HandleFunc("/permissions", we.wrapFunc(we.systemApisHandler.createPermission, we.auth.system.Permissions)).Methods("POST")
	systemSubrouter.HandleFunc("/permissions", we.wrapFunc(we.systemApisHandler.updatePermission, we.auth.system.Permissions)).Methods("PUT")

	systemSubrouter.HandleFunc("/service-regs", we.wrapFunc(we.systemApisHandler.getServiceRegistrations, we.auth.system.Permissions)).Methods("GET")
	systemSubrouter.HandleFunc("/service-regs", we.wrapFunc(we.systemApisHandler.registerService, we.auth.system.Permissions)).Methods("POST")
	systemSubrouter.HandleFunc("/service-regs", we.wrapFunc(we.systemApisHandler.updateServiceRegistration, we.auth.system.Permissions)).Methods("PUT")
	systemSubrouter.HandleFunc("/service-regs", we.wrapFunc(we.systemApisHandler.deregisterService, we.auth.system.Permissions)).Methods("DELETE")

	systemSubrouter.HandleFunc("/service-accounts", we.wrapFunc(we.systemApisHandler.getServiceAccounts, we.auth.system.Permissions)).Methods("GET")
	systemSubrouter.HandleFunc("/service-accounts", we.wrapFunc(we.systemApisHandler.registerServiceAccount, we.auth.system.Permissions)).Methods("POST")
	systemSubrouter.HandleFunc("/service-accounts", we.wrapFunc(we.systemApisHandler.deregisterServiceAccount, we.auth.system.Permissions)).Methods("DELETE")
	systemSubrouter.HandleFunc("/service-accounts/{id}", we.wrapFunc(we.systemApisHandler.getServiceAccountInstance, we.auth.system.Permissions)).Methods("GET")
	systemSubrouter.HandleFunc("/service-accounts/{id}", we.wrapFunc(we.systemApisHandler.updateServiceAccountInstance, we.auth.system.Permissions)).Methods("PUT")
	systemSubrouter.HandleFunc("/service-accounts/{id}", we.wrapFunc(we.systemApisHandler.deregisterServiceAccountInstance, we.auth.system.Permissions)).Methods("DELETE")
	systemSubrouter.HandleFunc("/service-accounts/{id}/creds", we.wrapFunc(we.systemApisHandler.addServiceAccountCredential, we.auth.system.Permissions)).Methods("POST")
	systemSubrouter.HandleFunc("/service-accounts/{id}/creds", we.wrapFunc(we.systemApisHandler.removeServiceAccountCredential, we.auth.system.Permissions)).Methods("DELETE")

	systemSubrouter.HandleFunc("/api-keys", we.wrapFunc(we.systemApisHandler.getAPIKeys, we.auth.system.Permissions)).Methods("GET")
	systemSubrouter.HandleFunc("/api-keys", we.wrapFunc(we.systemApisHandler.createAPIKey, we.auth.system.Permissions)).Methods("POST")
	systemSubrouter.HandleFunc("/api-keys", we.wrapFunc(we.systemApisHandler.updateAPIKey, we.auth.system.Permissions)).Methods("PUT")
	systemSubrouter.HandleFunc("/api-keys", we.wrapFunc(we.systemApisHandler.deleteAPIKey, we.auth.system.Permissions)).Methods("DELETE")

	systemSubrouter.HandleFunc("/auth-types", we.wrapFunc(we.systemApisHandler.createAuthTypes, we.auth.system.Permissions)).Methods("POST")
	systemSubrouter.HandleFunc("/auth-types", we.wrapFunc(we.systemApisHandler.getAuthTypes, we.auth.system.Permissions)).Methods("GET")
	systemSubrouter.HandleFunc("/auth-types/{id}", we.wrapFunc(we.systemApisHandler.updateAuthTypes, we.auth.system.Permissions)).Methods("PUT")
	///

	var handler http.Handler = router
	if len(we.corsAllowedOrigins) > 0 {
		handler = webauth.SetupCORS(we.corsAllowedOrigins, we.corsAllowedHeaders, router)
	}
	err := http.ListenAndServe(":"+we.port, handler)
	if err != nil {
		we.logger.Fatalf("error on listen and server - %s", err.Error())
	}
}

func (we Adapter) serveResetCredential(w http.ResponseWriter, r *http.Request) {
	w.Header().Add("access-control-allow-origin", "*")
	http.ServeFile(w, r, "./driver/web/ui/reset-credential.html")
}

func (we Adapter) serveDoc(w http.ResponseWriter, r *http.Request) {
	w.Header().Add("access-control-allow-origin", "*")

	if we.cachedYamlDoc != nil {
		http.ServeContent(w, r, "", time.Now(), bytes.NewReader([]byte(we.cachedYamlDoc)))
	} else {
		http.ServeFile(w, r, "./driver/web/docs/gen/def.yaml")
	}
}

func loadDocsYAML(baseServerURL string, productionServerURL string, testServerURL string, developmentServerURL string) ([]byte, error) {
	data, _ := os.ReadFile("./driver/web/docs/gen/def.yaml")
	// yamlMap := make(map[string]interface{})
	yamlMap := yaml.MapSlice{}
	err := yaml.Unmarshal(data, &yamlMap)
	if err != nil {
		return nil, err
	}

	for index, item := range yamlMap {
		if item.Key == "servers" {
			var serverList []interface{}
			if baseServerURL != "" {
				serverList = []interface{}{yaml.MapSlice{yaml.MapItem{Key: "url", Value: baseServerURL}}}
			} else {
				ok := false
				serverList, ok = item.Value.([]interface{})
				if !ok || len(serverList) != 4 {
					serverList = make([]interface{}, 4)
				}
				if productionServerURL != "" {
					serverList[0] = yaml.MapSlice{
						yaml.MapItem{Key: "url", Value: productionServerURL},
						yaml.MapItem{Key: "description", Value: "Production server"},
					}
				}
				if testServerURL != "" {
					serverList[1] = yaml.MapSlice{
						yaml.MapItem{Key: "url", Value: testServerURL},
						yaml.MapItem{Key: "description", Value: "Test server"},
					}
				}
				if developmentServerURL != "" {
					serverList[2] = yaml.MapSlice{
						yaml.MapItem{Key: "url", Value: developmentServerURL},
						yaml.MapItem{Key: "description", Value: "Development server"},
					}
				}
				serverList[3] = yaml.MapSlice{
					yaml.MapItem{Key: "url", Value: "http://localhost/core"},
					yaml.MapItem{Key: "description", Value: "Local server"},
				}
			}

			item.Value = serverList
			yamlMap[index] = item
			break
		}
	}

	yamlDoc, err := yaml.Marshal(&yamlMap)
	if err != nil {
		return nil, err
	}

	return yamlDoc, nil
}

func (we Adapter) serveDocUI() http.Handler {
	url := fmt.Sprintf("%s/doc", we.host)
	return httpSwagger.Handler(httpSwagger.URL(url))
}

func (we Adapter) wrapFunc(handler handlerFunc, authorization tokenauth.Handler) http.HandlerFunc {
	return func(w http.ResponseWriter, req *http.Request) {
		logObj := we.logger.NewRequestLog(req)

		logObj.RequestReceived()

		var err error

		//1. validate request
		var response logs.HTTPResponse
		var requestValidationInput *openapi3filter.RequestValidationInput
		if we.env == "local" {
			requestValidationInput, err = we.validateRequest(req)
			if err != nil {
				response = logObj.HTTPResponseErrorAction(logutils.ActionValidate, logutils.TypeRequest, nil, err, http.StatusBadRequest, true)
				we.completeResponse(w, response, logObj)
				return
			}
		}

		//2. process it
		if authorization != nil {
			responseStatus, claims, err := authorization.Check(req)
			if err != nil {
				response = logObj.HTTPResponseErrorAction(logutils.ActionValidate, logutils.TypeRequest, nil, err, responseStatus, true)
				we.completeResponse(w, response, logObj)
				return
			}

			logObj.SetContext("account_id", claims.Subject)
			response = handler(logObj, req, claims)
		} else {
			response = handler(logObj, req, nil)
		}

		//3. validate the response
		if we.env == "local" {
			err = we.validateResponse(requestValidationInput, response)
			if err != nil {
				response = logObj.HTTPResponseErrorAction(logutils.ActionValidate, logutils.TypeResponse, &logutils.FieldArgs{"code": response.ResponseCode, "headers": response.Headers, "body": string(response.Body)}, err, http.StatusInternalServerError, true)
			}
		}

		//4. complete response
		we.completeResponse(w, response, logObj)
	}
}

func (we Adapter) uiWrapFunc(handler handlerFunc, authorization tokenauth.Handler) http.HandlerFunc {
	return func(w http.ResponseWriter, req *http.Request) {
		logObj := we.logger.NewRequestLog(req)

		logObj.RequestReceived()

		//1. validate request
		_, err := we.validateRequest(req)
		if err != nil {
			message := errors.WrapErrorAction(logutils.ActionValidate, logutils.TypeRequest, nil, err)
			we.serveResponseUI(w, message.Error(), true, logObj)
			return
		}

		//2. process it
		var response logs.HTTPResponse
		if authorization != nil {
			_, claims, err := authorization.Check(req)
			if err != nil {
				message := errors.WrapErrorAction(logutils.ActionValidate, logutils.TypeRequest, nil, err)
				we.serveResponseUI(w, message.Error(), true, logObj)
				return
			}
			response = handler(logObj, req, claims)
		} else {
			response = handler(logObj, req, nil)
		}

		we.serveResponseUI(w, string(response.Body), response.ResponseCode != 200, logObj)
		//5. print
		logObj.RequestComplete()
	}
}

func (we Adapter) serveResponseUI(w http.ResponseWriter, message string, isErr bool, l *logs.Log) {
	file := ""
	if isErr {
		file = "./driver/web/ui/error.html"
		l.Error(message)
	} else {
		file = "./driver/web/ui/success.html"
	}
	tmpl, err := template.ParseFiles(file)
	if err != nil {
		response := l.HTTPResponseErrorAction(logutils.ActionLoad, "page template", nil, err, http.StatusInternalServerError, true)
		we.completeResponse(w, response, l)
		return
	}
	data := HTMLResponseTemplate{Message: message}
	// w.Header().Add("access-control-allow-origin", "*")
	tmpl.Execute(w, data)
}

func (we Adapter) validateRequest(req *http.Request) (*openapi3filter.RequestValidationInput, error) {
	route, pathParams, err := we.openAPIRouter.FindRoute(req)
	if err != nil {
		return nil, err
	}

	dummyAuthFunc := func(c context.Context, input *openapi3filter.AuthenticationInput) error {
		return nil
	}
	options := &openapi3filter.Options{AuthenticationFunc: dummyAuthFunc, ExcludeReadOnlyValidations: true}
	requestValidationInput := &openapi3filter.RequestValidationInput{
		Request:    req,
		PathParams: pathParams,
		Route:      route,
		Options:    options,
	}

	if err := openapi3filter.ValidateRequest(context.Background(), requestValidationInput); err != nil {
		return nil, err
	}
	return requestValidationInput, nil
}

func (we Adapter) validateResponse(requestValidationInput *openapi3filter.RequestValidationInput, response logs.HTTPResponse) error {
	responseCode := response.ResponseCode
	body := response.Body
	header := response.Headers
	options := openapi3filter.Options{IncludeResponseStatus: true}

	responseValidationInput := &openapi3filter.ResponseValidationInput{
		RequestValidationInput: requestValidationInput,
		Status:                 responseCode,
		Header:                 header,
		Options:                &options}
	responseValidationInput.SetBodyBytes(body)

	err := openapi3filter.ValidateResponse(context.Background(), responseValidationInput)
	if err != nil {
		return err
	}
	return nil
}

<<<<<<< HEAD
//NewWebAdapter creates new WebAdapter instance
func NewWebAdapter(env string, serviceID string, serviceRegManager *authservice.ServiceRegManager, port string, coreAPIs *core.APIs, host string, logger *logs.Logger) Adapter {
=======
func (we Adapter) completeResponse(w http.ResponseWriter, response logs.HTTPResponse, l *logs.Log) {
	//1. return response
	l.SendHTTPResponse(w, response)

	//2. print
	l.RequestComplete()
}

// NewWebAdapter creates new WebAdapter instance
func NewWebAdapter(env string, serviceRegManager *authservice.ServiceRegManager, port string, coreAPIs *core.APIs, host string, corsAllowedOrigins []string,
	corsAllowedHeaders []string, baseServerURL string, prodServerURL string, testServerURL string, devServerURL string, logger *logs.Logger) Adapter {
>>>>>>> ab093c45
	//openAPI doc
	loader := &openapi3.Loader{Context: context.Background(), IsExternalRefsAllowed: true}
	// doc, err := loader.LoadFromFile("driver/web/docs/gen/def.yaml")
	// if err != nil {
	// 	logger.Fatalf("error on openapi3 load from file - %s", err.Error())
	// }

	yamlDoc, err := loadDocsYAML(baseServerURL, prodServerURL, testServerURL, devServerURL)
	if err != nil {
		logger.Fatalf("error parsing docs yaml - %s", err.Error())
	}
	doc, err := loader.LoadFromData(yamlDoc)
	if err != nil {
		logger.Fatalf("error loading docs yaml - %s", err.Error())
	}
	err = doc.Validate(loader.Context, openapi3.EnableExamplesValidation())
	if err != nil {
		logger.Fatalf("error on openapi3 validate - %s", err.Error())
	}

	//Ignore servers. Validating reqeusts against the documented servers can cause issues when routing traffic through proxies/load-balancers.
	doc.Servers = nil

	//To correctly route traffic to base path, we must add to all paths since servers are ignored
	paths := make(openapi3.Paths, len(doc.Paths))
	for path, obj := range doc.Paths {
		paths["/core"+path] = obj
	}
	doc.Paths = paths

	openAPIRouter, err := gorillamux.NewRouter(doc)
	if err != nil {
		logger.Fatalf("error on openapi3 gorillamux router - %s", err.Error())
	}

<<<<<<< HEAD
	auth, err := NewAuth(coreAPIs, serviceID, serviceRegManager, logger)
=======
	auth, err := NewAuth(serviceRegManager)
>>>>>>> ab093c45
	if err != nil {
		logger.Fatal(err.Error())
	}

	defaultApisHandler := NewDefaultApisHandler(coreAPIs)
	servicesApisHandler := NewServicesApisHandler(coreAPIs)
	adminApisHandler := NewAdminApisHandler(coreAPIs)
	encApisHandler := NewEncApisHandler(coreAPIs)
	bbsApisHandler := NewBBsApisHandler(coreAPIs)
	tpsApisHandler := NewTPSApisHandler(coreAPIs)
	systemApisHandler := NewSystemApisHandler(coreAPIs)
	return Adapter{env: env, port: port, productionServerURL: prodServerURL, testServerURL: testServerURL, developmentServerURL: devServerURL, cachedYamlDoc: yamlDoc,
		openAPIRouter: openAPIRouter, host: host, auth: auth, logger: logger, defaultApisHandler: defaultApisHandler, servicesApisHandler: servicesApisHandler, adminApisHandler: adminApisHandler,
		encApisHandler: encApisHandler, bbsApisHandler: bbsApisHandler, tpsApisHandler: tpsApisHandler, systemApisHandler: systemApisHandler, coreAPIs: coreAPIs,
		corsAllowedOrigins: corsAllowedOrigins, corsAllowedHeaders: corsAllowedHeaders}
}

// AppListener implements core.ApplicationListener interface
type AppListener struct {
	adapter *Adapter
}<|MERGE_RESOLUTION|>--- conflicted
+++ resolved
@@ -231,19 +231,13 @@
 	bbsSubrouter.HandleFunc("/service-regs", we.wrapFunc(we.bbsApisHandler.getServiceRegistrations, nil)).Methods("GET") //Public
 	bbsSubrouter.HandleFunc("/test", we.wrapFunc(we.bbsApisHandler.getTest, nil)).Methods("GET")                         //Public
 
-<<<<<<< HEAD
 	bbsSubrouter.HandleFunc("/service-account/{id}", we.wrapFunc(we.bbsApisHandler.getServiceAccountParams, nil)).Methods("POST")           //Public
 	bbsSubrouter.HandleFunc("/access-token", we.wrapFunc(we.bbsApisHandler.getServiceAccessToken, nil)).Methods("POST")                     //Public
 	bbsSubrouter.HandleFunc("/access-tokens", we.wrapFunc(we.bbsApisHandler.getServiceAccessTokens, nil)).Methods("POST")                   //Public
-	bbsSubrouter.HandleFunc("/deleted-accounts", we.wrapFunc(we.bbsApisHandler.getDeletedAccounts, we.auth.bbs.permissions)).Methods("GET") //Public
-=======
-	bbsSubrouter.HandleFunc("/service-account/{id}", we.wrapFunc(we.bbsApisHandler.getServiceAccountParams, nil)).Methods("POST") //Public
-	bbsSubrouter.HandleFunc("/access-token", we.wrapFunc(we.bbsApisHandler.getServiceAccessToken, nil)).Methods("POST")           //Public
-	bbsSubrouter.HandleFunc("/access-tokens", we.wrapFunc(we.bbsApisHandler.getServiceAccessTokens, nil)).Methods("POST")         //Public
+	bbsSubrouter.HandleFunc("/deleted-accounts", we.wrapFunc(we.bbsApisHandler.getDeletedAccounts, we.auth.bbs.Permissions)).Methods("GET") //Public
 
 	bbsSubrouter.HandleFunc("/accounts", we.wrapFunc(we.bbsApisHandler.getAccounts, we.auth.bbs.Permissions)).Methods("POST")
 	bbsSubrouter.HandleFunc("/accounts/count", we.wrapFunc(we.bbsApisHandler.getAccountsCount, we.auth.bbs.Permissions)).Methods("POST")
->>>>>>> ab093c45
 	///
 
 	///third-party services ///
@@ -538,10 +532,6 @@
 	return nil
 }
 
-<<<<<<< HEAD
-//NewWebAdapter creates new WebAdapter instance
-func NewWebAdapter(env string, serviceID string, serviceRegManager *authservice.ServiceRegManager, port string, coreAPIs *core.APIs, host string, logger *logs.Logger) Adapter {
-=======
 func (we Adapter) completeResponse(w http.ResponseWriter, response logs.HTTPResponse, l *logs.Log) {
 	//1. return response
 	l.SendHTTPResponse(w, response)
@@ -553,7 +543,6 @@
 // NewWebAdapter creates new WebAdapter instance
 func NewWebAdapter(env string, serviceRegManager *authservice.ServiceRegManager, port string, coreAPIs *core.APIs, host string, corsAllowedOrigins []string,
 	corsAllowedHeaders []string, baseServerURL string, prodServerURL string, testServerURL string, devServerURL string, logger *logs.Logger) Adapter {
->>>>>>> ab093c45
 	//openAPI doc
 	loader := &openapi3.Loader{Context: context.Background(), IsExternalRefsAllowed: true}
 	// doc, err := loader.LoadFromFile("driver/web/docs/gen/def.yaml")
@@ -589,11 +578,7 @@
 		logger.Fatalf("error on openapi3 gorillamux router - %s", err.Error())
 	}
 
-<<<<<<< HEAD
-	auth, err := NewAuth(coreAPIs, serviceID, serviceRegManager, logger)
-=======
 	auth, err := NewAuth(serviceRegManager)
->>>>>>> ab093c45
 	if err != nil {
 		logger.Fatal(err.Error())
 	}
