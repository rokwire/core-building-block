package web

import (
	"context"
	"core-building-block/core"
	"fmt"
	"net/http"

	"github.com/getkin/kin-openapi/openapi3"
	"github.com/getkin/kin-openapi/openapi3filter"
	"github.com/getkin/kin-openapi/routers"
	"github.com/getkin/kin-openapi/routers/gorillamux"
	"github.com/rokwire/logging-library-go/logs"
	"github.com/rokwire/logging-library-go/logutils"

	"github.com/gorilla/mux"

	"github.com/rokwire/core-auth-library-go/authservice"
	"github.com/rokwire/core-auth-library-go/tokenauth"

	httpSwagger "github.com/swaggo/http-swagger"
)

//Adapter entity
type Adapter struct {
	env       string
	serviceID string
	port      string

	openAPIRouter routers.Router
	host          string
	auth          *Auth
	// authorization *casbin.Enforcer
	logger *logs.Logger

	defaultApisHandler  DefaultApisHandler
	servicesApisHandler ServicesApisHandler
	adminApisHandler    AdminApisHandler
	encApisHandler      EncApisHandler
	bbsApisHandler      BBsApisHandler
	tpsApisHandler      TPSApisHandler
	systemApisHandler   SystemApisHandler

	coreAPIs *core.APIs
}

type handlerFunc = func(*logs.Log, *http.Request, *tokenauth.Claims) logs.HttpResponse

//Start starts the module
func (we Adapter) Start() {

	//add listener to the application
	we.coreAPIs.AddListener(&AppListener{&we})

	we.auth.Start()

	router := mux.NewRouter().StrictSlash(true)
	subRouter := router.PathPrefix("/core").Subrouter()

	///UI

	//reset credential
	subRouter.HandleFunc("/ui/reset-credential", we.serveResetCredential) //Public

	//docs
	subRouter.PathPrefix("/doc/ui").Handler(we.serveDocUI()) //Public
	subRouter.HandleFunc("/doc", we.serveDoc)                //Public
	///

	///default ///
	subRouter.HandleFunc("/version", we.wrapFunc(we.defaultApisHandler.getVersion, nil)).Methods("GET")                                      //Public
	subRouter.HandleFunc("/.well-known/openid-configuration", we.wrapFunc(we.defaultApisHandler.getOpenIDConfiguration, nil)).Methods("GET") //Public
	///

	///services ///
	servicesSubRouter := subRouter.PathPrefix("/services").Subrouter()
<<<<<<< HEAD
	servicesSubRouter.HandleFunc("/auth/login", we.wrapFunc(we.servicesApisHandler.authLogin, nil)).Methods("POST")              //Requires API key in request
	servicesSubRouter.HandleFunc("/auth/mfa", we.wrapFunc(we.servicesApisHandler.authLoginMFA, nil)).Methods("POST")             //Requires API key in request
	servicesSubRouter.HandleFunc("/auth/login-url", we.wrapFunc(we.servicesApisHandler.authLoginURL, nil)).Methods("POST")       //Requires API key in request
	servicesSubRouter.HandleFunc("/auth/refresh", we.wrapFunc(we.servicesApisHandler.authRefresh, nil)).Methods("POST")          //Requires API key in request
	servicesSubRouter.HandleFunc("/auth/account-exists", we.wrapFunc(we.servicesApisHandler.accountExists, nil)).Methods("POST") //Requires API key in request
	servicesSubRouter.HandleFunc("/auth/verify", we.wrapFunc(we.servicesApisHandler.verifyCode, nil)).Methods("GET")             //Public (validates code)
	servicesSubRouter.HandleFunc("/auth/verify-mfa", we.wrapFunc(we.servicesApisHandler.verifyMFA, we.auth.servicesUserAuth)).Methods("POST")
=======
	servicesSubRouter.HandleFunc("/auth/login", we.wrapFunc(we.servicesApisHandler.authLogin, nil)).Methods("POST")                                     //Requires API key in request
	servicesSubRouter.HandleFunc("/auth/login-url", we.wrapFunc(we.servicesApisHandler.authLoginURL, nil)).Methods("POST")                              //Requires API key in request
	servicesSubRouter.HandleFunc("/auth/refresh", we.wrapFunc(we.servicesApisHandler.authRefresh, nil)).Methods("POST")                                 //Requires API key in request
	servicesSubRouter.HandleFunc("/auth/account-exists", we.wrapFunc(we.servicesApisHandler.accountExists, nil)).Methods("POST")                        //Requires API key in request
	servicesSubRouter.HandleFunc("/auth/credential/verify", we.wrapFunc(we.servicesApisHandler.verifyCredential, nil)).Methods("GET")                   //Public (validates code)
	servicesSubRouter.HandleFunc("/auth/credential/send-verify", we.wrapFunc(we.servicesApisHandler.sendVerifyCredential, nil)).Methods("POST")         //Requires API key in request
	servicesSubRouter.HandleFunc("/auth/credential/forgot/initiate", we.wrapFunc(we.servicesApisHandler.forgotCredentialInitiate, nil)).Methods("POST") //Requires API key in request
	servicesSubRouter.HandleFunc("/auth/credential/forgot/complete", we.wrapFunc(we.servicesApisHandler.forgotCredentialComplete, nil)).Methods("POST") //Public
	servicesSubRouter.HandleFunc("/auth/credential/update", we.wrapFunc(we.servicesApisHandler.updateCredential, we.auth.servicesAuthenticatedAuth)).Methods("POST")
>>>>>>> ff725537
	servicesSubRouter.HandleFunc("/auth/authorize-service", we.wrapFunc(we.servicesApisHandler.authAuthorizeService, we.auth.servicesUserAuth)).Methods("POST")
	servicesSubRouter.HandleFunc("/auth/service-regs", we.wrapFunc(we.servicesApisHandler.getServiceRegistrations, we.auth.servicesAuth)).Methods("GET")
	servicesSubRouter.HandleFunc("/account", we.wrapFunc(we.servicesApisHandler.deleteAccount, we.auth.servicesUserAuth)).Methods("DELETE")
	servicesSubRouter.HandleFunc("/account", we.wrapFunc(we.servicesApisHandler.getAccount, we.auth.servicesUserAuth)).Methods("GET")
	servicesSubRouter.HandleFunc("/account/mfa", we.wrapFunc(we.servicesApisHandler.getMFATypes, we.auth.servicesUserAuth)).Methods("GET")
	servicesSubRouter.HandleFunc("/account/mfa", we.wrapFunc(we.servicesApisHandler.addMFAType, we.auth.servicesAuthenticatedAuth)).Methods("POST")
	servicesSubRouter.HandleFunc("/account/mfa", we.wrapFunc(we.servicesApisHandler.removeMFAType, we.auth.servicesAuthenticatedAuth)).Methods("DELETE")
	servicesSubRouter.HandleFunc("/account/preferences", we.wrapFunc(we.servicesApisHandler.updateAccountPreferences, we.auth.servicesUserAuth)).Methods("PUT")
	servicesSubRouter.HandleFunc("/account/preferences", we.wrapFunc(we.servicesApisHandler.getPreferences, we.auth.servicesUserAuth)).Methods("GET")
	servicesSubRouter.HandleFunc("/account/profile", we.wrapFunc(we.servicesApisHandler.getProfile, we.auth.servicesUserAuth)).Methods("GET")
	servicesSubRouter.HandleFunc("/account/profile", we.wrapFunc(we.servicesApisHandler.updateProfile, we.auth.servicesUserAuth)).Methods("PUT")
	servicesSubRouter.HandleFunc("/test", we.wrapFunc(we.servicesApisHandler.getTest, nil)).Methods("GET") //Public
	///

	///admin ///
	adminSubrouter := subRouter.PathPrefix("/admin").Subrouter()
	adminSubrouter.HandleFunc("/test", we.wrapFunc(we.adminApisHandler.getTest, we.auth.adminAuth)).Methods("GET")
	adminSubrouter.HandleFunc("/test-model", we.wrapFunc(we.adminApisHandler.getTestModel, we.auth.adminAuth)).Methods("GET")

	adminSubrouter.HandleFunc("/auth/login", we.wrapFunc(we.adminApisHandler.adminLogin, nil)).Methods("POST")
	adminSubrouter.HandleFunc("/auth/mfa", we.wrapFunc(we.adminApisHandler.adminLoginMFA, nil)).Methods("POST")
	adminSubrouter.HandleFunc("/auth/login-url", we.wrapFunc(we.adminApisHandler.adminLoginURL, nil)).Methods("POST")
	adminSubrouter.HandleFunc("/auth/refresh", we.wrapFunc(we.adminApisHandler.adminRefresh, nil)).Methods("POST")
	adminSubrouter.HandleFunc("/auth/verify-mfa", we.wrapFunc(we.adminApisHandler.adminVerifyMFA, we.auth.servicesUserAuth)).Methods("POST")

	adminSubrouter.HandleFunc("/account/mfa", we.wrapFunc(we.adminApisHandler.getMFATypes, we.auth.servicesUserAuth)).Methods("GET")
	adminSubrouter.HandleFunc("/account/mfa", we.wrapFunc(we.adminApisHandler.addMFAType, we.auth.servicesAuthenticatedAuth)).Methods("POST")
	adminSubrouter.HandleFunc("/account/mfa", we.wrapFunc(we.adminApisHandler.removeMFAType, we.auth.servicesAuthenticatedAuth)).Methods("DELETE")
	///

	///enc ///
	encSubrouter := subRouter.PathPrefix("/enc").Subrouter()
	encSubrouter.HandleFunc("/test", we.wrapFunc(we.encApisHandler.getTest, nil)).Methods("GET") //Public
	///

	///bbs ///
	bbsSubrouter := subRouter.PathPrefix("/bbs").Subrouter()
	bbsSubrouter.HandleFunc("/service-regs", we.wrapFunc(we.bbsApisHandler.getServiceRegistrations, nil)).Methods("GET") //Public
	bbsSubrouter.HandleFunc("/test", we.wrapFunc(we.bbsApisHandler.getTest, nil)).Methods("GET")                         //Public
	///

	///third-party services ///
	tpsSubrouter := subRouter.PathPrefix("/tps").Subrouter()
	tpsSubrouter.HandleFunc("/service-regs", we.wrapFunc(we.tpsApisHandler.getServiceRegistrations, nil)).Methods("GET") //Public
	tpsSubrouter.HandleFunc("/auth-keys", we.wrapFunc(we.tpsApisHandler.getAuthKeys, nil)).Methods("GET")                //Public
	///

	///system ///
	//TODO - disable until we implement the system accounts login so that to protect them
	/*
		systemSubrouter := subRouter.PathPrefix("/system").Subrouter()
		systemSubrouter.HandleFunc("/global-config", we.wrapFunc(we.systemApisHandler.createGlobalConfig, we.auth.systemAuth)).Methods("POST")
		systemSubrouter.HandleFunc("/global-config", we.wrapFunc(we.systemApisHandler.getGlobalConfig, we.auth.systemAuth)).Methods("GET")
		systemSubrouter.HandleFunc("/global-config", we.wrapFunc(we.systemApisHandler.updateGlobalConfig, we.auth.systemAuth)).Methods("PUT")

		systemSubrouter.HandleFunc("/organizations", we.wrapFunc(we.systemApisHandler.createOrganization, we.auth.systemAuth)).Methods("POST")
		systemSubrouter.HandleFunc("/organizations/{id}", we.wrapFunc(we.systemApisHandler.updateOrganization, we.auth.systemAuth)).Methods("PUT")
		systemSubrouter.HandleFunc("/organizations/{id}", we.wrapFunc(we.systemApisHandler.getOrganization, we.auth.systemAuth)).Methods("GET")
		systemSubrouter.HandleFunc("/organizations", we.wrapFunc(we.systemApisHandler.getOrganizations, we.auth.systemAuth)).Methods("GET")

		systemSubrouter.HandleFunc("/applications", we.wrapFunc(we.systemApisHandler.createApplication, we.auth.systemAuth)).Methods("POST")
		systemSubrouter.HandleFunc("/applications/{id}", we.wrapFunc(we.systemApisHandler.getApplication, we.auth.systemAuth)).Methods("GET")
		systemSubrouter.HandleFunc("/applications", we.wrapFunc(we.systemApisHandler.getApplications, we.auth.systemAuth)).Methods("GET")

		systemSubrouter.HandleFunc("/permissions", we.wrapFunc(we.systemApisHandler.createPermission, we.auth.systemAuth)).Methods("POST")
		systemSubrouter.HandleFunc("/permissions", we.wrapFunc(we.systemApisHandler.updatePermission, we.auth.systemAuth)).Methods("PUT")
		systemSubrouter.HandleFunc("/application-roles", we.wrapFunc(we.systemApisHandler.createApplicationRole, we.auth.systemAuth)).Methods("POST")
		systemSubrouter.HandleFunc("/application-api-keys", we.wrapFunc(we.systemApisHandler.getApplicationAPIKeys, we.auth.systemAuth)).Methods("GET")

		systemSubrouter.HandleFunc("/account/permissions", we.wrapFunc(we.systemApisHandler.grantAccountPermissions, we.auth.systemAuth)).Methods("PUT")
		systemSubrouter.HandleFunc("/account/roles", we.wrapFunc(we.systemApisHandler.grantAccountRoles, we.auth.systemAuth)).Methods("PUT")
		systemSubrouter.HandleFunc("/account/mfa", we.wrapFunc(we.systemApisHandler.getMFATypes, we.auth.servicesUserAuth)).Methods("GET")
		systemSubrouter.HandleFunc("/account/mfa", we.wrapFunc(we.systemApisHandler.addMFAType, we.auth.servicesAuthenticatedAuth)).Methods("POST")
		systemSubrouter.HandleFunc("/account/mfa", we.wrapFunc(we.systemApisHandler.removeMFAType, we.auth.servicesAuthenticatedAuth)).Methods("DELETE")

		systemSubrouter.HandleFunc("/service-regs", we.wrapFunc(we.systemApisHandler.getServiceRegistrations, we.auth.systemAuth)).Methods("GET")
		systemSubrouter.HandleFunc("/service-regs", we.wrapFunc(we.systemApisHandler.registerService, we.auth.systemAuth)).Methods("POST")
		systemSubrouter.HandleFunc("/service-regs", we.wrapFunc(we.systemApisHandler.updateServiceRegistration, we.auth.systemAuth)).Methods("PUT")
		systemSubrouter.HandleFunc("/service-regs", we.wrapFunc(we.systemApisHandler.deregisterService, we.auth.systemAuth)).Methods("DELETE")

		systemSubrouter.HandleFunc("/api-keys", we.wrapFunc(we.systemApisHandler.getAPIKey, we.auth.systemAuth)).Methods("GET")
		systemSubrouter.HandleFunc("/api-keys", we.wrapFunc(we.systemApisHandler.createAPIKey, we.auth.systemAuth)).Methods("POST")
		systemSubrouter.HandleFunc("/api-keys", we.wrapFunc(we.systemApisHandler.updateAPIKey, we.auth.systemAuth)).Methods("PUT")
		systemSubrouter.HandleFunc("/api-keys", we.wrapFunc(we.systemApisHandler.deleteAPIKey, we.auth.systemAuth)).Methods("DELETE")
	*/
	///

	err := http.ListenAndServe(":"+we.port, router)
	if err != nil {
		we.logger.Fatalf("error on listen and server - %s", err.Error())
	}
}

func (we Adapter) serveResetCredential(w http.ResponseWriter, r *http.Request) {
	fmt.Println(r.URL.Path)
	w.Header().Add("access-control-allow-origin", "*")
	http.ServeFile(w, r, "./driver/web/ui/reset-credential.html")
}

func (we Adapter) serveDoc(w http.ResponseWriter, r *http.Request) {
	w.Header().Add("access-control-allow-origin", "*")
	http.ServeFile(w, r, "./driver/web/docs/gen/def.yaml")
}

func (we Adapter) serveDocUI() http.Handler {
	url := fmt.Sprintf("%s/doc", we.host)
	return httpSwagger.Handler(httpSwagger.URL(url))
}

func (we Adapter) wrapFunc(handler handlerFunc, authorization Authorization) http.HandlerFunc {
	return func(w http.ResponseWriter, req *http.Request) {
		logObj := we.logger.NewRequestLog(req)

		logObj.RequestReceived()

		var err error

		//1. validate request
		requestValidationInput, err := we.validateRequest(req)
		if err != nil {
			logObj.RequestErrorAction(w, logutils.ActionValidate, logutils.TypeRequest, nil, err, http.StatusBadRequest, true)
			return
		}

		//2. process it
		var response logs.HttpResponse
		if authorization != nil {
			responseStatus, claims, err := authorization.check(req)
			if err != nil {
				logObj.RequestErrorAction(w, logutils.ActionValidate, logutils.TypeRequest, nil, err, responseStatus, true)
				return
			}
			response = handler(logObj, req, claims)
		} else {
			response = handler(logObj, req, nil)
		}

		//3. validate the response
		if we.env != "production" {
			err = we.validateResponse(requestValidationInput, response)
			if err != nil {
				logObj.RequestErrorAction(w, logutils.ActionValidate, logutils.TypeResponse, nil, err, http.StatusInternalServerError, true)
				return
			}
		}

		//4. return response
		//4.1 headers
		if len(response.Headers) > 0 {
			for key, values := range response.Headers {
				if len(values) > 0 {
					for _, value := range values {
						w.Header().Add(key, value)
					}
				}
			}
		}
		//4.2 response code
		w.WriteHeader(response.ResponseCode)
		//4.3 body
		if len(response.Body) > 0 {
			w.Write(response.Body)
		}

		//5. print
		logObj.RequestComplete()
	}
}

func (we Adapter) validateRequest(req *http.Request) (*openapi3filter.RequestValidationInput, error) {
	route, pathParams, err := we.openAPIRouter.FindRoute(req)
	if err != nil {
		return nil, err
	}

	dummyAuthFunc := func(c context.Context, input *openapi3filter.AuthenticationInput) error {
		return nil
	}
	options := &openapi3filter.Options{AuthenticationFunc: dummyAuthFunc}
	requestValidationInput := &openapi3filter.RequestValidationInput{
		Request:    req,
		PathParams: pathParams,
		Route:      route,
		Options:    options,
	}

	if err := openapi3filter.ValidateRequest(context.Background(), requestValidationInput); err != nil {
		return nil, err
	}
	return requestValidationInput, nil
}

func (we Adapter) validateResponse(requestValidationInput *openapi3filter.RequestValidationInput, response logs.HttpResponse) error {
	responseCode := response.ResponseCode
	body := response.Body
	header := response.Headers
	options := openapi3filter.Options{IncludeResponseStatus: true}

	responseValidationInput := &openapi3filter.ResponseValidationInput{
		RequestValidationInput: requestValidationInput,
		Status:                 responseCode,
		Header:                 header,
		Options:                &options}
	responseValidationInput.SetBodyBytes(body)

	err := openapi3filter.ValidateResponse(context.Background(), responseValidationInput)
	if err != nil {
		return err
	}
	return nil
}

//NewWebAdapter creates new WebAdapter instance
func NewWebAdapter(env string, serviceID string, authService *authservice.AuthService, port string, coreAPIs *core.APIs, host string, logger *logs.Logger) Adapter {
	//openAPI doc
	loader := &openapi3.Loader{Context: context.Background(), IsExternalRefsAllowed: true}
	doc, err := loader.LoadFromFile("driver/web/docs/gen/def.yaml")
	if err != nil {
		logger.Fatalf("error on openapi3 load from file - %s", err.Error())
	}
	err = doc.Validate(loader.Context)
	if err != nil {
		logger.Fatalf("error on openapi3 validate - %s", err.Error())
	}

	//Ignore servers. Validating reqeusts against the documented servers can cause issues when routing traffic through proxies/load-balancers.
	doc.Servers = nil

	//To correctly route traffic to base path, we must add to all paths since servers are ignored
	paths := make(openapi3.Paths, len(doc.Paths))
	for path, obj := range doc.Paths {
		paths["/core"+path] = obj
	}
	doc.Paths = paths

	openAPIRouter, err := gorillamux.NewRouter(doc)
	if err != nil {
		logger.Fatalf("error on openapi3 gorillamux router - %s", err.Error())
	}

	auth, err := NewAuth(coreAPIs, serviceID, authService, logger)
	if err != nil {
		logger.Fatal(err.Error())
	}

	defaultApisHandler := NewDefaultApisHandler(coreAPIs)
	servicesApisHandler := NewServicesApisHandler(coreAPIs)
	adminApisHandler := NewAdminApisHandler(coreAPIs)
	encApisHandler := NewEncApisHandler(coreAPIs)
	bbsApisHandler := NewBBsApisHandler(coreAPIs)
	tpsApisHandler := NewTPSApisHandler(coreAPIs)
	systemApisHandler := NewSystemApisHandler(coreAPIs)
	return Adapter{env: env, port: port, openAPIRouter: openAPIRouter, host: host, auth: auth, logger: logger, defaultApisHandler: defaultApisHandler, servicesApisHandler: servicesApisHandler, adminApisHandler: adminApisHandler,
		encApisHandler: encApisHandler, bbsApisHandler: bbsApisHandler, tpsApisHandler: tpsApisHandler, systemApisHandler: systemApisHandler, coreAPIs: coreAPIs}
}

//AppListener implements core.ApplicationListener interface
type AppListener struct {
	adapter *Adapter
}<|MERGE_RESOLUTION|>--- conflicted
+++ resolved
@@ -74,16 +74,8 @@
 
 	///services ///
 	servicesSubRouter := subRouter.PathPrefix("/services").Subrouter()
-<<<<<<< HEAD
-	servicesSubRouter.HandleFunc("/auth/login", we.wrapFunc(we.servicesApisHandler.authLogin, nil)).Methods("POST")              //Requires API key in request
-	servicesSubRouter.HandleFunc("/auth/mfa", we.wrapFunc(we.servicesApisHandler.authLoginMFA, nil)).Methods("POST")             //Requires API key in request
-	servicesSubRouter.HandleFunc("/auth/login-url", we.wrapFunc(we.servicesApisHandler.authLoginURL, nil)).Methods("POST")       //Requires API key in request
-	servicesSubRouter.HandleFunc("/auth/refresh", we.wrapFunc(we.servicesApisHandler.authRefresh, nil)).Methods("POST")          //Requires API key in request
-	servicesSubRouter.HandleFunc("/auth/account-exists", we.wrapFunc(we.servicesApisHandler.accountExists, nil)).Methods("POST") //Requires API key in request
-	servicesSubRouter.HandleFunc("/auth/verify", we.wrapFunc(we.servicesApisHandler.verifyCode, nil)).Methods("GET")             //Public (validates code)
-	servicesSubRouter.HandleFunc("/auth/verify-mfa", we.wrapFunc(we.servicesApisHandler.verifyMFA, we.auth.servicesUserAuth)).Methods("POST")
-=======
 	servicesSubRouter.HandleFunc("/auth/login", we.wrapFunc(we.servicesApisHandler.authLogin, nil)).Methods("POST")                                     //Requires API key in request
+	servicesSubRouter.HandleFunc("/auth/mfa", we.wrapFunc(we.servicesApisHandler.authLoginMFA, nil)).Methods("POST")                                    //Requires API key in request
 	servicesSubRouter.HandleFunc("/auth/login-url", we.wrapFunc(we.servicesApisHandler.authLoginURL, nil)).Methods("POST")                              //Requires API key in request
 	servicesSubRouter.HandleFunc("/auth/refresh", we.wrapFunc(we.servicesApisHandler.authRefresh, nil)).Methods("POST")                                 //Requires API key in request
 	servicesSubRouter.HandleFunc("/auth/account-exists", we.wrapFunc(we.servicesApisHandler.accountExists, nil)).Methods("POST")                        //Requires API key in request
@@ -92,7 +84,7 @@
 	servicesSubRouter.HandleFunc("/auth/credential/forgot/initiate", we.wrapFunc(we.servicesApisHandler.forgotCredentialInitiate, nil)).Methods("POST") //Requires API key in request
 	servicesSubRouter.HandleFunc("/auth/credential/forgot/complete", we.wrapFunc(we.servicesApisHandler.forgotCredentialComplete, nil)).Methods("POST") //Public
 	servicesSubRouter.HandleFunc("/auth/credential/update", we.wrapFunc(we.servicesApisHandler.updateCredential, we.auth.servicesAuthenticatedAuth)).Methods("POST")
->>>>>>> ff725537
+	servicesSubRouter.HandleFunc("/auth/verify-mfa", we.wrapFunc(we.servicesApisHandler.verifyMFA, we.auth.servicesUserAuth)).Methods("POST")
 	servicesSubRouter.HandleFunc("/auth/authorize-service", we.wrapFunc(we.servicesApisHandler.authAuthorizeService, we.auth.servicesUserAuth)).Methods("POST")
 	servicesSubRouter.HandleFunc("/auth/service-regs", we.wrapFunc(we.servicesApisHandler.getServiceRegistrations, we.auth.servicesAuth)).Methods("GET")
 	servicesSubRouter.HandleFunc("/account", we.wrapFunc(we.servicesApisHandler.deleteAccount, we.auth.servicesUserAuth)).Methods("DELETE")
