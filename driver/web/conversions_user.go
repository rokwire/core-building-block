--- conflicted
+++ resolved
@@ -29,63 +29,6 @@
 	profile := userProfileToDef(&item.Profile)
 	devices := deviceListToDef(item.Devices)
 	//TODO: handle permissions
-<<<<<<< HEAD
-	return &Def.User{Id: item.ID, Account: account, Profile: profile, Groups: &groups, Roles: &roles, OrgMemberships: &memberships, Devices: &devices}
-}
-
-//UserAccount
-func userAccountFromDef(item *Def.UserAccount) *model.UserAccount {
-	if item == nil {
-		return nil
-	}
-	return &model.UserAccount{ID: item.Id, Email: defString(item.Email), Phone: defString(item.Phone), Username: defString(item.Username), LoginTypes: []string{}}
-}
-
-func userAccountToDef(item *model.UserAccount) *Def.UserAccount {
-	if item == nil {
-		return nil
-	}
-	return &Def.UserAccount{Id: item.ID, Email: &item.Email, Phone: &item.Phone, Username: &item.Username}
-}
-
-//UserProfile
-func userProfileFromDef(item *Def.UserProfile) *model.UserProfile {
-	if item == nil {
-		return nil
-	}
-
-	return &model.UserProfile{ID: item.Id, PII: userPIIFromDef(item.Pii)}
-}
-
-func userProfileToDef(item *model.UserProfile) *Def.UserProfile {
-	if item == nil {
-		return nil
-	}
-
-	return &Def.UserProfile{Id: item.ID, Pii: userPIIToDef(item.PII)}
-}
-
-//UserPII
-func userPIIFromDef(item *Def.UserPII) *model.UserPII {
-	if item == nil {
-		return nil
-	}
-
-	return &model.UserPII{FirstName: defString(item.FirstName), LastName: defString(item.LastName),
-		PhotoURL: defString(item.PhotoUrl), Address: defString(item.Address), Country: defString(item.Country),
-		DateOfBirth: defString(item.DateOfBirth), HomeCounty: defString(item.HomeCounty), MiddleName: defString(item.MiddleName),
-		State: defString(item.State), WorkCounty: defString(item.WorkCounty), ZipCode: defString(item.ZipCode)}
-}
-
-func userPIIToDef(item *model.UserPII) *Def.UserPII {
-	if item == nil {
-		return nil
-	}
-
-	return &Def.UserPII{FirstName: &item.FirstName, LastName: &item.LastName, PhotoUrl: &item.PhotoURL,
-		Address: &item.Address, Country: &item.Country, DateOfBirth: &item.DateOfBirth, HomeCounty: &item.HomeCounty,
-		MiddleName: &item.MiddleName, State: &item.State, WorkCounty: &item.WorkCounty, ZipCode: &item.ZipCode}
-=======
 	return &Def.User{Id: item.ID /*Account: account,*/ /*, Profile: profile, Devices: &devices} */
 	return nil
 }
@@ -95,7 +38,6 @@
 	params := &Def.AccountAuthTypeFields_Params{}
 	params.AdditionalProperties = item.Params
 	return Def.AccountAuthTypeFields{Id: &item.ID, Identifier: &item.Identifier, Active: &item.Active, Active2fa: &item.Active2FA, Params: params}
->>>>>>> efe32a51
 }
 
 func accountAuthTypesToDef(items []model.AccountAuthType) []Def.AccountAuthTypeFields {
