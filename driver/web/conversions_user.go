--- conflicted
+++ resolved
@@ -23,7 +23,7 @@
 		AuthTypes: &authTypes, Profile: profile, Preferences: preferences}
 }
 
-func аccountsToDef(items []model.Account) []Def.SharedResAccount {
+func accountsToDef(items []model.Account) []Def.SharedResAccount {
 	result := make([]Def.SharedResAccount, len(items))
 	for i, item := range items {
 		result[i] = *accountToDef(item)
@@ -124,9 +124,6 @@
 		State: state, Country: country}
 }
 
-<<<<<<< HEAD
-func profileToDef(item *model.Profile) *Def.ProfileFields {
-=======
 func mfaDataListToDef(items []model.MFAType) []Def.SharedResMfa {
 	out := make([]Def.SharedResMfa, len(items))
 	for i, item := range items {
@@ -141,13 +138,10 @@
 }
 
 func mfaDataToDef(item *model.MFAType) *Def.SharedResMfa {
->>>>>>> 6e414221
-	if item == nil {
-		return nil
-	}
-
-<<<<<<< HEAD
-=======
+	if item == nil {
+		return nil
+	}
+
 	mfaType := item.Type
 	verified := item.Verified
 	params := item.Params
@@ -168,7 +162,6 @@
 	if item == nil {
 		return nil
 	}
->>>>>>> 6e414221
 	birthYear := int(item.BirthYear)
 	return &Def.ProfileFields{Id: &item.ID, PhotoUrl: &item.PhotoURL, FirstName: &item.FirstName, LastName: &item.LastName,
 		Email: &item.Email, Phone: &item.Phone, BirthYear: &birthYear, Address: &item.Address, ZipCode: &item.ZipCode,
@@ -223,41 +216,6 @@
 	return model.Profile{PhotoURL: photoURL, FirstName: firstName, LastName: lastName,
 		Email: email, Phone: phone, BirthYear: int16(birthYear), Address: address, ZipCode: zipCode,
 		State: state, Country: country}
-}
-
-//MFA
-func mfaDataListToDef(items []model.MFAType) []Def.ResSharedMfa {
-	out := make([]Def.ResSharedMfa, len(items))
-	for i, item := range items {
-		defItem := mfaDataToDef(&item)
-		if defItem != nil {
-			out[i] = *defItem
-		} else {
-			out[i] = Def.ResSharedMfa{}
-		}
-	}
-	return out
-}
-
-func mfaDataToDef(item *model.MFAType) *Def.ResSharedMfa {
-	if item == nil {
-		return nil
-	}
-
-	mfaType := item.Type
-	verified := item.Verified
-	params := item.Params
-	delete(params, "expires")
-	//TODO: mask identifier
-
-	//email and phone
-	delete(params, "code")
-	//totp
-	delete(params, "secret")
-	//recovery
-	delete(params, "codes")
-
-	return &Def.ResSharedMfa{Type: &mfaType, Verified: &verified, Params: &params}
 }
 
 //Device
