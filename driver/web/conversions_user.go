--- conflicted
+++ resolved
@@ -36,19 +36,14 @@
 	groups := accountGroupsToDef(item.GetActiveGroups())
 	//account auth types
 	authTypes := accountAuthTypesToDef(item.AuthTypes)
-<<<<<<< HEAD
 	//username
 	var username *string
 	if item.Username != "" {
 		username = &item.Username
 	}
 
-	return &Def.SharedResAccount{Id: item.ID, HasPermissions: &item.HasPermissions, Permissions: &permissions, Roles: &roles, Groups: &groups,
-		AuthTypes: &authTypes, Username: username, Profile: profile, Preferences: preferences, SystemConfigs: systemConfigs}
-=======
 	return &Def.SharedResAccount{Id: item.ID, HasPermissions: &item.HasPermissions, System: &item.AppOrg.Organization.System, Permissions: &permissions,
-		Roles: &roles, Groups: &groups, AuthTypes: &authTypes, Profile: profile, Preferences: preferences, SystemConfigs: systemConfigs}
->>>>>>> 082fbd07
+		Roles: &roles, Groups: &groups, AuthTypes: &authTypes, Username: username, Profile: profile, Preferences: preferences, SystemConfigs: systemConfigs}
 }
 
 func accountsToDef(items []model.Account) []Def.SharedResAccount {
@@ -92,13 +87,8 @@
 		paramsData = &params
 	}
 	return &Def.PartialAccount{Id: item.ID, AppId: item.AppOrg.Application.ID, OrgId: item.AppOrg.Organization.ID,
-<<<<<<< HEAD
-		FirstName: item.Profile.FirstName, LastName: item.Profile.LastName, Username: username, HasPermissions: item.HasPermissions,
-		Permissions: permissions, Roles: roles, Groups: groups, SystemConfigs: systemConfigs, AuthTypes: authTypes,
-=======
-		FirstName: item.Profile.FirstName, LastName: item.Profile.LastName, HasPermissions: &item.HasPermissions,
+		FirstName: item.Profile.FirstName, LastName: item.Profile.LastName, Username: username, HasPermissions: &item.HasPermissions,
 		System: &item.AppOrg.Organization.System, Permissions: permissions, Roles: roles, Groups: groups, SystemConfigs: systemConfigs, AuthTypes: authTypes,
->>>>>>> 082fbd07
 		DateCreated: dateCreated, DateUpdated: dateUpdated, Params: paramsData}
 }
 
