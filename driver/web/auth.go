package web

import (
	"core-building-block/core"
	"net/http"

	"github.com/rokwire/core-auth-library-go/authorization"
	"github.com/rokwire/core-auth-library-go/authservice"
	"github.com/rokwire/core-auth-library-go/tokenauth"
	"github.com/rokwire/logging-library-go/errors"
	"github.com/rokwire/logging-library-go/logs"
	"github.com/rokwire/logging-library-go/logutils"
)

const (
	typeCheckAdminPermission          logutils.MessageActionType = "checking admin permission"
	typeCheckAdminAuthRequestToken    logutils.MessageActionType = "checking admin auth"
	typeCheckServicesScope            logutils.MessageActionType = "checking services scope"
	typeCheckServicesAuthRequestToken logutils.MessageActionType = "checking services auth"
)

//Auth handler
type Auth struct {
	servicesAuth              *ServicesAuth
	servicesUserAuth          *ServicesUserAuth
	servicesAuthenticatedAuth *ServicesAuthenticatedAuth
	adminAuth                 *AdminAuth
	encAuth                   *EncAuth
	bbsAuth                   *BBsAuth
	systemAuth                *SystemAuth

	logger *logs.Logger
}

// Authorization is an interface for auth types
type Authorization interface {
	check(req *http.Request) (int, *tokenauth.Claims, error)
}

//Start starts the auth module
func (auth *Auth) Start() error {
	auth.logger.Info("Auth -> start")

	auth.servicesAuth.start()
	auth.servicesUserAuth.start()
	auth.servicesAuthenticatedAuth.start()
	auth.adminAuth.start()
	auth.encAuth.start()
	auth.bbsAuth.start()
	auth.systemAuth.start()

	return nil
}

//NewAuth creates new auth handler
func NewAuth(coreAPIs *core.APIs, serviceID string, authService *authservice.AuthService, logger *logs.Logger) (*Auth, error) {
	servicesAuth, err := newServicesAuth(coreAPIs, authService, serviceID, logger)
	if err != nil {
		return nil, errors.WrapErrorAction(logutils.ActionStart, "auth handler", nil, err)
	}
	servicesUserAuth := newServicesUserAuth(*servicesAuth)
	servicesAuthenticatedAuth := newServicesAuthenticatedAuth(*servicesUserAuth)

	adminAuth, err := newAdminAuth(coreAPIs, authService, logger)
	if err != nil {
		return nil, errors.WrapErrorAction(logutils.ActionStart, "auth handler", nil, err)
	}
	encAuth := newEncAuth(coreAPIs, logger)
	bbsAuth := newBBsAuth(coreAPIs, logger)
	systemAuth, err := newSystemAuth(authService, logger)
	if err != nil {
		return nil, errors.WrapErrorAction(logutils.ActionStart, "auth handler", nil, err)
	}

<<<<<<< HEAD
	auth := Auth{servicesAuth: servicesAuth, servicesUserAuth: servicesUserAuth, servicesAuthenticatedAuth: servicesAuthenticatedAuth,
		adminAuth: adminAuth, encAuth: encAuth, bbsAuth: bbsAuth, systemAuth: systemAuth, logger: logger}
=======
	auth := Auth{servicesAuth: servicesAuth, servicesUserAuth: servicesUserAuth, servicesAuthenticatedAuth: servicesAuthenticatedAuth, adminAuth: adminAuth, encAuth: encAuth, bbsAuth: bbsAuth, systemAuth: systemAuth, logger: logger}
>>>>>>> 1c3d8117

	return &auth, nil
}

//ServicesAuth entity
type ServicesAuth struct {
	coreAPIs  *core.APIs
	tokenAuth *tokenauth.TokenAuth
	logger    *logs.Logger
}

func (auth *ServicesAuth) start() {
	auth.logger.Info("ServicesAuth -> start")
}

func (auth *ServicesAuth) check(req *http.Request) (int, *tokenauth.Claims, error) {
	claims, err := auth.tokenAuth.CheckRequestTokens(req)
	if err != nil {
		return http.StatusUnauthorized, nil, errors.WrapErrorAction(typeCheckServicesAuthRequestToken, logutils.TypeToken, nil, err)
	}

	err = auth.tokenAuth.AuthorizeRequestScope(claims, req)
	if err != nil {
		return http.StatusForbidden, nil, errors.WrapErrorAction(typeCheckServicesScope, logutils.TypeRequest, nil, err)
	}

	return http.StatusOK, claims, nil
}

func newServicesAuth(coreAPIs *core.APIs, authService *authservice.AuthService, serviceID string, logger *logs.Logger) (*ServicesAuth, error) {
	servicesScopeAuth := authorization.NewCasbinScopeAuthorization("driver/web/authorization_services_policy.csv", serviceID)

	servicesTokenAuth, err := tokenauth.NewTokenAuth(true, authService, nil, servicesScopeAuth)

	if err != nil {
		return nil, errors.WrapErrorAction(logutils.ActionStart, "token auth for servicesAuth", nil, err)
	}

	auth := ServicesAuth{coreAPIs: coreAPIs, tokenAuth: servicesTokenAuth, logger: logger}
	return &auth, nil
}

//ServicesUserAuth entity
type ServicesUserAuth struct {
	servicesAuth ServicesAuth
}

func (auth *ServicesUserAuth) start() {
	auth.servicesAuth.logger.Info("ServicesUserAuth -> start")
}

func (auth *ServicesUserAuth) check(req *http.Request) (int, *tokenauth.Claims, error) {
	status, claims, err := auth.servicesAuth.check(req)

	if err == nil && claims != nil {
		if claims.Anonymous {
			return http.StatusForbidden, nil, errors.New("token must not be anonymous")
		}
	}

	return status, claims, err
}

func newServicesUserAuth(servicesAuth ServicesAuth) *ServicesUserAuth {
	auth := ServicesUserAuth{servicesAuth: servicesAuth}
	return &auth
}

//ServicesAuthenticatedAuth entity
// This enforces that the token was the result of direct user authentication. It should be used to protect sensitive account settings
type ServicesAuthenticatedAuth struct {
	servicesUserAuth ServicesUserAuth
}

func (auth *ServicesAuthenticatedAuth) start() {
	auth.servicesUserAuth.servicesAuth.logger.Info("ServicesAuthenticatedAuth -> start")
}

func (auth *ServicesAuthenticatedAuth) check(req *http.Request) (int, *tokenauth.Claims, error) {
	status, claims, err := auth.servicesUserAuth.check(req)

	if err == nil && claims != nil {
		if !claims.Authenticated {
			return http.StatusForbidden, nil, errors.New("user must login again")
		}
	}

	return status, claims, err
}

func newServicesAuthenticatedAuth(servicesUserAuth ServicesUserAuth) *ServicesAuthenticatedAuth {
	auth := ServicesAuthenticatedAuth{servicesUserAuth: servicesUserAuth}
	return &auth
}

//AdminAuth entity
type AdminAuth struct {
	coreAPIs  *core.APIs
	tokenAuth *tokenauth.TokenAuth
	logger    *logs.Logger
}

func (auth *AdminAuth) start() {
	auth.logger.Info("AdminAuth -> start")
}

func (auth *AdminAuth) check(req *http.Request) (int, *tokenauth.Claims, error) {
	claims, err := auth.tokenAuth.CheckRequestTokens(req)
	if err != nil {
		return http.StatusUnauthorized, nil, errors.WrapErrorAction(typeCheckAdminAuthRequestToken, logutils.TypeToken, nil, err)
	}
	err = auth.tokenAuth.AuthorizeRequestPermissions(claims, req)
	if err != nil {
		return http.StatusForbidden, nil, errors.WrapErrorAction(typeCheckAdminPermission, logutils.TypeRequest, nil, err)
	}

	return http.StatusOK, claims, nil
}

func newAdminAuth(coreAPIs *core.APIs, authService *authservice.AuthService, logger *logs.Logger) (*AdminAuth, error) {
	adminPermissionAuth := authorization.NewCasbinStringAuthorization("driver/web/authorization_admin_policy.csv")
	adminTokenAuth, err := tokenauth.NewTokenAuth(true, authService, adminPermissionAuth, nil)

	if err != nil {
		return nil, errors.WrapErrorAction(logutils.ActionStart, "token auth for adminAuth", nil, err)
	}

	auth := AdminAuth{coreAPIs: coreAPIs, tokenAuth: adminTokenAuth, logger: logger}
	return &auth, nil
}

//EncAuth entity
type EncAuth struct {
	coreAPIs *core.APIs

	logger *logs.Logger
}

func (auth *EncAuth) start() {
	auth.logger.Info("EncAuth -> start")
}

func newEncAuth(coreAPIs *core.APIs, logger *logs.Logger) *EncAuth {
	auth := EncAuth{coreAPIs: coreAPIs, logger: logger}
	return &auth
}

//BBsAuth entity
type BBsAuth struct {
	coreAPIs *core.APIs

	logger *logs.Logger
}

func (auth *BBsAuth) start() {
	auth.logger.Info("BBsAuth -> start")
}

func newBBsAuth(coreAPIs *core.APIs, logger *logs.Logger) *BBsAuth {
	auth := BBsAuth{coreAPIs: coreAPIs, logger: logger}
	return &auth
}

//SystemAuth entity
type SystemAuth struct {
	//TODO
	tokenAuth *tokenauth.TokenAuth
	logger    *logs.Logger
}

func (auth *SystemAuth) start() {
	auth.logger.Info("SystemAuth -> start")
}

func (auth *SystemAuth) check(req *http.Request) (int, *tokenauth.Claims, error) {
	return 0, nil, nil
}

func newSystemAuth(authService *authservice.AuthService, logger *logs.Logger) (*SystemAuth, error) {
	systemPermissionAuth := authorization.NewCasbinStringAuthorization("driver/web/authorization_system_policy.csv")
	systemTokenAuth, err := tokenauth.NewTokenAuth(true, authService, systemPermissionAuth, nil)

	if err != nil {
		return nil, errors.WrapErrorAction(logutils.ActionStart, "token auth for adminAuth", nil, err)
	}

	auth := SystemAuth{tokenAuth: systemTokenAuth, logger: logger}
	return &auth, nil
}<|MERGE_RESOLUTION|>--- conflicted
+++ resolved
@@ -72,12 +72,7 @@
 		return nil, errors.WrapErrorAction(logutils.ActionStart, "auth handler", nil, err)
 	}
 
-<<<<<<< HEAD
-	auth := Auth{servicesAuth: servicesAuth, servicesUserAuth: servicesUserAuth, servicesAuthenticatedAuth: servicesAuthenticatedAuth,
-		adminAuth: adminAuth, encAuth: encAuth, bbsAuth: bbsAuth, systemAuth: systemAuth, logger: logger}
-=======
 	auth := Auth{servicesAuth: servicesAuth, servicesUserAuth: servicesUserAuth, servicesAuthenticatedAuth: servicesAuthenticatedAuth, adminAuth: adminAuth, encAuth: encAuth, bbsAuth: bbsAuth, systemAuth: systemAuth, logger: logger}
->>>>>>> 1c3d8117
 
 	return &auth, nil
 }
