package web

import (
	"core-building-block/core"
	"net/http"

	"github.com/rokwire/core-auth-library-go/authorization"
	"github.com/rokwire/core-auth-library-go/authservice"
	"github.com/rokwire/core-auth-library-go/tokenauth"
	"github.com/rokwire/logging-library-go/errors"
	"github.com/rokwire/logging-library-go/logs"
	"github.com/rokwire/logging-library-go/logutils"
)

const (
	typeCheckAdminPermission          logutils.MessageActionType = "checking admin permission"
	typeCheckAdminAuthRequestToken    logutils.MessageActionType = "checking admin auth"
	typeCheckServicesScope            logutils.MessageActionType = "checking services scope"
	typeCheckServicesAuthRequestToken logutils.MessageActionType = "checking services auth"
)

//Auth handler
type Auth struct {
<<<<<<< HEAD
	authService               *authservice.AuthService
=======
>>>>>>> 26dba69b
	servicesAuth              *ServicesAuth
	servicesUserAuth          *ServicesUserAuth
	servicesAuthenticatedAuth *ServicesAuthenticatedAuth
	adminAuth                 *AdminAuth
	encAuth                   *EncAuth
	bbsAuth                   *BBsAuth
<<<<<<< HEAD
=======
	systemAuth                *SystemAuth
>>>>>>> 26dba69b

	logger *logs.Logger
}

// Authorization is an interface for auth types
type Authorization interface {
	check(req *http.Request) (int, *tokenauth.Claims, error)
}

//Start starts the auth module
func (auth *Auth) Start() error {
	auth.logger.Info("Auth -> start")

	auth.servicesAuth.start()
	auth.servicesUserAuth.start()
	auth.servicesAuthenticatedAuth.start()
	auth.adminAuth.start()
	auth.encAuth.start()
	auth.bbsAuth.start()
	auth.systemAuth.start()

	return nil
}

//NewAuth creates new auth handler
func NewAuth(coreAPIs *core.APIs, serviceID string, authService *authservice.AuthService, logger *logs.Logger) (*Auth, error) {
	servicesAuth, err := newServicesAuth(coreAPIs, authService, serviceID, logger)
	if err != nil {
		return nil, errors.WrapErrorAction(logutils.ActionStart, "auth handler", nil, err)
	}
	servicesUserAuth := newServicesUserAuth(*servicesAuth)
	servicesAuthenticatedAuth := newServicesAuthenticatedAuth(*servicesUserAuth)

	adminAuth, err := newAdminAuth(coreAPIs, authService, logger)
	if err != nil {
		return nil, errors.WrapErrorAction(logutils.ActionStart, "auth handler", nil, err)
	}
	encAuth := newEncAuth(coreAPIs, logger)
	bbsAuth := newBBsAuth(coreAPIs, logger)
	systemAuth, err := newSystemAuth(authService, logger)
	if err != nil {
		return nil, errors.WrapErrorAction(logutils.ActionStart, "auth handler", nil, err)
	}

<<<<<<< HEAD
	auth := Auth{servicesAuth: servicesAuth, servicesUserAuth: servicesUserAuth, servicesAuthenticatedAuth: servicesAuthenticatedAuth, adminAuth: adminAuth, encAuth: encAuth, bbsAuth: bbsAuth, logger: logger}
=======
	auth := Auth{servicesAuth: servicesAuth, servicesUserAuth: servicesUserAuth, servicesAuthenticatedAuth: servicesAuthenticatedAuth, adminAuth: adminAuth, encAuth: encAuth, bbsAuth: bbsAuth, systemAuth: systemAuth, logger: logger}
>>>>>>> 26dba69b

	return &auth, nil
}

//ServicesAuth entity
type ServicesAuth struct {
	coreAPIs  *core.APIs
	tokenAuth *tokenauth.TokenAuth
	logger    *logs.Logger
}

func (auth *ServicesAuth) start() {
	auth.logger.Info("ServicesAuth -> start")
}

func (auth *ServicesAuth) check(req *http.Request) (int, *tokenauth.Claims, error) {
	claims, err := auth.tokenAuth.CheckRequestTokens(req)
	if err != nil {
		return http.StatusUnauthorized, nil, errors.WrapErrorAction(typeCheckServicesAuthRequestToken, logutils.TypeToken, nil, err)
	}

	err = auth.tokenAuth.AuthorizeRequestScope(claims, req)
	if err != nil {
		return http.StatusForbidden, nil, errors.WrapErrorAction(typeCheckServicesScope, logutils.TypeRequest, nil, err)
	}

	return http.StatusOK, claims, nil
}

func newServicesAuth(coreAPIs *core.APIs, authService *authservice.AuthService, serviceID string, logger *logs.Logger) (*ServicesAuth, error) {
	servicesScopeAuth := authorization.NewCasbinScopeAuthorization("driver/web/authorization_services_policy.csv", serviceID)

	servicesTokenAuth, err := tokenauth.NewTokenAuth(true, authService, nil, servicesScopeAuth)

	if err != nil {
		return nil, errors.WrapErrorAction(logutils.ActionStart, "token auth for servicesAuth", nil, err)
	}

	auth := ServicesAuth{coreAPIs: coreAPIs, tokenAuth: servicesTokenAuth, logger: logger}
	return &auth, nil
}

//ServicesUserAuth entity
type ServicesUserAuth struct {
	servicesAuth ServicesAuth
}

func (auth *ServicesUserAuth) start() {
	auth.servicesAuth.logger.Info("ServicesUserAuth -> start")
}

func (auth *ServicesUserAuth) check(req *http.Request) (int, *tokenauth.Claims, error) {
	status, claims, err := auth.servicesAuth.check(req)

	if err == nil && claims != nil {
		if claims.Anonymous {
			return http.StatusForbidden, nil, errors.New("token must not be anonymous")
		}
	}

	return status, claims, err
}

func newServicesUserAuth(servicesAuth ServicesAuth) *ServicesUserAuth {
	auth := ServicesUserAuth{servicesAuth: servicesAuth}
	return &auth
}

//ServicesAuthenticatedAuth entity
// This enforces that the token was the result of direct user authentication. It should be used to protect sensitive account settings
type ServicesAuthenticatedAuth struct {
	servicesUserAuth ServicesUserAuth
}

func (auth *ServicesAuthenticatedAuth) start() {
	auth.servicesUserAuth.servicesAuth.logger.Info("ServicesAuthenticatedAuth -> start")
}

func (auth *ServicesAuthenticatedAuth) check(req *http.Request) (int, *tokenauth.Claims, error) {
	status, claims, err := auth.servicesUserAuth.check(req)

	if err == nil && claims != nil {
		if !claims.Authenticated {
			return http.StatusForbidden, nil, errors.New("user must login again")
		}
	}

	return status, claims, err
}

func newServicesAuthenticatedAuth(servicesUserAuth ServicesUserAuth) *ServicesAuthenticatedAuth {
	auth := ServicesAuthenticatedAuth{servicesUserAuth: servicesUserAuth}
	return &auth
}

//AdminAuth entity
type AdminAuth struct {
	coreAPIs  *core.APIs
	tokenAuth *tokenauth.TokenAuth
	logger    *logs.Logger
}

func (auth *AdminAuth) start() {
	auth.logger.Info("AdminAuth -> start")
}

func (auth *AdminAuth) check(req *http.Request) (int, *tokenauth.Claims, error) {
	claims, err := auth.tokenAuth.CheckRequestTokens(req)
	if err != nil {
		return http.StatusUnauthorized, nil, errors.WrapErrorAction(typeCheckAdminAuthRequestToken, logutils.TypeToken, nil, err)
	}
	err = auth.tokenAuth.AuthorizeRequestPermissions(claims, req)
	if err != nil {
		return http.StatusForbidden, nil, errors.WrapErrorAction(typeCheckAdminPermission, logutils.TypeRequest, nil, err)
	}

	return http.StatusOK, claims, nil
}

func newAdminAuth(coreAPIs *core.APIs, authService *authservice.AuthService, logger *logs.Logger) (*AdminAuth, error) {
	adminPermissionAuth := authorization.NewCasbinStringAuthorization("driver/web/authorization_admin_policy.csv")
	adminTokenAuth, err := tokenauth.NewTokenAuth(true, authService, adminPermissionAuth, nil)

	if err != nil {
		return nil, errors.WrapErrorAction(logutils.ActionStart, "token auth for adminAuth", nil, err)
	}

	auth := AdminAuth{coreAPIs: coreAPIs, tokenAuth: adminTokenAuth, logger: logger}
	return &auth, nil
}

//EncAuth entity
type EncAuth struct {
	coreAPIs *core.APIs

	logger *logs.Logger
}

func (auth *EncAuth) start() {
	auth.logger.Info("EncAuth -> start")
}

func newEncAuth(coreAPIs *core.APIs, logger *logs.Logger) *EncAuth {
	auth := EncAuth{coreAPIs: coreAPIs, logger: logger}
	return &auth
}

//BBsAuth entity
type BBsAuth struct {
	coreAPIs *core.APIs

	logger *logs.Logger
}

func (auth *BBsAuth) start() {
	auth.logger.Info("BBsAuth -> start")
}

func newBBsAuth(coreAPIs *core.APIs, logger *logs.Logger) *BBsAuth {
	auth := BBsAuth{coreAPIs: coreAPIs, logger: logger}
	return &auth
}

//SystemAuth entity
type SystemAuth struct {
	//TODO
	tokenAuth *tokenauth.TokenAuth
	logger    *logs.Logger
}

func (auth *SystemAuth) start() {
	auth.logger.Info("SystemAuth -> start")
}

func (auth *SystemAuth) check(req *http.Request) (int, *tokenauth.Claims, error) {
	return 0, nil, nil
}

func newSystemAuth(authService *authservice.AuthService, logger *logs.Logger) (*SystemAuth, error) {
	systemPermissionAuth := authorization.NewCasbinStringAuthorization("driver/web/authorization_system_policy.csv")
	systemTokenAuth, err := tokenauth.NewTokenAuth(true, authService, systemPermissionAuth, nil)

	if err != nil {
		return nil, errors.WrapErrorAction(logutils.ActionStart, "token auth for adminAuth", nil, err)
	}

	auth := SystemAuth{tokenAuth: systemTokenAuth, logger: logger}
	return &auth, nil
}<|MERGE_RESOLUTION|>--- conflicted
+++ resolved
@@ -21,20 +21,13 @@
 
 //Auth handler
 type Auth struct {
-<<<<<<< HEAD
-	authService               *authservice.AuthService
-=======
->>>>>>> 26dba69b
 	servicesAuth              *ServicesAuth
 	servicesUserAuth          *ServicesUserAuth
 	servicesAuthenticatedAuth *ServicesAuthenticatedAuth
 	adminAuth                 *AdminAuth
 	encAuth                   *EncAuth
 	bbsAuth                   *BBsAuth
-<<<<<<< HEAD
-=======
 	systemAuth                *SystemAuth
->>>>>>> 26dba69b
 
 	logger *logs.Logger
 }
@@ -79,11 +72,7 @@
 		return nil, errors.WrapErrorAction(logutils.ActionStart, "auth handler", nil, err)
 	}
 
-<<<<<<< HEAD
-	auth := Auth{servicesAuth: servicesAuth, servicesUserAuth: servicesUserAuth, servicesAuthenticatedAuth: servicesAuthenticatedAuth, adminAuth: adminAuth, encAuth: encAuth, bbsAuth: bbsAuth, logger: logger}
-=======
 	auth := Auth{servicesAuth: servicesAuth, servicesUserAuth: servicesUserAuth, servicesAuthenticatedAuth: servicesAuthenticatedAuth, adminAuth: adminAuth, encAuth: encAuth, bbsAuth: bbsAuth, systemAuth: systemAuth, logger: logger}
->>>>>>> 26dba69b
 
 	return &auth, nil
 }
