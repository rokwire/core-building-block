package web

import (
	"core-building-block/core"
<<<<<<< HEAD
	"log"
	"net/http"

	"github.com/rokmetro/auth-library/authorization"
	"github.com/rokmetro/auth-library/authservice"
	"github.com/rokmetro/auth-library/tokenauth"
	"github.com/rokmetro/logging-library/errors"
	"github.com/rokmetro/logging-library/logutils"
)

const (
	typeCheckAdminPermission          logutils.MessageActionType = "checking admin permission"
	typeCheckAdminAuthRequestToken    logutils.MessageActionType = "checking admin auth"
	typeCheckServicesScope            logutils.MessageActionType = "checking services scope"
	typeCheckServicesAuthRequestToken logutils.MessageActionType = "checking services auth"
=======

	"github.com/rokmetro/logging-library/logs"
>>>>>>> fc816435
)

//Auth handler
type Auth struct {
	authService  *authservice.AuthService
	servicesAuth *ServicesAuth
	adminAuth    *AdminAuth
	encAuth      *EncAuth
	bbsAuth      *BBsAuth

	logger *logs.Logger
}

// Authorization is an interface for auth types
type Authorization interface {
	check(req *http.Request) (int, error)
}

//Start starts the auth module
func (auth *Auth) Start() error {
	auth.logger.Info("Auth -> start")

	auth.servicesAuth.start()
	auth.adminAuth.start()
	auth.encAuth.start()
	auth.bbsAuth.start()

	return nil
}

//NewAuth creates new auth handler
<<<<<<< HEAD
func NewAuth(coreAPIs *core.APIs, serviceID string, authService *authservice.AuthService) *Auth {
	servicesAuth := newServicesAuth(coreAPIs, authService, serviceID)
	adminAuth := newAdminAuth(coreAPIs, authService)
	encAuth := newEncAuth(coreAPIs)
	bbsAuth := newBBsAuth(coreAPIs)

	auth := Auth{servicesAuth: servicesAuth, adminAuth: adminAuth, encAuth: encAuth, bbsAuth: bbsAuth}

=======
func NewAuth(coreAPIs *core.APIs, logger *logs.Logger) *Auth {
	servicesAuth := newServicesAuth(coreAPIs, logger)
	adminAuth := newAdminAuth(coreAPIs, logger)
	encAuth := newEncAuth(coreAPIs, logger)
	bbsAuth := newBBsAuth(coreAPIs, logger)

	auth := Auth{servicesAuth: servicesAuth, adminAuth: adminAuth, encAuth: encAuth, bbsAuth: bbsAuth, logger: logger}
>>>>>>> fc816435
	return &auth
}

//ServicesAuth entity
type ServicesAuth struct {
<<<<<<< HEAD
	coreAPIs  *core.APIs
	tokenAuth *tokenauth.TokenAuth
=======
	coreAPIs *core.APIs

	logger *logs.Logger
>>>>>>> fc816435
}

func (auth *ServicesAuth) start() {
	auth.logger.Info("ServicesAuth -> start")
}

<<<<<<< HEAD
func (auth *ServicesAuth) check(req *http.Request) (int, error) {
	claims, err := auth.tokenAuth.CheckRequestTokens(req)
	if err != nil {
		return http.StatusUnauthorized, errors.WrapErrorAction(typeCheckServicesAuthRequestToken, logutils.TypeToken, nil, err)
	}

	err = auth.tokenAuth.AuthorizeRequestScope(claims, req)
	if err != nil {
		return http.StatusForbidden, errors.WrapErrorAction(typeCheckServicesScope, logutils.TypeRequest, nil, err)
	}

	return http.StatusOK, nil
}

func newServicesAuth(coreAPIs *core.APIs, authService *authservice.AuthService, serviceID string) *ServicesAuth {
	servicesScopeAuth := authorization.NewCasbinScopeAuthorization("driver/web/scope_authorization_policy_services_auth.csv", serviceID)

	servicesTokenAuth, err := tokenauth.NewTokenAuth(true, authService, nil, servicesScopeAuth)

	if err != nil {
		// log.Fatalf("Error intitializing token auth for servicesAuth: %v", err)
	}

	auth := ServicesAuth{coreAPIs: coreAPIs, tokenAuth: servicesTokenAuth}
=======
func newServicesAuth(coreAPIs *core.APIs, logger *logs.Logger) *ServicesAuth {
	auth := ServicesAuth{coreAPIs: coreAPIs, logger: logger}
>>>>>>> fc816435
	return &auth
}

//AdminAuth entity
type AdminAuth struct {
<<<<<<< HEAD
	coreAPIs  *core.APIs
	tokenAuth *tokenauth.TokenAuth
=======
	coreAPIs *core.APIs

	logger *logs.Logger
>>>>>>> fc816435
}

func (auth *AdminAuth) start() {
	auth.logger.Info("AdminAuth -> start")
}

<<<<<<< HEAD
func (auth *AdminAuth) check(req *http.Request) (int, error) {
	claims, err := auth.tokenAuth.CheckRequestTokens(req)
	if err != nil {
		return http.StatusUnauthorized, errors.WrapErrorAction(typeCheckAdminAuthRequestToken, logutils.TypeToken, nil, err)
	}
	err = auth.tokenAuth.AuthorizeRequestPermissions(claims, req)
	if err != nil {
		return http.StatusForbidden, errors.WrapErrorAction(typeCheckAdminPermission, logutils.TypeRequest, nil, err)
	}

	return http.StatusOK, nil
}

func newAdminAuth(coreAPIs *core.APIs, authService *authservice.AuthService) *AdminAuth {
	adminPermissionAuth := authorization.NewCasbinAuthorization("driver/web/permission_authorization_policy_admin_auth.csv")
	adminTokenAuth, err := tokenauth.NewTokenAuth(true, authService, adminPermissionAuth, nil)

	if err != nil {
		log.Fatalf("Error intitializing token auth for adminAuth: %v", err)
	}

	auth := AdminAuth{coreAPIs: coreAPIs, tokenAuth: adminTokenAuth}
=======
func newAdminAuth(coreAPIs *core.APIs, logger *logs.Logger) *AdminAuth {
	auth := AdminAuth{coreAPIs: coreAPIs, logger: logger}
>>>>>>> fc816435
	return &auth
}

//EncAuth entity
type EncAuth struct {
	coreAPIs *core.APIs

	logger *logs.Logger
}

func (auth *EncAuth) start() {
	auth.logger.Info("EncAuth -> start")
}

func newEncAuth(coreAPIs *core.APIs, logger *logs.Logger) *EncAuth {
	auth := EncAuth{coreAPIs: coreAPIs, logger: logger}
	return &auth
}

//BBsAuth entity
type BBsAuth struct {
	coreAPIs *core.APIs

	logger *logs.Logger
}

func (auth *BBsAuth) start() {
	auth.logger.Info("BBsAuth -> start")
}

func newBBsAuth(coreAPIs *core.APIs, logger *logs.Logger) *BBsAuth {
	auth := BBsAuth{coreAPIs: coreAPIs, logger: logger}
	return &auth
}<|MERGE_RESOLUTION|>--- conflicted
+++ resolved
@@ -2,8 +2,6 @@
 
 import (
 	"core-building-block/core"
-<<<<<<< HEAD
-	"log"
 	"net/http"
 
 	"github.com/rokmetro/auth-library/authorization"
@@ -11,6 +9,8 @@
 	"github.com/rokmetro/auth-library/tokenauth"
 	"github.com/rokmetro/logging-library/errors"
 	"github.com/rokmetro/logging-library/logutils"
+	"github.com/rokmetro/logging-library/logs"
+
 )
 
 const (
@@ -18,10 +18,6 @@
 	typeCheckAdminAuthRequestToken    logutils.MessageActionType = "checking admin auth"
 	typeCheckServicesScope            logutils.MessageActionType = "checking services scope"
 	typeCheckServicesAuthRequestToken logutils.MessageActionType = "checking services auth"
-=======
-
-	"github.com/rokmetro/logging-library/logs"
->>>>>>> fc816435
 )
 
 //Auth handler
@@ -53,44 +49,28 @@
 }
 
 //NewAuth creates new auth handler
-<<<<<<< HEAD
-func NewAuth(coreAPIs *core.APIs, serviceID string, authService *authservice.AuthService) *Auth {
-	servicesAuth := newServicesAuth(coreAPIs, authService, serviceID)
-	adminAuth := newAdminAuth(coreAPIs, authService)
-	encAuth := newEncAuth(coreAPIs)
-	bbsAuth := newBBsAuth(coreAPIs)
-
-	auth := Auth{servicesAuth: servicesAuth, adminAuth: adminAuth, encAuth: encAuth, bbsAuth: bbsAuth}
-
-=======
-func NewAuth(coreAPIs *core.APIs, logger *logs.Logger) *Auth {
-	servicesAuth := newServicesAuth(coreAPIs, logger)
-	adminAuth := newAdminAuth(coreAPIs, logger)
+func NewAuth(coreAPIs *core.APIs, serviceID string, authService *authservice.AuthService, logger *logs.Logger) *Auth {
+	servicesAuth := newServicesAuth(coreAPIs, authService, serviceID, logger)
+	adminAuth := newAdminAuth(coreAPIs, authService, logger)
 	encAuth := newEncAuth(coreAPIs, logger)
 	bbsAuth := newBBsAuth(coreAPIs, logger)
 
 	auth := Auth{servicesAuth: servicesAuth, adminAuth: adminAuth, encAuth: encAuth, bbsAuth: bbsAuth, logger: logger}
->>>>>>> fc816435
+
 	return &auth
 }
 
 //ServicesAuth entity
 type ServicesAuth struct {
-<<<<<<< HEAD
 	coreAPIs  *core.APIs
 	tokenAuth *tokenauth.TokenAuth
-=======
-	coreAPIs *core.APIs
-
 	logger *logs.Logger
->>>>>>> fc816435
 }
 
 func (auth *ServicesAuth) start() {
 	auth.logger.Info("ServicesAuth -> start")
 }
 
-<<<<<<< HEAD
 func (auth *ServicesAuth) check(req *http.Request) (int, error) {
 	claims, err := auth.tokenAuth.CheckRequestTokens(req)
 	if err != nil {
@@ -105,7 +85,7 @@
 	return http.StatusOK, nil
 }
 
-func newServicesAuth(coreAPIs *core.APIs, authService *authservice.AuthService, serviceID string) *ServicesAuth {
+func newServicesAuth(coreAPIs *core.APIs, authService *authservice.AuthService, serviceID string, logger *logs.Logger) *ServicesAuth {
 	servicesScopeAuth := authorization.NewCasbinScopeAuthorization("driver/web/scope_authorization_policy_services_auth.csv", serviceID)
 
 	servicesTokenAuth, err := tokenauth.NewTokenAuth(true, authService, nil, servicesScopeAuth)
@@ -114,31 +94,21 @@
 		// log.Fatalf("Error intitializing token auth for servicesAuth: %v", err)
 	}
 
-	auth := ServicesAuth{coreAPIs: coreAPIs, tokenAuth: servicesTokenAuth}
-=======
-func newServicesAuth(coreAPIs *core.APIs, logger *logs.Logger) *ServicesAuth {
-	auth := ServicesAuth{coreAPIs: coreAPIs, logger: logger}
->>>>>>> fc816435
+	auth := ServicesAuth{coreAPIs: coreAPIs, tokenAuth: servicesTokenAuth, logger: logger}
 	return &auth
 }
 
 //AdminAuth entity
 type AdminAuth struct {
-<<<<<<< HEAD
 	coreAPIs  *core.APIs
 	tokenAuth *tokenauth.TokenAuth
-=======
-	coreAPIs *core.APIs
-
 	logger *logs.Logger
->>>>>>> fc816435
 }
 
 func (auth *AdminAuth) start() {
 	auth.logger.Info("AdminAuth -> start")
 }
 
-<<<<<<< HEAD
 func (auth *AdminAuth) check(req *http.Request) (int, error) {
 	claims, err := auth.tokenAuth.CheckRequestTokens(req)
 	if err != nil {
@@ -152,19 +122,15 @@
 	return http.StatusOK, nil
 }
 
-func newAdminAuth(coreAPIs *core.APIs, authService *authservice.AuthService) *AdminAuth {
+func newAdminAuth(coreAPIs *core.APIs, authService *authservice.AuthService, logger *logs.Logger) *AdminAuth {
 	adminPermissionAuth := authorization.NewCasbinAuthorization("driver/web/permission_authorization_policy_admin_auth.csv")
 	adminTokenAuth, err := tokenauth.NewTokenAuth(true, authService, adminPermissionAuth, nil)
 
 	if err != nil {
-		log.Fatalf("Error intitializing token auth for adminAuth: %v", err)
+		errors.Newf("Error intitializing token auth for adminAuth: %v", err)
 	}
 
-	auth := AdminAuth{coreAPIs: coreAPIs, tokenAuth: adminTokenAuth}
-=======
-func newAdminAuth(coreAPIs *core.APIs, logger *logs.Logger) *AdminAuth {
-	auth := AdminAuth{coreAPIs: coreAPIs, logger: logger}
->>>>>>> fc816435
+	auth := AdminAuth{coreAPIs: coreAPIs, tokenAuth: adminTokenAuth, logger: logger}
 	return &auth
 }
 
