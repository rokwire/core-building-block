package web

import (
	"core-building-block/core"
	"net/http"

	"github.com/rokwire/core-auth-library-go/authorization"
	"github.com/rokwire/core-auth-library-go/authservice"
	"github.com/rokwire/core-auth-library-go/tokenauth"
	"github.com/rokwire/logging-library-go/errors"
	"github.com/rokwire/logging-library-go/logs"
	"github.com/rokwire/logging-library-go/logutils"
)

const (
	typeCheckPermission               logutils.MessageActionType = "checking permission"
	typeCheckScope                    logutils.MessageActionType = "checking scope"
	typeCheckAdminAuthRequestToken    logutils.MessageActionType = "checking admin auth"
	typeCheckServicesAuthRequestToken logutils.MessageActionType = "checking services auth"
)

//Auth handler
type Auth struct {
	services   *TokenAuthHandlers
	admin      *TokenAuthHandlers
	encAuth    *EncAuth
	bbsAuth    *BBsAuth
	systemAuth *SystemAuth

	logger *logs.Logger
}

//Authorization is an interface for auth types
type Authorization interface {
	check(req *http.Request) (int, *tokenauth.Claims, error)
	start()
}

//TokenAuthorization is an interface for auth types
type TokenAuthorization interface {
	Authorization
	getTokenAuth() *tokenauth.TokenAuth
}

//Start starts the auth module
func (auth *Auth) Start() error {
	auth.logger.Info("Auth -> start")

	auth.services.start()
	auth.admin.start()
	auth.encAuth.start()
	auth.bbsAuth.start()
	auth.systemAuth.start()

	return nil
}

//NewAuth creates new auth handler
func NewAuth(coreAPIs *core.APIs, serviceID string, authService *authservice.AuthService, logger *logs.Logger) (*Auth, error) {
	servicesAuth, err := newServicesAuth(coreAPIs, authService, serviceID, logger)
	if err != nil {
		return nil, errors.WrapErrorAction(logutils.ActionCreate, "services auth", nil, err)
	}
	serviceHandlers, err := newTokenAuthHandlers(servicesAuth)
	if err != nil {
		return nil, errors.WrapErrorAction(logutils.ActionStart, "services auth handlers", nil, err)
	}

	adminAuth, err := newAdminAuth(coreAPIs, authService, logger)
	if err != nil {
		return nil, errors.WrapErrorAction(logutils.ActionStart, "admin auth", nil, err)
	}
	adminHandlers, err := newTokenAuthHandlers(adminAuth)
	if err != nil {
		return nil, errors.WrapErrorAction(logutils.ActionStart, "admin auth handlers", nil, err)
	}

	encAuth := newEncAuth(coreAPIs, logger)
	bbsAuth := newBBsAuth(coreAPIs, logger)
	systemAuth, err := newSystemAuth(authService, logger)
	if err != nil {
		return nil, errors.WrapErrorAction(logutils.ActionStart, "auth handler", nil, err)
	}

	auth := Auth{services: serviceHandlers, admin: adminHandlers, encAuth: encAuth, bbsAuth: bbsAuth, systemAuth: systemAuth, logger: logger}

	return &auth, nil
}

//TokenAuthHandlers represents token auth handlers
type TokenAuthHandlers struct {
	standard      TokenAuthorization
	permissions   *PermissionsAuth
	user          *UserAuth
	authenticated *AuthenticatedAuth
}

func (auth *TokenAuthHandlers) start() {
	auth.standard.start()
	auth.permissions.start()
	auth.user.start()
	auth.authenticated.start()
}

//newTokenAuthHandlers creates new auth handlers for a
func newTokenAuthHandlers(auth TokenAuthorization) (*TokenAuthHandlers, error) {
	permissionsAuth := newPermissionsAuth(auth)
	userAuth := newUserAuth(auth)
	authenticatedAuth := newAuthenticatedAuth(*userAuth)

	authWrappers := TokenAuthHandlers{standard: auth, permissions: permissionsAuth, user: userAuth, authenticated: authenticatedAuth}
	return &authWrappers, nil
}

//ServicesAuth entity
type ServicesAuth struct {
	coreAPIs  *core.APIs
	tokenAuth *tokenauth.TokenAuth
	logger    *logs.Logger
}

func (auth *ServicesAuth) start() {
	auth.logger.Info("ServicesAuth -> start")
}

func (auth *ServicesAuth) check(req *http.Request) (int, *tokenauth.Claims, error) {
	claims, err := auth.tokenAuth.CheckRequestTokens(req)
	if err != nil {
		return http.StatusUnauthorized, nil, errors.WrapErrorAction(typeCheckServicesAuthRequestToken, logutils.TypeToken, nil, err)
	}

	if claims.Admin {
		return http.StatusUnauthorized, nil, errors.ErrorData(logutils.StatusInvalid, "admin claim", nil)
	}

	err = auth.tokenAuth.AuthorizeRequestScope(claims, req)
	if err != nil {
		return http.StatusForbidden, nil, errors.WrapErrorAction(typeCheckScope, logutils.TypeRequest, nil, err)
	}

	return http.StatusOK, claims, nil
}

func (auth *ServicesAuth) getTokenAuth() *tokenauth.TokenAuth {
	return auth.tokenAuth
}

func newServicesAuth(coreAPIs *core.APIs, authService *authservice.AuthService, serviceID string, logger *logs.Logger) (*ServicesAuth, error) {
	servicesScopeAuth := authorization.NewCasbinScopeAuthorization("driver/web/authorization_services_policy.csv", serviceID)

	servicesTokenAuth, err := tokenauth.NewTokenAuth(true, authService, nil, servicesScopeAuth)

	if err != nil {
		return nil, errors.WrapErrorAction(logutils.ActionStart, "token auth for servicesAuth", nil, err)
	}

	auth := ServicesAuth{coreAPIs: coreAPIs, tokenAuth: servicesTokenAuth, logger: logger}
	return &auth, nil
}

<<<<<<< HEAD
//ServicesUserAuth entity
type ServicesUserAuth struct {
	servicesAuth ServicesAuth
}

func (auth *ServicesUserAuth) start() {
	auth.servicesAuth.logger.Info("ServicesUserAuth -> start")
}

func (auth *ServicesUserAuth) check(req *http.Request) (int, *tokenauth.Claims, error) {
	status, claims, err := auth.servicesAuth.check(req)

	if err == nil && claims != nil {
		if claims.Anonymous {
			return http.StatusForbidden, nil, errors.New("token must not be anonymous")
		}
	}

	return status, claims, err
}

func newServicesUserAuth(servicesAuth ServicesAuth) *ServicesUserAuth {
	auth := ServicesUserAuth{servicesAuth: servicesAuth}
	return &auth
}

//ServicesAuthenticatedAuth entity
// This enforces that the token was the result of direct user authentication. It should be used to protect sensitive account settings
type ServicesAuthenticatedAuth struct {
	servicesUserAuth ServicesUserAuth
}

func (auth *ServicesAuthenticatedAuth) start() {
	auth.servicesUserAuth.servicesAuth.logger.Info("ServicesAuthenticatedAuth -> start")
}

func (auth *ServicesAuthenticatedAuth) check(req *http.Request) (int, *tokenauth.Claims, error) {
	status, claims, err := auth.servicesUserAuth.check(req)

	if err == nil && claims != nil {
		if !claims.Service {
			return http.StatusForbidden, nil, errors.New("must be a service account")
		}
		if !claims.Authenticated {
			return http.StatusForbidden, nil, errors.New("service must authenticate again")
		}
	}

	return status, claims, err
}

func newServicesAuthenticatedAuth(servicesUserAuth ServicesUserAuth) *ServicesAuthenticatedAuth {
	auth := ServicesAuthenticatedAuth{servicesUserAuth: servicesUserAuth}
	return &auth
}

=======
>>>>>>> 77e33a65
//AdminAuth entity
type AdminAuth struct {
	coreAPIs  *core.APIs
	tokenAuth *tokenauth.TokenAuth
	logger    *logs.Logger
}

func (auth *AdminAuth) start() {
	auth.logger.Info("AdminAuth -> start")
}

func (auth *AdminAuth) check(req *http.Request) (int, *tokenauth.Claims, error) {
	claims, err := auth.tokenAuth.CheckRequestTokens(req)
	if err != nil {
		return http.StatusUnauthorized, nil, errors.WrapErrorAction(typeCheckAdminAuthRequestToken, logutils.TypeToken, nil, err)
	}

	if !claims.Admin {
		return http.StatusUnauthorized, nil, errors.ErrorData(logutils.StatusInvalid, "admin claim", nil)
	}

	return http.StatusOK, claims, nil
}

func (auth *AdminAuth) getTokenAuth() *tokenauth.TokenAuth {
	return auth.tokenAuth
}

func newAdminAuth(coreAPIs *core.APIs, authService *authservice.AuthService, logger *logs.Logger) (*AdminAuth, error) {
	adminPermissionAuth := authorization.NewCasbinStringAuthorization("driver/web/authorization_admin_policy.csv")
	adminTokenAuth, err := tokenauth.NewTokenAuth(true, authService, adminPermissionAuth, nil)

	if err != nil {
		return nil, errors.WrapErrorAction(logutils.ActionStart, "token auth for adminAuth", nil, err)
	}

	auth := AdminAuth{coreAPIs: coreAPIs, tokenAuth: adminTokenAuth, logger: logger}
	return &auth, nil
}

//EncAuth entity
type EncAuth struct {
	coreAPIs *core.APIs

	logger *logs.Logger
}

func (auth *EncAuth) start() {
	auth.logger.Info("EncAuth -> start")
}

func newEncAuth(coreAPIs *core.APIs, logger *logs.Logger) *EncAuth {
	auth := EncAuth{coreAPIs: coreAPIs, logger: logger}
	return &auth
}

//BBsAuth entity
type BBsAuth struct {
	coreAPIs *core.APIs

	logger *logs.Logger
}

func (auth *BBsAuth) start() {
	auth.logger.Info("BBsAuth -> start")
}

func newBBsAuth(coreAPIs *core.APIs, logger *logs.Logger) *BBsAuth {
	auth := BBsAuth{coreAPIs: coreAPIs, logger: logger}
	return &auth
}

//SystemAuth entity
type SystemAuth struct {
	//TODO
	tokenAuth *tokenauth.TokenAuth
	logger    *logs.Logger
}

func (auth *SystemAuth) start() {
	auth.logger.Info("SystemAuth -> start")
}

func (auth *SystemAuth) check(req *http.Request) (int, *tokenauth.Claims, error) {
	return 0, nil, nil
}

func newSystemAuth(authService *authservice.AuthService, logger *logs.Logger) (*SystemAuth, error) {
	systemPermissionAuth := authorization.NewCasbinStringAuthorization("driver/web/authorization_system_policy.csv")
	systemTokenAuth, err := tokenauth.NewTokenAuth(true, authService, systemPermissionAuth, nil)

	if err != nil {
		return nil, errors.WrapErrorAction(logutils.ActionStart, "token auth for adminAuth", nil, err)
	}

	auth := SystemAuth{tokenAuth: systemTokenAuth, logger: logger}
	return &auth, nil
}

//PermissionsAuth entity
//This enforces that the user has permissions matching the policy
type PermissionsAuth struct {
	auth TokenAuthorization
}

func (a *PermissionsAuth) start() {}

func (a *PermissionsAuth) check(req *http.Request) (int, *tokenauth.Claims, error) {
	status, claims, err := a.auth.check(req)

	if err == nil && claims != nil {
		err = a.auth.getTokenAuth().AuthorizeRequestPermissions(claims, req)
		if err != nil {
			return http.StatusForbidden, nil, errors.WrapErrorAction(typeCheckPermission, logutils.TypeRequest, nil, err)
		}
	}

	return status, claims, err
}

func newPermissionsAuth(auth TokenAuthorization) *PermissionsAuth {
	permissionsAuth := PermissionsAuth{auth: auth}
	return &permissionsAuth
}

//UserAuth entity
// This enforces that the user is not anonymous
type UserAuth struct {
	auth Authorization
}

func (a *UserAuth) start() {}

func (a *UserAuth) check(req *http.Request) (int, *tokenauth.Claims, error) {
	status, claims, err := a.auth.check(req)

	if err == nil && claims != nil {
		if claims.Anonymous {
			return http.StatusForbidden, nil, errors.New("token must not be anonymous")
		}
	}

	return status, claims, err
}

func newUserAuth(auth Authorization) *UserAuth {
	userAuth := UserAuth{auth: auth}
	return &userAuth
}

//AuthenticatedAuth entity
// This enforces that the token was the result of direct user authentication. It should be used to protect sensitive account settings
type AuthenticatedAuth struct {
	userAuth UserAuth
}

func (auth *AuthenticatedAuth) start() {}

func (auth *AuthenticatedAuth) check(req *http.Request) (int, *tokenauth.Claims, error) {
	status, claims, err := auth.userAuth.check(req)

	if err == nil && claims != nil {
		if !claims.Authenticated {
			return http.StatusForbidden, nil, errors.New("user must login again")
		}
	}

	return status, claims, err
}

func newAuthenticatedAuth(userAuth UserAuth) *AuthenticatedAuth {
	auth := AuthenticatedAuth{userAuth: userAuth}
	return &auth
}<|MERGE_RESOLUTION|>--- conflicted
+++ resolved
@@ -158,65 +158,6 @@
 	return &auth, nil
 }
 
-<<<<<<< HEAD
-//ServicesUserAuth entity
-type ServicesUserAuth struct {
-	servicesAuth ServicesAuth
-}
-
-func (auth *ServicesUserAuth) start() {
-	auth.servicesAuth.logger.Info("ServicesUserAuth -> start")
-}
-
-func (auth *ServicesUserAuth) check(req *http.Request) (int, *tokenauth.Claims, error) {
-	status, claims, err := auth.servicesAuth.check(req)
-
-	if err == nil && claims != nil {
-		if claims.Anonymous {
-			return http.StatusForbidden, nil, errors.New("token must not be anonymous")
-		}
-	}
-
-	return status, claims, err
-}
-
-func newServicesUserAuth(servicesAuth ServicesAuth) *ServicesUserAuth {
-	auth := ServicesUserAuth{servicesAuth: servicesAuth}
-	return &auth
-}
-
-//ServicesAuthenticatedAuth entity
-// This enforces that the token was the result of direct user authentication. It should be used to protect sensitive account settings
-type ServicesAuthenticatedAuth struct {
-	servicesUserAuth ServicesUserAuth
-}
-
-func (auth *ServicesAuthenticatedAuth) start() {
-	auth.servicesUserAuth.servicesAuth.logger.Info("ServicesAuthenticatedAuth -> start")
-}
-
-func (auth *ServicesAuthenticatedAuth) check(req *http.Request) (int, *tokenauth.Claims, error) {
-	status, claims, err := auth.servicesUserAuth.check(req)
-
-	if err == nil && claims != nil {
-		if !claims.Service {
-			return http.StatusForbidden, nil, errors.New("must be a service account")
-		}
-		if !claims.Authenticated {
-			return http.StatusForbidden, nil, errors.New("service must authenticate again")
-		}
-	}
-
-	return status, claims, err
-}
-
-func newServicesAuthenticatedAuth(servicesUserAuth ServicesUserAuth) *ServicesAuthenticatedAuth {
-	auth := ServicesAuthenticatedAuth{servicesUserAuth: servicesUserAuth}
-	return &auth
-}
-
-=======
->>>>>>> 77e33a65
 //AdminAuth entity
 type AdminAuth struct {
 	coreAPIs  *core.APIs
