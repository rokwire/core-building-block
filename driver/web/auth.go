--- conflicted
+++ resolved
@@ -15,32 +15,21 @@
 const (
 	typeCheckPermission               logutils.MessageActionType = "checking permission"
 	typeCheckScope                    logutils.MessageActionType = "checking scope"
-<<<<<<< HEAD
 	typeCheckSystemAuthRequestToken   logutils.MessageActionType = "checking system auth"
-=======
 	typeCheckTPsAuthRequestToken      logutils.MessageActionType = "checking tps auth"
 	typeCheckBBsAuthRequestToken      logutils.MessageActionType = "checking bbs auth"
->>>>>>> 6f432f35
 	typeCheckAdminAuthRequestToken    logutils.MessageActionType = "checking admin auth"
 	typeCheckServicesAuthRequestToken logutils.MessageActionType = "checking services auth"
 )
 
 //Auth handler
 type Auth struct {
-<<<<<<< HEAD
 	services *TokenAuthHandlers
 	admin    *TokenAuthHandlers
 	encAuth  *EncAuth
-	bbsAuth  *BBsAuth
+	bbs      *TokenAuthHandlers
+	tps      *TokenAuthHandlers
 	system   *TokenAuthHandlers
-=======
-	services   *TokenAuthHandlers
-	admin      *TokenAuthHandlers
-	encAuth    *EncAuth
-	bbs        *TokenAuthHandlers
-	tps        *TokenAuthHandlers
-	systemAuth *SystemAuth
->>>>>>> 6f432f35
 
 	logger *logs.Logger
 }
@@ -64,14 +53,9 @@
 	auth.services.start()
 	auth.admin.start()
 	auth.encAuth.start()
-<<<<<<< HEAD
-	auth.bbsAuth.start()
-	auth.system.start()
-=======
 	auth.bbs.start()
 	auth.tps.start()
-	auth.systemAuth.start()
->>>>>>> 6f432f35
+	auth.system.start()
 
 	return nil
 }
@@ -97,31 +81,26 @@
 	}
 
 	encAuth := newEncAuth(coreAPIs, logger)
-<<<<<<< HEAD
-	bbsAuth := newBBsAuth(coreAPIs, logger)
+
+	bbsAuth, err := newBBsAuth(coreAPIs, authService, logger)
+	if err != nil {
+		return nil, errors.WrapErrorAction(logutils.ActionStart, "bbs auth", nil, err)
+	}
+	bbsHandlers, err := newTokenAuthHandlers(bbsAuth)
+	if err != nil {
+		return nil, errors.WrapErrorAction(logutils.ActionStart, "bbs auth handlers", nil, err)
+	}
+
+	tpsAuth, err := newTPsAuth(coreAPIs, authService, logger)
+	if err != nil {
+		return nil, errors.WrapErrorAction(logutils.ActionStart, "tps auth", nil, err)
+	}
+	tpsHandlers, err := newTokenAuthHandlers(tpsAuth)
+	if err != nil {
+		return nil, errors.WrapErrorAction(logutils.ActionStart, "tps auth handlers", nil, err)
+	}
+
 	systemAuth, err := newSystemAuth(coreAPIs, authService, logger)
-=======
-
-	bbsAuth, err := newBBsAuth(coreAPIs, authService, logger)
-	if err != nil {
-		return nil, errors.WrapErrorAction(logutils.ActionStart, "bbs auth", nil, err)
-	}
-	bbsHandlers, err := newTokenAuthHandlers(bbsAuth)
-	if err != nil {
-		return nil, errors.WrapErrorAction(logutils.ActionStart, "bbs auth handlers", nil, err)
-	}
-
-	tpsAuth, err := newTPsAuth(coreAPIs, authService, logger)
-	if err != nil {
-		return nil, errors.WrapErrorAction(logutils.ActionStart, "tps auth", nil, err)
-	}
-	tpsHandlers, err := newTokenAuthHandlers(tpsAuth)
-	if err != nil {
-		return nil, errors.WrapErrorAction(logutils.ActionStart, "tps auth handlers", nil, err)
-	}
-
-	systemAuth, err := newSystemAuth(authService, logger)
->>>>>>> 6f432f35
 	if err != nil {
 		return nil, errors.WrapErrorAction(logutils.ActionStart, "auth handler", nil, err)
 	}
@@ -130,11 +109,7 @@
 		return nil, errors.WrapErrorAction(logutils.ActionStart, "system auth handlers", nil, err)
 	}
 
-<<<<<<< HEAD
-	auth := Auth{services: serviceHandlers, admin: adminHandlers, encAuth: encAuth, bbsAuth: bbsAuth, system: systemHandlers, logger: logger}
-=======
-	auth := Auth{services: serviceHandlers, admin: adminHandlers, encAuth: encAuth, bbs: bbsHandlers, tps: tpsHandlers, systemAuth: systemAuth, logger: logger}
->>>>>>> 6f432f35
+	auth := Auth{services: serviceHandlers, admin: adminHandlers, encAuth: encAuth, bbs: bbsHandlers, tps: tpsHandlers, system: systemHandlers, logger: logger}
 
 	return &auth, nil
 }
