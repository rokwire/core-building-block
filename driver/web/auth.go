--- conflicted
+++ resolved
@@ -21,22 +21,13 @@
 
 //Auth handler
 type Auth struct {
-<<<<<<< HEAD
-	authService               *authservice.AuthService
 	servicesAuth              *ServicesAuth
 	servicesUserAuth          *ServicesUserAuth
 	servicesAuthenticatedAuth *ServicesAuthenticatedAuth
 	adminAuth                 *AdminAuth
 	encAuth                   *EncAuth
 	bbsAuth                   *BBsAuth
-=======
-	servicesAuth     *ServicesAuth
-	servicesUserAuth *ServicesUserAuth
-	adminAuth        *AdminAuth
-	encAuth          *EncAuth
-	bbsAuth          *BBsAuth
-	systemAuth       *SystemAuth
->>>>>>> 53ae519c
+	systemAuth                *SystemAuth
 
 	logger *logs.Logger
 }
@@ -81,12 +72,8 @@
 		return nil, errors.WrapErrorAction(logutils.ActionStart, "auth handler", nil, err)
 	}
 
-<<<<<<< HEAD
-	auth := Auth{servicesAuth: servicesAuth, servicesUserAuth: servicesUserAuth, servicesAuthenticatedAuth: servicesAuthenticatedAuth, adminAuth: adminAuth, encAuth: encAuth, bbsAuth: bbsAuth, logger: logger}
-=======
-	auth := Auth{servicesAuth: servicesAuth, servicesUserAuth: servicesUserAuth, adminAuth: adminAuth, encAuth: encAuth, bbsAuth: bbsAuth, systemAuth: systemAuth,
-		logger: logger}
->>>>>>> 53ae519c
+	auth := Auth{servicesAuth: servicesAuth, servicesUserAuth: servicesUserAuth, servicesAuthenticatedAuth: servicesAuthenticatedAuth,
+		adminAuth: adminAuth, encAuth: encAuth, bbsAuth: bbsAuth, systemAuth: systemAuth, logger: logger}
 
 	return &auth, nil
 }
