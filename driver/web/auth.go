--- conflicted
+++ resolved
@@ -34,157 +34,54 @@
 	system   *tokenauth.Handlers
 }
 
-<<<<<<< HEAD
-//Authorization is an interface for auth types
-type Authorization interface {
-	check(req *http.Request) (int, *tokenauth.Claims, error)
-	start()
-}
-
-//TokenAuthorization is an interface for auth types
-type TokenAuthorization interface {
-	Authorization
-	getTokenAuth() *tokenauth.TokenAuth
-}
-
-//Start starts the auth module
-func (auth *Auth) Start() error {
-	auth.logger.Info("Auth -> start")
-
-	auth.services.start()
-	auth.admin.start()
-	auth.encAuth.start()
-	auth.bbs.start()
-	auth.tps.start()
-	auth.system.start()
-
-	return nil
-}
-
-//NewAuth creates new auth handler
-func NewAuth(coreAPIs *core.APIs, serviceID string, serviceRegManager *authservice.ServiceRegManager, logger *logs.Logger) (*Auth, error) {
-	servicesAuth, err := newServicesAuth(coreAPIs, serviceRegManager, serviceID, logger)
-=======
 // NewAuth creates new auth handler
 func NewAuth(serviceRegManager *authservice.ServiceRegManager) (*Auth, error) {
 	servicesAuth, err := newServicesAuth(serviceRegManager)
->>>>>>> ab093c45
 	if err != nil {
 		return nil, errors.WrapErrorAction(logutils.ActionCreate, "services auth", nil, err)
 	}
 	serviceHandlers := tokenauth.NewHandlers(servicesAuth)
 
-<<<<<<< HEAD
-	adminAuth, err := newAdminAuth(coreAPIs, serviceRegManager, logger)
-	if err != nil {
-		return nil, errors.WrapErrorAction(logutils.ActionStart, "admin auth", nil, err)
-	}
-	adminHandlers, err := newTokenAuthHandlers(adminAuth)
-=======
 	adminAuth, err := newAdminAuth(serviceRegManager)
->>>>>>> ab093c45
 	if err != nil {
 		return nil, errors.WrapErrorAction(logutils.ActionCreate, "admin auth", nil, err)
 	}
 	adminHandlers := tokenauth.NewHandlers(adminAuth)
 
-<<<<<<< HEAD
-	encAuth := newEncAuth(coreAPIs, logger)
-
-	bbsAuth, err := newBBsAuth(coreAPIs, serviceRegManager, logger)
-	if err != nil {
-		return nil, errors.WrapErrorAction(logutils.ActionStart, "bbs auth", nil, err)
-	}
-	bbsHandlers, err := newTokenAuthHandlers(bbsAuth)
-=======
 	encAuth, err := newEncAuth(serviceRegManager)
->>>>>>> ab093c45
 	if err != nil {
 		return nil, errors.WrapErrorAction(logutils.ActionCreate, "enc auth", nil, err)
 	}
 	encHandlers := tokenauth.NewHandlers(encAuth)
 
-<<<<<<< HEAD
-	tpsAuth, err := newTPsAuth(coreAPIs, serviceRegManager, logger)
-=======
 	bbsAuth, err := newBBsAuth(serviceRegManager)
->>>>>>> ab093c45
 	if err != nil {
 		return nil, errors.WrapErrorAction(logutils.ActionCreate, "bbs auth", nil, err)
 	}
-<<<<<<< HEAD
-	tpsHandlers, err := newTokenAuthHandlers(tpsAuth)
-	if err != nil {
-		return nil, errors.WrapErrorAction(logutils.ActionStart, "tps auth handlers", nil, err)
-	}
-
-	systemAuth, err := newSystemAuth(coreAPIs, serviceRegManager, logger)
-	if err != nil {
-		return nil, errors.WrapErrorAction(logutils.ActionStart, "auth handler", nil, err)
-	}
-	systemHandlers, err := newTokenAuthHandlers(systemAuth)
-	if err != nil {
-		return nil, errors.WrapErrorAction(logutils.ActionStart, "system auth handlers", nil, err)
-	}
-
-	auth := Auth{services: serviceHandlers, admin: adminHandlers, encAuth: encAuth, bbs: bbsHandlers, tps: tpsHandlers, system: systemHandlers, logger: logger}
+	bbsHandlers := tokenauth.NewHandlers(bbsAuth)
+
+	tpsAuth, err := newTPSAuth(serviceRegManager)
+	if err != nil {
+		return nil, errors.WrapErrorAction(logutils.ActionCreate, "tps auth", nil, err)
+	}
+	tpsHandlers := tokenauth.NewHandlers(tpsAuth)
+
+	systemAuth, err := newSystemAuth(serviceRegManager)
+	if err != nil {
+		return nil, errors.WrapErrorAction(logutils.ActionCreate, "system auth", nil, err)
+	}
+	systemHandlers := tokenauth.NewHandlers(systemAuth)
+
+	auth := Auth{services: &serviceHandlers, admin: &adminHandlers, enc: &encHandlers, bbs: &bbsHandlers, tps: &tpsHandlers, system: &systemHandlers}
 
 	return &auth, nil
 }
 
-//TokenAuthHandlers represents token auth handlers
-type TokenAuthHandlers struct {
-	standard      TokenAuthorization
-	permissions   *PermissionsAuth
-	user          *UserAuth
-	authenticated *AuthenticatedAuth
-}
-
-func (auth *TokenAuthHandlers) start() {
-	auth.standard.start()
-	auth.permissions.start()
-	auth.user.start()
-	auth.authenticated.start()
-}
-
-//newTokenAuthHandlers creates new auth handlers for a
-func newTokenAuthHandlers(auth TokenAuthorization) (*TokenAuthHandlers, error) {
-	permissionsAuth := newPermissionsAuth(auth)
-	userAuth := newUserAuth(auth)
-	authenticatedAuth := newAuthenticatedAuth(*userAuth)
-=======
-	bbsHandlers := tokenauth.NewHandlers(bbsAuth)
->>>>>>> ab093c45
-
-	tpsAuth, err := newTPSAuth(serviceRegManager)
-	if err != nil {
-		return nil, errors.WrapErrorAction(logutils.ActionCreate, "tps auth", nil, err)
-	}
-	tpsHandlers := tokenauth.NewHandlers(tpsAuth)
-
-	systemAuth, err := newSystemAuth(serviceRegManager)
-	if err != nil {
-		return nil, errors.WrapErrorAction(logutils.ActionCreate, "system auth", nil, err)
-	}
-	systemHandlers := tokenauth.NewHandlers(systemAuth)
-
-	auth := Auth{services: &serviceHandlers, admin: &adminHandlers, enc: &encHandlers, bbs: &bbsHandlers, tps: &tpsHandlers, system: &systemHandlers}
-
-	return &auth, nil
-}
-
-<<<<<<< HEAD
-func newServicesAuth(coreAPIs *core.APIs, serviceRegManager *authservice.ServiceRegManager, serviceID string, logger *logs.Logger) (*ServicesAuth, error) {
-	servicesScopeAuth := authorization.NewCasbinScopeAuthorization("driver/web/authorization_services_policy.csv", serviceID)
-
-	servicesTokenAuth, err := tokenauth.NewTokenAuth(true, serviceRegManager, nil, servicesScopeAuth)
-=======
 // ServicesAuth
 
 func newServicesAuth(serviceRegManager *authservice.ServiceRegManager) (*tokenauth.StandardHandler, error) {
 	servicesScopeAuth := authorization.NewCasbinScopeAuthorization("driver/web/scope_authorization_services_policy.csv", serviceRegManager.AuthService.ServiceID)
 	servicesPermissionAuth := authorization.NewCasbinStringAuthorization("driver/web/authorization_services_policy.csv")
->>>>>>> ab093c45
 
 	servicesTokenAuth, err := tokenauth.NewTokenAuth(true, serviceRegManager, servicesPermissionAuth, servicesScopeAuth)
 	if err != nil {
@@ -208,16 +105,9 @@
 
 // AdminAuth
 
-<<<<<<< HEAD
-func newAdminAuth(coreAPIs *core.APIs, serviceRegManager *authservice.ServiceRegManager, logger *logs.Logger) (*AdminAuth, error) {
-	adminPermissionAuth := authorization.NewCasbinStringAuthorization("driver/web/authorization_admin_policy.csv")
-	adminTokenAuth, err := tokenauth.NewTokenAuth(true, serviceRegManager, adminPermissionAuth, nil)
-
-=======
 func newAdminAuth(serviceRegManager *authservice.ServiceRegManager) (*tokenauth.StandardHandler, error) {
 	adminPermissionAuth := authorization.NewCasbinStringAuthorization("driver/web/authorization_admin_policy.csv")
 	adminTokenAuth, err := tokenauth.NewTokenAuth(true, serviceRegManager, adminPermissionAuth, nil)
->>>>>>> ab093c45
 	if err != nil {
 		return nil, errors.WrapErrorAction(logutils.ActionStart, "token auth for adminAuth", nil, err)
 	}
@@ -249,16 +139,9 @@
 
 // BBsAuth
 
-<<<<<<< HEAD
-func newBBsAuth(coreAPIs *core.APIs, serviceRegManager *authservice.ServiceRegManager, logger *logs.Logger) (*BBsAuth, error) {
-	bbsPermissionAuth := authorization.NewCasbinStringAuthorization("driver/web/authorization_bbs_policy.csv")
-	bbsTokenAuth, err := tokenauth.NewTokenAuth(true, serviceRegManager, bbsPermissionAuth, nil)
-
-=======
 func newBBsAuth(serviceRegManager *authservice.ServiceRegManager) (*tokenauth.StandardHandler, error) {
 	bbsPermissionAuth := authorization.NewCasbinStringAuthorization("driver/web/authorization_bbs_policy.csv")
 	bbsTokenAuth, err := tokenauth.NewTokenAuth(true, serviceRegManager, bbsPermissionAuth, nil)
->>>>>>> ab093c45
 	if err != nil {
 		return nil, errors.WrapErrorAction(logutils.ActionStart, "token auth for bbsAuth", nil, err)
 	}
@@ -281,16 +164,9 @@
 
 // TPSAuth
 
-<<<<<<< HEAD
-func newTPsAuth(coreAPIs *core.APIs, serviceRegManager *authservice.ServiceRegManager, logger *logs.Logger) (*TPsAuth, error) {
-	tpsPermissionAuth := authorization.NewCasbinStringAuthorization("driver/web/authorization_tps_policy.csv")
-	tpsTokenAuth, err := tokenauth.NewTokenAuth(true, serviceRegManager, tpsPermissionAuth, nil)
-
-=======
 func newTPSAuth(serviceRegManager *authservice.ServiceRegManager) (*tokenauth.StandardHandler, error) {
 	tpsPermissionAuth := authorization.NewCasbinStringAuthorization("driver/web/authorization_tps_policy.csv")
 	tpsTokenAuth, err := tokenauth.NewTokenAuth(true, serviceRegManager, tpsPermissionAuth, nil)
->>>>>>> ab093c45
 	if err != nil {
 		return nil, errors.WrapErrorAction(logutils.ActionStart, "token auth for tpsAuth", nil, err)
 	}
@@ -313,16 +189,9 @@
 
 // SystemAuth
 
-<<<<<<< HEAD
-func newSystemAuth(coreAPIs *core.APIs, serviceRegManager *authservice.ServiceRegManager, logger *logs.Logger) (*SystemAuth, error) {
-	systemPermissionAuth := authorization.NewCasbinStringAuthorization("driver/web/authorization_system_policy.csv")
-	systemTokenAuth, err := tokenauth.NewTokenAuth(true, serviceRegManager, systemPermissionAuth, nil)
-
-=======
 func newSystemAuth(serviceRegManager *authservice.ServiceRegManager) (*tokenauth.StandardHandler, error) {
 	systemPermissionAuth := authorization.NewCasbinStringAuthorization("driver/web/authorization_system_policy.csv")
 	systemTokenAuth, err := tokenauth.NewTokenAuth(true, serviceRegManager, systemPermissionAuth, nil)
->>>>>>> ab093c45
 	if err != nil {
 		return nil, errors.WrapErrorAction(logutils.ActionStart, "token auth for systemAuth", nil, err)
 	}
