--- conflicted
+++ resolved
@@ -24,7 +24,7 @@
 func applicationToDef(item model.Application) Def.Application {
 	types := applicationTypeListToDef(item.Types)
 
-	return Def.Application{Id: item.ID, Name: item.Name, MultiTenant: item.MultiTenant, Admin: item.Admin,
+	return Def.Application{Id: &item.ID, Name: item.Name, MultiTenant: item.MultiTenant, Admin: item.Admin,
 		SharedIdentities: item.SharedIdentities, Types: &types}
 }
 
@@ -50,6 +50,10 @@
 		return nil
 	}
 
+	id := ""
+	if item.Id != nil {
+		id = *item.Id
+	}
 	name := ""
 	if item.Name != nil {
 		name = *item.Name
@@ -59,12 +63,12 @@
 		for _, v := range *item.Versions {
 			versionNumbers := model.VersionNumbersFromString(v)
 			if versionNumbers != nil {
-				versions = append(versions, model.Version{VersionNumbers: *versionNumbers, ApplicationType: model.ApplicationType{ID: item.Id}})
+				versions = append(versions, model.Version{VersionNumbers: *versionNumbers, ApplicationType: model.ApplicationType{ID: id}})
 			}
 		}
 	}
 
-	return &model.ApplicationType{ID: item.Id, Identifier: item.Identifier, Name: name, Versions: versions}
+	return &model.ApplicationType{ID: id, Identifier: item.Identifier, Name: name, Versions: versions}
 }
 
 func applicationTypeListToDef(items []model.ApplicationType) []Def.ApplicationType {
@@ -92,26 +96,9 @@
 		}
 		versions = &versionList
 	}
-
-<<<<<<< HEAD
-	return &Def.ApplicationType{Id: item.ID, Identifier: item.Identifier, Name: name, Versions: versions}
-=======
-	return &Def.ApplicationType{Fields: &Def.ApplicationTypeFields{Id: item.ID, Identifier: item.Identifier, Name: name, Versions: versions}}
-} */
-
-func applicationToDef(item model.Application) Def.ApplicationFields {
-
-	return Def.ApplicationFields{Id: &item.ID, Name: item.Name, MultiTenant: &item.MultiTenant,
-		SharedIdentities: &item.SharedIdentities}
-}
-
-func applicationsToDef(item []model.Application) []Def.ApplicationFields {
-	result := make([]Def.ApplicationFields, len(item))
-	for i, item := range item {
-		result[i] = applicationToDef(item)
-	}
-	return result
->>>>>>> 6f08afe8
+	id := item.ID
+
+	return &Def.ApplicationType{Id: &id, Identifier: item.Identifier, Name: name, Versions: versions}
 }
 
 // ApplicationPermission
