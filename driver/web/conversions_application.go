// Copyright 2022 Board of Trustees of the University of Illinois.
//
// Licensed under the Apache License, Version 2.0 (the "License");
// you may not use this file except in compliance with the License.
// You may obtain a copy of the License at
//
//     http://www.apache.org/licenses/LICENSE-2.0
//
// Unless required by applicable law or agreed to in writing, software
// distributed under the License is distributed on an "AS IS" BASIS,
// WITHOUT WARRANTIES OR CONDITIONS OF ANY KIND, either express or implied.
// See the License for the specific language governing permissions and
// limitations under the License.

package web

import (
	"core-building-block/core/model"
	Def "core-building-block/driver/web/docs/gen"
	"core-building-block/utils"
)

// Application
func applicationToDef(item model.Application) Def.Application {
	types := applicationTypeListToDef(item.Types)

	return Def.Application{Id: &item.ID, Name: item.Name, MultiTenant: item.MultiTenant, Admin: item.Admin,
		SharedIdentities: item.SharedIdentities, Types: &types}
}

func applicationsToDef(item []model.Application) []Def.Application {
	result := make([]Def.Application, len(item))
	for i, item := range item {
		result[i] = applicationToDef(item)
	}
	return result
}

// Application Type
func applicationTypeListFromDef(items []Def.ApplicationType) []model.ApplicationType {
	result := make([]model.ApplicationType, len(items))
	for i, item := range items {
		result[i] = *applicationTypeFromDef(&item)
	}
	return result
}

func applicationTypeFromDef(item *Def.ApplicationType) *model.ApplicationType {
	if item == nil {
		return nil
	}

	id := ""
	if item.Id != nil {
		id = *item.Id
	}
	name := ""
	if item.Name != nil {
		name = *item.Name
	}
	versions := make([]model.Version, 0)
	if item.Versions != nil {
		for _, v := range *item.Versions {
			versionNumbers := model.VersionNumbersFromString(v)
			if versionNumbers != nil {
				versions = append(versions, model.Version{VersionNumbers: *versionNumbers, ApplicationType: model.ApplicationType{ID: id}})
			}
		}
	}

	return &model.ApplicationType{ID: id, Identifier: item.Identifier, Name: name, Versions: versions}
}

func applicationTypeListToDef(items []model.ApplicationType) []Def.ApplicationType {
	result := make([]Def.ApplicationType, len(items))
	for i, item := range items {
		result[i] = *applicationTypeToDef(&item)
	}
	return result
}

func applicationTypeToDef(item *model.ApplicationType) *Def.ApplicationType {
	if item == nil {
		return nil
	}

	var name *string
	if len(item.Name) > 0 {
		nameStr := item.Name
		name = &nameStr
	}
	var versions *[]string
	if item.Versions != nil {
		versionList := make([]string, len(item.Versions))
		for i, v := range item.Versions {
			versionList[i] = v.VersionNumbers.String()
		}
		versions = &versionList
	}

	id := item.ID
	return &Def.ApplicationType{Id: &id, Identifier: item.Identifier, Name: name, Versions: versions}
}

// ApplicationPermission
func applicationPermissionToDef(item model.Permission) Def.Permission {
	assigners := item.Assigners
	if assigners == nil {
		assigners = make([]string, 0)
	}
	assigners = append(assigners, model.PermissionGrantAllPermissions)

	//dates
	var dateUpdated *string
	dateCreated := utils.FormatTime(&item.DateCreated)
	if item.DateUpdated != nil {
		formatted := utils.FormatTime(item.DateUpdated)
		dateUpdated = &formatted
	}
	description := item.Description
	serviceID := item.ServiceID
	return Def.Permission{Id: &item.ID, Name: item.Name, Description: &description, ServiceId: &serviceID, Assigners: &assigners, DateCreated: &dateCreated, DateUpdated: dateUpdated}
}

func applicationPermissionsToDef(items []model.Permission) []Def.Permission {
	result := make([]Def.Permission, len(items))
	for i, item := range items {
		result[i] = applicationPermissionToDef(item)
	}
	return result
}

// AppOrg
func appOrgFromDef(item *Def.ApplicationOrganization) *model.ApplicationOrganization {
	if item == nil {
		return nil
	}
	var id string
	if item.Id != nil {
		id = *item.Id
	}
	var serviceIds []string
	if item.ServicesIds != nil {
		serviceIds = *item.ServicesIds
	}

	authTypes := supportedAuthTypesFromDef(item.AuthTypes.AdditionalProperties)

	loginSessionSettings := model.LoginSessionSettings{}
	if item.LoginSessionSettings != nil {
		var defaultSettings model.AppAuthLoginSessionSettings
		defaultSettingsVal := loginSessionSettingsFromDef(item.LoginSessionSettings.Default)
		if defaultSettingsVal != nil {
			defaultSettings = *defaultSettingsVal
		}

		var overrideSettings []model.AppAuthLoginSessionSettings
		if item.LoginSessionSettings.Overrides != nil {
			overrideSettings = loginSessionSettingsListFromDef(*item.LoginSessionSettings.Overrides)
		}

		loginSessionSettings = model.LoginSessionSettings{
			Default:   defaultSettings,
			Overrides: overrideSettings,
		}
	}

	return &model.ApplicationOrganization{ID: id, Application: model.Application{ID: item.AppId}, Organization: model.Organization{ID: item.OrgId},
		ServicesIDs: serviceIds, AuthTypes: authTypes, LoginSessionSettings: loginSessionSettings}
}

func appOrgToDef(item *model.ApplicationOrganization) *Def.ApplicationOrganization {
	if item == nil {
		return nil
	}

	authTypes := Def.ApplicationOrganization_AuthTypes{AdditionalProperties: supportedAuthTypesToDef(item.AuthTypes)}

	defaultSettingsVal := item.LoginSessionSettings.Default
	defaultSettings := loginSessionSettingsToDef(&defaultSettingsVal)
	overrideSettings := loginSessionSettingsListToDef(item.LoginSessionSettings.Overrides)
	loginSessionSettings := Def.LoginSessionSettings{
		Default:   defaultSettings,
		Overrides: &overrideSettings,
	}

	id := item.ID
	serviceIDs := item.ServicesIDs
	return &Def.ApplicationOrganization{Id: &id, AppId: item.Application.ID, OrgId: item.Organization.ID, ServicesIds: &serviceIDs,
		AuthTypes: &authTypes, LoginSessionSettings: &loginSessionSettings}
}

func appOrgsToDef(items []model.ApplicationOrganization) []Def.ApplicationOrganization {
	if items == nil {
		return nil
	}
	out := make([]Def.ApplicationOrganization, len(items))
	for i, item := range items {
		defItem := appOrgToDef(&item)
		if defItem != nil {
			out[i] = *defItem
		} else {
			out[i] = Def.ApplicationOrganization{}
		}
	}

	return out
}

func loginSessionSettingsListFromDef(items []Def.AppAuthLoginSessionSettings) []model.AppAuthLoginSessionSettings {
	out := make([]model.AppAuthLoginSessionSettings, len(items))
	for i, item := range items {
		defItem := loginSessionSettingsFromDef(&item)
		if defItem != nil {
			out[i] = *defItem
		} else {
			out[i] = model.AppAuthLoginSessionSettings{}
		}
	}

	return out
}

func loginSessionSettingsFromDef(item *Def.AppAuthLoginSessionSettings) *model.AppAuthLoginSessionSettings {
	if item == nil {
		return nil
	}

	var appTypeID *string
	if item.AppTypeId != nil {
		appTypeIDVal := *item.AppTypeId
		appTypeID = &appTypeIDVal
	}
	var authTypeCode *string
	if item.AuthTypeCode != nil {
		authTypeCodeVal := *item.AuthTypeCode
		authTypeCode = &authTypeCodeVal
	}

	var maxConcurrentSessions int
	if item.MaxConcurrentSessions != nil {
		maxConcurrentSessions = *item.MaxConcurrentSessions
	}
	inactivityExpirePolicy := model.InactivityExpirePolicy{}
	if item.InactivityExpirePolicy != nil {
		inactivityExpirePolicy = model.InactivityExpirePolicy{Active: item.InactivityExpirePolicy.Active, InactivityPeriod: item.InactivityExpirePolicy.InactivityPeriod}
	}
	tslExpirePolicy := model.TSLExpirePolicy{}
	if item.TimeSinceLoginExpirePolicy != nil {
		tslExpirePolicy = model.TSLExpirePolicy{Active: item.TimeSinceLoginExpirePolicy.Active, TimeSinceLoginPeriod: item.TimeSinceLoginExpirePolicy.TimeSinceLoginPeriod}
	}
	yearlyExpirePolicy := model.YearlyExpirePolicy{}
	if item.YearlyExpirePolicy != nil {
		yearlyExpirePolicy = model.YearlyExpirePolicy{Active: item.YearlyExpirePolicy.Active, Day: item.YearlyExpirePolicy.Day, Month: item.YearlyExpirePolicy.Month,
			Hour: item.YearlyExpirePolicy.Hour, Min: item.YearlyExpirePolicy.Min}
	}

	return &model.AppAuthLoginSessionSettings{AppTypeID: appTypeID, AuthTypeCode: authTypeCode, MaxConcurrentSessions: maxConcurrentSessions,
		InactivityExpirePolicy: inactivityExpirePolicy, TSLExpirePolicy: tslExpirePolicy, YearlyExpirePolicy: yearlyExpirePolicy}
}

func loginSessionSettingsListToDef(items []model.AppAuthLoginSessionSettings) []Def.AppAuthLoginSessionSettings {
	out := make([]Def.AppAuthLoginSessionSettings, len(items))
	for i, item := range items {
		defItem := loginSessionSettingsToDef(&item)
		if defItem != nil {
			out[i] = *defItem
		} else {
			out[i] = Def.AppAuthLoginSessionSettings{}
		}
	}

	return out
}

func loginSessionSettingsToDef(item *model.AppAuthLoginSessionSettings) *Def.AppAuthLoginSessionSettings {
	if item == nil {
		return nil
	}

<<<<<<< HEAD
	var appTypeID *string
	if item.AppTypeID != nil {
		appTypeIDVal := *item.AppTypeID
		appTypeID = &appTypeIDVal
=======
	supportedAuthTypes := []model.SupportedAuthType{}
	if item.SupportedAuthTypes != nil {
		for _, authType := range *item.SupportedAuthTypes {
			if authType.AuthTypeId != nil && authType.Params != nil {
				supportedAuthTypes = append(supportedAuthTypes, model.SupportedAuthType{AuthTypeID: *authType.AuthTypeId, Params: *authType.Params})
			}
		}
>>>>>>> 29c67d09
	}
	var authTypeCode *string
	if item.AuthTypeCode != nil {
		authTypeCodeVal := *item.AuthTypeCode
		authTypeCode = &authTypeCodeVal
	}

	inactivityExpirePolicy := Def.InactiveExpirePolicy{Active: item.InactivityExpirePolicy.Active, InactivityPeriod: item.InactivityExpirePolicy.InactivityPeriod}
	tslExpirePolicy := Def.TSLExpirePolicy{Active: item.TSLExpirePolicy.Active, TimeSinceLoginPeriod: item.TSLExpirePolicy.TimeSinceLoginPeriod}
	yearlyExpirePolicy := Def.YearlyExpirePolicy{Active: item.YearlyExpirePolicy.Active, Day: item.YearlyExpirePolicy.Day, Month: item.YearlyExpirePolicy.Month,
		Hour: item.YearlyExpirePolicy.Hour, Min: item.YearlyExpirePolicy.Min}

<<<<<<< HEAD
	maxConcurrentSessions := item.MaxConcurrentSessions
	return &Def.AppAuthLoginSessionSettings{AppTypeId: appTypeID, AuthTypeCode: authTypeCode, MaxConcurrentSessions: &maxConcurrentSessions,
		InactivityExpirePolicy: &inactivityExpirePolicy, TimeSinceLoginExpirePolicy: &tslExpirePolicy, YearlyExpirePolicy: &yearlyExpirePolicy}
=======
func supportedAuthTypeToDef(item *model.AuthTypesSupport) *Def.SupportedAuthTypes {
	if item == nil {
		return nil
	}
	supportedAuthTypes := []Def.SupportedAuthType{}
	for _, authType := range item.SupportedAuthTypes {
		params := authType.Params
		authTypeID := authType.AuthTypeID
		supportedAuthTypes = append(supportedAuthTypes, Def.SupportedAuthType{AuthTypeId: &authTypeID, Params: &params})
	}
	appTypeID := item.AppTypeID
	return &Def.SupportedAuthTypes{AppTypeId: &appTypeID, SupportedAuthTypes: &supportedAuthTypes}
>>>>>>> 29c67d09
}

func supportedAuthTypesFromDef(items map[string]Def.SupportedAuthType) map[string]model.SupportedAuthType {
	if items == nil {
		return nil
	}

	out := make(map[string]model.SupportedAuthType)
	for code, authType := range items {
		out[code] = supportedAuthTypeFromDef(authType)
	}
	return out
}

func supportedAuthTypeFromDef(item Def.SupportedAuthType) model.SupportedAuthType {
	var configs map[string]interface{}
	if item.Configs != nil {
		configs, _ = (*item.Configs).(map[string]interface{})
	}
<<<<<<< HEAD
	var appTypeConfigs map[string]interface{}
	if item.AppTypeConfigs != nil {
		appTypeConfigs = item.AppTypeConfigs.AdditionalProperties
	}

	return model.SupportedAuthType{Configs: configs, AppTypeConfigs: appTypeConfigs, Alias: item.Alias}
=======
	var groupsField string
	if item.GroupsField != nil {
		groupsField = *item.GroupsField
	}
	var userSpecificFields []string
	if item.UserSpecificFields != nil {
		userSpecificFields = *item.UserSpecificFields
	}
	var externalIDFields map[string]string
	if item.ExternalIdFields != nil {
		externalIDFields = *item.ExternalIdFields
	}
	var roles map[string]string
	if item.Roles != nil {
		roles = *item.Roles
	}
	var groups map[string]string
	if item.Groups != nil {
		groups = *item.Groups
	}
	var alwaysSyncProfile bool
	if item.AlwaysSyncProfile != nil {
		alwaysSyncProfile = *item.AlwaysSyncProfile
	}

	return &model.IdentityProviderSetting{IdentityProviderID: item.IdentityProviderId, UserIdentifierField: item.UserIdentifierField,
		ExternalIDFields: externalIDFields, FirstNameField: firstNameField, MiddleNameField: middleNameField,
		LastNameField: lastNameField, EmailField: emailField, RolesField: rolesField, GroupsField: groupsField,
		UserSpecificFields: userSpecificFields, Roles: roles, Groups: groups, AlwaysSyncProfile: alwaysSyncProfile}
>>>>>>> 29c67d09
}

func supportedAuthTypesToDef(items map[string]model.SupportedAuthType) map[string]Def.SupportedAuthType {
	if items == nil {
		return nil
	}

	out := make(map[string]Def.SupportedAuthType)
	for code, authType := range items {
		out[code] = supportedAuthTypeToDef(authType)
	}
	return out
}

func supportedAuthTypeToDef(item model.SupportedAuthType) Def.SupportedAuthType {
	var configs interface{} = item.Configs

	appTypeConfigs := Def.SupportedAuthType_AppTypeConfigs{AdditionalProperties: item.AppTypeConfigs}

<<<<<<< HEAD
	return Def.SupportedAuthType{Configs: &configs, AppTypeConfigs: &appTypeConfigs, Alias: item.Alias}
=======
	externalIDs := item.ExternalIDFields
	roles := item.Roles
	groups := item.Groups

	firstNameField := item.FirstNameField
	middleNameField := item.MiddleNameField
	lastNameField := item.LastNameField
	emailField := item.EmailField
	rolesField := item.RolesField
	groupsField := item.GroupsField
	userSpecificFields := item.UserSpecificFields
	alwaysSyncProfile := item.AlwaysSyncProfile
	return &Def.IdentityProviderSettings{IdentityProviderId: item.IdentityProviderID, UserIdentifierField: item.UserIdentifierField,
		ExternalIdFields: &externalIDs, FirstNameField: &firstNameField, MiddleNameField: &middleNameField,
		LastNameField: &lastNameField, EmailField: &emailField, RolesField: &rolesField, GroupsField: &groupsField,
		UserSpecificFields: &userSpecificFields, Roles: &roles, Groups: &groups, AlwaysSyncProfile: &alwaysSyncProfile}
>>>>>>> 29c67d09
}

// AppOrgRole
func appOrgRoleToDef(item model.AppOrgRole) Def.AppOrgRole {
	permissions := applicationPermissionsToDef(item.Permissions)

	//dates
	var dateUpdated *string
	dateCreated := utils.FormatTime(&item.DateCreated)
	if item.DateUpdated != nil {
		formatted := utils.FormatTime(item.DateUpdated)
		dateUpdated = &formatted
	}
	id := item.ID
	description := item.Description
	system := item.System
	return Def.AppOrgRole{Id: &id, Name: item.Name, Description: &description, System: &system, DateCreated: &dateCreated, DateUpdated: dateUpdated, Permissions: &permissions}
}

func appOrgRolesToDef(items []model.AppOrgRole) []Def.AppOrgRole {
	result := make([]Def.AppOrgRole, len(items))
	for i, item := range items {
		result[i] = appOrgRoleToDef(item)
	}
	return result
}

// AppOrgGroup
func appOrgGroupToDef(item model.AppOrgGroup) Def.AppOrgGroup {
	permissions := applicationPermissionsToDef(item.Permissions)
	roles := appOrgRolesToDef(item.Roles)

	//dates
	var dateUpdated *string
	dateCreated := utils.FormatTime(&item.DateCreated)
	if item.DateUpdated != nil {
		formatted := utils.FormatTime(item.DateUpdated)
		dateUpdated = &formatted
	}

	return Def.AppOrgGroup{Id: &item.ID, Name: item.Name, Description: &item.Description, System: &item.System, DateCreated: &dateCreated, DateUpdated: dateUpdated, Permissions: &permissions, Roles: &roles}
}

func appOrgGroupsToDef(items []model.AppOrgGroup) []Def.AppOrgGroup {
	result := make([]Def.AppOrgGroup, len(items))
	for i, item := range items {
		result[i] = appOrgGroupToDef(item)
	}
	return result
}

// Organization
func organizationToDef(item *model.Organization) *Def.Organization {
	if item == nil {
		return nil
	}
	id := item.ID
	config := item.Config

	return &Def.Organization{Id: &id, Name: item.Name, Type: Def.OrganizationType(item.Type), Config: organizationConfigToDef(&config)}
}

func organizationsToDef(items []model.Organization) []Def.Organization {
	result := make([]Def.Organization, len(items))
	for i, item := range items {
		result[i] = *organizationToDef(&item)
	}
	return result
}

func organizationConfigToDef(item *model.OrganizationConfig) *Def.OrganizationConfig {
	if item == nil {
		return nil
	}

	var id *string
	if len(item.ID) > 0 {
		id = &item.ID
	}

	return &Def.OrganizationConfig{Id: id, Domains: item.Domains}
}

// App Config
func appConfigToDef(item model.ApplicationConfig) Def.ApplicationConfig {
	defConfig := Def.ApplicationConfig{Id: &item.ID, AppTypeId: item.ApplicationType.ID, Version: item.Version.VersionNumbers.String(), Data: item.Data}
	if item.AppOrg != nil {
		orgID := item.AppOrg.Organization.ID
		defConfig.OrgId = &orgID
	}

	return defConfig
}

func appConfigsToDef(items []model.ApplicationConfig) []Def.ApplicationConfig {
	result := make([]Def.ApplicationConfig, len(items))
	for i, item := range items {
		result[i] = appConfigToDef(item)
	}
	return result
}<|MERGE_RESOLUTION|>--- conflicted
+++ resolved
@@ -144,7 +144,7 @@
 		serviceIds = *item.ServicesIds
 	}
 
-	authTypes := supportedAuthTypesFromDef(item.AuthTypes.AdditionalProperties)
+	authTypes := supportedAuthTypesFromDef(item.AuthTypes)
 
 	loginSessionSettings := model.LoginSessionSettings{}
 	if item.LoginSessionSettings != nil {
@@ -174,7 +174,7 @@
 		return nil
 	}
 
-	authTypes := Def.ApplicationOrganization_AuthTypes{AdditionalProperties: supportedAuthTypesToDef(item.AuthTypes)}
+	authTypes := supportedAuthTypesToDef(item.AuthTypes)
 
 	defaultSettingsVal := item.LoginSessionSettings.Default
 	defaultSettings := loginSessionSettingsToDef(&defaultSettingsVal)
@@ -278,20 +278,10 @@
 		return nil
 	}
 
-<<<<<<< HEAD
 	var appTypeID *string
 	if item.AppTypeID != nil {
 		appTypeIDVal := *item.AppTypeID
 		appTypeID = &appTypeIDVal
-=======
-	supportedAuthTypes := []model.SupportedAuthType{}
-	if item.SupportedAuthTypes != nil {
-		for _, authType := range *item.SupportedAuthTypes {
-			if authType.AuthTypeId != nil && authType.Params != nil {
-				supportedAuthTypes = append(supportedAuthTypes, model.SupportedAuthType{AuthTypeID: *authType.AuthTypeId, Params: *authType.Params})
-			}
-		}
->>>>>>> 29c67d09
 	}
 	var authTypeCode *string
 	if item.AuthTypeCode != nil {
@@ -304,81 +294,39 @@
 	yearlyExpirePolicy := Def.YearlyExpirePolicy{Active: item.YearlyExpirePolicy.Active, Day: item.YearlyExpirePolicy.Day, Month: item.YearlyExpirePolicy.Month,
 		Hour: item.YearlyExpirePolicy.Hour, Min: item.YearlyExpirePolicy.Min}
 
-<<<<<<< HEAD
 	maxConcurrentSessions := item.MaxConcurrentSessions
 	return &Def.AppAuthLoginSessionSettings{AppTypeId: appTypeID, AuthTypeCode: authTypeCode, MaxConcurrentSessions: &maxConcurrentSessions,
 		InactivityExpirePolicy: &inactivityExpirePolicy, TimeSinceLoginExpirePolicy: &tslExpirePolicy, YearlyExpirePolicy: &yearlyExpirePolicy}
-=======
-func supportedAuthTypeToDef(item *model.AuthTypesSupport) *Def.SupportedAuthTypes {
-	if item == nil {
-		return nil
-	}
-	supportedAuthTypes := []Def.SupportedAuthType{}
-	for _, authType := range item.SupportedAuthTypes {
-		params := authType.Params
-		authTypeID := authType.AuthTypeID
-		supportedAuthTypes = append(supportedAuthTypes, Def.SupportedAuthType{AuthTypeId: &authTypeID, Params: &params})
-	}
-	appTypeID := item.AppTypeID
-	return &Def.SupportedAuthTypes{AppTypeId: &appTypeID, SupportedAuthTypes: &supportedAuthTypes}
->>>>>>> 29c67d09
-}
-
-func supportedAuthTypesFromDef(items map[string]Def.SupportedAuthType) map[string]model.SupportedAuthType {
+}
+
+func supportedAuthTypesFromDef(items *map[string]Def.SupportedAuthType) map[string]model.SupportedAuthType {
 	if items == nil {
 		return nil
 	}
 
 	out := make(map[string]model.SupportedAuthType)
-	for code, authType := range items {
+	for code, authType := range *items {
 		out[code] = supportedAuthTypeFromDef(authType)
 	}
 	return out
 }
 
 func supportedAuthTypeFromDef(item Def.SupportedAuthType) model.SupportedAuthType {
-	var configs map[string]interface{}
-	if item.Configs != nil {
-		configs, _ = (*item.Configs).(map[string]interface{})
-	}
-<<<<<<< HEAD
-	var appTypeConfigs map[string]interface{}
-	if item.AppTypeConfigs != nil {
-		appTypeConfigs = item.AppTypeConfigs.AdditionalProperties
-	}
-
-	return model.SupportedAuthType{Configs: configs, AppTypeConfigs: appTypeConfigs, Alias: item.Alias}
-=======
-	var groupsField string
-	if item.GroupsField != nil {
-		groupsField = *item.GroupsField
-	}
-	var userSpecificFields []string
-	if item.UserSpecificFields != nil {
-		userSpecificFields = *item.UserSpecificFields
-	}
-	var externalIDFields map[string]string
-	if item.ExternalIdFields != nil {
-		externalIDFields = *item.ExternalIdFields
-	}
-	var roles map[string]string
-	if item.Roles != nil {
-		roles = *item.Roles
-	}
-	var groups map[string]string
-	if item.Groups != nil {
-		groups = *item.Groups
-	}
-	var alwaysSyncProfile bool
-	if item.AlwaysSyncProfile != nil {
-		alwaysSyncProfile = *item.AlwaysSyncProfile
-	}
-
-	return &model.IdentityProviderSetting{IdentityProviderID: item.IdentityProviderId, UserIdentifierField: item.UserIdentifierField,
-		ExternalIDFields: externalIDFields, FirstNameField: firstNameField, MiddleNameField: middleNameField,
-		LastNameField: lastNameField, EmailField: emailField, RolesField: rolesField, GroupsField: groupsField,
-		UserSpecificFields: userSpecificFields, Roles: roles, Groups: groups, AlwaysSyncProfile: alwaysSyncProfile}
->>>>>>> 29c67d09
+	// configs
+	var configsVal map[string]interface{}
+	configs, _ := utils.Convert[map[string]interface{}](item.Configs)
+	if configs != nil {
+		configsVal = *configs
+	}
+
+	// app type configs
+	var appTypeConfigsVal map[string]interface{}
+	appTypeConfigs, _ := utils.Convert[map[string]interface{}](item.AppTypeConfigs)
+	if appTypeConfigs != nil {
+		appTypeConfigsVal = *appTypeConfigs
+	}
+
+	return model.SupportedAuthType{Configs: configsVal, AppTypeConfigs: appTypeConfigsVal, Alias: item.Alias}
 }
 
 func supportedAuthTypesToDef(items map[string]model.SupportedAuthType) map[string]Def.SupportedAuthType {
@@ -394,30 +342,10 @@
 }
 
 func supportedAuthTypeToDef(item model.SupportedAuthType) Def.SupportedAuthType {
-	var configs interface{} = item.Configs
-
-	appTypeConfigs := Def.SupportedAuthType_AppTypeConfigs{AdditionalProperties: item.AppTypeConfigs}
-
-<<<<<<< HEAD
-	return Def.SupportedAuthType{Configs: &configs, AppTypeConfigs: &appTypeConfigs, Alias: item.Alias}
-=======
-	externalIDs := item.ExternalIDFields
-	roles := item.Roles
-	groups := item.Groups
-
-	firstNameField := item.FirstNameField
-	middleNameField := item.MiddleNameField
-	lastNameField := item.LastNameField
-	emailField := item.EmailField
-	rolesField := item.RolesField
-	groupsField := item.GroupsField
-	userSpecificFields := item.UserSpecificFields
-	alwaysSyncProfile := item.AlwaysSyncProfile
-	return &Def.IdentityProviderSettings{IdentityProviderId: item.IdentityProviderID, UserIdentifierField: item.UserIdentifierField,
-		ExternalIdFields: &externalIDs, FirstNameField: &firstNameField, MiddleNameField: &middleNameField,
-		LastNameField: &lastNameField, EmailField: &emailField, RolesField: &rolesField, GroupsField: &groupsField,
-		UserSpecificFields: &userSpecificFields, Roles: &roles, Groups: &groups, AlwaysSyncProfile: &alwaysSyncProfile}
->>>>>>> 29c67d09
+	configs, _ := utils.Convert[Def.SupportedAuthType_Configs](item.Configs)
+	appTypeConfigs, _ := utils.Convert[map[string]Def.SupportedAuthType_AppTypeConfigs_AdditionalProperties](item.AppTypeConfigs)
+
+	return Def.SupportedAuthType{Configs: configs, AppTypeConfigs: appTypeConfigs, Alias: item.Alias}
 }
 
 // AppOrgRole
