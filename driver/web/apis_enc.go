package web

import (
	"core-building-block/core"
	"net/http"

	log "github.com/rokmetro/logging-library/loglib"
)

//EncApisHandler handles the APIs implementation used by the Encryption BB
type EncApisHandler struct {
	coreAPIs *core.APIs
}

//getTest TODO get test
<<<<<<< HEAD
func (h EncApisHandler) getTest(l *log.Log, w http.ResponseWriter, r *http.Request) log.HttpResponse {
=======
func (h EncApisHandler) getTest(l *log.Log, r *http.Request) log.HttpResponse {
>>>>>>> f83c60f2
	res := h.coreAPIs.Encryption.EncGetTest()

	return l.HttpResponseSuccessMessage(res)
}

//NewEncApisHandler creates new enc Handler instance
func NewEncApisHandler(coreAPIs *core.APIs) EncApisHandler {
	return EncApisHandler{coreAPIs: coreAPIs}
}<|MERGE_RESOLUTION|>--- conflicted
+++ resolved
@@ -13,11 +13,7 @@
 }
 
 //getTest TODO get test
-<<<<<<< HEAD
-func (h EncApisHandler) getTest(l *log.Log, w http.ResponseWriter, r *http.Request) log.HttpResponse {
-=======
 func (h EncApisHandler) getTest(l *log.Log, r *http.Request) log.HttpResponse {
->>>>>>> f83c60f2
 	res := h.coreAPIs.Encryption.EncGetTest()
 
 	return l.HttpResponseSuccessMessage(res)
