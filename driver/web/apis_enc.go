// Copyright 2022 Board of Trustees of the University of Illinois.
//
// Licensed under the Apache License, Version 2.0 (the "License");
// you may not use this file except in compliance with the License.
// You may obtain a copy of the License at
//
//     http://www.apache.org/licenses/LICENSE-2.0
//
// Unless required by applicable law or agreed to in writing, software
// distributed under the License is distributed on an "AS IS" BASIS,
// WITHOUT WARRANTIES OR CONDITIONS OF ANY KIND, either express or implied.
// See the License for the specific language governing permissions and
// limitations under the License.

package web

import (
	"core-building-block/core"
	"net/http"

	"github.com/rokwire/core-auth-library-go/v2/tokenauth"
	"github.com/rokwire/logging-library-go/logs"
)

// EncApisHandler handles the APIs implementation used by the Encryption BB
type EncApisHandler struct {
	coreAPIs *core.APIs
}

<<<<<<< HEAD
//getTest TODO: get test
=======
// getTest TODO get test
>>>>>>> 670a14c7
func (h EncApisHandler) getTest(l *logs.Log, r *http.Request, claims *tokenauth.Claims) logs.HttpResponse {
	res := h.coreAPIs.Encryption.EncGetTest()

	return l.HttpResponseSuccessMessage(res)
}

// NewEncApisHandler creates new enc Handler instance
func NewEncApisHandler(coreAPIs *core.APIs) EncApisHandler {
	return EncApisHandler{coreAPIs: coreAPIs}
}<|MERGE_RESOLUTION|>--- conflicted
+++ resolved
@@ -27,11 +27,7 @@
 	coreAPIs *core.APIs
 }
 
-<<<<<<< HEAD
-//getTest TODO: get test
-=======
-// getTest TODO get test
->>>>>>> 670a14c7
+// getTest TODO: get test
 func (h EncApisHandler) getTest(l *logs.Log, r *http.Request, claims *tokenauth.Claims) logs.HttpResponse {
 	res := h.coreAPIs.Encryption.EncGetTest()
 
