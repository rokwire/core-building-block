--- conflicted
+++ resolved
@@ -105,7 +105,6 @@
 	w.Write(data)
 }
 
-<<<<<<< HEAD
 type createOrganizationRequest struct {
 	Name             string   `json:"name" validate:"required"`
 	Type             string   `json:"type" validate:"required"`
@@ -124,7 +123,6 @@
 	data, err := ioutil.ReadAll(r.Body)
 	if err != nil {
 		//log.Printf("Error on marshal create organization - %s\n", err.Error())
-=======
 type updateGlobalConfig struct {
 	Setting string `json:"setting" validate:"required"`
 }
@@ -133,28 +131,25 @@
 func (h AdminApisHandler) UpdateGlobalConfig(l *log.Log, w http.ResponseWriter, r *http.Request) {
 	data, err := ioutil.ReadAll(r.Body)
 	if err != nil {
->>>>>>> 156cd7a3
 		http.Error(w, http.StatusText(http.StatusBadRequest), http.StatusBadRequest)
 		return
 	}
 
-<<<<<<< HEAD
+
 	var requestData createOrganizationRequest
 	err = json.Unmarshal(data, &requestData)
 	if err != nil {
 		//log.Printf("Error on unmarshal the create organization  - %s\n", err.Error())
-=======
+
 	var updateConfig updateGlobalConfig
 	err = json.Unmarshal(data, &updateConfig)
 	if err != nil {
->>>>>>> 156cd7a3
 		http.Error(w, err.Error(), http.StatusBadRequest)
 		return
 	}
 
 	//validate
 	validate := validator.New()
-<<<<<<< HEAD
 	err = validate.Struct(requestData)
 	if err != nil {
 		//log.Printf("Error on validating create organization  data - %s\n", err.Error())
@@ -168,7 +163,6 @@
 	loginTypes := requestData.LoginTypes
 
 	organization, err := h.app.Administration.AdmCreateOrganization(name, requestType, *requiresOwnLogin, loginTypes)
-=======
 	err = validate.Struct(updateConfig)
 	if err != nil {
 		//log.Printf("Error on validating create global config data - %s\n", err.Error())
@@ -178,14 +172,13 @@
 	setting := updateConfig.Setting
 
 	err = h.app.Administration.AdmUpdateGlobalConfig(setting)
->>>>>>> 156cd7a3
 	if err != nil {
 		//	log.Println(err.Error())
 		http.Error(w, err.Error(), http.StatusInternalServerError)
 		return
 	}
 
-<<<<<<< HEAD
+
 	response := OrganizationResponse{Name: organization.Name, Type: organization.Type, RequiresOwnLogin: organization.RequiresOwnLogin, LoginTypes: loginTypes}
 	data, err = json.Marshal(response)
 	if err != nil {
@@ -193,9 +186,7 @@
 		http.Error(w, http.StatusText(http.StatusInternalServerError), http.StatusInternalServerError)
 		return
 	}
-
-=======
->>>>>>> 156cd7a3
+    
 	w.Header().Set("Content-Type", "text/plain")
 	w.WriteHeader(http.StatusOK)
 	w.Write([]byte("Successfully created"))
