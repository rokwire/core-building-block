--- conflicted
+++ resolved
@@ -4,14 +4,11 @@
 	"core-building-block/core"
 	"encoding/json"
 	"io/ioutil"
-	"log"
 	"net/http"
 
-<<<<<<< HEAD
 	"gopkg.in/go-playground/validator.v9"
-=======
+
 	log "github.com/rokmetro/logging-library/loglib"
->>>>>>> 194fb9ff
 )
 
 //AdminApisHandler handles the admin rest APIs implementation
@@ -36,10 +33,10 @@
 }
 
 //CreateGlobalConfig creates a global config
-func (h AdminApisHandler) CreateGlobalConfig(w http.ResponseWriter, r *http.Request) {
+func (h AdminApisHandler) CreateGlobalConfig(l *log.Log, w http.ResponseWriter, r *http.Request) {
 	data, err := ioutil.ReadAll(r.Body)
 	if err != nil {
-		log.Printf("Error on marshal create global config - %s\n", err.Error())
+		//log.Printf("Error on marshal create global config - %s\n", err.Error())
 		http.Error(w, http.StatusText(http.StatusBadRequest), http.StatusBadRequest)
 		return
 	}
@@ -47,7 +44,7 @@
 	var requestData createGlobalConfigRequest
 	err = json.Unmarshal(data, &requestData)
 	if err != nil {
-		log.Printf("Error on unmarshal the create global config data - %s\n", err.Error())
+		//log.Printf("Error on unmarshal the create global config data - %s\n", err.Error())
 		http.Error(w, err.Error(), http.StatusBadRequest)
 		return
 	}
@@ -56,7 +53,7 @@
 	validate := validator.New()
 	err = validate.Struct(requestData)
 	if err != nil {
-		log.Printf("Error on validating create global config data - %s\n", err.Error())
+		//log.Printf("Error on validating create global config data - %s\n", err.Error())
 		http.Error(w, err.Error(), http.StatusBadRequest)
 		return
 	}
@@ -64,7 +61,7 @@
 
 	_, err = h.app.Administration.AdmCreateGlobalConfig(setting)
 	if err != nil {
-		log.Println(err.Error())
+		//	log.Println(err.Error())
 		http.Error(w, err.Error(), http.StatusInternalServerError)
 		return
 	}
