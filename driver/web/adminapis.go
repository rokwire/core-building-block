package web

import (
	"core-building-block/core"
	"encoding/json"
	"io/ioutil"
	"net/http"

	"gopkg.in/go-playground/validator.v9"

	"github.com/gorilla/mux"
	log "github.com/rokmetro/logging-library/loglib"
)

//AdminApisHandler handles the admin rest APIs implementation
type AdminApisHandler struct {
	coreAPIs *core.APIs
}

//GetTest TODO get test
func (h AdminApisHandler) GetTest(l *log.Log, w http.ResponseWriter, r *http.Request) {
	res := h.coreAPIs.Administration.AdmGetTest()
	w.Write([]byte(res))
}

//GetTestModel gives a test model instance
func (h AdminApisHandler) GetTestModel(l *log.Log, w http.ResponseWriter, r *http.Request) {
	res := h.coreAPIs.Administration.AdmGetTestModel()
	w.Write([]byte(res))
}

type createGlobalConfigRequest struct {
	Setting string `json:"setting" validate:"required"`
}

//CreateGlobalConfig creates a global config
func (h AdminApisHandler) CreateGlobalConfig(l *log.Log, w http.ResponseWriter, r *http.Request) {
	data, err := ioutil.ReadAll(r.Body)
	if err != nil {
		//log.Printf("Error on marshal create global config - %s\n", err.Error())
		http.Error(w, http.StatusText(http.StatusBadRequest), http.StatusBadRequest)
		return
	}

	var requestData createGlobalConfigRequest
	err = json.Unmarshal(data, &requestData)
	if err != nil {
		//log.Printf("Error on unmarshal the create global config data - %s\n", err.Error())
		http.Error(w, err.Error(), http.StatusBadRequest)
		return
	}

	//validate
	validate := validator.New()
	err = validate.Struct(requestData)
	if err != nil {
		//log.Printf("Error on validating create global config data - %s\n", err.Error())
		http.Error(w, err.Error(), http.StatusBadRequest)
		return
	}
	setting := requestData.Setting

	_, err = h.coreAPIs.Administration.AdmCreateGlobalConfig(setting)
	if err != nil {
		//	log.Println(err.Error())
		http.Error(w, err.Error(), http.StatusInternalServerError)
		return
	}

	w.Header().Set("Content-Type", "text/plain")
	w.WriteHeader(http.StatusOK)
	w.Write([]byte("Successfully created"))
}

//NewAdminApisHandler creates new admin rest Handler instance
func NewAdminApisHandler(coreAPIs *core.APIs) AdminApisHandler {
	return AdminApisHandler{coreAPIs: coreAPIs}
}

type responseGlobalConfig struct {
	Setting string `json:"setting"`
}

//GetGlobalConfig gets config
func (h AdminApisHandler) GetGlobalConfig(l *log.Log, w http.ResponseWriter, r *http.Request) {
	config, err := h.coreAPIs.Administration.AdmGetGlobalConfig()
	if err != nil {
		//log.Printf("Error on getting config - %s\n", err)
		http.Error(w, http.StatusText(http.StatusInternalServerError), http.StatusInternalServerError)
		return
	}

	var responseData *responseGlobalConfig
	if config != nil {
		responseData = &responseGlobalConfig{Setting: config.Setting}
	}
	data, err := json.Marshal(responseData)
	if err != nil {
		//log.Println("Error on marshal the config")
		http.Error(w, http.StatusText(http.StatusInternalServerError), http.StatusInternalServerError)
		return
	}

	w.Header().Set("Content-Type", "application/json; charset=utf-8")
	w.WriteHeader(http.StatusOK)
	w.Write(data)
}

type updateGlobalConfig struct {
	Setting string `json:"setting" validate:"required"`
}

//UpdateGlobalConfig updates global config
func (h AdminApisHandler) UpdateGlobalConfig(l *log.Log, w http.ResponseWriter, r *http.Request) {
	data, err := ioutil.ReadAll(r.Body)
	if err != nil {
		http.Error(w, http.StatusText(http.StatusBadRequest), http.StatusBadRequest)
		return
	}

	var updateConfig updateGlobalConfig
	err = json.Unmarshal(data, &updateConfig)
	if err != nil {
		http.Error(w, err.Error(), http.StatusBadRequest)
		return
	}

	//validate
	validate := validator.New()
	err = validate.Struct(updateConfig)
	if err != nil {
		//log.Printf("Error on validating create global config data - %s\n", err.Error())
		http.Error(w, err.Error(), http.StatusBadRequest)
		return
	}
	setting := updateConfig.Setting

	err = h.coreAPIs.Administration.AdmUpdateGlobalConfig(setting)
	if err != nil {
		//	log.Println(err.Error())
		http.Error(w, err.Error(), http.StatusInternalServerError)
		return
	}

	w.Header().Set("Content-Type", "text/plain")
	w.WriteHeader(http.StatusOK)
	w.Write([]byte("Successfully created"))
}

type createOrganizationRequest struct {
	Name                string   `json:"name" validate:"required"`
	Type                string   `json:"type" validate:"required,oneof=micro small medium large huge"`
	RequiresOwnLogin    *bool    `json:"requires_own_login" validate:"required"`
	LoginTypes          []string `json:"login_types"`
	OrganizationDomains []string `json:"organization_domains"`
}

//CreateOrganization creates organization
func (h AdminApisHandler) CreateOrganization(l *log.Log, w http.ResponseWriter, r *http.Request) {
	data, err := ioutil.ReadAll(r.Body)
	if err != nil {
		l.Errorf("Error on marshal create organization - %s\n", err.Error())
		return
	}
	var requestData createOrganizationRequest
	err = json.Unmarshal(data, &requestData)
	if err != nil {
		l.Errorf("Error on unmarshal the create organization  - %s\n", err.Error())
		return
	}

	//validate
	validate := validator.New()
	err = validate.Struct(requestData)
	if err != nil {
		l.Errorf("Error on validating create organization  data - %s\n", err.Error())
		http.Error(w, err.Error(), http.StatusBadRequest)
		return
	}

	name := requestData.Name
	requestType := requestData.Type
	requiresOwnLogin := requestData.RequiresOwnLogin
	loginTypes := requestData.LoginTypes
	organizationDomains := requestData.OrganizationDomains

	_, err = h.coreAPIs.Administration.AdmCreateOrganization(name, requestType, *requiresOwnLogin, loginTypes, organizationDomains)
	if err != nil {
		l.Errorf("Error on creating an organization - %s\n", err.Error())
		http.Error(w, err.Error(), http.StatusBadRequest)
		return
	}

	w.Header().Set("Content-Type", "text/plain")
	w.WriteHeader(http.StatusOK)
	w.Write([]byte("Successfully created"))
}

<<<<<<< HEAD
type getOrganizationsResponse struct {
=======
type updateOrganizationRequest struct {
>>>>>>> 2d06aaa5
	Name                string   `json:"name" validate:"required"`
	Type                string   `json:"type" validate:"required,oneof=micro small medium large huge"`
	RequiresOwnLogin    *bool    `json:"requires_own_login" validate:"required"`
	LoginTypes          []string `json:"login_types"`
	OrganizationDomains []string `json:"organization_domains"`
}

<<<<<<< HEAD
//GetOrganizations gets organizations
func (h AdminApisHandler) GetOrganizations(l *log.Log, w http.ResponseWriter, r *http.Request) {
	params := mux.Vars(r)
	ID := params["id"]
	if len(ID) <= 0 {
		http.Error(w, "id is required", http.StatusBadRequest)
		return
	}
	getOrg, err := h.coreAPIs.Administration.AdmGetOrganizations(ID)
	if err != nil {
		http.Error(w, http.StatusText(http.StatusInternalServerError), http.StatusInternalServerError)
		return
	}

	var responseData *getOrganizationsResponse
	if getOrg != nil {
		l.Errorf("The are no organizations")
	}
	data, err := json.Marshal(responseData)
	if err != nil {
		//log.Println("Error on marshal the config")
		http.Error(w, http.StatusText(http.StatusInternalServerError), http.StatusInternalServerError)
		return
	}

	w.Header().Set("Content-Type", "application/json; charset=utf-8")
	w.WriteHeader(http.StatusOK)
	w.Write(data)
=======
//UpdateOrganization updates organization
func (h AdminApisHandler) UpdateOrganization(l *log.Log, w http.ResponseWriter, r *http.Request) {
	params := mux.Vars(r)
	ID := params["id"]
	if len(ID) <= 0 {
		http.Error(w, "ID is required", http.StatusBadRequest)
		return
	}

	data, err := ioutil.ReadAll(r.Body)
	if err != nil {
		l.Errorf("Error on marshal update organization - %s\n", err.Error())
		return
	}
	var requestData updateOrganizationRequest
	err = json.Unmarshal(data, &requestData)
	if err != nil {
		l.Errorf("Error on unmarshal the update organization  - %s\n", err.Error())
		return
	}

	//validate
	validate := validator.New()
	err = validate.Struct(requestData)
	if err != nil {
		l.Errorf("Error on validating update organization  data - %s\n", err.Error())
		http.Error(w, err.Error(), http.StatusBadRequest)
		return
	}

	name := requestData.Name
	requestType := requestData.Type
	requiresOwnLogin := requestData.RequiresOwnLogin
	loginTypes := requestData.LoginTypes
	organizationDomains := requestData.OrganizationDomains

	err = h.coreAPIs.Administration.AdmUpdateOrganization(ID, name, requestType, *requiresOwnLogin, loginTypes, organizationDomains)
	if err != nil {
		l.Errorf("Error on updating an organization - %s\n", err.Error())
		http.Error(w, err.Error(), http.StatusBadRequest)
		return
	}

	w.Header().Set("Content-Type", "text/plain")
	w.WriteHeader(http.StatusOK)
	w.Write([]byte("Successfully updated"))
>>>>>>> 2d06aaa5
}<|MERGE_RESOLUTION|>--- conflicted
+++ resolved
@@ -196,11 +196,9 @@
 	w.Write([]byte("Successfully created"))
 }
 
-<<<<<<< HEAD
 type getOrganizationsResponse struct {
-=======
+}
 type updateOrganizationRequest struct {
->>>>>>> 2d06aaa5
 	Name                string   `json:"name" validate:"required"`
 	Type                string   `json:"type" validate:"required,oneof=micro small medium large huge"`
 	RequiresOwnLogin    *bool    `json:"requires_own_login" validate:"required"`
@@ -208,7 +206,6 @@
 	OrganizationDomains []string `json:"organization_domains"`
 }
 
-<<<<<<< HEAD
 //GetOrganizations gets organizations
 func (h AdminApisHandler) GetOrganizations(l *log.Log, w http.ResponseWriter, r *http.Request) {
 	params := mux.Vars(r)
@@ -237,7 +234,8 @@
 	w.Header().Set("Content-Type", "application/json; charset=utf-8")
 	w.WriteHeader(http.StatusOK)
 	w.Write(data)
-=======
+}
+
 //UpdateOrganization updates organization
 func (h AdminApisHandler) UpdateOrganization(l *log.Log, w http.ResponseWriter, r *http.Request) {
 	params := mux.Vars(r)
@@ -284,5 +282,4 @@
 	w.Header().Set("Content-Type", "text/plain")
 	w.WriteHeader(http.StatusOK)
 	w.Write([]byte("Successfully updated"))
->>>>>>> 2d06aaa5
 }