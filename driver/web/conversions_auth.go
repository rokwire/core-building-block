--- conflicted
+++ resolved
@@ -130,19 +130,6 @@
 
 	accountID := item.AccountID
 	name := item.Name
-<<<<<<< HEAD
-	appID := model.All
-	if item.Application != nil {
-		appID = item.Application.ID
-	}
-	orgID := model.All
-	if item.Organization != nil {
-		orgID = item.Organization.ID
-	}
-	permissions := make([]string, len(item.Permissions))
-	for i, p := range item.Permissions {
-		permissions[i] = p.Name
-=======
 	appID := authutils.AllApps
 	if item.Application != nil {
 		appID = item.Application.ID
@@ -150,7 +137,6 @@
 	orgID := authutils.AllOrgs
 	if item.Organization != nil {
 		orgID = item.Organization.ID
->>>>>>> ab093c45
 	}
 	permissions := item.GetPermissionNames()
 	scopes := item.GetScopeStrings()
