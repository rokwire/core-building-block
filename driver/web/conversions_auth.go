--- conflicted
+++ resolved
@@ -28,45 +28,29 @@
 
 // LoginSession
 func loginSessionToDef(item model.LoginSession) Def.LoginSession {
-<<<<<<< HEAD
-	var accountAuthType *Def.AccountAuthType
-=======
 	var accountAuthTypeID *string
 	var accountAuthTypeIdentifier *string
->>>>>>> 1cf7466d
 	if item.AccountAuthType != nil {
-		aatValue := accountAuthTypeToDef(*item.AccountAuthType)
-		accountAuthType = &aatValue
+		accountAuthTypeID = &item.AccountAuthType.ID
+		accountAuthTypeIdentifier = &item.AccountAuthType.Identifier
 	}
 	var deviceID *string
 	if item.Device != nil {
 		deviceID = &item.Device.ID
 	}
-	var deviceID *string
-	if item.Device != nil {
-		deviceID = &item.Device.ID
-	}
-
-<<<<<<< HEAD
-=======
+
 	appOrgID := item.AppOrg.ID
 	appTypeID := item.AppType.ID
 	appTypeIdentifier := item.AppType.Identifier
 	authTypeCode := item.AuthType.Code
->>>>>>> 1cf7466d
 	refreshTokensCount := len(item.RefreshTokens)
 	stateExpires := utils.FormatTime(item.StateExpires)
 	dateRefreshed := utils.FormatTime(item.DateRefreshed)
 	dateUpdated := utils.FormatTime(item.DateUpdated)
 	dateCreated := utils.FormatTime(&item.DateCreated)
-<<<<<<< HEAD
-	return Def.LoginSession{Id: &item.ID, Anonymous: &item.Anonymous, AccountAuthType: accountAuthType, AppOrg: appOrgToDef(&item.AppOrg),
-		AppType: applicationTypeToDef(&item.AppType), DeviceId: deviceID, Identifier: &item.Identifier, IpAddress: &item.IPAddress,
-=======
 	return Def.LoginSession{Id: &item.ID, Anonymous: &item.Anonymous, AuthTypeCode: &authTypeCode, AppOrgId: &appOrgID,
 		AccountAuthTypeId: accountAuthTypeID, AccountAuthTypeIdentifier: accountAuthTypeIdentifier, AppTypeId: &appTypeID,
 		AppTypeIdentifier: &appTypeIdentifier, DeviceId: deviceID, Identifier: &item.Identifier, IpAddress: &item.IPAddress,
->>>>>>> 1cf7466d
 		RefreshTokensCount: &refreshTokensCount, State: &item.State, MfaAttempts: &item.MfaAttempts, StateExpires: &stateExpires,
 		DateRefreshed: &dateRefreshed, DateUpdated: &dateUpdated, DateCreated: &dateCreated,
 	}
