--- conflicted
+++ resolved
@@ -42,12 +42,7 @@
 	appOrgID := item.AppOrg.ID
 	appTypeID := item.AppType.ID
 	appTypeIdentifier := item.AppType.Identifier
-<<<<<<< HEAD
 	authTypeCode := item.AccountAuthType.AuthTypeCode
-	deviceID := item.Device.ID
-=======
-	authTypeCode := item.AuthType.Code
->>>>>>> 16d3825d
 	refreshTokensCount := len(item.RefreshTokens)
 	stateExpires := utils.FormatTime(item.StateExpires)
 	dateRefreshed := utils.FormatTime(item.DateRefreshed)
@@ -365,36 +360,4 @@
 		}
 	}
 	return &Def.JWKS{Keys: out}
-<<<<<<< HEAD
-=======
-}
-
-// AuthType
-func authTypeToDef(item *model.AuthType) *Def.AuthType {
-	if item == nil {
-		return nil
-	}
-
-	var id *string
-	idVal := item.ID
-	if idVal != "" {
-		id = &idVal
-	}
-	return &Def.AuthType{Id: id, Code: item.Code, Description: item.Description,
-		IsExternal: item.IsExternal, IsAnonymous: item.IsAnonymous, UseCredentials: item.UseCredentials,
-		IgnoreMfa: item.IgnoreMFA, Params: &Def.AuthType_Params{AdditionalProperties: item.Params}}
-}
-
-func authTypesToDef(items []model.AuthType) []Def.AuthType {
-	result := make([]Def.AuthType, len(items))
-	for i, item := range items {
-		authType := authTypeToDef(&item)
-		if authType != nil {
-			result[i] = *authType
-		} else {
-			result[i] = Def.AuthType{}
-		}
-	}
-	return result
->>>>>>> 16d3825d
 }