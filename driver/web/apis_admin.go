--- conflicted
+++ resolved
@@ -206,7 +206,6 @@
 	return l.HttpResponseSuccessJSON(respData)
 }
 
-<<<<<<< HEAD
 func (h AdminApisHandler) adminGetApplications(l *logs.Log, r *http.Request, claims *tokenauth.Claims) logs.HttpResponse {
 
 	applications, err := h.coreAPIs.Administration.AdmGetApplications(claims.OrgID)
@@ -224,7 +223,8 @@
 		return l.HttpResponseErrorAction(logutils.ActionMarshal, model.TypeApplication, nil, err, http.StatusInternalServerError, false)
 	}
 	return l.HttpResponseSuccessJSON(data)
-=======
+}
+
 func (h AdminApisHandler) getMFATypes(l *logs.Log, r *http.Request, claims *tokenauth.Claims) logs.HttpResponse {
 	mfaDataList, err := h.coreAPIs.Auth.GetMFATypes(claims.Subject)
 	if err != nil {
@@ -342,7 +342,6 @@
 	}
 
 	return l.HttpResponseSuccessJSON(responseJSON)
->>>>>>> 73a9453a
 }
 
 //NewAdminApisHandler creates new admin rest Handler instance
