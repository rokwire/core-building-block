// Copyright 2022 Board of Trustees of the University of Illinois.
//
// Licensed under the Apache License, Version 2.0 (the "License");
// you may not use this file except in compliance with the License.
// You may obtain a copy of the License at
//
//     http://www.apache.org/licenses/LICENSE-2.0
//
// Unless required by applicable law or agreed to in writing, software
// distributed under the License is distributed on an "AS IS" BASIS,
// WITHOUT WARRANTIES OR CONDITIONS OF ANY KIND, either express or implied.
// See the License for the specific language governing permissions and
// limitations under the License.

package web

import (
	"core-building-block/core"
	"core-building-block/core/model"
	Def "core-building-block/driver/web/docs/gen"
	"core-building-block/utils"
	"encoding/json"
	"io/ioutil"
	"net/http"
	"strconv"
	"strings"

	"github.com/gorilla/mux"
	"github.com/rokwire/core-auth-library-go/tokenauth"
	"github.com/rokwire/logging-library-go/errors"
	"github.com/rokwire/logging-library-go/logs"
	"github.com/rokwire/logging-library-go/logutils"
)

const (
	actionGrant logutils.MessageActionType = "granting"
)

//AdminApisHandler handles the admin rest APIs implementation
type AdminApisHandler struct {
	coreAPIs *core.APIs
}

//getTest TODO get test
func (h AdminApisHandler) getTest(l *logs.Log, r *http.Request, claims *tokenauth.Claims) logs.HttpResponse {
	res := h.coreAPIs.Administration.AdmGetTest()

	return l.HttpResponseSuccessMessage(res)
}

//getTestModel gives a test model instance
func (h AdminApisHandler) getTestModel(l *logs.Log, r *http.Request, claims *tokenauth.Claims) logs.HttpResponse {
	res := h.coreAPIs.Administration.AdmGetTestModel()

	return l.HttpResponseSuccessMessage(res)
}

func (h AdminApisHandler) login(l *logs.Log, r *http.Request, claims *tokenauth.Claims) logs.HttpResponse {
	data, err := ioutil.ReadAll(r.Body)
	if err != nil {
		return l.HttpResponseErrorAction(logutils.ActionRead, logutils.TypeRequestBody, nil, err, http.StatusBadRequest, false)
	}

	//get ip
	ip := utils.GetIP(l, r)
	if err != nil {
		return l.HttpResponseError("Error getting IP", err, http.StatusInternalServerError, true)
	}

	var requestData Def.SharedReqLogin
	err = json.Unmarshal(data, &requestData)
	if err != nil {
		return l.HttpResponseErrorAction(logutils.ActionUnmarshal, logutils.MessageDataType("auth login request"), nil, err, http.StatusBadRequest, true)
	}

	//creds
	requestCreds, err := interfaceToJSON(requestData.Creds)
	if err != nil {
		return l.HttpResponseErrorAction(logutils.ActionMarshal, model.TypeCreds, nil, err, http.StatusBadRequest, true)
	}

	//params
	requestParams, err := interfaceToJSON(requestData.Params)
	if err != nil {
		return l.HttpResponseErrorAction(logutils.ActionMarshal, "params", nil, err, http.StatusBadRequest, true)
	}

	//preferences
	var requestPreferences map[string]interface{}
	if requestData.Preferences != nil {
		requestPreferences = *requestData.Preferences
	}

	//profile ////
	requestProfile := profileFromDefNullable(requestData.Profile)

	//device
	requestDevice := requestData.Device

	message, loginSession, mfaTypes, err := h.coreAPIs.Auth.Login(ip, string(requestDevice.Type), requestDevice.Os, *requestDevice.DeviceId,
		string(requestData.AuthType), requestCreds, requestData.ApiKey, requestData.AppTypeIdentifier, requestData.OrgId, requestParams, requestProfile, requestPreferences, true, l)
	if err != nil {
		loggingErr, ok := err.(*errors.Error)
		if ok && loggingErr.Status() != "" {
			return l.HttpResponseError("Error logging in", err, http.StatusUnauthorized, true)
		}
		return l.HttpResponseError("Error logging in", err, http.StatusInternalServerError, true)
	}

	///prepare response

	//message
	if message != nil {
		responseData := &Def.SharedResLogin{Message: message}
		respData, err := json.Marshal(responseData)
		if err != nil {
			return l.HttpResponseErrorAction(logutils.ActionMarshal, logutils.MessageDataType("auth login response"), nil, err, http.StatusInternalServerError, false)
		}
		return l.HttpResponseSuccessJSON(respData)
	}

	if loginSession.State != "" {
		//params
		var paramsRes interface{}
		if loginSession.Params != nil {
			paramsRes = loginSession.Params
		}

		mfaResp := mfaDataListToDef(mfaTypes)
		responseData := &Def.SharedResLoginMfa{AccountId: loginSession.Identifier, Enrolled: mfaResp, Params: &paramsRes,
			SessionId: loginSession.ID, State: loginSession.State}
		respData, err := json.Marshal(responseData)
		if err != nil {
			return l.HttpResponseErrorAction(logutils.ActionMarshal, logutils.MessageDataType("auth login response"), nil, err, http.StatusInternalServerError, false)
		}
		return l.HttpResponseSuccessJSON(respData)
	}

	return authBuildLoginResponse(l, loginSession)
}

func (h AdminApisHandler) loginMFA(l *logs.Log, r *http.Request, claims *tokenauth.Claims) logs.HttpResponse {
	data, err := ioutil.ReadAll(r.Body)
	if err != nil {
		return l.HttpResponseErrorAction(logutils.ActionRead, logutils.TypeRequestBody, nil, err, http.StatusBadRequest, false)
	}

	var mfaData Def.SharedReqLoginMfa
	err = json.Unmarshal(data, &mfaData)
	if err != nil {
		return l.HttpResponseErrorAction(logutils.ActionUnmarshal, logutils.MessageDataType("login mfa request"), nil, err, http.StatusBadRequest, true)
	}

	message, loginSession, err := h.coreAPIs.Auth.LoginMFA(mfaData.ApiKey, mfaData.AccountId, mfaData.SessionId, mfaData.Identifier, string(mfaData.Type), mfaData.Code, mfaData.State, l)
	if message != nil {
		return l.HttpResponseError(*message, err, http.StatusUnauthorized, false)
	}
	if err != nil {
		return l.HttpResponseError("Error logging in", err, http.StatusInternalServerError, true)
	}

	return authBuildLoginResponse(l, loginSession)
}

func (h AdminApisHandler) loginURL(l *logs.Log, r *http.Request, claims *tokenauth.Claims) logs.HttpResponse {
	data, err := ioutil.ReadAll(r.Body)
	if err != nil {
		return l.HttpResponseErrorAction(logutils.ActionRead, logutils.TypeRequestBody, nil, err, http.StatusBadRequest, false)
	}

	var requestData Def.SharedReqLoginUrl
	err = json.Unmarshal(data, &requestData)
	if err != nil {
		return l.HttpResponseErrorAction(logutils.ActionUnmarshal, "auth login url request", nil, err, http.StatusBadRequest, true)
	}

	loginURL, params, err := h.coreAPIs.Auth.GetLoginURL(string(requestData.AuthType), requestData.AppTypeIdentifier, requestData.OrgId, requestData.RedirectUri, requestData.ApiKey, l)
	if err != nil {
		return l.HttpResponseErrorAction(logutils.ActionGet, "login url", nil, err, http.StatusInternalServerError, true)
	}

	responseData := &Def.SharedResLoginUrl{LoginUrl: loginURL, Params: &params}
	respData, err := json.Marshal(responseData)
	if err != nil {
		return l.HttpResponseErrorAction(logutils.ActionMarshal, "auth login url response", nil, err, http.StatusInternalServerError, false)
	}

	return l.HttpResponseSuccessJSON(respData)
}

func (h AdminApisHandler) refresh(l *logs.Log, r *http.Request, claims *tokenauth.Claims) logs.HttpResponse {
	data, err := ioutil.ReadAll(r.Body)
	if err != nil {
		return l.HttpResponseErrorAction(logutils.ActionRead, logutils.TypeRequestBody, nil, err, http.StatusBadRequest, false)
	}

	var requestData Def.SharedReqRefresh
	err = json.Unmarshal(data, &requestData)
	if err != nil {
		return l.HttpResponseErrorAction(logutils.ActionUnmarshal, logutils.MessageDataType("auth refresh request"), nil, err, http.StatusBadRequest, true)
	}

	loginSession, err := h.coreAPIs.Auth.Refresh(requestData.RefreshToken, requestData.ApiKey, l)
	if err != nil {
		return l.HttpResponseError("Error refreshing token", err, http.StatusInternalServerError, true)
	}
	if loginSession == nil {
		//if login session is null then unauthorized
		l.Infof("trying to refresh - %s", requestData.RefreshToken)
		return l.HttpResponseError(http.StatusText(http.StatusUnauthorized), nil, http.StatusUnauthorized, true)
	}

	accessToken := loginSession.AccessToken
	refreshToken := loginSession.CurrentRefreshToken()
	var paramsRes interface{}
	if loginSession.Params != nil {
		paramsRes = loginSession.Params
	}

	tokenType := Def.SharedResRokwireTokenTokenTypeBearer
	rokwireToken := Def.SharedResRokwireToken{AccessToken: &accessToken, RefreshToken: &refreshToken, TokenType: &tokenType}
	responseData := &Def.SharedResRefresh{Token: &rokwireToken, Params: &paramsRes}
	respData, err := json.Marshal(responseData)
	if err != nil {
		return l.HttpResponseErrorAction(logutils.ActionMarshal, logutils.MessageDataType("auth refresh response"), nil, err, http.StatusInternalServerError, false)
	}

	return l.HttpResponseSuccessJSON(respData)
}

func (h AdminApisHandler) getApplications(l *logs.Log, r *http.Request, claims *tokenauth.Claims) logs.HttpResponse {
	applications, err := h.coreAPIs.Administration.AdmGetApplications(claims.OrgID)
	if err != nil {
		return l.HttpResponseErrorAction(logutils.ActionGet, model.TypeApplication, nil, err, http.StatusInternalServerError, true)
	}

	response := applicationsToDef(applications)

	data, err := json.Marshal(response)
	if err != nil {
		return l.HttpResponseErrorAction(logutils.ActionMarshal, model.TypeApplication, nil, err, http.StatusInternalServerError, false)
	}
	return l.HttpResponseSuccessJSON(data)
}

func (h AdminApisHandler) getApplicationGroups(l *logs.Log, r *http.Request, claims *tokenauth.Claims) logs.HttpResponse {

	get, err := h.coreAPIs.Administration.AdmGetAppOrgGroups(claims.AppID, claims.OrgID)
	if err != nil {
		return l.HttpResponseErrorAction(logutils.ActionGet, model.TypeApplicationOrganization, nil, err, http.StatusInternalServerError, true)
	}

	response := appOrgGroupsToDef(get)

	data, err := json.Marshal(response)
	if err != nil {
		return l.HttpResponseErrorAction(logutils.ActionMarshal, model.TypeAppOrgGroup, nil, err, http.StatusInternalServerError, false)
	}
	return l.HttpResponseSuccessJSON(data)
}

func (h AdminApisHandler) getApplicationPermissions(l *logs.Log, r *http.Request, claims *tokenauth.Claims) logs.HttpResponse {
	permissions, err := h.coreAPIs.Administration.AdmGetApplicationPermissions(claims.AppID, claims.OrgID, l)
	if err != nil {
		return l.HttpResponseErrorAction(logutils.ActionGet, model.TypeApplicationOrganization, nil, err, http.StatusInternalServerError, true)
	}

	response := applicationPermissionsToDef(permissions)

	data, err := json.Marshal(response)
	if err != nil {
		return l.HttpResponseErrorAction(logutils.ActionMarshal, model.TypePermission, nil, err, http.StatusInternalServerError, false)
	}
	return l.HttpResponseSuccessJSON(data)
}

func (h AdminApisHandler) getApplicationRoles(l *logs.Log, r *http.Request, claims *tokenauth.Claims) logs.HttpResponse {
	appOrgRoles, err := h.coreAPIs.Administration.AdmGetAppOrgRoles(claims.AppID, claims.OrgID)
	if err != nil {
		return l.HttpResponseErrorAction(logutils.ActionGet, model.TypeApplicationOrganization, nil, err, http.StatusInternalServerError, true)
	}

	response := appOrgRolesToDef(appOrgRoles)

	data, err := json.Marshal(response)
	if err != nil {
		return l.HttpResponseErrorAction(logutils.ActionMarshal, model.TypeAppOrgRole, nil, err, http.StatusInternalServerError, false)
	}

	return l.HttpResponseSuccessJSON(data)
}

func (h AdminApisHandler) getApplicationAccounts(l *logs.Log, r *http.Request, claims *tokenauth.Claims) logs.HttpResponse {
	var err error

	//limit and offset
	limit := 20
	limitArg := r.URL.Query().Get("limit")
	if limitArg != "" {
		limit, err = strconv.Atoi(limitArg)
		if err != nil {
			return l.HttpResponseErrorAction(logutils.ActionParse, logutils.TypeArg, logutils.StringArgs("limit"), err, http.StatusBadRequest, false)
		}
	}
	offset := 0
	offsetArg := r.URL.Query().Get("offset")
	if offsetArg != "" {
		offset, err = strconv.Atoi(offsetArg)
		if err != nil {
			return l.HttpResponseErrorAction(logutils.ActionParse, logutils.TypeArg, logutils.StringArgs("offset"), err, http.StatusBadRequest, false)
		}
	}

	//account ID
	var accountID *string
	accountIDParam := r.URL.Query().Get("account-id")
	if len(accountIDParam) > 0 {
		accountID = &accountIDParam
	}
	//auth type identifier
	var authTypeIdentifier *string
	authTypeIdentifierParam := r.URL.Query().Get("auth-type-identifier")
	if len(authTypeIdentifierParam) > 0 {
		authTypeIdentifier = &authTypeIdentifierParam
	}

	//admin
	var admin *bool
	adminArg := r.URL.Query().Get("admin")
	if adminArg != "" {
		adminVal, err := strconv.ParseBool(adminArg)
		if err != nil {
			return l.HttpResponseErrorAction(logutils.ActionParse, logutils.TypeArg, logutils.StringArgs("admin"), err, http.StatusBadRequest, false)
		}
		admin = &adminVal
	}
	//permissions
	var permissions []string
	permissionsArg := r.URL.Query().Get("permissions")
	if permissionsArg != "" {
		permissions = strings.Split(permissionsArg, ",")
	}
	//roleIDs
	var roleIDs []string
	rolesArg := r.URL.Query().Get("role-ids")
	if rolesArg != "" {
		roleIDs = strings.Split(rolesArg, ",")
	}
	//groupIDs
	var groupIDs []string
	groupsArg := r.URL.Query().Get("group-ids")
	if groupsArg != "" {
		groupIDs = strings.Split(groupsArg, ",")
	}

	accounts, err := h.coreAPIs.Administration.AdmGetAccounts(limit, offset, claims.AppID, claims.OrgID, accountID, authTypeIdentifier, admin, permissions, roleIDs, groupIDs)
	if err != nil {
		return l.HttpResponseErrorAction("error finding accounts", model.TypeAccount, nil, err, http.StatusInternalServerError, true)
	}
<<<<<<< HEAD

	response := partialAccountsToDef(accounts)
=======
	response := accountsToDef(accounts)
>>>>>>> b844d2f2

	data, err := json.Marshal(response)
	if err != nil {
		return l.HttpResponseErrorAction(logutils.ActionMarshal, model.TypeAccount, nil, err, http.StatusInternalServerError, false)
	}
	return l.HttpResponseSuccessJSON(data)
}

func (h AdminApisHandler) getApplicationLoginSessions(l *logs.Log, r *http.Request, claims *tokenauth.Claims) logs.HttpResponse {
	identifierFromQuery := r.URL.Query().Get("identifier")
	var identifier *string
	if len(identifierFromQuery) > 0 {
		identifier = &identifierFromQuery
	}

	accountAuthTypeIdentifierFromQuery := r.URL.Query().Get("account-auth-type-identifier")
	var accountAuthTypeIdentifier *string
	if len(accountAuthTypeIdentifierFromQuery) > 0 {
		accountAuthTypeIdentifier = &accountAuthTypeIdentifierFromQuery
	}

	appTypeIDFromQuery := r.URL.Query().Get("app-type-id")
	var appTypeID *string
	if len(appTypeIDFromQuery) > 0 {
		appTypeID = &appTypeIDFromQuery
	}

	appTypeIdentifierFromQuery := r.URL.Query().Get("app-type-identifier")
	var appTypeIdentifier *string
	if len(appTypeIdentifierFromQuery) > 0 {
		appTypeIdentifier = &appTypeIdentifierFromQuery
	}

	anonymousFromQuery := r.URL.Query().Get("anonymous")
	var anonymous *bool
	if len(anonymousFromQuery) > 0 {
		result, _ := strconv.ParseBool(anonymousFromQuery)
		anonymous = &result
	}

	deviceIDFromQuery := r.URL.Query().Get("device-id")
	var deviceID *string
	if len(deviceIDFromQuery) > 0 {
		deviceID = &deviceIDFromQuery
	}

	ipAddressFromQuery := r.URL.Query().Get("ip-address")
	var ipAddress *string
	if len(ipAddressFromQuery) > 0 {
		ipAddress = &ipAddressFromQuery
	}

	getLoginSessions, err := h.coreAPIs.Administration.AdmGetApplicationLoginSessions(claims.AppID, claims.OrgID, identifier, accountAuthTypeIdentifier, appTypeID,
		appTypeIdentifier, anonymous, deviceID, ipAddress)
	if err != nil {
		return l.HttpResponseErrorAction("error finding login sessions", model.TypeLoginSession, nil, err, http.StatusInternalServerError, true)
	}

	loginSessions := loginSessionsToDef(getLoginSessions)

	data, err := json.Marshal(loginSessions)
	if err != nil {
		return l.HttpResponseErrorAction(logutils.ActionMarshal, model.TypeLoginSession, nil, err, http.StatusInternalServerError, false)
	}
	return l.HttpResponseSuccessJSON(data)
}

func (h AdminApisHandler) getAccount(l *logs.Log, r *http.Request, claims *tokenauth.Claims) logs.HttpResponse {
	account, err := h.coreAPIs.Administration.AdmGetAccount(claims.Subject)
	if err != nil {
		return l.HttpResponseErrorAction(logutils.ActionGet, model.TypeAccount, nil, err, http.StatusInternalServerError, true)
	}

	var accountData *Def.SharedResAccount
	if account != nil {
		account.SortAccountAuthTypes(claims.UID)
		accountData = accountToDef(*account)
	}

	data, err := json.Marshal(accountData)
	if err != nil {
		return l.HttpResponseErrorAction(logutils.ActionMarshal, model.TypeAccount, nil, err, http.StatusInternalServerError, false)
	}

	return l.HttpResponseSuccessJSON(data)
}

func (h AdminApisHandler) createAdminAccount(l *logs.Log, r *http.Request, claims *tokenauth.Claims) logs.HttpResponse {
	data, err := ioutil.ReadAll(r.Body)
	if err != nil {
		return l.HttpResponseErrorAction(logutils.ActionRead, logutils.TypeRequestBody, nil, err, http.StatusBadRequest, false)
	}

	var requestData Def.SharedReqCreateAccount
	err = json.Unmarshal(data, &requestData)
	if err != nil {
		return l.HttpResponseErrorAction(logutils.ActionUnmarshal, logutils.MessageDataType("create account request"), nil, err, http.StatusBadRequest, true)
	}

	var permissions []string
	if requestData.Permissions != nil {
		permissions = *requestData.Permissions
	}
	var roleIDs []string
	if requestData.RoleIds != nil {
		roleIDs = *requestData.RoleIds
	}
	var groupIDs []string
	if requestData.GroupIds != nil {
		groupIDs = *requestData.GroupIds
	}
	profile := profileFromDefNullable(requestData.Profile)
	creatorPermissions := strings.Split(claims.Permissions, ",")

	account, params, err := h.coreAPIs.Auth.CreateAdminAccount(string(requestData.AuthType), claims.AppID, claims.OrgID,
		requestData.Identifier, profile, permissions, roleIDs, groupIDs, creatorPermissions, l)
	if err != nil || account == nil {
		return l.HttpResponseErrorAction(logutils.ActionCreate, model.TypeAccount, nil, err, http.StatusInternalServerError, true)
	}

	respData := partialAccountToDef(*account, params)

	data, err = json.Marshal(respData)
	if err != nil {
		return l.HttpResponseErrorAction(logutils.ActionMarshal, model.TypeAccount, nil, err, http.StatusInternalServerError, false)
	}

	return l.HttpResponseSuccessJSON(data)
}

func (h AdminApisHandler) updateAdminAccount(l *logs.Log, r *http.Request, claims *tokenauth.Claims) logs.HttpResponse {
	data, err := ioutil.ReadAll(r.Body)
	if err != nil {
		return l.HttpResponseErrorAction(logutils.ActionRead, logutils.TypeRequestBody, nil, err, http.StatusBadRequest, false)
	}

	var requestData Def.SharedReqUpdateAccount
	err = json.Unmarshal(data, &requestData)
	if err != nil {
		return l.HttpResponseErrorAction(logutils.ActionUnmarshal, logutils.MessageDataType("update account request"), nil, err, http.StatusBadRequest, true)
	}

	var permissions []string
	if requestData.Permissions != nil {
		permissions = *requestData.Permissions
	}
	var roleIDs []string
	if requestData.RoleIds != nil {
		roleIDs = *requestData.RoleIds
	}
	var groupIDs []string
	if requestData.GroupIds != nil {
		groupIDs = *requestData.GroupIds
	}
	updaterPermissions := strings.Split(claims.Permissions, ",")
	account, params, err := h.coreAPIs.Auth.UpdateAdminAccount(string(requestData.AuthType), claims.AppID, claims.OrgID, requestData.Identifier,
		permissions, roleIDs, groupIDs, updaterPermissions, l)
	if err != nil || account == nil {
		return l.HttpResponseErrorAction(logutils.ActionUpdate, model.TypeAccount, nil, err, http.StatusInternalServerError, true)
	}

	respData := partialAccountToDef(*account, params)

	data, err = json.Marshal(respData)
	if err != nil {
		return l.HttpResponseErrorAction(logutils.ActionMarshal, model.TypeAccount, nil, err, http.StatusInternalServerError, false)
	}

	return l.HttpResponseSuccessJSON(data)
}

func (h AdminApisHandler) getMFATypes(l *logs.Log, r *http.Request, claims *tokenauth.Claims) logs.HttpResponse {
	mfaDataList, err := h.coreAPIs.Auth.GetMFATypes(claims.Subject)
	if err != nil {
		return l.HttpResponseErrorAction(logutils.ActionGet, model.TypeMFAType, nil, err, http.StatusInternalServerError, true)
	}

	mfaResp := mfaDataListToDef(mfaDataList)

	data, err := json.Marshal(mfaResp)
	if err != nil {
		return l.HttpResponseErrorAction(logutils.ActionMarshal, model.TypeMFAType, nil, err, http.StatusInternalServerError, false)
	}

	return l.HttpResponseSuccessJSON(data)
}

func (h AdminApisHandler) addMFAType(l *logs.Log, r *http.Request, claims *tokenauth.Claims) logs.HttpResponse {
	data, err := ioutil.ReadAll(r.Body)
	if err != nil {
		return l.HttpResponseErrorAction(logutils.ActionRead, logutils.TypeRequestBody, nil, err, http.StatusBadRequest, false)
	}

	var mfaData Def.SharedReqMfa
	err = json.Unmarshal(data, &mfaData)
	if err != nil {
		return l.HttpResponseErrorAction(logutils.ActionUnmarshal, logutils.MessageDataType("add mfa request"), nil, err, http.StatusBadRequest, true)
	}

	mfa, err := h.coreAPIs.Auth.AddMFAType(claims.Subject, mfaData.Identifier, string(mfaData.Type))
	if err != nil {
		return l.HttpResponseErrorAction(logutils.ActionInsert, model.TypeMFAType, nil, err, http.StatusInternalServerError, true)
	}

	mfaResp := mfaDataToDef(mfa)

	respData, err := json.Marshal(mfaResp)
	if err != nil {
		return l.HttpResponseErrorAction(logutils.ActionMarshal, model.TypeMFAType, nil, err, http.StatusInternalServerError, false)
	}

	return l.HttpResponseSuccessJSON(respData)
}

func (h AdminApisHandler) removeMFAType(l *logs.Log, r *http.Request, claims *tokenauth.Claims) logs.HttpResponse {
	data, err := ioutil.ReadAll(r.Body)
	if err != nil {
		return l.HttpResponseErrorAction(logutils.ActionRead, logutils.TypeRequestBody, nil, err, http.StatusBadRequest, false)
	}

	var mfaData Def.SharedReqMfa
	err = json.Unmarshal(data, &mfaData)
	if err != nil {
		return l.HttpResponseErrorAction(logutils.ActionUnmarshal, logutils.MessageDataType("remove mfa request"), nil, err, http.StatusBadRequest, true)
	}

	err = h.coreAPIs.Auth.RemoveMFAType(claims.Subject, mfaData.Identifier, string(mfaData.Type))
	if err != nil {
		return l.HttpResponseErrorAction(logutils.ActionDelete, model.TypeMFAType, nil, err, http.StatusInternalServerError, true)
	}

	return l.HttpResponseSuccess()
}

func (h AdminApisHandler) verifyMFA(l *logs.Log, r *http.Request, claims *tokenauth.Claims) logs.HttpResponse {
	data, err := ioutil.ReadAll(r.Body)
	if err != nil {
		return l.HttpResponseErrorAction(logutils.ActionRead, logutils.TypeRequestBody, nil, err, http.StatusBadRequest, false)
	}

	var mfaData Def.SharedReqMfa
	err = json.Unmarshal(data, &mfaData)
	if err != nil {
		return l.HttpResponseErrorAction(logutils.ActionUnmarshal, logutils.MessageDataType("verify mfa request"), nil, err, http.StatusBadRequest, true)
	}

	if mfaData.Code == nil || *mfaData.Code == "" {
		return l.HttpResponseErrorData(logutils.StatusMissing, "mfa code", nil, nil, http.StatusBadRequest, true)
	}

	message, recoveryCodes, err := h.coreAPIs.Auth.VerifyMFA(claims.Subject, mfaData.Identifier, string(mfaData.Type), *mfaData.Code)
	if message != nil {
		return l.HttpResponseError(*message, nil, http.StatusBadRequest, true)
	}
	if err != nil {
		return l.HttpResponseError("Error verifying MFA", err, http.StatusInternalServerError, true)
	}

	if recoveryCodes == nil {
		recoveryCodes = []string{}
	}

	response, err := json.Marshal(recoveryCodes)
	if err != nil {
		return l.HttpResponseErrorAction(logutils.ActionMarshal, "mfa recovery codes", nil, err, http.StatusInternalServerError, false)
	}

	return l.HttpResponseSuccessJSON(response)
}

func (h AdminApisHandler) getAppToken(l *logs.Log, r *http.Request, claims *tokenauth.Claims) logs.HttpResponse {
	appID := r.URL.Query().Get("app_id")
	if appID == "" {
		return l.HttpResponseErrorData(logutils.StatusMissing, logutils.TypeQueryParam, logutils.StringArgs("app_id"), nil, http.StatusBadRequest, false)
	}

	token, err := h.coreAPIs.Auth.GetAdminToken(*claims, appID, l)
	if err != nil {
		return l.HttpResponseErrorAction(logutils.ActionGet, "app token", nil, err, http.StatusInternalServerError, true)
	}

	response := Def.AdminResAppToken{Token: token}
	responseJSON, err := json.Marshal(response)
	if err != nil {
		return l.HttpResponseErrorAction(logutils.ActionMarshal, "app token", nil, err, http.StatusInternalServerError, false)
	}

	return l.HttpResponseSuccessJSON(responseJSON)
}

//createApplicationGroup creates an application group
func (h AdminApisHandler) createApplicationGroup(l *logs.Log, r *http.Request, claims *tokenauth.Claims) logs.HttpResponse {
	data, err := ioutil.ReadAll(r.Body)
	if err != nil {
		return l.HttpResponseErrorAction(logutils.ActionRead, logutils.TypeRequestBody, nil, err, http.StatusBadRequest, false)
	}
	var requestData Def.AdminReqCreateApplicationGroup
	err = json.Unmarshal(data, &requestData)
	if err != nil {
		return l.HttpResponseErrorAction(logutils.ActionUnmarshal, model.TypeAppOrgGroup, nil, err, http.StatusBadRequest, true)
	}

	//permissions names
	var permissionNames []string
	if requestData.Permissions != nil {
		permissionNames = *requestData.Permissions
	}

	//roles ids
	var rolesIDs []string
	if requestData.Roles != nil {
		rolesIDs = *requestData.Roles
	}

	assignerPermissions := strings.Split(claims.Permissions, ",")
	group, err := h.coreAPIs.Administration.AdmCreateAppOrgGroup(requestData.Name, permissionNames, rolesIDs, claims.AppID, claims.OrgID, assignerPermissions, claims.System, l)
	if err != nil || group == nil {
		return l.HttpResponseErrorAction(logutils.ActionGet, model.TypeAppOrgGroup, nil, err, http.StatusInternalServerError, true)
	}

	respGroup := appOrgGroupToDef(*group)
	response, err := json.Marshal(respGroup)
	if err != nil {
		return l.HttpResponseErrorAction(logutils.ActionMarshal, model.TypeAppOrgGroup, nil, err, http.StatusInternalServerError, false)
	}
	return l.HttpResponseSuccessJSON(response)
}

func (h AdminApisHandler) deleteApplicationGroup(l *logs.Log, r *http.Request, claims *tokenauth.Claims) logs.HttpResponse {
	params := mux.Vars(r)
	groupsID := params["id"]
	if len(groupsID) <= 0 {
		return l.HttpResponseErrorData(logutils.StatusMissing, logutils.TypeQueryParam, logutils.StringArgs("id"), nil, http.StatusBadRequest, false)
	}

	assignerPermissions := strings.Split(claims.Permissions, ",")
	err := h.coreAPIs.Administration.AdmDeleteAppOrgGroup(groupsID, claims.AppID, claims.OrgID, assignerPermissions, claims.System, l)
	if err != nil {
		return l.HttpResponseErrorAction(logutils.ActionDelete, model.TypeAppOrgGroup, nil, err, http.StatusInternalServerError, true)
	}
	return l.HttpResponseSuccess()
}

//addAccountsToGroup adds a group the given account
func (h AdminApisHandler) addAccountsToGroup(l *logs.Log, r *http.Request, claims *tokenauth.Claims) logs.HttpResponse {
	data, err := ioutil.ReadAll(r.Body)
	if err != nil {
		return l.HttpResponseErrorAction(logutils.ActionRead, logutils.TypeRequestBody, nil, err, http.StatusBadRequest, false)
	}

	var requestData Def.AdminReqAddAccountsToGroup
	err = json.Unmarshal(data, &requestData)
	if err != nil {
		return l.HttpResponseErrorAction(logutils.ActionUnmarshal, model.TypeAccount, nil, err, http.StatusBadRequest, true)
	}

	assignerPermissions := strings.Split(claims.Permissions, ",")
	err = h.coreAPIs.Administration.AdmAddAccountsToGroup(claims.AppID, claims.OrgID, requestData.GroupId, requestData.AccountIds, assignerPermissions, l)
	if err != nil {
		return l.HttpResponseErrorAction(actionGrant, model.TypeAccount, nil, err, http.StatusInternalServerError, true)
	}

	return l.HttpResponseSuccess()
}

//removeAccountsFromGroup removes accounts from a given group
func (h AdminApisHandler) removeAccountsFromGroup(l *logs.Log, r *http.Request, claims *tokenauth.Claims) logs.HttpResponse {
	data, err := ioutil.ReadAll(r.Body)
	if err != nil {
		return l.HttpResponseErrorAction(logutils.ActionRead, logutils.TypeRequestBody, nil, err, http.StatusBadRequest, false)
	}

	var requestData Def.AdminReqRemoveAccountFromGroup
	err = json.Unmarshal(data, &requestData)
	if err != nil {
		return l.HttpResponseErrorAction(logutils.ActionUnmarshal, model.TypeAppOrgGroup, nil, err, http.StatusBadRequest, true)
	}

	assignerPermissions := strings.Split(claims.Permissions, ",")
	err = h.coreAPIs.Administration.AdmRemoveAccountsFromGroup(claims.AppID, claims.OrgID, requestData.GroupId, requestData.AccountIds, assignerPermissions, l)
	if err != nil {
		return l.HttpResponseErrorAction(actionGrant, model.TypeAppOrgRole, nil, err, http.StatusInternalServerError, true)
	}

	return l.HttpResponseSuccess()
}

//createApplicationRole creates an application role
func (h AdminApisHandler) createApplicationRole(l *logs.Log, r *http.Request, claims *tokenauth.Claims) logs.HttpResponse {
	data, err := ioutil.ReadAll(r.Body)
	if err != nil {
		return l.HttpResponseErrorAction(logutils.ActionRead, logutils.TypeRequestBody, nil, err, http.StatusBadRequest, false)
	}

	var requestData Def.AdminReqCreateApplicationRole
	err = json.Unmarshal(data, &requestData)
	if err != nil {
		return l.HttpResponseErrorAction(logutils.ActionUnmarshal, model.TypeAppOrgRole, nil, err, http.StatusBadRequest, true)
	}

	assignerPermissions := strings.Split(claims.Permissions, ",")
	role, err := h.coreAPIs.Administration.AdmCreateAppOrgRole(requestData.Name, requestData.Description, requestData.Permissions, claims.AppID, claims.OrgID, assignerPermissions, claims.System, l)
	if err != nil || role == nil {
		return l.HttpResponseErrorAction(logutils.ActionGet, model.TypeAppOrgRole, nil, err, http.StatusInternalServerError, true)
	}

	respRole := appOrgRoleToDef(*role)
	response, err := json.Marshal(respRole)
	if err != nil {
		return l.HttpResponseErrorAction(logutils.ActionMarshal, model.TypeAppOrgRole, nil, err, http.StatusInternalServerError, false)
	}

	return l.HttpResponseSuccessJSON(response)
}

func (h AdminApisHandler) deleteApplicationRole(l *logs.Log, r *http.Request, claims *tokenauth.Claims) logs.HttpResponse {
	params := mux.Vars(r)
	rolesID := params["id"]
	if len(rolesID) <= 0 {
		return l.HttpResponseErrorData(logutils.StatusMissing, logutils.TypeQueryParam, logutils.StringArgs("id"), nil, http.StatusBadRequest, false)
	}

	assignerPermissions := strings.Split(claims.Permissions, ",")
	err := h.coreAPIs.Administration.AdmDeleteAppOrgRole(rolesID, claims.AppID, claims.OrgID, assignerPermissions, claims.System, l)
	if err != nil {
		return l.HttpResponseErrorAction(logutils.ActionDelete, model.TypeAppOrgRole, nil, err, http.StatusInternalServerError, true)
	}
	return l.HttpResponseSuccess()
}

func (h AdminApisHandler) deleteApplicationLoginSession(l *logs.Log, r *http.Request, claims *tokenauth.Claims) logs.HttpResponse {
	params := mux.Vars(r)
	identifier := params["account_id"]
	if len(identifier) <= 0 {
		return l.HttpResponseErrorData(logutils.StatusMissing, logutils.TypeQueryParam, logutils.StringArgs("account_id"), nil, http.StatusBadRequest, false)
	}

	params2 := mux.Vars(r)
	sessionID := params2["session_id"]
	if len(sessionID) <= 0 {
		return l.HttpResponseErrorData(logutils.StatusMissing, logutils.TypeQueryParam, logutils.StringArgs("session_id"), nil, http.StatusBadRequest, false)
	}

	err := h.coreAPIs.Administration.AdmDeleteApplicationLoginSession(claims.AppID, claims.OrgID, claims.Subject, identifier, sessionID, l)
	if err != nil {
		return l.HttpResponseErrorAction(logutils.ActionDelete, model.TypeLoginSession, nil, err, http.StatusInternalServerError, true)
	}
	return l.HttpResponseSuccess()
}

func (h AdminApisHandler) getApplicationAccountDevices(l *logs.Log, r *http.Request, claims *tokenauth.Claims) logs.HttpResponse {
	params := mux.Vars(r)
	accountID := params["id"]
	if len(accountID) <= 0 {
		return l.HttpResponseErrorData(logutils.StatusMissing, logutils.TypeQueryParam, logutils.StringArgs("id"), nil, http.StatusBadRequest, false)
	}

	if len(accountID) <= 0 {
		return l.HttpResponseErrorData(logutils.StatusMissing, logutils.TypeQueryParam, logutils.StringArgs("id"), nil, http.StatusBadRequest, false)
	}
	devices, err := h.coreAPIs.Administration.AdmGetApplicationAccountDevices(claims.AppID, claims.OrgID, accountID, l)
	if err != nil {
		return l.HttpResponseErrorAction(logutils.ActionGet, model.TypeDevice, nil, err, http.StatusInternalServerError, true)
	}

	devicesRes := deviceListToDef(devices)
	data, err := json.Marshal(devicesRes)
	if err != nil {
		return l.HttpResponseErrorAction(logutils.ActionMarshal, model.TypeApplication, nil, err, http.StatusInternalServerError, false)
	}
	return l.HttpResponseSuccessJSON(data)
}

//grantAccountPermissions grants an account the given permissions
func (h AdminApisHandler) grantAccountPermissions(l *logs.Log, r *http.Request, claims *tokenauth.Claims) logs.HttpResponse {
	data, err := ioutil.ReadAll(r.Body)
	if err != nil {
		return l.HttpResponseErrorAction(logutils.ActionRead, logutils.TypeRequestBody, nil, err, http.StatusBadRequest, false)
	}

	var requestData Def.AdminReqGrantPermissions
	err = json.Unmarshal(data, &requestData)
	if err != nil {
		return l.HttpResponseErrorAction(logutils.ActionUnmarshal, model.TypePermission, nil, err, http.StatusBadRequest, true)
	}

	assignerPermissions := strings.Split(claims.Permissions, ",")
	err = h.coreAPIs.Administration.AdmGrantAccountPermissions(claims.AppID, claims.OrgID, requestData.AccountId, requestData.Permissions, assignerPermissions, l)
	if err != nil {
		return l.HttpResponseErrorAction(actionGrant, model.TypePermission, nil, err, http.StatusInternalServerError, true)
	}

	return l.HttpResponseSuccess()
}

//revokeAccountPermissions removes permissions from an account
func (h AdminApisHandler) revokeAccountPermissions(l *logs.Log, r *http.Request, claims *tokenauth.Claims) logs.HttpResponse {
	data, err := ioutil.ReadAll(r.Body)
	if err != nil {
		return l.HttpResponseErrorAction(logutils.ActionRead, logutils.TypeRequestBody, nil, err, http.StatusBadRequest, false)
	}
	var requestData Def.AdminReqRevokePermissions
	err = json.Unmarshal(data, &requestData)
	if err != nil {
		return l.HttpResponseErrorAction(logutils.ActionUnmarshal, model.TypePermission, nil, err, http.StatusBadRequest, true)
	}

	assignerPermissions := strings.Split(claims.Permissions, ",")
	err = h.coreAPIs.Administration.AdmRevokeAccountPermissions(claims.AppID, claims.OrgID, requestData.AccountId, requestData.Permissions, assignerPermissions, l)
	if err != nil {
		return l.HttpResponseErrorAction(actionGrant, model.TypePermission, nil, err, http.StatusInternalServerError, true)
	}

	return l.HttpResponseSuccess()
}

//grantAccountRoles grants an account the given roles
func (h AdminApisHandler) grantAccountRoles(l *logs.Log, r *http.Request, claims *tokenauth.Claims) logs.HttpResponse {

	data, err := ioutil.ReadAll(r.Body)
	if err != nil {
		return l.HttpResponseErrorAction(logutils.ActionRead, logutils.TypeRequestBody, nil, err, http.StatusBadRequest, false)
	}

	var requestData Def.AdminReqGrantRolesToAccount
	err = json.Unmarshal(data, &requestData)
	if err != nil {
		return l.HttpResponseErrorAction(logutils.ActionUnmarshal, model.TypeAppOrgRole, nil, err, http.StatusBadRequest, true)
	}

	assignerPermissions := strings.Split(claims.Permissions, ",")
	err = h.coreAPIs.Administration.AdmGrantAccountRoles(claims.AppID, claims.OrgID, requestData.AccountId, requestData.RoleIds, assignerPermissions, l)
	if err != nil {
		return l.HttpResponseErrorAction(actionGrant, model.TypeAppOrgRole, nil, err, http.StatusInternalServerError, true)
	}

	return l.HttpResponseSuccess()
}

//revokeAccountRoles removes role from a given account
func (h AdminApisHandler) revokeAccountRoles(l *logs.Log, r *http.Request, claims *tokenauth.Claims) logs.HttpResponse {
	data, err := ioutil.ReadAll(r.Body)
	if err != nil {
		return l.HttpResponseErrorAction(logutils.ActionRead, logutils.TypeRequestBody, nil, err, http.StatusBadRequest, false)
	}

	var requestData Def.AdminReqRevokeRolesFromAccount
	err = json.Unmarshal(data, &requestData)
	if err != nil {
		return l.HttpResponseErrorAction(logutils.ActionUnmarshal, model.TypeAppOrgRole, nil, err, http.StatusBadRequest, true)
	}

	assignerPermissions := strings.Split(claims.Permissions, ",")
	err = h.coreAPIs.Administration.AdmRevokeAccountRoles(claims.AppID, claims.OrgID, requestData.AccountId, requestData.RoleIds, assignerPermissions, l)
	if err != nil {
		return l.HttpResponseErrorAction(actionGrant, model.TypeAppOrgRole, nil, err, http.StatusInternalServerError, true)
	}

	return l.HttpResponseSuccess()
}

//grantPermissionsToRole grants a role the given permission
func (h AdminApisHandler) grantPermissionsToRole(l *logs.Log, r *http.Request, claims *tokenauth.Claims) logs.HttpResponse {
	data, err := ioutil.ReadAll(r.Body)
	if err != nil {
		return l.HttpResponseErrorAction(logutils.ActionRead, logutils.TypeRequestBody, nil, err, http.StatusBadRequest, false)
	}

	var requestData Def.AdminReqGrantPermissionsToRole
	err = json.Unmarshal(data, &requestData)
	if err != nil {
		return l.HttpResponseErrorAction(logutils.ActionUnmarshal, model.TypeAppOrgRole, nil, err, http.StatusBadRequest, true)
	}

	assignerPermissions := strings.Split(claims.Permissions, ",")
	err = h.coreAPIs.Administration.AdmGrantPermissionsToRole(claims.AppID, claims.OrgID, requestData.RoleId, requestData.Permissions, assignerPermissions, claims.System, l)
	if err != nil {
		return l.HttpResponseErrorAction(actionGrant, model.TypeAppOrgRole, nil, err, http.StatusInternalServerError, true)
	}

	return l.HttpResponseSuccess()
}

//NewAdminApisHandler creates new admin rest Handler instance
func NewAdminApisHandler(coreAPIs *core.APIs) AdminApisHandler {
	return AdminApisHandler{coreAPIs: coreAPIs}
}<|MERGE_RESOLUTION|>--- conflicted
+++ resolved
@@ -357,12 +357,8 @@
 	if err != nil {
 		return l.HttpResponseErrorAction("error finding accounts", model.TypeAccount, nil, err, http.StatusInternalServerError, true)
 	}
-<<<<<<< HEAD
 
 	response := partialAccountsToDef(accounts)
-=======
-	response := accountsToDef(accounts)
->>>>>>> b844d2f2
 
 	data, err := json.Marshal(response)
 	if err != nil {
