--- conflicted
+++ resolved
@@ -177,33 +177,21 @@
 	return l.HttpResponseSuccessJSON(data)
 }
 
-<<<<<<< HEAD
-//getApplicationList gets list of applications
-func (h AdminApisHandler) getApplicationList(l *log.Log, r *http.Request) log.HttpResponse {
-	applicationList, err := h.coreAPIs.Administration.AdmGetApplicationsList()
-	if err != nil {
-		return l.HttpResponseErrorAction(log.ActionGet, model.TypeApplication, nil, err, http.StatusInternalServerError, true)
-=======
 //getOrganizations gets organizations
 func (h AdminApisHandler) getOrganizations(l *logs.Log, r *http.Request) logs.HttpResponse {
 	organizations, err := h.coreAPIs.Administration.AdmGetOrganizations()
 	if err != nil {
 		return l.HttpResponseErrorAction(logutils.ActionGet, model.TypeOrganization, nil, err, http.StatusInternalServerError, true)
->>>>>>> 16b9cfa6
-	}
-	var response []Def.Application
-	for _, applications := range applicationList {
-		r := applicationToDef(&applications)
+	}
+	var response []Def.Organization
+	for _, organization := range organizations {
+		r := organizationToDef(&organization)
 		response = append(response, *r)
 	}
 
 	data, err := json.Marshal(response)
 	if err != nil {
-<<<<<<< HEAD
-		return l.HttpResponseErrorAction(log.ActionMarshal, model.TypeApplication, nil, err, http.StatusInternalServerError, false)
-=======
 		return l.HttpResponseErrorAction(logutils.ActionMarshal, model.TypeOrganization, nil, err, http.StatusInternalServerError, false)
->>>>>>> 16b9cfa6
 	}
 	return l.HttpResponseSuccessJSON(data)
 }
@@ -294,12 +282,42 @@
 	return l.HttpResponseSuccess()
 }
 
-func (h AdminApisHandler) getApplication(l *logs.Log, r *http.Request) logs.HttpResponse {
+//updateApplication updates applications
+func (h AdminApisHandler) updateApplication(l *logs.Log, r *http.Request) logs.HttpResponse {
 	params := mux.Vars(r)
 	ID := params["id"]
 	if len(ID) <= 0 {
 		return l.HttpResponseErrorData(logutils.StatusMissing, logutils.TypeQueryParam, logutils.StringArgs("id"), nil, http.StatusBadRequest, false)
 	}
+
+	data, err := ioutil.ReadAll(r.Body)
+	if err != nil {
+		return l.HttpResponseErrorData(logutils.StatusInvalid, logutils.TypeRequestBody, nil, err, http.StatusBadRequest, false)
+	}
+	var requestData Def.Application
+	err = json.Unmarshal(data, &requestData)
+	if err != nil {
+		return l.HttpResponseErrorAction(logutils.ActionUnmarshal, model.TypeOrganization, nil, err, http.StatusBadRequest, true)
+	}
+
+	name := requestData.Name
+	versions := requestData.Versions
+
+	err = h.coreAPIs.Administration.AdmUpdateApplication(ID, name, *versions)
+	if err != nil {
+		return l.HttpResponseErrorAction(logutils.ActionUpdate, model.TypeApplication, nil, err, http.StatusInternalServerError, true)
+	}
+
+	return l.HttpResponseSuccess()
+}
+
+func (h AdminApisHandler) getApplication(l *logs.Log, r *http.Request) logs.HttpResponse {
+
+	params := mux.Vars(r)
+	ID := params["id"]
+	if len(ID) <= 0 {
+		return l.HttpResponseErrorData(logutils.StatusMissing, logutils.TypeQueryParam, logutils.StringArgs("id"), nil, http.StatusBadRequest, false)
+	}
 	app, err := h.coreAPIs.Administration.AdmGetApplication(ID)
 	if err != nil {
 		return l.HttpResponseErrorAction(logutils.ActionGet, model.TypeApplication, nil, err, http.StatusInternalServerError, true)
@@ -312,25 +330,6 @@
 	data, err := json.Marshal(responseData)
 	if err != nil {
 		return l.HttpResponseErrorAction(logutils.ActionMarshal, model.TypeApplication, nil, err, http.StatusInternalServerError, false)
-	}
-	return l.HttpResponseSuccessJSON(data)
-}
-
-//getApplications gets organizations
-func (h AdminApisHandler) getOrganizations(l *log.Log, r *http.Request) log.HttpResponse {
-	organizations, err := h.coreAPIs.Administration.AdmGetOrganizations()
-	if err != nil {
-		return l.HttpResponseErrorAction(log.ActionGet, model.TypeOrganization, nil, err, http.StatusInternalServerError, true)
-	}
-	var response []Def.Organization
-	for _, organization := range organizations {
-		r := organizationToDef(&organization)
-		response = append(response, *r)
-	}
-
-	data, err := json.Marshal(response)
-	if err != nil {
-		return l.HttpResponseErrorAction(log.ActionMarshal, model.TypeOrganization, nil, err, http.StatusInternalServerError, false)
 	}
 	return l.HttpResponseSuccessJSON(data)
 }
