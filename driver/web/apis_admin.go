--- conflicted
+++ resolved
@@ -684,12 +684,8 @@
 	if err != nil {
 		return l.HTTPResponseErrorAction("error finding accounts", model.TypeAccount, nil, err, http.StatusInternalServerError, true)
 	}
-<<<<<<< HEAD
-	response := accountsToDef(accounts)
-=======
 
 	response := partialAccountsToDef(accounts)
->>>>>>> ab093c45
 
 	data, err := json.Marshal(response)
 	if err != nil {
