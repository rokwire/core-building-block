--- conflicted
+++ resolved
@@ -734,34 +734,43 @@
 	return l.HttpResponseSuccess()
 }
 
-<<<<<<< HEAD
 //revokeAccountRoles removes role from a given account
 func (h AdminApisHandler) revokeAccountRoles(l *logs.Log, r *http.Request, claims *tokenauth.Claims) logs.HttpResponse {
-=======
+	data, err := ioutil.ReadAll(r.Body)
+	if err != nil {
+		return l.HttpResponseErrorAction(logutils.ActionRead, logutils.TypeRequestBody, nil, err, http.StatusBadRequest, false)
+	}
+
+	var requestData Def.AdminReqRevokeRolesToAccount
+	err = json.Unmarshal(data, &requestData)
+	if err != nil {
+		return l.HttpResponseErrorAction(logutils.ActionUnmarshal, model.TypeAppOrgRole, nil, err, http.StatusBadRequest, true)
+	}
+
+	assignerPermissions := strings.Split(claims.Permissions, ",")
+	err = h.coreAPIs.Administration.AdmRevokeAccountRoles(claims.AppID, claims.OrgID, requestData.AccountId, requestData.RoleIds, assignerPermissions, l)
+	if err != nil {
+		return l.HttpResponseErrorAction(actionGrant, model.TypeAppOrgRole, nil, err, http.StatusInternalServerError, true)
+	}
+
+	return l.HttpResponseSuccess()
+}
+
 //adminGrantPermissionsToRole grants a role the given permission
 func (h AdminApisHandler) adminGrantPermissionsToRole(l *logs.Log, r *http.Request, claims *tokenauth.Claims) logs.HttpResponse {
->>>>>>> 2c2cd80b
-	data, err := ioutil.ReadAll(r.Body)
-	if err != nil {
-		return l.HttpResponseErrorAction(logutils.ActionRead, logutils.TypeRequestBody, nil, err, http.StatusBadRequest, false)
-	}
-
-<<<<<<< HEAD
-	var requestData Def.AdminReqRevokeRolesToAccount
-=======
+	data, err := ioutil.ReadAll(r.Body)
+	if err != nil {
+		return l.HttpResponseErrorAction(logutils.ActionRead, logutils.TypeRequestBody, nil, err, http.StatusBadRequest, false)
+	}
+
 	var requestData Def.AdminReqGrantPermissionsToRole
->>>>>>> 2c2cd80b
 	err = json.Unmarshal(data, &requestData)
 	if err != nil {
 		return l.HttpResponseErrorAction(logutils.ActionUnmarshal, model.TypeAppOrgRole, nil, err, http.StatusBadRequest, true)
 	}
 
 	assignerPermissions := strings.Split(claims.Permissions, ",")
-<<<<<<< HEAD
-	err = h.coreAPIs.Administration.AdmRevokeAccountRoles(claims.AppID, claims.OrgID, requestData.AccountId, requestData.RoleIds, assignerPermissions, l)
-=======
 	err = h.coreAPIs.Administration.AdmGrantPermissionsToRole(claims.AppID, claims.OrgID, requestData.RoleId, requestData.Permissions, assignerPermissions, l)
->>>>>>> 2c2cd80b
 	if err != nil {
 		return l.HttpResponseErrorAction(actionGrant, model.TypeAppOrgRole, nil, err, http.StatusInternalServerError, true)
 	}
