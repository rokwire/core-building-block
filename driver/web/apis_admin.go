--- conflicted
+++ resolved
@@ -435,7 +435,6 @@
 	return l.HttpResponseSuccessJSON(responseJSON)
 }
 
-<<<<<<< HEAD
 func (h AdminApisHandler) adminDeleteApplicationGroup(l *logs.Log, r *http.Request, claims *tokenauth.Claims) logs.HttpResponse {
 	params := mux.Vars(r)
 	groupsID := params["group_id"]
@@ -446,8 +445,9 @@
 	if err != nil {
 		return l.HttpResponseErrorAction(logutils.ActionDelete, model.TypeAppOrgGroup, nil, err, http.StatusInternalServerError, true)
 	}
-
-=======
+	return l.HttpResponseSuccess()
+}
+
 //adminCreateApplicationGroup creates an application group
 func (h AdminApisHandler) adminCreateApplicationGroup(l *logs.Log, r *http.Request, claims *tokenauth.Claims) logs.HttpResponse {
 	data, err := ioutil.ReadAll(r.Body)
@@ -476,7 +476,6 @@
 	if err != nil {
 		return l.HttpResponseErrorAction(logutils.ActionGet, model.TypeAppOrgGroup, nil, err, http.StatusInternalServerError, true)
 	}
->>>>>>> 1f079526
 	return l.HttpResponseSuccess()
 }
 
