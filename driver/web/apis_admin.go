package web

import (
	"core-building-block/core"
	"core-building-block/core/model"
<<<<<<< HEAD
	Def "core-building-block/driver/web/docs"
=======
	Def "core-building-block/driver/web/docs/gen"
>>>>>>> f83c60f2
	"encoding/json"
	"io/ioutil"
	"net/http"
	"strings"

	"gopkg.in/go-playground/validator.v9"

	"github.com/gorilla/mux"
	"github.com/rokmetro/auth-library/authservice"
	log "github.com/rokmetro/logging-library/loglib"
)

//AdminApisHandler handles the admin rest APIs implementation
type AdminApisHandler struct {
	coreAPIs *core.APIs
}

//getTest TODO get test
<<<<<<< HEAD
func (h AdminApisHandler) getTest(l *log.Log, w http.ResponseWriter, r *http.Request) log.HttpResponse {
=======
func (h AdminApisHandler) getTest(l *log.Log, r *http.Request) log.HttpResponse {
>>>>>>> f83c60f2
	res := h.coreAPIs.Administration.AdmGetTest()

	return l.HttpResponseSuccessMessage(res)
}

//getTestModel gives a test model instance
<<<<<<< HEAD
func (h AdminApisHandler) getTestModel(l *log.Log, w http.ResponseWriter, r *http.Request) log.HttpResponse {
=======
func (h AdminApisHandler) getTestModel(l *log.Log, r *http.Request) log.HttpResponse {
>>>>>>> f83c60f2
	res := h.coreAPIs.Administration.AdmGetTestModel()

	return l.HttpResponseSuccessMessage(res)
}

//createGlobalConfig creates a global config
<<<<<<< HEAD
func (h AdminApisHandler) createGlobalConfig(l *log.Log, w http.ResponseWriter, r *http.Request) log.HttpResponse {
=======
func (h AdminApisHandler) createGlobalConfig(l *log.Log, r *http.Request) log.HttpResponse {
>>>>>>> f83c60f2
	data, err := ioutil.ReadAll(r.Body)
	if err != nil {
		return l.HttpResponseErrorAction(log.ActionRead, log.TypeRequestBody, nil, err, http.StatusBadRequest, false)
	}

	var requestData Def.GlobalConfig
	err = json.Unmarshal(data, &requestData)
	if err != nil {
		return l.HttpResponseErrorAction(log.ActionUnmarshal, model.TypeGlobalConfig, nil, err, http.StatusBadRequest, true)
	}

	//validate
	validate := validator.New()
	err = validate.Struct(requestData)
	if err != nil {
		return l.HttpResponseErrorAction(log.ActionValidate, model.TypeGlobalConfig, nil, err, http.StatusBadRequest, true)
	}

	_, err = h.coreAPIs.Administration.AdmCreateGlobalConfig(requestData.Setting)
	if err != nil {
		return l.HttpResponseErrorAction(log.ActionCreate, model.TypeGlobalConfig, nil, err, http.StatusInternalServerError, true)
	}

	return l.HttpResponseSuccess()
}

//getGlobalConfig gets config
<<<<<<< HEAD
func (h AdminApisHandler) getGlobalConfig(l *log.Log, w http.ResponseWriter, r *http.Request) log.HttpResponse {
=======
func (h AdminApisHandler) getGlobalConfig(l *log.Log, r *http.Request) log.HttpResponse {
>>>>>>> f83c60f2
	config, err := h.coreAPIs.Administration.AdmGetGlobalConfig()
	if err != nil {
		return l.HttpResponseErrorAction(log.ActionGet, model.TypeGlobalConfig, nil, err, http.StatusInternalServerError, true)
	}

	var responseData *Def.GlobalConfig
	if config != nil {
		responseData = &Def.GlobalConfig{Setting: config.Setting}
	}
	data, err := json.Marshal(responseData)
	if err != nil {
		return l.HttpResponseErrorAction(log.ActionMarshal, model.TypeGlobalConfig, nil, err, http.StatusInternalServerError, false)
	}

	return l.HttpResponseSuccessJSON(data)
}

//updateGlobalConfig updates global config
<<<<<<< HEAD
func (h AdminApisHandler) updateGlobalConfig(l *log.Log, w http.ResponseWriter, r *http.Request) log.HttpResponse {
=======
func (h AdminApisHandler) updateGlobalConfig(l *log.Log, r *http.Request) log.HttpResponse {
>>>>>>> f83c60f2
	data, err := ioutil.ReadAll(r.Body)
	if err != nil {
		return l.HttpResponseErrorAction(log.ActionRead, log.TypeRequestBody, nil, err, http.StatusBadRequest, false)
	}

	var updateConfig Def.GlobalConfig
	err = json.Unmarshal(data, &updateConfig)
	if err != nil {
		return l.HttpResponseErrorAction(log.ActionUnmarshal, model.TypeGlobalConfig, nil, err, http.StatusBadRequest, true)
	}

	//validate
	validate := validator.New()
	err = validate.Struct(updateConfig)
	if err != nil {
		return l.HttpResponseErrorAction(log.ActionValidate, model.TypeGlobalConfig, nil, err, http.StatusBadRequest, true)
	}
	setting := updateConfig.Setting

	err = h.coreAPIs.Administration.AdmUpdateGlobalConfig(setting)
	if err != nil {
		return l.HttpResponseErrorAction(log.ActionUpdate, model.TypeGlobalConfig, nil, err, http.StatusInternalServerError, true)
	}

	return l.HttpResponseSuccess()
}

//createOrganization creates organization
<<<<<<< HEAD
func (h AdminApisHandler) createOrganization(l *log.Log, w http.ResponseWriter, r *http.Request) log.HttpResponse {
=======
func (h AdminApisHandler) createOrganization(l *log.Log, r *http.Request) log.HttpResponse {
>>>>>>> f83c60f2
	data, err := ioutil.ReadAll(r.Body)
	if err != nil {
		return l.HttpResponseErrorAction(log.ActionRead, log.TypeRequestBody, nil, err, http.StatusBadRequest, false)
	}
	var requestData Def.Organization
	err = json.Unmarshal(data, &requestData)
	if err != nil {
		return l.HttpResponseErrorAction(log.ActionUnmarshal, model.TypeOrganization, nil, err, http.StatusBadRequest, true)
	}

	//validate
	validate := validator.New()
	err = validate.Struct(requestData)
	if err != nil {
		return l.HttpResponseErrorAction(log.ActionValidate, model.TypeOrganization, nil, err, http.StatusBadRequest, true)
	}

	name := requestData.Name
	requestType := requestData.Type
	requiresOwnLogin := requestData.RequiresOwnLogin
	loginTypes := requestData.LoginTypes
	organizationDomains := requestData.Config.Domains

	_, err = h.coreAPIs.Administration.AdmCreateOrganization(name, string(requestType), *requiresOwnLogin, *loginTypes, *organizationDomains)
	if err != nil {
		return l.HttpResponseErrorAction(log.ActionCreate, model.TypeOrganization, nil, err, http.StatusInternalServerError, true)
	}

	return l.HttpResponseSuccess()
}

//updateOrganization updates organization
<<<<<<< HEAD
func (h AdminApisHandler) updateOrganization(l *log.Log, w http.ResponseWriter, r *http.Request) log.HttpResponse {
=======
func (h AdminApisHandler) updateOrganization(l *log.Log, r *http.Request) log.HttpResponse {
>>>>>>> f83c60f2
	params := mux.Vars(r)
	ID := params["id"]
	if len(ID) <= 0 {
		return l.HttpResponseErrorData(log.StatusMissing, log.TypeQueryParam, log.StringArgs("id"), nil, http.StatusBadRequest, false)
	}

	data, err := ioutil.ReadAll(r.Body)
	if err != nil {
		return l.HttpResponseErrorData(log.StatusInvalid, log.TypeRequestBody, nil, err, http.StatusBadRequest, false)
	}
	var requestData Def.Organization
	err = json.Unmarshal(data, &requestData)
	if err != nil {
		return l.HttpResponseErrorAction(log.ActionUnmarshal, model.TypeOrganization, nil, err, http.StatusBadRequest, true)
	}

	//validate
	validate := validator.New()
	err = validate.Struct(requestData)
	if err != nil {
		return l.HttpResponseErrorAction(log.ActionValidate, model.TypeOrganization, nil, err, http.StatusBadRequest, true)
	}

	name := requestData.Name
	requestType := requestData.Type
	requiresOwnLogin := requestData.RequiresOwnLogin
	loginTypes := requestData.LoginTypes
	organizationDomains := requestData.Config.Domains

	err = h.coreAPIs.Administration.AdmUpdateOrganization(ID, name, string(requestType), *requiresOwnLogin, *loginTypes, *organizationDomains)
	if err != nil {
		return l.HttpResponseErrorAction(log.ActionUpdate, model.TypeOrganization, nil, err, http.StatusInternalServerError, true)
<<<<<<< HEAD
	}

	return l.HttpResponseSuccess()
}

func (h AdminApisHandler) getServiceRegistrations(l *log.Log, w http.ResponseWriter, r *http.Request) log.HttpResponse {
	serviceIDsParam := r.URL.Query().Get("ids")
	if serviceIDsParam == "" {
		return l.HttpResponseErrorData(log.StatusMissing, log.TypeQueryParam, log.StringArgs("ids"), nil, http.StatusBadRequest, false)
	}
	serviceIDs := strings.Split(serviceIDsParam, ",")

	serviceRegs, err := h.coreAPIs.Auth.GetServiceRegistrations(serviceIDs)
	if err != nil {
		return l.HttpResponseErrorAction(log.ActionGet, model.TypeServiceReg, nil, err, http.StatusInternalServerError, true)
	}

	data, err := json.Marshal(serviceRegs)
	if err != nil {
		return l.HttpResponseErrorAction(log.ActionMarshal, model.TypeServiceReg, nil, err, http.StatusInternalServerError, false)
	}

	return l.HttpResponseSuccessJSON(data)
}

func (h AdminApisHandler) registerService(l *log.Log, w http.ResponseWriter, r *http.Request) log.HttpResponse {
	data, err := ioutil.ReadAll(r.Body)
	if err != nil {
		return l.HttpResponseErrorAction(log.ActionRead, log.TypeRequestBody, nil, err, http.StatusBadRequest, false)
	}

	var requestData *authservice.ServiceReg
	err = json.Unmarshal(data, requestData)
	if err != nil {
		return l.HttpResponseErrorAction(log.ActionUnmarshal, model.TypeServiceReg, nil, err, http.StatusBadRequest, true)
	}

	validate := validator.New()
	err = validate.Struct(requestData)
	if err != nil {
		return l.HttpResponseErrorAction(log.ActionValidate, model.TypeServiceReg, nil, err, http.StatusBadRequest, true)
	}

	err = h.coreAPIs.Auth.RegisterService(requestData)
	if err != nil {
		return l.HttpResponseErrorAction(log.ActionCreate, model.TypeServiceReg, nil, err, http.StatusInternalServerError, true)
	}

	return l.HttpResponseSuccess()
}

func (h AdminApisHandler) updateServiceRegistration(l *log.Log, w http.ResponseWriter, r *http.Request) log.HttpResponse {
	data, err := ioutil.ReadAll(r.Body)
	if err != nil {
		return l.HttpResponseErrorData(log.StatusInvalid, log.TypeRequestBody, nil, err, http.StatusBadRequest, false)
	}

	var requestData *authservice.ServiceReg
	err = json.Unmarshal(data, requestData)
	if err != nil {
		return l.HttpResponseErrorAction(log.ActionUnmarshal, model.TypeServiceReg, nil, err, http.StatusBadRequest, true)
	}

	validate := validator.New()
	err = validate.Struct(requestData)
	if err != nil {
		return l.HttpResponseErrorAction(log.ActionValidate, model.TypeServiceReg, nil, err, http.StatusBadRequest, true)
	}

	err = h.coreAPIs.Auth.UpdateServiceRegistration(requestData)
	if err != nil {
		return l.HttpResponseErrorAction(log.ActionUpdate, model.TypeServiceReg, nil, err, http.StatusInternalServerError, true)
	}

	return l.HttpResponseSuccess()
}

func (h AdminApisHandler) deregisterService(l *log.Log, w http.ResponseWriter, r *http.Request) log.HttpResponse {
	serviceID := r.URL.Query().Get("id")
	if serviceID == "" {
		return l.HttpResponseErrorData(log.StatusMissing, log.TypeQueryParam, log.StringArgs("id"), nil, http.StatusBadRequest, false)
	}

	err := h.coreAPIs.Auth.DeregisterService(serviceID)
	if err != nil {
		return l.HttpResponseErrorAction(log.ActionDelete, model.TypeServiceReg, nil, err, http.StatusInternalServerError, true)
=======
>>>>>>> f83c60f2
	}

	return l.HttpResponseSuccess()
}

//NewAdminApisHandler creates new admin rest Handler instance
func NewAdminApisHandler(coreAPIs *core.APIs) AdminApisHandler {
	return AdminApisHandler{coreAPIs: coreAPIs}
}<|MERGE_RESOLUTION|>--- conflicted
+++ resolved
@@ -3,11 +3,7 @@
 import (
 	"core-building-block/core"
 	"core-building-block/core/model"
-<<<<<<< HEAD
-	Def "core-building-block/driver/web/docs"
-=======
 	Def "core-building-block/driver/web/docs/gen"
->>>>>>> f83c60f2
 	"encoding/json"
 	"io/ioutil"
 	"net/http"
@@ -26,33 +22,21 @@
 }
 
 //getTest TODO get test
-<<<<<<< HEAD
-func (h AdminApisHandler) getTest(l *log.Log, w http.ResponseWriter, r *http.Request) log.HttpResponse {
-=======
 func (h AdminApisHandler) getTest(l *log.Log, r *http.Request) log.HttpResponse {
->>>>>>> f83c60f2
 	res := h.coreAPIs.Administration.AdmGetTest()
 
 	return l.HttpResponseSuccessMessage(res)
 }
 
 //getTestModel gives a test model instance
-<<<<<<< HEAD
-func (h AdminApisHandler) getTestModel(l *log.Log, w http.ResponseWriter, r *http.Request) log.HttpResponse {
-=======
 func (h AdminApisHandler) getTestModel(l *log.Log, r *http.Request) log.HttpResponse {
->>>>>>> f83c60f2
 	res := h.coreAPIs.Administration.AdmGetTestModel()
 
 	return l.HttpResponseSuccessMessage(res)
 }
 
 //createGlobalConfig creates a global config
-<<<<<<< HEAD
-func (h AdminApisHandler) createGlobalConfig(l *log.Log, w http.ResponseWriter, r *http.Request) log.HttpResponse {
-=======
 func (h AdminApisHandler) createGlobalConfig(l *log.Log, r *http.Request) log.HttpResponse {
->>>>>>> f83c60f2
 	data, err := ioutil.ReadAll(r.Body)
 	if err != nil {
 		return l.HttpResponseErrorAction(log.ActionRead, log.TypeRequestBody, nil, err, http.StatusBadRequest, false)
@@ -80,11 +64,7 @@
 }
 
 //getGlobalConfig gets config
-<<<<<<< HEAD
-func (h AdminApisHandler) getGlobalConfig(l *log.Log, w http.ResponseWriter, r *http.Request) log.HttpResponse {
-=======
 func (h AdminApisHandler) getGlobalConfig(l *log.Log, r *http.Request) log.HttpResponse {
->>>>>>> f83c60f2
 	config, err := h.coreAPIs.Administration.AdmGetGlobalConfig()
 	if err != nil {
 		return l.HttpResponseErrorAction(log.ActionGet, model.TypeGlobalConfig, nil, err, http.StatusInternalServerError, true)
@@ -103,11 +83,7 @@
 }
 
 //updateGlobalConfig updates global config
-<<<<<<< HEAD
-func (h AdminApisHandler) updateGlobalConfig(l *log.Log, w http.ResponseWriter, r *http.Request) log.HttpResponse {
-=======
 func (h AdminApisHandler) updateGlobalConfig(l *log.Log, r *http.Request) log.HttpResponse {
->>>>>>> f83c60f2
 	data, err := ioutil.ReadAll(r.Body)
 	if err != nil {
 		return l.HttpResponseErrorAction(log.ActionRead, log.TypeRequestBody, nil, err, http.StatusBadRequest, false)
@@ -136,11 +112,7 @@
 }
 
 //createOrganization creates organization
-<<<<<<< HEAD
-func (h AdminApisHandler) createOrganization(l *log.Log, w http.ResponseWriter, r *http.Request) log.HttpResponse {
-=======
 func (h AdminApisHandler) createOrganization(l *log.Log, r *http.Request) log.HttpResponse {
->>>>>>> f83c60f2
 	data, err := ioutil.ReadAll(r.Body)
 	if err != nil {
 		return l.HttpResponseErrorAction(log.ActionRead, log.TypeRequestBody, nil, err, http.StatusBadRequest, false)
@@ -173,11 +145,7 @@
 }
 
 //updateOrganization updates organization
-<<<<<<< HEAD
-func (h AdminApisHandler) updateOrganization(l *log.Log, w http.ResponseWriter, r *http.Request) log.HttpResponse {
-=======
 func (h AdminApisHandler) updateOrganization(l *log.Log, r *http.Request) log.HttpResponse {
->>>>>>> f83c60f2
 	params := mux.Vars(r)
 	ID := params["id"]
 	if len(ID) <= 0 {
@@ -210,13 +178,12 @@
 	err = h.coreAPIs.Administration.AdmUpdateOrganization(ID, name, string(requestType), *requiresOwnLogin, *loginTypes, *organizationDomains)
 	if err != nil {
 		return l.HttpResponseErrorAction(log.ActionUpdate, model.TypeOrganization, nil, err, http.StatusInternalServerError, true)
-<<<<<<< HEAD
-	}
-
-	return l.HttpResponseSuccess()
-}
-
-func (h AdminApisHandler) getServiceRegistrations(l *log.Log, w http.ResponseWriter, r *http.Request) log.HttpResponse {
+	}
+
+	return l.HttpResponseSuccess()
+}
+
+func (h AdminApisHandler) getServiceRegistrations(l *log.Log, r *http.Request) log.HttpResponse {
 	serviceIDsParam := r.URL.Query().Get("ids")
 	if serviceIDsParam == "" {
 		return l.HttpResponseErrorData(log.StatusMissing, log.TypeQueryParam, log.StringArgs("ids"), nil, http.StatusBadRequest, false)
@@ -236,7 +203,7 @@
 	return l.HttpResponseSuccessJSON(data)
 }
 
-func (h AdminApisHandler) registerService(l *log.Log, w http.ResponseWriter, r *http.Request) log.HttpResponse {
+func (h AdminApisHandler) registerService(l *log.Log, r *http.Request) log.HttpResponse {
 	data, err := ioutil.ReadAll(r.Body)
 	if err != nil {
 		return l.HttpResponseErrorAction(log.ActionRead, log.TypeRequestBody, nil, err, http.StatusBadRequest, false)
@@ -262,7 +229,7 @@
 	return l.HttpResponseSuccess()
 }
 
-func (h AdminApisHandler) updateServiceRegistration(l *log.Log, w http.ResponseWriter, r *http.Request) log.HttpResponse {
+func (h AdminApisHandler) updateServiceRegistration(l *log.Log, r *http.Request) log.HttpResponse {
 	data, err := ioutil.ReadAll(r.Body)
 	if err != nil {
 		return l.HttpResponseErrorData(log.StatusInvalid, log.TypeRequestBody, nil, err, http.StatusBadRequest, false)
@@ -288,7 +255,7 @@
 	return l.HttpResponseSuccess()
 }
 
-func (h AdminApisHandler) deregisterService(l *log.Log, w http.ResponseWriter, r *http.Request) log.HttpResponse {
+func (h AdminApisHandler) deregisterService(l *log.Log, r *http.Request) log.HttpResponse {
 	serviceID := r.URL.Query().Get("id")
 	if serviceID == "" {
 		return l.HttpResponseErrorData(log.StatusMissing, log.TypeQueryParam, log.StringArgs("id"), nil, http.StatusBadRequest, false)
@@ -297,8 +264,6 @@
 	err := h.coreAPIs.Auth.DeregisterService(serviceID)
 	if err != nil {
 		return l.HttpResponseErrorAction(log.ActionDelete, model.TypeServiceReg, nil, err, http.StatusInternalServerError, true)
-=======
->>>>>>> f83c60f2
 	}
 
 	return l.HttpResponseSuccess()
