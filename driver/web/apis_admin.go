package web

import (
	"core-building-block/core"
	"core-building-block/core/model"
	Def "core-building-block/driver/web/docs/gen"
	"core-building-block/utils"
	"encoding/json"
	"io/ioutil"
	"net/http"

	"github.com/rokwire/core-auth-library-go/tokenauth"
	"github.com/rokwire/logging-library-go/logs"
	"github.com/rokwire/logging-library-go/logutils"
)

const (
	actionGrant logutils.MessageActionType = "granting"
)

//AdminApisHandler handles the admin rest APIs implementation
type AdminApisHandler struct {
	coreAPIs *core.APIs
}

//getTest TODO get test
func (h AdminApisHandler) getTest(l *logs.Log, r *http.Request, claims *tokenauth.Claims) logs.HttpResponse {
	res := h.coreAPIs.Administration.AdmGetTest()

	return l.HttpResponseSuccessMessage(res)
}

//getTestModel gives a test model instance
func (h AdminApisHandler) getTestModel(l *logs.Log, r *http.Request, claims *tokenauth.Claims) logs.HttpResponse {
	res := h.coreAPIs.Administration.AdmGetTestModel()

	return l.HttpResponseSuccessMessage(res)
}

func (h AdminApisHandler) adminLogin(l *logs.Log, r *http.Request, claims *tokenauth.Claims) logs.HttpResponse {
	data, err := ioutil.ReadAll(r.Body)
	if err != nil {
		return l.HttpResponseErrorAction(logutils.ActionRead, logutils.TypeRequestBody, nil, err, http.StatusBadRequest, false)
	}

	//get ip
	ip := utils.GetIP(l, r)
	if err != nil {
		return l.HttpResponseError("Error getting IP", err, http.StatusInternalServerError, true)
	}

	var requestData Def.ReqSharedLogin
	err = json.Unmarshal(data, &requestData)
	if err != nil {
		return l.HttpResponseErrorAction(logutils.ActionUnmarshal, logutils.MessageDataType("auth login request"), nil, err, http.StatusBadRequest, true)
	}

	//creds
	requestCreds, err := interfaceToJSON(requestData.Creds)
	if err != nil {
		return l.HttpResponseErrorAction(logutils.ActionMarshal, model.TypeCreds, nil, err, http.StatusBadRequest, true)
	}

	//params
	requestParams, err := interfaceToJSON(requestData.Params)
	if err != nil {
		return l.HttpResponseErrorAction(logutils.ActionMarshal, "params", nil, err, http.StatusBadRequest, true)
	}

	//preferences
	var requestPreferences map[string]interface{}
	if requestData.Preferences != nil {
		requestPreferences = *requestData.Preferences
	}

	//profile ////
	requestProfile := profileFromDefNullable(requestData.Profile)

	//device
	requestDevice := requestData.Device

	message, loginSession, mfaTypes, err := h.coreAPIs.Auth.Login(ip, string(requestDevice.Type), requestDevice.Os, *requestDevice.DeviceId,
		string(requestData.AuthType), requestCreds, requestData.ApiKey, requestData.AppTypeIdentifier, requestData.OrgId, requestParams, requestProfile, requestPreferences, true, l)
	if err != nil {
		return l.HttpResponseError("Error logging in", err, http.StatusInternalServerError, true)
	}

	///prepare response

	//message
	if message != nil {
		responseData := &Def.ResSharedLogin{Message: message}
		respData, err := json.Marshal(responseData)
		if err != nil {
			return l.HttpResponseErrorAction(logutils.ActionMarshal, logutils.MessageDataType("auth login response"), nil, err, http.StatusInternalServerError, false)
		}
		return l.HttpResponseSuccessJSON(respData)
	}

	if loginSession.State != "" {
		//params
		var paramsRes interface{}
		if loginSession.Params != nil {
			paramsRes = loginSession.Params
		}

		mfaResp := mfaDataListToDef(mfaTypes)
		responseData := &Def.ResSharedLoginMfa{AccountId: loginSession.Identifier, Enrolled: mfaResp, Params: &paramsRes,
			SessionId: loginSession.ID, State: loginSession.State}
		respData, err := json.Marshal(responseData)
		if err != nil {
			return l.HttpResponseErrorAction(logutils.ActionMarshal, logutils.MessageDataType("auth login response"), nil, err, http.StatusInternalServerError, false)
		}
		return l.HttpResponseSuccessJSON(respData)
	}

	return authBuildLoginResponse(l, loginSession)
}

func (h AdminApisHandler) adminLoginMFA(l *logs.Log, r *http.Request, claims *tokenauth.Claims) logs.HttpResponse {
	data, err := ioutil.ReadAll(r.Body)
	if err != nil {
		return l.HttpResponseErrorAction(logutils.ActionRead, logutils.TypeRequestBody, nil, err, http.StatusBadRequest, false)
	}

	var mfaData Def.ReqSharedLoginMfa
	err = json.Unmarshal(data, &mfaData)
	if err != nil {
		return l.HttpResponseErrorAction(logutils.ActionUnmarshal, logutils.MessageDataType("login mfa request"), nil, err, http.StatusBadRequest, true)
	}

	message, loginSession, err := h.coreAPIs.Auth.LoginMFA(mfaData.ApiKey, mfaData.AccountId, mfaData.SessionId, mfaData.Identifier, string(mfaData.Type), mfaData.Code, mfaData.State, l)
	if message != nil {
		return l.HttpResponseError(*message, err, http.StatusUnauthorized, false)
	}
	if err != nil {
		return l.HttpResponseError("Error logging in", err, http.StatusInternalServerError, true)
	}

	return authBuildLoginResponse(l, loginSession)
}

func (h AdminApisHandler) adminLoginURL(l *logs.Log, r *http.Request, claims *tokenauth.Claims) logs.HttpResponse {
	data, err := ioutil.ReadAll(r.Body)
	if err != nil {
		return l.HttpResponseErrorAction(logutils.ActionRead, logutils.TypeRequestBody, nil, err, http.StatusBadRequest, false)
	}

	var requestData Def.ReqSharedLoginUrl
	err = json.Unmarshal(data, &requestData)
	if err != nil {
		return l.HttpResponseErrorAction(logutils.ActionUnmarshal, "auth login url request", nil, err, http.StatusBadRequest, true)
	}

	loginURL, params, err := h.coreAPIs.Auth.GetLoginURL(string(requestData.AuthType), requestData.AppTypeIdentifier, requestData.OrgId, requestData.RedirectUri, requestData.ApiKey, l)
	if err != nil {
		return l.HttpResponseErrorAction(logutils.ActionGet, "login url", nil, err, http.StatusInternalServerError, true)
	}

	responseData := &Def.ResSharedLoginUrl{LoginUrl: loginURL, Params: &params}
	respData, err := json.Marshal(responseData)
	if err != nil {
		return l.HttpResponseErrorAction(logutils.ActionMarshal, "auth login url response", nil, err, http.StatusInternalServerError, false)
	}

	return l.HttpResponseSuccessJSON(respData)
}

func (h AdminApisHandler) adminRefresh(l *logs.Log, r *http.Request, claims *tokenauth.Claims) logs.HttpResponse {
	data, err := ioutil.ReadAll(r.Body)
	if err != nil {
		return l.HttpResponseErrorAction(logutils.ActionRead, logutils.TypeRequestBody, nil, err, http.StatusBadRequest, false)
	}

	var requestData Def.ReqSharedRefresh
	err = json.Unmarshal(data, &requestData)
	if err != nil {
		return l.HttpResponseErrorAction(logutils.ActionUnmarshal, logutils.MessageDataType("auth refresh request"), nil, err, http.StatusBadRequest, true)
	}

	loginSession, err := h.coreAPIs.Auth.Refresh(requestData.RefreshToken, requestData.ApiKey, l)
	if err != nil {
		return l.HttpResponseError("Error refreshing token", err, http.StatusInternalServerError, true)
	}
	if loginSession == nil {
		//if login session is null then unauthorized
		l.Infof("trying to refresh - %s", requestData.RefreshToken)
		return l.HttpResponseError(http.StatusText(http.StatusUnauthorized), nil, http.StatusUnauthorized, true)
	}

	accessToken := loginSession.AccessToken
	refreshToken := loginSession.CurrentRefreshToken()
	var paramsRes interface{}
	if loginSession.Params != nil {
		paramsRes = loginSession.Params
	}

	tokenType := Def.ResSharedRokwireTokenTokenTypeBearer
	rokwireToken := Def.ResSharedRokwireToken{AccessToken: &accessToken, RefreshToken: &refreshToken, TokenType: &tokenType}
	responseData := &Def.ResSharedRefresh{Token: &rokwireToken, Params: &paramsRes}
	respData, err := json.Marshal(responseData)
	if err != nil {
		return l.HttpResponseErrorAction(logutils.ActionMarshal, logutils.MessageDataType("auth refresh response"), nil, err, http.StatusInternalServerError, false)
	}

	return l.HttpResponseSuccessJSON(respData)
}

<<<<<<< HEAD
func (h AdminApisHandler) adminGetPermissions(l *logs.Log, r *http.Request, claims *tokenauth.Claims) logs.HttpResponse {

	req, err := ioutil.ReadAll(r.Body)
	if err != nil {
		return l.HttpResponseErrorAction(logutils.ActionRead, logutils.TypeRequestBody, nil, err, http.StatusBadRequest, false)
	}
	var requestData model.ApplicationOrganization
	err = json.Unmarshal(req, &requestData)
	if err != nil {
		return l.HttpResponseErrorAction(logutils.ActionUnmarshal, model.TypePermission, nil, err, http.StatusBadRequest, true)
	}

	permissions, err := h.coreAPIs.Administration.AdmGetPermissions(requestData.ServicesIDs)
	if err != nil {
		return l.HttpResponseErrorAction(logutils.ActionGet, model.TypePermission, nil, err, http.StatusInternalServerError, true)
	}
	var response []Def.PermissionFields
	for _, permission := range permissions {
		r := applicationPermissionToDef(permission)
		response = append(response, r)
	}

	data, err := json.Marshal(response)
	if err != nil {
		return l.HttpResponseErrorAction(logutils.ActionMarshal, model.TypePermission, nil, err, http.StatusInternalServerError, false)
=======
func (h AdminApisHandler) getApplicationAccounts(l *logs.Log, r *http.Request, claims *tokenauth.Claims) logs.HttpResponse {
	//account ID
	var accountID *string
	accountIDParam := r.URL.Query().Get("account-id")
	if len(accountIDParam) > 0 {
		accountID = &accountIDParam
	}

	//auth type identifier
	var authTypeIdentifier *string
	authTypeIdentifierParam := r.URL.Query().Get("auth-type-identifier")
	if len(authTypeIdentifierParam) > 0 {
		authTypeIdentifier = &authTypeIdentifierParam
	}

	accounts, err := h.coreAPIs.Administration.AdmGetAccounts(claims.AppID, claims.OrgID, accountID, authTypeIdentifier)
	if err != nil {
		return l.HttpResponseErrorAction("error finding accounts", model.TypeAccount, nil, err, http.StatusInternalServerError, true)
	}
	response := аccountsToDef(accounts)

	data, err := json.Marshal(response)
	if err != nil {
		return l.HttpResponseErrorAction(logutils.ActionMarshal, model.TypeAccount, nil, err, http.StatusInternalServerError, false)
>>>>>>> af777920
	}
	return l.HttpResponseSuccessJSON(data)
}

func (h AdminApisHandler) getAccount(l *logs.Log, r *http.Request, claims *tokenauth.Claims) logs.HttpResponse {
	account, err := h.coreAPIs.Administration.AdmGetAccount(claims.Subject)
	if err != nil {
		return l.HttpResponseErrorAction(logutils.ActionGet, model.TypeAccount, nil, err, http.StatusInternalServerError, true)
	}

	var accountData *Def.ResSharedAccount
	if account != nil {
		accountData = accountToDef(*account)
	}

	data, err := json.Marshal(accountData)
	if err != nil {
		return l.HttpResponseErrorAction(logutils.ActionMarshal, model.TypeAccount, nil, err, http.StatusInternalServerError, false)
	}

	return l.HttpResponseSuccessJSON(data)
}

func (h AdminApisHandler) getMFATypes(l *logs.Log, r *http.Request, claims *tokenauth.Claims) logs.HttpResponse {
	mfaDataList, err := h.coreAPIs.Auth.GetMFATypes(claims.Subject)
	if err != nil {
		return l.HttpResponseErrorAction(logutils.ActionGet, model.TypeMFAType, nil, err, http.StatusInternalServerError, true)
	}

	mfaResp := mfaDataListToDef(mfaDataList)

	data, err := json.Marshal(mfaResp)
	if err != nil {
		return l.HttpResponseErrorAction(logutils.ActionMarshal, model.TypeMFAType, nil, err, http.StatusInternalServerError, false)
	}

	return l.HttpResponseSuccessJSON(data)
}

func (h AdminApisHandler) addMFAType(l *logs.Log, r *http.Request, claims *tokenauth.Claims) logs.HttpResponse {
	data, err := ioutil.ReadAll(r.Body)
	if err != nil {
		return l.HttpResponseErrorAction(logutils.ActionRead, logutils.TypeRequestBody, nil, err, http.StatusBadRequest, false)
	}

	var mfaData Def.ReqSharedMfa
	err = json.Unmarshal(data, &mfaData)
	if err != nil {
		return l.HttpResponseErrorAction(logutils.ActionUnmarshal, logutils.MessageDataType("add mfa request"), nil, err, http.StatusBadRequest, true)
	}

	mfa, err := h.coreAPIs.Auth.AddMFAType(claims.Subject, mfaData.Identifier, string(mfaData.Type))
	if err != nil {
		return l.HttpResponseErrorAction(logutils.ActionInsert, model.TypeMFAType, nil, err, http.StatusInternalServerError, true)
	}

	mfaResp := mfaDataToDef(mfa)

	respData, err := json.Marshal(mfaResp)
	if err != nil {
		return l.HttpResponseErrorAction(logutils.ActionMarshal, model.TypeMFAType, nil, err, http.StatusInternalServerError, false)
	}

	return l.HttpResponseSuccessJSON(respData)
}

func (h AdminApisHandler) removeMFAType(l *logs.Log, r *http.Request, claims *tokenauth.Claims) logs.HttpResponse {
	data, err := ioutil.ReadAll(r.Body)
	if err != nil {
		return l.HttpResponseErrorAction(logutils.ActionRead, logutils.TypeRequestBody, nil, err, http.StatusBadRequest, false)
	}

	var mfaData Def.ReqSharedMfa
	err = json.Unmarshal(data, &mfaData)
	if err != nil {
		return l.HttpResponseErrorAction(logutils.ActionUnmarshal, logutils.MessageDataType("remove mfa request"), nil, err, http.StatusBadRequest, true)
	}

	err = h.coreAPIs.Auth.RemoveMFAType(claims.Subject, mfaData.Identifier, string(mfaData.Type))
	if err != nil {
		return l.HttpResponseErrorAction(logutils.ActionDelete, model.TypeMFAType, nil, err, http.StatusInternalServerError, true)
	}

	return l.HttpResponseSuccess()
}

func (h AdminApisHandler) adminVerifyMFA(l *logs.Log, r *http.Request, claims *tokenauth.Claims) logs.HttpResponse {
	data, err := ioutil.ReadAll(r.Body)
	if err != nil {
		return l.HttpResponseErrorAction(logutils.ActionRead, logutils.TypeRequestBody, nil, err, http.StatusBadRequest, false)
	}

	var mfaData Def.ReqSharedMfa
	err = json.Unmarshal(data, &mfaData)
	if err != nil {
		return l.HttpResponseErrorAction(logutils.ActionUnmarshal, logutils.MessageDataType("verify mfa request"), nil, err, http.StatusBadRequest, true)
	}

	if mfaData.Code == nil || *mfaData.Code == "" {
		return l.HttpResponseErrorData(logutils.StatusMissing, "mfa code", nil, nil, http.StatusBadRequest, true)
	}

	message, recoveryCodes, err := h.coreAPIs.Auth.VerifyMFA(claims.Subject, mfaData.Identifier, string(mfaData.Type), *mfaData.Code)
	if message != nil {
		return l.HttpResponseError(*message, nil, http.StatusBadRequest, true)
	}
	if err != nil {
		return l.HttpResponseError("Error verifying MFA", err, http.StatusInternalServerError, true)
	}

	if recoveryCodes == nil {
		recoveryCodes = []string{}
	}

	response, err := json.Marshal(recoveryCodes)
	if err != nil {
		return l.HttpResponseErrorAction(logutils.ActionMarshal, "mfa recovery codes", nil, err, http.StatusInternalServerError, false)
	}

	return l.HttpResponseSuccessJSON(response)
}

func (h AdminApisHandler) getAppToken(l *logs.Log, r *http.Request, claims *tokenauth.Claims) logs.HttpResponse {
	appID := r.URL.Query().Get("app_id")
	if appID == "" {
		return l.HttpResponseErrorData(logutils.StatusMissing, logutils.TypeQueryParam, logutils.StringArgs("app_id"), nil, http.StatusBadRequest, false)
	}

	token, err := h.coreAPIs.Auth.GetAdminToken(*claims, appID, l)
	if err != nil {
		return l.HttpResponseErrorAction(logutils.ActionGet, "app token", nil, err, http.StatusInternalServerError, true)
	}

	response := Def.ReqAdminAppTokenResponse{Token: token}
	responseJSON, err := json.Marshal(response)
	if err != nil {
		return l.HttpResponseErrorAction(logutils.ActionMarshal, "app token", nil, err, http.StatusInternalServerError, false)
	}

	return l.HttpResponseSuccessJSON(responseJSON)
}

//NewAdminApisHandler creates new admin rest Handler instance
func NewAdminApisHandler(coreAPIs *core.APIs) AdminApisHandler {
	return AdminApisHandler{coreAPIs: coreAPIs}
}<|MERGE_RESOLUTION|>--- conflicted
+++ resolved
@@ -206,7 +206,6 @@
 	return l.HttpResponseSuccessJSON(respData)
 }
 
-<<<<<<< HEAD
 func (h AdminApisHandler) adminGetPermissions(l *logs.Log, r *http.Request, claims *tokenauth.Claims) logs.HttpResponse {
 
 	req, err := ioutil.ReadAll(r.Body)
@@ -232,7 +231,10 @@
 	data, err := json.Marshal(response)
 	if err != nil {
 		return l.HttpResponseErrorAction(logutils.ActionMarshal, model.TypePermission, nil, err, http.StatusInternalServerError, false)
-=======
+	}
+	return l.HttpResponseSuccessJSON(data)
+}
+
 func (h AdminApisHandler) getApplicationAccounts(l *logs.Log, r *http.Request, claims *tokenauth.Claims) logs.HttpResponse {
 	//account ID
 	var accountID *string
@@ -257,7 +259,6 @@
 	data, err := json.Marshal(response)
 	if err != nil {
 		return l.HttpResponseErrorAction(logutils.ActionMarshal, model.TypeAccount, nil, err, http.StatusInternalServerError, false)
->>>>>>> af777920
 	}
 	return l.HttpResponseSuccessJSON(data)
 }
