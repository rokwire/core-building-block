package web

import (
	"core-building-block/core"
	"core-building-block/core/model"
	Def "core-building-block/driver/web/docs/gen"
	"encoding/json"
	"io/ioutil"
	"net/http"
	"strings"

	"github.com/gorilla/mux"
	"github.com/rokmetro/logging-library/logs"
	"github.com/rokmetro/logging-library/logutils"
)

//AdminApisHandler handles the admin rest APIs implementation
type AdminApisHandler struct {
	coreAPIs *core.APIs
}

//getTest TODO get test
func (h AdminApisHandler) getTest(l *logs.Log, r *http.Request) logs.HttpResponse {
	res := h.coreAPIs.Administration.AdmGetTest()

	return l.HttpResponseSuccessMessage(res)
}

//getTestModel gives a test model instance
func (h AdminApisHandler) getTestModel(l *logs.Log, r *http.Request) logs.HttpResponse {
	res := h.coreAPIs.Administration.AdmGetTestModel()

	return l.HttpResponseSuccessMessage(res)
}

//createGlobalConfig creates a global config
func (h AdminApisHandler) createGlobalConfig(l *logs.Log, r *http.Request) logs.HttpResponse {
	data, err := ioutil.ReadAll(r.Body)
	if err != nil {
		return l.HttpResponseErrorAction(logutils.ActionRead, logutils.TypeRequestBody, nil, err, http.StatusBadRequest, false)
	}

	var requestData Def.GlobalConfig
	err = json.Unmarshal(data, &requestData)
	if err != nil {
		return l.HttpResponseErrorAction(logutils.ActionUnmarshal, model.TypeGlobalConfig, nil, err, http.StatusBadRequest, true)
	}

	_, err = h.coreAPIs.Administration.AdmCreateGlobalConfig(requestData.Setting)
	if err != nil {
		return l.HttpResponseErrorAction(logutils.ActionCreate, model.TypeGlobalConfig, nil, err, http.StatusInternalServerError, true)
	}

	return l.HttpResponseSuccess()
}

//getGlobalConfig gets config
func (h AdminApisHandler) getGlobalConfig(l *logs.Log, r *http.Request) logs.HttpResponse {
	config, err := h.coreAPIs.Administration.AdmGetGlobalConfig()
	if err != nil {
		return l.HttpResponseErrorAction(logutils.ActionGet, model.TypeGlobalConfig, nil, err, http.StatusInternalServerError, true)
	}

	var responseData *Def.GlobalConfig
	if config != nil {
		responseData = &Def.GlobalConfig{Setting: config.Setting}
	}
	data, err := json.Marshal(responseData)
	if err != nil {
		return l.HttpResponseErrorAction(logutils.ActionMarshal, model.TypeGlobalConfig, nil, err, http.StatusInternalServerError, false)
	}

	return l.HttpResponseSuccessJSON(data)
}

//updateGlobalConfig updates global config
func (h AdminApisHandler) updateGlobalConfig(l *logs.Log, r *http.Request) logs.HttpResponse {
	data, err := ioutil.ReadAll(r.Body)
	if err != nil {
		return l.HttpResponseErrorAction(logutils.ActionRead, logutils.TypeRequestBody, nil, err, http.StatusBadRequest, false)
	}

	var updateConfig Def.GlobalConfig
	err = json.Unmarshal(data, &updateConfig)
	if err != nil {
		return l.HttpResponseErrorAction(logutils.ActionUnmarshal, model.TypeGlobalConfig, nil, err, http.StatusBadRequest, true)
	}

	setting := updateConfig.Setting

	err = h.coreAPIs.Administration.AdmUpdateGlobalConfig(setting)
	if err != nil {
		return l.HttpResponseErrorAction(logutils.ActionUpdate, model.TypeGlobalConfig, nil, err, http.StatusInternalServerError, true)
	}

	return l.HttpResponseSuccess()
}

//createOrganization creates organization
func (h AdminApisHandler) createOrganization(l *logs.Log, r *http.Request) logs.HttpResponse {
	data, err := ioutil.ReadAll(r.Body)
	if err != nil {
		return l.HttpResponseErrorAction(logutils.ActionRead, logutils.TypeRequestBody, nil, err, http.StatusBadRequest, false)
	}
	var requestData Def.Organization
	err = json.Unmarshal(data, &requestData)
	if err != nil {
		return l.HttpResponseErrorAction(logutils.ActionUnmarshal, model.TypeOrganization, nil, err, http.StatusBadRequest, true)
	}

	name := requestData.Name
	requestType := requestData.Type
	requiresOwnLogin := requestData.RequiresOwnLogin
	loginTypes := requestData.LoginTypes
	organizationDomains := requestData.Config.Domains

	_, err = h.coreAPIs.Administration.AdmCreateOrganization(name, string(requestType), *requiresOwnLogin, *loginTypes, *organizationDomains)
	if err != nil {
		return l.HttpResponseErrorAction(logutils.ActionCreate, model.TypeOrganization, nil, err, http.StatusInternalServerError, true)
	}

	return l.HttpResponseSuccess()
}

//updateOrganization updates organization
func (h AdminApisHandler) updateOrganization(l *logs.Log, r *http.Request) logs.HttpResponse {
	params := mux.Vars(r)
	ID := params["id"]
	if len(ID) <= 0 {
		return l.HttpResponseErrorData(logutils.StatusMissing, logutils.TypeQueryParam, logutils.StringArgs("id"), nil, http.StatusBadRequest, false)
	}

	data, err := ioutil.ReadAll(r.Body)
	if err != nil {
		return l.HttpResponseErrorData(logutils.StatusInvalid, logutils.TypeRequestBody, nil, err, http.StatusBadRequest, false)
	}
	var requestData Def.Organization
	err = json.Unmarshal(data, &requestData)
	if err != nil {
		return l.HttpResponseErrorAction(logutils.ActionUnmarshal, model.TypeOrganization, nil, err, http.StatusBadRequest, true)
	}

	name := requestData.Name
	requestType := requestData.Type
	requiresOwnLogin := requestData.RequiresOwnLogin
	loginTypes := requestData.LoginTypes
	organizationDomains := requestData.Config.Domains

	err = h.coreAPIs.Administration.AdmUpdateOrganization(ID, name, string(requestType), *requiresOwnLogin, *loginTypes, *organizationDomains)
	if err != nil {
		return l.HttpResponseErrorAction(logutils.ActionUpdate, model.TypeOrganization, nil, err, http.StatusInternalServerError, true)
	}

	return l.HttpResponseSuccess()
}

//getOrganization gets organization
func (h AdminApisHandler) getOrganization(l *logs.Log, r *http.Request) logs.HttpResponse {
	params := mux.Vars(r)
	ID := params["id"]
	if len(ID) <= 0 {
		return l.HttpResponseErrorData(logutils.StatusMissing, logutils.TypeQueryParam, logutils.StringArgs("id"), nil, http.StatusBadRequest, false)
	}
	org, err := h.coreAPIs.Administration.AdmGetOrganization(ID)
	if err != nil {
		return l.HttpResponseErrorAction(logutils.ActionGet, model.TypeOrganization, nil, err, http.StatusInternalServerError, true)
	}
	if org == nil {
		return l.HttpResponseErrorData(logutils.StatusMissing, model.TypeOrganization, &logutils.FieldArgs{"id": ID}, nil, http.StatusNotFound, false)
	}

	responseData := organizationToDef(org)
	data, err := json.Marshal(responseData)
	if err != nil {
		return l.HttpResponseErrorAction(logutils.ActionMarshal, model.TypeOrganization, nil, err, http.StatusInternalServerError, false)
	}
	return l.HttpResponseSuccessJSON(data)
}

//getOrganizations gets organizations
func (h AdminApisHandler) getOrganizations(l *logs.Log, r *http.Request) logs.HttpResponse {
	organizations, err := h.coreAPIs.Administration.AdmGetOrganizations()
	if err != nil {
		return l.HttpResponseErrorAction(logutils.ActionGet, model.TypeOrganization, nil, err, http.StatusInternalServerError, true)
	}
	var response []Def.Organization
	for _, organization := range organizations {
		r := organizationToDef(&organization)
		response = append(response, *r)
	}

	data, err := json.Marshal(response)
	if err != nil {
		return l.HttpResponseErrorAction(logutils.ActionMarshal, model.TypeOrganization, nil, err, http.StatusInternalServerError, false)
	}
	return l.HttpResponseSuccessJSON(data)
}

func (h AdminApisHandler) getServiceRegistrations(l *logs.Log, r *http.Request) logs.HttpResponse {
	serviceIDsParam := r.URL.Query().Get("ids")
	if serviceIDsParam == "" {
		return l.HttpResponseErrorData(logutils.StatusMissing, logutils.TypeQueryParam, logutils.StringArgs("ids"), nil, http.StatusBadRequest, false)
	}
	serviceIDs := strings.Split(serviceIDsParam, ",")

	serviceRegs, err := h.coreAPIs.Auth.GetServiceRegistrations(serviceIDs)
	if err != nil {
		return l.HttpResponseErrorAction(logutils.ActionGet, model.TypeServiceReg, nil, err, http.StatusInternalServerError, true)
	}

	serviceRegResp := serviceRegListToDef(serviceRegs)

	data, err := json.Marshal(serviceRegResp)
	if err != nil {
		return l.HttpResponseErrorAction(logutils.ActionMarshal, model.TypeServiceReg, nil, err, http.StatusInternalServerError, false)
	}

	return l.HttpResponseSuccessJSON(data)
}

func (h AdminApisHandler) registerService(l *logs.Log, r *http.Request) logs.HttpResponse {
	data, err := ioutil.ReadAll(r.Body)
	if err != nil {
		return l.HttpResponseErrorAction(logutils.ActionRead, logutils.TypeRequestBody, nil, err, http.StatusBadRequest, false)
	}

	var requestData Def.ServiceReg
	err = json.Unmarshal(data, &requestData)
	if err != nil {
		return l.HttpResponseErrorAction(logutils.ActionUnmarshal, model.TypeServiceReg, nil, err, http.StatusBadRequest, true)
	}

	serviceReg, err := serviceRegFromDef(&requestData)
	if err != nil {
		return l.HttpResponseErrorData(logutils.StatusInvalid, model.TypeServiceReg, nil, err, http.StatusBadRequest, true)
	}

	err = h.coreAPIs.Auth.RegisterService(serviceReg)
	if err != nil {
		return l.HttpResponseErrorAction(logutils.ActionCreate, model.TypeServiceReg, nil, err, http.StatusInternalServerError, true)
	}

	return l.HttpResponseSuccess()
}

func (h AdminApisHandler) updateServiceRegistration(l *logs.Log, r *http.Request) logs.HttpResponse {
	data, err := ioutil.ReadAll(r.Body)
	if err != nil {
		return l.HttpResponseErrorData(logutils.StatusInvalid, logutils.TypeRequestBody, nil, err, http.StatusBadRequest, false)
	}

	var requestData Def.ServiceReg
	err = json.Unmarshal(data, &requestData)
	if err != nil {
		return l.HttpResponseErrorAction(logutils.ActionUnmarshal, model.TypeServiceReg, nil, err, http.StatusBadRequest, true)
	}

	serviceReg, err := serviceRegFromDef(&requestData)
	if err != nil {
		return l.HttpResponseErrorData(logutils.StatusInvalid, model.TypeServiceReg, nil, err, http.StatusBadRequest, true)
	}

	err = h.coreAPIs.Auth.UpdateServiceRegistration(serviceReg)
	if err != nil {
		return l.HttpResponseErrorAction(logutils.ActionUpdate, model.TypeServiceReg, nil, err, http.StatusInternalServerError, true)
	}

	return l.HttpResponseSuccess()
}

func (h AdminApisHandler) deregisterService(l *logs.Log, r *http.Request) logs.HttpResponse {
	serviceID := r.URL.Query().Get("id")
	if serviceID == "" {
		return l.HttpResponseErrorData(logutils.StatusMissing, logutils.TypeQueryParam, logutils.StringArgs("id"), nil, http.StatusBadRequest, false)
	}

	err := h.coreAPIs.Auth.DeregisterService(serviceID)
	if err != nil {
		return l.HttpResponseErrorAction(logutils.ActionDelete, model.TypeServiceReg, nil, err, http.StatusInternalServerError, true)
	}

	return l.HttpResponseSuccess()
}

func (h AdminApisHandler) getApplication(l *logs.Log, r *http.Request) logs.HttpResponse {

	params := mux.Vars(r)
	ID := params["id"]
	if len(ID) <= 0 {
		return l.HttpResponseErrorData(logutils.StatusMissing, logutils.TypeQueryParam, logutils.StringArgs("id"), nil, http.StatusBadRequest, false)
	}
	app, err := h.coreAPIs.Administration.AdmGetApplication(ID)
	if err != nil {
		return l.HttpResponseErrorAction(logutils.ActionGet, model.TypeApplication, nil, err, http.StatusInternalServerError, true)
	}
	if app == nil {
		return l.HttpResponseErrorData(logutils.StatusMissing, model.TypeApplication, &logutils.FieldArgs{"id": ID}, nil, http.StatusNotFound, false)
	}

	responseData := applicationToDef(app)
	data, err := json.Marshal(responseData)
	if err != nil {
		return l.HttpResponseErrorAction(logutils.ActionMarshal, model.TypeApplication, nil, err, http.StatusInternalServerError, false)
	}
	return l.HttpResponseSuccessJSON(data)
}

<<<<<<< HEAD
//getOrganizations gets organizations
func (h AdminApisHandler) getApplicationList(l *logs.Log, r *http.Request) logs.HttpResponse {
	appList, err := h.coreAPIs.Administration.AdmGetApplicationList()
	if err != nil {
		return l.HttpResponseErrorAction(logutils.ActionGet, model.TypeOrganization, nil, err, http.StatusInternalServerError, true)
	}
	var response []Def.Application
	for _, application := range appList {
		r := applicationToDef(&application)
		response = append(response, *r)
	}

	data, err := json.Marshal(response)
	if err != nil {
		return l.HttpResponseErrorAction(logutils.ActionMarshal, model.TypeApplication, nil, err, http.StatusInternalServerError, false)
	}

	return l.HttpResponseSuccessJSON(data)

=======
//createApplication creates an application
func (h AdminApisHandler) createApplication(l *logs.Log, r *http.Request) logs.HttpResponse {
	data, err := ioutil.ReadAll(r.Body)
	if err != nil {
		l.Errorf("Error on marshal create application - %s\n", err.Error())
		return l.HttpResponseErrorAction(logutils.ActionMarshal, model.TypeApplication, nil, err, http.StatusInternalServerError, false)
	}

	var requestData Def.Application
	err = json.Unmarshal(data, &requestData)
	if err != nil {
		l.Errorf("Error on unmarshal the create application - %s\n", err.Error())
		return l.HttpResponseErrorAction(logutils.ActionUnmarshal, model.TypeApplication, nil, err, http.StatusBadRequest, true)
	}

	name := requestData.Name
	versions := requestData.Versions

	_, err = h.coreAPIs.Administration.AdmCreateApplication(name, *versions)
	if err != nil {
		l.Errorf(err.Error())
		return l.HttpResponseErrorAction(logutils.ActionGet, model.TypeApplication, nil, err, http.StatusInternalServerError, true)
	}

	headers := map[string]string{}
	headers["Content-Type"] = "text/plain"
	return l.HttpResponseErrorAction(logutils.ActionMarshal, model.TypeApplication, nil, err, http.StatusInternalServerError, false)
>>>>>>> 5cf276c7
}

//NewAdminApisHandler creates new admin rest Handler instance
func NewAdminApisHandler(coreAPIs *core.APIs) AdminApisHandler {
	return AdminApisHandler{coreAPIs: coreAPIs}
}<|MERGE_RESOLUTION|>--- conflicted
+++ resolved
@@ -305,27 +305,6 @@
 	return l.HttpResponseSuccessJSON(data)
 }
 
-<<<<<<< HEAD
-//getOrganizations gets organizations
-func (h AdminApisHandler) getApplicationList(l *logs.Log, r *http.Request) logs.HttpResponse {
-	appList, err := h.coreAPIs.Administration.AdmGetApplicationList()
-	if err != nil {
-		return l.HttpResponseErrorAction(logutils.ActionGet, model.TypeOrganization, nil, err, http.StatusInternalServerError, true)
-	}
-	var response []Def.Application
-	for _, application := range appList {
-		r := applicationToDef(&application)
-		response = append(response, *r)
-	}
-
-	data, err := json.Marshal(response)
-	if err != nil {
-		return l.HttpResponseErrorAction(logutils.ActionMarshal, model.TypeApplication, nil, err, http.StatusInternalServerError, false)
-	}
-
-	return l.HttpResponseSuccessJSON(data)
-
-=======
 //createApplication creates an application
 func (h AdminApisHandler) createApplication(l *logs.Log, r *http.Request) logs.HttpResponse {
 	data, err := ioutil.ReadAll(r.Body)
@@ -353,7 +332,6 @@
 	headers := map[string]string{}
 	headers["Content-Type"] = "text/plain"
 	return l.HttpResponseErrorAction(logutils.ActionMarshal, model.TypeApplication, nil, err, http.StatusInternalServerError, false)
->>>>>>> 5cf276c7
 }
 
 //NewAdminApisHandler creates new admin rest Handler instance
