package web

import (
	"core-building-block/core"
	"core-building-block/core/model"
	Def "core-building-block/driver/web/docs/gen"
	"encoding/json"
	"io/ioutil"
	"net/http"
	"strings"

	"github.com/gorilla/mux"
	log "github.com/rokmetro/logging-library/loglib"
)

//AdminApisHandler handles the admin rest APIs implementation
type AdminApisHandler struct {
	coreAPIs *core.APIs
}

//getTest TODO get test
func (h AdminApisHandler) getTest(l *log.Log, r *http.Request) log.HttpResponse {
	res := h.coreAPIs.Administration.AdmGetTest()

	return l.HttpResponseSuccessMessage(res)
}

//getTestModel gives a test model instance
func (h AdminApisHandler) getTestModel(l *log.Log, r *http.Request) log.HttpResponse {
	res := h.coreAPIs.Administration.AdmGetTestModel()

	return l.HttpResponseSuccessMessage(res)
}

//createGlobalConfig creates a global config
func (h AdminApisHandler) createGlobalConfig(l *log.Log, r *http.Request) log.HttpResponse {
	data, err := ioutil.ReadAll(r.Body)
	if err != nil {
		return l.HttpResponseErrorAction(log.ActionRead, log.TypeRequestBody, nil, err, http.StatusBadRequest, false)
	}

	var requestData Def.GlobalConfig
	err = json.Unmarshal(data, &requestData)
	if err != nil {
		return l.HttpResponseErrorAction(log.ActionUnmarshal, model.TypeGlobalConfig, nil, err, http.StatusBadRequest, true)
	}

	_, err = h.coreAPIs.Administration.AdmCreateGlobalConfig(requestData.Setting)
	if err != nil {
		return l.HttpResponseErrorAction(log.ActionCreate, model.TypeGlobalConfig, nil, err, http.StatusInternalServerError, true)
	}

	return l.HttpResponseSuccess()
}

//getGlobalConfig gets config
func (h AdminApisHandler) getGlobalConfig(l *log.Log, r *http.Request) log.HttpResponse {
	config, err := h.coreAPIs.Administration.AdmGetGlobalConfig()
	if err != nil {
		return l.HttpResponseErrorAction(log.ActionGet, model.TypeGlobalConfig, nil, err, http.StatusInternalServerError, true)
	}

	var responseData *Def.GlobalConfig
	if config != nil {
		responseData = &Def.GlobalConfig{Setting: config.Setting}
	}
	data, err := json.Marshal(responseData)
	if err != nil {
		return l.HttpResponseErrorAction(log.ActionMarshal, model.TypeGlobalConfig, nil, err, http.StatusInternalServerError, false)
	}

	return l.HttpResponseSuccessJSON(data)
}

//updateGlobalConfig updates global config
func (h AdminApisHandler) updateGlobalConfig(l *log.Log, r *http.Request) log.HttpResponse {
	data, err := ioutil.ReadAll(r.Body)
	if err != nil {
		return l.HttpResponseErrorAction(log.ActionRead, log.TypeRequestBody, nil, err, http.StatusBadRequest, false)
	}

	var updateConfig Def.GlobalConfig
	err = json.Unmarshal(data, &updateConfig)
	if err != nil {
		return l.HttpResponseErrorAction(log.ActionUnmarshal, model.TypeGlobalConfig, nil, err, http.StatusBadRequest, true)
	}

	setting := updateConfig.Setting

	err = h.coreAPIs.Administration.AdmUpdateGlobalConfig(setting)
	if err != nil {
		return l.HttpResponseErrorAction(log.ActionUpdate, model.TypeGlobalConfig, nil, err, http.StatusInternalServerError, true)
	}

	return l.HttpResponseSuccess()
}

//createOrganization creates organization
func (h AdminApisHandler) createOrganization(l *log.Log, r *http.Request) log.HttpResponse {
	data, err := ioutil.ReadAll(r.Body)
	if err != nil {
		return l.HttpResponseErrorAction(log.ActionRead, log.TypeRequestBody, nil, err, http.StatusBadRequest, false)
	}
	var requestData Def.Organization
	err = json.Unmarshal(data, &requestData)
	if err != nil {
		return l.HttpResponseErrorAction(log.ActionUnmarshal, model.TypeOrganization, nil, err, http.StatusBadRequest, true)
	}

	name := requestData.Name
	requestType := requestData.Type
	requiresOwnLogin := requestData.RequiresOwnLogin
	loginTypes := requestData.LoginTypes
	organizationDomains := requestData.Config.Domains

	_, err = h.coreAPIs.Administration.AdmCreateOrganization(name, string(requestType), *requiresOwnLogin, *loginTypes, *organizationDomains)
	if err != nil {
		return l.HttpResponseErrorAction(log.ActionCreate, model.TypeOrganization, nil, err, http.StatusInternalServerError, true)
	}

	return l.HttpResponseSuccess()
}

//updateOrganization updates organization
func (h AdminApisHandler) updateOrganization(l *log.Log, r *http.Request) log.HttpResponse {
	params := mux.Vars(r)
	ID := params["id"]
	if len(ID) <= 0 {
		return l.HttpResponseErrorData(log.StatusMissing, log.TypeQueryParam, log.StringArgs("id"), nil, http.StatusBadRequest, false)
	}

	data, err := ioutil.ReadAll(r.Body)
	if err != nil {
		return l.HttpResponseErrorData(log.StatusInvalid, log.TypeRequestBody, nil, err, http.StatusBadRequest, false)
	}
	var requestData Def.Organization
	err = json.Unmarshal(data, &requestData)
	if err != nil {
		return l.HttpResponseErrorAction(log.ActionUnmarshal, model.TypeOrganization, nil, err, http.StatusBadRequest, true)
	}

	name := requestData.Name
	requestType := requestData.Type
	requiresOwnLogin := requestData.RequiresOwnLogin
	loginTypes := requestData.LoginTypes
	organizationDomains := requestData.Config.Domains

	err = h.coreAPIs.Administration.AdmUpdateOrganization(ID, name, string(requestType), *requiresOwnLogin, *loginTypes, *organizationDomains)
	if err != nil {
		return l.HttpResponseErrorAction(log.ActionUpdate, model.TypeOrganization, nil, err, http.StatusInternalServerError, true)
	}

	return l.HttpResponseSuccess()
}

<<<<<<< HEAD
//getOrganization gets organization
func (h AdminApisHandler) getOrganization(l *log.Log, r *http.Request) log.HttpResponse {
	params := mux.Vars(r)
	ID := params["id"]
	if len(ID) <= 0 {
		return l.HttpResponseErrorData(log.StatusMissing, log.TypeQueryParam, log.StringArgs("id"), nil, http.StatusBadRequest, false)
	}
	org, err := h.coreAPIs.Administration.AdmGetOrganization(ID)
	if err != nil {
		return l.HttpResponseErrorAction(log.ActionGet, model.TypeOrganization, nil, err, http.StatusInternalServerError, true)
	}

	var responseData *Def.Organization
	if org != nil {
		//TODO use convertion..
		responseData = &Def.Organization{Id: org.ID, Type: Def.OrganizationType(org.Type)}
	}
	data, err := json.Marshal(responseData)
	if err != nil {
		return l.HttpResponseErrorAction(log.ActionMarshal, model.TypeOrganization, nil, err, http.StatusInternalServerError, false)
=======
func (h AdminApisHandler) getServiceRegistrations(l *log.Log, r *http.Request) log.HttpResponse {
	serviceIDsParam := r.URL.Query().Get("ids")
	if serviceIDsParam == "" {
		return l.HttpResponseErrorData(log.StatusMissing, log.TypeQueryParam, log.StringArgs("ids"), nil, http.StatusBadRequest, false)
	}
	serviceIDs := strings.Split(serviceIDsParam, ",")

	serviceRegs, err := h.coreAPIs.Auth.GetServiceRegistrations(serviceIDs)
	if err != nil {
		return l.HttpResponseErrorAction(log.ActionGet, model.TypeServiceReg, nil, err, http.StatusInternalServerError, true)
	}

	serviceRegResp := serviceRegListToDef(serviceRegs)

	data, err := json.Marshal(serviceRegResp)
	if err != nil {
		return l.HttpResponseErrorAction(log.ActionMarshal, model.TypeServiceReg, nil, err, http.StatusInternalServerError, false)
>>>>>>> dbb313ee
	}

	return l.HttpResponseSuccessJSON(data)
}

<<<<<<< HEAD
=======
func (h AdminApisHandler) registerService(l *log.Log, r *http.Request) log.HttpResponse {
	data, err := ioutil.ReadAll(r.Body)
	if err != nil {
		return l.HttpResponseErrorAction(log.ActionRead, log.TypeRequestBody, nil, err, http.StatusBadRequest, false)
	}

	var requestData Def.ServiceReg
	err = json.Unmarshal(data, &requestData)
	if err != nil {
		return l.HttpResponseErrorAction(log.ActionUnmarshal, model.TypeServiceReg, nil, err, http.StatusBadRequest, true)
	}

	serviceReg := serviceRegFromDef(&requestData)

	err = h.coreAPIs.Auth.RegisterService(serviceReg)
	if err != nil {
		return l.HttpResponseErrorAction(log.ActionCreate, model.TypeServiceReg, nil, err, http.StatusInternalServerError, true)
	}

	return l.HttpResponseSuccess()
}

func (h AdminApisHandler) updateServiceRegistration(l *log.Log, r *http.Request) log.HttpResponse {
	data, err := ioutil.ReadAll(r.Body)
	if err != nil {
		return l.HttpResponseErrorData(log.StatusInvalid, log.TypeRequestBody, nil, err, http.StatusBadRequest, false)
	}

	var requestData Def.ServiceReg
	err = json.Unmarshal(data, &requestData)
	if err != nil {
		return l.HttpResponseErrorAction(log.ActionUnmarshal, model.TypeServiceReg, nil, err, http.StatusBadRequest, true)
	}

	serviceReg := serviceRegFromDef(&requestData)

	err = h.coreAPIs.Auth.UpdateServiceRegistration(serviceReg)
	if err != nil {
		return l.HttpResponseErrorAction(log.ActionUpdate, model.TypeServiceReg, nil, err, http.StatusInternalServerError, true)
	}

	return l.HttpResponseSuccess()
}

func (h AdminApisHandler) deregisterService(l *log.Log, r *http.Request) log.HttpResponse {
	serviceID := r.URL.Query().Get("id")
	if serviceID == "" {
		return l.HttpResponseErrorData(log.StatusMissing, log.TypeQueryParam, log.StringArgs("id"), nil, http.StatusBadRequest, false)
	}

	err := h.coreAPIs.Auth.DeregisterService(serviceID)
	if err != nil {
		return l.HttpResponseErrorAction(log.ActionDelete, model.TypeServiceReg, nil, err, http.StatusInternalServerError, true)
	}

	return l.HttpResponseSuccess()
}

>>>>>>> dbb313ee
//NewAdminApisHandler creates new admin rest Handler instance
func NewAdminApisHandler(coreAPIs *core.APIs) AdminApisHandler {
	return AdminApisHandler{coreAPIs: coreAPIs}
}<|MERGE_RESOLUTION|>--- conflicted
+++ resolved
@@ -153,7 +153,6 @@
 	return l.HttpResponseSuccess()
 }
 
-<<<<<<< HEAD
 //getOrganization gets organization
 func (h AdminApisHandler) getOrganization(l *log.Log, r *http.Request) log.HttpResponse {
 	params := mux.Vars(r)
@@ -174,7 +173,10 @@
 	data, err := json.Marshal(responseData)
 	if err != nil {
 		return l.HttpResponseErrorAction(log.ActionMarshal, model.TypeOrganization, nil, err, http.StatusInternalServerError, false)
-=======
+	}
+	return l.HttpResponseSuccessJSON(data)
+}
+
 func (h AdminApisHandler) getServiceRegistrations(l *log.Log, r *http.Request) log.HttpResponse {
 	serviceIDsParam := r.URL.Query().Get("ids")
 	if serviceIDsParam == "" {
@@ -192,14 +194,11 @@
 	data, err := json.Marshal(serviceRegResp)
 	if err != nil {
 		return l.HttpResponseErrorAction(log.ActionMarshal, model.TypeServiceReg, nil, err, http.StatusInternalServerError, false)
->>>>>>> dbb313ee
 	}
 
 	return l.HttpResponseSuccessJSON(data)
 }
 
-<<<<<<< HEAD
-=======
 func (h AdminApisHandler) registerService(l *log.Log, r *http.Request) log.HttpResponse {
 	data, err := ioutil.ReadAll(r.Body)
 	if err != nil {
@@ -258,7 +257,6 @@
 	return l.HttpResponseSuccess()
 }
 
->>>>>>> dbb313ee
 //NewAdminApisHandler creates new admin rest Handler instance
 func NewAdminApisHandler(coreAPIs *core.APIs) AdminApisHandler {
 	return AdminApisHandler{coreAPIs: coreAPIs}
