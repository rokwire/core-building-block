package web

import (
	"core-building-block/core"
	"core-building-block/core/model"
	Def "core-building-block/driver/web/docs/gen"
	"core-building-block/utils"
	"encoding/json"
	"io/ioutil"
	"net/http"

	"github.com/rokwire/core-auth-library-go/tokenauth"
	"github.com/rokwire/logging-library-go/logs"
	"github.com/rokwire/logging-library-go/logutils"
)

const (
	actionGrant logutils.MessageActionType = "granting"
)

//AdminApisHandler handles the admin rest APIs implementation
type AdminApisHandler struct {
	coreAPIs *core.APIs
}

//getTest TODO get test
func (h AdminApisHandler) getTest(l *logs.Log, r *http.Request, claims *tokenauth.Claims) logs.HttpResponse {
	res := h.coreAPIs.Administration.AdmGetTest()

	return l.HttpResponseSuccessMessage(res)
}

//getTestModel gives a test model instance
func (h AdminApisHandler) getTestModel(l *logs.Log, r *http.Request, claims *tokenauth.Claims) logs.HttpResponse {
	res := h.coreAPIs.Administration.AdmGetTestModel()

	return l.HttpResponseSuccessMessage(res)
}

func (h AdminApisHandler) adminLogin(l *logs.Log, r *http.Request, claims *tokenauth.Claims) logs.HttpResponse {
	data, err := ioutil.ReadAll(r.Body)
	if err != nil {
		return l.HttpResponseErrorAction(logutils.ActionRead, logutils.TypeRequestBody, nil, err, http.StatusBadRequest, false)
	}

	//get ip
	ip := utils.GetIP(l, r)
	if err != nil {
		return l.HttpResponseError("Error getting IP", err, http.StatusInternalServerError, true)
	}

	var requestData Def.ReqSharedLogin
	err = json.Unmarshal(data, &requestData)
	if err != nil {
		return l.HttpResponseErrorAction(logutils.ActionUnmarshal, logutils.MessageDataType("auth login request"), nil, err, http.StatusBadRequest, true)
	}

	//creds
	requestCreds, err := interfaceToJSON(requestData.Creds)
	if err != nil {
		return l.HttpResponseErrorAction(logutils.ActionMarshal, model.TypeCreds, nil, err, http.StatusBadRequest, true)
	}

	//params
	requestParams, err := interfaceToJSON(requestData.Params)
	if err != nil {
		return l.HttpResponseErrorAction(logutils.ActionMarshal, "params", nil, err, http.StatusBadRequest, true)
	}

	//preferences
	var requestPreferences map[string]interface{}
	if requestData.Preferences != nil {
		requestPreferences = *requestData.Preferences
	}

	//profile ////
	requestProfile := profileFromDefNullable(requestData.Profile)

	//device
	requestDevice := requestData.Device

	message, loginSession, mfaTypes, err := h.coreAPIs.Auth.Login(ip, string(requestDevice.Type), requestDevice.Os, *requestDevice.DeviceId,
		string(requestData.AuthType), requestCreds, requestData.ApiKey, requestData.AppTypeIdentifier, requestData.OrgId, requestParams, requestProfile, requestPreferences, l)
	if err != nil {
		return l.HttpResponseError("Error logging in", err, http.StatusInternalServerError, true)
	}

	///prepare response

	//message
	if message != nil {
		responseData := &Def.ResSharedLogin{Message: message}
		respData, err := json.Marshal(responseData)
		if err != nil {
			return l.HttpResponseErrorAction(logutils.ActionMarshal, logutils.MessageDataType("auth login response"), nil, err, http.StatusInternalServerError, false)
		}
		return l.HttpResponseSuccessJSON(respData)
	}

	if loginSession.State != "" {
		//params
		var paramsRes interface{}
		if loginSession.Params != nil {
			paramsRes = loginSession.Params
		}

		mfaResp := mfaDataListToDef(mfaTypes)
		responseData := &Def.ResSharedLoginMfa{AccountId: loginSession.Identifier, Enrolled: mfaResp, Params: &paramsRes,
			SessionId: loginSession.ID, State: loginSession.State}
		respData, err := json.Marshal(responseData)
		if err != nil {
			return l.HttpResponseErrorAction(logutils.ActionMarshal, logutils.MessageDataType("auth login response"), nil, err, http.StatusInternalServerError, false)
		}
		return l.HttpResponseSuccessJSON(respData)
	}

	return authBuildLoginResponse(l, loginSession)
}

func (h AdminApisHandler) adminLoginMFA(l *logs.Log, r *http.Request, claims *tokenauth.Claims) logs.HttpResponse {
	data, err := ioutil.ReadAll(r.Body)
	if err != nil {
		return l.HttpResponseErrorAction(logutils.ActionRead, logutils.TypeRequestBody, nil, err, http.StatusBadRequest, false)
	}

	var mfaData Def.ReqSharedLoginMfa
	err = json.Unmarshal(data, &mfaData)
	if err != nil {
		return l.HttpResponseErrorAction(logutils.ActionUnmarshal, logutils.MessageDataType("login mfa request"), nil, err, http.StatusBadRequest, true)
	}

	message, loginSession, err := h.coreAPIs.Auth.LoginMFA(mfaData.ApiKey, mfaData.AccountId, mfaData.SessionId, mfaData.Identifier, string(mfaData.Type), mfaData.Code, mfaData.State, l)
	if message != nil {
		return l.HttpResponseError(*message, err, http.StatusUnauthorized, false)
	}
	if err != nil {
		return l.HttpResponseError("Error logging in", err, http.StatusInternalServerError, true)
	}

	return authBuildLoginResponse(l, loginSession)
}

func (h AdminApisHandler) adminLoginURL(l *logs.Log, r *http.Request, claims *tokenauth.Claims) logs.HttpResponse {
	data, err := ioutil.ReadAll(r.Body)
	if err != nil {
		return l.HttpResponseErrorAction(logutils.ActionRead, logutils.TypeRequestBody, nil, err, http.StatusBadRequest, false)
	}

	var requestData Def.ReqSharedLoginUrl
	err = json.Unmarshal(data, &requestData)
	if err != nil {
		return l.HttpResponseErrorAction(logutils.ActionUnmarshal, "auth login url request", nil, err, http.StatusBadRequest, true)
	}

	loginURL, params, err := h.coreAPIs.Auth.GetLoginURL(string(requestData.AuthType), requestData.AppTypeIdentifier, requestData.OrgId, requestData.RedirectUri, requestData.ApiKey, l)
	if err != nil {
		return l.HttpResponseErrorAction(logutils.ActionGet, "login url", nil, err, http.StatusInternalServerError, true)
	}

	responseData := &Def.ResSharedLoginUrl{LoginUrl: loginURL, Params: &params}
	respData, err := json.Marshal(responseData)
	if err != nil {
		return l.HttpResponseErrorAction(logutils.ActionMarshal, "auth login url response", nil, err, http.StatusInternalServerError, false)
	}

	return l.HttpResponseSuccessJSON(respData)
}

func (h AdminApisHandler) adminRefresh(l *logs.Log, r *http.Request, claims *tokenauth.Claims) logs.HttpResponse {
	data, err := ioutil.ReadAll(r.Body)
	if err != nil {
		return l.HttpResponseErrorAction(logutils.ActionRead, logutils.TypeRequestBody, nil, err, http.StatusBadRequest, false)
	}

	var requestData Def.ReqSharedRefresh
	err = json.Unmarshal(data, &requestData)
	if err != nil {
		return l.HttpResponseErrorAction(logutils.ActionUnmarshal, logutils.MessageDataType("auth refresh request"), nil, err, http.StatusBadRequest, true)
	}

	loginSession, err := h.coreAPIs.Auth.Refresh(requestData.RefreshToken, requestData.ApiKey, l)
	if err != nil {
		return l.HttpResponseError("Error refreshing token", err, http.StatusInternalServerError, true)
	}
	if loginSession == nil {
		//if login session is null then unauthorized
		l.Infof("trying to refresh - %s", requestData.RefreshToken)
		return l.HttpResponseError(http.StatusText(http.StatusUnauthorized), nil, http.StatusUnauthorized, true)
	}

	accessToken := loginSession.AccessToken
	refreshToken := loginSession.CurrentRefreshToken()
	var paramsRes interface{}
	if loginSession.Params != nil {
		paramsRes = loginSession.Params
	}

	tokenType := Def.ResSharedRokwireTokenTokenTypeBearer
	rokwireToken := Def.ResSharedRokwireToken{AccessToken: &accessToken, RefreshToken: &refreshToken, TokenType: &tokenType}
	responseData := &Def.ResSharedRefresh{Token: &rokwireToken, Params: &paramsRes}
	respData, err := json.Marshal(responseData)
	if err != nil {
		return l.HttpResponseErrorAction(logutils.ActionMarshal, logutils.MessageDataType("auth refresh response"), nil, err, http.StatusInternalServerError, false)
	}

	return l.HttpResponseSuccessJSON(respData)
}

<<<<<<< HEAD
func (h AdminApisHandler) getAccounts(l *logs.Log, r *http.Request, claims *tokenauth.Claims) logs.HttpResponse {
	accountID := r.URL.Query().Get("id")
	if accountID == "" {
		return l.HttpResponseErrorData(logutils.StatusMissing, logutils.TypeQueryParam, logutils.StringArgs("org_id"), nil, http.StatusBadRequest, false)
	}

	identifier := r.URL.Query().Get("auth_type_identifier")
	if identifier == "" {
		return l.HttpResponseErrorData(logutils.StatusMissing, logutils.TypeQueryParam, logutils.StringArgs("app_id"), nil, http.StatusBadRequest, false)
	}

	getAccounts, err := h.coreAPIs.Administration.AdmGetAccounts(accountID, identifier, &claims.AppID, &claims.OrgID)
	if err != nil {
		return l.HttpResponseErrorAction(logutils.ActionGet, model.TypeAccount, nil, err, http.StatusInternalServerError, true)
	}
	response := getAccountsListToDef(getAccounts)

	data, err := json.Marshal(response)
	if err != nil {
		return l.HttpResponseErrorAction(logutils.ActionMarshal, model.TypeAccount, nil, err, http.StatusInternalServerError, false)
	}
	return l.HttpResponseSuccessJSON(data)
}

//getAccount gets the account
func (h AdminApisHandler) getAccount(l *logs.Log, r *http.Request, claims *tokenauth.Claims) logs.HttpResponse {
	account, err := h.coreAPIs.Administration.AdmGetAccount(claims.Subject)
	if err != nil {
		return l.HttpResponseErrorAction(logutils.ActionGet, model.TypeAccount, nil, err, http.StatusInternalServerError, true)
	}

	var accountData *Def.ResSharedAccount
	if account != nil {
		profile := profileToDef(&account.Profile)
		//permissions
		permissions := applicationPermissionsToDef(account.Permissions)
		//roles
		roles := appOrgRolesToDef(nil)
		//groups
		groups := appOrgGroupsToDef(nil)
		//account auth types
		authTypes := accountAuthTypesToDef(account.AuthTypes)
		accountData = &Def.ResSharedAccount{Id: account.ID, Permissions: &permissions, Roles: &roles, Groups: &groups, AuthTypes: &authTypes, Profile: profile}
	}

	data, err := json.Marshal(accountData)
	if err != nil {
		return l.HttpResponseErrorAction(logutils.ActionMarshal, model.TypeAccount, nil, err, http.StatusInternalServerError, false)
	}

	return l.HttpResponseSuccessJSON(data)

}
func (h AdminApisHandler) accountExists(l *logs.Log, r *http.Request, claims *tokenauth.Claims) logs.HttpResponse {
=======
func (h AdminApisHandler) getMFATypes(l *logs.Log, r *http.Request, claims *tokenauth.Claims) logs.HttpResponse {
	mfaDataList, err := h.coreAPIs.Auth.GetMFATypes(claims.Subject)
	if err != nil {
		return l.HttpResponseErrorAction(logutils.ActionGet, model.TypeMFAType, nil, err, http.StatusInternalServerError, true)
	}

	mfaResp := mfaDataListToDef(mfaDataList)

	data, err := json.Marshal(mfaResp)
	if err != nil {
		return l.HttpResponseErrorAction(logutils.ActionMarshal, model.TypeMFAType, nil, err, http.StatusInternalServerError, false)
	}

	return l.HttpResponseSuccessJSON(data)
}

func (h AdminApisHandler) addMFAType(l *logs.Log, r *http.Request, claims *tokenauth.Claims) logs.HttpResponse {
	data, err := ioutil.ReadAll(r.Body)
	if err != nil {
		return l.HttpResponseErrorAction(logutils.ActionRead, logutils.TypeRequestBody, nil, err, http.StatusBadRequest, false)
	}

	var mfaData Def.ReqSharedMfa
	err = json.Unmarshal(data, &mfaData)
	if err != nil {
		return l.HttpResponseErrorAction(logutils.ActionUnmarshal, logutils.MessageDataType("add mfa request"), nil, err, http.StatusBadRequest, true)
	}

	mfa, err := h.coreAPIs.Auth.AddMFAType(claims.Subject, mfaData.Identifier, string(mfaData.Type))
	if err != nil {
		return l.HttpResponseErrorAction(logutils.ActionInsert, model.TypeMFAType, nil, err, http.StatusInternalServerError, true)
	}

	mfaResp := mfaDataToDef(mfa)

	respData, err := json.Marshal(mfaResp)
	if err != nil {
		return l.HttpResponseErrorAction(logutils.ActionMarshal, model.TypeMFAType, nil, err, http.StatusInternalServerError, false)
	}

	return l.HttpResponseSuccessJSON(respData)
}

func (h AdminApisHandler) removeMFAType(l *logs.Log, r *http.Request, claims *tokenauth.Claims) logs.HttpResponse {
	data, err := ioutil.ReadAll(r.Body)
	if err != nil {
		return l.HttpResponseErrorAction(logutils.ActionRead, logutils.TypeRequestBody, nil, err, http.StatusBadRequest, false)
	}

	var mfaData Def.ReqSharedMfa
	err = json.Unmarshal(data, &mfaData)
	if err != nil {
		return l.HttpResponseErrorAction(logutils.ActionUnmarshal, logutils.MessageDataType("remove mfa request"), nil, err, http.StatusBadRequest, true)
	}

	err = h.coreAPIs.Auth.RemoveMFAType(claims.Subject, mfaData.Identifier, string(mfaData.Type))
	if err != nil {
		return l.HttpResponseErrorAction(logutils.ActionDelete, model.TypeMFAType, nil, err, http.StatusInternalServerError, true)
	}

	return l.HttpResponseSuccess()
}

func (h AdminApisHandler) adminVerifyMFA(l *logs.Log, r *http.Request, claims *tokenauth.Claims) logs.HttpResponse {
>>>>>>> 0ed24fda
	data, err := ioutil.ReadAll(r.Body)
	if err != nil {
		return l.HttpResponseErrorAction(logutils.ActionRead, logutils.TypeRequestBody, nil, err, http.StatusBadRequest, false)
	}

<<<<<<< HEAD
	var requestData Def.ReqAccountExistsRequest
	err = json.Unmarshal(data, &requestData)
	if err != nil {
		return l.HttpResponseErrorAction(logutils.ActionUnmarshal, logutils.TypeRequest, nil, err, http.StatusBadRequest, true)
	}

	accountExists, err := h.coreAPIs.Auth.AccountExists(string(requestData.AuthType), requestData.UserIdentifier, requestData.ApiKey, requestData.AppTypeIdentifier, requestData.OrgId, l)
	if err != nil {
		return l.HttpResponseErrorAction(logutils.ActionGet, logutils.MessageDataType("account exists"), nil, err, http.StatusInternalServerError, false)
	}

	respData, err := json.Marshal(accountExists)
	if err != nil {
		return l.HttpResponseErrorAction(logutils.ActionMarshal, logutils.TypeResponse, nil, err, http.StatusInternalServerError, false)
	}

	return l.HttpResponseSuccessJSON(respData)
=======
	var mfaData Def.ReqSharedMfa
	err = json.Unmarshal(data, &mfaData)
	if err != nil {
		return l.HttpResponseErrorAction(logutils.ActionUnmarshal, logutils.MessageDataType("verify mfa request"), nil, err, http.StatusBadRequest, true)
	}

	if mfaData.Code == nil || *mfaData.Code == "" {
		return l.HttpResponseErrorData(logutils.StatusMissing, "mfa code", nil, nil, http.StatusBadRequest, true)
	}

	message, recoveryCodes, err := h.coreAPIs.Auth.VerifyMFA(claims.Subject, mfaData.Identifier, string(mfaData.Type), *mfaData.Code)
	if message != nil {
		return l.HttpResponseError(*message, nil, http.StatusBadRequest, true)
	}
	if err != nil {
		return l.HttpResponseError("Error verifying MFA", err, http.StatusInternalServerError, true)
	}

	if recoveryCodes == nil {
		recoveryCodes = []string{}
	}

	response, err := json.Marshal(recoveryCodes)
	if err != nil {
		return l.HttpResponseErrorAction(logutils.ActionMarshal, "mfa recovery codes", nil, err, http.StatusInternalServerError, false)
	}

	return l.HttpResponseSuccessJSON(response)
>>>>>>> 0ed24fda
}

//NewAdminApisHandler creates new admin rest Handler instance
func NewAdminApisHandler(coreAPIs *core.APIs) AdminApisHandler {
	return AdminApisHandler{coreAPIs: coreAPIs}
}<|MERGE_RESOLUTION|>--- conflicted
+++ resolved
@@ -206,7 +206,6 @@
 	return l.HttpResponseSuccessJSON(respData)
 }
 
-<<<<<<< HEAD
 func (h AdminApisHandler) getAccounts(l *logs.Log, r *http.Request, claims *tokenauth.Claims) logs.HttpResponse {
 	accountID := r.URL.Query().Get("id")
 	if accountID == "" {
@@ -258,10 +257,33 @@
 	}
 
 	return l.HttpResponseSuccessJSON(data)
-
-}
+}
+
 func (h AdminApisHandler) accountExists(l *logs.Log, r *http.Request, claims *tokenauth.Claims) logs.HttpResponse {
-=======
+	data, err := ioutil.ReadAll(r.Body)
+	if err != nil {
+		return l.HttpResponseErrorAction(logutils.ActionRead, logutils.TypeRequestBody, nil, err, http.StatusBadRequest, false)
+	}
+
+	var requestData Def.ReqAccountExistsRequest
+	err = json.Unmarshal(data, &requestData)
+	if err != nil {
+		return l.HttpResponseErrorAction(logutils.ActionUnmarshal, logutils.TypeRequest, nil, err, http.StatusBadRequest, true)
+	}
+
+	accountExists, err := h.coreAPIs.Auth.AccountExists(string(requestData.AuthType), requestData.UserIdentifier, requestData.ApiKey, requestData.AppTypeIdentifier, requestData.OrgId, l)
+	if err != nil {
+		return l.HttpResponseErrorAction(logutils.ActionGet, logutils.MessageDataType("account exists"), nil, err, http.StatusInternalServerError, false)
+	}
+
+	respData, err := json.Marshal(accountExists)
+	if err != nil {
+		return l.HttpResponseErrorAction(logutils.ActionMarshal, logutils.TypeResponse, nil, err, http.StatusInternalServerError, false)
+	}
+
+	return l.HttpResponseSuccessJSON(respData)
+}
+
 func (h AdminApisHandler) getMFATypes(l *logs.Log, r *http.Request, claims *tokenauth.Claims) logs.HttpResponse {
 	mfaDataList, err := h.coreAPIs.Auth.GetMFATypes(claims.Subject)
 	if err != nil {
@@ -326,31 +348,11 @@
 }
 
 func (h AdminApisHandler) adminVerifyMFA(l *logs.Log, r *http.Request, claims *tokenauth.Claims) logs.HttpResponse {
->>>>>>> 0ed24fda
-	data, err := ioutil.ReadAll(r.Body)
-	if err != nil {
-		return l.HttpResponseErrorAction(logutils.ActionRead, logutils.TypeRequestBody, nil, err, http.StatusBadRequest, false)
-	}
-
-<<<<<<< HEAD
-	var requestData Def.ReqAccountExistsRequest
-	err = json.Unmarshal(data, &requestData)
-	if err != nil {
-		return l.HttpResponseErrorAction(logutils.ActionUnmarshal, logutils.TypeRequest, nil, err, http.StatusBadRequest, true)
-	}
-
-	accountExists, err := h.coreAPIs.Auth.AccountExists(string(requestData.AuthType), requestData.UserIdentifier, requestData.ApiKey, requestData.AppTypeIdentifier, requestData.OrgId, l)
-	if err != nil {
-		return l.HttpResponseErrorAction(logutils.ActionGet, logutils.MessageDataType("account exists"), nil, err, http.StatusInternalServerError, false)
-	}
-
-	respData, err := json.Marshal(accountExists)
-	if err != nil {
-		return l.HttpResponseErrorAction(logutils.ActionMarshal, logutils.TypeResponse, nil, err, http.StatusInternalServerError, false)
-	}
-
-	return l.HttpResponseSuccessJSON(respData)
-=======
+	data, err := ioutil.ReadAll(r.Body)
+	if err != nil {
+		return l.HttpResponseErrorAction(logutils.ActionRead, logutils.TypeRequestBody, nil, err, http.StatusBadRequest, false)
+	}
+
 	var mfaData Def.ReqSharedMfa
 	err = json.Unmarshal(data, &mfaData)
 	if err != nil {
@@ -379,7 +381,6 @@
 	}
 
 	return l.HttpResponseSuccessJSON(response)
->>>>>>> 0ed24fda
 }
 
 //NewAdminApisHandler creates new admin rest Handler instance
