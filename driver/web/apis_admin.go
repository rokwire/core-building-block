--- conflicted
+++ resolved
@@ -291,10 +291,7 @@
 	return l.HttpResponseSuccess()
 }
 
-<<<<<<< HEAD
-func (h AdminApisHandler) getApplication(l *logs.Log, r *http.Request, claims *tokenauth.Claims) logs.HttpResponse {
-=======
-func (h AdminApisHandler) getAPIKey(l *logs.Log, r *http.Request) logs.HttpResponse {
+func (h AdminApisHandler) getAPIKey(l *logs.Log, r *http.Request, claims *tokenauth.Claims) logs.HttpResponse {
 	orgID := r.URL.Query().Get("org_id")
 	if orgID == "" {
 		return l.HttpResponseErrorData(logutils.StatusMissing, logutils.TypeQueryParam, logutils.StringArgs("org_id"), nil, http.StatusBadRequest, false)
@@ -321,7 +318,7 @@
 	return l.HttpResponseSuccessJSON(data)
 }
 
-func (h AdminApisHandler) createAPIKey(l *logs.Log, r *http.Request) logs.HttpResponse {
+func (h AdminApisHandler) createAPIKey(l *logs.Log, r *http.Request, claims *tokenauth.Claims) logs.HttpResponse {
 	data, err := ioutil.ReadAll(r.Body)
 	if err != nil {
 		return l.HttpResponseErrorAction(logutils.ActionRead, logutils.TypeRequestBody, nil, err, http.StatusBadRequest, false)
@@ -342,7 +339,7 @@
 	return l.HttpResponseSuccess()
 }
 
-func (h AdminApisHandler) updateAPIKey(l *logs.Log, r *http.Request) logs.HttpResponse {
+func (h AdminApisHandler) updateAPIKey(l *logs.Log, r *http.Request, claims *tokenauth.Claims) logs.HttpResponse {
 	data, err := ioutil.ReadAll(r.Body)
 	if err != nil {
 		return l.HttpResponseErrorData(logutils.StatusInvalid, logutils.TypeRequestBody, nil, err, http.StatusBadRequest, false)
@@ -363,7 +360,7 @@
 	return l.HttpResponseSuccess()
 }
 
-func (h AdminApisHandler) deleteAPIKey(l *logs.Log, r *http.Request) logs.HttpResponse {
+func (h AdminApisHandler) deleteAPIKey(l *logs.Log, r *http.Request, claims *tokenauth.Claims) logs.HttpResponse {
 	orgID := r.URL.Query().Get("org_id")
 	if orgID == "" {
 		return l.HttpResponseErrorData(logutils.StatusMissing, logutils.TypeQueryParam, logutils.StringArgs("org_id"), nil, http.StatusBadRequest, false)
@@ -382,9 +379,7 @@
 	return l.HttpResponseSuccess()
 }
 
-func (h AdminApisHandler) getApplication(l *logs.Log, r *http.Request) logs.HttpResponse {
-
->>>>>>> 87f08566
+func (h AdminApisHandler) getApplication(l *logs.Log, r *http.Request, claims *tokenauth.Claims) logs.HttpResponse {
 	params := mux.Vars(r)
 	ID := params["id"]
 	if len(ID) <= 0 {
