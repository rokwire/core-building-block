--- conflicted
+++ resolved
@@ -38,176 +38,6 @@
 }
 
 func (h AdminApisHandler) adminLogin(l *logs.Log, r *http.Request, claims *tokenauth.Claims) logs.HttpResponse {
-<<<<<<< HEAD
-	data, err := ioutil.ReadAll(r.Body)
-	if err != nil {
-		return l.HttpResponseErrorAction(logutils.ActionRead, logutils.TypeRequestBody, nil, err, http.StatusBadRequest, false)
-	}
-
-	//get ip
-	//TODO - most probably it will be needed to be taken more preciselly
-	ip := r.RemoteAddr
-
-	var requestData Def.ReqSharedLogin
-	err = json.Unmarshal(data, &requestData)
-	if err != nil {
-		return l.HttpResponseErrorAction(logutils.ActionUnmarshal, logutils.MessageDataType("auth login request"), nil, err, http.StatusBadRequest, true)
-	}
-
-	//creds
-	requestCreds, err := interfaceToJSON(requestData.Creds)
-	if err != nil {
-		return l.HttpResponseErrorAction(logutils.ActionMarshal, model.TypeCreds, nil, err, http.StatusBadRequest, true)
-	}
-
-	//params
-	requestParams, err := interfaceToJSON(requestData.Params)
-	if err != nil {
-		return l.HttpResponseErrorAction(logutils.ActionMarshal, "params", nil, err, http.StatusBadRequest, true)
-	}
-
-	//preferences
-	var requestPreferences map[string]interface{}
-	if requestData.Preferences != nil {
-		requestPreferences = *requestData.Preferences
-	}
-
-	//profile ////
-	requestProfile := profileFromDefNullable(requestData.Profile)
-
-	//device
-	requestDevice := requestData.Device
-
-	message, loginSession, err := h.coreAPIs.Auth.Login(ip, string(requestDevice.Type), requestDevice.Os, *requestDevice.DeviceId,
-		string(requestData.AuthType), requestCreds, requestData.ApiKey, requestData.AppTypeIdentifier, requestData.OrgId, requestParams, requestProfile, requestPreferences, l)
-	if err != nil {
-		return l.HttpResponseError("Error logging in", err, http.StatusInternalServerError, true)
-	}
-
-	///prepare response
-
-	//message
-	if message != nil {
-		responseData := &Def.ResSharedLogin{Message: message}
-		respData, err := json.Marshal(responseData)
-		if err != nil {
-			return l.HttpResponseErrorAction(logutils.ActionMarshal, logutils.MessageDataType("auth login response"), nil, err, http.StatusInternalServerError, false)
-		}
-		return l.HttpResponseSuccessJSON(respData)
-	}
-
-	//token
-	accessToken := loginSession.AccessToken
-	refreshToken := loginSession.RefreshToken
-
-	tokenType := Def.ResSharedRokwireTokenTokenTypeBearer
-	rokwireToken := Def.ResSharedRokwireToken{AccessToken: &accessToken, RefreshToken: &refreshToken, TokenType: &tokenType}
-
-	//account
-	var accountData *Def.ResSharedLoginAccount
-	if !loginSession.Anonymous {
-		account := loginSession.AccountAuthType.Account
-
-		//profile
-		profile := profileToDef(&account.Profile)
-		//preferences
-		preferences := &account.Preferences
-		//permissions
-		permissions := applicationPermissionsToDef(account.Permissions)
-		//roles
-		roles := applicationRolesToDef(account.Roles)
-		//groups
-		groups := applicationGroupsToDef(account.Groups)
-		//account auth types
-		authTypes := accountAuthTypesToDef(account.AuthTypes)
-		accountData = &Def.ResSharedLoginAccount{Id: account.ID, Permissions: &permissions, Roles: &roles, Groups: &groups, AuthTypes: &authTypes, Profile: profile, Preferences: preferences}
-	}
-
-	//params
-	var paramsRes interface{}
-	if loginSession.Params != nil {
-		paramsRes = loginSession.Params
-	}
-
-	responseData := &Def.ResSharedLogin{Token: &rokwireToken, Account: accountData, Params: &paramsRes}
-	respData, err := json.Marshal(responseData)
-	if err != nil {
-		return l.HttpResponseErrorAction(logutils.ActionMarshal, logutils.MessageDataType("auth login response"), nil, err, http.StatusInternalServerError, false)
-	}
-
-	return l.HttpResponseSuccessJSON(respData)
-}
-
-func (h AdminApisHandler) adminLoginURL(l *logs.Log, r *http.Request, claims *tokenauth.Claims) logs.HttpResponse {
-	data, err := ioutil.ReadAll(r.Body)
-	if err != nil {
-		return l.HttpResponseErrorAction(logutils.ActionRead, logutils.TypeRequestBody, nil, err, http.StatusBadRequest, false)
-	}
-
-	var requestData Def.ReqSharedLoginUrl
-	err = json.Unmarshal(data, &requestData)
-	if err != nil {
-		return l.HttpResponseErrorAction(logutils.ActionUnmarshal, "auth login url request", nil, err, http.StatusBadRequest, true)
-	}
-
-	loginURL, params, err := h.coreAPIs.Auth.GetLoginURL(string(requestData.AuthType), requestData.AppTypeIdentifier, requestData.OrgId, requestData.RedirectUri, requestData.ApiKey, l)
-	if err != nil {
-		return l.HttpResponseErrorAction(logutils.ActionGet, "login url", nil, err, http.StatusInternalServerError, true)
-	}
-
-	responseData := &Def.ResSharedLoginUrl{LoginUrl: loginURL, Params: &params}
-	respData, err := json.Marshal(responseData)
-	if err != nil {
-		return l.HttpResponseErrorAction(logutils.ActionMarshal, "auth login url response", nil, err, http.StatusInternalServerError, false)
-	}
-
-	return l.HttpResponseSuccessJSON(respData)
-}
-
-func (h AdminApisHandler) adminRefresh(l *logs.Log, r *http.Request, claims *tokenauth.Claims) logs.HttpResponse {
-	data, err := ioutil.ReadAll(r.Body)
-	if err != nil {
-		return l.HttpResponseErrorAction(logutils.ActionRead, logutils.TypeRequestBody, nil, err, http.StatusBadRequest, false)
-	}
-
-	var requestData Def.ReqSharedRefresh
-	err = json.Unmarshal(data, &requestData)
-	if err != nil {
-		return l.HttpResponseErrorAction(logutils.ActionUnmarshal, logutils.MessageDataType("auth refresh request"), nil, err, http.StatusBadRequest, true)
-	}
-
-	loginSession, err := h.coreAPIs.Auth.Refresh(requestData.RefreshToken, requestData.ApiKey, l)
-	if err != nil {
-		return l.HttpResponseError("Error refreshing token", err, http.StatusInternalServerError, true)
-	}
-	if loginSession == nil {
-		//if login session is null then unauthorized
-		l.Infof("trying to refresh - %s", requestData.RefreshToken)
-		return l.HttpResponseError(http.StatusText(http.StatusUnauthorized), nil, http.StatusUnauthorized, true)
-	}
-
-	accessToken := loginSession.AccessToken
-	refreshToken := loginSession.RefreshToken
-	var paramsRes interface{}
-	if loginSession.Params != nil {
-		paramsRes = loginSession.Params
-	}
-
-	tokenType := Def.ResSharedRokwireTokenTokenTypeBearer
-	rokwireToken := Def.ResSharedRokwireToken{AccessToken: &accessToken, RefreshToken: &refreshToken, TokenType: &tokenType}
-	responseData := &Def.ResSharedRefresh{Token: &rokwireToken, Params: &paramsRes}
-	respData, err := json.Marshal(responseData)
-	if err != nil {
-		return l.HttpResponseErrorAction(logutils.ActionMarshal, logutils.MessageDataType("auth refresh response"), nil, err, http.StatusInternalServerError, false)
-	}
-
-	return l.HttpResponseSuccessJSON(respData)
-}
-
-//createGlobalConfig creates a global config
-func (h AdminApisHandler) createGlobalConfig(l *logs.Log, r *http.Request, claims *tokenauth.Claims) logs.HttpResponse {
-=======
->>>>>>> 1389ce9a
 	data, err := ioutil.ReadAll(r.Body)
 	if err != nil {
 		return l.HttpResponseErrorAction(logutils.ActionRead, logutils.TypeRequestBody, nil, err, http.StatusBadRequest, false)
