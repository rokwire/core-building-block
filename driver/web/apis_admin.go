--- conflicted
+++ resolved
@@ -206,9 +206,30 @@
 	return l.HttpResponseSuccessJSON(respData)
 }
 
-<<<<<<< HEAD
 func (h AdminApisHandler) accountExists(l *logs.Log, r *http.Request, claims *tokenauth.Claims) logs.HttpResponse {
-=======
+	data, err := ioutil.ReadAll(r.Body)
+	if err != nil {
+		return l.HttpResponseErrorAction(logutils.ActionRead, logutils.TypeRequestBody, nil, err, http.StatusBadRequest, false)
+	}
+
+	var requestData Def.ReqAccountExistsRequest
+	err = json.Unmarshal(data, &requestData)
+	if err != nil {
+		return l.HttpResponseErrorAction(logutils.ActionUnmarshal, logutils.TypeRequest, nil, err, http.StatusBadRequest, true)
+	}
+
+	accountExists, err := h.coreAPIs.Auth.AccountExists(string(requestData.AuthType), requestData.UserIdentifier, requestData.ApiKey, requestData.AppTypeIdentifier, requestData.OrgId, l)
+	if err != nil {
+		return l.HttpResponseErrorAction(logutils.ActionGet, logutils.MessageDataType("account exists"), nil, err, http.StatusInternalServerError, false)
+	}
+
+	respData, err := json.Marshal(accountExists)
+	if err != nil {
+		return l.HttpResponseErrorAction(logutils.ActionMarshal, logutils.TypeResponse, nil, err, http.StatusInternalServerError, false)
+	}
+	return l.HttpResponseSuccessJSON(respData)
+}
+
 func (h AdminApisHandler) getMFATypes(l *logs.Log, r *http.Request, claims *tokenauth.Claims) logs.HttpResponse {
 	mfaDataList, err := h.coreAPIs.Auth.GetMFATypes(claims.Subject)
 	if err != nil {
@@ -226,28 +247,11 @@
 }
 
 func (h AdminApisHandler) addMFAType(l *logs.Log, r *http.Request, claims *tokenauth.Claims) logs.HttpResponse {
->>>>>>> 0ed24fda
-	data, err := ioutil.ReadAll(r.Body)
-	if err != nil {
-		return l.HttpResponseErrorAction(logutils.ActionRead, logutils.TypeRequestBody, nil, err, http.StatusBadRequest, false)
-	}
-
-<<<<<<< HEAD
-	var requestData Def.ReqAccountExistsRequest
-	err = json.Unmarshal(data, &requestData)
-	if err != nil {
-		return l.HttpResponseErrorAction(logutils.ActionUnmarshal, logutils.TypeRequest, nil, err, http.StatusBadRequest, true)
-	}
-
-	accountExists, err := h.coreAPIs.Auth.AccountExists(string(requestData.AuthType), requestData.UserIdentifier, requestData.ApiKey, requestData.AppTypeIdentifier, requestData.OrgId, l)
-	if err != nil {
-		return l.HttpResponseErrorAction(logutils.ActionGet, logutils.MessageDataType("account exists"), nil, err, http.StatusInternalServerError, false)
-	}
-
-	respData, err := json.Marshal(accountExists)
-	if err != nil {
-		return l.HttpResponseErrorAction(logutils.ActionMarshal, logutils.TypeResponse, nil, err, http.StatusInternalServerError, false)
-=======
+	data, err := ioutil.ReadAll(r.Body)
+	if err != nil {
+		return l.HttpResponseErrorAction(logutils.ActionRead, logutils.TypeRequestBody, nil, err, http.StatusBadRequest, false)
+	}
+
 	var mfaData Def.ReqSharedMfa
 	err = json.Unmarshal(data, &mfaData)
 	if err != nil {
@@ -264,14 +268,11 @@
 	respData, err := json.Marshal(mfaResp)
 	if err != nil {
 		return l.HttpResponseErrorAction(logutils.ActionMarshal, model.TypeMFAType, nil, err, http.StatusInternalServerError, false)
->>>>>>> 0ed24fda
 	}
 
 	return l.HttpResponseSuccessJSON(respData)
 }
 
-<<<<<<< HEAD
-=======
 func (h AdminApisHandler) removeMFAType(l *logs.Log, r *http.Request, claims *tokenauth.Claims) logs.HttpResponse {
 	data, err := ioutil.ReadAll(r.Body)
 	if err != nil {
@@ -328,7 +329,6 @@
 	return l.HttpResponseSuccessJSON(response)
 }
 
->>>>>>> 0ed24fda
 //NewAdminApisHandler creates new admin rest Handler instance
 func NewAdminApisHandler(coreAPIs *core.APIs) AdminApisHandler {
 	return AdminApisHandler{coreAPIs: coreAPIs}
