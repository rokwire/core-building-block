--- conflicted
+++ resolved
@@ -102,16 +102,9 @@
 }
 
 //createOrganization creates organization
-<<<<<<< HEAD
-func (h AdminApisHandler) createOrganization(l *logs.Log, r *http.Request) logs.HttpResponse {
-
-	data, err := ioutil.ReadAll(r.Body)
-=======
 func (h AdminApisHandler) createOrganization(l *logs.Log, r *http.Request, claims *tokenauth.Claims) logs.HttpResponse {
-	//TODO
-	return l.HttpResponseSuccess()
-	/*data, err := ioutil.ReadAll(r.Body)
->>>>>>> 56a404f7
+
+	data, err := ioutil.ReadAll(r.Body)
 	if err != nil {
 		return l.HttpResponseErrorAction(logutils.ActionRead, logutils.TypeRequestBody, nil, err, http.StatusBadRequest, false)
 	}
@@ -135,8 +128,7 @@
 }
 
 //updateOrganization updates organization
-<<<<<<< HEAD
-func (h AdminApisHandler) updateOrganization(l *logs.Log, r *http.Request) logs.HttpResponse {
+func (h AdminApisHandler) updateOrganization(l *logs.Log, r *http.Request, claims *tokenauth.Claims) logs.HttpResponse {
 	params := mux.Vars(r)
 	ID := params["id"]
 	if len(ID) <= 0 {
@@ -162,10 +154,6 @@
 		return l.HttpResponseErrorAction(logutils.ActionUpdate, model.TypeOrganization, nil, err, http.StatusInternalServerError, true)
 	}
 
-=======
-func (h AdminApisHandler) updateOrganization(l *logs.Log, r *http.Request, claims *tokenauth.Claims) logs.HttpResponse {
-	//TODO
->>>>>>> 56a404f7
 	return l.HttpResponseSuccess()
 }
 
@@ -193,16 +181,8 @@
 }
 
 //getOrganizations gets organizations
-<<<<<<< HEAD
-func (h AdminApisHandler) getOrganizations(l *logs.Log, r *http.Request) logs.HttpResponse {
+func (h AdminApisHandler) getOrganizations(l *logs.Log, r *http.Request, claims *tokenauth.Claims) logs.HttpResponse {
 	organizations, err := h.coreAPIs.Administration.AdmGetOrganizations()
-=======
-func (h AdminApisHandler) getOrganizations(l *logs.Log, r *http.Request, claims *tokenauth.Claims) logs.HttpResponse {
-	//TODO
-	return l.HttpResponseSuccess()
-
-	/*organizations, err := h.coreAPIs.Administration.AdmGetOrganizations()
->>>>>>> 56a404f7
 	if err != nil {
 		return l.HttpResponseErrorAction(logutils.ActionGet, model.TypeOrganization, nil, err, http.StatusInternalServerError, true)
 	}
@@ -434,27 +414,15 @@
 	applicationType = append(applicationType, appType.Identifier, *appType.Name)
 	_, err = h.coreAPIs.Administration.AdmCreateApplication(name, multiTenant, requiresOwnUsers, appType.Identifier, *appType.Name, *appType.Versions)
 	if err != nil {
-<<<<<<< HEAD
 		return l.HttpResponseErrorAction(logutils.ActionCreate, model.TypeApplication, nil, err, http.StatusInternalServerError, true)
-=======
-		return l.HttpResponseErrorAction(logutils.ActionGet, model.TypeApplication, nil, err, http.StatusInternalServerError, true)
->>>>>>> 56a404f7
-	}
-
-	return l.HttpResponseSuccess()
-}
-
-//getAppilcations gets applications list
-<<<<<<< HEAD
-func (h AdminApisHandler) getApplications(l *logs.Log, r *http.Request) logs.HttpResponse {
+	}
+
+	return l.HttpResponseSuccess()
+}
+
+func (h AdminApisHandler) getApplications(l *logs.Log, r *http.Request, claims *tokenauth.Claims) logs.HttpResponse {
 
 	applications, err := h.coreAPIs.Administration.AdmGetApplications()
-=======
-func (h AdminApisHandler) getApplications(l *logs.Log, r *http.Request, claims *tokenauth.Claims) logs.HttpResponse {
-	//TODO
-	return l.HttpResponseSuccess()
-	/*applications, err := h.coreAPIs.Administration.AdmGetApplications()
->>>>>>> 56a404f7
 	if err != nil {
 		return l.HttpResponseErrorAction(logutils.ActionGet, model.TypeApplication, nil, err, http.StatusInternalServerError, true)
 	}
