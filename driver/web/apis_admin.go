--- conflicted
+++ resolved
@@ -688,7 +688,6 @@
 		system = *requestData.System
 	}
 
-<<<<<<< HEAD
 	//permissions names
 	var permissionNames []string
 	if requestData.Permissions != nil {
@@ -733,7 +732,7 @@
 		return l.HttpResponseErrorData(logutils.StatusMissing, logutils.TypeQueryParam, logutils.StringArgs("id"), nil, http.StatusBadRequest, false)
 	}
 
-	data, err := ioutil.ReadAll(r.Body)
+	data, err := io.ReadAll(r.Body)
 	if err != nil {
 		return l.HttpResponseErrorAction(logutils.ActionRead, logutils.TypeRequestBody, nil, err, http.StatusBadRequest, false)
 	}
@@ -749,8 +748,6 @@
 		system = *requestData.System
 	}
 
-=======
->>>>>>> 090fbd3f
 	//permissions names
 	var permissionNames []string
 	if requestData.Permissions != nil {
@@ -774,13 +771,9 @@
 	}
 
 	assignerPermissions := strings.Split(claims.Permissions, ",")
-<<<<<<< HEAD
 	group, err := h.coreAPIs.Administration.AdmUpdateAppOrgGroup(groupID, requestData.Name, requestData.Description, system, permissionNames, rolesIDs, accountIDs, claims.AppID, claims.OrgID, assignerPermissions, claims.System, l)
 	if err != nil || group == nil {
-=======
-	group, err := h.coreAPIs.Administration.AdmCreateAppOrgGroup(requestData.Name, requestData.Description, system, permissionNames, rolesIDs, accountIDs, claims.AppID, claims.OrgID, assignerPermissions, claims.System, l)
-	if err != nil || group == nil {
-		return l.HttpResponseErrorAction(logutils.ActionCreate, model.TypeAppOrgGroup, nil, err, http.StatusInternalServerError, true)
+		return l.HttpResponseErrorAction(logutils.ActionUpdate, model.TypeAppOrgGroup, nil, err, http.StatusInternalServerError, true)
 	}
 
 	respGroup := appOrgGroupToDef(*group)
@@ -791,8 +784,23 @@
 	return l.HttpResponseSuccessJSON(response)
 }
 
-// updateApplicationGroup updates an application group
-func (h AdminApisHandler) updateApplicationGroup(l *logs.Log, r *http.Request, claims *tokenauth.Claims) logs.HttpResponse {
+func (h AdminApisHandler) deleteApplicationGroup(l *logs.Log, r *http.Request, claims *tokenauth.Claims) logs.HttpResponse {
+	params := mux.Vars(r)
+	groupsID := params["id"]
+	if len(groupsID) <= 0 {
+		return l.HttpResponseErrorData(logutils.StatusMissing, logutils.TypeQueryParam, logutils.StringArgs("id"), nil, http.StatusBadRequest, false)
+	}
+
+	assignerPermissions := strings.Split(claims.Permissions, ",")
+	err := h.coreAPIs.Administration.AdmDeleteAppOrgGroup(groupsID, claims.AppID, claims.OrgID, assignerPermissions, claims.System, l)
+	if err != nil {
+		return l.HttpResponseErrorAction(logutils.ActionDelete, model.TypeAppOrgGroup, nil, err, http.StatusInternalServerError, true)
+	}
+	return l.HttpResponseSuccess()
+}
+
+// addAccountsToGroup adds a group the given account
+func (h AdminApisHandler) addAccountsToGroup(l *logs.Log, r *http.Request, claims *tokenauth.Claims) logs.HttpResponse {
 	params := mux.Vars(r)
 	groupID := params["id"]
 	if len(groupID) <= 0 {
@@ -803,143 +811,67 @@
 	if err != nil {
 		return l.HttpResponseErrorAction(logutils.ActionRead, logutils.TypeRequestBody, nil, err, http.StatusBadRequest, false)
 	}
-	var requestData Def.AdminReqApplicationGroup
+
+	var requestData Def.AdminReqAddAccountsToGroup
+	err = json.Unmarshal(data, &requestData)
+	if err != nil {
+		return l.HttpResponseErrorAction(logutils.ActionUnmarshal, model.TypeAccount, nil, err, http.StatusBadRequest, true)
+	}
+
+	assignerPermissions := strings.Split(claims.Permissions, ",")
+	err = h.coreAPIs.Administration.AdmAddAccountsToGroup(claims.AppID, claims.OrgID, groupID, requestData.AccountIds, assignerPermissions, l)
+	if err != nil {
+		return l.HttpResponseErrorAction(actionAdd, model.TypeAccount, nil, err, http.StatusInternalServerError, true)
+	}
+
+	return l.HttpResponseSuccess()
+}
+
+// removeAccountsFromGroup removes accounts from a given group
+func (h AdminApisHandler) removeAccountsFromGroup(l *logs.Log, r *http.Request, claims *tokenauth.Claims) logs.HttpResponse {
+	params := mux.Vars(r)
+	groupID := params["id"]
+	if len(groupID) <= 0 {
+		return l.HttpResponseErrorData(logutils.StatusMissing, logutils.TypeQueryParam, logutils.StringArgs("id"), nil, http.StatusBadRequest, false)
+	}
+
+	data, err := io.ReadAll(r.Body)
+	if err != nil {
+		return l.HttpResponseErrorAction(logutils.ActionRead, logutils.TypeRequestBody, nil, err, http.StatusBadRequest, false)
+	}
+
+	var requestData Def.AdminReqRemoveAccountFromGroup
 	err = json.Unmarshal(data, &requestData)
 	if err != nil {
 		return l.HttpResponseErrorAction(logutils.ActionUnmarshal, model.TypeAppOrgGroup, nil, err, http.StatusBadRequest, true)
 	}
 
-	//system flag
+	assignerPermissions := strings.Split(claims.Permissions, ",")
+	err = h.coreAPIs.Administration.AdmRemoveAccountsFromGroup(claims.AppID, claims.OrgID, groupID, requestData.AccountIds, assignerPermissions, l)
+	if err != nil {
+		return l.HttpResponseErrorAction(actionRemove, model.TypeAccount, nil, err, http.StatusInternalServerError, true)
+	}
+
+	return l.HttpResponseSuccess()
+}
+
+// createApplicationRole creates an application role
+func (h AdminApisHandler) createApplicationRole(l *logs.Log, r *http.Request, claims *tokenauth.Claims) logs.HttpResponse {
+	data, err := io.ReadAll(r.Body)
+	if err != nil {
+		return l.HttpResponseErrorAction(logutils.ActionRead, logutils.TypeRequestBody, nil, err, http.StatusBadRequest, false)
+	}
+
+	var requestData Def.AdminReqApplicationRole
+	err = json.Unmarshal(data, &requestData)
+	if err != nil {
+		return l.HttpResponseErrorAction(logutils.ActionUnmarshal, model.TypeAppOrgRole, nil, err, http.StatusBadRequest, true)
+	}
+
 	system := false
 	if requestData.System != nil {
 		system = *requestData.System
 	}
-
-	//permissions names
-	var permissionNames []string
-	if requestData.Permissions != nil {
-		permissionNames = *requestData.Permissions
-	}
-
-	//roles ids
-	var rolesIDs []string
-	if requestData.Roles != nil {
-		rolesIDs = *requestData.Roles
-	}
-
-	//account ids
-	var accountIDs []string
-	if requestData.AccountIds != nil {
-		accountIDs = *requestData.AccountIds
-	}
-
-	if len(permissionNames) == 0 && len(rolesIDs) == 0 {
-		return l.HttpResponseErrorData(logutils.StatusMissing, "permissions and application organization roles", nil, nil, http.StatusBadRequest, false)
-	}
-
-	assignerPermissions := strings.Split(claims.Permissions, ",")
-	group, err := h.coreAPIs.Administration.AdmUpdateAppOrgGroup(groupID, requestData.Name, requestData.Description, system, permissionNames, rolesIDs, accountIDs, claims.AppID, claims.OrgID, assignerPermissions, claims.System, l)
-	if err != nil || group == nil {
->>>>>>> 090fbd3f
-		return l.HttpResponseErrorAction(logutils.ActionUpdate, model.TypeAppOrgGroup, nil, err, http.StatusInternalServerError, true)
-	}
-
-	respGroup := appOrgGroupToDef(*group)
-	response, err := json.Marshal(respGroup)
-	if err != nil {
-		return l.HttpResponseErrorAction(logutils.ActionMarshal, model.TypeAppOrgGroup, nil, err, http.StatusInternalServerError, false)
-	}
-	return l.HttpResponseSuccessJSON(response)
-}
-
-func (h AdminApisHandler) deleteApplicationGroup(l *logs.Log, r *http.Request, claims *tokenauth.Claims) logs.HttpResponse {
-	params := mux.Vars(r)
-	groupsID := params["id"]
-	if len(groupsID) <= 0 {
-		return l.HttpResponseErrorData(logutils.StatusMissing, logutils.TypeQueryParam, logutils.StringArgs("id"), nil, http.StatusBadRequest, false)
-	}
-
-	assignerPermissions := strings.Split(claims.Permissions, ",")
-	err := h.coreAPIs.Administration.AdmDeleteAppOrgGroup(groupsID, claims.AppID, claims.OrgID, assignerPermissions, claims.System, l)
-	if err != nil {
-		return l.HttpResponseErrorAction(logutils.ActionDelete, model.TypeAppOrgGroup, nil, err, http.StatusInternalServerError, true)
-	}
-	return l.HttpResponseSuccess()
-}
-
-// addAccountsToGroup adds a group the given account
-func (h AdminApisHandler) addAccountsToGroup(l *logs.Log, r *http.Request, claims *tokenauth.Claims) logs.HttpResponse {
-	params := mux.Vars(r)
-	groupID := params["id"]
-	if len(groupID) <= 0 {
-		return l.HttpResponseErrorData(logutils.StatusMissing, logutils.TypeQueryParam, logutils.StringArgs("id"), nil, http.StatusBadRequest, false)
-	}
-
-	data, err := io.ReadAll(r.Body)
-	if err != nil {
-		return l.HttpResponseErrorAction(logutils.ActionRead, logutils.TypeRequestBody, nil, err, http.StatusBadRequest, false)
-	}
-
-	var requestData Def.AdminReqAddAccountsToGroup
-	err = json.Unmarshal(data, &requestData)
-	if err != nil {
-		return l.HttpResponseErrorAction(logutils.ActionUnmarshal, model.TypeAccount, nil, err, http.StatusBadRequest, true)
-	}
-
-	assignerPermissions := strings.Split(claims.Permissions, ",")
-	err = h.coreAPIs.Administration.AdmAddAccountsToGroup(claims.AppID, claims.OrgID, groupID, requestData.AccountIds, assignerPermissions, l)
-	if err != nil {
-		return l.HttpResponseErrorAction(actionAdd, model.TypeAccount, nil, err, http.StatusInternalServerError, true)
-	}
-
-	return l.HttpResponseSuccess()
-}
-
-// removeAccountsFromGroup removes accounts from a given group
-func (h AdminApisHandler) removeAccountsFromGroup(l *logs.Log, r *http.Request, claims *tokenauth.Claims) logs.HttpResponse {
-	params := mux.Vars(r)
-	groupID := params["id"]
-	if len(groupID) <= 0 {
-		return l.HttpResponseErrorData(logutils.StatusMissing, logutils.TypeQueryParam, logutils.StringArgs("id"), nil, http.StatusBadRequest, false)
-	}
-
-	data, err := io.ReadAll(r.Body)
-	if err != nil {
-		return l.HttpResponseErrorAction(logutils.ActionRead, logutils.TypeRequestBody, nil, err, http.StatusBadRequest, false)
-	}
-
-	var requestData Def.AdminReqRemoveAccountFromGroup
-	err = json.Unmarshal(data, &requestData)
-	if err != nil {
-		return l.HttpResponseErrorAction(logutils.ActionUnmarshal, model.TypeAppOrgGroup, nil, err, http.StatusBadRequest, true)
-	}
-
-	assignerPermissions := strings.Split(claims.Permissions, ",")
-	err = h.coreAPIs.Administration.AdmRemoveAccountsFromGroup(claims.AppID, claims.OrgID, groupID, requestData.AccountIds, assignerPermissions, l)
-	if err != nil {
-		return l.HttpResponseErrorAction(actionRemove, model.TypeAccount, nil, err, http.StatusInternalServerError, true)
-	}
-
-	return l.HttpResponseSuccess()
-}
-
-// createApplicationRole creates an application role
-func (h AdminApisHandler) createApplicationRole(l *logs.Log, r *http.Request, claims *tokenauth.Claims) logs.HttpResponse {
-	data, err := io.ReadAll(r.Body)
-	if err != nil {
-		return l.HttpResponseErrorAction(logutils.ActionRead, logutils.TypeRequestBody, nil, err, http.StatusBadRequest, false)
-	}
-
-	var requestData Def.AdminReqApplicationRole
-	err = json.Unmarshal(data, &requestData)
-	if err != nil {
-		return l.HttpResponseErrorAction(logutils.ActionUnmarshal, model.TypeAppOrgRole, nil, err, http.StatusBadRequest, true)
-	}
-
-	system := false
-	if requestData.System != nil {
-		system = *requestData.System
-	}
 	assignerPermissions := strings.Split(claims.Permissions, ",")
 	role, err := h.coreAPIs.Administration.AdmCreateAppOrgRole(requestData.Name, requestData.Description, system, requestData.Permissions, claims.AppID, claims.OrgID, assignerPermissions, claims.System, l)
 	if err != nil || role == nil {
@@ -962,11 +894,7 @@
 		return l.HttpResponseErrorData(logutils.StatusMissing, logutils.TypeQueryParam, logutils.StringArgs("id"), nil, http.StatusBadRequest, false)
 	}
 
-<<<<<<< HEAD
-	data, err := ioutil.ReadAll(r.Body)
-=======
-	data, err := io.ReadAll(r.Body)
->>>>>>> 090fbd3f
+	data, err := io.ReadAll(r.Body)
 	if err != nil {
 		return l.HttpResponseErrorAction(logutils.ActionRead, logutils.TypeRequestBody, nil, err, http.StatusBadRequest, false)
 	}
