package web

import (
	"core-building-block/core"
	"core-building-block/core/model"
	Def "core-building-block/driver/web/docs/gen"
	"core-building-block/utils"
	"encoding/json"
	"io/ioutil"
	"net/http"

	"github.com/rokwire/core-auth-library-go/tokenauth"
	"github.com/rokwire/logging-library-go/logs"
	"github.com/rokwire/logging-library-go/logutils"
)

const (
	actionGrant logutils.MessageActionType = "granting"
)

//AdminApisHandler handles the admin rest APIs implementation
type AdminApisHandler struct {
	coreAPIs *core.APIs
}

//getTest TODO get test
func (h AdminApisHandler) getTest(l *logs.Log, r *http.Request, claims *tokenauth.Claims) logs.HttpResponse {
	res := h.coreAPIs.Administration.AdmGetTest()

	return l.HttpResponseSuccessMessage(res)
}

//getTestModel gives a test model instance
func (h AdminApisHandler) getTestModel(l *logs.Log, r *http.Request, claims *tokenauth.Claims) logs.HttpResponse {
	res := h.coreAPIs.Administration.AdmGetTestModel()

	return l.HttpResponseSuccessMessage(res)
}

func (h AdminApisHandler) adminLogin(l *logs.Log, r *http.Request, claims *tokenauth.Claims) logs.HttpResponse {
	data, err := ioutil.ReadAll(r.Body)
	if err != nil {
		return l.HttpResponseErrorAction(logutils.ActionRead, logutils.TypeRequestBody, nil, err, http.StatusBadRequest, false)
	}

	//get ip
	ip := utils.GetIP(l, r)
	if err != nil {
		return l.HttpResponseError("Error getting IP", err, http.StatusInternalServerError, true)
	}

	var requestData Def.ReqSharedLogin
	err = json.Unmarshal(data, &requestData)
	if err != nil {
		return l.HttpResponseErrorAction(logutils.ActionUnmarshal, logutils.MessageDataType("auth login request"), nil, err, http.StatusBadRequest, true)
	}

	//creds
	requestCreds, err := interfaceToJSON(requestData.Creds)
	if err != nil {
		return l.HttpResponseErrorAction(logutils.ActionMarshal, model.TypeCreds, nil, err, http.StatusBadRequest, true)
	}

	//params
	requestParams, err := interfaceToJSON(requestData.Params)
	if err != nil {
		return l.HttpResponseErrorAction(logutils.ActionMarshal, "params", nil, err, http.StatusBadRequest, true)
	}

	//preferences
	var requestPreferences map[string]interface{}
	if requestData.Preferences != nil {
		requestPreferences = *requestData.Preferences
	}

	//profile ////
	requestProfile := profileFromDefNullable(requestData.Profile)

	//device
	requestDevice := requestData.Device

	message, loginSession, mfaTypes, err := h.coreAPIs.Auth.Login(ip, string(requestDevice.Type), requestDevice.Os, *requestDevice.DeviceId,
		string(requestData.AuthType), requestCreds, requestData.ApiKey, requestData.AppTypeIdentifier, requestData.OrgId, requestParams, requestProfile, requestPreferences, true, l)
	if err != nil {
		return l.HttpResponseError("Error logging in", err, http.StatusInternalServerError, true)
	}

	///prepare response

	//message
	if message != nil {
		responseData := &Def.ResSharedLogin{Message: message}
		respData, err := json.Marshal(responseData)
		if err != nil {
			return l.HttpResponseErrorAction(logutils.ActionMarshal, logutils.MessageDataType("auth login response"), nil, err, http.StatusInternalServerError, false)
		}
		return l.HttpResponseSuccessJSON(respData)
	}

	if loginSession.State != "" {
		//params
		var paramsRes interface{}
		if loginSession.Params != nil {
			paramsRes = loginSession.Params
		}

		mfaResp := mfaDataListToDef(mfaTypes)
		responseData := &Def.ResSharedLoginMfa{AccountId: loginSession.Identifier, Enrolled: mfaResp, Params: &paramsRes,
			SessionId: loginSession.ID, State: loginSession.State}
		respData, err := json.Marshal(responseData)
		if err != nil {
			return l.HttpResponseErrorAction(logutils.ActionMarshal, logutils.MessageDataType("auth login response"), nil, err, http.StatusInternalServerError, false)
		}
		return l.HttpResponseSuccessJSON(respData)
	}

	return authBuildLoginResponse(l, loginSession)
}

func (h AdminApisHandler) adminLoginMFA(l *logs.Log, r *http.Request, claims *tokenauth.Claims) logs.HttpResponse {
	data, err := ioutil.ReadAll(r.Body)
	if err != nil {
		return l.HttpResponseErrorAction(logutils.ActionRead, logutils.TypeRequestBody, nil, err, http.StatusBadRequest, false)
	}

	var mfaData Def.ReqSharedLoginMfa
	err = json.Unmarshal(data, &mfaData)
	if err != nil {
		return l.HttpResponseErrorAction(logutils.ActionUnmarshal, logutils.MessageDataType("login mfa request"), nil, err, http.StatusBadRequest, true)
	}

	message, loginSession, err := h.coreAPIs.Auth.LoginMFA(mfaData.ApiKey, mfaData.AccountId, mfaData.SessionId, mfaData.Identifier, string(mfaData.Type), mfaData.Code, mfaData.State, l)
	if message != nil {
		return l.HttpResponseError(*message, err, http.StatusUnauthorized, false)
	}
	if err != nil {
		return l.HttpResponseError("Error logging in", err, http.StatusInternalServerError, true)
	}

	return authBuildLoginResponse(l, loginSession)
}

func (h AdminApisHandler) adminLoginURL(l *logs.Log, r *http.Request, claims *tokenauth.Claims) logs.HttpResponse {
	data, err := ioutil.ReadAll(r.Body)
	if err != nil {
		return l.HttpResponseErrorAction(logutils.ActionRead, logutils.TypeRequestBody, nil, err, http.StatusBadRequest, false)
	}

	var requestData Def.ReqSharedLoginUrl
	err = json.Unmarshal(data, &requestData)
	if err != nil {
		return l.HttpResponseErrorAction(logutils.ActionUnmarshal, "auth login url request", nil, err, http.StatusBadRequest, true)
	}

	loginURL, params, err := h.coreAPIs.Auth.GetLoginURL(string(requestData.AuthType), requestData.AppTypeIdentifier, requestData.OrgId, requestData.RedirectUri, requestData.ApiKey, l)
	if err != nil {
		return l.HttpResponseErrorAction(logutils.ActionGet, "login url", nil, err, http.StatusInternalServerError, true)
	}

	responseData := &Def.ResSharedLoginUrl{LoginUrl: loginURL, Params: &params}
	respData, err := json.Marshal(responseData)
	if err != nil {
		return l.HttpResponseErrorAction(logutils.ActionMarshal, "auth login url response", nil, err, http.StatusInternalServerError, false)
	}

	return l.HttpResponseSuccessJSON(respData)
}

func (h AdminApisHandler) adminRefresh(l *logs.Log, r *http.Request, claims *tokenauth.Claims) logs.HttpResponse {
	data, err := ioutil.ReadAll(r.Body)
	if err != nil {
		return l.HttpResponseErrorAction(logutils.ActionRead, logutils.TypeRequestBody, nil, err, http.StatusBadRequest, false)
	}

	var requestData Def.ReqSharedRefresh
	err = json.Unmarshal(data, &requestData)
	if err != nil {
		return l.HttpResponseErrorAction(logutils.ActionUnmarshal, logutils.MessageDataType("auth refresh request"), nil, err, http.StatusBadRequest, true)
	}

	loginSession, err := h.coreAPIs.Auth.Refresh(requestData.RefreshToken, requestData.ApiKey, l)
	if err != nil {
		return l.HttpResponseError("Error refreshing token", err, http.StatusInternalServerError, true)
	}
	if loginSession == nil {
		//if login session is null then unauthorized
		l.Infof("trying to refresh - %s", requestData.RefreshToken)
		return l.HttpResponseError(http.StatusText(http.StatusUnauthorized), nil, http.StatusUnauthorized, true)
	}

	accessToken := loginSession.AccessToken
	refreshToken := loginSession.CurrentRefreshToken()
	var paramsRes interface{}
	if loginSession.Params != nil {
		paramsRes = loginSession.Params
	}

	tokenType := Def.ResSharedRokwireTokenTokenTypeBearer
	rokwireToken := Def.ResSharedRokwireToken{AccessToken: &accessToken, RefreshToken: &refreshToken, TokenType: &tokenType}
	responseData := &Def.ResSharedRefresh{Token: &rokwireToken, Params: &paramsRes}
	respData, err := json.Marshal(responseData)
	if err != nil {
		return l.HttpResponseErrorAction(logutils.ActionMarshal, logutils.MessageDataType("auth refresh response"), nil, err, http.StatusInternalServerError, false)
	}

	return l.HttpResponseSuccessJSON(respData)
}

<<<<<<< HEAD
func (h AdminApisHandler) adminGetApplicationOrgRoles(l *logs.Log, r *http.Request, claims *tokenauth.Claims) logs.HttpResponse {
	getAppOrgRoles, err := h.coreAPIs.Administration.AdmGetApplicationOrgRoles()
	if err != nil {
		return l.HttpResponseErrorAction(logutils.ActionGet, model.TypePermission, nil, err, http.StatusInternalServerError, true)
	}
	var response []Def.AppOrgRoleFields
	for _, appOrgRole := range getAppOrgRoles {
		r := appOrgRoleToDef(appOrgRole)
		response = append(response, r)
	}

	data, err := json.Marshal(response)
	if err != nil {
		return l.HttpResponseErrorAction(logutils.ActionMarshal, model.TypeAppOrgRole, nil, err, http.StatusInternalServerError, false)
	}
	return l.HttpResponseSuccessJSON(data)
}

=======
func (h AdminApisHandler) getMFATypes(l *logs.Log, r *http.Request, claims *tokenauth.Claims) logs.HttpResponse {
	mfaDataList, err := h.coreAPIs.Auth.GetMFATypes(claims.Subject)
	if err != nil {
		return l.HttpResponseErrorAction(logutils.ActionGet, model.TypeMFAType, nil, err, http.StatusInternalServerError, true)
	}

	mfaResp := mfaDataListToDef(mfaDataList)

	data, err := json.Marshal(mfaResp)
	if err != nil {
		return l.HttpResponseErrorAction(logutils.ActionMarshal, model.TypeMFAType, nil, err, http.StatusInternalServerError, false)
	}

	return l.HttpResponseSuccessJSON(data)
}

func (h AdminApisHandler) addMFAType(l *logs.Log, r *http.Request, claims *tokenauth.Claims) logs.HttpResponse {
	data, err := ioutil.ReadAll(r.Body)
	if err != nil {
		return l.HttpResponseErrorAction(logutils.ActionRead, logutils.TypeRequestBody, nil, err, http.StatusBadRequest, false)
	}

	var mfaData Def.ReqSharedMfa
	err = json.Unmarshal(data, &mfaData)
	if err != nil {
		return l.HttpResponseErrorAction(logutils.ActionUnmarshal, logutils.MessageDataType("add mfa request"), nil, err, http.StatusBadRequest, true)
	}

	mfa, err := h.coreAPIs.Auth.AddMFAType(claims.Subject, mfaData.Identifier, string(mfaData.Type))
	if err != nil {
		return l.HttpResponseErrorAction(logutils.ActionInsert, model.TypeMFAType, nil, err, http.StatusInternalServerError, true)
	}

	mfaResp := mfaDataToDef(mfa)

	respData, err := json.Marshal(mfaResp)
	if err != nil {
		return l.HttpResponseErrorAction(logutils.ActionMarshal, model.TypeMFAType, nil, err, http.StatusInternalServerError, false)
	}

	return l.HttpResponseSuccessJSON(respData)
}

func (h AdminApisHandler) removeMFAType(l *logs.Log, r *http.Request, claims *tokenauth.Claims) logs.HttpResponse {
	data, err := ioutil.ReadAll(r.Body)
	if err != nil {
		return l.HttpResponseErrorAction(logutils.ActionRead, logutils.TypeRequestBody, nil, err, http.StatusBadRequest, false)
	}

	var mfaData Def.ReqSharedMfa
	err = json.Unmarshal(data, &mfaData)
	if err != nil {
		return l.HttpResponseErrorAction(logutils.ActionUnmarshal, logutils.MessageDataType("remove mfa request"), nil, err, http.StatusBadRequest, true)
	}

	err = h.coreAPIs.Auth.RemoveMFAType(claims.Subject, mfaData.Identifier, string(mfaData.Type))
	if err != nil {
		return l.HttpResponseErrorAction(logutils.ActionDelete, model.TypeMFAType, nil, err, http.StatusInternalServerError, true)
	}

	return l.HttpResponseSuccess()
}

func (h AdminApisHandler) adminVerifyMFA(l *logs.Log, r *http.Request, claims *tokenauth.Claims) logs.HttpResponse {
	data, err := ioutil.ReadAll(r.Body)
	if err != nil {
		return l.HttpResponseErrorAction(logutils.ActionRead, logutils.TypeRequestBody, nil, err, http.StatusBadRequest, false)
	}

	var mfaData Def.ReqSharedMfa
	err = json.Unmarshal(data, &mfaData)
	if err != nil {
		return l.HttpResponseErrorAction(logutils.ActionUnmarshal, logutils.MessageDataType("verify mfa request"), nil, err, http.StatusBadRequest, true)
	}

	if mfaData.Code == nil || *mfaData.Code == "" {
		return l.HttpResponseErrorData(logutils.StatusMissing, "mfa code", nil, nil, http.StatusBadRequest, true)
	}

	message, recoveryCodes, err := h.coreAPIs.Auth.VerifyMFA(claims.Subject, mfaData.Identifier, string(mfaData.Type), *mfaData.Code)
	if message != nil {
		return l.HttpResponseError(*message, nil, http.StatusBadRequest, true)
	}
	if err != nil {
		return l.HttpResponseError("Error verifying MFA", err, http.StatusInternalServerError, true)
	}

	if recoveryCodes == nil {
		recoveryCodes = []string{}
	}

	response, err := json.Marshal(recoveryCodes)
	if err != nil {
		return l.HttpResponseErrorAction(logutils.ActionMarshal, "mfa recovery codes", nil, err, http.StatusInternalServerError, false)
	}

	return l.HttpResponseSuccessJSON(response)
}

func (h AdminApisHandler) getAppToken(l *logs.Log, r *http.Request, claims *tokenauth.Claims) logs.HttpResponse {
	appID := r.URL.Query().Get("app_id")
	if appID == "" {
		return l.HttpResponseErrorData(logutils.StatusMissing, logutils.TypeQueryParam, logutils.StringArgs("app_id"), nil, http.StatusBadRequest, false)
	}

	token, err := h.coreAPIs.Auth.GetAdminToken(*claims, appID, l)
	if err != nil {
		return l.HttpResponseErrorAction(logutils.ActionGet, "app token", nil, err, http.StatusInternalServerError, true)
	}

	response := Def.ReqAdminAppTokenResponse{Token: token}
	responseJSON, err := json.Marshal(response)
	if err != nil {
		return l.HttpResponseErrorAction(logutils.ActionMarshal, "app token", nil, err, http.StatusInternalServerError, false)
	}

	return l.HttpResponseSuccessJSON(responseJSON)
}

>>>>>>> 73a9453a
//NewAdminApisHandler creates new admin rest Handler instance
func NewAdminApisHandler(coreAPIs *core.APIs) AdminApisHandler {
	return AdminApisHandler{coreAPIs: coreAPIs}
}<|MERGE_RESOLUTION|>--- conflicted
+++ resolved
@@ -206,7 +206,6 @@
 	return l.HttpResponseSuccessJSON(respData)
 }
 
-<<<<<<< HEAD
 func (h AdminApisHandler) adminGetApplicationOrgRoles(l *logs.Log, r *http.Request, claims *tokenauth.Claims) logs.HttpResponse {
 	getAppOrgRoles, err := h.coreAPIs.Administration.AdmGetApplicationOrgRoles()
 	if err != nil {
@@ -225,7 +224,6 @@
 	return l.HttpResponseSuccessJSON(data)
 }
 
-=======
 func (h AdminApisHandler) getMFATypes(l *logs.Log, r *http.Request, claims *tokenauth.Claims) logs.HttpResponse {
 	mfaDataList, err := h.coreAPIs.Auth.GetMFATypes(claims.Subject)
 	if err != nil {
@@ -345,7 +343,6 @@
 	return l.HttpResponseSuccessJSON(responseJSON)
 }
 
->>>>>>> 73a9453a
 //NewAdminApisHandler creates new admin rest Handler instance
 func NewAdminApisHandler(coreAPIs *core.APIs) AdminApisHandler {
 	return AdminApisHandler{coreAPIs: coreAPIs}
