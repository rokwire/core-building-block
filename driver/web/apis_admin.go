--- conflicted
+++ resolved
@@ -282,32 +282,28 @@
 	return l.HttpResponseSuccess()
 }
 
-<<<<<<< HEAD
 //createGlobalPermissions creates a global permissions
-func (h AdminApisHandler) createGlobalPermissions(l *log.Log, r *http.Request) log.HttpResponse {
-	data, err := ioutil.ReadAll(r.Body)
-	if err != nil {
-		return l.HttpResponseErrorAction(log.ActionRead, log.TypeRequestBody, nil, err, http.StatusBadRequest, false)
+func (h AdminApisHandler) createGlobalPermissions(l *logs.Log, r *http.Request) logs.HttpResponse {
+	data, err := ioutil.ReadAll(r.Body)
+	if err != nil {
+		return l.HttpResponseErrorAction(logutils.ActionRead, logutils.TypeRequestBody, nil, err, http.StatusBadRequest, false)
 	}
 	var requestData Def.GlobalPermission
 	err = json.Unmarshal(data, &requestData)
 	if err != nil {
-		return l.HttpResponseErrorAction(log.ActionUnmarshal, model.TypeGlobalPermission, nil, err, http.StatusBadRequest, true)
+		return l.HttpResponseErrorAction(logutils.ActionUnmarshal, logutils.TypeRequestBody, nil, err, http.StatusBadRequest, true)
 	}
 	name := requestData.Name
 
 	_, err = h.coreAPIs.Administration.AdmCreateGlobalPermissions(*name)
 	if err != nil {
-		return l.HttpResponseErrorAction(log.ActionCreate, model.TypeGlobalPermission, nil, err, http.StatusInternalServerError, true)
-	}
-
-	return l.HttpResponseSuccess()
-}
-
-func (h AdminApisHandler) getApplication(l *log.Log, r *http.Request) log.HttpResponse {
-=======
+		return l.HttpResponseErrorAction(logutils.ActionCreate, model.TypeGlobalPermission, nil, err, http.StatusInternalServerError, true)
+	}
+
+	return l.HttpResponseSuccess()
+}
+
 func (h AdminApisHandler) getApplication(l *logs.Log, r *http.Request) logs.HttpResponse {
->>>>>>> 16b9cfa6
 	params := mux.Vars(r)
 	ID := params["id"]
 	if len(ID) <= 0 {
