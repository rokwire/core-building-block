package web

import (
	"core-building-block/core"
	"core-building-block/core/model"
	Def "core-building-block/driver/web/docs/gen"
	"encoding/json"
	"io/ioutil"
	"net/http"
	"strings"

	"github.com/gorilla/mux"
	"github.com/rokmetro/logging-library/logs"
	"github.com/rokmetro/logging-library/logutils"
)

//AdminApisHandler handles the admin rest APIs implementation
type AdminApisHandler struct {
	coreAPIs *core.APIs
}

//getTest TODO get test
func (h AdminApisHandler) getTest(l *logs.Log, r *http.Request) logs.HttpResponse {
	res := h.coreAPIs.Administration.AdmGetTest()

	return l.HttpResponseSuccessMessage(res)
}

//getTestModel gives a test model instance
func (h AdminApisHandler) getTestModel(l *logs.Log, r *http.Request) logs.HttpResponse {
	res := h.coreAPIs.Administration.AdmGetTestModel()

	return l.HttpResponseSuccessMessage(res)
}

//createGlobalConfig creates a global config
func (h AdminApisHandler) createGlobalConfig(l *logs.Log, r *http.Request) logs.HttpResponse {
	data, err := ioutil.ReadAll(r.Body)
	if err != nil {
		return l.HttpResponseErrorAction(logutils.ActionRead, logutils.TypeRequestBody, nil, err, http.StatusBadRequest, false)
	}

	var requestData Def.GlobalConfig
	err = json.Unmarshal(data, &requestData)
	if err != nil {
		return l.HttpResponseErrorAction(logutils.ActionUnmarshal, model.TypeGlobalConfig, nil, err, http.StatusBadRequest, true)
	}

	_, err = h.coreAPIs.Administration.AdmCreateGlobalConfig(requestData.Setting)
	if err != nil {
		return l.HttpResponseErrorAction(logutils.ActionCreate, model.TypeGlobalConfig, nil, err, http.StatusInternalServerError, true)
	}

	return l.HttpResponseSuccess()
}

//getGlobalConfig gets config
func (h AdminApisHandler) getGlobalConfig(l *logs.Log, r *http.Request) logs.HttpResponse {
	config, err := h.coreAPIs.Administration.AdmGetGlobalConfig()
	if err != nil {
		return l.HttpResponseErrorAction(logutils.ActionGet, model.TypeGlobalConfig, nil, err, http.StatusInternalServerError, true)
	}

	var responseData *Def.GlobalConfig
	if config != nil {
		responseData = &Def.GlobalConfig{Setting: config.Setting}
	}
	data, err := json.Marshal(responseData)
	if err != nil {
		return l.HttpResponseErrorAction(logutils.ActionMarshal, model.TypeGlobalConfig, nil, err, http.StatusInternalServerError, false)
	}

	return l.HttpResponseSuccessJSON(data)
}

//updateGlobalConfig updates global config
func (h AdminApisHandler) updateGlobalConfig(l *logs.Log, r *http.Request) logs.HttpResponse {
	data, err := ioutil.ReadAll(r.Body)
	if err != nil {
		return l.HttpResponseErrorAction(logutils.ActionRead, logutils.TypeRequestBody, nil, err, http.StatusBadRequest, false)
	}

	var updateConfig Def.GlobalConfig
	err = json.Unmarshal(data, &updateConfig)
	if err != nil {
		return l.HttpResponseErrorAction(logutils.ActionUnmarshal, model.TypeGlobalConfig, nil, err, http.StatusBadRequest, true)
	}

	setting := updateConfig.Setting

	err = h.coreAPIs.Administration.AdmUpdateGlobalConfig(setting)
	if err != nil {
		return l.HttpResponseErrorAction(logutils.ActionUpdate, model.TypeGlobalConfig, nil, err, http.StatusInternalServerError, true)
	}

	return l.HttpResponseSuccess()
}

//createOrganization creates organization
func (h AdminApisHandler) createOrganization(l *logs.Log, r *http.Request) logs.HttpResponse {
	data, err := ioutil.ReadAll(r.Body)
	if err != nil {
		return l.HttpResponseErrorAction(logutils.ActionRead, logutils.TypeRequestBody, nil, err, http.StatusBadRequest, false)
	}
	var requestData Def.Organization
	err = json.Unmarshal(data, &requestData)
	if err != nil {
		return l.HttpResponseErrorAction(logutils.ActionUnmarshal, model.TypeOrganization, nil, err, http.StatusBadRequest, true)
	}

	name := requestData.Name
	requestType := requestData.Type
	requiresOwnLogin := requestData.RequiresOwnLogin
	loginTypes := requestData.LoginTypes
	organizationDomains := requestData.Config.Domains

	_, err = h.coreAPIs.Administration.AdmCreateOrganization(name, string(requestType), *requiresOwnLogin, *loginTypes, *organizationDomains)
	if err != nil {
		return l.HttpResponseErrorAction(logutils.ActionCreate, model.TypeOrganization, nil, err, http.StatusInternalServerError, true)
	}

	return l.HttpResponseSuccess()
}

//updateOrganization updates organization
func (h AdminApisHandler) updateOrganization(l *logs.Log, r *http.Request) logs.HttpResponse {
	params := mux.Vars(r)
	ID := params["id"]
	if len(ID) <= 0 {
		return l.HttpResponseErrorData(logutils.StatusMissing, logutils.TypeQueryParam, logutils.StringArgs("id"), nil, http.StatusBadRequest, false)
	}

	data, err := ioutil.ReadAll(r.Body)
	if err != nil {
		return l.HttpResponseErrorData(logutils.StatusInvalid, logutils.TypeRequestBody, nil, err, http.StatusBadRequest, false)
	}
	var requestData Def.Organization
	err = json.Unmarshal(data, &requestData)
	if err != nil {
		return l.HttpResponseErrorAction(logutils.ActionUnmarshal, model.TypeOrganization, nil, err, http.StatusBadRequest, true)
	}

	name := requestData.Name
	requestType := requestData.Type
	requiresOwnLogin := requestData.RequiresOwnLogin
	loginTypes := requestData.LoginTypes
	organizationDomains := requestData.Config.Domains

	err = h.coreAPIs.Administration.AdmUpdateOrganization(ID, name, string(requestType), *requiresOwnLogin, *loginTypes, *organizationDomains)
	if err != nil {
		return l.HttpResponseErrorAction(logutils.ActionUpdate, model.TypeOrganization, nil, err, http.StatusInternalServerError, true)
	}

	return l.HttpResponseSuccess()
}

//getOrganization gets organization
func (h AdminApisHandler) getOrganization(l *logs.Log, r *http.Request) logs.HttpResponse {
	params := mux.Vars(r)
	ID := params["id"]
	if len(ID) <= 0 {
		return l.HttpResponseErrorData(logutils.StatusMissing, logutils.TypeQueryParam, logutils.StringArgs("id"), nil, http.StatusBadRequest, false)
	}
	org, err := h.coreAPIs.Administration.AdmGetOrganization(ID)
	if err != nil {
		return l.HttpResponseErrorAction(logutils.ActionGet, model.TypeOrganization, nil, err, http.StatusInternalServerError, true)
	}
	if org == nil {
		return l.HttpResponseErrorData(logutils.StatusMissing, model.TypeOrganization, &logutils.FieldArgs{"id": ID}, nil, http.StatusNotFound, false)
	}

	responseData := organizationToDef(org)
	data, err := json.Marshal(responseData)
	if err != nil {
		return l.HttpResponseErrorAction(logutils.ActionMarshal, model.TypeOrganization, nil, err, http.StatusInternalServerError, false)
	}
	return l.HttpResponseSuccessJSON(data)
}

//getOrganizations gets organizations
func (h AdminApisHandler) getOrganizations(l *logs.Log, r *http.Request) logs.HttpResponse {
	organizations, err := h.coreAPIs.Administration.AdmGetOrganizations()
	if err != nil {
		return l.HttpResponseErrorAction(logutils.ActionGet, model.TypeOrganization, nil, err, http.StatusInternalServerError, true)
	}
	var response []Def.Organization
	for _, organization := range organizations {
		r := organizationToDef(&organization)
		response = append(response, *r)
	}

	data, err := json.Marshal(response)
	if err != nil {
		return l.HttpResponseErrorAction(logutils.ActionMarshal, model.TypeOrganization, nil, err, http.StatusInternalServerError, false)
	}
	return l.HttpResponseSuccessJSON(data)
}

func (h AdminApisHandler) getServiceRegistrations(l *logs.Log, r *http.Request) logs.HttpResponse {
	serviceIDsParam := r.URL.Query().Get("ids")
	if serviceIDsParam == "" {
		return l.HttpResponseErrorData(logutils.StatusMissing, logutils.TypeQueryParam, logutils.StringArgs("ids"), nil, http.StatusBadRequest, false)
	}
	serviceIDs := strings.Split(serviceIDsParam, ",")

	serviceRegs, err := h.coreAPIs.Auth.GetServiceRegistrations(serviceIDs)
	if err != nil {
		return l.HttpResponseErrorAction(logutils.ActionGet, model.TypeServiceReg, nil, err, http.StatusInternalServerError, true)
	}

	serviceRegResp := serviceRegListToDef(serviceRegs)

	data, err := json.Marshal(serviceRegResp)
	if err != nil {
		return l.HttpResponseErrorAction(logutils.ActionMarshal, model.TypeServiceReg, nil, err, http.StatusInternalServerError, false)
	}

	return l.HttpResponseSuccessJSON(data)
}

func (h AdminApisHandler) registerService(l *logs.Log, r *http.Request) logs.HttpResponse {
	data, err := ioutil.ReadAll(r.Body)
	if err != nil {
		return l.HttpResponseErrorAction(logutils.ActionRead, logutils.TypeRequestBody, nil, err, http.StatusBadRequest, false)
	}

	var requestData Def.ServiceReg
	err = json.Unmarshal(data, &requestData)
	if err != nil {
		return l.HttpResponseErrorAction(logutils.ActionUnmarshal, model.TypeServiceReg, nil, err, http.StatusBadRequest, true)
	}

	serviceReg, err := serviceRegFromDef(&requestData)
	if err != nil {
		return l.HttpResponseErrorData(logutils.StatusInvalid, model.TypeServiceReg, nil, err, http.StatusBadRequest, true)
	}

	err = h.coreAPIs.Auth.RegisterService(serviceReg)
	if err != nil {
		return l.HttpResponseErrorAction(logutils.ActionCreate, model.TypeServiceReg, nil, err, http.StatusInternalServerError, true)
	}

	return l.HttpResponseSuccess()
}

func (h AdminApisHandler) updateServiceRegistration(l *logs.Log, r *http.Request) logs.HttpResponse {
	data, err := ioutil.ReadAll(r.Body)
	if err != nil {
		return l.HttpResponseErrorData(logutils.StatusInvalid, logutils.TypeRequestBody, nil, err, http.StatusBadRequest, false)
	}

	var requestData Def.ServiceReg
	err = json.Unmarshal(data, &requestData)
	if err != nil {
		return l.HttpResponseErrorAction(logutils.ActionUnmarshal, model.TypeServiceReg, nil, err, http.StatusBadRequest, true)
	}

	serviceReg, err := serviceRegFromDef(&requestData)
	if err != nil {
		return l.HttpResponseErrorData(logutils.StatusInvalid, model.TypeServiceReg, nil, err, http.StatusBadRequest, true)
	}

	err = h.coreAPIs.Auth.UpdateServiceRegistration(serviceReg)
	if err != nil {
		return l.HttpResponseErrorAction(logutils.ActionUpdate, model.TypeServiceReg, nil, err, http.StatusInternalServerError, true)
	}

	return l.HttpResponseSuccess()
}

func (h AdminApisHandler) deregisterService(l *logs.Log, r *http.Request) logs.HttpResponse {
	serviceID := r.URL.Query().Get("id")
	if serviceID == "" {
		return l.HttpResponseErrorData(logutils.StatusMissing, logutils.TypeQueryParam, logutils.StringArgs("id"), nil, http.StatusBadRequest, false)
	}

	err := h.coreAPIs.Auth.DeregisterService(serviceID)
	if err != nil {
		return l.HttpResponseErrorAction(logutils.ActionDelete, model.TypeServiceReg, nil, err, http.StatusInternalServerError, true)
	}

	return l.HttpResponseSuccess()
}

func (h AdminApisHandler) getApplication(l *logs.Log, r *http.Request) logs.HttpResponse {

	params := mux.Vars(r)
	ID := params["id"]
	if len(ID) <= 0 {
		return l.HttpResponseErrorData(logutils.StatusMissing, logutils.TypeQueryParam, logutils.StringArgs("id"), nil, http.StatusBadRequest, false)
	}
	app, err := h.coreAPIs.Administration.AdmGetApplication(ID)
	if err != nil {
		return l.HttpResponseErrorAction(logutils.ActionGet, model.TypeApplication, nil, err, http.StatusInternalServerError, true)
	}
	if app == nil {
		return l.HttpResponseErrorData(logutils.StatusMissing, model.TypeApplication, &logutils.FieldArgs{"id": ID}, nil, http.StatusNotFound, false)
	}

	responseData := applicationToDef(app)
	data, err := json.Marshal(responseData)
	if err != nil {
		return l.HttpResponseErrorAction(logutils.ActionMarshal, model.TypeApplication, nil, err, http.StatusInternalServerError, false)
	}
	return l.HttpResponseSuccessJSON(data)
}

<<<<<<< HEAD
//updateGlobalPermission updates global permissions
func (h AdminApisHandler) updateGlobalPermission(l *logs.Log, r *http.Request) logs.HttpResponse {
	params := mux.Vars(r)
	ID := params["id"]
	if len(ID) <= 0 {
		return l.HttpResponseErrorData(logutils.StatusMissing, logutils.TypeQueryParam, logutils.StringArgs("id"), nil, http.StatusBadRequest, false)
	}

	data, err := ioutil.ReadAll(r.Body)
	if err != nil {
		return l.HttpResponseErrorData(logutils.StatusInvalid, logutils.TypeRequestBody, nil, err, http.StatusBadRequest, false)
	}
	var requestData Def.GlobalPermission
	err = json.Unmarshal(data, &requestData)
	if err != nil {
		return l.HttpResponseErrorAction(logutils.ActionUnmarshal, model.TypeGlobalPermission, nil, err, http.StatusBadRequest, true)
	}

	name := requestData.Name

	err = h.coreAPIs.Administration.AdmUpdateGlobalPermission(ID, *name)
	if err != nil {
		return l.HttpResponseErrorAction(logutils.ActionUpdate, model.TypeGlobalPermission, nil, err, http.StatusInternalServerError, true)
	}

	return l.HttpResponseSuccess()
=======
//createApplication creates an application
func (h AdminApisHandler) createApplication(l *logs.Log, r *http.Request) logs.HttpResponse {
	data, err := ioutil.ReadAll(r.Body)
	if err != nil {
		l.Errorf("Error on marshal create application - %s\n", err.Error())
		return l.HttpResponseErrorAction(logutils.ActionMarshal, model.TypeApplication, nil, err, http.StatusInternalServerError, false)
	}

	var requestData Def.Application
	err = json.Unmarshal(data, &requestData)
	if err != nil {
		l.Errorf("Error on unmarshal the create application - %s\n", err.Error())
		return l.HttpResponseErrorAction(logutils.ActionUnmarshal, model.TypeApplication, nil, err, http.StatusBadRequest, true)
	}

	name := requestData.Name
	versions := requestData.Versions

	_, err = h.coreAPIs.Administration.AdmCreateApplication(name, *versions)
	if err != nil {
		l.Errorf(err.Error())
		return l.HttpResponseErrorAction(logutils.ActionGet, model.TypeApplication, nil, err, http.StatusInternalServerError, true)
	}

	headers := map[string]string{}
	headers["Content-Type"] = "text/plain"
	return l.HttpResponseErrorAction(logutils.ActionMarshal, model.TypeApplication, nil, err, http.StatusInternalServerError, false)
}

//getAppilcations gets applications list
func (h AdminApisHandler) getApplications(l *logs.Log, r *http.Request) logs.HttpResponse {
	applications, err := h.coreAPIs.Administration.AdmGetApplications()
	if err != nil {
		return l.HttpResponseErrorAction(logutils.ActionGet, model.TypeApplication, nil, err, http.StatusInternalServerError, true)
	}
	var response []Def.Application
	for _, application := range applications {
		r := applicationToDef(&application)
		response = append(response, *r)
	}

	data, err := json.Marshal(response)
	if err != nil {
		return l.HttpResponseErrorAction(logutils.ActionMarshal, model.TypeApplication, nil, err, http.StatusInternalServerError, false)
	}
	return l.HttpResponseSuccessJSON(data)
>>>>>>> 0a11f585
}

//NewAdminApisHandler creates new admin rest Handler instance
func NewAdminApisHandler(coreAPIs *core.APIs) AdminApisHandler {
	return AdminApisHandler{coreAPIs: coreAPIs}
}<|MERGE_RESOLUTION|>--- conflicted
+++ resolved
@@ -305,7 +305,6 @@
 	return l.HttpResponseSuccessJSON(data)
 }
 
-<<<<<<< HEAD
 //updateGlobalPermission updates global permissions
 func (h AdminApisHandler) updateGlobalPermission(l *logs.Log, r *http.Request) logs.HttpResponse {
 	params := mux.Vars(r)
@@ -332,7 +331,8 @@
 	}
 
 	return l.HttpResponseSuccess()
-=======
+}
+
 //createApplication creates an application
 func (h AdminApisHandler) createApplication(l *logs.Log, r *http.Request) logs.HttpResponse {
 	data, err := ioutil.ReadAll(r.Body)
@@ -379,7 +379,6 @@
 		return l.HttpResponseErrorAction(logutils.ActionMarshal, model.TypeApplication, nil, err, http.StatusInternalServerError, false)
 	}
 	return l.HttpResponseSuccessJSON(data)
->>>>>>> 0a11f585
 }
 
 //NewAdminApisHandler creates new admin rest Handler instance
