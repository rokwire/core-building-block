--- conflicted
+++ resolved
@@ -184,19 +184,22 @@
 		return l.HttpResponseError(http.StatusText(http.StatusUnauthorized), nil, http.StatusUnauthorized, true)
 	}
 
-<<<<<<< HEAD
-	var requestData Def.ReqApplicationRolesRequest
-	err = json.Unmarshal(data, &requestData)
-	if err != nil {
-		return l.HttpResponseErrorAction(logutils.ActionUnmarshal, model.TypeApplicationRole, nil, err, http.StatusBadRequest, true)
-	}
-
-	_, err = h.coreAPIs.Administration.AdmCreateApplicationRole(requestData.Name, requestData.AppId, requestData.Description, requestData.Permissions)
-	if err != nil {
-		return l.HttpResponseErrorAction(logutils.ActionGet, model.TypeApplicationRole, nil, err, http.StatusInternalServerError, true)
-	}
-
-	return l.HttpResponseSuccess()
+	accessToken := loginSession.AccessToken
+	refreshToken := loginSession.RefreshToken
+	var paramsRes interface{}
+	if loginSession.Params != nil {
+		paramsRes = loginSession.Params
+	}
+
+	tokenType := Def.ResSharedRokwireTokenTokenTypeBearer
+	rokwireToken := Def.ResSharedRokwireToken{AccessToken: &accessToken, RefreshToken: &refreshToken, TokenType: &tokenType}
+	responseData := &Def.ResSharedRefresh{Token: &rokwireToken, Params: &paramsRes}
+	respData, err := json.Marshal(responseData)
+	if err != nil {
+		return l.HttpResponseErrorAction(logutils.ActionMarshal, logutils.MessageDataType("auth refresh response"), nil, err, http.StatusInternalServerError, false)
+	}
+
+	return l.HttpResponseSuccessJSON(respData)
 }
 
 //getAccount gets the account
@@ -206,18 +209,18 @@
 		return l.HttpResponseErrorAction(logutils.ActionGet, model.TypeAccount, nil, err, http.StatusInternalServerError, true)
 	}
 
-	var accountData *Def.ResLoginAccount
+	var accountData *Def.ResSharedLoginAccount
 	if account != nil {
 		profile := profileToDef(&account.Profile)
 		//permissions
 		permissions := applicationPermissionsToDef(account.Permissions)
 		//roles
-		roles := applicationRolesToDef(account.Roles)
+		roles := appOrgRolesToDef(account.Roles)
 		//groups
-		groups := applicationGroupsToDef(account.Groups)
+		groups := appOrgGroupsToDef(account.Groups)
 		//account auth types
 		authTypes := accountAuthTypesToDef(account.AuthTypes)
-		accountData = &Def.ResLoginAccount{Id: account.ID, Permissions: &permissions, Roles: &roles, Groups: &groups, AuthTypes: &authTypes, Profile: profile}
+		accountData = &Def.ResSharedLoginAccount{Id: account.ID, Permissions: &permissions, Roles: &roles, Groups: &groups, AuthTypes: &authTypes, Profile: profile}
 	}
 
 	data, err := json.Marshal(accountData)
@@ -252,58 +255,6 @@
 	return l.HttpResponseSuccessJSON(data)
 }
 
-//grantAccountPermissions grants an account the given permissions
-func (h AdminApisHandler) grantAccountPermissions(l *logs.Log, r *http.Request, claims *tokenauth.Claims) logs.HttpResponse {
-	data, err := ioutil.ReadAll(r.Body)
-	if err != nil {
-		return l.HttpResponseErrorAction(logutils.ActionRead, logutils.TypeRequestBody, nil, err, http.StatusBadRequest, false)
-	}
-
-	var requestData Def.ReqAccountPermissionsRequest
-	err = json.Unmarshal(data, &requestData)
-	if err != nil {
-		return l.HttpResponseErrorAction(logutils.ActionUnmarshal, model.TypeApplicationPermission, nil, err, http.StatusBadRequest, true)
-	}
-
-	err = h.coreAPIs.Administration.AdmGrantAccountPermissions(requestData.AccountId, requestData.AppId, requestData.Permissions)
-	if err != nil {
-		return l.HttpResponseErrorAction(actionGrant, model.TypeApplicationPermission, nil, err, http.StatusInternalServerError, true)
-	}
-
-	return l.HttpResponseSuccess()
-}
-
-//grantAccountRoles grants an account the given roles
-func (h AdminApisHandler) grantAccountRoles(l *logs.Log, r *http.Request, claims *tokenauth.Claims) logs.HttpResponse {
-	data, err := ioutil.ReadAll(r.Body)
-	if err != nil {
-		return l.HttpResponseErrorAction(logutils.ActionRead, logutils.TypeRequestBody, nil, err, http.StatusBadRequest, false)
-	}
-
-	var requestData Def.ReqAccountRolesRequest
-	err = json.Unmarshal(data, &requestData)
-	if err != nil {
-		return l.HttpResponseErrorAction(logutils.ActionUnmarshal, model.TypeApplicationRole, nil, err, http.StatusBadRequest, true)
-=======
-	accessToken := loginSession.AccessToken
-	refreshToken := loginSession.RefreshToken
-	var paramsRes interface{}
-	if loginSession.Params != nil {
-		paramsRes = loginSession.Params
->>>>>>> 53ae519c
-	}
-
-	tokenType := Def.ResSharedRokwireTokenTokenTypeBearer
-	rokwireToken := Def.ResSharedRokwireToken{AccessToken: &accessToken, RefreshToken: &refreshToken, TokenType: &tokenType}
-	responseData := &Def.ResSharedRefresh{Token: &rokwireToken, Params: &paramsRes}
-	respData, err := json.Marshal(responseData)
-	if err != nil {
-		return l.HttpResponseErrorAction(logutils.ActionMarshal, logutils.MessageDataType("auth refresh response"), nil, err, http.StatusInternalServerError, false)
-	}
-
-	return l.HttpResponseSuccessJSON(respData)
-}
-
 //NewAdminApisHandler creates new admin rest Handler instance
 func NewAdminApisHandler(coreAPIs *core.APIs) AdminApisHandler {
 	return AdminApisHandler{coreAPIs: coreAPIs}
