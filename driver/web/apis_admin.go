package web

import (
	"core-building-block/core"
	"core-building-block/core/model"
	Def "core-building-block/driver/web/docs/gen"
	"encoding/json"
	"io/ioutil"
	"net/http"
	"strings"

	"github.com/gorilla/mux"
	"github.com/rokmetro/logging-library/logs"
	"github.com/rokmetro/logging-library/logutils"
)

//AdminApisHandler handles the admin rest APIs implementation
type AdminApisHandler struct {
	coreAPIs *core.APIs
}

//getTest TODO get test
func (h AdminApisHandler) getTest(l *logs.Log, r *http.Request) logs.HttpResponse {
	res := h.coreAPIs.Administration.AdmGetTest()

	return l.HttpResponseSuccessMessage(res)
}

//getTestModel gives a test model instance
func (h AdminApisHandler) getTestModel(l *logs.Log, r *http.Request) logs.HttpResponse {
	res := h.coreAPIs.Administration.AdmGetTestModel()

	return l.HttpResponseSuccessMessage(res)
}

//createGlobalConfig creates a global config
func (h AdminApisHandler) createGlobalConfig(l *logs.Log, r *http.Request) logs.HttpResponse {
	data, err := ioutil.ReadAll(r.Body)
	if err != nil {
		return l.HttpResponseErrorAction(logutils.ActionRead, logutils.TypeRequestBody, nil, err, http.StatusBadRequest, false)
	}

	var requestData Def.GlobalConfig
	err = json.Unmarshal(data, &requestData)
	if err != nil {
		return l.HttpResponseErrorAction(logutils.ActionUnmarshal, model.TypeGlobalConfig, nil, err, http.StatusBadRequest, true)
	}

	_, err = h.coreAPIs.Administration.AdmCreateGlobalConfig(requestData.Setting)
	if err != nil {
		return l.HttpResponseErrorAction(logutils.ActionCreate, model.TypeGlobalConfig, nil, err, http.StatusInternalServerError, true)
	}

	return l.HttpResponseSuccess()
}

//getGlobalConfig gets config
func (h AdminApisHandler) getGlobalConfig(l *logs.Log, r *http.Request) logs.HttpResponse {
	config, err := h.coreAPIs.Administration.AdmGetGlobalConfig()
	if err != nil {
		return l.HttpResponseErrorAction(logutils.ActionGet, model.TypeGlobalConfig, nil, err, http.StatusInternalServerError, true)
	}

	var responseData *Def.GlobalConfig
	if config != nil {
		responseData = &Def.GlobalConfig{Setting: config.Setting}
	}
	data, err := json.Marshal(responseData)
	if err != nil {
		return l.HttpResponseErrorAction(logutils.ActionMarshal, model.TypeGlobalConfig, nil, err, http.StatusInternalServerError, false)
	}

	return l.HttpResponseSuccessJSON(data)
}

//updateGlobalConfig updates global config
func (h AdminApisHandler) updateGlobalConfig(l *logs.Log, r *http.Request) logs.HttpResponse {
	data, err := ioutil.ReadAll(r.Body)
	if err != nil {
		return l.HttpResponseErrorAction(logutils.ActionRead, logutils.TypeRequestBody, nil, err, http.StatusBadRequest, false)
	}

	var updateConfig Def.GlobalConfig
	err = json.Unmarshal(data, &updateConfig)
	if err != nil {
		return l.HttpResponseErrorAction(logutils.ActionUnmarshal, model.TypeGlobalConfig, nil, err, http.StatusBadRequest, true)
	}

	setting := updateConfig.Setting

	err = h.coreAPIs.Administration.AdmUpdateGlobalConfig(setting)
	if err != nil {
		return l.HttpResponseErrorAction(logutils.ActionUpdate, model.TypeGlobalConfig, nil, err, http.StatusInternalServerError, true)
	}

	return l.HttpResponseSuccess()
}

//createOrganization creates organization
func (h AdminApisHandler) createOrganization(l *logs.Log, r *http.Request) logs.HttpResponse {
	data, err := ioutil.ReadAll(r.Body)
	if err != nil {
		return l.HttpResponseErrorAction(logutils.ActionRead, logutils.TypeRequestBody, nil, err, http.StatusBadRequest, false)
	}
	var requestData Def.Organization
	err = json.Unmarshal(data, &requestData)
	if err != nil {
		return l.HttpResponseErrorAction(logutils.ActionUnmarshal, model.TypeOrganization, nil, err, http.StatusBadRequest, true)
	}

	name := requestData.Name
	requestType := requestData.Type
	requiresOwnLogin := requestData.RequiresOwnLogin
	loginTypes := requestData.LoginTypes
	organizationDomains := requestData.Config.Domains

	_, err = h.coreAPIs.Administration.AdmCreateOrganization(name, string(requestType), *requiresOwnLogin, *loginTypes, *organizationDomains)
	if err != nil {
		return l.HttpResponseErrorAction(logutils.ActionCreate, model.TypeOrganization, nil, err, http.StatusInternalServerError, true)
	}

	return l.HttpResponseSuccess()
}

//updateOrganization updates organization
func (h AdminApisHandler) updateOrganization(l *logs.Log, r *http.Request) logs.HttpResponse {
	params := mux.Vars(r)
	ID := params["id"]
	if len(ID) <= 0 {
		return l.HttpResponseErrorData(logutils.StatusMissing, logutils.TypeQueryParam, logutils.StringArgs("id"), nil, http.StatusBadRequest, false)
	}

	data, err := ioutil.ReadAll(r.Body)
	if err != nil {
		return l.HttpResponseErrorData(logutils.StatusInvalid, logutils.TypeRequestBody, nil, err, http.StatusBadRequest, false)
	}
	var requestData Def.Organization
	err = json.Unmarshal(data, &requestData)
	if err != nil {
		return l.HttpResponseErrorAction(logutils.ActionUnmarshal, model.TypeOrganization, nil, err, http.StatusBadRequest, true)
	}

	name := requestData.Name
	requestType := requestData.Type
	requiresOwnLogin := requestData.RequiresOwnLogin
	loginTypes := requestData.LoginTypes
	organizationDomains := requestData.Config.Domains

	err = h.coreAPIs.Administration.AdmUpdateOrganization(ID, name, string(requestType), *requiresOwnLogin, *loginTypes, *organizationDomains)
	if err != nil {
		return l.HttpResponseErrorAction(logutils.ActionUpdate, model.TypeOrganization, nil, err, http.StatusInternalServerError, true)
	}

	return l.HttpResponseSuccess()
}

//getOrganization gets organization
func (h AdminApisHandler) getOrganization(l *logs.Log, r *http.Request) logs.HttpResponse {
	params := mux.Vars(r)
	ID := params["id"]
	if len(ID) <= 0 {
		return l.HttpResponseErrorData(logutils.StatusMissing, logutils.TypeQueryParam, logutils.StringArgs("id"), nil, http.StatusBadRequest, false)
	}
	org, err := h.coreAPIs.Administration.AdmGetOrganization(ID)
	if err != nil {
		return l.HttpResponseErrorAction(logutils.ActionGet, model.TypeOrganization, nil, err, http.StatusInternalServerError, true)
	}
	if org == nil {
		return l.HttpResponseErrorData(logutils.StatusMissing, model.TypeOrganization, &logutils.FieldArgs{"id": ID}, nil, http.StatusNotFound, false)
	}

	responseData := organizationToDef(org)
	data, err := json.Marshal(responseData)
	if err != nil {
		return l.HttpResponseErrorAction(logutils.ActionMarshal, model.TypeOrganization, nil, err, http.StatusInternalServerError, false)
	}
	return l.HttpResponseSuccessJSON(data)
}

//getOrganizations gets organizations
func (h AdminApisHandler) getOrganizations(l *logs.Log, r *http.Request) logs.HttpResponse {
	organizations, err := h.coreAPIs.Administration.AdmGetOrganizations()
	if err != nil {
		return l.HttpResponseErrorAction(logutils.ActionGet, model.TypeOrganization, nil, err, http.StatusInternalServerError, true)
	}
	var response []Def.Organization
	for _, organization := range organizations {
		r := organizationToDef(&organization)
		response = append(response, *r)
	}

	data, err := json.Marshal(response)
	if err != nil {
		return l.HttpResponseErrorAction(logutils.ActionMarshal, model.TypeOrganization, nil, err, http.StatusInternalServerError, false)
	}
	return l.HttpResponseSuccessJSON(data)
}

func (h AdminApisHandler) getServiceRegistrations(l *logs.Log, r *http.Request) logs.HttpResponse {
	serviceIDsParam := r.URL.Query().Get("ids")
	if serviceIDsParam == "" {
		return l.HttpResponseErrorData(logutils.StatusMissing, logutils.TypeQueryParam, logutils.StringArgs("ids"), nil, http.StatusBadRequest, false)
	}
	serviceIDs := strings.Split(serviceIDsParam, ",")

	serviceRegs, err := h.coreAPIs.Auth.GetServiceRegistrations(serviceIDs)
	if err != nil {
		return l.HttpResponseErrorAction(logutils.ActionGet, model.TypeServiceReg, nil, err, http.StatusInternalServerError, true)
	}

	serviceRegResp := serviceRegListToDef(serviceRegs)

	data, err := json.Marshal(serviceRegResp)
	if err != nil {
		return l.HttpResponseErrorAction(logutils.ActionMarshal, model.TypeServiceReg, nil, err, http.StatusInternalServerError, false)
	}

	return l.HttpResponseSuccessJSON(data)
}

func (h AdminApisHandler) registerService(l *logs.Log, r *http.Request) logs.HttpResponse {
	data, err := ioutil.ReadAll(r.Body)
	if err != nil {
		return l.HttpResponseErrorAction(logutils.ActionRead, logutils.TypeRequestBody, nil, err, http.StatusBadRequest, false)
	}

	var requestData Def.ServiceReg
	err = json.Unmarshal(data, &requestData)
	if err != nil {
		return l.HttpResponseErrorAction(logutils.ActionUnmarshal, model.TypeServiceReg, nil, err, http.StatusBadRequest, true)
	}

	serviceReg, err := serviceRegFromDef(&requestData)
	if err != nil {
		return l.HttpResponseErrorData(logutils.StatusInvalid, model.TypeServiceReg, nil, err, http.StatusBadRequest, true)
	}

	err = h.coreAPIs.Auth.RegisterService(serviceReg)
	if err != nil {
		return l.HttpResponseErrorAction(logutils.ActionCreate, model.TypeServiceReg, nil, err, http.StatusInternalServerError, true)
	}

	return l.HttpResponseSuccess()
}

func (h AdminApisHandler) updateServiceRegistration(l *logs.Log, r *http.Request) logs.HttpResponse {
	data, err := ioutil.ReadAll(r.Body)
	if err != nil {
		return l.HttpResponseErrorData(logutils.StatusInvalid, logutils.TypeRequestBody, nil, err, http.StatusBadRequest, false)
	}

	var requestData Def.ServiceReg
	err = json.Unmarshal(data, &requestData)
	if err != nil {
		return l.HttpResponseErrorAction(logutils.ActionUnmarshal, model.TypeServiceReg, nil, err, http.StatusBadRequest, true)
	}

	serviceReg, err := serviceRegFromDef(&requestData)
	if err != nil {
		return l.HttpResponseErrorData(logutils.StatusInvalid, model.TypeServiceReg, nil, err, http.StatusBadRequest, true)
	}

	err = h.coreAPIs.Auth.UpdateServiceRegistration(serviceReg)
	if err != nil {
		return l.HttpResponseErrorAction(logutils.ActionUpdate, model.TypeServiceReg, nil, err, http.StatusInternalServerError, true)
	}

	return l.HttpResponseSuccess()
}

func (h AdminApisHandler) deregisterService(l *logs.Log, r *http.Request) logs.HttpResponse {
	serviceID := r.URL.Query().Get("id")
	if serviceID == "" {
		return l.HttpResponseErrorData(logutils.StatusMissing, logutils.TypeQueryParam, logutils.StringArgs("id"), nil, http.StatusBadRequest, false)
	}

	err := h.coreAPIs.Auth.DeregisterService(serviceID)
	if err != nil {
		return l.HttpResponseErrorAction(logutils.ActionDelete, model.TypeServiceReg, nil, err, http.StatusInternalServerError, true)
	}

	return l.HttpResponseSuccess()
}

<<<<<<< HEAD
//updateApplication updates applications
func (h AdminApisHandler) updateApplication(l *log.Log, r *http.Request) log.HttpResponse {
	params := mux.Vars(r)
	ID := params["id"]
	if len(ID) <= 0 {
		return l.HttpResponseErrorData(log.StatusMissing, log.TypeQueryParam, log.StringArgs("id"), nil, http.StatusBadRequest, false)
	}

	data, err := ioutil.ReadAll(r.Body)
	if err != nil {
		return l.HttpResponseErrorData(log.StatusInvalid, log.TypeRequestBody, nil, err, http.StatusBadRequest, false)
	}
	var requestData Def.Application
	err = json.Unmarshal(data, &requestData)
	if err != nil {
		return l.HttpResponseErrorAction(log.ActionUnmarshal, model.TypeOrganization, nil, err, http.StatusBadRequest, true)
	}

	name := requestData.Name
	versions := requestData.Versions

	err = h.coreAPIs.Administration.AdmUpdateApplication(ID, name, *versions)
	if err != nil {
		return l.HttpResponseErrorAction(log.ActionUpdate, model.TypeApplication, nil, err, http.StatusInternalServerError, true)
	}

	return l.HttpResponseSuccess()
}

func (h AdminApisHandler) getApplication(l *log.Log, r *http.Request) log.HttpResponse {
=======
func (h AdminApisHandler) getApplication(l *logs.Log, r *http.Request) logs.HttpResponse {
>>>>>>> b6d0c133
	params := mux.Vars(r)
	ID := params["id"]
	if len(ID) <= 0 {
		return l.HttpResponseErrorData(logutils.StatusMissing, logutils.TypeQueryParam, logutils.StringArgs("id"), nil, http.StatusBadRequest, false)
	}
	app, err := h.coreAPIs.Administration.AdmGetApplication(ID)
	if err != nil {
		return l.HttpResponseErrorAction(logutils.ActionGet, model.TypeApplication, nil, err, http.StatusInternalServerError, true)
	}
	if app == nil {
		return l.HttpResponseErrorData(logutils.StatusMissing, model.TypeApplication, &logutils.FieldArgs{"id": ID}, nil, http.StatusNotFound, false)
	}

	responseData := applicationToDef(app)
	data, err := json.Marshal(responseData)
	if err != nil {
		return l.HttpResponseErrorAction(logutils.ActionMarshal, model.TypeApplication, nil, err, http.StatusInternalServerError, false)
	}
	return l.HttpResponseSuccessJSON(data)
}

//NewAdminApisHandler creates new admin rest Handler instance
func NewAdminApisHandler(coreAPIs *core.APIs) AdminApisHandler {
	return AdminApisHandler{coreAPIs: coreAPIs}
}<|MERGE_RESOLUTION|>--- conflicted
+++ resolved
@@ -282,23 +282,22 @@
 	return l.HttpResponseSuccess()
 }
 
-<<<<<<< HEAD
 //updateApplication updates applications
-func (h AdminApisHandler) updateApplication(l *log.Log, r *http.Request) log.HttpResponse {
+func (h AdminApisHandler) updateApplication(l *logs.Log, r *http.Request) logs.HttpResponse {
 	params := mux.Vars(r)
 	ID := params["id"]
 	if len(ID) <= 0 {
-		return l.HttpResponseErrorData(log.StatusMissing, log.TypeQueryParam, log.StringArgs("id"), nil, http.StatusBadRequest, false)
-	}
-
-	data, err := ioutil.ReadAll(r.Body)
-	if err != nil {
-		return l.HttpResponseErrorData(log.StatusInvalid, log.TypeRequestBody, nil, err, http.StatusBadRequest, false)
+		return l.HttpResponseErrorData(logutils.StatusMissing, logutils.TypeQueryParam, logutils.StringArgs("id"), nil, http.StatusBadRequest, false)
+	}
+
+	data, err := ioutil.ReadAll(r.Body)
+	if err != nil {
+		return l.HttpResponseErrorData(logutils.StatusInvalid, logutils.TypeRequestBody, nil, err, http.StatusBadRequest, false)
 	}
 	var requestData Def.Application
 	err = json.Unmarshal(data, &requestData)
 	if err != nil {
-		return l.HttpResponseErrorAction(log.ActionUnmarshal, model.TypeOrganization, nil, err, http.StatusBadRequest, true)
+		return l.HttpResponseErrorAction(logutils.ActionUnmarshal, model.TypeOrganization, nil, err, http.StatusBadRequest, true)
 	}
 
 	name := requestData.Name
@@ -306,16 +305,14 @@
 
 	err = h.coreAPIs.Administration.AdmUpdateApplication(ID, name, *versions)
 	if err != nil {
-		return l.HttpResponseErrorAction(log.ActionUpdate, model.TypeApplication, nil, err, http.StatusInternalServerError, true)
-	}
-
-	return l.HttpResponseSuccess()
-}
-
-func (h AdminApisHandler) getApplication(l *log.Log, r *http.Request) log.HttpResponse {
-=======
+		return l.HttpResponseErrorAction(logutils.ActionUpdate, model.TypeApplication, nil, err, http.StatusInternalServerError, true)
+	}
+
+	return l.HttpResponseSuccess()
+}
+
 func (h AdminApisHandler) getApplication(l *logs.Log, r *http.Request) logs.HttpResponse {
->>>>>>> b6d0c133
+
 	params := mux.Vars(r)
 	ID := params["id"]
 	if len(ID) <= 0 {
