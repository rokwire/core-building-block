package web

import (
	"core-building-block/core"
	"core-building-block/core/model"
	Def "core-building-block/driver/web/docs/gen"
	"core-building-block/utils"
	"encoding/json"
	"io/ioutil"
	"net/http"

	"github.com/gorilla/mux"
	"github.com/rokwire/core-auth-library-go/tokenauth"
	"github.com/rokwire/logging-library-go/logs"
	"github.com/rokwire/logging-library-go/logutils"
)

const (
	actionGrant logutils.MessageActionType = "granting"
)

//AdminApisHandler handles the admin rest APIs implementation
type AdminApisHandler struct {
	coreAPIs *core.APIs
}

//getTest TODO get test
func (h AdminApisHandler) getTest(l *logs.Log, r *http.Request, claims *tokenauth.Claims) logs.HttpResponse {
	res := h.coreAPIs.Administration.AdmGetTest()

	return l.HttpResponseSuccessMessage(res)
}

//getTestModel gives a test model instance
func (h AdminApisHandler) getTestModel(l *logs.Log, r *http.Request, claims *tokenauth.Claims) logs.HttpResponse {
	res := h.coreAPIs.Administration.AdmGetTestModel()

	return l.HttpResponseSuccessMessage(res)
}

func (h AdminApisHandler) adminLogin(l *logs.Log, r *http.Request, claims *tokenauth.Claims) logs.HttpResponse {
	data, err := ioutil.ReadAll(r.Body)
	if err != nil {
		return l.HttpResponseErrorAction(logutils.ActionRead, logutils.TypeRequestBody, nil, err, http.StatusBadRequest, false)
	}

	//get ip
	ip := utils.GetIP(l, r)
	if err != nil {
		return l.HttpResponseError("Error getting IP", err, http.StatusInternalServerError, true)
	}

	var requestData Def.SharedReqLogin
	err = json.Unmarshal(data, &requestData)
	if err != nil {
		return l.HttpResponseErrorAction(logutils.ActionUnmarshal, logutils.MessageDataType("auth login request"), nil, err, http.StatusBadRequest, true)
	}

	//creds
	requestCreds, err := interfaceToJSON(requestData.Creds)
	if err != nil {
		return l.HttpResponseErrorAction(logutils.ActionMarshal, model.TypeCreds, nil, err, http.StatusBadRequest, true)
	}

	//params
	requestParams, err := interfaceToJSON(requestData.Params)
	if err != nil {
		return l.HttpResponseErrorAction(logutils.ActionMarshal, "params", nil, err, http.StatusBadRequest, true)
	}

	//preferences
	var requestPreferences map[string]interface{}
	if requestData.Preferences != nil {
		requestPreferences = *requestData.Preferences
	}

	//profile ////
	requestProfile := profileFromDefNullable(requestData.Profile)

	//device
	requestDevice := requestData.Device

	message, loginSession, mfaTypes, err := h.coreAPIs.Auth.Login(ip, string(requestDevice.Type), requestDevice.Os, *requestDevice.DeviceId,
		string(requestData.AuthType), requestCreds, requestData.ApiKey, requestData.AppTypeIdentifier, requestData.OrgId, requestParams, requestProfile, requestPreferences, true, l)
	if err != nil {
		return l.HttpResponseError("Error logging in", err, http.StatusInternalServerError, true)
	}

	///prepare response

	//message
	if message != nil {
		responseData := &Def.SharedResLogin{Message: message}
		respData, err := json.Marshal(responseData)
		if err != nil {
			return l.HttpResponseErrorAction(logutils.ActionMarshal, logutils.MessageDataType("auth login response"), nil, err, http.StatusInternalServerError, false)
		}
		return l.HttpResponseSuccessJSON(respData)
	}

	if loginSession.State != "" {
		//params
		var paramsRes interface{}
		if loginSession.Params != nil {
			paramsRes = loginSession.Params
		}

		mfaResp := mfaDataListToDef(mfaTypes)
		responseData := &Def.SharedResLoginMfa{AccountId: loginSession.Identifier, Enrolled: mfaResp, Params: &paramsRes,
			SessionId: loginSession.ID, State: loginSession.State}
		respData, err := json.Marshal(responseData)
		if err != nil {
			return l.HttpResponseErrorAction(logutils.ActionMarshal, logutils.MessageDataType("auth login response"), nil, err, http.StatusInternalServerError, false)
		}
		return l.HttpResponseSuccessJSON(respData)
	}

	return authBuildLoginResponse(l, loginSession)
}

func (h AdminApisHandler) adminLoginMFA(l *logs.Log, r *http.Request, claims *tokenauth.Claims) logs.HttpResponse {
	data, err := ioutil.ReadAll(r.Body)
	if err != nil {
		return l.HttpResponseErrorAction(logutils.ActionRead, logutils.TypeRequestBody, nil, err, http.StatusBadRequest, false)
	}

	var mfaData Def.SharedReqLoginMfa
	err = json.Unmarshal(data, &mfaData)
	if err != nil {
		return l.HttpResponseErrorAction(logutils.ActionUnmarshal, logutils.MessageDataType("login mfa request"), nil, err, http.StatusBadRequest, true)
	}

	message, loginSession, err := h.coreAPIs.Auth.LoginMFA(mfaData.ApiKey, mfaData.AccountId, mfaData.SessionId, mfaData.Identifier, string(mfaData.Type), mfaData.Code, mfaData.State, l)
	if message != nil {
		return l.HttpResponseError(*message, err, http.StatusUnauthorized, false)
	}
	if err != nil {
		return l.HttpResponseError("Error logging in", err, http.StatusInternalServerError, true)
	}

	return authBuildLoginResponse(l, loginSession)
}

func (h AdminApisHandler) adminLoginURL(l *logs.Log, r *http.Request, claims *tokenauth.Claims) logs.HttpResponse {
	data, err := ioutil.ReadAll(r.Body)
	if err != nil {
		return l.HttpResponseErrorAction(logutils.ActionRead, logutils.TypeRequestBody, nil, err, http.StatusBadRequest, false)
	}

	var requestData Def.SharedReqLoginUrl
	err = json.Unmarshal(data, &requestData)
	if err != nil {
		return l.HttpResponseErrorAction(logutils.ActionUnmarshal, "auth login url request", nil, err, http.StatusBadRequest, true)
	}

	loginURL, params, err := h.coreAPIs.Auth.GetLoginURL(string(requestData.AuthType), requestData.AppTypeIdentifier, requestData.OrgId, requestData.RedirectUri, requestData.ApiKey, l)
	if err != nil {
		return l.HttpResponseErrorAction(logutils.ActionGet, "login url", nil, err, http.StatusInternalServerError, true)
	}

	responseData := &Def.SharedResLoginUrl{LoginUrl: loginURL, Params: &params}
	respData, err := json.Marshal(responseData)
	if err != nil {
		return l.HttpResponseErrorAction(logutils.ActionMarshal, "auth login url response", nil, err, http.StatusInternalServerError, false)
	}

	return l.HttpResponseSuccessJSON(respData)
}

func (h AdminApisHandler) adminRefresh(l *logs.Log, r *http.Request, claims *tokenauth.Claims) logs.HttpResponse {
	data, err := ioutil.ReadAll(r.Body)
	if err != nil {
		return l.HttpResponseErrorAction(logutils.ActionRead, logutils.TypeRequestBody, nil, err, http.StatusBadRequest, false)
	}

	var requestData Def.SharedReqRefresh
	err = json.Unmarshal(data, &requestData)
	if err != nil {
		return l.HttpResponseErrorAction(logutils.ActionUnmarshal, logutils.MessageDataType("auth refresh request"), nil, err, http.StatusBadRequest, true)
	}

	loginSession, err := h.coreAPIs.Auth.Refresh(requestData.RefreshToken, requestData.ApiKey, l)
	if err != nil {
		return l.HttpResponseError("Error refreshing token", err, http.StatusInternalServerError, true)
	}
	if loginSession == nil {
		//if login session is null then unauthorized
		l.Infof("trying to refresh - %s", requestData.RefreshToken)
		return l.HttpResponseError(http.StatusText(http.StatusUnauthorized), nil, http.StatusUnauthorized, true)
	}

	accessToken := loginSession.AccessToken
	refreshToken := loginSession.CurrentRefreshToken()
	var paramsRes interface{}
	if loginSession.Params != nil {
		paramsRes = loginSession.Params
	}

	tokenType := Def.SharedResRokwireTokenTokenTypeBearer
	rokwireToken := Def.SharedResRokwireToken{AccessToken: &accessToken, RefreshToken: &refreshToken, TokenType: &tokenType}
	responseData := &Def.SharedResRefresh{Token: &rokwireToken, Params: &paramsRes}
	respData, err := json.Marshal(responseData)
	if err != nil {
		return l.HttpResponseErrorAction(logutils.ActionMarshal, logutils.MessageDataType("auth refresh response"), nil, err, http.StatusInternalServerError, false)
	}

	return l.HttpResponseSuccessJSON(respData)
}

func (h AdminApisHandler) adminGetApplications(l *logs.Log, r *http.Request, claims *tokenauth.Claims) logs.HttpResponse {
	applications, err := h.coreAPIs.Administration.AdmGetApplications(claims.OrgID)
	if err != nil {
		return l.HttpResponseErrorAction(logutils.ActionGet, model.TypeApplication, nil, err, http.StatusInternalServerError, true)
	}

	response := applicationsToDef(applications)

	data, err := json.Marshal(response)
	if err != nil {
		return l.HttpResponseErrorAction(logutils.ActionMarshal, model.TypeApplication, nil, err, http.StatusInternalServerError, false)
	}
	return l.HttpResponseSuccessJSON(data)
}

func (h AdminApisHandler) adminGetApplicationGroups(l *logs.Log, r *http.Request, claims *tokenauth.Claims) logs.HttpResponse {

	get, err := h.coreAPIs.Administration.AdmGetAppOrgGroups(claims.AppID, claims.OrgID)
	if err != nil {
		return l.HttpResponseErrorAction(logutils.ActionGet, model.TypeApplicationOrganization, nil, err, http.StatusInternalServerError, true)
	}

	response := appOrgGroupsToDef(get)

	data, err := json.Marshal(response)
	if err != nil {
		return l.HttpResponseErrorAction(logutils.ActionMarshal, model.TypeAppOrgGroup, nil, err, http.StatusInternalServerError, false)
	}
	return l.HttpResponseSuccessJSON(data)
}

func (h AdminApisHandler) getApplicationPermissions(l *logs.Log, r *http.Request, claims *tokenauth.Claims) logs.HttpResponse {
	permissions, err := h.coreAPIs.Administration.AdmGetApplicationPermissions(claims.AppID, claims.OrgID, l)
	if err != nil {
		return l.HttpResponseErrorAction(logutils.ActionGet, model.TypeApplicationOrganization, nil, err, http.StatusInternalServerError, true)
	}

	response := applicationPermissionsToDef(permissions)

	data, err := json.Marshal(response)
	if err != nil {
		return l.HttpResponseErrorAction(logutils.ActionMarshal, model.TypePermission, nil, err, http.StatusInternalServerError, false)
	}
	return l.HttpResponseSuccessJSON(data)
}

func (h AdminApisHandler) adminGetApplicationOrgRoles(l *logs.Log, r *http.Request, claims *tokenauth.Claims) logs.HttpResponse {
	appOrgRoles, err := h.coreAPIs.Administration.AdmGetAppOrgRoles(claims.AppID, claims.OrgID)
	if err != nil {
		return l.HttpResponseErrorAction(logutils.ActionGet, model.TypeApplicationOrganization, nil, err, http.StatusInternalServerError, true)
	}

	response := appOrgRolesToDef(appOrgRoles)

	data, err := json.Marshal(response)
	if err != nil {
		return l.HttpResponseErrorAction(logutils.ActionMarshal, model.TypeAppOrgRole, nil, err, http.StatusInternalServerError, false)
	}

	return l.HttpResponseSuccessJSON(data)
}

func (h AdminApisHandler) getApplicationAccounts(l *logs.Log, r *http.Request, claims *tokenauth.Claims) logs.HttpResponse {
	//account ID
	var accountID *string
	accountIDParam := r.URL.Query().Get("account-id")
	if len(accountIDParam) > 0 {
		accountID = &accountIDParam
	}

	//auth type identifier
	var authTypeIdentifier *string
	authTypeIdentifierParam := r.URL.Query().Get("auth-type-identifier")
	if len(authTypeIdentifierParam) > 0 {
		authTypeIdentifier = &authTypeIdentifierParam
	}

	accounts, err := h.coreAPIs.Administration.AdmGetAccounts(claims.AppID, claims.OrgID, accountID, authTypeIdentifier)
	if err != nil {
		return l.HttpResponseErrorAction("error finding accounts", model.TypeAccount, nil, err, http.StatusInternalServerError, true)
	}
	response := аccountsToDef(accounts)

	data, err := json.Marshal(response)
	if err != nil {
		return l.HttpResponseErrorAction(logutils.ActionMarshal, model.TypeAccount, nil, err, http.StatusInternalServerError, false)
	}
	return l.HttpResponseSuccessJSON(data)
}

func (h AdminApisHandler) getAccount(l *logs.Log, r *http.Request, claims *tokenauth.Claims) logs.HttpResponse {
	account, err := h.coreAPIs.Administration.AdmGetAccount(claims.Subject)
	if err != nil {
		return l.HttpResponseErrorAction(logutils.ActionGet, model.TypeAccount, nil, err, http.StatusInternalServerError, true)
	}

	var accountData *Def.SharedResAccount
	if account != nil {
		accountData = accountToDef(*account)
	}

	data, err := json.Marshal(accountData)
	if err != nil {
		return l.HttpResponseErrorAction(logutils.ActionMarshal, model.TypeAccount, nil, err, http.StatusInternalServerError, false)
	}

	return l.HttpResponseSuccessJSON(data)
}

func (h AdminApisHandler) getMFATypes(l *logs.Log, r *http.Request, claims *tokenauth.Claims) logs.HttpResponse {
	mfaDataList, err := h.coreAPIs.Auth.GetMFATypes(claims.Subject)
	if err != nil {
		return l.HttpResponseErrorAction(logutils.ActionGet, model.TypeMFAType, nil, err, http.StatusInternalServerError, true)
	}

	mfaResp := mfaDataListToDef(mfaDataList)

	data, err := json.Marshal(mfaResp)
	if err != nil {
		return l.HttpResponseErrorAction(logutils.ActionMarshal, model.TypeMFAType, nil, err, http.StatusInternalServerError, false)
	}

	return l.HttpResponseSuccessJSON(data)
}

func (h AdminApisHandler) addMFAType(l *logs.Log, r *http.Request, claims *tokenauth.Claims) logs.HttpResponse {
	data, err := ioutil.ReadAll(r.Body)
	if err != nil {
		return l.HttpResponseErrorAction(logutils.ActionRead, logutils.TypeRequestBody, nil, err, http.StatusBadRequest, false)
	}

	var mfaData Def.SharedReqMfa
	err = json.Unmarshal(data, &mfaData)
	if err != nil {
		return l.HttpResponseErrorAction(logutils.ActionUnmarshal, logutils.MessageDataType("add mfa request"), nil, err, http.StatusBadRequest, true)
	}

	mfa, err := h.coreAPIs.Auth.AddMFAType(claims.Subject, mfaData.Identifier, string(mfaData.Type))
	if err != nil {
		return l.HttpResponseErrorAction(logutils.ActionInsert, model.TypeMFAType, nil, err, http.StatusInternalServerError, true)
	}

	mfaResp := mfaDataToDef(mfa)

	respData, err := json.Marshal(mfaResp)
	if err != nil {
		return l.HttpResponseErrorAction(logutils.ActionMarshal, model.TypeMFAType, nil, err, http.StatusInternalServerError, false)
	}

	return l.HttpResponseSuccessJSON(respData)
}

func (h AdminApisHandler) removeMFAType(l *logs.Log, r *http.Request, claims *tokenauth.Claims) logs.HttpResponse {
	data, err := ioutil.ReadAll(r.Body)
	if err != nil {
		return l.HttpResponseErrorAction(logutils.ActionRead, logutils.TypeRequestBody, nil, err, http.StatusBadRequest, false)
	}

	var mfaData Def.SharedReqMfa
	err = json.Unmarshal(data, &mfaData)
	if err != nil {
		return l.HttpResponseErrorAction(logutils.ActionUnmarshal, logutils.MessageDataType("remove mfa request"), nil, err, http.StatusBadRequest, true)
	}

	err = h.coreAPIs.Auth.RemoveMFAType(claims.Subject, mfaData.Identifier, string(mfaData.Type))
	if err != nil {
		return l.HttpResponseErrorAction(logutils.ActionDelete, model.TypeMFAType, nil, err, http.StatusInternalServerError, true)
	}

	return l.HttpResponseSuccess()
}

func (h AdminApisHandler) adminVerifyMFA(l *logs.Log, r *http.Request, claims *tokenauth.Claims) logs.HttpResponse {
	data, err := ioutil.ReadAll(r.Body)
	if err != nil {
		return l.HttpResponseErrorAction(logutils.ActionRead, logutils.TypeRequestBody, nil, err, http.StatusBadRequest, false)
	}

	var mfaData Def.SharedReqMfa
	err = json.Unmarshal(data, &mfaData)
	if err != nil {
		return l.HttpResponseErrorAction(logutils.ActionUnmarshal, logutils.MessageDataType("verify mfa request"), nil, err, http.StatusBadRequest, true)
	}

	if mfaData.Code == nil || *mfaData.Code == "" {
		return l.HttpResponseErrorData(logutils.StatusMissing, "mfa code", nil, nil, http.StatusBadRequest, true)
	}

	message, recoveryCodes, err := h.coreAPIs.Auth.VerifyMFA(claims.Subject, mfaData.Identifier, string(mfaData.Type), *mfaData.Code)
	if message != nil {
		return l.HttpResponseError(*message, nil, http.StatusBadRequest, true)
	}
	if err != nil {
		return l.HttpResponseError("Error verifying MFA", err, http.StatusInternalServerError, true)
	}

	if recoveryCodes == nil {
		recoveryCodes = []string{}
	}

	response, err := json.Marshal(recoveryCodes)
	if err != nil {
		return l.HttpResponseErrorAction(logutils.ActionMarshal, "mfa recovery codes", nil, err, http.StatusInternalServerError, false)
	}

	return l.HttpResponseSuccessJSON(response)
}

func (h AdminApisHandler) getAppToken(l *logs.Log, r *http.Request, claims *tokenauth.Claims) logs.HttpResponse {
	appID := r.URL.Query().Get("app_id")
	if appID == "" {
		return l.HttpResponseErrorData(logutils.StatusMissing, logutils.TypeQueryParam, logutils.StringArgs("app_id"), nil, http.StatusBadRequest, false)
	}

	token, err := h.coreAPIs.Auth.GetAdminToken(*claims, appID, l)
	if err != nil {
		return l.HttpResponseErrorAction(logutils.ActionGet, "app token", nil, err, http.StatusInternalServerError, true)
	}

	response := Def.AdminReqAppToken{Token: token}
	responseJSON, err := json.Marshal(response)
	if err != nil {
		return l.HttpResponseErrorAction(logutils.ActionMarshal, "app token", nil, err, http.StatusInternalServerError, false)
	}

	return l.HttpResponseSuccessJSON(responseJSON)
}

<<<<<<< HEAD
func (h AdminApisHandler) adminDeleteApplicationOrgRoles(l *logs.Log, r *http.Request, claims *tokenauth.Claims) logs.HttpResponse {
	params := mux.Vars(r)
	rolesID := params["roles_id"]
	if len(rolesID) <= 0 {
		return l.HttpResponseErrorData(logutils.StatusMissing, logutils.TypeQueryParam, logutils.StringArgs("id"), nil, http.StatusBadRequest, false)
	}

	err := h.coreAPIs.Administration.AdmDeleteAppOrgRole(rolesID)
	if err != nil {
		return l.HttpResponseErrorAction(logutils.ActionDelete, model.TypeAppOrgRole, nil, err, http.StatusInternalServerError, true)
	}

=======
//adminCreateApplicationGroup creates an application group
func (h AdminApisHandler) adminCreateApplicationGroup(l *logs.Log, r *http.Request, claims *tokenauth.Claims) logs.HttpResponse {
	data, err := ioutil.ReadAll(r.Body)
	if err != nil {
		return l.HttpResponseErrorAction(logutils.ActionRead, logutils.TypeRequestBody, nil, err, http.StatusBadRequest, false)
	}
	var requestData Def.AdminReqCreateApplicationGroup
	err = json.Unmarshal(data, &requestData)
	if err != nil {
		return l.HttpResponseErrorAction(logutils.ActionUnmarshal, model.TypeAppOrgGroup, nil, err, http.StatusBadRequest, true)
	}

	//permissions ids
	var permissionsIDs []string
	if requestData.Permissions != nil {
		permissionsIDs = *requestData.Permissions
	}

	//roles ids
	var rolesIDs []string
	if requestData.Roles != nil {
		rolesIDs = *requestData.Roles
	}

	_, err = h.coreAPIs.Administration.AdmCreateAppOrgGroup(requestData.Name, permissionsIDs, rolesIDs, claims.AppID, claims.OrgID, l)
	if err != nil {
		return l.HttpResponseErrorAction(logutils.ActionGet, model.TypeAppOrgGroup, nil, err, http.StatusInternalServerError, true)
	}
>>>>>>> 2d137e22
	return l.HttpResponseSuccess()
}

//adminCreateApplicationRole creates an application role
func (h AdminApisHandler) adminCreateApplicationRole(l *logs.Log, r *http.Request, claims *tokenauth.Claims) logs.HttpResponse {
	data, err := ioutil.ReadAll(r.Body)
	if err != nil {
		return l.HttpResponseErrorAction(logutils.ActionRead, logutils.TypeRequestBody, nil, err, http.StatusBadRequest, false)
	}

	var requestData Def.AdminReqCreateApplicationRole
	err = json.Unmarshal(data, &requestData)
	if err != nil {
		return l.HttpResponseErrorAction(logutils.ActionUnmarshal, model.TypeAppOrgRole, nil, err, http.StatusBadRequest, true)
	}

	_, err = h.coreAPIs.Administration.AdmCreateAppOrgRole(requestData.Name, requestData.Description, requestData.Permissions, claims.AppID, claims.OrgID, l)
	if err != nil {
		return l.HttpResponseErrorAction(logutils.ActionGet, model.TypeAppOrgRole, nil, err, http.StatusInternalServerError, true)
	}

	return l.HttpResponseSuccess()
}

//NewAdminApisHandler creates new admin rest Handler instance
func NewAdminApisHandler(coreAPIs *core.APIs) AdminApisHandler {
	return AdminApisHandler{coreAPIs: coreAPIs}
}<|MERGE_RESOLUTION|>--- conflicted
+++ resolved
@@ -435,7 +435,6 @@
 	return l.HttpResponseSuccessJSON(responseJSON)
 }
 
-<<<<<<< HEAD
 func (h AdminApisHandler) adminDeleteApplicationOrgRoles(l *logs.Log, r *http.Request, claims *tokenauth.Claims) logs.HttpResponse {
 	params := mux.Vars(r)
 	rolesID := params["roles_id"]
@@ -447,8 +446,9 @@
 	if err != nil {
 		return l.HttpResponseErrorAction(logutils.ActionDelete, model.TypeAppOrgRole, nil, err, http.StatusInternalServerError, true)
 	}
-
-=======
+	return l.HttpResponseSuccess()
+}
+
 //adminCreateApplicationGroup creates an application group
 func (h AdminApisHandler) adminCreateApplicationGroup(l *logs.Log, r *http.Request, claims *tokenauth.Claims) logs.HttpResponse {
 	data, err := ioutil.ReadAll(r.Body)
@@ -477,7 +477,6 @@
 	if err != nil {
 		return l.HttpResponseErrorAction(logutils.ActionGet, model.TypeAppOrgGroup, nil, err, http.StatusInternalServerError, true)
 	}
->>>>>>> 2d137e22
 	return l.HttpResponseSuccess()
 }
 
