package web

import (
	"core-building-block/core"
	"core-building-block/core/model"
	Def "core-building-block/driver/web/docs/gen"
	"encoding/json"
	"io/ioutil"
	"net/http"
	"strings"
<<<<<<< HEAD

	"gopkg.in/go-playground/validator.v9"
=======
>>>>>>> 1d10870b

	"github.com/gorilla/mux"
	log "github.com/rokmetro/logging-library/loglib"
)

//AdminApisHandler handles the admin rest APIs implementation
type AdminApisHandler struct {
	coreAPIs *core.APIs
}

//getTest TODO get test
func (h AdminApisHandler) getTest(l *log.Log, r *http.Request) log.HttpResponse {
	res := h.coreAPIs.Administration.AdmGetTest()

	return l.HttpResponseSuccessMessage(res)
}

//getTestModel gives a test model instance
func (h AdminApisHandler) getTestModel(l *log.Log, r *http.Request) log.HttpResponse {
	res := h.coreAPIs.Administration.AdmGetTestModel()

	return l.HttpResponseSuccessMessage(res)
}

//createGlobalConfig creates a global config
func (h AdminApisHandler) createGlobalConfig(l *log.Log, r *http.Request) log.HttpResponse {
	data, err := ioutil.ReadAll(r.Body)
	if err != nil {
		return l.HttpResponseErrorAction(log.ActionRead, log.TypeRequestBody, nil, err, http.StatusBadRequest, false)
	}

	var requestData Def.GlobalConfig
	err = json.Unmarshal(data, &requestData)
	if err != nil {
		return l.HttpResponseErrorAction(log.ActionUnmarshal, model.TypeGlobalConfig, nil, err, http.StatusBadRequest, true)
	}

	_, err = h.coreAPIs.Administration.AdmCreateGlobalConfig(requestData.Setting)
	if err != nil {
		return l.HttpResponseErrorAction(log.ActionCreate, model.TypeGlobalConfig, nil, err, http.StatusInternalServerError, true)
	}

	return l.HttpResponseSuccess()
}

//getGlobalConfig gets config
func (h AdminApisHandler) getGlobalConfig(l *log.Log, r *http.Request) log.HttpResponse {
	config, err := h.coreAPIs.Administration.AdmGetGlobalConfig()
	if err != nil {
		return l.HttpResponseErrorAction(log.ActionGet, model.TypeGlobalConfig, nil, err, http.StatusInternalServerError, true)
	}

	var responseData *Def.GlobalConfig
	if config != nil {
		responseData = &Def.GlobalConfig{Setting: config.Setting}
	}
	data, err := json.Marshal(responseData)
	if err != nil {
		return l.HttpResponseErrorAction(log.ActionMarshal, model.TypeGlobalConfig, nil, err, http.StatusInternalServerError, false)
	}

	return l.HttpResponseSuccessJSON(data)
}

//updateGlobalConfig updates global config
func (h AdminApisHandler) updateGlobalConfig(l *log.Log, r *http.Request) log.HttpResponse {
	data, err := ioutil.ReadAll(r.Body)
	if err != nil {
		return l.HttpResponseErrorAction(log.ActionRead, log.TypeRequestBody, nil, err, http.StatusBadRequest, false)
	}

	var updateConfig Def.GlobalConfig
	err = json.Unmarshal(data, &updateConfig)
	if err != nil {
		return l.HttpResponseErrorAction(log.ActionUnmarshal, model.TypeGlobalConfig, nil, err, http.StatusBadRequest, true)
	}

	setting := updateConfig.Setting

	err = h.coreAPIs.Administration.AdmUpdateGlobalConfig(setting)
	if err != nil {
		return l.HttpResponseErrorAction(log.ActionUpdate, model.TypeGlobalConfig, nil, err, http.StatusInternalServerError, true)
	}

	return l.HttpResponseSuccess()
}

//createOrganization creates organization
func (h AdminApisHandler) createOrganization(l *log.Log, r *http.Request) log.HttpResponse {
	data, err := ioutil.ReadAll(r.Body)
	if err != nil {
		return l.HttpResponseErrorAction(log.ActionRead, log.TypeRequestBody, nil, err, http.StatusBadRequest, false)
	}
	var requestData Def.Organization
	err = json.Unmarshal(data, &requestData)
	if err != nil {
		return l.HttpResponseErrorAction(log.ActionUnmarshal, model.TypeOrganization, nil, err, http.StatusBadRequest, true)
	}

	name := requestData.Name
	requestType := requestData.Type
	requiresOwnLogin := requestData.RequiresOwnLogin
	loginTypes := requestData.LoginTypes
	organizationDomains := requestData.Config.Domains

	_, err = h.coreAPIs.Administration.AdmCreateOrganization(name, string(requestType), *requiresOwnLogin, *loginTypes, *organizationDomains)
	if err != nil {
		return l.HttpResponseErrorAction(log.ActionCreate, model.TypeOrganization, nil, err, http.StatusInternalServerError, true)
	}

	return l.HttpResponseSuccess()
}

//updateOrganization updates organization
func (h AdminApisHandler) updateOrganization(l *log.Log, r *http.Request) log.HttpResponse {
	params := mux.Vars(r)
	ID := params["id"]
	if len(ID) <= 0 {
		return l.HttpResponseErrorData(log.StatusMissing, log.TypeQueryParam, log.StringArgs("id"), nil, http.StatusBadRequest, false)
	}

	data, err := ioutil.ReadAll(r.Body)
	if err != nil {
		return l.HttpResponseErrorData(log.StatusInvalid, log.TypeRequestBody, nil, err, http.StatusBadRequest, false)
	}
	var requestData Def.Organization
	err = json.Unmarshal(data, &requestData)
	if err != nil {
		return l.HttpResponseErrorAction(log.ActionUnmarshal, model.TypeOrganization, nil, err, http.StatusBadRequest, true)
	}

	name := requestData.Name
	requestType := requestData.Type
	requiresOwnLogin := requestData.RequiresOwnLogin
	loginTypes := requestData.LoginTypes
	organizationDomains := requestData.Config.Domains

	err = h.coreAPIs.Administration.AdmUpdateOrganization(ID, name, string(requestType), *requiresOwnLogin, *loginTypes, *organizationDomains)
	if err != nil {
		return l.HttpResponseErrorAction(log.ActionUpdate, model.TypeOrganization, nil, err, http.StatusInternalServerError, true)
	}

	return l.HttpResponseSuccess()
}

<<<<<<< HEAD
=======
//getOrganization gets organization
func (h AdminApisHandler) getOrganization(l *log.Log, r *http.Request) log.HttpResponse {
	params := mux.Vars(r)
	ID := params["id"]
	if len(ID) <= 0 {
		return l.HttpResponseErrorData(log.StatusMissing, log.TypeQueryParam, log.StringArgs("id"), nil, http.StatusBadRequest, false)
	}
	org, err := h.coreAPIs.Administration.AdmGetOrganization(ID)
	if err != nil {
		return l.HttpResponseErrorAction(log.ActionGet, model.TypeOrganization, nil, err, http.StatusInternalServerError, true)
	}
	if org == nil {
		return l.HttpResponseErrorData(log.StatusFound, log.TypeResponse, log.StringArgs("no organization"), nil, http.StatusNotFound, false)
	}

	responseData := organizationToDef(org)
	data, err := json.Marshal(responseData)
	if err != nil {
		return l.HttpResponseErrorAction(log.ActionMarshal, model.TypeOrganization, nil, err, http.StatusInternalServerError, false)
	}
	return l.HttpResponseSuccessJSON(data)
}

//getOrganizations gets organizations
func (h AdminApisHandler) getOrganizations(l *log.Log, r *http.Request) log.HttpResponse {
	organizations, err := h.coreAPIs.Administration.AdmGetOrganizations()
	if err != nil {
		return l.HttpResponseErrorAction(log.ActionGet, model.TypeOrganization, nil, err, http.StatusInternalServerError, true)
	}
	var response []Def.Organization
	for _, organization := range organizations {
		r := organizationToDef(&organization)
		response = append(response, *r)
	}

	data, err := json.Marshal(response)
	if err != nil {
		return l.HttpResponseErrorAction(log.ActionMarshal, model.TypeOrganization, nil, err, http.StatusInternalServerError, false)
	}
	return l.HttpResponseSuccessJSON(data)
}

>>>>>>> 1d10870b
func (h AdminApisHandler) getServiceRegistrations(l *log.Log, r *http.Request) log.HttpResponse {
	serviceIDsParam := r.URL.Query().Get("ids")
	if serviceIDsParam == "" {
		return l.HttpResponseErrorData(log.StatusMissing, log.TypeQueryParam, log.StringArgs("ids"), nil, http.StatusBadRequest, false)
	}
	serviceIDs := strings.Split(serviceIDsParam, ",")

	serviceRegs, err := h.coreAPIs.Auth.GetServiceRegistrations(serviceIDs)
	if err != nil {
		return l.HttpResponseErrorAction(log.ActionGet, model.TypeServiceReg, nil, err, http.StatusInternalServerError, true)
	}

	serviceRegResp := serviceRegListToDef(serviceRegs)

	data, err := json.Marshal(serviceRegResp)
	if err != nil {
		return l.HttpResponseErrorAction(log.ActionMarshal, model.TypeServiceReg, nil, err, http.StatusInternalServerError, false)
	}

	return l.HttpResponseSuccessJSON(data)
}

func (h AdminApisHandler) registerService(l *log.Log, r *http.Request) log.HttpResponse {
	data, err := ioutil.ReadAll(r.Body)
	if err != nil {
		return l.HttpResponseErrorAction(log.ActionRead, log.TypeRequestBody, nil, err, http.StatusBadRequest, false)
	}

	var requestData Def.ServiceReg
	err = json.Unmarshal(data, &requestData)
	if err != nil {
		return l.HttpResponseErrorAction(log.ActionUnmarshal, model.TypeServiceReg, nil, err, http.StatusBadRequest, true)
	}

	serviceReg := serviceRegFromDef(&requestData)

	err = h.coreAPIs.Auth.RegisterService(serviceReg)
	if err != nil {
		return l.HttpResponseErrorAction(log.ActionCreate, model.TypeServiceReg, nil, err, http.StatusInternalServerError, true)
	}

	return l.HttpResponseSuccess()
}

func (h AdminApisHandler) updateServiceRegistration(l *log.Log, r *http.Request) log.HttpResponse {
	data, err := ioutil.ReadAll(r.Body)
	if err != nil {
		return l.HttpResponseErrorData(log.StatusInvalid, log.TypeRequestBody, nil, err, http.StatusBadRequest, false)
	}

	var requestData Def.ServiceReg
	err = json.Unmarshal(data, &requestData)
	if err != nil {
		return l.HttpResponseErrorAction(log.ActionUnmarshal, model.TypeServiceReg, nil, err, http.StatusBadRequest, true)
	}

	serviceReg := serviceRegFromDef(&requestData)

	err = h.coreAPIs.Auth.UpdateServiceRegistration(serviceReg)
	if err != nil {
		return l.HttpResponseErrorAction(log.ActionUpdate, model.TypeServiceReg, nil, err, http.StatusInternalServerError, true)
	}

	return l.HttpResponseSuccess()
}

func (h AdminApisHandler) deregisterService(l *log.Log, r *http.Request) log.HttpResponse {
	serviceID := r.URL.Query().Get("id")
	if serviceID == "" {
		return l.HttpResponseErrorData(log.StatusMissing, log.TypeQueryParam, log.StringArgs("id"), nil, http.StatusBadRequest, false)
	}

	err := h.coreAPIs.Auth.DeregisterService(serviceID)
	if err != nil {
		return l.HttpResponseErrorAction(log.ActionDelete, model.TypeServiceReg, nil, err, http.StatusInternalServerError, true)
	}

	return l.HttpResponseSuccess()
}

//NewAdminApisHandler creates new admin rest Handler instance
func NewAdminApisHandler(coreAPIs *core.APIs) AdminApisHandler {
	return AdminApisHandler{coreAPIs: coreAPIs}
}<|MERGE_RESOLUTION|>--- conflicted
+++ resolved
@@ -8,11 +8,6 @@
 	"io/ioutil"
 	"net/http"
 	"strings"
-<<<<<<< HEAD
-
-	"gopkg.in/go-playground/validator.v9"
-=======
->>>>>>> 1d10870b
 
 	"github.com/gorilla/mux"
 	log "github.com/rokmetro/logging-library/loglib"
@@ -158,8 +153,6 @@
 	return l.HttpResponseSuccess()
 }
 
-<<<<<<< HEAD
-=======
 //getOrganization gets organization
 func (h AdminApisHandler) getOrganization(l *log.Log, r *http.Request) log.HttpResponse {
 	params := mux.Vars(r)
@@ -202,7 +195,6 @@
 	return l.HttpResponseSuccessJSON(data)
 }
 
->>>>>>> 1d10870b
 func (h AdminApisHandler) getServiceRegistrations(l *log.Log, r *http.Request) log.HttpResponse {
 	serviceIDsParam := r.URL.Query().Get("ids")
 	if serviceIDsParam == "" {
