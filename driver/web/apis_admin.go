// Copyright 2022 Board of Trustees of the University of Illinois.
//
// Licensed under the Apache License, Version 2.0 (the "License");
// you may not use this file except in compliance with the License.
// You may obtain a copy of the License at
//
//     http://www.apache.org/licenses/LICENSE-2.0
//
// Unless required by applicable law or agreed to in writing, software
// distributed under the License is distributed on an "AS IS" BASIS,
// WITHOUT WARRANTIES OR CONDITIONS OF ANY KIND, either express or implied.
// See the License for the specific language governing permissions and
// limitations under the License.

package web

import (
	"core-building-block/core"
	"core-building-block/core/model"
	Def "core-building-block/driver/web/docs/gen"
	"core-building-block/utils"
	"encoding/json"
	"io/ioutil"
	"net/http"
	"strconv"
	"strings"

	"github.com/gorilla/mux"
	"github.com/rokwire/core-auth-library-go/v2/tokenauth"
	"github.com/rokwire/logging-library-go/errors"
	"github.com/rokwire/logging-library-go/logs"
	"github.com/rokwire/logging-library-go/logutils"
)

const (
	actionGrant logutils.MessageActionType = "granting"
)

// AdminApisHandler handles the admin rest APIs implementation
type AdminApisHandler struct {
	coreAPIs *core.APIs
}

// getTest TODO get test
func (h AdminApisHandler) getTest(l *logs.Log, r *http.Request, claims *tokenauth.Claims) logs.HttpResponse {
	res := h.coreAPIs.Administration.AdmGetTest()

	return l.HttpResponseSuccessMessage(res)
}

// getTestModel gives a test model instance
func (h AdminApisHandler) getTestModel(l *logs.Log, r *http.Request, claims *tokenauth.Claims) logs.HttpResponse {
	res := h.coreAPIs.Administration.AdmGetTestModel()

	return l.HttpResponseSuccessMessage(res)
}

func (h AdminApisHandler) login(l *logs.Log, r *http.Request, claims *tokenauth.Claims) logs.HttpResponse {
	data, err := ioutil.ReadAll(r.Body)
	if err != nil {
		return l.HttpResponseErrorAction(logutils.ActionRead, logutils.TypeRequestBody, nil, err, http.StatusBadRequest, false)
	}

	//get ip
	ip := utils.GetIP(l, r)
	if err != nil {
		return l.HttpResponseError("Error getting IP", err, http.StatusInternalServerError, true)
	}

	var requestData Def.SharedReqLogin
	err = json.Unmarshal(data, &requestData)
	if err != nil {
		return l.HttpResponseErrorAction(logutils.ActionUnmarshal, logutils.MessageDataType("auth login request"), nil, err, http.StatusBadRequest, true)
	}

	//creds
	requestCreds, err := interfaceToJSON(requestData.Creds)
	if err != nil {
		return l.HttpResponseErrorAction(logutils.ActionMarshal, model.TypeCreds, nil, err, http.StatusBadRequest, true)
	}

	//params
	requestParams, err := interfaceToJSON(requestData.Params)
	if err != nil {
		return l.HttpResponseErrorAction(logutils.ActionMarshal, "params", nil, err, http.StatusBadRequest, true)
	}

	//preferences
	var requestPreferences map[string]interface{}
	if requestData.Preferences != nil {
		requestPreferences = *requestData.Preferences
	}

	//profile ////
	requestProfile := profileFromDefNullable(requestData.Profile)

	//device
	requestDevice := requestData.Device

	message, loginSession, mfaTypes, err := h.coreAPIs.Auth.Login(ip, string(requestDevice.Type), requestDevice.Os, *requestDevice.DeviceId,
		string(requestData.AuthType), requestCreds, requestData.ApiKey, requestData.AppTypeIdentifier, requestData.OrgId, requestParams, requestProfile, requestPreferences, true, l)
	if err != nil {
		loggingErr, ok := err.(*errors.Error)
		if ok && loggingErr.Status() != "" {
			return l.HttpResponseError("Error logging in", err, http.StatusUnauthorized, true)
		}
		return l.HttpResponseError("Error logging in", err, http.StatusInternalServerError, true)
	}

	///prepare response

	//message
	if message != nil {
		responseData := &Def.SharedResLogin{Message: message}
		respData, err := json.Marshal(responseData)
		if err != nil {
			return l.HttpResponseErrorAction(logutils.ActionMarshal, logutils.MessageDataType("auth login response"), nil, err, http.StatusInternalServerError, false)
		}
		return l.HttpResponseSuccessJSON(respData)
	}

	if loginSession.State != "" {
		//params
		var paramsRes interface{}
		if loginSession.Params != nil {
			paramsRes = loginSession.Params
		}

		mfaResp := mfaDataListToDef(mfaTypes)
		responseData := &Def.SharedResLoginMfa{AccountId: loginSession.Identifier, Enrolled: mfaResp, Params: &paramsRes,
			SessionId: loginSession.ID, State: loginSession.State}
		respData, err := json.Marshal(responseData)
		if err != nil {
			return l.HttpResponseErrorAction(logutils.ActionMarshal, logutils.MessageDataType("auth login response"), nil, err, http.StatusInternalServerError, false)
		}
		return l.HttpResponseSuccessJSON(respData)
	}

	return authBuildLoginResponse(l, loginSession)
}

func (h AdminApisHandler) loginMFA(l *logs.Log, r *http.Request, claims *tokenauth.Claims) logs.HttpResponse {
	data, err := ioutil.ReadAll(r.Body)
	if err != nil {
		return l.HttpResponseErrorAction(logutils.ActionRead, logutils.TypeRequestBody, nil, err, http.StatusBadRequest, false)
	}

	var mfaData Def.SharedReqLoginMfa
	err = json.Unmarshal(data, &mfaData)
	if err != nil {
		return l.HttpResponseErrorAction(logutils.ActionUnmarshal, logutils.MessageDataType("login mfa request"), nil, err, http.StatusBadRequest, true)
	}

	message, loginSession, err := h.coreAPIs.Auth.LoginMFA(mfaData.ApiKey, mfaData.AccountId, mfaData.SessionId, mfaData.Identifier, string(mfaData.Type), mfaData.Code, mfaData.State, l)
	if message != nil {
		return l.HttpResponseError(*message, err, http.StatusUnauthorized, false)
	}
	if err != nil {
		return l.HttpResponseError("Error logging in", err, http.StatusInternalServerError, true)
	}

	return authBuildLoginResponse(l, loginSession)
}

func (h AdminApisHandler) loginURL(l *logs.Log, r *http.Request, claims *tokenauth.Claims) logs.HttpResponse {
	data, err := ioutil.ReadAll(r.Body)
	if err != nil {
		return l.HttpResponseErrorAction(logutils.ActionRead, logutils.TypeRequestBody, nil, err, http.StatusBadRequest, false)
	}

	var requestData Def.SharedReqLoginUrl
	err = json.Unmarshal(data, &requestData)
	if err != nil {
		return l.HttpResponseErrorAction(logutils.ActionUnmarshal, "auth login url request", nil, err, http.StatusBadRequest, true)
	}

	loginURL, params, err := h.coreAPIs.Auth.GetLoginURL(string(requestData.AuthType), requestData.AppTypeIdentifier, requestData.OrgId, requestData.RedirectUri, requestData.ApiKey, l)
	if err != nil {
		return l.HttpResponseErrorAction(logutils.ActionGet, "login url", nil, err, http.StatusInternalServerError, true)
	}

	responseData := &Def.SharedResLoginUrl{LoginUrl: loginURL, Params: &params}
	respData, err := json.Marshal(responseData)
	if err != nil {
		return l.HttpResponseErrorAction(logutils.ActionMarshal, "auth login url response", nil, err, http.StatusInternalServerError, false)
	}

	return l.HttpResponseSuccessJSON(respData)
}

func (h AdminApisHandler) refresh(l *logs.Log, r *http.Request, claims *tokenauth.Claims) logs.HttpResponse {
	data, err := ioutil.ReadAll(r.Body)
	if err != nil {
		return l.HttpResponseErrorAction(logutils.ActionRead, logutils.TypeRequestBody, nil, err, http.StatusBadRequest, false)
	}

	var requestData Def.SharedReqRefresh
	err = json.Unmarshal(data, &requestData)
	if err != nil {
		return l.HttpResponseErrorAction(logutils.ActionUnmarshal, logutils.MessageDataType("auth refresh request"), nil, err, http.StatusBadRequest, true)
	}

	loginSession, err := h.coreAPIs.Auth.Refresh(requestData.RefreshToken, requestData.ApiKey, l)
	if err != nil {
		return l.HttpResponseError("Error refreshing token", err, http.StatusInternalServerError, true)
	}
	if loginSession == nil {
		//if login session is null then unauthorized
		l.Infof("trying to refresh - %s", requestData.RefreshToken)
		return l.HttpResponseError(http.StatusText(http.StatusUnauthorized), nil, http.StatusUnauthorized, true)
	}

	accessToken := loginSession.AccessToken
	refreshToken := loginSession.CurrentRefreshToken()
	var paramsRes interface{}
	if loginSession.Params != nil {
		paramsRes = loginSession.Params
	}

	tokenType := Def.SharedResRokwireTokenTokenTypeBearer
	rokwireToken := Def.SharedResRokwireToken{AccessToken: &accessToken, RefreshToken: &refreshToken, TokenType: &tokenType}
	responseData := &Def.SharedResRefresh{Token: &rokwireToken, Params: &paramsRes}
	respData, err := json.Marshal(responseData)
	if err != nil {
		return l.HttpResponseErrorAction(logutils.ActionMarshal, logutils.MessageDataType("auth refresh response"), nil, err, http.StatusInternalServerError, false)
	}

	return l.HttpResponseSuccessJSON(respData)
}

func (h AdminApisHandler) getApplications(l *logs.Log, r *http.Request, claims *tokenauth.Claims) logs.HttpResponse {
	applications, err := h.coreAPIs.Administration.AdmGetApplications(claims.OrgID)
	if err != nil {
		return l.HttpResponseErrorAction(logutils.ActionGet, model.TypeApplication, nil, err, http.StatusInternalServerError, true)
	}

	response := applicationsToDef(applications)

	data, err := json.Marshal(response)
	if err != nil {
		return l.HttpResponseErrorAction(logutils.ActionMarshal, model.TypeApplication, nil, err, http.StatusInternalServerError, false)
	}
	return l.HttpResponseSuccessJSON(data)
}

func (h AdminApisHandler) getApplicationGroups(l *logs.Log, r *http.Request, claims *tokenauth.Claims) logs.HttpResponse {

	get, err := h.coreAPIs.Administration.AdmGetAppOrgGroups(claims.AppID, claims.OrgID)
	if err != nil {
		return l.HttpResponseErrorAction(logutils.ActionGet, model.TypeApplicationOrganization, nil, err, http.StatusInternalServerError, true)
	}

	response := appOrgGroupsToDef(get)

	data, err := json.Marshal(response)
	if err != nil {
		return l.HttpResponseErrorAction(logutils.ActionMarshal, model.TypeAppOrgGroup, nil, err, http.StatusInternalServerError, false)
	}
	return l.HttpResponseSuccessJSON(data)
}

func (h AdminApisHandler) getApplicationPermissions(l *logs.Log, r *http.Request, claims *tokenauth.Claims) logs.HttpResponse {
	permissions, err := h.coreAPIs.Administration.AdmGetApplicationPermissions(claims.AppID, claims.OrgID, l)
	if err != nil {
		return l.HttpResponseErrorAction(logutils.ActionGet, model.TypeApplicationOrganization, nil, err, http.StatusInternalServerError, true)
	}

	response := applicationPermissionsToDef(permissions)

	data, err := json.Marshal(response)
	if err != nil {
		return l.HttpResponseErrorAction(logutils.ActionMarshal, model.TypePermission, nil, err, http.StatusInternalServerError, false)
	}
	return l.HttpResponseSuccessJSON(data)
}

func (h AdminApisHandler) getApplicationRoles(l *logs.Log, r *http.Request, claims *tokenauth.Claims) logs.HttpResponse {
	appOrgRoles, err := h.coreAPIs.Administration.AdmGetAppOrgRoles(claims.AppID, claims.OrgID)
	if err != nil {
		return l.HttpResponseErrorAction(logutils.ActionGet, model.TypeApplicationOrganization, nil, err, http.StatusInternalServerError, true)
	}

	response := appOrgRolesToDef(appOrgRoles)

	data, err := json.Marshal(response)
	if err != nil {
		return l.HttpResponseErrorAction(logutils.ActionMarshal, model.TypeAppOrgRole, nil, err, http.StatusInternalServerError, false)
	}

	return l.HttpResponseSuccessJSON(data)
}

func (h AdminApisHandler) getApplicationAccounts(l *logs.Log, r *http.Request, claims *tokenauth.Claims) logs.HttpResponse {
	var err error

	//limit and offset
	limit := 20
	limitArg := r.URL.Query().Get("limit")
	if limitArg != "" {
		limit, err = strconv.Atoi(limitArg)
		if err != nil {
			return l.HttpResponseErrorAction(logutils.ActionParse, logutils.TypeArg, logutils.StringArgs("limit"), err, http.StatusBadRequest, false)
		}
	}
	offset := 0
	offsetArg := r.URL.Query().Get("offset")
	if offsetArg != "" {
		offset, err = strconv.Atoi(offsetArg)
		if err != nil {
			return l.HttpResponseErrorAction(logutils.ActionParse, logutils.TypeArg, logutils.StringArgs("offset"), err, http.StatusBadRequest, false)
		}
	}

	//account ID
	var accountID *string
	accountIDParam := r.URL.Query().Get("account-id")
	if len(accountIDParam) > 0 {
		accountID = &accountIDParam
	}
	//first name
	var firstName *string
	firstNameParam := r.URL.Query().Get("firstname")
	if len(firstNameParam) > 0 {
		firstName = &firstNameParam
	}
	//last name
	var lastName *string
	lastNameParam := r.URL.Query().Get("lastname")
	if len(lastNameParam) > 0 {
		lastName = &lastNameParam
	}
	//auth type
	var authType *string
	authTypeParam := r.URL.Query().Get("auth-type")
	if len(authTypeParam) > 0 {
		authType = &authTypeParam
	}
	//auth type identifier
	var authTypeIdentifier *string
	authTypeIdentifierParam := r.URL.Query().Get("auth-type-identifier")
	if len(authTypeIdentifierParam) > 0 {
		authTypeIdentifier = &authTypeIdentifierParam
	}

	//admin
	var hasPermissions *bool
	hasPermissionsArg := r.URL.Query().Get("has-permissions")
	if hasPermissionsArg != "" {
		hasPermissionsVal, err := strconv.ParseBool(hasPermissionsArg)
		if err != nil {
			return l.HttpResponseErrorAction(logutils.ActionParse, logutils.TypeArg, logutils.StringArgs("has-permissions"), err, http.StatusBadRequest, false)
		}
		hasPermissions = &hasPermissionsVal
	}
	//permissions
	var permissions []string
	permissionsArg := r.URL.Query().Get("permissions")
	if permissionsArg != "" {
		permissions = strings.Split(permissionsArg, ",")
	}
	//roleIDs
	var roleIDs []string
	rolesArg := r.URL.Query().Get("role-ids")
	if rolesArg != "" {
		roleIDs = strings.Split(rolesArg, ",")
	}
	//groupIDs
	var groupIDs []string
	groupsArg := r.URL.Query().Get("group-ids")
	if groupsArg != "" {
		groupIDs = strings.Split(groupsArg, ",")
	}

	accounts, err := h.coreAPIs.Administration.AdmGetAccounts(limit, offset, claims.AppID, claims.OrgID, accountID, firstName, lastName, authType, authTypeIdentifier, hasPermissions, permissions, roleIDs, groupIDs)
	if err != nil {
		return l.HttpResponseErrorAction("error finding accounts", model.TypeAccount, nil, err, http.StatusInternalServerError, true)
	}

	response := partialAccountsToDef(accounts)

	data, err := json.Marshal(response)
	if err != nil {
		return l.HttpResponseErrorAction(logutils.ActionMarshal, model.TypeAccount, nil, err, http.StatusInternalServerError, false)
	}
	return l.HttpResponseSuccessJSON(data)
}

func (h AdminApisHandler) getApplicationLoginSessions(l *logs.Log, r *http.Request, claims *tokenauth.Claims) logs.HttpResponse {
	identifierFromQuery := r.URL.Query().Get("identifier")
	var identifier *string
	if len(identifierFromQuery) > 0 {
		identifier = &identifierFromQuery
	}

	accountAuthTypeIdentifierFromQuery := r.URL.Query().Get("account-auth-type-identifier")
	var accountAuthTypeIdentifier *string
	if len(accountAuthTypeIdentifierFromQuery) > 0 {
		accountAuthTypeIdentifier = &accountAuthTypeIdentifierFromQuery
	}

	appTypeIDFromQuery := r.URL.Query().Get("app-type-id")
	var appTypeID *string
	if len(appTypeIDFromQuery) > 0 {
		appTypeID = &appTypeIDFromQuery
	}

	appTypeIdentifierFromQuery := r.URL.Query().Get("app-type-identifier")
	var appTypeIdentifier *string
	if len(appTypeIdentifierFromQuery) > 0 {
		appTypeIdentifier = &appTypeIdentifierFromQuery
	}

	anonymousFromQuery := r.URL.Query().Get("anonymous")
	var anonymous *bool
	if len(anonymousFromQuery) > 0 {
		result, _ := strconv.ParseBool(anonymousFromQuery)
		anonymous = &result
	}

	deviceIDFromQuery := r.URL.Query().Get("device-id")
	var deviceID *string
	if len(deviceIDFromQuery) > 0 {
		deviceID = &deviceIDFromQuery
	}

	ipAddressFromQuery := r.URL.Query().Get("ip-address")
	var ipAddress *string
	if len(ipAddressFromQuery) > 0 {
		ipAddress = &ipAddressFromQuery
	}

	getLoginSessions, err := h.coreAPIs.Administration.AdmGetApplicationLoginSessions(claims.AppID, claims.OrgID, identifier, accountAuthTypeIdentifier, appTypeID,
		appTypeIdentifier, anonymous, deviceID, ipAddress)
	if err != nil {
		return l.HttpResponseErrorAction("error finding login sessions", model.TypeLoginSession, nil, err, http.StatusInternalServerError, true)
	}

	loginSessions := loginSessionsToDef(getLoginSessions)

	data, err := json.Marshal(loginSessions)
	if err != nil {
		return l.HttpResponseErrorAction(logutils.ActionMarshal, model.TypeLoginSession, nil, err, http.StatusInternalServerError, false)
	}
	return l.HttpResponseSuccessJSON(data)
}

func (h AdminApisHandler) getAccount(l *logs.Log, r *http.Request, claims *tokenauth.Claims) logs.HttpResponse {
	account, err := h.coreAPIs.Administration.AdmGetAccount(claims.Subject)
	if err != nil {
		return l.HttpResponseErrorAction(logutils.ActionGet, model.TypeAccount, nil, err, http.StatusInternalServerError, true)
	}

	var accountData *Def.SharedResAccount
	if account != nil {
		account.SortAccountAuthTypes(claims.UID)
		accountData = accountToDef(*account)
	}

	data, err := json.Marshal(accountData)
	if err != nil {
		return l.HttpResponseErrorAction(logutils.ActionMarshal, model.TypeAccount, nil, err, http.StatusInternalServerError, false)
	}

	return l.HttpResponseSuccessJSON(data)
}

func (h AdminApisHandler) createAdminAccount(l *logs.Log, r *http.Request, claims *tokenauth.Claims) logs.HttpResponse {
	data, err := ioutil.ReadAll(r.Body)
	if err != nil {
		return l.HttpResponseErrorAction(logutils.ActionRead, logutils.TypeRequestBody, nil, err, http.StatusBadRequest, false)
	}

	var requestData Def.SharedReqCreateAccount
	err = json.Unmarshal(data, &requestData)
	if err != nil {
		return l.HttpResponseErrorAction(logutils.ActionUnmarshal, logutils.MessageDataType("create account request"), nil, err, http.StatusBadRequest, true)
	}

	var permissions []string
	if requestData.Permissions != nil {
		permissions = *requestData.Permissions
	}
	var roleIDs []string
	if requestData.RoleIds != nil {
		roleIDs = *requestData.RoleIds
	}
	var groupIDs []string
	if requestData.GroupIds != nil {
		groupIDs = *requestData.GroupIds
	}
	profile := profileFromDefNullable(requestData.Profile)
	creatorPermissions := strings.Split(claims.Permissions, ",")

	account, params, err := h.coreAPIs.Auth.CreateAdminAccount(string(requestData.AuthType), claims.AppID, claims.OrgID,
		requestData.Identifier, profile, permissions, roleIDs, groupIDs, creatorPermissions, l)
	if err != nil || account == nil {
		return l.HttpResponseErrorAction(logutils.ActionCreate, model.TypeAccount, nil, err, http.StatusInternalServerError, true)
	}

	respData := partialAccountToDef(*account, params)

	data, err = json.Marshal(respData)
	if err != nil {
		return l.HttpResponseErrorAction(logutils.ActionMarshal, model.TypeAccount, nil, err, http.StatusInternalServerError, false)
	}

	return l.HttpResponseSuccessJSON(data)
}

func (h AdminApisHandler) updateAdminAccount(l *logs.Log, r *http.Request, claims *tokenauth.Claims) logs.HttpResponse {
	data, err := ioutil.ReadAll(r.Body)
	if err != nil {
		return l.HttpResponseErrorAction(logutils.ActionRead, logutils.TypeRequestBody, nil, err, http.StatusBadRequest, false)
	}

	var requestData Def.SharedReqUpdateAccount
	err = json.Unmarshal(data, &requestData)
	if err != nil {
		return l.HttpResponseErrorAction(logutils.ActionUnmarshal, logutils.MessageDataType("update account request"), nil, err, http.StatusBadRequest, true)
	}

	var permissions []string
	if requestData.Permissions != nil {
		permissions = *requestData.Permissions
	}
	var roleIDs []string
	if requestData.RoleIds != nil {
		roleIDs = *requestData.RoleIds
	}
	var groupIDs []string
	if requestData.GroupIds != nil {
		groupIDs = *requestData.GroupIds
	}
	updaterPermissions := strings.Split(claims.Permissions, ",")
	account, params, err := h.coreAPIs.Auth.UpdateAdminAccount(string(requestData.AuthType), claims.AppID, claims.OrgID, requestData.Identifier,
		permissions, roleIDs, groupIDs, updaterPermissions, l)
	if err != nil || account == nil {
		return l.HttpResponseErrorAction(logutils.ActionUpdate, model.TypeAccount, nil, err, http.StatusInternalServerError, true)
	}

	respData := partialAccountToDef(*account, params)

	data, err = json.Marshal(respData)
	if err != nil {
		return l.HttpResponseErrorAction(logutils.ActionMarshal, model.TypeAccount, nil, err, http.StatusInternalServerError, false)
	}

	return l.HttpResponseSuccessJSON(data)
}

func (h AdminApisHandler) getMFATypes(l *logs.Log, r *http.Request, claims *tokenauth.Claims) logs.HttpResponse {
	mfaDataList, err := h.coreAPIs.Auth.GetMFATypes(claims.Subject)
	if err != nil {
		return l.HttpResponseErrorAction(logutils.ActionGet, model.TypeMFAType, nil, err, http.StatusInternalServerError, true)
	}

	mfaResp := mfaDataListToDef(mfaDataList)

	data, err := json.Marshal(mfaResp)
	if err != nil {
		return l.HttpResponseErrorAction(logutils.ActionMarshal, model.TypeMFAType, nil, err, http.StatusInternalServerError, false)
	}

	return l.HttpResponseSuccessJSON(data)
}

func (h AdminApisHandler) addMFAType(l *logs.Log, r *http.Request, claims *tokenauth.Claims) logs.HttpResponse {
	data, err := ioutil.ReadAll(r.Body)
	if err != nil {
		return l.HttpResponseErrorAction(logutils.ActionRead, logutils.TypeRequestBody, nil, err, http.StatusBadRequest, false)
	}

	var mfaData Def.SharedReqMfa
	err = json.Unmarshal(data, &mfaData)
	if err != nil {
		return l.HttpResponseErrorAction(logutils.ActionUnmarshal, logutils.MessageDataType("add mfa request"), nil, err, http.StatusBadRequest, true)
	}

	mfa, err := h.coreAPIs.Auth.AddMFAType(claims.Subject, mfaData.Identifier, string(mfaData.Type))
	if err != nil {
		return l.HttpResponseErrorAction(logutils.ActionInsert, model.TypeMFAType, nil, err, http.StatusInternalServerError, true)
	}

	mfaResp := mfaDataToDef(mfa)

	respData, err := json.Marshal(mfaResp)
	if err != nil {
		return l.HttpResponseErrorAction(logutils.ActionMarshal, model.TypeMFAType, nil, err, http.StatusInternalServerError, false)
	}

	return l.HttpResponseSuccessJSON(respData)
}

func (h AdminApisHandler) removeMFAType(l *logs.Log, r *http.Request, claims *tokenauth.Claims) logs.HttpResponse {
	data, err := ioutil.ReadAll(r.Body)
	if err != nil {
		return l.HttpResponseErrorAction(logutils.ActionRead, logutils.TypeRequestBody, nil, err, http.StatusBadRequest, false)
	}

	var mfaData Def.SharedReqMfa
	err = json.Unmarshal(data, &mfaData)
	if err != nil {
		return l.HttpResponseErrorAction(logutils.ActionUnmarshal, logutils.MessageDataType("remove mfa request"), nil, err, http.StatusBadRequest, true)
	}

	err = h.coreAPIs.Auth.RemoveMFAType(claims.Subject, mfaData.Identifier, string(mfaData.Type))
	if err != nil {
		return l.HttpResponseErrorAction(logutils.ActionDelete, model.TypeMFAType, nil, err, http.StatusInternalServerError, true)
	}

	return l.HttpResponseSuccess()
}

func (h AdminApisHandler) verifyMFA(l *logs.Log, r *http.Request, claims *tokenauth.Claims) logs.HttpResponse {
	data, err := ioutil.ReadAll(r.Body)
	if err != nil {
		return l.HttpResponseErrorAction(logutils.ActionRead, logutils.TypeRequestBody, nil, err, http.StatusBadRequest, false)
	}

	var mfaData Def.SharedReqMfa
	err = json.Unmarshal(data, &mfaData)
	if err != nil {
		return l.HttpResponseErrorAction(logutils.ActionUnmarshal, logutils.MessageDataType("verify mfa request"), nil, err, http.StatusBadRequest, true)
	}

	if mfaData.Code == nil || *mfaData.Code == "" {
		return l.HttpResponseErrorData(logutils.StatusMissing, "mfa code", nil, nil, http.StatusBadRequest, true)
	}

	message, recoveryCodes, err := h.coreAPIs.Auth.VerifyMFA(claims.Subject, mfaData.Identifier, string(mfaData.Type), *mfaData.Code)
	if message != nil {
		return l.HttpResponseError(*message, nil, http.StatusBadRequest, true)
	}
	if err != nil {
		return l.HttpResponseError("Error verifying MFA", err, http.StatusInternalServerError, true)
	}

	if recoveryCodes == nil {
		recoveryCodes = []string{}
	}

	response, err := json.Marshal(recoveryCodes)
	if err != nil {
		return l.HttpResponseErrorAction(logutils.ActionMarshal, "mfa recovery codes", nil, err, http.StatusInternalServerError, false)
	}

	return l.HttpResponseSuccessJSON(response)
}

func (h AdminApisHandler) getAppToken(l *logs.Log, r *http.Request, claims *tokenauth.Claims) logs.HttpResponse {
	appID := r.URL.Query().Get("app_id")
	if appID == "" {
		return l.HttpResponseErrorData(logutils.StatusMissing, logutils.TypeQueryParam, logutils.StringArgs("app_id"), nil, http.StatusBadRequest, false)
	}

	token, err := h.coreAPIs.Auth.GetAdminToken(*claims, appID, l)
	if err != nil {
		return l.HttpResponseErrorAction(logutils.ActionGet, "app token", nil, err, http.StatusInternalServerError, true)
	}

	response := Def.AdminResAppToken{Token: token}
	responseJSON, err := json.Marshal(response)
	if err != nil {
		return l.HttpResponseErrorAction(logutils.ActionMarshal, "app token", nil, err, http.StatusInternalServerError, false)
	}

	return l.HttpResponseSuccessJSON(responseJSON)
}

// createApplicationGroup creates an application group
func (h AdminApisHandler) createApplicationGroup(l *logs.Log, r *http.Request, claims *tokenauth.Claims) logs.HttpResponse {
	data, err := ioutil.ReadAll(r.Body)
	if err != nil {
		return l.HttpResponseErrorAction(logutils.ActionRead, logutils.TypeRequestBody, nil, err, http.StatusBadRequest, false)
	}
	var requestData Def.AdminReqApplicationGroup
	err = json.Unmarshal(data, &requestData)
	if err != nil {
		return l.HttpResponseErrorAction(logutils.ActionUnmarshal, model.TypeAppOrgGroup, nil, err, http.StatusBadRequest, true)
	}

	//system flag
	system := false
	if requestData.System != nil {
		system = *requestData.System
	}

	//permissions names
	var permissionNames []string
	if requestData.Permissions != nil {
		permissionNames = *requestData.Permissions
	}

	//roles ids
	var rolesIDs []string
	if requestData.Roles != nil {
		rolesIDs = *requestData.Roles
	}

	if len(permissionNames) == 0 && len(rolesIDs) == 0 {
		return l.HttpResponseErrorData(logutils.StatusMissing, "permissions and application organization roles", nil, nil, http.StatusBadRequest, false)
	}

	assignerPermissions := strings.Split(claims.Permissions, ",")
	group, err := h.coreAPIs.Administration.AdmCreateAppOrgGroup(requestData.Name, requestData.Description, system, permissionNames, rolesIDs, claims.AppID, claims.OrgID, assignerPermissions, claims.System, l)
	if err != nil || group == nil {
		return l.HttpResponseErrorAction(logutils.ActionCreate, model.TypeAppOrgGroup, nil, err, http.StatusInternalServerError, true)
	}

	respGroup := appOrgGroupToDef(*group)
	response, err := json.Marshal(respGroup)
	if err != nil {
		return l.HttpResponseErrorAction(logutils.ActionMarshal, model.TypeAppOrgGroup, nil, err, http.StatusInternalServerError, false)
	}
	return l.HttpResponseSuccessJSON(response)
}

// updateApplicationGroup updates an application group
func (h AdminApisHandler) updateApplicationGroup(l *logs.Log, r *http.Request, claims *tokenauth.Claims) logs.HttpResponse {
	params := mux.Vars(r)
	groupID := params["id"]
	if len(groupID) <= 0 {
		return l.HttpResponseErrorData(logutils.StatusMissing, logutils.TypeQueryParam, logutils.StringArgs("id"), nil, http.StatusBadRequest, false)
	}

	data, err := ioutil.ReadAll(r.Body)
	if err != nil {
		return l.HttpResponseErrorAction(logutils.ActionRead, logutils.TypeRequestBody, nil, err, http.StatusBadRequest, false)
	}
	var requestData Def.AdminReqApplicationGroup
	err = json.Unmarshal(data, &requestData)
	if err != nil {
		return l.HttpResponseErrorAction(logutils.ActionUnmarshal, model.TypeAppOrgGroup, nil, err, http.StatusBadRequest, true)
	}

	//system flag
	system := false
	if requestData.System != nil {
		system = *requestData.System
	}

	//permissions names
	var permissionNames []string
	if requestData.Permissions != nil {
		permissionNames = *requestData.Permissions
	}

	//roles ids
	var rolesIDs []string
	if requestData.Roles != nil {
		rolesIDs = *requestData.Roles
	}

	if len(permissionNames) == 0 && len(rolesIDs) == 0 {
		return l.HttpResponseErrorData(logutils.StatusMissing, "permissions and application organization roles", nil, nil, http.StatusBadRequest, false)
	}

	assignerPermissions := strings.Split(claims.Permissions, ",")
	group, err := h.coreAPIs.Administration.AdmUpdateAppOrgGroup(groupID, requestData.Name, requestData.Description, system, permissionNames, rolesIDs, claims.AppID, claims.OrgID, assignerPermissions, claims.System, l)
	if err != nil || group == nil {
		return l.HttpResponseErrorAction(logutils.ActionUpdate, model.TypeAppOrgGroup, nil, err, http.StatusInternalServerError, true)
	}

	respGroup := appOrgGroupToDef(*group)
	response, err := json.Marshal(respGroup)
	if err != nil {
		return l.HttpResponseErrorAction(logutils.ActionMarshal, model.TypeAppOrgGroup, nil, err, http.StatusInternalServerError, false)
	}
	return l.HttpResponseSuccessJSON(response)
}

func (h AdminApisHandler) deleteApplicationGroup(l *logs.Log, r *http.Request, claims *tokenauth.Claims) logs.HttpResponse {
	params := mux.Vars(r)
	groupsID := params["id"]
	if len(groupsID) <= 0 {
		return l.HttpResponseErrorData(logutils.StatusMissing, logutils.TypeQueryParam, logutils.StringArgs("id"), nil, http.StatusBadRequest, false)
	}

	assignerPermissions := strings.Split(claims.Permissions, ",")
	err := h.coreAPIs.Administration.AdmDeleteAppOrgGroup(groupsID, claims.AppID, claims.OrgID, assignerPermissions, claims.System, l)
	if err != nil {
		return l.HttpResponseErrorAction(logutils.ActionDelete, model.TypeAppOrgGroup, nil, err, http.StatusInternalServerError, true)
	}
	return l.HttpResponseSuccess()
}

// addAccountsToGroup adds a group the given account
func (h AdminApisHandler) addAccountsToGroup(l *logs.Log, r *http.Request, claims *tokenauth.Claims) logs.HttpResponse {
	params := mux.Vars(r)
	groupID := params["id"]
	if len(groupID) <= 0 {
		return l.HttpResponseErrorData(logutils.StatusMissing, logutils.TypeQueryParam, logutils.StringArgs("id"), nil, http.StatusBadRequest, false)
	}

	data, err := ioutil.ReadAll(r.Body)
	if err != nil {
		return l.HttpResponseErrorAction(logutils.ActionRead, logutils.TypeRequestBody, nil, err, http.StatusBadRequest, false)
	}

	var requestData Def.AdminReqAddAccountsToGroup
	err = json.Unmarshal(data, &requestData)
	if err != nil {
		return l.HttpResponseErrorAction(logutils.ActionUnmarshal, model.TypeAccount, nil, err, http.StatusBadRequest, true)
	}

	assignerPermissions := strings.Split(claims.Permissions, ",")
	err = h.coreAPIs.Administration.AdmAddAccountsToGroup(claims.AppID, claims.OrgID, groupID, requestData.AccountIds, assignerPermissions, l)
	if err != nil {
		return l.HttpResponseErrorAction(actionGrant, model.TypeAccount, nil, err, http.StatusInternalServerError, true)
	}

	return l.HttpResponseSuccess()
}

// removeAccountsFromGroup removes accounts from a given group
func (h AdminApisHandler) removeAccountsFromGroup(l *logs.Log, r *http.Request, claims *tokenauth.Claims) logs.HttpResponse {
	params := mux.Vars(r)
	groupID := params["id"]
	if len(groupID) <= 0 {
		return l.HttpResponseErrorData(logutils.StatusMissing, logutils.TypeQueryParam, logutils.StringArgs("id"), nil, http.StatusBadRequest, false)
	}

	data, err := ioutil.ReadAll(r.Body)
	if err != nil {
		return l.HttpResponseErrorAction(logutils.ActionRead, logutils.TypeRequestBody, nil, err, http.StatusBadRequest, false)
	}

	var requestData Def.AdminReqRemoveAccountFromGroup
	err = json.Unmarshal(data, &requestData)
	if err != nil {
		return l.HttpResponseErrorAction(logutils.ActionUnmarshal, model.TypeAppOrgGroup, nil, err, http.StatusBadRequest, true)
	}

	assignerPermissions := strings.Split(claims.Permissions, ",")
	err = h.coreAPIs.Administration.AdmRemoveAccountsFromGroup(claims.AppID, claims.OrgID, groupID, requestData.AccountIds, assignerPermissions, l)
	if err != nil {
		return l.HttpResponseErrorAction(actionGrant, model.TypeAppOrgRole, nil, err, http.StatusInternalServerError, true)
	}

	return l.HttpResponseSuccess()
}

// createApplicationRole creates an application role
func (h AdminApisHandler) createApplicationRole(l *logs.Log, r *http.Request, claims *tokenauth.Claims) logs.HttpResponse {
	data, err := ioutil.ReadAll(r.Body)
	if err != nil {
		return l.HttpResponseErrorAction(logutils.ActionRead, logutils.TypeRequestBody, nil, err, http.StatusBadRequest, false)
	}

	var requestData Def.AdminReqApplicationRole
	err = json.Unmarshal(data, &requestData)
	if err != nil {
		return l.HttpResponseErrorAction(logutils.ActionUnmarshal, model.TypeAppOrgRole, nil, err, http.StatusBadRequest, true)
	}

	system := false
	if requestData.System != nil {
		system = *requestData.System
	}
	assignerPermissions := strings.Split(claims.Permissions, ",")
	role, err := h.coreAPIs.Administration.AdmCreateAppOrgRole(requestData.Name, requestData.Description, system, requestData.Permissions, claims.AppID, claims.OrgID, assignerPermissions, claims.System, l)
	if err != nil || role == nil {
		return l.HttpResponseErrorAction(logutils.ActionGet, model.TypeAppOrgRole, nil, err, http.StatusInternalServerError, true)
	}

	respRole := appOrgRoleToDef(*role)
	response, err := json.Marshal(respRole)
	if err != nil {
		return l.HttpResponseErrorAction(logutils.ActionMarshal, model.TypeAppOrgRole, nil, err, http.StatusInternalServerError, false)
	}

	return l.HttpResponseSuccessJSON(response)
}

func (h AdminApisHandler) updateApplicationRole(l *logs.Log, r *http.Request, claims *tokenauth.Claims) logs.HttpResponse {
	params := mux.Vars(r)
	rolesID := params["id"]
	if len(rolesID) <= 0 {
		return l.HttpResponseErrorData(logutils.StatusMissing, logutils.TypeQueryParam, logutils.StringArgs("id"), nil, http.StatusBadRequest, false)
	}

	data, err := ioutil.ReadAll(r.Body)
	if err != nil {
		return l.HttpResponseErrorAction(logutils.ActionRead, logutils.TypeRequestBody, nil, err, http.StatusBadRequest, false)
	}

	var requestData Def.AdminReqApplicationRole
	err = json.Unmarshal(data, &requestData)
	if err != nil {
		return l.HttpResponseErrorAction(logutils.ActionUnmarshal, model.TypeAppOrgRole, nil, err, http.StatusBadRequest, true)
	}

	system := false
	if requestData.System != nil {
		system = *requestData.System
	}
	assignerPermissions := strings.Split(claims.Permissions, ",")
	role, err := h.coreAPIs.Administration.AdmUpdateAppOrgRole(rolesID, requestData.Name, requestData.Description, system, requestData.Permissions, claims.AppID, claims.OrgID, assignerPermissions, claims.System, l)
	if err != nil || role == nil {
		return l.HttpResponseErrorAction(logutils.ActionUpdate, model.TypeAppOrgRole, nil, err, http.StatusInternalServerError, true)
	}

	respRole := appOrgRoleToDef(*role)
	response, err := json.Marshal(respRole)
	if err != nil {
		return l.HttpResponseErrorAction(logutils.ActionMarshal, model.TypeAppOrgRole, nil, err, http.StatusInternalServerError, false)
	}

	return l.HttpResponseSuccessJSON(response)
}

func (h AdminApisHandler) deleteApplicationRole(l *logs.Log, r *http.Request, claims *tokenauth.Claims) logs.HttpResponse {
	params := mux.Vars(r)
	rolesID := params["id"]
	if len(rolesID) <= 0 {
		return l.HttpResponseErrorData(logutils.StatusMissing, logutils.TypeQueryParam, logutils.StringArgs("id"), nil, http.StatusBadRequest, false)
	}

	assignerPermissions := strings.Split(claims.Permissions, ",")
	err := h.coreAPIs.Administration.AdmDeleteAppOrgRole(rolesID, claims.AppID, claims.OrgID, assignerPermissions, claims.System, l)
	if err != nil {
		return l.HttpResponseErrorAction(logutils.ActionDelete, model.TypeAppOrgRole, nil, err, http.StatusInternalServerError, true)
	}
	return l.HttpResponseSuccess()
}

func (h AdminApisHandler) deleteApplicationLoginSession(l *logs.Log, r *http.Request, claims *tokenauth.Claims) logs.HttpResponse {
	params := mux.Vars(r)
	identifier := params["account_id"]
	if len(identifier) <= 0 {
		return l.HttpResponseErrorData(logutils.StatusMissing, logutils.TypeQueryParam, logutils.StringArgs("account_id"), nil, http.StatusBadRequest, false)
	}

	params2 := mux.Vars(r)
	sessionID := params2["session_id"]
	if len(sessionID) <= 0 {
		return l.HttpResponseErrorData(logutils.StatusMissing, logutils.TypeQueryParam, logutils.StringArgs("session_id"), nil, http.StatusBadRequest, false)
	}

	err := h.coreAPIs.Administration.AdmDeleteApplicationLoginSession(claims.AppID, claims.OrgID, claims.Subject, identifier, sessionID, l)
	if err != nil {
		return l.HttpResponseErrorAction(logutils.ActionDelete, model.TypeLoginSession, nil, err, http.StatusInternalServerError, true)
	}
	return l.HttpResponseSuccess()
}

func (h AdminApisHandler) getApplicationAccountDevices(l *logs.Log, r *http.Request, claims *tokenauth.Claims) logs.HttpResponse {
	params := mux.Vars(r)
	accountID := params["id"]
	if len(accountID) <= 0 {
		return l.HttpResponseErrorData(logutils.StatusMissing, logutils.TypeQueryParam, logutils.StringArgs("id"), nil, http.StatusBadRequest, false)
	}

	if len(accountID) <= 0 {
		return l.HttpResponseErrorData(logutils.StatusMissing, logutils.TypeQueryParam, logutils.StringArgs("id"), nil, http.StatusBadRequest, false)
	}
	devices, err := h.coreAPIs.Administration.AdmGetApplicationAccountDevices(claims.AppID, claims.OrgID, accountID, l)
	if err != nil {
		return l.HttpResponseErrorAction(logutils.ActionGet, model.TypeDevice, nil, err, http.StatusInternalServerError, true)
	}

	devicesRes := deviceListToDef(devices)
	data, err := json.Marshal(devicesRes)
	if err != nil {
		return l.HttpResponseErrorAction(logutils.ActionMarshal, model.TypeApplication, nil, err, http.StatusInternalServerError, false)
	}
	return l.HttpResponseSuccessJSON(data)
}

// grantAccountPermissions grants an account the given permissions
func (h AdminApisHandler) grantAccountPermissions(l *logs.Log, r *http.Request, claims *tokenauth.Claims) logs.HttpResponse {
	params := mux.Vars(r)
	accountID := params["id"]
	if len(accountID) <= 0 {
		return l.HttpResponseErrorData(logutils.StatusMissing, logutils.TypeQueryParam, logutils.StringArgs("id"), nil, http.StatusBadRequest, false)
	}

	data, err := ioutil.ReadAll(r.Body)
	if err != nil {
		return l.HttpResponseErrorAction(logutils.ActionRead, logutils.TypeRequestBody, nil, err, http.StatusBadRequest, false)
	}

	var requestData Def.AdminReqGrantPermissions
	err = json.Unmarshal(data, &requestData)
	if err != nil {
		return l.HttpResponseErrorAction(logutils.ActionUnmarshal, model.TypePermission, nil, err, http.StatusBadRequest, true)
	}

	assignerPermissions := strings.Split(claims.Permissions, ",")
	err = h.coreAPIs.Administration.AdmGrantAccountPermissions(claims.AppID, claims.OrgID, accountID, requestData.Permissions, assignerPermissions, l)
	if err != nil {
		return l.HttpResponseErrorAction(actionGrant, model.TypePermission, nil, err, http.StatusInternalServerError, true)
	}

	return l.HttpResponseSuccess()
}

// revokeAccountPermissions removes permissions from an account
func (h AdminApisHandler) revokeAccountPermissions(l *logs.Log, r *http.Request, claims *tokenauth.Claims) logs.HttpResponse {
	params := mux.Vars(r)
	accountID := params["id"]
	if len(accountID) <= 0 {
		return l.HttpResponseErrorData(logutils.StatusMissing, logutils.TypeQueryParam, logutils.StringArgs("id"), nil, http.StatusBadRequest, false)
	}

	data, err := ioutil.ReadAll(r.Body)
	if err != nil {
		return l.HttpResponseErrorAction(logutils.ActionRead, logutils.TypeRequestBody, nil, err, http.StatusBadRequest, false)
	}
	var requestData Def.AdminReqRevokePermissions
	err = json.Unmarshal(data, &requestData)
	if err != nil {
		return l.HttpResponseErrorAction(logutils.ActionUnmarshal, model.TypePermission, nil, err, http.StatusBadRequest, true)
	}

	assignerPermissions := strings.Split(claims.Permissions, ",")
	err = h.coreAPIs.Administration.AdmRevokeAccountPermissions(claims.AppID, claims.OrgID, accountID, requestData.Permissions, assignerPermissions, l)
	if err != nil {
		return l.HttpResponseErrorAction(actionGrant, model.TypePermission, nil, err, http.StatusInternalServerError, true)
	}

	return l.HttpResponseSuccess()
}

// grantAccountRoles grants an account the given roles
func (h AdminApisHandler) grantAccountRoles(l *logs.Log, r *http.Request, claims *tokenauth.Claims) logs.HttpResponse {
	params := mux.Vars(r)
	accountID := params["id"]
	if len(accountID) <= 0 {
		return l.HttpResponseErrorData(logutils.StatusMissing, logutils.TypeQueryParam, logutils.StringArgs("id"), nil, http.StatusBadRequest, false)
	}

	data, err := ioutil.ReadAll(r.Body)
	if err != nil {
		return l.HttpResponseErrorAction(logutils.ActionRead, logutils.TypeRequestBody, nil, err, http.StatusBadRequest, false)
	}

	var requestData Def.AdminReqGrantRolesToAccount
	err = json.Unmarshal(data, &requestData)
	if err != nil {
		return l.HttpResponseErrorAction(logutils.ActionUnmarshal, model.TypeAppOrgRole, nil, err, http.StatusBadRequest, true)
	}

	assignerPermissions := strings.Split(claims.Permissions, ",")
	err = h.coreAPIs.Administration.AdmGrantAccountRoles(claims.AppID, claims.OrgID, accountID, requestData.RoleIds, assignerPermissions, l)
	if err != nil {
		return l.HttpResponseErrorAction(actionGrant, model.TypeAppOrgRole, nil, err, http.StatusInternalServerError, true)
	}

	return l.HttpResponseSuccess()
}

// revokeAccountRoles removes role from a given account
func (h AdminApisHandler) revokeAccountRoles(l *logs.Log, r *http.Request, claims *tokenauth.Claims) logs.HttpResponse {
	params := mux.Vars(r)
	accountID := params["id"]
	if len(accountID) <= 0 {
		return l.HttpResponseErrorData(logutils.StatusMissing, logutils.TypeQueryParam, logutils.StringArgs("id"), nil, http.StatusBadRequest, false)
	}

	data, err := ioutil.ReadAll(r.Body)
	if err != nil {
		return l.HttpResponseErrorAction(logutils.ActionRead, logutils.TypeRequestBody, nil, err, http.StatusBadRequest, false)
	}

	var requestData Def.AdminReqRevokeRolesFromAccount
	err = json.Unmarshal(data, &requestData)
	if err != nil {
		return l.HttpResponseErrorAction(logutils.ActionUnmarshal, model.TypeAppOrgRole, nil, err, http.StatusBadRequest, true)
	}

	assignerPermissions := strings.Split(claims.Permissions, ",")
	err = h.coreAPIs.Administration.AdmRevokeAccountRoles(claims.AppID, claims.OrgID, accountID, requestData.RoleIds, assignerPermissions, l)
	if err != nil {
		return l.HttpResponseErrorAction(actionGrant, model.TypeAppOrgRole, nil, err, http.StatusInternalServerError, true)
	}

	return l.HttpResponseSuccess()
}

<<<<<<< HEAD
// grantPermissionsToRole grants a role the given permission
=======
//getAccountSystemConfigs returns the system configs for a specific account
func (h AdminApisHandler) getAccountSystemConfigs(l *logs.Log, r *http.Request, claims *tokenauth.Claims) logs.HttpResponse {
	params := mux.Vars(r)
	accountID := params["id"]
	if len(accountID) <= 0 {
		return l.HttpResponseErrorData(logutils.StatusMissing, logutils.TypeQueryParam, logutils.StringArgs("id"), nil, http.StatusBadRequest, false)
	}

	configs, err := h.coreAPIs.Administration.AdmGetAccountSystemConfigs(claims.AppID, claims.OrgID, accountID, l)
	if err != nil {
		loggingErr, ok := err.(*errors.Error)
		if ok && loggingErr.Status() == utils.ErrorStatusNotAllowed {
			return l.HttpResponseError(http.StatusText(http.StatusForbidden), nil, http.StatusForbidden, false)
		}
		return l.HttpResponseErrorAction(logutils.ActionGet, model.TypeAccountSystemConfigs, nil, err, http.StatusInternalServerError, true)
	}

	response := configs

	data, err := json.Marshal(response)
	if err != nil {
		return l.HttpResponseErrorAction(logutils.ActionMarshal, model.TypeAccountSystemConfigs, nil, err, http.StatusInternalServerError, false)
	}

	return l.HttpResponseSuccessJSON(data)
}

// updateAccountSystemConfigs updates the system config for a specific account
func (h AdminApisHandler) updateAccountSystemConfigs(l *logs.Log, r *http.Request, claims *tokenauth.Claims) logs.HttpResponse {
	params := mux.Vars(r)
	accountID := params["id"]
	if len(accountID) <= 0 {
		return l.HttpResponseErrorData(logutils.StatusMissing, logutils.TypeQueryParam, logutils.StringArgs("id"), nil, http.StatusBadRequest, false)
	}

	data, err := ioutil.ReadAll(r.Body)
	if err != nil {
		return l.HttpResponseErrorAction(logutils.ActionRead, logutils.TypeRequestBody, nil, err, http.StatusBadRequest, false)
	}

	var configs map[string]interface{}
	err = json.Unmarshal(data, &configs)
	if err != nil {
		return l.HttpResponseErrorAction(logutils.ActionUnmarshal, "system configs update request", nil, err, http.StatusBadRequest, true)
	}

	err = h.coreAPIs.Administration.AdmUpdateAccountSystemConfigs(claims.AppID, claims.OrgID, accountID, configs, l)
	if err != nil {
		loggingErr, ok := err.(*errors.Error)
		if ok && loggingErr.Status() == utils.ErrorStatusNotAllowed {
			return l.HttpResponseError(http.StatusText(http.StatusForbidden), nil, http.StatusForbidden, false)
		}
		return l.HttpResponseErrorAction(logutils.ActionUpdate, model.TypeAccountSystemConfigs, nil, err, http.StatusInternalServerError, true)
	}

	return l.HttpResponseSuccess()
}

//grantPermissionsToRole grants a role the given permission
>>>>>>> 2c051f8f
func (h AdminApisHandler) grantPermissionsToRole(l *logs.Log, r *http.Request, claims *tokenauth.Claims) logs.HttpResponse {
	params := mux.Vars(r)
	roleID := params["id"]
	if len(roleID) <= 0 {
		return l.HttpResponseErrorData(logutils.StatusMissing, logutils.TypeQueryParam, logutils.StringArgs("id"), nil, http.StatusBadRequest, false)
	}

	data, err := ioutil.ReadAll(r.Body)
	if err != nil {
		return l.HttpResponseErrorAction(logutils.ActionRead, logutils.TypeRequestBody, nil, err, http.StatusBadRequest, false)
	}

	var requestData Def.AdminReqGrantPermissionsToRole
	err = json.Unmarshal(data, &requestData)
	if err != nil {
		return l.HttpResponseErrorAction(logutils.ActionUnmarshal, model.TypeAppOrgRole, nil, err, http.StatusBadRequest, true)
	}

	assignerPermissions := strings.Split(claims.Permissions, ",")
	err = h.coreAPIs.Administration.AdmGrantPermissionsToRole(claims.AppID, claims.OrgID, roleID, requestData.Permissions, assignerPermissions, claims.System, l)
	if err != nil {
		return l.HttpResponseErrorAction(actionGrant, model.TypeAppOrgRole, nil, err, http.StatusInternalServerError, true)
	}

	return l.HttpResponseSuccess()
}

// NewAdminApisHandler creates new admin rest Handler instance
func NewAdminApisHandler(coreAPIs *core.APIs) AdminApisHandler {
	return AdminApisHandler{coreAPIs: coreAPIs}
}<|MERGE_RESOLUTION|>--- conflicted
+++ resolved
@@ -1078,10 +1078,7 @@
 	return l.HttpResponseSuccess()
 }
 
-<<<<<<< HEAD
-// grantPermissionsToRole grants a role the given permission
-=======
-//getAccountSystemConfigs returns the system configs for a specific account
+// getAccountSystemConfigs returns the system configs for a specific account
 func (h AdminApisHandler) getAccountSystemConfigs(l *logs.Log, r *http.Request, claims *tokenauth.Claims) logs.HttpResponse {
 	params := mux.Vars(r)
 	accountID := params["id"]
@@ -1139,8 +1136,7 @@
 	return l.HttpResponseSuccess()
 }
 
-//grantPermissionsToRole grants a role the given permission
->>>>>>> 2c051f8f
+// grantPermissionsToRole grants a role the given permission
 func (h AdminApisHandler) grantPermissionsToRole(l *logs.Log, r *http.Request, claims *tokenauth.Claims) logs.HttpResponse {
 	params := mux.Vars(r)
 	roleID := params["id"]
