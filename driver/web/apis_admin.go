--- conflicted
+++ resolved
@@ -330,17 +330,10 @@
 		anonymous = &result
 	}
 
-<<<<<<< HEAD
-	deviceIdFromQuery := r.URL.Query().Get("device-id")
-	var deviceID *string
-	if len(deviceIdFromQuery) > 0 {
-		deviceID = &deviceIdFromQuery
-=======
 	deviceIDFromQuery := r.URL.Query().Get("device-id")
 	var deviceID *string
 	if len(deviceIDFromQuery) > 0 {
 		deviceID = &deviceIDFromQuery
->>>>>>> b7d31aab
 	}
 
 	ipAddressFromQuery := r.URL.Query().Get("ip-address")
