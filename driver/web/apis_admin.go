--- conflicted
+++ resolved
@@ -205,7 +205,6 @@
 	return l.HttpResponseSuccessJSON(respData)
 }
 
-<<<<<<< HEAD
 func (h AdminApisHandler) getAccounts(l *logs.Log, r *http.Request, claims *tokenauth.Claims) logs.HttpResponse {
 	accountID := r.URL.Query().Get("id")
 	if accountID == "" {
@@ -221,7 +220,7 @@
 	if err != nil {
 		return l.HttpResponseErrorAction(logutils.ActionGet, model.TypeAccount, nil, err, http.StatusInternalServerError, true)
 	}
-	response := getAccountListToDef(getAccounts)
+	response := getAccountsListToDef(getAccounts)
 
 	data, err := json.Marshal(response)
 	if err != nil {
@@ -243,9 +242,9 @@
 		//permissions
 		permissions := applicationPermissionsToDef(account.Permissions)
 		//roles
-		roles := appOrgRolesToDef(account.Roles)
+		roles := appOrgRolesToDef(nil)
 		//groups
-		groups := appOrgGroupsToDef(account.Groups)
+		groups := appOrgGroupsToDef(nil)
 		//account auth types
 		authTypes := accountAuthTypesToDef(account.AuthTypes)
 		accountData = &Def.ResSharedAccount{Id: account.ID, Permissions: &permissions, Roles: &roles, Groups: &groups, AuthTypes: &authTypes, Profile: profile}
@@ -257,7 +256,8 @@
 	}
 
 	return l.HttpResponseSuccessJSON(data)
-=======
+
+}
 func (h AdminApisHandler) accountExists(l *logs.Log, r *http.Request, claims *tokenauth.Claims) logs.HttpResponse {
 	data, err := ioutil.ReadAll(r.Body)
 	if err != nil {
@@ -281,7 +281,6 @@
 	}
 
 	return l.HttpResponseSuccessJSON(respData)
->>>>>>> 77351a1f
 }
 
 //NewAdminApisHandler creates new admin rest Handler instance
