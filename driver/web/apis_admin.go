// Copyright 2022 Board of Trustees of the University of Illinois.
//
// Licensed under the Apache License, Version 2.0 (the "License");
// you may not use this file except in compliance with the License.
// You may obtain a copy of the License at
//
//     http://www.apache.org/licenses/LICENSE-2.0
//
// Unless required by applicable law or agreed to in writing, software
// distributed under the License is distributed on an "AS IS" BASIS,
// WITHOUT WARRANTIES OR CONDITIONS OF ANY KIND, either express or implied.
// See the License for the specific language governing permissions and
// limitations under the License.

package web

import (
	"core-building-block/core"
	"core-building-block/core/model"
	Def "core-building-block/driver/web/docs/gen"
	"core-building-block/utils"
	"encoding/json"
	"io/ioutil"
	"net/http"
	"strconv"
	"strings"

	"github.com/gorilla/mux"
	"github.com/rokwire/core-auth-library-go/v2/tokenauth"
	"github.com/rokwire/logging-library-go/errors"
	"github.com/rokwire/logging-library-go/logs"
	"github.com/rokwire/logging-library-go/logutils"
)

const (
	actionGrant logutils.MessageActionType = "granting"
)

// AdminApisHandler handles the admin rest APIs implementation
type AdminApisHandler struct {
	coreAPIs *core.APIs
}

// getTest TODO get test
func (h AdminApisHandler) getTest(l *logs.Log, r *http.Request, claims *tokenauth.Claims) logs.HttpResponse {
	res := h.coreAPIs.Administration.AdmGetTest()

	return l.HttpResponseSuccessMessage(res)
}

// getTestModel gives a test model instance
func (h AdminApisHandler) getTestModel(l *logs.Log, r *http.Request, claims *tokenauth.Claims) logs.HttpResponse {
	res := h.coreAPIs.Administration.AdmGetTestModel()

	return l.HttpResponseSuccessMessage(res)
}

func (h AdminApisHandler) login(l *logs.Log, r *http.Request, claims *tokenauth.Claims) logs.HttpResponse {
	data, err := ioutil.ReadAll(r.Body)
	if err != nil {
		return l.HttpResponseErrorAction(logutils.ActionRead, logutils.TypeRequestBody, nil, err, http.StatusBadRequest, false)
	}

	//get ip
	ip := utils.GetIP(l, r)
	if err != nil {
		return l.HttpResponseError("Error getting IP", err, http.StatusInternalServerError, true)
	}

	var requestData Def.SharedReqLogin
	err = json.Unmarshal(data, &requestData)
	if err != nil {
		return l.HttpResponseErrorAction(logutils.ActionUnmarshal, logutils.MessageDataType("auth login request"), nil, err, http.StatusBadRequest, true)
	}

	//creds
	requestCreds, err := interfaceToJSON(requestData.Creds)
	if err != nil {
		return l.HttpResponseErrorAction(logutils.ActionMarshal, model.TypeCreds, nil, err, http.StatusBadRequest, true)
	}

	//params
	requestParams, err := interfaceToJSON(requestData.Params)
	if err != nil {
		return l.HttpResponseErrorAction(logutils.ActionMarshal, "params", nil, err, http.StatusBadRequest, true)
	}

	//preferences
	var requestPreferences map[string]interface{}
	if requestData.Preferences != nil {
		requestPreferences = *requestData.Preferences
	}

	//profile ////
	requestProfile := profileFromDefNullable(requestData.Profile)

	//device
	requestDevice := requestData.Device

	message, loginSession, mfaTypes, err := h.coreAPIs.Auth.Login(ip, string(requestDevice.Type), requestDevice.Os, *requestDevice.DeviceId,
		string(requestData.AuthType), requestCreds, requestData.ApiKey, requestData.AppTypeIdentifier, requestData.OrgId, requestParams, requestProfile, requestPreferences, true, l)
	if err != nil {
		loggingErr, ok := err.(*errors.Error)
		if ok && loggingErr.Status() != "" {
			return l.HttpResponseError("Error logging in", err, http.StatusUnauthorized, true)
		}
		return l.HttpResponseError("Error logging in", err, http.StatusInternalServerError, true)
	}

	///prepare response

	//message
	if message != nil {
		responseData := &Def.SharedResLogin{Message: message}
		respData, err := json.Marshal(responseData)
		if err != nil {
			return l.HttpResponseErrorAction(logutils.ActionMarshal, logutils.MessageDataType("auth login response"), nil, err, http.StatusInternalServerError, false)
		}
		return l.HttpResponseSuccessJSON(respData)
	}

	if loginSession.State != "" {
		//params
		var paramsRes interface{}
		if loginSession.Params != nil {
			paramsRes = loginSession.Params
		}

		mfaResp := mfaDataListToDef(mfaTypes)
		responseData := &Def.SharedResLoginMfa{AccountId: loginSession.Identifier, Enrolled: mfaResp, Params: &paramsRes,
			SessionId: loginSession.ID, State: loginSession.State}
		respData, err := json.Marshal(responseData)
		if err != nil {
			return l.HttpResponseErrorAction(logutils.ActionMarshal, logutils.MessageDataType("auth login response"), nil, err, http.StatusInternalServerError, false)
		}
		return l.HttpResponseSuccessJSON(respData)
	}

	return authBuildLoginResponse(l, loginSession)
}

func (h AdminApisHandler) loginMFA(l *logs.Log, r *http.Request, claims *tokenauth.Claims) logs.HttpResponse {
	data, err := ioutil.ReadAll(r.Body)
	if err != nil {
		return l.HttpResponseErrorAction(logutils.ActionRead, logutils.TypeRequestBody, nil, err, http.StatusBadRequest, false)
	}

	var mfaData Def.SharedReqLoginMfa
	err = json.Unmarshal(data, &mfaData)
	if err != nil {
		return l.HttpResponseErrorAction(logutils.ActionUnmarshal, logutils.MessageDataType("login mfa request"), nil, err, http.StatusBadRequest, true)
	}

	message, loginSession, err := h.coreAPIs.Auth.LoginMFA(mfaData.ApiKey, mfaData.AccountId, mfaData.SessionId, mfaData.Identifier, string(mfaData.Type), mfaData.Code, mfaData.State, l)
	if message != nil {
		return l.HttpResponseError(*message, err, http.StatusUnauthorized, false)
	}
	if err != nil {
		return l.HttpResponseError("Error logging in", err, http.StatusInternalServerError, true)
	}

	return authBuildLoginResponse(l, loginSession)
}

func (h AdminApisHandler) loginURL(l *logs.Log, r *http.Request, claims *tokenauth.Claims) logs.HttpResponse {
	data, err := ioutil.ReadAll(r.Body)
	if err != nil {
		return l.HttpResponseErrorAction(logutils.ActionRead, logutils.TypeRequestBody, nil, err, http.StatusBadRequest, false)
	}

	var requestData Def.SharedReqLoginUrl
	err = json.Unmarshal(data, &requestData)
	if err != nil {
		return l.HttpResponseErrorAction(logutils.ActionUnmarshal, "auth login url request", nil, err, http.StatusBadRequest, true)
	}

	loginURL, params, err := h.coreAPIs.Auth.GetLoginURL(string(requestData.AuthType), requestData.AppTypeIdentifier, requestData.OrgId, requestData.RedirectUri, requestData.ApiKey, l)
	if err != nil {
		return l.HttpResponseErrorAction(logutils.ActionGet, "login url", nil, err, http.StatusInternalServerError, true)
	}

	responseData := &Def.SharedResLoginUrl{LoginUrl: loginURL, Params: &params}
	respData, err := json.Marshal(responseData)
	if err != nil {
		return l.HttpResponseErrorAction(logutils.ActionMarshal, "auth login url response", nil, err, http.StatusInternalServerError, false)
	}

	return l.HttpResponseSuccessJSON(respData)
}

func (h AdminApisHandler) refresh(l *logs.Log, r *http.Request, claims *tokenauth.Claims) logs.HttpResponse {
	data, err := ioutil.ReadAll(r.Body)
	if err != nil {
		return l.HttpResponseErrorAction(logutils.ActionRead, logutils.TypeRequestBody, nil, err, http.StatusBadRequest, false)
	}

	var requestData Def.SharedReqRefresh
	err = json.Unmarshal(data, &requestData)
	if err != nil {
		return l.HttpResponseErrorAction(logutils.ActionUnmarshal, logutils.MessageDataType("auth refresh request"), nil, err, http.StatusBadRequest, true)
	}

	loginSession, err := h.coreAPIs.Auth.Refresh(requestData.RefreshToken, requestData.ApiKey, l)
	if err != nil {
		return l.HttpResponseError("Error refreshing token", err, http.StatusInternalServerError, true)
	}
	if loginSession == nil {
		//if login session is null then unauthorized
		l.Infof("trying to refresh - %s", requestData.RefreshToken)
		return l.HttpResponseError(http.StatusText(http.StatusUnauthorized), nil, http.StatusUnauthorized, true)
	}

	accessToken := loginSession.AccessToken
	refreshToken := loginSession.CurrentRefreshToken()
	var paramsRes interface{}
	if loginSession.Params != nil {
		paramsRes = loginSession.Params
	}

	tokenType := Def.SharedResRokwireTokenTokenTypeBearer
	rokwireToken := Def.SharedResRokwireToken{AccessToken: &accessToken, RefreshToken: &refreshToken, TokenType: &tokenType}
	responseData := &Def.SharedResRefresh{Token: &rokwireToken, Params: &paramsRes}
	respData, err := json.Marshal(responseData)
	if err != nil {
		return l.HttpResponseErrorAction(logutils.ActionMarshal, logutils.MessageDataType("auth refresh response"), nil, err, http.StatusInternalServerError, false)
	}

	return l.HttpResponseSuccessJSON(respData)
}

func (h AdminApisHandler) getApplications(l *logs.Log, r *http.Request, claims *tokenauth.Claims) logs.HttpResponse {
	applications, err := h.coreAPIs.Administration.AdmGetApplications(claims.OrgID)
	if err != nil {
		return l.HttpResponseErrorAction(logutils.ActionGet, model.TypeApplication, nil, err, http.StatusInternalServerError, true)
	}

	response := applicationsToDef(applications)

	data, err := json.Marshal(response)
	if err != nil {
		return l.HttpResponseErrorAction(logutils.ActionMarshal, model.TypeApplication, nil, err, http.StatusInternalServerError, false)
	}
	return l.HttpResponseSuccessJSON(data)
}

func (h AdminApisHandler) getApplicationGroups(l *logs.Log, r *http.Request, claims *tokenauth.Claims) logs.HttpResponse {

	get, err := h.coreAPIs.Administration.AdmGetAppOrgGroups(claims.AppID, claims.OrgID)
	if err != nil {
		return l.HttpResponseErrorAction(logutils.ActionGet, model.TypeApplicationOrganization, nil, err, http.StatusInternalServerError, true)
	}

	response := appOrgGroupsToDef(get)

	data, err := json.Marshal(response)
	if err != nil {
		return l.HttpResponseErrorAction(logutils.ActionMarshal, model.TypeAppOrgGroup, nil, err, http.StatusInternalServerError, false)
	}
	return l.HttpResponseSuccessJSON(data)
}

func (h AdminApisHandler) getApplicationPermissions(l *logs.Log, r *http.Request, claims *tokenauth.Claims) logs.HttpResponse {
	permissions, err := h.coreAPIs.Administration.AdmGetApplicationPermissions(claims.AppID, claims.OrgID, l)
	if err != nil {
		return l.HttpResponseErrorAction(logutils.ActionGet, model.TypeApplicationOrganization, nil, err, http.StatusInternalServerError, true)
	}

	response := applicationPermissionsToDef(permissions)

	data, err := json.Marshal(response)
	if err != nil {
		return l.HttpResponseErrorAction(logutils.ActionMarshal, model.TypePermission, nil, err, http.StatusInternalServerError, false)
	}
	return l.HttpResponseSuccessJSON(data)
}

func (h AdminApisHandler) getApplicationRoles(l *logs.Log, r *http.Request, claims *tokenauth.Claims) logs.HttpResponse {
	appOrgRoles, err := h.coreAPIs.Administration.AdmGetAppOrgRoles(claims.AppID, claims.OrgID)
	if err != nil {
		return l.HttpResponseErrorAction(logutils.ActionGet, model.TypeApplicationOrganization, nil, err, http.StatusInternalServerError, true)
	}

	response := appOrgRolesToDef(appOrgRoles)

	data, err := json.Marshal(response)
	if err != nil {
		return l.HttpResponseErrorAction(logutils.ActionMarshal, model.TypeAppOrgRole, nil, err, http.StatusInternalServerError, false)
	}

	return l.HttpResponseSuccessJSON(data)
}

func (h AdminApisHandler) getApplicationAccounts(l *logs.Log, r *http.Request, claims *tokenauth.Claims) logs.HttpResponse {
	var err error

	//limit and offset
	limit := 20
	limitArg := r.URL.Query().Get("limit")
	if limitArg != "" {
		limit, err = strconv.Atoi(limitArg)
		if err != nil {
			return l.HttpResponseErrorAction(logutils.ActionParse, logutils.TypeArg, logutils.StringArgs("limit"), err, http.StatusBadRequest, false)
		}
	}
	offset := 0
	offsetArg := r.URL.Query().Get("offset")
	if offsetArg != "" {
		offset, err = strconv.Atoi(offsetArg)
		if err != nil {
			return l.HttpResponseErrorAction(logutils.ActionParse, logutils.TypeArg, logutils.StringArgs("offset"), err, http.StatusBadRequest, false)
		}
	}

	//account ID
	var accountID *string
	accountIDParam := r.URL.Query().Get("account-id")
	if len(accountIDParam) > 0 {
		accountID = &accountIDParam
	}
	//first name
	var firstName *string
	firstNameParam := r.URL.Query().Get("firstname")
	if len(firstNameParam) > 0 {
		firstName = &firstNameParam
	}
	//last name
	var lastName *string
	lastNameParam := r.URL.Query().Get("lastname")
	if len(lastNameParam) > 0 {
		lastName = &lastNameParam
	}
	//auth type
	var authType *string
	authTypeParam := r.URL.Query().Get("auth-type")
	if len(authTypeParam) > 0 {
		authType = &authTypeParam
	}
	//auth type identifier
	var authTypeIdentifier *string
	authTypeIdentifierParam := r.URL.Query().Get("auth-type-identifier")
	if len(authTypeIdentifierParam) > 0 {
		authTypeIdentifier = &authTypeIdentifierParam
	}

	//admin
	var hasPermissions *bool
	hasPermissionsArg := r.URL.Query().Get("has-permissions")
	if hasPermissionsArg != "" {
		hasPermissionsVal, err := strconv.ParseBool(hasPermissionsArg)
		if err != nil {
			return l.HttpResponseErrorAction(logutils.ActionParse, logutils.TypeArg, logutils.StringArgs("has-permissions"), err, http.StatusBadRequest, false)
		}
		hasPermissions = &hasPermissionsVal
	}
	//permissions
	var permissions []string
	permissionsArg := r.URL.Query().Get("permissions")
	if permissionsArg != "" {
		permissions = strings.Split(permissionsArg, ",")
	}
	//roleIDs
	var roleIDs []string
	rolesArg := r.URL.Query().Get("role-ids")
	if rolesArg != "" {
		roleIDs = strings.Split(rolesArg, ",")
	}
	//groupIDs
	var groupIDs []string
	groupsArg := r.URL.Query().Get("group-ids")
	if groupsArg != "" {
		groupIDs = strings.Split(groupsArg, ",")
	}

	accounts, err := h.coreAPIs.Administration.AdmGetAccounts(limit, offset, claims.AppID, claims.OrgID, accountID, firstName, lastName, authType, authTypeIdentifier, hasPermissions, permissions, roleIDs, groupIDs)
	if err != nil {
		return l.HttpResponseErrorAction("error finding accounts", model.TypeAccount, nil, err, http.StatusInternalServerError, true)
	}

	response := partialAccountsToDef(accounts)

	data, err := json.Marshal(response)
	if err != nil {
		return l.HttpResponseErrorAction(logutils.ActionMarshal, model.TypeAccount, nil, err, http.StatusInternalServerError, false)
	}
	return l.HttpResponseSuccessJSON(data)
}

func (h AdminApisHandler) getApplicationLoginSessions(l *logs.Log, r *http.Request, claims *tokenauth.Claims) logs.HttpResponse {
	identifierFromQuery := r.URL.Query().Get("identifier")
	var identifier *string
	if len(identifierFromQuery) > 0 {
		identifier = &identifierFromQuery
	}

	accountAuthTypeIdentifierFromQuery := r.URL.Query().Get("account-auth-type-identifier")
	var accountAuthTypeIdentifier *string
	if len(accountAuthTypeIdentifierFromQuery) > 0 {
		accountAuthTypeIdentifier = &accountAuthTypeIdentifierFromQuery
	}

	appTypeIDFromQuery := r.URL.Query().Get("app-type-id")
	var appTypeID *string
	if len(appTypeIDFromQuery) > 0 {
		appTypeID = &appTypeIDFromQuery
	}

	appTypeIdentifierFromQuery := r.URL.Query().Get("app-type-identifier")
	var appTypeIdentifier *string
	if len(appTypeIdentifierFromQuery) > 0 {
		appTypeIdentifier = &appTypeIdentifierFromQuery
	}

	anonymousFromQuery := r.URL.Query().Get("anonymous")
	var anonymous *bool
	if len(anonymousFromQuery) > 0 {
		result, _ := strconv.ParseBool(anonymousFromQuery)
		anonymous = &result
	}

	deviceIDFromQuery := r.URL.Query().Get("device-id")
	var deviceID *string
	if len(deviceIDFromQuery) > 0 {
		deviceID = &deviceIDFromQuery
	}

	ipAddressFromQuery := r.URL.Query().Get("ip-address")
	var ipAddress *string
	if len(ipAddressFromQuery) > 0 {
		ipAddress = &ipAddressFromQuery
	}

	getLoginSessions, err := h.coreAPIs.Administration.AdmGetApplicationLoginSessions(claims.AppID, claims.OrgID, identifier, accountAuthTypeIdentifier, appTypeID,
		appTypeIdentifier, anonymous, deviceID, ipAddress)
	if err != nil {
		return l.HttpResponseErrorAction("error finding login sessions", model.TypeLoginSession, nil, err, http.StatusInternalServerError, true)
	}

	loginSessions := loginSessionsToDef(getLoginSessions)

	data, err := json.Marshal(loginSessions)
	if err != nil {
		return l.HttpResponseErrorAction(logutils.ActionMarshal, model.TypeLoginSession, nil, err, http.StatusInternalServerError, false)
	}
	return l.HttpResponseSuccessJSON(data)
}

func (h AdminApisHandler) getAccount(l *logs.Log, r *http.Request, claims *tokenauth.Claims) logs.HttpResponse {
	account, err := h.coreAPIs.Administration.AdmGetAccount(claims.Subject)
	if err != nil {
		return l.HttpResponseErrorAction(logutils.ActionGet, model.TypeAccount, nil, err, http.StatusInternalServerError, true)
	}

	var accountData *Def.SharedResAccount
	if account != nil {
		account.SortAccountAuthTypes(claims.UID)
		accountData = accountToDef(*account)
	}

	data, err := json.Marshal(accountData)
	if err != nil {
		return l.HttpResponseErrorAction(logutils.ActionMarshal, model.TypeAccount, nil, err, http.StatusInternalServerError, false)
	}

	return l.HttpResponseSuccessJSON(data)
}

func (h AdminApisHandler) createAdminAccount(l *logs.Log, r *http.Request, claims *tokenauth.Claims) logs.HttpResponse {
	data, err := ioutil.ReadAll(r.Body)
	if err != nil {
		return l.HttpResponseErrorAction(logutils.ActionRead, logutils.TypeRequestBody, nil, err, http.StatusBadRequest, false)
	}

	var requestData Def.SharedReqCreateAccount
	err = json.Unmarshal(data, &requestData)
	if err != nil {
		return l.HttpResponseErrorAction(logutils.ActionUnmarshal, logutils.MessageDataType("create account request"), nil, err, http.StatusBadRequest, true)
	}

	var permissions []string
	if requestData.Permissions != nil {
		permissions = *requestData.Permissions
	}
	var roleIDs []string
	if requestData.RoleIds != nil {
		roleIDs = *requestData.RoleIds
	}
	var groupIDs []string
	if requestData.GroupIds != nil {
		groupIDs = *requestData.GroupIds
	}
	profile := profileFromDefNullable(requestData.Profile)
	creatorPermissions := strings.Split(claims.Permissions, ",")

	account, params, err := h.coreAPIs.Auth.CreateAdminAccount(string(requestData.AuthType), claims.AppID, claims.OrgID,
		requestData.Identifier, profile, permissions, roleIDs, groupIDs, creatorPermissions, l)
	if err != nil || account == nil {
		return l.HttpResponseErrorAction(logutils.ActionCreate, model.TypeAccount, nil, err, http.StatusInternalServerError, true)
	}

	respData := partialAccountToDef(*account, params)

	data, err = json.Marshal(respData)
	if err != nil {
		return l.HttpResponseErrorAction(logutils.ActionMarshal, model.TypeAccount, nil, err, http.StatusInternalServerError, false)
	}

	return l.HttpResponseSuccessJSON(data)
}

func (h AdminApisHandler) updateAdminAccount(l *logs.Log, r *http.Request, claims *tokenauth.Claims) logs.HttpResponse {
	data, err := ioutil.ReadAll(r.Body)
	if err != nil {
		return l.HttpResponseErrorAction(logutils.ActionRead, logutils.TypeRequestBody, nil, err, http.StatusBadRequest, false)
	}

	var requestData Def.SharedReqUpdateAccount
	err = json.Unmarshal(data, &requestData)
	if err != nil {
		return l.HttpResponseErrorAction(logutils.ActionUnmarshal, logutils.MessageDataType("update account request"), nil, err, http.StatusBadRequest, true)
	}

	var permissions []string
	if requestData.Permissions != nil {
		permissions = *requestData.Permissions
	}
	var roleIDs []string
	if requestData.RoleIds != nil {
		roleIDs = *requestData.RoleIds
	}
	var groupIDs []string
	if requestData.GroupIds != nil {
		groupIDs = *requestData.GroupIds
	}
	updaterPermissions := strings.Split(claims.Permissions, ",")
	account, params, err := h.coreAPIs.Auth.UpdateAdminAccount(string(requestData.AuthType), claims.AppID, claims.OrgID, requestData.Identifier,
		permissions, roleIDs, groupIDs, updaterPermissions, l)
	if err != nil || account == nil {
		return l.HttpResponseErrorAction(logutils.ActionUpdate, model.TypeAccount, nil, err, http.StatusInternalServerError, true)
	}

	respData := partialAccountToDef(*account, params)

	data, err = json.Marshal(respData)
	if err != nil {
		return l.HttpResponseErrorAction(logutils.ActionMarshal, model.TypeAccount, nil, err, http.StatusInternalServerError, false)
	}

	return l.HttpResponseSuccessJSON(data)
}

func (h AdminApisHandler) getMFATypes(l *logs.Log, r *http.Request, claims *tokenauth.Claims) logs.HttpResponse {
	mfaDataList, err := h.coreAPIs.Auth.GetMFATypes(claims.Subject)
	if err != nil {
		return l.HttpResponseErrorAction(logutils.ActionGet, model.TypeMFAType, nil, err, http.StatusInternalServerError, true)
	}

	mfaResp := mfaDataListToDef(mfaDataList)

	data, err := json.Marshal(mfaResp)
	if err != nil {
		return l.HttpResponseErrorAction(logutils.ActionMarshal, model.TypeMFAType, nil, err, http.StatusInternalServerError, false)
	}

	return l.HttpResponseSuccessJSON(data)
}

func (h AdminApisHandler) addMFAType(l *logs.Log, r *http.Request, claims *tokenauth.Claims) logs.HttpResponse {
	data, err := ioutil.ReadAll(r.Body)
	if err != nil {
		return l.HttpResponseErrorAction(logutils.ActionRead, logutils.TypeRequestBody, nil, err, http.StatusBadRequest, false)
	}

	var mfaData Def.SharedReqMfa
	err = json.Unmarshal(data, &mfaData)
	if err != nil {
		return l.HttpResponseErrorAction(logutils.ActionUnmarshal, logutils.MessageDataType("add mfa request"), nil, err, http.StatusBadRequest, true)
	}

	mfa, err := h.coreAPIs.Auth.AddMFAType(claims.Subject, mfaData.Identifier, string(mfaData.Type))
	if err != nil {
		return l.HttpResponseErrorAction(logutils.ActionInsert, model.TypeMFAType, nil, err, http.StatusInternalServerError, true)
	}

	mfaResp := mfaDataToDef(mfa)

	respData, err := json.Marshal(mfaResp)
	if err != nil {
		return l.HttpResponseErrorAction(logutils.ActionMarshal, model.TypeMFAType, nil, err, http.StatusInternalServerError, false)
	}

	return l.HttpResponseSuccessJSON(respData)
}

func (h AdminApisHandler) removeMFAType(l *logs.Log, r *http.Request, claims *tokenauth.Claims) logs.HttpResponse {
	data, err := ioutil.ReadAll(r.Body)
	if err != nil {
		return l.HttpResponseErrorAction(logutils.ActionRead, logutils.TypeRequestBody, nil, err, http.StatusBadRequest, false)
	}

	var mfaData Def.SharedReqMfa
	err = json.Unmarshal(data, &mfaData)
	if err != nil {
		return l.HttpResponseErrorAction(logutils.ActionUnmarshal, logutils.MessageDataType("remove mfa request"), nil, err, http.StatusBadRequest, true)
	}

	err = h.coreAPIs.Auth.RemoveMFAType(claims.Subject, mfaData.Identifier, string(mfaData.Type))
	if err != nil {
		return l.HttpResponseErrorAction(logutils.ActionDelete, model.TypeMFAType, nil, err, http.StatusInternalServerError, true)
	}

	return l.HttpResponseSuccess()
}

func (h AdminApisHandler) verifyMFA(l *logs.Log, r *http.Request, claims *tokenauth.Claims) logs.HttpResponse {
	data, err := ioutil.ReadAll(r.Body)
	if err != nil {
		return l.HttpResponseErrorAction(logutils.ActionRead, logutils.TypeRequestBody, nil, err, http.StatusBadRequest, false)
	}

	var mfaData Def.SharedReqMfa
	err = json.Unmarshal(data, &mfaData)
	if err != nil {
		return l.HttpResponseErrorAction(logutils.ActionUnmarshal, logutils.MessageDataType("verify mfa request"), nil, err, http.StatusBadRequest, true)
	}

	if mfaData.Code == nil || *mfaData.Code == "" {
		return l.HttpResponseErrorData(logutils.StatusMissing, "mfa code", nil, nil, http.StatusBadRequest, true)
	}

	message, recoveryCodes, err := h.coreAPIs.Auth.VerifyMFA(claims.Subject, mfaData.Identifier, string(mfaData.Type), *mfaData.Code)
	if message != nil {
		return l.HttpResponseError(*message, nil, http.StatusBadRequest, true)
	}
	if err != nil {
		return l.HttpResponseError("Error verifying MFA", err, http.StatusInternalServerError, true)
	}

	if recoveryCodes == nil {
		recoveryCodes = []string{}
	}

	response, err := json.Marshal(recoveryCodes)
	if err != nil {
		return l.HttpResponseErrorAction(logutils.ActionMarshal, "mfa recovery codes", nil, err, http.StatusInternalServerError, false)
	}

	return l.HttpResponseSuccessJSON(response)
}

func (h AdminApisHandler) getAppToken(l *logs.Log, r *http.Request, claims *tokenauth.Claims) logs.HttpResponse {
	appID := r.URL.Query().Get("app_id")
	if appID == "" {
		return l.HttpResponseErrorData(logutils.StatusMissing, logutils.TypeQueryParam, logutils.StringArgs("app_id"), nil, http.StatusBadRequest, false)
	}

	token, err := h.coreAPIs.Auth.GetAdminToken(*claims, appID, l)
	if err != nil {
		return l.HttpResponseErrorAction(logutils.ActionGet, "app token", nil, err, http.StatusInternalServerError, true)
	}

	response := Def.AdminResAppToken{Token: token}
	responseJSON, err := json.Marshal(response)
	if err != nil {
		return l.HttpResponseErrorAction(logutils.ActionMarshal, "app token", nil, err, http.StatusInternalServerError, false)
	}

	return l.HttpResponseSuccessJSON(responseJSON)
}

// createApplicationGroup creates an application group
func (h AdminApisHandler) createApplicationGroup(l *logs.Log, r *http.Request, claims *tokenauth.Claims) logs.HttpResponse {
	data, err := ioutil.ReadAll(r.Body)
	if err != nil {
		return l.HttpResponseErrorAction(logutils.ActionRead, logutils.TypeRequestBody, nil, err, http.StatusBadRequest, false)
	}
	var requestData Def.AdminReqApplicationGroup
	err = json.Unmarshal(data, &requestData)
	if err != nil {
		return l.HttpResponseErrorAction(logutils.ActionUnmarshal, model.TypeAppOrgGroup, nil, err, http.StatusBadRequest, true)
	}

	//system flag
	system := false
	if requestData.System != nil {
		system = *requestData.System
	}

<<<<<<< HEAD
	//permissions names
	var permissionNames []string
	if requestData.Permissions != nil {
		permissionNames = *requestData.Permissions
	}

	//roles ids
	var rolesIDs []string
	if requestData.Roles != nil {
		rolesIDs = *requestData.Roles
	}

	if len(permissionNames) == 0 && len(rolesIDs) == 0 {
		return l.HttpResponseErrorData(logutils.StatusMissing, "permissions and application organization roles", nil, nil, http.StatusBadRequest, false)
	}

	assignerPermissions := strings.Split(claims.Permissions, ",")
	group, err := h.coreAPIs.Administration.AdmCreateAppOrgGroup(requestData.Name, requestData.Description, system, permissionNames, rolesIDs, claims.AppID, claims.OrgID, assignerPermissions, claims.System, l)
	if err != nil || group == nil {
		return l.HttpResponseErrorAction(logutils.ActionCreate, model.TypeAppOrgGroup, nil, err, http.StatusInternalServerError, true)
	}

	respGroup := appOrgGroupToDef(*group)
	response, err := json.Marshal(respGroup)
	if err != nil {
		return l.HttpResponseErrorAction(logutils.ActionMarshal, model.TypeAppOrgGroup, nil, err, http.StatusInternalServerError, false)
	}
	return l.HttpResponseSuccessJSON(response)
}

// updateApplicationGroup updates an application group
func (h AdminApisHandler) updateApplicationGroup(l *logs.Log, r *http.Request, claims *tokenauth.Claims) logs.HttpResponse {
	params := mux.Vars(r)
	groupID := params["id"]
	if len(groupID) <= 0 {
		return l.HttpResponseErrorData(logutils.StatusMissing, logutils.TypeQueryParam, logutils.StringArgs("id"), nil, http.StatusBadRequest, false)
	}

	data, err := ioutil.ReadAll(r.Body)
	if err != nil {
		return l.HttpResponseErrorAction(logutils.ActionRead, logutils.TypeRequestBody, nil, err, http.StatusBadRequest, false)
	}
	var requestData Def.AdminReqApplicationGroup
	err = json.Unmarshal(data, &requestData)
	if err != nil {
		return l.HttpResponseErrorAction(logutils.ActionUnmarshal, model.TypeAppOrgGroup, nil, err, http.StatusBadRequest, true)
	}

	//system flag
	system := false
	if requestData.System != nil {
		system = *requestData.System
	}

=======
>>>>>>> 3530c766
	//permissions names
	var permissionNames []string
	if requestData.Permissions != nil {
		permissionNames = *requestData.Permissions
	}

	//roles ids
	var rolesIDs []string
	if requestData.Roles != nil {
		rolesIDs = *requestData.Roles
	}

<<<<<<< HEAD
=======
	//account ids
	var accountIDs []string
	if requestData.AccountIds != nil {
		accountIDs = *requestData.AccountIds
	}

	if len(permissionNames) == 0 && len(rolesIDs) == 0 {
		return l.HttpResponseErrorData(logutils.StatusMissing, "permissions and application organization roles", nil, nil, http.StatusBadRequest, false)
	}

	assignerPermissions := strings.Split(claims.Permissions, ",")
	group, err := h.coreAPIs.Administration.AdmCreateAppOrgGroup(requestData.Name, requestData.Description, system, permissionNames, rolesIDs, accountIDs, claims.AppID, claims.OrgID, assignerPermissions, claims.System, l)
	if err != nil || group == nil {
		return l.HttpResponseErrorAction(logutils.ActionCreate, model.TypeAppOrgGroup, nil, err, http.StatusInternalServerError, true)
	}

	respGroup := appOrgGroupToDef(*group)
	response, err := json.Marshal(respGroup)
	if err != nil {
		return l.HttpResponseErrorAction(logutils.ActionMarshal, model.TypeAppOrgGroup, nil, err, http.StatusInternalServerError, false)
	}
	return l.HttpResponseSuccessJSON(response)
}

// updateApplicationGroup updates an application group
func (h AdminApisHandler) updateApplicationGroup(l *logs.Log, r *http.Request, claims *tokenauth.Claims) logs.HttpResponse {
	params := mux.Vars(r)
	groupID := params["id"]
	if len(groupID) <= 0 {
		return l.HttpResponseErrorData(logutils.StatusMissing, logutils.TypeQueryParam, logutils.StringArgs("id"), nil, http.StatusBadRequest, false)
	}

	data, err := ioutil.ReadAll(r.Body)
	if err != nil {
		return l.HttpResponseErrorAction(logutils.ActionRead, logutils.TypeRequestBody, nil, err, http.StatusBadRequest, false)
	}
	var requestData Def.AdminReqApplicationGroup
	err = json.Unmarshal(data, &requestData)
	if err != nil {
		return l.HttpResponseErrorAction(logutils.ActionUnmarshal, model.TypeAppOrgGroup, nil, err, http.StatusBadRequest, true)
	}

	//system flag
	system := false
	if requestData.System != nil {
		system = *requestData.System
	}

	//permissions names
	var permissionNames []string
	if requestData.Permissions != nil {
		permissionNames = *requestData.Permissions
	}

	//roles ids
	var rolesIDs []string
	if requestData.Roles != nil {
		rolesIDs = *requestData.Roles
	}

	//account ids
	var accountIDs []string
	if requestData.AccountIds != nil {
		accountIDs = *requestData.AccountIds
	}

>>>>>>> 3530c766
	if len(permissionNames) == 0 && len(rolesIDs) == 0 {
		return l.HttpResponseErrorData(logutils.StatusMissing, "permissions and application organization roles", nil, nil, http.StatusBadRequest, false)
	}

	assignerPermissions := strings.Split(claims.Permissions, ",")
<<<<<<< HEAD
	group, err := h.coreAPIs.Administration.AdmUpdateAppOrgGroup(groupID, requestData.Name, requestData.Description, system, permissionNames, rolesIDs, claims.AppID, claims.OrgID, assignerPermissions, claims.System, l)
=======
	group, err := h.coreAPIs.Administration.AdmUpdateAppOrgGroup(groupID, requestData.Name, requestData.Description, system, permissionNames, rolesIDs, accountIDs, claims.AppID, claims.OrgID, assignerPermissions, claims.System, l)
>>>>>>> 3530c766
	if err != nil || group == nil {
		return l.HttpResponseErrorAction(logutils.ActionUpdate, model.TypeAppOrgGroup, nil, err, http.StatusInternalServerError, true)
	}

	respGroup := appOrgGroupToDef(*group)
	response, err := json.Marshal(respGroup)
	if err != nil {
		return l.HttpResponseErrorAction(logutils.ActionMarshal, model.TypeAppOrgGroup, nil, err, http.StatusInternalServerError, false)
	}
	return l.HttpResponseSuccessJSON(response)
}

func (h AdminApisHandler) deleteApplicationGroup(l *logs.Log, r *http.Request, claims *tokenauth.Claims) logs.HttpResponse {
	params := mux.Vars(r)
	groupsID := params["id"]
	if len(groupsID) <= 0 {
		return l.HttpResponseErrorData(logutils.StatusMissing, logutils.TypeQueryParam, logutils.StringArgs("id"), nil, http.StatusBadRequest, false)
	}

	assignerPermissions := strings.Split(claims.Permissions, ",")
	err := h.coreAPIs.Administration.AdmDeleteAppOrgGroup(groupsID, claims.AppID, claims.OrgID, assignerPermissions, claims.System, l)
	if err != nil {
		return l.HttpResponseErrorAction(logutils.ActionDelete, model.TypeAppOrgGroup, nil, err, http.StatusInternalServerError, true)
	}
	return l.HttpResponseSuccess()
}

// addAccountsToGroup adds a group the given account
func (h AdminApisHandler) addAccountsToGroup(l *logs.Log, r *http.Request, claims *tokenauth.Claims) logs.HttpResponse {
	params := mux.Vars(r)
	groupID := params["id"]
	if len(groupID) <= 0 {
		return l.HttpResponseErrorData(logutils.StatusMissing, logutils.TypeQueryParam, logutils.StringArgs("id"), nil, http.StatusBadRequest, false)
	}

	data, err := ioutil.ReadAll(r.Body)
	if err != nil {
		return l.HttpResponseErrorAction(logutils.ActionRead, logutils.TypeRequestBody, nil, err, http.StatusBadRequest, false)
	}

	var requestData Def.AdminReqAddAccountsToGroup
	err = json.Unmarshal(data, &requestData)
	if err != nil {
		return l.HttpResponseErrorAction(logutils.ActionUnmarshal, model.TypeAccount, nil, err, http.StatusBadRequest, true)
	}

	assignerPermissions := strings.Split(claims.Permissions, ",")
	err = h.coreAPIs.Administration.AdmAddAccountsToGroup(claims.AppID, claims.OrgID, groupID, requestData.AccountIds, assignerPermissions, l)
	if err != nil {
		return l.HttpResponseErrorAction(actionGrant, model.TypeAccount, nil, err, http.StatusInternalServerError, true)
	}

	return l.HttpResponseSuccess()
}

// removeAccountsFromGroup removes accounts from a given group
func (h AdminApisHandler) removeAccountsFromGroup(l *logs.Log, r *http.Request, claims *tokenauth.Claims) logs.HttpResponse {
	params := mux.Vars(r)
	groupID := params["id"]
	if len(groupID) <= 0 {
		return l.HttpResponseErrorData(logutils.StatusMissing, logutils.TypeQueryParam, logutils.StringArgs("id"), nil, http.StatusBadRequest, false)
	}

	data, err := ioutil.ReadAll(r.Body)
	if err != nil {
		return l.HttpResponseErrorAction(logutils.ActionRead, logutils.TypeRequestBody, nil, err, http.StatusBadRequest, false)
	}

	var requestData Def.AdminReqRemoveAccountFromGroup
	err = json.Unmarshal(data, &requestData)
	if err != nil {
		return l.HttpResponseErrorAction(logutils.ActionUnmarshal, model.TypeAppOrgGroup, nil, err, http.StatusBadRequest, true)
	}

	assignerPermissions := strings.Split(claims.Permissions, ",")
	err = h.coreAPIs.Administration.AdmRemoveAccountsFromGroup(claims.AppID, claims.OrgID, groupID, requestData.AccountIds, assignerPermissions, l)
	if err != nil {
		return l.HttpResponseErrorAction(actionGrant, model.TypeAppOrgRole, nil, err, http.StatusInternalServerError, true)
	}

	return l.HttpResponseSuccess()
}

// createApplicationRole creates an application role
func (h AdminApisHandler) createApplicationRole(l *logs.Log, r *http.Request, claims *tokenauth.Claims) logs.HttpResponse {
	data, err := ioutil.ReadAll(r.Body)
	if err != nil {
		return l.HttpResponseErrorAction(logutils.ActionRead, logutils.TypeRequestBody, nil, err, http.StatusBadRequest, false)
	}

	var requestData Def.AdminReqApplicationRole
	err = json.Unmarshal(data, &requestData)
	if err != nil {
		return l.HttpResponseErrorAction(logutils.ActionUnmarshal, model.TypeAppOrgRole, nil, err, http.StatusBadRequest, true)
	}

	system := false
	if requestData.System != nil {
		system = *requestData.System
	}
	assignerPermissions := strings.Split(claims.Permissions, ",")
	role, err := h.coreAPIs.Administration.AdmCreateAppOrgRole(requestData.Name, requestData.Description, system, requestData.Permissions, claims.AppID, claims.OrgID, assignerPermissions, claims.System, l)
	if err != nil || role == nil {
		return l.HttpResponseErrorAction(logutils.ActionGet, model.TypeAppOrgRole, nil, err, http.StatusInternalServerError, true)
	}

	respRole := appOrgRoleToDef(*role)
	response, err := json.Marshal(respRole)
	if err != nil {
		return l.HttpResponseErrorAction(logutils.ActionMarshal, model.TypeAppOrgRole, nil, err, http.StatusInternalServerError, false)
	}

	return l.HttpResponseSuccessJSON(response)
}

func (h AdminApisHandler) updateApplicationRole(l *logs.Log, r *http.Request, claims *tokenauth.Claims) logs.HttpResponse {
	params := mux.Vars(r)
	rolesID := params["id"]
	if len(rolesID) <= 0 {
		return l.HttpResponseErrorData(logutils.StatusMissing, logutils.TypeQueryParam, logutils.StringArgs("id"), nil, http.StatusBadRequest, false)
	}

	data, err := ioutil.ReadAll(r.Body)
	if err != nil {
		return l.HttpResponseErrorAction(logutils.ActionRead, logutils.TypeRequestBody, nil, err, http.StatusBadRequest, false)
	}

	var requestData Def.AdminReqApplicationRole
	err = json.Unmarshal(data, &requestData)
	if err != nil {
		return l.HttpResponseErrorAction(logutils.ActionUnmarshal, model.TypeAppOrgRole, nil, err, http.StatusBadRequest, true)
	}

	system := false
	if requestData.System != nil {
		system = *requestData.System
	}
	assignerPermissions := strings.Split(claims.Permissions, ",")
	role, err := h.coreAPIs.Administration.AdmUpdateAppOrgRole(rolesID, requestData.Name, requestData.Description, system, requestData.Permissions, claims.AppID, claims.OrgID, assignerPermissions, claims.System, l)
	if err != nil || role == nil {
		return l.HttpResponseErrorAction(logutils.ActionUpdate, model.TypeAppOrgRole, nil, err, http.StatusInternalServerError, true)
	}

	respRole := appOrgRoleToDef(*role)
	response, err := json.Marshal(respRole)
	if err != nil {
		return l.HttpResponseErrorAction(logutils.ActionMarshal, model.TypeAppOrgRole, nil, err, http.StatusInternalServerError, false)
	}

	return l.HttpResponseSuccessJSON(response)
}

func (h AdminApisHandler) deleteApplicationRole(l *logs.Log, r *http.Request, claims *tokenauth.Claims) logs.HttpResponse {
	params := mux.Vars(r)
	rolesID := params["id"]
	if len(rolesID) <= 0 {
		return l.HttpResponseErrorData(logutils.StatusMissing, logutils.TypeQueryParam, logutils.StringArgs("id"), nil, http.StatusBadRequest, false)
	}

	assignerPermissions := strings.Split(claims.Permissions, ",")
	err := h.coreAPIs.Administration.AdmDeleteAppOrgRole(rolesID, claims.AppID, claims.OrgID, assignerPermissions, claims.System, l)
	if err != nil {
		return l.HttpResponseErrorAction(logutils.ActionDelete, model.TypeAppOrgRole, nil, err, http.StatusInternalServerError, true)
	}
	return l.HttpResponseSuccess()
}

func (h AdminApisHandler) deleteApplicationLoginSession(l *logs.Log, r *http.Request, claims *tokenauth.Claims) logs.HttpResponse {
	params := mux.Vars(r)
	identifier := params["account_id"]
	if len(identifier) <= 0 {
		return l.HttpResponseErrorData(logutils.StatusMissing, logutils.TypeQueryParam, logutils.StringArgs("account_id"), nil, http.StatusBadRequest, false)
	}

	params2 := mux.Vars(r)
	sessionID := params2["session_id"]
	if len(sessionID) <= 0 {
		return l.HttpResponseErrorData(logutils.StatusMissing, logutils.TypeQueryParam, logutils.StringArgs("session_id"), nil, http.StatusBadRequest, false)
	}

	err := h.coreAPIs.Administration.AdmDeleteApplicationLoginSession(claims.AppID, claims.OrgID, claims.Subject, identifier, sessionID, l)
	if err != nil {
		return l.HttpResponseErrorAction(logutils.ActionDelete, model.TypeLoginSession, nil, err, http.StatusInternalServerError, true)
	}
	return l.HttpResponseSuccess()
}

func (h AdminApisHandler) getApplicationAccountDevices(l *logs.Log, r *http.Request, claims *tokenauth.Claims) logs.HttpResponse {
	params := mux.Vars(r)
	accountID := params["id"]
	if len(accountID) <= 0 {
		return l.HttpResponseErrorData(logutils.StatusMissing, logutils.TypeQueryParam, logutils.StringArgs("id"), nil, http.StatusBadRequest, false)
	}

	if len(accountID) <= 0 {
		return l.HttpResponseErrorData(logutils.StatusMissing, logutils.TypeQueryParam, logutils.StringArgs("id"), nil, http.StatusBadRequest, false)
	}
	devices, err := h.coreAPIs.Administration.AdmGetApplicationAccountDevices(claims.AppID, claims.OrgID, accountID, l)
	if err != nil {
		return l.HttpResponseErrorAction(logutils.ActionGet, model.TypeDevice, nil, err, http.StatusInternalServerError, true)
	}

	devicesRes := deviceListToDef(devices)
	data, err := json.Marshal(devicesRes)
	if err != nil {
		return l.HttpResponseErrorAction(logutils.ActionMarshal, model.TypeApplication, nil, err, http.StatusInternalServerError, false)
	}
	return l.HttpResponseSuccessJSON(data)
}

// grantAccountPermissions grants an account the given permissions
func (h AdminApisHandler) grantAccountPermissions(l *logs.Log, r *http.Request, claims *tokenauth.Claims) logs.HttpResponse {
	params := mux.Vars(r)
	accountID := params["id"]
	if len(accountID) <= 0 {
		return l.HttpResponseErrorData(logutils.StatusMissing, logutils.TypeQueryParam, logutils.StringArgs("id"), nil, http.StatusBadRequest, false)
	}

	data, err := ioutil.ReadAll(r.Body)
	if err != nil {
		return l.HttpResponseErrorAction(logutils.ActionRead, logutils.TypeRequestBody, nil, err, http.StatusBadRequest, false)
	}

	var requestData Def.AdminReqGrantPermissions
	err = json.Unmarshal(data, &requestData)
	if err != nil {
		return l.HttpResponseErrorAction(logutils.ActionUnmarshal, model.TypePermission, nil, err, http.StatusBadRequest, true)
	}

	assignerPermissions := strings.Split(claims.Permissions, ",")
	err = h.coreAPIs.Administration.AdmGrantAccountPermissions(claims.AppID, claims.OrgID, accountID, requestData.Permissions, assignerPermissions, l)
	if err != nil {
		return l.HttpResponseErrorAction(actionGrant, model.TypePermission, nil, err, http.StatusInternalServerError, true)
	}

	return l.HttpResponseSuccess()
}

// revokeAccountPermissions removes permissions from an account
func (h AdminApisHandler) revokeAccountPermissions(l *logs.Log, r *http.Request, claims *tokenauth.Claims) logs.HttpResponse {
	params := mux.Vars(r)
	accountID := params["id"]
	if len(accountID) <= 0 {
		return l.HttpResponseErrorData(logutils.StatusMissing, logutils.TypeQueryParam, logutils.StringArgs("id"), nil, http.StatusBadRequest, false)
	}

	data, err := ioutil.ReadAll(r.Body)
	if err != nil {
		return l.HttpResponseErrorAction(logutils.ActionRead, logutils.TypeRequestBody, nil, err, http.StatusBadRequest, false)
	}
	var requestData Def.AdminReqRevokePermissions
	err = json.Unmarshal(data, &requestData)
	if err != nil {
		return l.HttpResponseErrorAction(logutils.ActionUnmarshal, model.TypePermission, nil, err, http.StatusBadRequest, true)
	}

	assignerPermissions := strings.Split(claims.Permissions, ",")
	err = h.coreAPIs.Administration.AdmRevokeAccountPermissions(claims.AppID, claims.OrgID, accountID, requestData.Permissions, assignerPermissions, l)
	if err != nil {
		return l.HttpResponseErrorAction(actionGrant, model.TypePermission, nil, err, http.StatusInternalServerError, true)
	}

	return l.HttpResponseSuccess()
}

// grantAccountRoles grants an account the given roles
func (h AdminApisHandler) grantAccountRoles(l *logs.Log, r *http.Request, claims *tokenauth.Claims) logs.HttpResponse {
	params := mux.Vars(r)
	accountID := params["id"]
	if len(accountID) <= 0 {
		return l.HttpResponseErrorData(logutils.StatusMissing, logutils.TypeQueryParam, logutils.StringArgs("id"), nil, http.StatusBadRequest, false)
	}

	data, err := ioutil.ReadAll(r.Body)
	if err != nil {
		return l.HttpResponseErrorAction(logutils.ActionRead, logutils.TypeRequestBody, nil, err, http.StatusBadRequest, false)
	}

	var requestData Def.AdminReqGrantRolesToAccount
	err = json.Unmarshal(data, &requestData)
	if err != nil {
		return l.HttpResponseErrorAction(logutils.ActionUnmarshal, model.TypeAppOrgRole, nil, err, http.StatusBadRequest, true)
	}

	assignerPermissions := strings.Split(claims.Permissions, ",")
	err = h.coreAPIs.Administration.AdmGrantAccountRoles(claims.AppID, claims.OrgID, accountID, requestData.RoleIds, assignerPermissions, l)
	if err != nil {
		return l.HttpResponseErrorAction(actionGrant, model.TypeAppOrgRole, nil, err, http.StatusInternalServerError, true)
	}

	return l.HttpResponseSuccess()
}

// revokeAccountRoles removes role from a given account
func (h AdminApisHandler) revokeAccountRoles(l *logs.Log, r *http.Request, claims *tokenauth.Claims) logs.HttpResponse {
	params := mux.Vars(r)
	accountID := params["id"]
	if len(accountID) <= 0 {
		return l.HttpResponseErrorData(logutils.StatusMissing, logutils.TypeQueryParam, logutils.StringArgs("id"), nil, http.StatusBadRequest, false)
	}

	data, err := ioutil.ReadAll(r.Body)
	if err != nil {
		return l.HttpResponseErrorAction(logutils.ActionRead, logutils.TypeRequestBody, nil, err, http.StatusBadRequest, false)
	}

	var requestData Def.AdminReqRevokeRolesFromAccount
	err = json.Unmarshal(data, &requestData)
	if err != nil {
		return l.HttpResponseErrorAction(logutils.ActionUnmarshal, model.TypeAppOrgRole, nil, err, http.StatusBadRequest, true)
	}

	assignerPermissions := strings.Split(claims.Permissions, ",")
	err = h.coreAPIs.Administration.AdmRevokeAccountRoles(claims.AppID, claims.OrgID, accountID, requestData.RoleIds, assignerPermissions, l)
	if err != nil {
		return l.HttpResponseErrorAction(actionGrant, model.TypeAppOrgRole, nil, err, http.StatusInternalServerError, true)
	}

	return l.HttpResponseSuccess()
}

// getAccountSystemConfigs returns the system configs for a specific account
func (h AdminApisHandler) getAccountSystemConfigs(l *logs.Log, r *http.Request, claims *tokenauth.Claims) logs.HttpResponse {
	params := mux.Vars(r)
	accountID := params["id"]
	if len(accountID) <= 0 {
		return l.HttpResponseErrorData(logutils.StatusMissing, logutils.TypeQueryParam, logutils.StringArgs("id"), nil, http.StatusBadRequest, false)
	}

	configs, err := h.coreAPIs.Administration.AdmGetAccountSystemConfigs(claims.AppID, claims.OrgID, accountID, l)
	if err != nil {
		loggingErr, ok := err.(*errors.Error)
		if ok && loggingErr.Status() == utils.ErrorStatusNotAllowed {
			return l.HttpResponseError(http.StatusText(http.StatusForbidden), nil, http.StatusForbidden, false)
		}
		return l.HttpResponseErrorAction(logutils.ActionGet, model.TypeAccountSystemConfigs, nil, err, http.StatusInternalServerError, true)
	}

	response := configs

	data, err := json.Marshal(response)
	if err != nil {
		return l.HttpResponseErrorAction(logutils.ActionMarshal, model.TypeAccountSystemConfigs, nil, err, http.StatusInternalServerError, false)
	}

	return l.HttpResponseSuccessJSON(data)
}

// updateAccountSystemConfigs updates the system config for a specific account
func (h AdminApisHandler) updateAccountSystemConfigs(l *logs.Log, r *http.Request, claims *tokenauth.Claims) logs.HttpResponse {
	params := mux.Vars(r)
	accountID := params["id"]
	if len(accountID) <= 0 {
		return l.HttpResponseErrorData(logutils.StatusMissing, logutils.TypeQueryParam, logutils.StringArgs("id"), nil, http.StatusBadRequest, false)
	}

	data, err := ioutil.ReadAll(r.Body)
	if err != nil {
		return l.HttpResponseErrorAction(logutils.ActionRead, logutils.TypeRequestBody, nil, err, http.StatusBadRequest, false)
	}

	var configs map[string]interface{}
	err = json.Unmarshal(data, &configs)
	if err != nil {
		return l.HttpResponseErrorAction(logutils.ActionUnmarshal, "system configs update request", nil, err, http.StatusBadRequest, true)
	}

	err = h.coreAPIs.Administration.AdmUpdateAccountSystemConfigs(claims.AppID, claims.OrgID, accountID, configs, l)
	if err != nil {
		loggingErr, ok := err.(*errors.Error)
		if ok && loggingErr.Status() == utils.ErrorStatusNotAllowed {
			return l.HttpResponseError(http.StatusText(http.StatusForbidden), nil, http.StatusForbidden, false)
		}
		return l.HttpResponseErrorAction(logutils.ActionUpdate, model.TypeAccountSystemConfigs, nil, err, http.StatusInternalServerError, true)
	}

	return l.HttpResponseSuccess()
}

// grantPermissionsToRole grants a role the given permission
func (h AdminApisHandler) grantPermissionsToRole(l *logs.Log, r *http.Request, claims *tokenauth.Claims) logs.HttpResponse {
	params := mux.Vars(r)
	roleID := params["id"]
	if len(roleID) <= 0 {
		return l.HttpResponseErrorData(logutils.StatusMissing, logutils.TypeQueryParam, logutils.StringArgs("id"), nil, http.StatusBadRequest, false)
	}

	data, err := ioutil.ReadAll(r.Body)
	if err != nil {
		return l.HttpResponseErrorAction(logutils.ActionRead, logutils.TypeRequestBody, nil, err, http.StatusBadRequest, false)
	}

	var requestData Def.AdminReqGrantPermissionsToRole
	err = json.Unmarshal(data, &requestData)
	if err != nil {
		return l.HttpResponseErrorAction(logutils.ActionUnmarshal, model.TypeAppOrgRole, nil, err, http.StatusBadRequest, true)
	}

	assignerPermissions := strings.Split(claims.Permissions, ",")
	err = h.coreAPIs.Administration.AdmGrantPermissionsToRole(claims.AppID, claims.OrgID, roleID, requestData.Permissions, assignerPermissions, claims.System, l)
	if err != nil {
		return l.HttpResponseErrorAction(actionGrant, model.TypeAppOrgRole, nil, err, http.StatusInternalServerError, true)
	}

	return l.HttpResponseSuccess()
}

// NewAdminApisHandler creates new admin rest Handler instance
func NewAdminApisHandler(coreAPIs *core.APIs) AdminApisHandler {
	return AdminApisHandler{coreAPIs: coreAPIs}
}<|MERGE_RESOLUTION|>--- conflicted
+++ resolved
@@ -685,7 +685,6 @@
 		system = *requestData.System
 	}
 
-<<<<<<< HEAD
 	//permissions names
 	var permissionNames []string
 	if requestData.Permissions != nil {
@@ -698,12 +697,18 @@
 		rolesIDs = *requestData.Roles
 	}
 
+	//account ids
+	var accountIDs []string
+	if requestData.AccountIds != nil {
+		accountIDs = *requestData.AccountIds
+	}
+
 	if len(permissionNames) == 0 && len(rolesIDs) == 0 {
 		return l.HttpResponseErrorData(logutils.StatusMissing, "permissions and application organization roles", nil, nil, http.StatusBadRequest, false)
 	}
 
 	assignerPermissions := strings.Split(claims.Permissions, ",")
-	group, err := h.coreAPIs.Administration.AdmCreateAppOrgGroup(requestData.Name, requestData.Description, system, permissionNames, rolesIDs, claims.AppID, claims.OrgID, assignerPermissions, claims.System, l)
+	group, err := h.coreAPIs.Administration.AdmCreateAppOrgGroup(requestData.Name, requestData.Description, system, permissionNames, rolesIDs, accountIDs, claims.AppID, claims.OrgID, assignerPermissions, claims.System, l)
 	if err != nil || group == nil {
 		return l.HttpResponseErrorAction(logutils.ActionCreate, model.TypeAppOrgGroup, nil, err, http.StatusInternalServerError, true)
 	}
@@ -740,8 +745,6 @@
 		system = *requestData.System
 	}
 
-=======
->>>>>>> 3530c766
 	//permissions names
 	var permissionNames []string
 	if requestData.Permissions != nil {
@@ -754,8 +757,6 @@
 		rolesIDs = *requestData.Roles
 	}
 
-<<<<<<< HEAD
-=======
 	//account ids
 	var accountIDs []string
 	if requestData.AccountIds != nil {
@@ -767,72 +768,7 @@
 	}
 
 	assignerPermissions := strings.Split(claims.Permissions, ",")
-	group, err := h.coreAPIs.Administration.AdmCreateAppOrgGroup(requestData.Name, requestData.Description, system, permissionNames, rolesIDs, accountIDs, claims.AppID, claims.OrgID, assignerPermissions, claims.System, l)
-	if err != nil || group == nil {
-		return l.HttpResponseErrorAction(logutils.ActionCreate, model.TypeAppOrgGroup, nil, err, http.StatusInternalServerError, true)
-	}
-
-	respGroup := appOrgGroupToDef(*group)
-	response, err := json.Marshal(respGroup)
-	if err != nil {
-		return l.HttpResponseErrorAction(logutils.ActionMarshal, model.TypeAppOrgGroup, nil, err, http.StatusInternalServerError, false)
-	}
-	return l.HttpResponseSuccessJSON(response)
-}
-
-// updateApplicationGroup updates an application group
-func (h AdminApisHandler) updateApplicationGroup(l *logs.Log, r *http.Request, claims *tokenauth.Claims) logs.HttpResponse {
-	params := mux.Vars(r)
-	groupID := params["id"]
-	if len(groupID) <= 0 {
-		return l.HttpResponseErrorData(logutils.StatusMissing, logutils.TypeQueryParam, logutils.StringArgs("id"), nil, http.StatusBadRequest, false)
-	}
-
-	data, err := ioutil.ReadAll(r.Body)
-	if err != nil {
-		return l.HttpResponseErrorAction(logutils.ActionRead, logutils.TypeRequestBody, nil, err, http.StatusBadRequest, false)
-	}
-	var requestData Def.AdminReqApplicationGroup
-	err = json.Unmarshal(data, &requestData)
-	if err != nil {
-		return l.HttpResponseErrorAction(logutils.ActionUnmarshal, model.TypeAppOrgGroup, nil, err, http.StatusBadRequest, true)
-	}
-
-	//system flag
-	system := false
-	if requestData.System != nil {
-		system = *requestData.System
-	}
-
-	//permissions names
-	var permissionNames []string
-	if requestData.Permissions != nil {
-		permissionNames = *requestData.Permissions
-	}
-
-	//roles ids
-	var rolesIDs []string
-	if requestData.Roles != nil {
-		rolesIDs = *requestData.Roles
-	}
-
-	//account ids
-	var accountIDs []string
-	if requestData.AccountIds != nil {
-		accountIDs = *requestData.AccountIds
-	}
-
->>>>>>> 3530c766
-	if len(permissionNames) == 0 && len(rolesIDs) == 0 {
-		return l.HttpResponseErrorData(logutils.StatusMissing, "permissions and application organization roles", nil, nil, http.StatusBadRequest, false)
-	}
-
-	assignerPermissions := strings.Split(claims.Permissions, ",")
-<<<<<<< HEAD
-	group, err := h.coreAPIs.Administration.AdmUpdateAppOrgGroup(groupID, requestData.Name, requestData.Description, system, permissionNames, rolesIDs, claims.AppID, claims.OrgID, assignerPermissions, claims.System, l)
-=======
 	group, err := h.coreAPIs.Administration.AdmUpdateAppOrgGroup(groupID, requestData.Name, requestData.Description, system, permissionNames, rolesIDs, accountIDs, claims.AppID, claims.OrgID, assignerPermissions, claims.System, l)
->>>>>>> 3530c766
 	if err != nil || group == nil {
 		return l.HttpResponseErrorAction(logutils.ActionUpdate, model.TypeAppOrgGroup, nil, err, http.StatusInternalServerError, true)
 	}
