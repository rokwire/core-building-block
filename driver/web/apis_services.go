package web

import (
	"core-building-block/core"
	"core-building-block/core/model"
	Def "core-building-block/driver/web/docs/gen"
	"encoding/json"
	"io/ioutil"
	"net/http"
	"strings"

	"github.com/rokwire/core-auth-library-go/tokenauth"
	"github.com/rokwire/logging-library-go/logs"
	"github.com/rokwire/logging-library-go/logutils"
)

//ServicesApisHandler handles the rest APIs implementation
type ServicesApisHandler struct {
	coreAPIs *core.APIs
}

func (h ServicesApisHandler) authLogin(l *logs.Log, r *http.Request, claims *tokenauth.Claims) logs.HttpResponse {
	data, err := ioutil.ReadAll(r.Body)
	if err != nil {
		return l.HttpResponseErrorAction(logutils.ActionRead, logutils.TypeRequestBody, nil, err, http.StatusBadRequest, false)
	}

	//get ip
	//TODO - most probably it will be needed to be taken more preciselly
	ip := r.RemoteAddr

	var requestData Def.ReqSharedLogin
	err = json.Unmarshal(data, &requestData)
	if err != nil {
		return l.HttpResponseErrorAction(logutils.ActionUnmarshal, logutils.MessageDataType("auth login request"), nil, err, http.StatusBadRequest, true)
	}

	//creds
	requestCreds, err := interfaceToJSON(requestData.Creds)
	if err != nil {
		return l.HttpResponseErrorAction(logutils.ActionMarshal, model.TypeCreds, nil, err, http.StatusBadRequest, true)
	}

	//params
	requestParams, err := interfaceToJSON(requestData.Params)
	if err != nil {
		return l.HttpResponseErrorAction(logutils.ActionMarshal, "params", nil, err, http.StatusBadRequest, true)
	}

	//preferences
	var requestPreferences map[string]interface{}
	if requestData.Preferences != nil {
		requestPreferences = *requestData.Preferences
	}

	//profile ////
	requestProfile := profileFromDefNullable(requestData.Profile)

	//device
	requestDevice := requestData.Device

	message, loginSession, err := h.coreAPIs.Auth.Login(ip, string(requestDevice.Type), requestDevice.Os, *requestDevice.DeviceId,
		string(requestData.AuthType), requestCreds, requestData.ApiKey, requestData.AppTypeIdentifier, requestData.OrgId, requestParams, requestProfile, requestPreferences, l)
	if err != nil {
		return l.HttpResponseError("Error logging in", err, http.StatusInternalServerError, true)
	}

	///prepare response

	//message
	if message != nil {
		responseData := &Def.ResSharedLogin{Message: message}
		respData, err := json.Marshal(responseData)
		if err != nil {
			return l.HttpResponseErrorAction(logutils.ActionMarshal, logutils.MessageDataType("auth login response"), nil, err, http.StatusInternalServerError, false)
		}
		return l.HttpResponseSuccessJSON(respData)
	}

	//token
	accessToken := loginSession.AccessToken
	refreshToken := loginSession.CurrentRefreshToken()

	tokenType := Def.ResSharedRokwireTokenTokenTypeBearer
	rokwireToken := Def.ResSharedRokwireToken{AccessToken: &accessToken, RefreshToken: &refreshToken, TokenType: &tokenType}

	//account
	var accountData *Def.ResSharedAccount
	if !loginSession.Anonymous {
		account := loginSession.AccountAuthType.Account
		accountData = accountToDef(account)
	}

	//params
	var paramsRes interface{}
	if loginSession.Params != nil {
		paramsRes = loginSession.Params
	}

	responseData := &Def.ResSharedLogin{Token: &rokwireToken, Account: accountData, Params: &paramsRes}
	respData, err := json.Marshal(responseData)
	if err != nil {
		return l.HttpResponseErrorAction(logutils.ActionMarshal, logutils.MessageDataType("auth login response"), nil, err, http.StatusInternalServerError, false)
	}

	return l.HttpResponseSuccessJSON(respData)
}

func (h ServicesApisHandler) accountExists(l *logs.Log, r *http.Request, claims *tokenauth.Claims) logs.HttpResponse {
	data, err := ioutil.ReadAll(r.Body)
	if err != nil {
		return l.HttpResponseErrorAction(logutils.ActionRead, logutils.TypeRequestBody, nil, err, http.StatusBadRequest, false)
	}

	var requestData Def.ReqAccountExistsRequest
	err = json.Unmarshal(data, &requestData)
	if err != nil {
		return l.HttpResponseErrorAction(logutils.ActionUnmarshal, logutils.TypeRequest, nil, err, http.StatusBadRequest, true)
	}

	accountExists, err := h.coreAPIs.Auth.AccountExists(string(requestData.AuthType), requestData.UserIdentifier, requestData.ApiKey, requestData.AppTypeIdentifier, requestData.OrgId, l)
	if err != nil {
		return l.HttpResponseErrorAction(logutils.ActionGet, logutils.MessageDataType("account exists"), nil, err, http.StatusInternalServerError, false)
	}

	respData, err := json.Marshal(accountExists)
	if err != nil {
		return l.HttpResponseErrorAction(logutils.ActionMarshal, logutils.TypeResponse, nil, err, http.StatusInternalServerError, false)
	}

	return l.HttpResponseSuccessJSON(respData)
}

func (h ServicesApisHandler) authRefresh(l *logs.Log, r *http.Request, claims *tokenauth.Claims) logs.HttpResponse {
	data, err := ioutil.ReadAll(r.Body)
	if err != nil {
		return l.HttpResponseErrorAction(logutils.ActionRead, logutils.TypeRequestBody, nil, err, http.StatusBadRequest, false)
	}

	var requestData Def.ReqSharedRefresh
	err = json.Unmarshal(data, &requestData)
	if err != nil {
		return l.HttpResponseErrorAction(logutils.ActionUnmarshal, logutils.MessageDataType("auth refresh request"), nil, err, http.StatusBadRequest, true)
	}

	loginSession, err := h.coreAPIs.Auth.Refresh(requestData.RefreshToken, requestData.ApiKey, l)
	if err != nil {
		return l.HttpResponseError("Error refreshing token", err, http.StatusInternalServerError, true)
	}
	if loginSession == nil {
		//if login session is null then unauthorized
		l.Infof("trying to refresh - %s", requestData.RefreshToken)
		return l.HttpResponseError(http.StatusText(http.StatusUnauthorized), nil, http.StatusUnauthorized, true)
	}

	accessToken := loginSession.AccessToken
	refreshToken := loginSession.CurrentRefreshToken()
	var paramsRes interface{}
	if loginSession.Params != nil {
		paramsRes = loginSession.Params
	}

	tokenType := Def.ResSharedRokwireTokenTokenTypeBearer
	rokwireToken := Def.ResSharedRokwireToken{AccessToken: &accessToken, RefreshToken: &refreshToken, TokenType: &tokenType}
	responseData := &Def.ResSharedRefresh{Token: &rokwireToken, Params: &paramsRes}
	respData, err := json.Marshal(responseData)
	if err != nil {
		return l.HttpResponseErrorAction(logutils.ActionMarshal, logutils.MessageDataType("auth refresh response"), nil, err, http.StatusInternalServerError, false)
	}

	return l.HttpResponseSuccessJSON(respData)
}

func (h ServicesApisHandler) authLoginURL(l *logs.Log, r *http.Request, claims *tokenauth.Claims) logs.HttpResponse {
	data, err := ioutil.ReadAll(r.Body)
	if err != nil {
		return l.HttpResponseErrorAction(logutils.ActionRead, logutils.TypeRequestBody, nil, err, http.StatusBadRequest, false)
	}

	var requestData Def.ReqSharedLoginUrl
	err = json.Unmarshal(data, &requestData)
	if err != nil {
		return l.HttpResponseErrorAction(logutils.ActionUnmarshal, "auth login url request", nil, err, http.StatusBadRequest, true)
	}

	loginURL, params, err := h.coreAPIs.Auth.GetLoginURL(string(requestData.AuthType), requestData.AppTypeIdentifier, requestData.OrgId, requestData.RedirectUri, requestData.ApiKey, l)
	if err != nil {
		return l.HttpResponseErrorAction(logutils.ActionGet, "login url", nil, err, http.StatusInternalServerError, true)
	}

	responseData := &Def.ResSharedLoginUrl{LoginUrl: loginURL, Params: &params}
	respData, err := json.Marshal(responseData)
	if err != nil {
		return l.HttpResponseErrorAction(logutils.ActionMarshal, "auth login url response", nil, err, http.StatusInternalServerError, false)
	}

	return l.HttpResponseSuccessJSON(respData)
}

func (h ServicesApisHandler) authAuthorizeService(l *logs.Log, r *http.Request, claims *tokenauth.Claims) logs.HttpResponse {
	data, err := ioutil.ReadAll(r.Body)
	if err != nil {
		return l.HttpResponseErrorAction(logutils.ActionRead, logutils.TypeRequestBody, nil, err, http.StatusBadRequest, false)
	}

	var requestData Def.ReqAuthorizeServiceRequest
	err = json.Unmarshal(data, &requestData)
	if err != nil {
		return l.HttpResponseErrorAction(logutils.ActionUnmarshal, "auth authorize service request", nil, err, http.StatusBadRequest, true)
	}

	scopes, err := scopeListFromDef(requestData.ApprovedScopes)
	if err != nil {
		return l.HttpResponseErrorData(logutils.StatusInvalid, "scopes", nil, err, http.StatusBadRequest, true)
	}

	//TODO: Fill "claims" with claims from access token
	token, tokenScopes, reg, err := h.coreAPIs.Auth.AuthorizeService(tokenauth.Claims{}, requestData.ServiceId, scopes, l)
	if err != nil {
		return l.HttpResponseErrorAction(logutils.ActionGet, "login url", nil, err, http.StatusInternalServerError, true)
	}

	scopesResp := scopeListToDef(tokenScopes)
	regResp := serviceRegToDef(reg)
	tokenType := Def.ResAuthorizeServiceResponseTokenTypeBearer

	responseData := &Def.ResAuthorizeServiceResponse{AccessToken: &token, TokenType: &tokenType, ApprovedScopes: &scopesResp, ServiceReg: regResp}
	respData, err := json.Marshal(responseData)
	if err != nil {
		return l.HttpResponseErrorAction(logutils.ActionMarshal, "auth login url response", nil, err, http.StatusInternalServerError, false)
	}

	return l.HttpResponseSuccessJSON(respData)
}

func (h ServicesApisHandler) getServiceRegistrations(l *logs.Log, r *http.Request, claims *tokenauth.Claims) logs.HttpResponse {
	serviceIDsParam := r.URL.Query().Get("ids")
	if serviceIDsParam == "" {
		return l.HttpResponseErrorData(logutils.StatusMissing, logutils.TypeQueryParam, logutils.StringArgs("ids"), nil, http.StatusBadRequest, false)
	}
	serviceIDs := strings.Split(serviceIDsParam, ",")

	serviceRegs, err := h.coreAPIs.Auth.GetServiceRegistrations(serviceIDs)
	if err != nil {
		return l.HttpResponseErrorAction(logutils.ActionGet, model.TypeServiceReg, nil, err, http.StatusInternalServerError, true)
	}

	serviceRegResp := serviceRegListToDef(serviceRegs)

	data, err := json.Marshal(serviceRegResp)
	if err != nil {
		return l.HttpResponseErrorAction(logutils.ActionMarshal, model.TypeServiceReg, nil, err, http.StatusInternalServerError, false)
	}

	return l.HttpResponseSuccessJSON(data)
}

func (h ServicesApisHandler) deleteAccount(l *logs.Log, r *http.Request, claims *tokenauth.Claims) logs.HttpResponse {
	err := h.coreAPIs.Services.SerDeleteAccount(claims.Subject)
	if err != nil {
		return l.HttpResponseErrorAction(logutils.ActionDelete, model.TypeAccount, nil, err, http.StatusInternalServerError, true)
	}

	return l.HttpResponseSuccess()
}

func (h ServicesApisHandler) getAccount(l *logs.Log, r *http.Request, claims *tokenauth.Claims) logs.HttpResponse {
	account, err := h.coreAPIs.Services.SerGetAccount(claims.Subject)
	if err != nil {
		return l.HttpResponseErrorAction(logutils.ActionGet, model.TypeAccount, nil, err, http.StatusInternalServerError, true)
	}

<<<<<<< HEAD
	var accountData *Def.ResSharedLoginAccount
	if account != nil {
		profile := profileToDef(&account.Profile)
		//permissions
		permissions := applicationPermissionsToDef(account.Permissions)
		//roles
		roles := appOrgRolesToDef(account.Roles)
		//groups
		groups := appOrgGroupsToDef(account.Groups)
		//account auth types
		authTypes := accountAuthTypesToDef(account.AuthTypes)
		accountData = &Def.ResSharedLoginAccount{Id: account.ID, Permissions: &permissions, Roles: &roles, Groups: &groups, AuthTypes: &authTypes, Profile: profile}
=======
	var accountData *Def.ResSharedAccount
	if account != nil {
		accountData = accountToDef(*account)
>>>>>>> 08cf91cf
	}

	data, err := json.Marshal(accountData)
	if err != nil {
		return l.HttpResponseErrorAction(logutils.ActionMarshal, model.TypeAccount, nil, err, http.StatusInternalServerError, false)
	}

	return l.HttpResponseSuccessJSON(data)
}

func (h ServicesApisHandler) getProfile(l *logs.Log, r *http.Request, claims *tokenauth.Claims) logs.HttpResponse {
	profile, err := h.coreAPIs.Services.SerGetProfile(claims.Subject)
	if err != nil {
		return l.HttpResponseErrorAction(logutils.ActionGet, model.TypeProfile, nil, err, http.StatusInternalServerError, true)
	}

	profileResp := profileToDef(profile)

	data, err := json.Marshal(profileResp)
	if err != nil {
		return l.HttpResponseErrorAction(logutils.ActionMarshal, model.TypeProfile, nil, err, http.StatusInternalServerError, false)
	}

	return l.HttpResponseSuccessJSON(data)
}

func (h ServicesApisHandler) updateProfile(l *logs.Log, r *http.Request, claims *tokenauth.Claims) logs.HttpResponse {
	data, err := ioutil.ReadAll(r.Body)
	if err != nil {
		return l.HttpResponseErrorAction(logutils.ActionRead, logutils.TypeRequestBody, nil, err, http.StatusBadRequest, false)
	}

	var requestData Def.ReqSharedProfile
	err = json.Unmarshal(data, &requestData)
	if err != nil {
		return l.HttpResponseErrorAction(logutils.ActionUnmarshal, "profile update request", nil, err, http.StatusBadRequest, true)
	}

	profile := profileFromDef(&requestData)

	err = h.coreAPIs.Services.SerUpdateProfile(claims.Subject, &profile)
	if err != nil {
		return l.HttpResponseErrorAction(logutils.ActionUpdate, model.TypeProfile, nil, err, http.StatusInternalServerError, true)
	}

	return l.HttpResponseSuccess()
}

func (h ServicesApisHandler) updateAccountPreferences(l *logs.Log, r *http.Request, claims *tokenauth.Claims) logs.HttpResponse {
	data, err := ioutil.ReadAll(r.Body)
	if err != nil {
		return l.HttpResponseErrorAction(logutils.ActionRead, logutils.TypeRequestBody, nil, err, http.StatusBadRequest, false)
	}

	var preferences map[string]interface{}
	err = json.Unmarshal(data, &preferences)
	if err != nil {
		return l.HttpResponseErrorAction(logutils.ActionUnmarshal, "account preferences update request", nil, err, http.StatusBadRequest, true)
	}

	err = h.coreAPIs.Services.SerUpdateAccountPreferences(claims.Subject, preferences)
	if err != nil {
		return l.HttpResponseErrorAction(logutils.ActionUpdate, model.TypeAccountPreferences, nil, err, http.StatusInternalServerError, true)
	}

	return l.HttpResponseSuccess()
}

func (h ServicesApisHandler) getPreferences(l *logs.Log, r *http.Request, claims *tokenauth.Claims) logs.HttpResponse {
	preferences, err := h.coreAPIs.Services.SerGetPreferences(claims.Subject)
	if err != nil {
		return l.HttpResponseErrorAction(logutils.ActionGet, model.TypeProfile, nil, err, http.StatusInternalServerError, true)
	}

	response := preferences

	data, err := json.Marshal(response)
	if err != nil {
		return l.HttpResponseErrorAction(logutils.ActionMarshal, model.TypeAccount, nil, err, http.StatusInternalServerError, false)
	}

	return l.HttpResponseSuccessJSON(data)
}

//getCommonTest TODO get test
func (h ServicesApisHandler) getTest(l *logs.Log, r *http.Request, claims *tokenauth.Claims) logs.HttpResponse {
	res := h.coreAPIs.Services.SerGetCommonTest(l)

	return l.HttpResponseSuccessMessage(res)
}

//Handler for verify endpoint
func (h ServicesApisHandler) verifyCode(l *logs.Log, r *http.Request, claims *tokenauth.Claims) logs.HttpResponse {
	id := r.URL.Query().Get("id")
	if id == "" {
		return l.HttpResponseErrorData(logutils.StatusMissing, logutils.TypeQueryParam, logutils.StringArgs("id"), nil, http.StatusBadRequest, false)
	}

	code := r.URL.Query().Get("code")
	if code == "" {
		return l.HttpResponseErrorData(logutils.StatusMissing, logutils.TypeQueryParam, logutils.StringArgs("code"), nil, http.StatusBadRequest, false)
	}

	if err := h.coreAPIs.Auth.Verify(id, code, l); err != nil {
		return l.HttpResponseErrorAction(logutils.ActionValidate, "code", nil, err, http.StatusInternalServerError, false)
	}

	return l.HttpResponseSuccessMessage("Code verified!")
}

//NewServicesApisHandler creates new rest services Handler instance
func NewServicesApisHandler(coreAPIs *core.APIs) ServicesApisHandler {
	return ServicesApisHandler{coreAPIs: coreAPIs}
}<|MERGE_RESOLUTION|>--- conflicted
+++ resolved
@@ -270,24 +270,9 @@
 		return l.HttpResponseErrorAction(logutils.ActionGet, model.TypeAccount, nil, err, http.StatusInternalServerError, true)
 	}
 
-<<<<<<< HEAD
-	var accountData *Def.ResSharedLoginAccount
-	if account != nil {
-		profile := profileToDef(&account.Profile)
-		//permissions
-		permissions := applicationPermissionsToDef(account.Permissions)
-		//roles
-		roles := appOrgRolesToDef(account.Roles)
-		//groups
-		groups := appOrgGroupsToDef(account.Groups)
-		//account auth types
-		authTypes := accountAuthTypesToDef(account.AuthTypes)
-		accountData = &Def.ResSharedLoginAccount{Id: account.ID, Permissions: &permissions, Roles: &roles, Groups: &groups, AuthTypes: &authTypes, Profile: profile}
-=======
 	var accountData *Def.ResSharedAccount
 	if account != nil {
 		accountData = accountToDef(*account)
->>>>>>> 08cf91cf
 	}
 
 	data, err := json.Marshal(accountData)
