--- conflicted
+++ resolved
@@ -87,30 +87,10 @@
 	rokwireToken := Def.ResSharedRokwireToken{AccessToken: &accessToken, RefreshToken: &refreshToken, TokenType: &tokenType}
 
 	//account
-<<<<<<< HEAD
-	var accountData *Def.ResSharedLoginAccount
-	if !loginSession.Anonymous {
-		account := loginSession.AccountAuthType.Account
-
-		//profile
-		profile := profileToDef(&account.Profile)
-		//preferences
-		preferences := &account.Preferences
-		//permissions
-		permissions := applicationPermissionsToDef(account.Permissions)
-		//roles
-		roles := applicationRolesToDef(account.Roles)
-		//groups
-		groups := applicationGroupsToDef(account.Groups)
-		//account auth types
-		authTypes := accountAuthTypesToDef(account.AuthTypes)
-		accountData = &Def.ResSharedLoginAccount{Id: account.ID, Permissions: &permissions, Roles: &roles, Groups: &groups, AuthTypes: &authTypes, Profile: profile, Preferences: preferences}
-=======
 	var accountData *Def.ResSharedAccount
 	if !loginSession.Anonymous {
 		account := loginSession.AccountAuthType.Account
 		accountData = accountToDef(account)
->>>>>>> 1389ce9a
 	}
 
 	//params
