package web

import (
	"core-building-block/core"
	"net/http"

	log "github.com/rokmetro/logging-library/loglib"
)

//ServicesApisHandler handles the rest APIs implementation
type ServicesApisHandler struct {
	coreAPIs *core.APIs
}

//getAuthTest TODO get test
func (h ServicesApisHandler) getAuthTest(l *log.Log, r *http.Request) log.HttpResponse {
	res := h.coreAPIs.Services.SerGetAuthTest(l)

<<<<<<< HEAD
	headers := map[string]string{}
	headers["Content-Type"] = "text/plain"
	return createSuccessResponse(res, headers, http.StatusOK)
=======
	return l.HttpResponseSuccessMessage(res)
>>>>>>> d33dde03
}

//getCommonTest TODO get test
func (h ServicesApisHandler) getCommonTest(l *log.Log, r *http.Request) log.HttpResponse {
	res := h.coreAPIs.Services.SerGetCommonTest(l)

<<<<<<< HEAD
	headers := map[string]string{}
	headers["Content-Type"] = "text/plain"
	return createSuccessResponse(res, headers, http.StatusOK)
=======
	return l.HttpResponseSuccessMessage(res)
>>>>>>> d33dde03
}

//NewServicesApisHandler creates new rest services Handler instance
func NewServicesApisHandler(coreAPIs *core.APIs) ServicesApisHandler {
	return ServicesApisHandler{coreAPIs: coreAPIs}
}<|MERGE_RESOLUTION|>--- conflicted
+++ resolved
@@ -16,26 +16,14 @@
 func (h ServicesApisHandler) getAuthTest(l *log.Log, r *http.Request) log.HttpResponse {
 	res := h.coreAPIs.Services.SerGetAuthTest(l)
 
-<<<<<<< HEAD
-	headers := map[string]string{}
-	headers["Content-Type"] = "text/plain"
-	return createSuccessResponse(res, headers, http.StatusOK)
-=======
 	return l.HttpResponseSuccessMessage(res)
->>>>>>> d33dde03
 }
 
 //getCommonTest TODO get test
 func (h ServicesApisHandler) getCommonTest(l *log.Log, r *http.Request) log.HttpResponse {
 	res := h.coreAPIs.Services.SerGetCommonTest(l)
 
-<<<<<<< HEAD
-	headers := map[string]string{}
-	headers["Content-Type"] = "text/plain"
-	return createSuccessResponse(res, headers, http.StatusOK)
-=======
 	return l.HttpResponseSuccessMessage(res)
->>>>>>> d33dde03
 }
 
 //NewServicesApisHandler creates new rest services Handler instance
