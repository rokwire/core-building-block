package web

import (
	"core-building-block/core"
	"core-building-block/core/model"
	Def "core-building-block/driver/web/docs/gen"
	"core-building-block/utils"
	"encoding/json"
	"io/ioutil"
	"net/http"
	"strings"

	"github.com/rokwire/core-auth-library-go/tokenauth"
	"github.com/rokwire/logging-library-go/logs"
	"github.com/rokwire/logging-library-go/logutils"
)

//ServicesApisHandler handles the rest APIs implementation
type ServicesApisHandler struct {
	coreAPIs *core.APIs
}

func (h ServicesApisHandler) authLogin(l *logs.Log, r *http.Request, claims *tokenauth.Claims) logs.HttpResponse {
	data, err := ioutil.ReadAll(r.Body)
	if err != nil {
		return l.HttpResponseErrorAction(logutils.ActionRead, logutils.TypeRequestBody, nil, err, http.StatusBadRequest, false)
	}

	ip := utils.GetIP(l, r)
	if err != nil {
		return l.HttpResponseError("Error getting IP", err, http.StatusInternalServerError, true)
	}

	var requestData Def.ReqSharedLogin
	err = json.Unmarshal(data, &requestData)
	if err != nil {
		return l.HttpResponseErrorAction(logutils.ActionUnmarshal, logutils.MessageDataType("auth login request"), nil, err, http.StatusBadRequest, true)
	}

	//creds
	requestCreds, err := interfaceToJSON(requestData.Creds)
	if err != nil {
		return l.HttpResponseErrorAction(logutils.ActionMarshal, model.TypeCreds, nil, err, http.StatusBadRequest, true)
	}

	//params
	requestParams, err := interfaceToJSON(requestData.Params)
	if err != nil {
		return l.HttpResponseErrorAction(logutils.ActionMarshal, "params", nil, err, http.StatusBadRequest, true)
	}

	//preferences
	var requestPreferences map[string]interface{}
	if requestData.Preferences != nil {
		requestPreferences = *requestData.Preferences
	}

	//profile ////
	requestProfile := profileFromDefNullable(requestData.Profile)

	//device
	requestDevice := requestData.Device

	message, loginSession, err := h.coreAPIs.Auth.Login(ip, string(requestDevice.Type), requestDevice.Os, *requestDevice.DeviceId,
		string(requestData.AuthType), requestCreds, requestData.ApiKey, requestData.AppTypeIdentifier, requestData.OrgId, requestParams, requestProfile, requestPreferences, l)
	if err != nil {
		return l.HttpResponseError("Error logging in", err, http.StatusInternalServerError, true)
	}

	///prepare response

	//message
	if message != nil {
		responseData := &Def.ResSharedLogin{Message: message}
		respData, err := json.Marshal(responseData)
		if err != nil {
			return l.HttpResponseErrorAction(logutils.ActionMarshal, logutils.MessageDataType("auth login response"), nil, err, http.StatusInternalServerError, false)
		}
		return l.HttpResponseSuccessJSON(respData)
	}

	//token
	accessToken := loginSession.AccessToken
	refreshToken := loginSession.CurrentRefreshToken()

	tokenType := Def.ResSharedRokwireTokenTokenTypeBearer
	rokwireToken := Def.ResSharedRokwireToken{AccessToken: &accessToken, RefreshToken: &refreshToken, TokenType: &tokenType}

	//account
	var accountData *Def.ResSharedAccount
	if !loginSession.Anonymous {
		account := loginSession.AccountAuthType.Account
		accountData = accountToDef(account)
	}

	//params
	var paramsRes interface{}
	if loginSession.Params != nil {
		paramsRes = loginSession.Params
	}

	responseData := &Def.ResSharedLogin{Token: &rokwireToken, Account: accountData, Params: &paramsRes}
	respData, err := json.Marshal(responseData)
	if err != nil {
		return l.HttpResponseErrorAction(logutils.ActionMarshal, logutils.MessageDataType("auth login response"), nil, err, http.StatusInternalServerError, false)
	}

	return l.HttpResponseSuccessJSON(respData)
}

func (h ServicesApisHandler) accountExists(l *logs.Log, r *http.Request, claims *tokenauth.Claims) logs.HttpResponse {
	data, err := ioutil.ReadAll(r.Body)
	if err != nil {
		return l.HttpResponseErrorAction(logutils.ActionRead, logutils.TypeRequestBody, nil, err, http.StatusBadRequest, false)
	}

	var requestData Def.ReqAccountExistsRequest
	err = json.Unmarshal(data, &requestData)
	if err != nil {
		return l.HttpResponseErrorAction(logutils.ActionUnmarshal, logutils.TypeRequest, nil, err, http.StatusBadRequest, true)
	}

	accountExists, err := h.coreAPIs.Auth.AccountExists(string(requestData.AuthType), requestData.UserIdentifier, requestData.ApiKey, requestData.AppTypeIdentifier, requestData.OrgId, l)
	if err != nil {
		return l.HttpResponseErrorAction(logutils.ActionGet, logutils.MessageDataType("account exists"), nil, err, http.StatusInternalServerError, false)
	}

	respData, err := json.Marshal(accountExists)
	if err != nil {
		return l.HttpResponseErrorAction(logutils.ActionMarshal, logutils.TypeResponse, nil, err, http.StatusInternalServerError, false)
	}

	return l.HttpResponseSuccessJSON(respData)
}

func (h ServicesApisHandler) authRefresh(l *logs.Log, r *http.Request, claims *tokenauth.Claims) logs.HttpResponse {
	data, err := ioutil.ReadAll(r.Body)
	if err != nil {
		return l.HttpResponseErrorAction(logutils.ActionRead, logutils.TypeRequestBody, nil, err, http.StatusBadRequest, false)
	}

	var requestData Def.ReqSharedRefresh
	err = json.Unmarshal(data, &requestData)
	if err != nil {
		return l.HttpResponseErrorAction(logutils.ActionUnmarshal, logutils.MessageDataType("auth refresh request"), nil, err, http.StatusBadRequest, true)
	}

	loginSession, err := h.coreAPIs.Auth.Refresh(requestData.RefreshToken, requestData.ApiKey, l)
	if err != nil {
		return l.HttpResponseError("Error refreshing token", err, http.StatusInternalServerError, true)
	}
	if loginSession == nil {
		//if login session is null then unauthorized
		l.Infof("trying to refresh - %s", requestData.RefreshToken)
		return l.HttpResponseError(http.StatusText(http.StatusUnauthorized), nil, http.StatusUnauthorized, true)
	}

	accessToken := loginSession.AccessToken
	refreshToken := loginSession.CurrentRefreshToken()
	var paramsRes interface{}
	if loginSession.Params != nil {
		paramsRes = loginSession.Params
	}

	tokenType := Def.ResSharedRokwireTokenTokenTypeBearer
	rokwireToken := Def.ResSharedRokwireToken{AccessToken: &accessToken, RefreshToken: &refreshToken, TokenType: &tokenType}
	responseData := &Def.ResSharedRefresh{Token: &rokwireToken, Params: &paramsRes}
	respData, err := json.Marshal(responseData)
	if err != nil {
		return l.HttpResponseErrorAction(logutils.ActionMarshal, logutils.MessageDataType("auth refresh response"), nil, err, http.StatusInternalServerError, false)
	}

	return l.HttpResponseSuccessJSON(respData)
}

func (h ServicesApisHandler) authLoginURL(l *logs.Log, r *http.Request, claims *tokenauth.Claims) logs.HttpResponse {
	data, err := ioutil.ReadAll(r.Body)
	if err != nil {
		return l.HttpResponseErrorAction(logutils.ActionRead, logutils.TypeRequestBody, nil, err, http.StatusBadRequest, false)
	}

	var requestData Def.ReqSharedLoginUrl
	err = json.Unmarshal(data, &requestData)
	if err != nil {
		return l.HttpResponseErrorAction(logutils.ActionUnmarshal, "auth login url request", nil, err, http.StatusBadRequest, true)
	}

	loginURL, params, err := h.coreAPIs.Auth.GetLoginURL(string(requestData.AuthType), requestData.AppTypeIdentifier, requestData.OrgId, requestData.RedirectUri, requestData.ApiKey, l)
	if err != nil {
		return l.HttpResponseErrorAction(logutils.ActionGet, "login url", nil, err, http.StatusInternalServerError, true)
	}

	responseData := &Def.ResSharedLoginUrl{LoginUrl: loginURL, Params: &params}
	respData, err := json.Marshal(responseData)
	if err != nil {
		return l.HttpResponseErrorAction(logutils.ActionMarshal, "auth login url response", nil, err, http.StatusInternalServerError, false)
	}

	return l.HttpResponseSuccessJSON(respData)
}

func (h ServicesApisHandler) authAuthorizeService(l *logs.Log, r *http.Request, claims *tokenauth.Claims) logs.HttpResponse {
	data, err := ioutil.ReadAll(r.Body)
	if err != nil {
		return l.HttpResponseErrorAction(logutils.ActionRead, logutils.TypeRequestBody, nil, err, http.StatusBadRequest, false)
	}

	var requestData Def.ReqAuthorizeServiceRequest
	err = json.Unmarshal(data, &requestData)
	if err != nil {
		return l.HttpResponseErrorAction(logutils.ActionUnmarshal, "auth authorize service request", nil, err, http.StatusBadRequest, true)
	}

	scopes, err := scopeListFromDef(requestData.ApprovedScopes)
	if err != nil {
		return l.HttpResponseErrorData(logutils.StatusInvalid, "scopes", nil, err, http.StatusBadRequest, true)
	}

	//TODO: Fill "claims" with claims from access token
	token, tokenScopes, reg, err := h.coreAPIs.Auth.AuthorizeService(tokenauth.Claims{}, requestData.ServiceId, scopes, l)
	if err != nil {
		return l.HttpResponseErrorAction(logutils.ActionGet, "login url", nil, err, http.StatusInternalServerError, true)
	}

	scopesResp := scopeListToDef(tokenScopes)
	regResp := serviceRegToDef(reg)
	tokenType := Def.ResAuthorizeServiceResponseTokenTypeBearer

	responseData := &Def.ResAuthorizeServiceResponse{AccessToken: &token, TokenType: &tokenType, ApprovedScopes: &scopesResp, ServiceReg: regResp}
	respData, err := json.Marshal(responseData)
	if err != nil {
		return l.HttpResponseErrorAction(logutils.ActionMarshal, "auth login url response", nil, err, http.StatusInternalServerError, false)
	}

	return l.HttpResponseSuccessJSON(respData)
}

func (h ServicesApisHandler) getServiceRegistrations(l *logs.Log, r *http.Request, claims *tokenauth.Claims) logs.HttpResponse {
	serviceIDsParam := r.URL.Query().Get("ids")
	if serviceIDsParam == "" {
		return l.HttpResponseErrorData(logutils.StatusMissing, logutils.TypeQueryParam, logutils.StringArgs("ids"), nil, http.StatusBadRequest, false)
	}
	serviceIDs := strings.Split(serviceIDsParam, ",")

	serviceRegs, err := h.coreAPIs.Auth.GetServiceRegistrations(serviceIDs)
	if err != nil {
		return l.HttpResponseErrorAction(logutils.ActionGet, model.TypeServiceReg, nil, err, http.StatusInternalServerError, true)
	}

	serviceRegResp := serviceRegListToDef(serviceRegs)

	data, err := json.Marshal(serviceRegResp)
	if err != nil {
		return l.HttpResponseErrorAction(logutils.ActionMarshal, model.TypeServiceReg, nil, err, http.StatusInternalServerError, false)
	}

	return l.HttpResponseSuccessJSON(data)
}

func (h ServicesApisHandler) deleteAccount(l *logs.Log, r *http.Request, claims *tokenauth.Claims) logs.HttpResponse {
	err := h.coreAPIs.Services.SerDeleteAccount(claims.Subject)
	if err != nil {
		return l.HttpResponseErrorAction(logutils.ActionDelete, model.TypeAccount, nil, err, http.StatusInternalServerError, true)
	}

	return l.HttpResponseSuccess()
}

func (h ServicesApisHandler) getAccount(l *logs.Log, r *http.Request, claims *tokenauth.Claims) logs.HttpResponse {
	account, err := h.coreAPIs.Services.SerGetAccount(claims.Subject)
	if err != nil {
		return l.HttpResponseErrorAction(logutils.ActionGet, model.TypeAccount, nil, err, http.StatusInternalServerError, true)
	}

	var accountData *Def.ResSharedAccount
	if account != nil {
		accountData = accountToDef(*account)
	}

	data, err := json.Marshal(accountData)
	if err != nil {
		return l.HttpResponseErrorAction(logutils.ActionMarshal, model.TypeAccount, nil, err, http.StatusInternalServerError, false)
	}

	return l.HttpResponseSuccessJSON(data)
}

func (h ServicesApisHandler) getProfile(l *logs.Log, r *http.Request, claims *tokenauth.Claims) logs.HttpResponse {
	profile, err := h.coreAPIs.Services.SerGetProfile(claims.Subject)
	if err != nil {
		return l.HttpResponseErrorAction(logutils.ActionGet, model.TypeProfile, nil, err, http.StatusInternalServerError, true)
	}

	profileResp := profileToDef(profile)

	data, err := json.Marshal(profileResp)
	if err != nil {
		return l.HttpResponseErrorAction(logutils.ActionMarshal, model.TypeProfile, nil, err, http.StatusInternalServerError, false)
	}

	return l.HttpResponseSuccessJSON(data)
}

func (h ServicesApisHandler) updateProfile(l *logs.Log, r *http.Request, claims *tokenauth.Claims) logs.HttpResponse {
	data, err := ioutil.ReadAll(r.Body)
	if err != nil {
		return l.HttpResponseErrorAction(logutils.ActionRead, logutils.TypeRequestBody, nil, err, http.StatusBadRequest, false)
	}

	var requestData Def.ReqSharedProfile
	err = json.Unmarshal(data, &requestData)
	if err != nil {
		return l.HttpResponseErrorAction(logutils.ActionUnmarshal, "profile update request", nil, err, http.StatusBadRequest, true)
	}

	profile := profileFromDef(&requestData)

	err = h.coreAPIs.Services.SerUpdateProfile(claims.Subject, &profile)
	if err != nil {
		return l.HttpResponseErrorAction(logutils.ActionUpdate, model.TypeProfile, nil, err, http.StatusInternalServerError, true)
	}

	return l.HttpResponseSuccess()
}

func (h ServicesApisHandler) updateAccountPreferences(l *logs.Log, r *http.Request, claims *tokenauth.Claims) logs.HttpResponse {
	data, err := ioutil.ReadAll(r.Body)
	if err != nil {
		return l.HttpResponseErrorAction(logutils.ActionRead, logutils.TypeRequestBody, nil, err, http.StatusBadRequest, false)
	}

	var preferences map[string]interface{}
	err = json.Unmarshal(data, &preferences)
	if err != nil {
		return l.HttpResponseErrorAction(logutils.ActionUnmarshal, "account preferences update request", nil, err, http.StatusBadRequest, true)
	}

	err = h.coreAPIs.Services.SerUpdateAccountPreferences(claims.Subject, preferences)
	if err != nil {
		return l.HttpResponseErrorAction(logutils.ActionUpdate, model.TypeAccountPreferences, nil, err, http.StatusInternalServerError, true)
	}

	return l.HttpResponseSuccess()
}

func (h ServicesApisHandler) getPreferences(l *logs.Log, r *http.Request, claims *tokenauth.Claims) logs.HttpResponse {
	preferences, err := h.coreAPIs.Services.SerGetPreferences(claims.Subject)
	if err != nil {
		return l.HttpResponseErrorAction(logutils.ActionGet, model.TypeProfile, nil, err, http.StatusInternalServerError, true)
	}

	response := preferences

	data, err := json.Marshal(response)
	if err != nil {
		return l.HttpResponseErrorAction(logutils.ActionMarshal, model.TypeAccount, nil, err, http.StatusInternalServerError, false)
	}

	return l.HttpResponseSuccessJSON(data)
}

//getCommonTest TODO get test
func (h ServicesApisHandler) getTest(l *logs.Log, r *http.Request, claims *tokenauth.Claims) logs.HttpResponse {
	res := h.coreAPIs.Services.SerGetCommonTest(l)

	return l.HttpResponseSuccessMessage(res)
}

//Handler for verify endpoint
func (h ServicesApisHandler) verifyCredential(l *logs.Log, r *http.Request, claims *tokenauth.Claims) logs.HttpResponse {
	id := r.URL.Query().Get("id")
	if id == "" {
		return l.HttpResponseErrorData(logutils.StatusMissing, logutils.TypeQueryParam, logutils.StringArgs("id"), nil, http.StatusBadRequest, false)
	}

	code := r.URL.Query().Get("code")
	if code == "" {
		return l.HttpResponseErrorData(logutils.StatusMissing, logutils.TypeQueryParam, logutils.StringArgs("code"), nil, http.StatusBadRequest, false)
	}

	if err := h.coreAPIs.Auth.VerifyCredential(id, code, l); err != nil {
		return l.HttpResponseErrorAction(logutils.ActionValidate, "code", nil, err, http.StatusInternalServerError, false)
	}

	return l.HttpResponseSuccessMessage("Code verified!")
}

<<<<<<< HEAD
func (h ServicesApisHandler) getAppConfigs(l *logs.Log, r *http.Request, claims *tokenauth.Claims) logs.HttpResponse {
	appID := r.URL.Query().Get("app_id")
	// if app_id == "" {
	// 	return l.HttpResponseErrorData(logutils.StatusMissing, logutils.TypeQueryParam, logutils.StringArgs("app_id"), nil, http.StatusBadRequest, false)
	// }

	version := r.URL.Query().Get("version")
	if version != "" && !checkAppVersionFormat(version) {
		return l.HttpResponseErrorData(logutils.StatusInvalid, logutils.TypeQueryParam, logutils.StringArgs("version"), nil, http.StatusBadRequest, false)
	}
	versionNumbers := createVersionNumbers(version)
	appConfigs, err := h.coreAPIs.Services.SerGetAppConfigs(appID, versionNumbers)
	if err != nil {
		return l.HttpResponseErrorAction(logutils.ActionGet, model.TypeApplicationConfigs, nil, err, http.StatusInternalServerError, true)
	}

	response := appConfigs
	data, err := json.Marshal(response)
	if err != nil {
		return l.HttpResponseErrorAction(logutils.ActionMarshal, model.TypeApplicationConfigs, nil, err, http.StatusInternalServerError, false)
	}

	return l.HttpResponseSuccessJSON(data)
=======
//Handler for reset password endpoint from client application
func (h ServicesApisHandler) updateCredential(l *logs.Log, r *http.Request, claims *tokenauth.Claims) logs.HttpResponse {
	accountID := claims.Subject
	data, err := ioutil.ReadAll(r.Body)
	if err != nil {
		return l.HttpResponseErrorAction(logutils.ActionRead, logutils.TypeRequestBody, nil, err, http.StatusBadRequest, false)
	}

	var requestData Def.ReqCredentialUpdateRequest
	err = json.Unmarshal(data, &requestData)
	if err != nil {
		return l.HttpResponseErrorAction(logutils.ActionUnmarshal, logutils.MessageDataType("auth reset password client request"), nil, err, http.StatusBadRequest, true)
	}

	//params
	requestParams, err := interfaceToJSON(requestData.Params)
	if err != nil {
		return l.HttpResponseErrorAction(logutils.ActionMarshal, "params", nil, err, http.StatusBadRequest, true)
	}

	if err := h.coreAPIs.Auth.UpdateCredential(accountID, requestData.AccountAuthTypeId, requestParams, l); err != nil {
		return l.HttpResponseErrorAction(logutils.ActionUpdate, "password", nil, err, http.StatusInternalServerError, false)
	}

	return l.HttpResponseSuccessMessage("Reset Password from client successfully")
}

//Handler for reset password endpoint from reset link
func (h ServicesApisHandler) forgotCredentialComplete(l *logs.Log, r *http.Request, claims *tokenauth.Claims) logs.HttpResponse {
	data, err := ioutil.ReadAll(r.Body)
	if err != nil {
		return l.HttpResponseErrorAction(logutils.ActionRead, logutils.TypeRequestBody, nil, err, http.StatusBadRequest, false)
	}

	var requestData Def.ReqCredentialForgotCompleteRequest
	err = json.Unmarshal(data, &requestData)
	if err != nil {
		return l.HttpResponseErrorAction(logutils.ActionUnmarshal, logutils.MessageDataType("auth reset password link request"), nil, err, http.StatusBadRequest, true)
	}

	//params
	requestParams, err := interfaceToJSON(requestData.Params)
	if err != nil {
		return l.HttpResponseErrorAction(logutils.ActionMarshal, "params", nil, err, http.StatusBadRequest, true)
	}

	if err := h.coreAPIs.Auth.ResetForgotCredential(requestData.CredentialId, requestData.ResetCode, requestParams, l); err != nil {
		return l.HttpResponseErrorAction(logutils.ActionUpdate, "password", nil, err, http.StatusInternalServerError, false)
	}

	return l.HttpResponseSuccessMessage("Reset Password from link successfully")
}

//Handler for forgot credential endpoint
func (h ServicesApisHandler) forgotCredentialInitiate(l *logs.Log, r *http.Request, claims *tokenauth.Claims) logs.HttpResponse {
	data, err := ioutil.ReadAll(r.Body)
	if err != nil {
		return l.HttpResponseErrorAction(logutils.ActionRead, logutils.TypeRequestBody, nil, err, http.StatusBadRequest, false)
	}

	var requestData Def.ReqCredentialForgotInitiateRequest
	err = json.Unmarshal(data, &requestData)
	if err != nil {
		return l.HttpResponseErrorAction(logutils.ActionUnmarshal, logutils.MessageDataType("auth reset password request"), nil, err, http.StatusBadRequest, true)
	}

	if err := h.coreAPIs.Auth.ForgotCredential(string(requestData.AuthType), requestData.AppTypeIdentifier,
		requestData.OrgId, requestData.ApiKey, requestData.Identifier, l); err != nil {
		return l.HttpResponseErrorAction(logutils.ActionUpdate, "password", nil, err, http.StatusInternalServerError, false)
	}

	return l.HttpResponseSuccessMessage("Sent forgot password link successfully")
>>>>>>> dfd9fcd4
}

//NewServicesApisHandler creates new rest services Handler instance
func NewServicesApisHandler(coreAPIs *core.APIs) ServicesApisHandler {
	return ServicesApisHandler{coreAPIs: coreAPIs}
}<|MERGE_RESOLUTION|>--- conflicted
+++ resolved
@@ -385,7 +385,6 @@
 	return l.HttpResponseSuccessMessage("Code verified!")
 }
 
-<<<<<<< HEAD
 func (h ServicesApisHandler) getAppConfigs(l *logs.Log, r *http.Request, claims *tokenauth.Claims) logs.HttpResponse {
 	appID := r.URL.Query().Get("app_id")
 	// if app_id == "" {
@@ -409,7 +408,8 @@
 	}
 
 	return l.HttpResponseSuccessJSON(data)
-=======
+}
+
 //Handler for reset password endpoint from client application
 func (h ServicesApisHandler) updateCredential(l *logs.Log, r *http.Request, claims *tokenauth.Claims) logs.HttpResponse {
 	accountID := claims.Subject
@@ -482,7 +482,6 @@
 	}
 
 	return l.HttpResponseSuccessMessage("Sent forgot password link successfully")
->>>>>>> dfd9fcd4
 }
 
 //NewServicesApisHandler creates new rest services Handler instance
