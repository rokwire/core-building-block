--- conflicted
+++ resolved
@@ -186,26 +186,17 @@
 	return l.HttpResponseSuccessJSON(data)
 }
 
-<<<<<<< HEAD
+func (h ServicesApisHandler) deleteAccount(l *logs.Log, r *http.Request, claims *tokenauth.Claims) logs.HttpResponse {
+	err := h.coreAPIs.Services.SerDeleteAccount(claims.Subject)
+	if err != nil {
+		return l.HttpResponseErrorAction(logutils.ActionDelete, model.TypeAccount, nil, err, http.StatusInternalServerError, true)
+	}
+
+	return l.HttpResponseSuccess()
+}
+
 func (h ServicesApisHandler) getProfile(l *logs.Log, r *http.Request, claims *tokenauth.Claims) logs.HttpResponse {
 	profile, err := h.coreAPIs.Services.SerGetProfile(claims.Subject)
-=======
-func (h ServicesApisHandler) deleteAccount(l *logs.Log, r *http.Request) logs.HttpResponse {
-	//TODO: get account ID from access token to pass to SerDeleteAccount
-
-	err := h.coreAPIs.Services.SerDeleteAccount("")
-	if err != nil {
-		return l.HttpResponseErrorAction(logutils.ActionDelete, model.TypeAccount, nil, err, http.StatusInternalServerError, true)
-	}
-
-	return l.HttpResponseSuccess()
-}
-
-func (h ServicesApisHandler) getProfile(l *logs.Log, r *http.Request) logs.HttpResponse {
-	//TODO: get account ID from access token to pass to SerGetProfile
-
-	profile, err := h.coreAPIs.Services.SerGetProfile("")
->>>>>>> e99a1a40
 	if err != nil {
 		return l.HttpResponseErrorAction(logutils.ActionGet, model.TypeProfile, nil, err, http.StatusInternalServerError, true)
 	}
@@ -270,7 +261,7 @@
 }
 
 //Handler for verify endpoint
-func (h ServicesApisHandler) verifyCode(l *logs.Log, r *http.Request) logs.HttpResponse {
+func (h ServicesApisHandler) verifyCode(l *logs.Log, r *http.Request, claims *tokenauth.Claims) logs.HttpResponse {
 	id := r.URL.Query().Get("id")
 	if id == "" {
 		return l.HttpResponseErrorData(logutils.StatusMissing, logutils.TypeQueryParam, logutils.StringArgs("id"), nil, http.StatusBadRequest, false)
