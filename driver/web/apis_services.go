--- conflicted
+++ resolved
@@ -97,18 +97,10 @@
 	return authBuildLoginResponse(l, loginSession)
 }
 
-<<<<<<< HEAD
 func (h ServicesApisHandler) authLoginMFA(l *logs.Log, r *http.Request, claims *tokenauth.Claims) logs.HttpResponse {
 	data, err := ioutil.ReadAll(r.Body)
 	if err != nil {
 		return l.HttpResponseErrorAction(logutils.ActionRead, logutils.TypeRequestBody, nil, err, http.StatusBadRequest, false)
-=======
-	//account
-	var accountData *Def.ResSharedAccount
-	if !loginSession.Anonymous {
-		account := loginSession.AccountAuthType.Account
-		accountData = accountToDef(account)
->>>>>>> 08cf91cf
 	}
 
 	var mfaData Def.ReqSharedLoginMfa
@@ -286,69 +278,6 @@
 	return l.HttpResponseSuccess()
 }
 
-<<<<<<< HEAD
-func (h ServicesApisHandler) getMFATypes(l *logs.Log, r *http.Request, claims *tokenauth.Claims) logs.HttpResponse {
-	mfaDataList, err := h.coreAPIs.Auth.GetMFATypes(claims.Subject)
-	if err != nil {
-		return l.HttpResponseErrorAction(logutils.ActionGet, model.TypeMFAType, nil, err, http.StatusInternalServerError, true)
-	}
-
-	mfaResp := mfaDataListToDef(mfaDataList)
-
-	data, err := json.Marshal(mfaResp)
-	if err != nil {
-		return l.HttpResponseErrorAction(logutils.ActionMarshal, model.TypeMFAType, nil, err, http.StatusInternalServerError, false)
-	}
-
-	return l.HttpResponseSuccessJSON(data)
-}
-
-func (h ServicesApisHandler) addMFAType(l *logs.Log, r *http.Request, claims *tokenauth.Claims) logs.HttpResponse {
-	data, err := ioutil.ReadAll(r.Body)
-	if err != nil {
-		return l.HttpResponseErrorAction(logutils.ActionRead, logutils.TypeRequestBody, nil, err, http.StatusBadRequest, false)
-	}
-
-	var mfaData Def.ReqSharedMfa
-	err = json.Unmarshal(data, &mfaData)
-	if err != nil {
-		return l.HttpResponseErrorAction(logutils.ActionUnmarshal, logutils.MessageDataType("add mfa request"), nil, err, http.StatusBadRequest, true)
-	}
-
-	mfa, err := h.coreAPIs.Auth.AddMFAType(claims.Subject, mfaData.Identifier, string(mfaData.Type))
-	if err != nil {
-		return l.HttpResponseErrorAction(logutils.ActionInsert, model.TypeMFAType, nil, err, http.StatusInternalServerError, true)
-	}
-
-	mfaResp := mfaDataToDef(mfa)
-
-	respData, err := json.Marshal(mfaResp)
-	if err != nil {
-		return l.HttpResponseErrorAction(logutils.ActionMarshal, model.TypeMFAType, nil, err, http.StatusInternalServerError, false)
-	}
-
-	return l.HttpResponseSuccessJSON(respData)
-}
-
-func (h ServicesApisHandler) removeMFAType(l *logs.Log, r *http.Request, claims *tokenauth.Claims) logs.HttpResponse {
-	data, err := ioutil.ReadAll(r.Body)
-	if err != nil {
-		return l.HttpResponseErrorAction(logutils.ActionRead, logutils.TypeRequestBody, nil, err, http.StatusBadRequest, false)
-	}
-
-	var mfaData Def.ReqSharedMfa
-	err = json.Unmarshal(data, &mfaData)
-	if err != nil {
-		return l.HttpResponseErrorAction(logutils.ActionUnmarshal, logutils.MessageDataType("remove mfa request"), nil, err, http.StatusBadRequest, true)
-	}
-
-	err = h.coreAPIs.Auth.RemoveMFAType(claims.Subject, mfaData.Identifier, string(mfaData.Type))
-	if err != nil {
-		return l.HttpResponseErrorAction(logutils.ActionDelete, model.TypeMFAType, nil, err, http.StatusInternalServerError, true)
-	}
-
-	return l.HttpResponseSuccess()
-=======
 func (h ServicesApisHandler) getAccount(l *logs.Log, r *http.Request, claims *tokenauth.Claims) logs.HttpResponse {
 	account, err := h.coreAPIs.Services.SerGetAccount(claims.Subject)
 	if err != nil {
@@ -366,7 +295,69 @@
 	}
 
 	return l.HttpResponseSuccessJSON(data)
->>>>>>> 08cf91cf
+}
+
+func (h ServicesApisHandler) getMFATypes(l *logs.Log, r *http.Request, claims *tokenauth.Claims) logs.HttpResponse {
+	mfaDataList, err := h.coreAPIs.Auth.GetMFATypes(claims.Subject)
+	if err != nil {
+		return l.HttpResponseErrorAction(logutils.ActionGet, model.TypeMFAType, nil, err, http.StatusInternalServerError, true)
+	}
+
+	mfaResp := mfaDataListToDef(mfaDataList)
+
+	data, err := json.Marshal(mfaResp)
+	if err != nil {
+		return l.HttpResponseErrorAction(logutils.ActionMarshal, model.TypeMFAType, nil, err, http.StatusInternalServerError, false)
+	}
+
+	return l.HttpResponseSuccessJSON(data)
+}
+
+func (h ServicesApisHandler) addMFAType(l *logs.Log, r *http.Request, claims *tokenauth.Claims) logs.HttpResponse {
+	data, err := ioutil.ReadAll(r.Body)
+	if err != nil {
+		return l.HttpResponseErrorAction(logutils.ActionRead, logutils.TypeRequestBody, nil, err, http.StatusBadRequest, false)
+	}
+
+	var mfaData Def.ReqSharedMfa
+	err = json.Unmarshal(data, &mfaData)
+	if err != nil {
+		return l.HttpResponseErrorAction(logutils.ActionUnmarshal, logutils.MessageDataType("add mfa request"), nil, err, http.StatusBadRequest, true)
+	}
+
+	mfa, err := h.coreAPIs.Auth.AddMFAType(claims.Subject, mfaData.Identifier, string(mfaData.Type))
+	if err != nil {
+		return l.HttpResponseErrorAction(logutils.ActionInsert, model.TypeMFAType, nil, err, http.StatusInternalServerError, true)
+	}
+
+	mfaResp := mfaDataToDef(mfa)
+
+	respData, err := json.Marshal(mfaResp)
+	if err != nil {
+		return l.HttpResponseErrorAction(logutils.ActionMarshal, model.TypeMFAType, nil, err, http.StatusInternalServerError, false)
+	}
+
+	return l.HttpResponseSuccessJSON(respData)
+}
+
+func (h ServicesApisHandler) removeMFAType(l *logs.Log, r *http.Request, claims *tokenauth.Claims) logs.HttpResponse {
+	data, err := ioutil.ReadAll(r.Body)
+	if err != nil {
+		return l.HttpResponseErrorAction(logutils.ActionRead, logutils.TypeRequestBody, nil, err, http.StatusBadRequest, false)
+	}
+
+	var mfaData Def.ReqSharedMfa
+	err = json.Unmarshal(data, &mfaData)
+	if err != nil {
+		return l.HttpResponseErrorAction(logutils.ActionUnmarshal, logutils.MessageDataType("remove mfa request"), nil, err, http.StatusBadRequest, true)
+	}
+
+	err = h.coreAPIs.Auth.RemoveMFAType(claims.Subject, mfaData.Identifier, string(mfaData.Type))
+	if err != nil {
+		return l.HttpResponseErrorAction(logutils.ActionDelete, model.TypeMFAType, nil, err, http.StatusInternalServerError, true)
+	}
+
+	return l.HttpResponseSuccess()
 }
 
 func (h ServicesApisHandler) getProfile(l *logs.Log, r *http.Request, claims *tokenauth.Claims) logs.HttpResponse {
