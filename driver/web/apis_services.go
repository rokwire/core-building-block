package web

import (
	"core-building-block/core"
	"core-building-block/core/model"
	Def "core-building-block/driver/web/docs/gen"
	"encoding/json"
	"io/ioutil"
	"net/http"
	"strings"

	"github.com/rokmetro/auth-library/tokenauth"
	"github.com/rokmetro/logging-library/logs"
	"github.com/rokmetro/logging-library/logutils"
)

//ServicesApisHandler handles the rest APIs implementation
type ServicesApisHandler struct {
	coreAPIs *core.APIs
}

func (h ServicesApisHandler) authLogin(l *logs.Log, r *http.Request, claims *tokenauth.Claims) logs.HttpResponse {
	data, err := ioutil.ReadAll(r.Body)
	if err != nil {
		return l.HttpResponseErrorAction(logutils.ActionRead, logutils.TypeRequestBody, nil, err, http.StatusBadRequest, false)
	}

	//get ip
	//TODO - most probably it will be needed to be taken more preciselly
	ip := r.RemoteAddr

	var requestData Def.ReqLoginRequest
	err = json.Unmarshal(data, &requestData)
	if err != nil {
		return l.HttpResponseErrorAction(logutils.ActionUnmarshal, logutils.MessageDataType("auth login request"), nil, err, http.StatusBadRequest, true)
	}

	requestCreds, err := interfaceToJSON(requestData.Creds)
	if err != nil {
		return l.HttpResponseErrorAction(logutils.ActionMarshal, model.TypeCreds, nil, err, http.StatusBadRequest, true)
	}

	requestParams, err := interfaceToJSON(requestData.Params)
	if err != nil {
		return l.HttpResponseErrorAction(logutils.ActionMarshal, "params", nil, err, http.StatusBadRequest, true)
	}

<<<<<<< HEAD
	device := requestData.Device

	loginSession, err := h.coreAPIs.Auth.Login(ip, string(device.Type), device.Os, device.MacAddress,
		string(requestData.AuthType), requestCreds, requestData.AppId, requestData.OrgId, requestParams, l)
=======
	//preferences
	var preferences map[string]interface{}
	if requestData.Preferences != nil {
		preferences = *requestData.Preferences
	}

	//profile ////
	profile := profileFromDefNullable(requestData.Profile)

	message, accessToken, refreshToken, account, params, err := h.coreAPIs.Auth.Login(string(requestData.AuthType), requestCreds, requestData.AppTypeIdentifier, requestData.OrgId, requestParams, profile, preferences, l)
>>>>>>> d452f352
	if err != nil {
		return l.HttpResponseError("Error logging in", err, http.StatusInternalServerError, true)
	}

<<<<<<< HEAD
	accessToken := loginSession.AccessToken
	refreshToken := loginSession.RefreshToken
	account := loginSession.AccountAuthType.Account
	params := loginSession.Params
=======
	if message != "" {
		responseData := &Def.ResLoginResponse{Message: &message}
		respData, err := json.Marshal(responseData)
		if err != nil {
			return l.HttpResponseErrorAction(logutils.ActionMarshal, logutils.MessageDataType("auth login response"), nil, err, http.StatusInternalServerError, false)
		}
		return l.HttpResponseSuccessJSON(respData)
	}
>>>>>>> d452f352

	tokenType := Def.ResSharedRokwireTokenTokenTypeBearer
	rokwireToken := Def.ResSharedRokwireToken{AccessToken: &accessToken, RefreshToken: &refreshToken, TokenType: &tokenType}

	var accountData *Def.ResLoginAccount
	if account != nil {
		///prepare response
		//profile
		profile := profileToDef(&account.Profile)
		//preferences
		preferences := &account.Preferences
		//permissions
		permissions := applicationPermissionsToDef(account.Permissions)
		//roles
		roles := applicationRolesToDef(account.Roles)
		//groups
		groups := applicationGroupsToDef(account.Groups)
		//account auth types
		authTypes := accountAuthTypesToDef(account.AuthTypes)
		accountData = &Def.ResLoginAccount{Id: account.ID, Permissions: &permissions, Roles: &roles, Groups: &groups, AuthTypes: &authTypes, Profile: profile, Preferences: preferences}
	}

	responseData := &Def.ResLoginResponse{Token: &rokwireToken, Account: accountData, Params: &params}
	respData, err := json.Marshal(responseData)
	if err != nil {
		return l.HttpResponseErrorAction(logutils.ActionMarshal, logutils.MessageDataType("auth login response"), nil, err, http.StatusInternalServerError, false)
	}

	return l.HttpResponseSuccessJSON(respData)
}

func (h ServicesApisHandler) authRefresh(l *logs.Log, r *http.Request, claims *tokenauth.Claims) logs.HttpResponse {
	requestData, err := ioutil.ReadAll(r.Body)
	if err != nil {
		return l.HttpResponseErrorAction(logutils.ActionRead, logutils.TypeRequestBody, nil, err, http.StatusBadRequest, false)
	}

	accessToken, refreshToken, params, err := h.coreAPIs.Auth.Refresh(string(requestData), l)
	if err != nil {
		return l.HttpResponseError("Error refreshing token", err, http.StatusInternalServerError, true)
	}

	tokenType := Def.ResSharedRokwireTokenTokenTypeBearer
	rokwireToken := Def.ResSharedRokwireToken{AccessToken: &accessToken, RefreshToken: &refreshToken, TokenType: &tokenType}
	responseData := &Def.ResRefreshResponse{Token: &rokwireToken, Params: &params}
	respData, err := json.Marshal(responseData)
	if err != nil {
		return l.HttpResponseErrorAction(logutils.ActionMarshal, logutils.MessageDataType("auth refresh response"), nil, err, http.StatusInternalServerError, false)
	}

	return l.HttpResponseSuccessJSON(respData)
}

func (h ServicesApisHandler) authLoginURL(l *logs.Log, r *http.Request, claims *tokenauth.Claims) logs.HttpResponse {
	data, err := ioutil.ReadAll(r.Body)
	if err != nil {
		return l.HttpResponseErrorAction(logutils.ActionRead, logutils.TypeRequestBody, nil, err, http.StatusBadRequest, false)
	}

	var requestData Def.ReqLoginUrlRequest
	err = json.Unmarshal(data, &requestData)
	if err != nil {
		return l.HttpResponseErrorAction(logutils.ActionUnmarshal, "auth login url request", nil, err, http.StatusBadRequest, true)
	}

	loginURL, params, err := h.coreAPIs.Auth.GetLoginURL(string(requestData.AuthType), requestData.AppTypeIdentifier, requestData.OrgId, requestData.RedirectUri, l)
	if err != nil {
		return l.HttpResponseErrorAction(logutils.ActionGet, "login url", nil, err, http.StatusInternalServerError, true)
	}

	responseData := &Def.ResLoginUrlResponse{LoginUrl: loginURL, Params: &params}
	respData, err := json.Marshal(responseData)
	if err != nil {
		return l.HttpResponseErrorAction(logutils.ActionMarshal, "auth login url response", nil, err, http.StatusInternalServerError, false)
	}

	return l.HttpResponseSuccessJSON(respData)
}

func (h ServicesApisHandler) authAuthorizeService(l *logs.Log, r *http.Request, claims *tokenauth.Claims) logs.HttpResponse {
	data, err := ioutil.ReadAll(r.Body)
	if err != nil {
		return l.HttpResponseErrorAction(logutils.ActionRead, logutils.TypeRequestBody, nil, err, http.StatusBadRequest, false)
	}

	var requestData Def.ReqAuthorizeServiceRequest
	err = json.Unmarshal(data, &requestData)
	if err != nil {
		return l.HttpResponseErrorAction(logutils.ActionUnmarshal, "auth authorize service request", nil, err, http.StatusBadRequest, true)
	}

	scopes, err := scopeListFromDef(requestData.ApprovedScopes)
	if err != nil {
		return l.HttpResponseErrorData(logutils.StatusInvalid, "scopes", nil, err, http.StatusBadRequest, true)
	}

	//TODO: Fill "claims" with claims from access token
	token, tokenScopes, reg, err := h.coreAPIs.Auth.AuthorizeService(tokenauth.Claims{}, requestData.ServiceId, scopes, l)
	if err != nil {
		return l.HttpResponseErrorAction(logutils.ActionGet, "login url", nil, err, http.StatusInternalServerError, true)
	}

	scopesResp := scopeListToDef(tokenScopes)
	regResp := serviceRegToDef(reg)
	tokenType := Def.ResAuthorizeServiceResponseTokenTypeBearer

	responseData := &Def.ResAuthorizeServiceResponse{AccessToken: &token, TokenType: &tokenType, ApprovedScopes: &scopesResp, ServiceReg: regResp}
	respData, err := json.Marshal(responseData)
	if err != nil {
		return l.HttpResponseErrorAction(logutils.ActionMarshal, "auth login url response", nil, err, http.StatusInternalServerError, false)
	}

	return l.HttpResponseSuccessJSON(respData)
}

func (h ServicesApisHandler) getServiceRegistrations(l *logs.Log, r *http.Request, claims *tokenauth.Claims) logs.HttpResponse {
	serviceIDsParam := r.URL.Query().Get("ids")
	if serviceIDsParam == "" {
		return l.HttpResponseErrorData(logutils.StatusMissing, logutils.TypeQueryParam, logutils.StringArgs("ids"), nil, http.StatusBadRequest, false)
	}
	serviceIDs := strings.Split(serviceIDsParam, ",")

	serviceRegs, err := h.coreAPIs.Auth.GetServiceRegistrations(serviceIDs)
	if err != nil {
		return l.HttpResponseErrorAction(logutils.ActionGet, model.TypeServiceReg, nil, err, http.StatusInternalServerError, true)
	}

	serviceRegResp := serviceRegListToDef(serviceRegs)

	data, err := json.Marshal(serviceRegResp)
	if err != nil {
		return l.HttpResponseErrorAction(logutils.ActionMarshal, model.TypeServiceReg, nil, err, http.StatusInternalServerError, false)
	}

	return l.HttpResponseSuccessJSON(data)
}

func (h ServicesApisHandler) deleteAccount(l *logs.Log, r *http.Request, claims *tokenauth.Claims) logs.HttpResponse {
	err := h.coreAPIs.Services.SerDeleteAccount(claims.Subject)
	if err != nil {
		return l.HttpResponseErrorAction(logutils.ActionDelete, model.TypeAccount, nil, err, http.StatusInternalServerError, true)
	}

	return l.HttpResponseSuccess()
}

func (h ServicesApisHandler) getProfile(l *logs.Log, r *http.Request, claims *tokenauth.Claims) logs.HttpResponse {
	profile, err := h.coreAPIs.Services.SerGetProfile(claims.Subject)
	if err != nil {
		return l.HttpResponseErrorAction(logutils.ActionGet, model.TypeProfile, nil, err, http.StatusInternalServerError, true)
	}

	profileResp := profileToDef(profile)

	data, err := json.Marshal(profileResp)
	if err != nil {
		return l.HttpResponseErrorAction(logutils.ActionMarshal, model.TypeProfile, nil, err, http.StatusInternalServerError, false)
	}

	return l.HttpResponseSuccessJSON(data)
}

func (h ServicesApisHandler) updateProfile(l *logs.Log, r *http.Request, claims *tokenauth.Claims) logs.HttpResponse {
	data, err := ioutil.ReadAll(r.Body)
	if err != nil {
		return l.HttpResponseErrorAction(logutils.ActionRead, logutils.TypeRequestBody, nil, err, http.StatusBadRequest, false)
	}

	var requestData Def.ReqSharedProfile
	err = json.Unmarshal(data, &requestData)
	if err != nil {
		return l.HttpResponseErrorAction(logutils.ActionUnmarshal, "profile update request", nil, err, http.StatusBadRequest, true)
	}

	profile := profileFromDef(&requestData)

	err = h.coreAPIs.Services.SerUpdateProfile(claims.Subject, &profile)
	if err != nil {
		return l.HttpResponseErrorAction(logutils.ActionUpdate, model.TypeProfile, nil, err, http.StatusInternalServerError, true)
	}

	return l.HttpResponseSuccess()
}

func (h ServicesApisHandler) updateAccountPreferences(l *logs.Log, r *http.Request, claims *tokenauth.Claims) logs.HttpResponse {
	data, err := ioutil.ReadAll(r.Body)
	if err != nil {
		return l.HttpResponseErrorAction(logutils.ActionRead, logutils.TypeRequestBody, nil, err, http.StatusBadRequest, false)
	}

	var preferences map[string]interface{}
	err = json.Unmarshal(data, &preferences)
	if err != nil {
		return l.HttpResponseErrorAction(logutils.ActionUnmarshal, "account preferences update request", nil, err, http.StatusBadRequest, true)
	}

	err = h.coreAPIs.Services.SerUpdateAccountPreferences(claims.Subject, preferences)
	if err != nil {
		return l.HttpResponseErrorAction(logutils.ActionUpdate, model.TypeAccountPreferences, nil, err, http.StatusInternalServerError, true)
	}

	return l.HttpResponseSuccess()
}

func (h ServicesApisHandler) getPreferences(l *logs.Log, r *http.Request, claims *tokenauth.Claims) logs.HttpResponse {
	preferences, err := h.coreAPIs.Services.SerGetPreferences(claims.Subject)
	if err != nil {
		return l.HttpResponseErrorAction(logutils.ActionGet, model.TypeProfile, nil, err, http.StatusInternalServerError, true)
	}

	response := preferences

	data, err := json.Marshal(response)
	if err != nil {
		return l.HttpResponseErrorAction(logutils.ActionMarshal, model.TypeAccount, nil, err, http.StatusInternalServerError, false)
	}

	return l.HttpResponseSuccessJSON(data)
}

//getCommonTest TODO get test
func (h ServicesApisHandler) getTest(l *logs.Log, r *http.Request, claims *tokenauth.Claims) logs.HttpResponse {
	res := h.coreAPIs.Services.SerGetCommonTest(l)

	return l.HttpResponseSuccessMessage(res)
}

//Handler for verify endpoint
func (h ServicesApisHandler) verifyCode(l *logs.Log, r *http.Request, claims *tokenauth.Claims) logs.HttpResponse {
	id := r.URL.Query().Get("id")
	if id == "" {
		return l.HttpResponseErrorData(logutils.StatusMissing, logutils.TypeQueryParam, logutils.StringArgs("id"), nil, http.StatusBadRequest, false)
	}

	code := r.URL.Query().Get("code")
	if code == "" {
		return l.HttpResponseErrorData(logutils.StatusMissing, logutils.TypeQueryParam, logutils.StringArgs("code"), nil, http.StatusBadRequest, false)
	}

	if err := h.coreAPIs.Auth.Verify(id, code, l); err != nil {
		return l.HttpResponseErrorAction(logutils.ActionValidate, "code", nil, err, http.StatusInternalServerError, false)
	}

	return l.HttpResponseSuccessMessage("Code verified!")
}

//NewServicesApisHandler creates new rest services Handler instance
func NewServicesApisHandler(coreAPIs *core.APIs) ServicesApisHandler {
	return ServicesApisHandler{coreAPIs: coreAPIs}
}<|MERGE_RESOLUTION|>--- conflicted
+++ resolved
@@ -20,7 +20,7 @@
 }
 
 func (h ServicesApisHandler) authLogin(l *logs.Log, r *http.Request, claims *tokenauth.Claims) logs.HttpResponse {
-	data, err := ioutil.ReadAll(r.Body)
+	/*data, err := ioutil.ReadAll(r.Body)
 	if err != nil {
 		return l.HttpResponseErrorAction(logutils.ActionRead, logutils.TypeRequestBody, nil, err, http.StatusBadRequest, false)
 	}
@@ -45,12 +45,6 @@
 		return l.HttpResponseErrorAction(logutils.ActionMarshal, "params", nil, err, http.StatusBadRequest, true)
 	}
 
-<<<<<<< HEAD
-	device := requestData.Device
-
-	loginSession, err := h.coreAPIs.Auth.Login(ip, string(device.Type), device.Os, device.MacAddress,
-		string(requestData.AuthType), requestCreds, requestData.AppId, requestData.OrgId, requestParams, l)
-=======
 	//preferences
 	var preferences map[string]interface{}
 	if requestData.Preferences != nil {
@@ -60,56 +54,59 @@
 	//profile ////
 	profile := profileFromDefNullable(requestData.Profile)
 
-	message, accessToken, refreshToken, account, params, err := h.coreAPIs.Auth.Login(string(requestData.AuthType), requestCreds, requestData.AppTypeIdentifier, requestData.OrgId, requestParams, profile, preferences, l)
->>>>>>> d452f352
+	//device
+	device := requestData.Device
+
+	loginSession, err := h.coreAPIs.Auth.Login(ip, string(device.Type), device.Os, device.MacAddress,
+		string(requestData.AuthType), requestCreds, requestData.AppId, requestData.OrgId, requestParams, l)
+	//message, accessToken, refreshToken, account, params, err := h.coreAPIs.Auth.Login(string(requestData.AuthType), requestCreds, requestData.AppTypeIdentifier, requestData.OrgId, requestParams, profile, preferences, l)
 	if err != nil {
 		return l.HttpResponseError("Error logging in", err, http.StatusInternalServerError, true)
 	}
 
-<<<<<<< HEAD
-	accessToken := loginSession.AccessToken
-	refreshToken := loginSession.RefreshToken
-	account := loginSession.AccountAuthType.Account
-	params := loginSession.Params
-=======
-	if message != "" {
-		responseData := &Def.ResLoginResponse{Message: &message}
+		accessToken := loginSession.AccessToken
+		refreshToken := loginSession.RefreshToken
+		account := loginSession.AccountAuthType.Account
+		params := loginSession.Params
+
+		if message != "" {
+			responseData := &Def.ResLoginResponse{Message: &message}
+			respData, err := json.Marshal(responseData)
+			if err != nil {
+				return l.HttpResponseErrorAction(logutils.ActionMarshal, logutils.MessageDataType("auth login response"), nil, err, http.StatusInternalServerError, false)
+			}
+			return l.HttpResponseSuccessJSON(respData)
+		}
+
+		tokenType := Def.ResSharedRokwireTokenTokenTypeBearer
+		rokwireToken := Def.ResSharedRokwireToken{AccessToken: &accessToken, RefreshToken: &refreshToken, TokenType: &tokenType}
+
+		var accountData *Def.ResLoginAccount
+		if account != nil {
+			///prepare response
+			//profile
+			profile := profileToDef(&account.Profile)
+			//preferences
+			preferences := &account.Preferences
+			//permissions
+			permissions := applicationPermissionsToDef(account.Permissions)
+			//roles
+			roles := applicationRolesToDef(account.Roles)
+			//groups
+			groups := applicationGroupsToDef(account.Groups)
+			//account auth types
+			authTypes := accountAuthTypesToDef(account.AuthTypes)
+			accountData = &Def.ResLoginAccount{Id: account.ID, Permissions: &permissions, Roles: &roles, Groups: &groups, AuthTypes: &authTypes, Profile: profile, Preferences: preferences}
+		}
+
+		responseData := &Def.ResLoginResponse{Token: &rokwireToken, Account: accountData, Params: &params}
 		respData, err := json.Marshal(responseData)
 		if err != nil {
 			return l.HttpResponseErrorAction(logutils.ActionMarshal, logutils.MessageDataType("auth login response"), nil, err, http.StatusInternalServerError, false)
 		}
-		return l.HttpResponseSuccessJSON(respData)
-	}
->>>>>>> d452f352
-
-	tokenType := Def.ResSharedRokwireTokenTokenTypeBearer
-	rokwireToken := Def.ResSharedRokwireToken{AccessToken: &accessToken, RefreshToken: &refreshToken, TokenType: &tokenType}
-
-	var accountData *Def.ResLoginAccount
-	if account != nil {
-		///prepare response
-		//profile
-		profile := profileToDef(&account.Profile)
-		//preferences
-		preferences := &account.Preferences
-		//permissions
-		permissions := applicationPermissionsToDef(account.Permissions)
-		//roles
-		roles := applicationRolesToDef(account.Roles)
-		//groups
-		groups := applicationGroupsToDef(account.Groups)
-		//account auth types
-		authTypes := accountAuthTypesToDef(account.AuthTypes)
-		accountData = &Def.ResLoginAccount{Id: account.ID, Permissions: &permissions, Roles: &roles, Groups: &groups, AuthTypes: &authTypes, Profile: profile, Preferences: preferences}
-	}
-
-	responseData := &Def.ResLoginResponse{Token: &rokwireToken, Account: accountData, Params: &params}
-	respData, err := json.Marshal(responseData)
-	if err != nil {
-		return l.HttpResponseErrorAction(logutils.ActionMarshal, logutils.MessageDataType("auth login response"), nil, err, http.StatusInternalServerError, false)
-	}
-
-	return l.HttpResponseSuccessJSON(respData)
+
+		return l.HttpResponseSuccessJSON(respData) */
+	return l.HttpResponseSuccess()
 }
 
 func (h ServicesApisHandler) authRefresh(l *logs.Log, r *http.Request, claims *tokenauth.Claims) logs.HttpResponse {
