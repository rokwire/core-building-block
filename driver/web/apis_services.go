--- conflicted
+++ resolved
@@ -48,9 +48,6 @@
 		anonymousID = *requestData.AnonymousId
 	}
 
-<<<<<<< HEAD
-	message, accessToken, refreshToken, account, params, err := h.coreAPIs.Auth.Login(string(requestData.AuthType), requestCreds, requestData.AppTypeIdentifier, requestData.OrgId, requestParams, anonymousID, l)
-=======
 	//preferences
 	var preferences map[string]interface{}
 	if requestData.Preferences != nil {
@@ -67,7 +64,6 @@
 	profile.DateCreated = time.Now()
 
 	message, accessToken, refreshToken, account, params, err := h.coreAPIs.Auth.Login(string(requestData.AuthType), requestCreds, requestData.AppTypeIdentifier, requestData.OrgId, requestParams, anonymousID, profile, preferences, l)
->>>>>>> a5df0860
 	if err != nil {
 		return l.HttpResponseError("Error logging in", err, http.StatusInternalServerError, true)
 	}
