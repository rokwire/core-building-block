--- conflicted
+++ resolved
@@ -105,18 +105,12 @@
 	}
 
 	//params
-<<<<<<< HEAD
-	params := loginSession.Params
-
-	responseData := &Def.ResLoginResponse{Token: &rokwireToken, Account: accountData, Params: &params}
-=======
 	var paramsRes interface{}
 	if loginSession.Params != nil {
 		paramsRes = loginSession.Params
 	}
 
 	responseData := &Def.ResLoginResponse{Token: &rokwireToken, Account: accountData, Params: &paramsRes}
->>>>>>> 72a52796
 	respData, err := json.Marshal(responseData)
 	if err != nil {
 		return l.HttpResponseErrorAction(logutils.ActionMarshal, logutils.MessageDataType("auth login response"), nil, err, http.StatusInternalServerError, false)
@@ -144,14 +138,10 @@
 
 	accessToken := loginSession.AccessToken
 	refreshToken := loginSession.RefreshToken
-<<<<<<< HEAD
-	params := loginSession.Params
-=======
 	var paramsRes interface{}
 	if loginSession.Params != nil {
 		paramsRes = loginSession.Params
 	}
->>>>>>> 72a52796
 
 	tokenType := Def.ResSharedRokwireTokenTokenTypeBearer
 	rokwireToken := Def.ResSharedRokwireToken{AccessToken: &accessToken, RefreshToken: &refreshToken, TokenType: &tokenType}
