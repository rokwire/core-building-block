--- conflicted
+++ resolved
@@ -96,15 +96,9 @@
 		//permissions
 		permissions := applicationPermissionsToDef(account.Permissions)
 		//roles
-<<<<<<< HEAD
 		roles := accountRolesToDef(account.GetActiveRoles())
 		//groups
 		groups := accountGroupsToDef(account.GetActiveGroups())
-=======
-		roles := appOrgRolesToDef(account.Roles)
-		//groups
-		groups := appOrgGroupsToDef(account.Groups)
->>>>>>> fb6644cf
 		//account auth types
 		authTypes := accountAuthTypesToDef(account.AuthTypes)
 		accountData = &Def.ResSharedLoginAccount{Id: account.ID, Permissions: &permissions, Roles: &roles, Groups: &groups, AuthTypes: &authTypes, Profile: profile, Preferences: preferences}
