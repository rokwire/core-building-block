--- conflicted
+++ resolved
@@ -16,18 +16,7 @@
 	coreAPIs *core.APIs
 }
 
-<<<<<<< HEAD
-//getAuthTest TODO get test
-func (h ServicesApisHandler) getAuthTest(l *logs.Log, r *http.Request) logs.HttpResponse {
-	res := h.coreAPIs.Services.SerGetAuthTest(l)
-
-	return l.HttpResponseSuccessMessage(res)
-}
-
-func (h ServicesApisHandler) authLogin(l *logs.Log, r *http.Request) logs.HttpResponse {
-=======
-func (h ServicesApisHandler) authLogin(l *log.Log, r *http.Request) log.HttpResponse {
->>>>>>> 4577bbfc
+func (h ServicesApisHandler) authLogin(l *logs.Log, r *http.Request) log.HttpResponse {
 	data, err := ioutil.ReadAll(r.Body)
 	if err != nil {
 		return l.HttpResponseErrorAction(logutils.ActionRead, logutils.TypeRequestBody, nil, err, http.StatusBadRequest, false)
@@ -110,71 +99,8 @@
 	return l.HttpResponseSuccessJSON(respData)
 }
 
-<<<<<<< HEAD
-func (h ServicesApisHandler) authAuthorizeService(l *logs.Log, r *http.Request) logs.HttpResponse {
-	data, err := ioutil.ReadAll(r.Body)
-	if err != nil {
-		return l.HttpResponseErrorAction(logutils.ActionRead, logutils.TypeRequestBody, nil, err, http.StatusBadRequest, false)
-	}
-
-	var requestData Def.AuthAuthorizeServiceRequest
-	err = json.Unmarshal(data, &requestData)
-	if err != nil {
-		return l.HttpResponseErrorAction(logutils.ActionUnmarshal, logutils.MessageDataType("auth authorize service request"), nil, err, http.StatusBadRequest, true)
-	}
-
-	scopes, err := scopeListFromDef(requestData.ApprovedScopes)
-	if err != nil {
-		return l.HttpResponseErrorData(logutils.StatusInvalid, "scopes", nil, err, http.StatusBadRequest, true)
-	}
-
-	//TODO: Fill "claims" with claims from access token
-	token, tokenScopes, reg, err := h.coreAPIs.Auth.AuthorizeService(auth.TokenClaims{}, requestData.ServiceId, scopes, l)
-	if err != nil {
-		return l.HttpResponseErrorAction(logutils.ActionGet, "login url", nil, err, http.StatusInternalServerError, true)
-	}
-
-	scopesResp := scopeListToDef(tokenScopes)
-	regResp := serviceRegToDef(reg)
-	tokenType := Def.AuthAuthorizeServiceResponseTokenTypeBearer
-
-	responseData := &Def.AuthAuthorizeServiceResponse{AccessToken: &token, TokenType: &tokenType, ApprovedScopes: &scopesResp, ServiceReg: regResp}
-	respData, err := json.Marshal(responseData)
-	if err != nil {
-		return l.HttpResponseErrorAction(logutils.ActionMarshal, logutils.MessageDataType("auth authorize service response"), nil, err, http.StatusInternalServerError, false)
-	}
-
-	return l.HttpResponseSuccessJSON(respData)
-}
-
-func (h ServicesApisHandler) getServiceRegistrations(l *logs.Log, r *http.Request) logs.HttpResponse {
-	serviceIDsParam := r.URL.Query().Get("ids")
-	if serviceIDsParam == "" {
-		return l.HttpResponseErrorData(logutils.StatusMissing, logutils.TypeQueryParam, logutils.StringArgs("ids"), nil, http.StatusBadRequest, false)
-	}
-	serviceIDs := strings.Split(serviceIDsParam, ",")
-
-	serviceRegs, err := h.coreAPIs.Auth.GetServiceRegistrations(serviceIDs)
-	if err != nil {
-		return l.HttpResponseErrorAction(logutils.ActionGet, model.TypeServiceReg, nil, err, http.StatusInternalServerError, true)
-	}
-
-	serviceRegResp := serviceRegListToDef(serviceRegs)
-
-	data, err := json.Marshal(serviceRegResp)
-	if err != nil {
-		return l.HttpResponseErrorAction(logutils.ActionMarshal, model.TypeServiceReg, nil, err, http.StatusInternalServerError, false)
-	}
-
-	return l.HttpResponseSuccessJSON(data)
-}
-
-//getCommonTest TODO get test
-func (h ServicesApisHandler) getCommonTest(l *logs.Log, r *http.Request) logs.HttpResponse {
-=======
 //getCommonTest TODO get test
 func (h ServicesApisHandler) getTest(l *log.Log, r *http.Request) log.HttpResponse {
->>>>>>> 4577bbfc
 	res := h.coreAPIs.Services.SerGetCommonTest(l)
 
 	return l.HttpResponseSuccessMessage(res)
