--- conflicted
+++ resolved
@@ -177,14 +177,17 @@
 	return l.HttpResponseSuccessJSON(data)
 }
 
-<<<<<<< HEAD
 func (h ServicesApisHandler) deleteAccount(l *logs.Log, r *http.Request) logs.HttpResponse {
 	//TODO: get account ID from access token to pass to SerDeleteAccount
 
 	err := h.coreAPIs.Services.SerDeleteAccount("")
 	if err != nil {
 		return l.HttpResponseErrorAction(logutils.ActionDelete, model.TypeAccount, nil, err, http.StatusInternalServerError, true)
-=======
+	}
+
+	return l.HttpResponseSuccess()
+}
+
 func (h ServicesApisHandler) getProfile(l *logs.Log, r *http.Request) logs.HttpResponse {
 	//TODO: get account ID from access token to pass to SerGetProfile
 
@@ -244,7 +247,6 @@
 	err = h.coreAPIs.Services.SerUpdateAccountPreferences("", preferences)
 	if err != nil {
 		return l.HttpResponseErrorAction(logutils.ActionUpdate, model.TypeAccountPreferences, nil, err, http.StatusInternalServerError, true)
->>>>>>> 26616632
 	}
 
 	return l.HttpResponseSuccess()
