// Copyright 2022 Board of Trustees of the University of Illinois.
//
// Licensed under the Apache License, Version 2.0 (the "License");
// you may not use this file except in compliance with the License.
// You may obtain a copy of the License at
//
//     http://www.apache.org/licenses/LICENSE-2.0
//
// Unless required by applicable law or agreed to in writing, software
// distributed under the License is distributed on an "AS IS" BASIS,
// WITHOUT WARRANTIES OR CONDITIONS OF ANY KIND, either express or implied.
// See the License for the specific language governing permissions and
// limitations under the License.

package web

import (
	"core-building-block/core"
	"core-building-block/core/model"
	Def "core-building-block/driver/web/docs/gen"
	"core-building-block/utils"
	"encoding/json"
	"net/http"
	"strconv"
	"strings"

	"github.com/gorilla/mux"
	"github.com/rokwire/core-auth-library-go/v3/authorization"
	"github.com/rokwire/core-auth-library-go/v3/sigauth"
	"github.com/rokwire/core-auth-library-go/v3/tokenauth"
	"github.com/rokwire/logging-library-go/v2/errors"
	"github.com/rokwire/logging-library-go/v2/logs"
	"github.com/rokwire/logging-library-go/v2/logutils"
)

// BBsApisHandler handles the APIs implementation used by the platform building blocks
type BBsApisHandler struct {
	coreAPIs *core.APIs
}

// getTest TODO get test
func (h BBsApisHandler) getTest(l *logs.Log, r *http.Request, claims *tokenauth.Claims) logs.HTTPResponse {
	res := h.coreAPIs.BBs.BBsGetTest()

	return l.HTTPResponseSuccessMessage(res)
}

func (h BBsApisHandler) getServiceRegistrations(l *logs.Log, r *http.Request, claims *tokenauth.Claims) logs.HTTPResponse {
	serviceIDsParam := r.URL.Query().Get("ids")
	if serviceIDsParam == "" {
		return l.HTTPResponseErrorData(logutils.StatusMissing, logutils.TypeQueryParam, logutils.StringArgs("ids"), nil, http.StatusBadRequest, false)
	}
	serviceIDs := strings.Split(serviceIDsParam, ",")

	serviceRegs := h.coreAPIs.Auth.GetServiceRegistrations(serviceIDs)
	serviceRegResp := authServiceRegListToDef(serviceRegs)

	data, err := json.Marshal(serviceRegResp)
	if err != nil {
		return l.HTTPResponseErrorAction(logutils.ActionMarshal, model.TypeServiceReg, nil, err, http.StatusInternalServerError, false)
	}

	return l.HTTPResponseSuccessJSON(data)
}

func (h BBsApisHandler) getServiceAccountParams(l *logs.Log, r *http.Request, claims *tokenauth.Claims) logs.HTTPResponse {
	params := mux.Vars(r)
	accountID := params["id"]
	if len(accountID) <= 0 {
		return l.HTTPResponseErrorData(logutils.StatusMissing, logutils.TypeQueryParam, logutils.StringArgs("id"), nil, http.StatusBadRequest, false)
	}

	req, err := sigauth.ParseHTTPRequest(r)
	if err != nil {
		return l.HTTPResponseErrorAction(logutils.ActionParse, "service account params http request", nil, err, http.StatusInternalServerError, false)
	}

	accountParams, err := h.coreAPIs.Auth.GetServiceAccountParams(accountID, true, req, l)
	if err != nil {
		if loggingErr, ok := err.(*errors.Error); ok {
			status := loggingErr.Status()
			if status == utils.ErrorStatusInvalid || status == utils.ErrorStatusNotFound {
				return l.HTTPResponseError("Error getting service account params", err, http.StatusUnauthorized, true)
			}
		}
		return l.HTTPResponseError("Error getting service account params", err, http.StatusInternalServerError, true)

	}

	appOrgPairs := appOrgPairListToDef(accountParams)

	respData, err := json.Marshal(appOrgPairs)
	if err != nil {
		return l.HTTPResponseErrorAction(logutils.ActionMarshal, logutils.MessageDataType("service account params response"), nil, err, http.StatusInternalServerError, false)
	}

	return l.HTTPResponseSuccessJSON(respData)
}

func (h BBsApisHandler) getServiceAccessToken(l *logs.Log, r *http.Request, claims *tokenauth.Claims) logs.HTTPResponse {
	req, err := sigauth.ParseHTTPRequest(r)
	if err != nil {
		return l.HTTPResponseErrorAction(logutils.ActionParse, "service access token http request", nil, err, http.StatusInternalServerError, false)
	}

	accessToken, err := h.coreAPIs.Auth.GetServiceAccessToken(true, req, l)
	if err != nil {
		if loggingErr, ok := err.(*errors.Error); ok {
			status := loggingErr.Status()
			if status == utils.ErrorStatusInvalid || status == utils.ErrorStatusNotFound {
				return l.HTTPResponseError("Error getting access token", err, http.StatusUnauthorized, true)
			}
		}
		return l.HTTPResponseError("Error getting access token", err, http.StatusInternalServerError, true)
	}

	tokenType := Def.SharedResRokwireTokenTokenTypeBearer
	rokwireToken := Def.SharedResRokwireToken{AccessToken: &accessToken, TokenType: &tokenType}

	respData, err := json.Marshal(rokwireToken)
	if err != nil {
		return l.HTTPResponseErrorAction(logutils.ActionMarshal, logutils.MessageDataType("service access token response"), nil, err, http.StatusInternalServerError, false)
	}

	return l.HTTPResponseSuccessJSON(respData)
}

func (h BBsApisHandler) getServiceAccessTokens(l *logs.Log, r *http.Request, claims *tokenauth.Claims) logs.HTTPResponse {
	req, err := sigauth.ParseHTTPRequest(r)
	if err != nil {
		return l.HTTPResponseErrorAction(logutils.ActionParse, "service access tokens http request", nil, err, http.StatusInternalServerError, false)
	}

	accessTokens, err := h.coreAPIs.Auth.GetAllServiceAccessTokens(true, req, l)
	if err != nil {
		if loggingErr, ok := err.(*errors.Error); ok {
			status := loggingErr.Status()
			if status == utils.ErrorStatusInvalid || status == utils.ErrorStatusNotFound {
				return l.HTTPResponseError("Error getting access tokens", err, http.StatusUnauthorized, true)
			}
		}
		return l.HTTPResponseError("Error getting access tokens", err, http.StatusInternalServerError, true)
	}

	rokwireTokens := make([]Def.ServicesResServiceAccountsAccessTokens, len(accessTokens))
	i := 0
	for appOrgPair, token := range accessTokens {
		tokenType := Def.SharedResRokwireTokenTokenTypeBearer
		accessToken := token
		rokwireToken := Def.SharedResRokwireToken{AccessToken: &accessToken, TokenType: &tokenType}

		rokwireTokens[i] = Def.ServicesResServiceAccountsAccessTokens{AppId: appOrgPair.AppID, OrgId: appOrgPair.OrgID, Token: rokwireToken}
		i++
	}

	respData, err := json.Marshal(rokwireTokens)
	if err != nil {
		return l.HTTPResponseErrorAction(logutils.ActionMarshal, logutils.MessageDataType("service access tokens response"), nil, err, http.StatusInternalServerError, false)
	}

	return l.HTTPResponseSuccessJSON(respData)
}

func (h BBsApisHandler) getAccounts(l *logs.Log, r *http.Request, claims *tokenauth.Claims) logs.HTTPResponse {
	// get scopes relevant to accounts
	if claims.Scope == "" {
		return l.HTTPResponseErrorData(logutils.StatusInvalid, model.TypeScope, nil, nil, http.StatusForbidden, false)
	}

	// appID and orgID
	appID := r.URL.Query().Get("app_id")
	orgID := r.URL.Query().Get("org_id")
	if appID != "" && orgID != "" {
		if !claims.AppOrg().CanAccessAppOrg(appID, orgID) {
			return l.HTTPResponseErrorData(logutils.StatusInvalid, model.TypeAppOrgPair, nil, nil, http.StatusForbidden, false)
		}
	} else {
		appID = claims.AppID
		orgID = claims.OrgID
	}

	// limit and offset
	limit := 100
	limitArg := r.URL.Query().Get("limit")
	var err error
	if limitArg != "" {
		limit, err = strconv.Atoi(limitArg)
		if err != nil {
			return l.HTTPResponseErrorAction(logutils.ActionParse, logutils.TypeArg, logutils.StringArgs("limit"), err, http.StatusBadRequest, false)
		}
	}
	offset := 0
	offsetArg := r.URL.Query().Get("offset")
	if offsetArg != "" {
		offset, err = strconv.Atoi(offsetArg)
		if err != nil {
			return l.HTTPResponseErrorAction(logutils.ActionParse, logutils.TypeArg, logutils.StringArgs("offset"), err, http.StatusBadRequest, false)
		}
	}

	var queryParams map[string]interface{}
	err = json.NewDecoder(r.Body).Decode(&queryParams)
	if err != nil {
		return l.HTTPResponseErrorAction(logutils.ActionRead, logutils.TypeRequestBody, nil, err, http.StatusBadRequest, false)
	}

	// limit search params by scopes
	scopes := claims.Scopes()
	minAllAccessScope := authorization.Scope{ServiceID: h.coreAPIs.GetServiceID(), Resource: string(model.TypeAccount), Operation: authorization.ScopeOperationGet}
	searchKeys := make([]string, 0)
	for k := range queryParams {
		searchKeys = append(searchKeys, k)
	}
	allAccess, approvedKeys, err := authorization.ResourceAccessForScopes(scopes, minAllAccessScope, searchKeys)
	if err != nil {
		return l.HTTPResponseErrorData(logutils.StatusInvalid, "accounts query", nil, err, http.StatusForbidden, true)
	}

	accounts, err := h.coreAPIs.BBs.BBsGetAccounts(queryParams, appID, orgID, limit, offset, allAccess, approvedKeys)
	if err != nil {
		errFields := logutils.FieldArgs(queryParams)
		return l.HTTPResponseErrorAction(logutils.ActionGet, model.TypeAccount, &errFields, err, http.StatusInternalServerError, true)
	}

	respData, err := json.Marshal(accounts)
	if err != nil {
		return l.HTTPResponseErrorAction(logutils.ActionMarshal, logutils.MessageDataType("accounts response"), nil, err, http.StatusInternalServerError, false)
	}

	return l.HTTPResponseSuccessJSON(respData)
}

func (h BBsApisHandler) getAccountsCount(l *logs.Log, r *http.Request, claims *tokenauth.Claims) logs.HTTPResponse {
	// get scopes relevant to accounts
	if claims.Scope == "" {
		return l.HTTPResponseErrorData(logutils.StatusInvalid, model.TypeScope, nil, nil, http.StatusForbidden, false)
	}

	// appID and orgID
	appID := r.URL.Query().Get("app_id")
	orgID := r.URL.Query().Get("org_id")
	if appID != "" && orgID != "" {
		if !claims.AppOrg().CanAccessAppOrg(appID, orgID) {
			return l.HTTPResponseErrorData(logutils.StatusInvalid, model.TypeAppOrgPair, nil, nil, http.StatusForbidden, false)
		}
	} else {
		appID = claims.AppID
		orgID = claims.OrgID
	}

	var queryParams map[string]interface{}
	err := json.NewDecoder(r.Body).Decode(&queryParams)
	if err != nil {
		return l.HTTPResponseErrorAction(logutils.ActionRead, logutils.TypeRequestBody, nil, err, http.StatusBadRequest, false)
	}

	// limit search params by scopes
	scopes := claims.Scopes()
	minAllAccessScope := authorization.Scope{ServiceID: h.coreAPIs.GetServiceID(), Resource: string(model.TypeAccount), Operation: authorization.ScopeOperationGet}
	searchKeys := make([]string, 0)
	for k := range queryParams {
		searchKeys = append(searchKeys, k)
	}
	_, _, err = authorization.ResourceAccessForScopes(scopes, minAllAccessScope, searchKeys)
	if err != nil {
		return l.HTTPResponseErrorData(logutils.StatusInvalid, "accounts count query", nil, err, http.StatusForbidden, true)
	}

	count, err := h.coreAPIs.BBs.BBsGetAccountsCount(queryParams, appID, orgID)
	if err != nil {
		errFields := logutils.FieldArgs(queryParams)
		return l.HTTPResponseErrorAction(logutils.ActionGet, model.TypeAccount, &errFields, err, http.StatusInternalServerError, true)
	}

	respData, err := json.Marshal(count)
	if err != nil {
		return l.HTTPResponseErrorAction(logutils.ActionMarshal, logutils.MessageDataType("accounts count response"), nil, err, http.StatusInternalServerError, false)
	}

	return l.HTTPResponseSuccessJSON(respData)
}

<<<<<<< HEAD
func (h BBsApisHandler) getDeletedAccounts(l *logs.Log, r *http.Request, claims *tokenauth.Claims) logs.HttpResponse {
	accountIDs, err := h.coreAPIs.BBs.BBsGetDeletedAccounts(claims.AppID, claims.OrgID)
	if err != nil {
		return l.HttpResponseErrorAction(logutils.ActionGet, "deleted account ids", nil, err, http.StatusInternalServerError, true)
	}

	data, err := json.Marshal(accountIDs)
	if err != nil {
		return l.HttpResponseErrorAction(logutils.ActionMarshal, "deleted account ids", nil, err, http.StatusInternalServerError, false)
	}

	return l.HttpResponseSuccessJSON(data)
}

//NewBBsApisHandler creates new bbs Handler instance
=======
// NewBBsApisHandler creates new bbs Handler instance
>>>>>>> ab093c45
func NewBBsApisHandler(coreAPIs *core.APIs) BBsApisHandler {
	return BBsApisHandler{coreAPIs: coreAPIs}
}<|MERGE_RESOLUTION|>--- conflicted
+++ resolved
@@ -161,6 +161,21 @@
 	return l.HTTPResponseSuccessJSON(respData)
 }
 
+func (h BBsApisHandler) getDeletedAccounts(l *logs.Log, r *http.Request, claims *tokenauth.Claims) logs.HTTPResponse {
+	accountIDs, err := h.coreAPIs.BBs.BBsGetDeletedAccounts(claims.AppID, claims.OrgID)
+	if err != nil {
+		return l.HTTPResponseErrorAction(logutils.ActionGet, "deleted account ids", nil, err, http.StatusInternalServerError, true)
+	}
+
+	data, err := json.Marshal(accountIDs)
+	if err != nil {
+		return l.HTTPResponseErrorAction(logutils.ActionMarshal, "deleted account ids", nil, err, http.StatusInternalServerError, false)
+	}
+
+	return l.HTTPResponseSuccessJSON(data)
+}
+
+// NewBBsApisHandler creates new bbs Handler instance
 func (h BBsApisHandler) getAccounts(l *logs.Log, r *http.Request, claims *tokenauth.Claims) logs.HTTPResponse {
 	// get scopes relevant to accounts
 	if claims.Scope == "" {
@@ -280,25 +295,7 @@
 	return l.HTTPResponseSuccessJSON(respData)
 }
 
-<<<<<<< HEAD
-func (h BBsApisHandler) getDeletedAccounts(l *logs.Log, r *http.Request, claims *tokenauth.Claims) logs.HttpResponse {
-	accountIDs, err := h.coreAPIs.BBs.BBsGetDeletedAccounts(claims.AppID, claims.OrgID)
-	if err != nil {
-		return l.HttpResponseErrorAction(logutils.ActionGet, "deleted account ids", nil, err, http.StatusInternalServerError, true)
-	}
-
-	data, err := json.Marshal(accountIDs)
-	if err != nil {
-		return l.HttpResponseErrorAction(logutils.ActionMarshal, "deleted account ids", nil, err, http.StatusInternalServerError, false)
-	}
-
-	return l.HttpResponseSuccessJSON(data)
-}
-
-//NewBBsApisHandler creates new bbs Handler instance
-=======
 // NewBBsApisHandler creates new bbs Handler instance
->>>>>>> ab093c45
 func NewBBsApisHandler(coreAPIs *core.APIs) BBsApisHandler {
 	return BBsApisHandler{coreAPIs: coreAPIs}
 }