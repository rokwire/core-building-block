--- conflicted
+++ resolved
@@ -42,16 +42,11 @@
   /services/account:
     $ref: "./resources/services/accounts/account.yaml"
   /services/account-preferences:
-    $ref: "./resources/services/account-preferences.yaml"
+    $ref: "./resources/services/accounts/account-preferences.yaml"
   /services/profile:
     $ref: "./resources/services/accounts/profile.yaml"
   /services/test:
     $ref: "./resources/services/test.yaml"
-<<<<<<< HEAD
-  /services/account-preferences:
-    $ref: "./resources/services/accounts/account-preferences.yaml"
-=======
->>>>>>> e99a1a40
 
   #admin
   /admin/global-config:
