--- conflicted
+++ resolved
@@ -27,13 +27,10 @@
   #auth
   /services/auth/test:
     $ref: "./resources/auth/test.yaml"
-<<<<<<< HEAD
   /services/auth/verify/{auth-type}/{id}/{code}:
     $ref: "./resources/auth/verify.yaml"
-=======
   /services/auth/service-regs:
     $ref: "./resources/auth/service-regs.yaml"
->>>>>>> 085d32b5
   #common
   /services/common/test:
     $ref: "./resources/common/test.yaml"
