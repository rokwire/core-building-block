openapi: 3.0.3
info:
  title: Rokwire Core Building Block API
  description: Core Building Block API Documentation
  version: 1.0.0
servers:
- url: https://api.rokwire.illinois.edu/core
  description: Production server
- url: https://api-test.rokwire.illinois.edu/core
  description: Test server
- url: https://api-dev.rokwire.illinois.edu/core
  description: Development server
- url: http://localhost
  description: Local server
tags:
- name: Services
  description: End users applications APIs.
- name: Admin
  description: Administration applications APIs.
- name: Enc
  description: APIs consumed by the Encryption building block.
- name: BBs
  description: APIs consumed by the platform building blocks.
- name: Third-Party Services
  description: APIs consumed by third-party services.
paths:
  #services
  /services/auth/login:
    $ref: "./resources/services/auth/login.yaml"
  /services/auth/refresh:
    $ref: "./resources/services/auth/refresh.yaml"
  /services/auth/login-url:
    $ref: "./resources/services/auth/login-url.yaml"
  /services/auth/authorize-service:
    $ref: "./resources/services/auth/authorize-service.yaml"
  /services/auth/service-regs:
    $ref: "./resources/services/auth/service-regs.yaml"
  /services/test:
    $ref: "./resources/services/test.yaml"

  #admin
  /admin/global-config:
    $ref: "./resources/admin/global-config.yaml"
  /admin/organizations/{id}:
    $ref: "./resources/admin/organizationsId.yaml"
  /admin/organizations:
    $ref: "./resources/admin/organizations.yaml"
  /admin/service-regs:
    $ref: "./resources/admin/service-regs.yaml"
  /admin/applications/{id}:
    $ref: "./resources/admin/applicationsId.yaml"
<<<<<<< HEAD
  /admin/application:
=======
  /admin/applications:
>>>>>>> 0a11f585
    $ref: "./resources/admin/applications.yaml"

  #enc
  /enc/test:
    $ref: "./resources/enc/test.yaml"

  #bbs
  /bbs/test:
    $ref: "./resources/bbs/test.yaml"
  /bbs/service-regs:
    $ref: "./resources/bbs/service-regs.yaml"

  #third-party services
  /tps/service-regs:
    $ref: "./resources/third-party-services/service-regs.yaml"
  /tps/auth-keys:
    $ref: "./resources/third-party-services/auth-keys.yaml"

  #default
  /version:
    $ref: "./resources/default/version.yaml"
  /.well-known/openid-configuration:
    $ref: "./resources/default/openid-configuration.yaml"
components:
  schemas:
    $ref: "./schemas/index.yaml"<|MERGE_RESOLUTION|>--- conflicted
+++ resolved
@@ -49,11 +49,7 @@
     $ref: "./resources/admin/service-regs.yaml"
   /admin/applications/{id}:
     $ref: "./resources/admin/applicationsId.yaml"
-<<<<<<< HEAD
-  /admin/application:
-=======
   /admin/applications:
->>>>>>> 0a11f585
     $ref: "./resources/admin/applications.yaml"
 
   #enc
