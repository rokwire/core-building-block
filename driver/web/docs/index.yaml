openapi: 3.0.3
info:
  title: Rokwire Core Building Block API
  description: Core Building Block API Documentation
  version: 1.23.0
servers:
  - url: https://api.rokwire.illinois.edu/core
    description: Production server
  - url: https://api-test.rokwire.illinois.edu/core
    description: Test server
  - url: https://api-dev.rokwire.illinois.edu/core
    description: Development server
  - url: http://localhost/core
    description: Local server
tags:
  - name: Services
    description: Clients applications APIs.
  - name: Admin
    description: Clients administration applications APIs.
  - name: Enc
    description: APIs consumed by the Encryption building block.
  - name: BBs
    description: APIs consumed by the platform building blocks.
  - name: Third-Party Services
    description: APIs consumed by third-party services.
  - name: UI
    description: Endpoints for HTML webpages
  - name: System
    description: System APIs.
paths:
  #services
  /services/auth/login:
    $ref: "./resources/services/auth/login.yaml"
  /services/auth/mfa:
    $ref: "./resources/services/auth/mfa.yaml"
  /services/auth/refresh:
    $ref: "./resources/services/auth/refresh.yaml"
  /services/auth/login-url:
    $ref: "./resources/services/auth/login-url.yaml"
  /services/auth/logout:
    $ref: "./resources/services/auth/logout.yaml"
  /services/auth/credential/verify:
    $ref: "./resources/services/auth/credential/verify.yaml"
  /services/auth/credential/send-verify:
    $ref: "./resources/services/auth/credential/send-verify.yaml"
  /services/auth/credential/forgot/initiate:
    $ref: "./resources/services/auth/credential/forgot/initiate.yaml"
  /services/auth/credential/forgot/complete:
    $ref: "./resources/services/auth/credential/forgot/complete.yaml"
  /services/auth/credential/update:
    $ref: "./resources/services/auth/credential/update.yaml"
  /services/auth/verify-mfa:
    $ref: "./resources/services/auth/verify-mfa.yaml"
  /services/auth/account/exists:
    $ref: "./resources/services/auth/account/exists.yaml"
  /services/auth/account/can-sign-in:
    $ref: "./resources/services/auth/account/can-sign-in.yaml"
  /services/auth/account/can-link:
    $ref: "./resources/services/auth/account/can-link.yaml"
  /services/auth/account/auth-type/link:
    $ref: "./resources/services/auth/account/auth-type/link.yaml"
  /services/auth/authorize-service:
    $ref: "./resources/services/auth/authorize-service.yaml"
  /services/auth/service-regs:
    $ref: "./resources/services/auth/service-regs.yaml"
  /services/account:
    $ref: "./resources/services/account.yaml"
  /services/account/mfa:
    $ref: "./resources/services/account/mfa.yaml"
  /services/account/preferences:
    $ref: "./resources/services/account/preferences.yaml"
  /services/account/profile:
    $ref: "./resources/services/account/profile.yaml"
  /services/test:
    $ref: "./resources/services/test.yaml"
  /services/application/configs:
    $ref: "./resources/services/application/configs.yaml"
  /services/application/organization/configs:
    $ref: "./resources/services/application/organization/configs.yaml"

  #admin
  /admin/auth/login:
    $ref: "./resources/admin/auth/login.yaml"
  /admin/auth/mfa:
    $ref: "./resources/admin/auth/mfa.yaml"
  /admin/auth/refresh:
    $ref: "./resources/admin/auth/refresh.yaml"
  /admin/auth/login-url:
    $ref: "./resources/admin/auth/login-url.yaml"
  /admin/auth/verify-mfa:
    $ref: "./resources/admin/auth/verify-mfa.yaml"
  /admin/auth/app-token:
    $ref: "./resources/admin/auth/app-token.yaml"
  /admin/account:
    $ref: "./resources/admin/account.yaml"
  /admin/account/mfa:
    $ref: "./resources/admin/account/mfa.yaml"
  /admin/application/accounts:
    $ref: "./resources/admin/application/accounts.yaml"
  /admin/application/account/{id}/devices:
    $ref: "./resources/admin/application/account/devices.yaml"
  /admin/application/account/{account_id}/login-sessions/{session_id}:
    $ref: "./resources/admin/application/account/login-sessions.yaml"
  /admin/application/account/permissions/grant:
    $ref: "./resources/admin/application/account/permissions/grant.yaml"
  /admin/application/account/permissions/revoke:
    $ref: "./resources/admin/application/account/permissions/revoke.yaml"
  /admin/application/account/roles/grant:
    $ref: "./resources/admin/application/account/roles/grant.yaml"
  /admin/application/account/roles/revoke:
    $ref: "./resources/admin/application/account/roles/revoke.yaml"
  /admin/application/login-sessions:
    $ref: "./resources/admin/application/login-sessions.yaml"
  /admin/application/groups:
    $ref: "./resources/admin/application/groups.yaml"
  /admin/application/groups/{id}:
    $ref: "./resources/admin/application/groupsID.yaml"
  /admin/application/group/accounts/add:
    $ref: "./resources/admin/application/group/accounts/add.yaml"
  /admin/application/group/accounts/remove:
    $ref: "./resources/admin/application/group/accounts/remove.yaml"
  /admin/application/permissions:
    $ref: "./resources/admin/application/permissions.yaml"
  /admin/application/roles:
    $ref: "./resources/admin/application/roles.yaml"
  /admin/application/roles/{id}:
    $ref: "./resources/admin/application/rolesID.yaml"
  /admin/application/role/permissions/grant:
    $ref: "./resources/admin/application/role/permissions/grant.yaml"
  /admin/organization/applications:
    $ref: "./resources/admin/organization/applications.yaml"
 
  #enc
  /enc/test:
    $ref: "./resources/enc/test.yaml"

  #bbs
  /bbs/test:
    $ref: "./resources/bbs/test.yaml"
  /bbs/service-regs:
    $ref: "./resources/bbs/service-regs.yaml"
<<<<<<< HEAD
  /bbs/access-token:
    $ref: "./resources/bbs/access-token.yaml"
  /bbs/deleted-accounts:
    $ref: "./resources/bbs/deleted-accounts.yaml"
=======
  /bbs/service-account/{id}:
    $ref: "./resources/bbs/service-account.yaml"
  /bbs/access-token:
    $ref: "./resources/bbs/access-token.yaml"
  /bbs/access-tokens:
    $ref: "./resources/bbs/access-tokens.yaml"
>>>>>>> 6e414221

  #third-party services
  /tps/service-regs:
    $ref: "./resources/tps/service-regs.yaml"
  /tps/auth-keys:
    $ref: "./resources/tps/auth-keys.yaml"
<<<<<<< HEAD
  /tps/access-token:
    $ref: "./resources/tps/access-token.yaml"
=======
  /tps/service-account/{id}:
    $ref: "./resources/tps/service-account.yaml"
  /tps/access-token:
    $ref: "./resources/tps/access-token.yaml"
  /tps/access-tokens:
    $ref: "./resources/tps/access-tokens.yaml"
>>>>>>> 6e414221

  #system
  /system/auth/login:
    $ref: "./resources/system/auth/login.yaml"
  /system/auth/mfa:
    $ref: "./resources/system/auth/mfa.yaml"
  /system/auth/refresh:
    $ref: "./resources/system/auth/refresh.yaml"
  /system/auth/login-url:
    $ref: "./resources/system/auth/login-url.yaml"
  /system/auth/verify-mfa:
    $ref: "./resources/system/auth/verify-mfa.yaml"
  /system/global-config:
    $ref: "./resources/system/global-config.yaml"
  /system/organizations/{id}:
    $ref: "./resources/system/organizationsId.yaml"
  /system/organizations:
    $ref: "./resources/system/organizations.yaml"
  /system/service-regs:
    $ref: "./resources/system/service-regs.yaml"
  /system/service-accounts/{id}:
    $ref: "./resources/system/service-accountsId.yaml"
  /system/service-accounts:
    $ref: "./resources/system/service-accounts.yaml"
  /system/service-accounts/{id}/creds:
    $ref: "./resources/system/service-accountsId-creds.yaml"
  /system/applications/{id}:
    $ref: "./resources/system/applicationsId.yaml"
  /system/applications:
    $ref: "./resources/system/applications.yaml"
  /system/permissions:
    $ref: "./resources/system/permissions.yaml"
  /system/application-roles:
    $ref: "./resources/system/application-roles.yaml"
  /system/application-api-keys:
    $ref: "./resources/system/application-api-keys.yaml"
  /system/application/configs:
    $ref: "./resources/system/application-configs.yaml"
  /system/application/configs/{id}:
    $ref: "./resources/system/application-configsId.yaml"
  /system/account/permissions:
    $ref: "./resources/system/account/permissions.yaml"
  /system/account/roles:
    $ref: "./resources/system/account/roles.yaml"
  /system/account/mfa:
    $ref: "./resources/system/account/mfa.yaml"
  /system/api-keys:
    $ref: "./resources/system/api-keys.yaml"
  /system/auth-types:
    $ref: "./resources/system/auth-types.yaml"
  /system/auth-types/{id}:
    $ref: "./resources/system/auth-typesID.yaml"

  #ui
  /ui/credential/reset:
    $ref: "./resources/ui/credential/reset.yaml"
  /ui/credential/verify:
    $ref: "./resources/ui/credential/verify.yaml"

  #default
  /version:
    $ref: "./resources/default/version.yaml"
  /.well-known/openid-configuration:
    $ref: "./resources/default/openid-configuration.yaml"

components:
  securitySchemes:
      bearerAuth:            # arbitrary name for the security scheme
        type: http
        scheme: bearer
        bearerFormat: JWT
  schemas:
    $ref: "./schemas/index.yaml"<|MERGE_RESOLUTION|>--- conflicted
+++ resolved
@@ -139,36 +139,26 @@
     $ref: "./resources/bbs/test.yaml"
   /bbs/service-regs:
     $ref: "./resources/bbs/service-regs.yaml"
-<<<<<<< HEAD
-  /bbs/access-token:
-    $ref: "./resources/bbs/access-token.yaml"
-  /bbs/deleted-accounts:
-    $ref: "./resources/bbs/deleted-accounts.yaml"
-=======
   /bbs/service-account/{id}:
     $ref: "./resources/bbs/service-account.yaml"
   /bbs/access-token:
     $ref: "./resources/bbs/access-token.yaml"
   /bbs/access-tokens:
     $ref: "./resources/bbs/access-tokens.yaml"
->>>>>>> 6e414221
+  /bbs/deleted-accounts:
+    $ref: "./resources/bbs/deleted-accounts.yaml"
 
   #third-party services
   /tps/service-regs:
     $ref: "./resources/tps/service-regs.yaml"
   /tps/auth-keys:
     $ref: "./resources/tps/auth-keys.yaml"
-<<<<<<< HEAD
-  /tps/access-token:
-    $ref: "./resources/tps/access-token.yaml"
-=======
   /tps/service-account/{id}:
     $ref: "./resources/tps/service-account.yaml"
   /tps/access-token:
     $ref: "./resources/tps/access-token.yaml"
   /tps/access-tokens:
     $ref: "./resources/tps/access-tokens.yaml"
->>>>>>> 6e414221
 
   #system
   /system/auth/login:
