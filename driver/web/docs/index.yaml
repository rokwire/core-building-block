openapi: 3.0.3
info:
  title: Rokwire Core Building Block API
  description: Core Building Block API Documentation
  version: 1.13.0
servers:
  - url: https://api.rokwire.illinois.edu/core
    description: Production server
  - url: https://api-test.rokwire.illinois.edu/core
    description: Test server
  - url: https://api-dev.rokwire.illinois.edu/core
    description: Development server
  - url: http://localhost/core
    description: Local server
tags:
  - name: Services
    description: Clients applications APIs.
  - name: Admin
    description: Clients administration applications APIs.
  - name: Enc
    description: APIs consumed by the Encryption building block.
  - name: BBs
    description: APIs consumed by the platform building blocks.
  - name: Third-Party Services
    description: APIs consumed by third-party services.
  - name: System
    description: System APIs.
paths:
  #services
  /services/auth/login:
    $ref: "./resources/services/auth/login.yaml"
  /services/auth/refresh:
    $ref: "./resources/services/auth/refresh.yaml"
  /services/auth/login-url:
    $ref: "./resources/services/auth/login-url.yaml"
  /services/auth/credential/verify:
    $ref: "./resources/services/auth/credential/verify.yaml"
  /services/auth/credential/send-verify:
    $ref: "./resources/services/auth/credential/send-verify.yaml"
  /services/auth/credential/forgot/initiate:
    $ref: "./resources/services/auth/credential/forgot/initiate.yaml"
  /services/auth/credential/forgot/complete:
    $ref: "./resources/services/auth/credential/forgot/complete.yaml"
  /services/auth/credential/update:
    $ref: "./resources/services/auth/credential/update.yaml"
  /services/auth/account/exists:
    $ref: "./resources/services/auth/account/exists.yaml"
  /services/auth/account/auth-type/link:
    $ref: "./resources/services/auth/account/auth-type/link.yaml"
  /services/auth/authorize-service:
    $ref: "./resources/services/auth/authorize-service.yaml"
  /services/auth/service-regs:
    $ref: "./resources/services/auth/service-regs.yaml"
  /services/account:
    $ref: "./resources/services/accounts/account.yaml"
  /services/account/preferences:
    $ref: "./resources/services/accounts/preferences.yaml"
  /services/account/profile:
    $ref: "./resources/services/accounts/profile.yaml"
  /services/test:
    $ref: "./resources/services/test.yaml"

  #admin
  /admin/auth/login:
    $ref: "./resources/admin/auth/login.yaml"
  /admin/auth/refresh:
    $ref: "./resources/admin/auth/refresh.yaml"
  /admin/auth/login-url:
    $ref: "./resources/admin/auth/login-url.yaml"
<<<<<<< HEAD
  /admin/serviceIDs/{id}:
    $ref: "./resources/admin/auth/serviceIDs.yaml"
=======
  /admin/applications:
    $ref: "./resources/admin/auth/get-applications.yaml"
>>>>>>> a7f5644e

  #enc
  /enc/test:
    $ref: "./resources/enc/test.yaml"

  #bbs
  /bbs/test:
    $ref: "./resources/bbs/test.yaml"
  /bbs/service-regs:
    $ref: "./resources/bbs/service-regs.yaml"

  #third-party services
  /tps/service-regs:
    $ref: "./resources/third-party-services/service-regs.yaml"
  /tps/auth-keys:
    $ref: "./resources/third-party-services/auth-keys.yaml"

  #system
  /system/global-config:
    $ref: "./resources/system/global-config.yaml"
  /system/organizations/{id}:
    $ref: "./resources/system/organizationsId.yaml"
  /system/organizations:
    $ref: "./resources/system/organizations.yaml"
  /system/service-regs:
    $ref: "./resources/system/service-regs.yaml"
  /system/applications/{id}:
    $ref: "./resources/system/applicationsId.yaml"
  /system/applications:
    $ref: "./resources/system/applications.yaml"
  /system/permissions:
    $ref: "./resources/system/permissions.yaml"
  /system/application-roles:
    $ref: "./resources/system/application-roles.yaml"
  /system/application-api-keys:
    $ref: "./resources/system/application-api-keys.yaml"
  /system/account/permissions:
    $ref: "./resources/system/account/permissions.yaml"
  /system/account/roles:
    $ref: "./resources/system/account/roles.yaml"
  /system/api-keys:
    $ref: "./resources/system/api-keys.yaml"

  #default
  /version:
    $ref: "./resources/default/version.yaml"
  /.well-known/openid-configuration:
    $ref: "./resources/default/openid-configuration.yaml"
components:
  securitySchemes:
      bearerAuth:            # arbitrary name for the security scheme
        type: http
        scheme: bearer
        bearerFormat: JWT
  schemas:
    $ref: "./schemas/index.yaml"<|MERGE_RESOLUTION|>--- conflicted
+++ resolved
@@ -67,13 +67,10 @@
     $ref: "./resources/admin/auth/refresh.yaml"
   /admin/auth/login-url:
     $ref: "./resources/admin/auth/login-url.yaml"
-<<<<<<< HEAD
   /admin/serviceIDs/{id}:
     $ref: "./resources/admin/auth/serviceIDs.yaml"
-=======
   /admin/applications:
     $ref: "./resources/admin/auth/get-applications.yaml"
->>>>>>> a7f5644e
 
   #enc
   /enc/test:
