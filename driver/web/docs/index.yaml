--- conflicted
+++ resolved
@@ -80,16 +80,13 @@
     $ref: "./resources/admin/auth/refresh.yaml"
   /admin/auth/login-url:
     $ref: "./resources/admin/auth/login-url.yaml"
-<<<<<<< HEAD
   /admin/auth/account-exists:
-    $ref: "./resources/services/auth/account-exists.yaml"
-=======
+    $ref: "./resources/admin/auth/account-exists.yaml"
   /admin/auth/verify-mfa:
     $ref: "./resources/admin/auth/verify-mfa.yaml"
 
   /admin/account/mfa:
     $ref: "./resources/admin/account/mfa.yaml"
->>>>>>> 0ed24fda
 
   #enc
   /enc/test:
