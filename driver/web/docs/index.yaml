--- conflicted
+++ resolved
@@ -43,13 +43,8 @@
     $ref: "./resources/services/account.yaml"
   /services/account/account-preferences:
     $ref: "./resources/services/account-preferences.yaml"
-<<<<<<< HEAD
-  /services/account/profile:
-    $ref: "./resources/services/account/profile.yaml"  
-=======
   /services/profile:
     $ref: "./resources/services/accounts/profile.yaml"
->>>>>>> e99a1a40
   /services/test:
     $ref: "./resources/services/test.yaml"
 
