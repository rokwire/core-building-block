openapi: 3.0.3
info:
  title: Rokwire Core Building Block API
  description: Core Building Block API Documentation
  version: 1.0.0
servers:
<<<<<<< HEAD
  - url: https://api.rokwire.illinois.edu/core
    description: Production server
  - url: https://api-test.rokwire.illinois.edu/core
    description: Test server
  - url: https://api-dev.rokwire.illinois.edu/core
    description: Development server
  - url: http://localhost
    description: Local server
=======
- url: https://api.rokwire.illinois.edu/core
  description: Production server
- url: https://api-test.rokwire.illinois.edu/core
  description: Test server
- url: https://api-dev.rokwire.illinois.edu/core
  description: Development server
- url: http://localhost/core
  description: Local server
>>>>>>> f2288351
tags:
  - name: Services
    description: End users applications APIs.
  - name: Admin
    description: Administration applications APIs.
  - name: Enc
    description: APIs consumed by the Encryption building block.
  - name: BBs
    description: APIs consumed by the platform building blocks.
  - name: Third-Party Services
    description: APIs consumed by third-party services.
paths:
  #services
  /services/auth/login:
    $ref: "./resources/services/auth/login.yaml"
  /services/auth/refresh:
    $ref: "./resources/services/auth/refresh.yaml"
  /services/auth/login-url:
    $ref: "./resources/services/auth/login-url.yaml"
  /services/auth/authorize-service:
    $ref: "./resources/services/auth/authorize-service.yaml"
  /services/auth/service-regs:
    $ref: "./resources/services/auth/service-regs.yaml"
  /services/test:
    $ref: "./resources/services/test.yaml"

  #admin
  /admin/global-config:
    $ref: "./resources/admin/global-config.yaml"
  /admin/organizations/{id}:
    $ref: "./resources/admin/organizationsId.yaml"
  /admin/organizations:
    $ref: "./resources/admin/organizations.yaml"
  /admin/service-regs:
    $ref: "./resources/admin/service-regs.yaml"
  /admin/applications/{id}:
    $ref: "./resources/admin/applicationsId.yaml"
  /admin/applications:
    $ref: "./resources/admin/applications.yaml"

  #enc
  /enc/test:
    $ref: "./resources/enc/test.yaml"

  #bbs
  /bbs/test:
    $ref: "./resources/bbs/test.yaml"
  /bbs/service-regs:
    $ref: "./resources/bbs/service-regs.yaml"

  #third-party services
  /tps/service-regs:
    $ref: "./resources/third-party-services/service-regs.yaml"
  /tps/auth-keys:
    $ref: "./resources/third-party-services/auth-keys.yaml"

  #default
  /version:
    $ref: "./resources/default/version.yaml"
  /.well-known/openid-configuration:
    $ref: "./resources/default/openid-configuration.yaml"
components:
  schemas:
    $ref: "./schemas/index.yaml"<|MERGE_RESOLUTION|>--- conflicted
+++ resolved
@@ -4,16 +4,6 @@
   description: Core Building Block API Documentation
   version: 1.0.0
 servers:
-<<<<<<< HEAD
-  - url: https://api.rokwire.illinois.edu/core
-    description: Production server
-  - url: https://api-test.rokwire.illinois.edu/core
-    description: Test server
-  - url: https://api-dev.rokwire.illinois.edu/core
-    description: Development server
-  - url: http://localhost
-    description: Local server
-=======
 - url: https://api.rokwire.illinois.edu/core
   description: Production server
 - url: https://api-test.rokwire.illinois.edu/core
@@ -22,7 +12,6 @@
   description: Development server
 - url: http://localhost/core
   description: Local server
->>>>>>> f2288351
 tags:
   - name: Services
     description: End users applications APIs.
