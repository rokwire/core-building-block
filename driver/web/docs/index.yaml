openapi: 3.0.3
info:
  title: Rokwire Core Building Block API
  description: Core Building Block API Documentation
  version: 1.31.0
servers:
  - url: https://api.rokwire.illinois.edu/core
    description: Production server
  - url: https://api-test.rokwire.illinois.edu/core
    description: Test server
  - url: https://api-dev.rokwire.illinois.edu/core
    description: Development server
  - url: http://localhost/core
    description: Local server
tags:
  - name: Services
    description: Clients applications APIs.
  - name: Admin
    description: Clients administration applications APIs.
  - name: Enc
    description: APIs consumed by the Encryption building block.
  - name: BBs
    description: APIs consumed by the platform building blocks.
  - name: Third-Party Services
    description: APIs consumed by third-party services.
  - name: UI
    description: Endpoints for HTML webpages
  - name: System
    description: System APIs.
paths:
  #services
  /services/auth/login:
    $ref: "./resources/services/auth/login.yaml"
  /services/auth/mfa:
    $ref: "./resources/services/auth/mfa.yaml"
  /services/auth/refresh:
    $ref: "./resources/services/auth/refresh.yaml"
  /services/auth/login-url:
    $ref: "./resources/services/auth/login-url.yaml"
  /services/auth/logout:
    $ref: "./resources/services/auth/logout.yaml"
  /services/auth/credential/verify:
    $ref: "./resources/services/auth/credential/verify.yaml"
  /services/auth/credential/send-verify:
    $ref: "./resources/services/auth/credential/send-verify.yaml"
  /services/auth/credential/forgot/initiate:
    $ref: "./resources/services/auth/credential/forgot/initiate.yaml"
  /services/auth/credential/forgot/complete:
    $ref: "./resources/services/auth/credential/forgot/complete.yaml"
  /services/auth/credential/update:
    $ref: "./resources/services/auth/credential/update.yaml"
  /services/auth/verify-mfa:
    $ref: "./resources/services/auth/verify-mfa.yaml"
  /services/auth/account/exists:
    $ref: "./resources/services/auth/account/exists.yaml"
  /services/auth/account/can-sign-in:
    $ref: "./resources/services/auth/account/can-sign-in.yaml"
  /services/auth/account/can-link:
    $ref: "./resources/services/auth/account/can-link.yaml"
  /services/auth/account/auth-type/link:
    $ref: "./resources/services/auth/account/auth-type/link.yaml"
  /services/auth/authorize-service:
    $ref: "./resources/services/auth/authorize-service.yaml"
  /services/auth/service-regs:
    $ref: "./resources/services/auth/service-regs.yaml"
  /services/accounts:
    $ref: "./resources/services/accounts.yaml"
  /services/account:
    $ref: "./resources/services/account.yaml"
  /services/account/mfa:
    $ref: "./resources/services/account/mfa.yaml"
  /services/account/preferences:
    $ref: "./resources/services/account/preferences.yaml"
  /services/account/profile:
    $ref: "./resources/services/account/profile.yaml"
  /services/account/system-configs:
    $ref: "./resources/services/account/system-configs.yaml"
  /services/account/username:
    $ref: "./resources/services/account/username.yaml"
  /services/test:
    $ref: "./resources/services/test.yaml"
  /services/app-configs:
    $ref: "./resources/services/app-configs/configs.yaml"
  /services/app-configs/organization:
    $ref: "./resources/services/app-configs/organization/configs.yaml"
  /services/application/configs:
    $ref: "./resources/services/application/configs.yaml"
  /services/application/organization/configs:
    $ref: "./resources/services/application/organization/configs.yaml"

  #admin
  /admin/auth/login:
    $ref: "./resources/admin/auth/login.yaml"
  /admin/auth/mfa:
    $ref: "./resources/admin/auth/mfa.yaml"
  /admin/auth/refresh:
    $ref: "./resources/admin/auth/refresh.yaml"
  /admin/auth/login-url:
    $ref: "./resources/admin/auth/login-url.yaml"
  /admin/auth/verify-mfa:
    $ref: "./resources/admin/auth/verify-mfa.yaml"
  /admin/auth/app-token:
    $ref: "./resources/admin/auth/app-token.yaml"
  /admin/account:
    $ref: "./resources/admin/account.yaml"
  /admin/account/mfa:
    $ref: "./resources/admin/account/mfa.yaml"
  /admin/account/username:
    $ref: "./resources/admin/account/username.yaml"
  /admin/app-configs:
    $ref: "./resources/admin/app-configs/configs.yaml"
  /admin/app-configs/organization:
    $ref: "./resources/admin/app-configs/organization/configs.yaml"
  /admin/application/accounts:
    $ref: "./resources/admin/application/accounts.yaml"
  /admin/application/accounts/{id}/devices:
    $ref: "./resources/admin/application/accounts/devices.yaml"
  /admin/application/accounts/{account_id}/login-sessions/{session_id}:
    $ref: "./resources/admin/application/accounts/login-sessions.yaml"
  /admin/application/accounts/{id}/permissions:
    $ref: "./resources/admin/application/accounts/permissions.yaml"
  /admin/application/accounts/{id}/roles:
    $ref: "./resources/admin/application/accounts/roles.yaml"
  /admin/application/accounts/{id}/system-configs:
    $ref: "./resources/admin/application/accounts/system-configs.yaml"
  /admin/application/login-sessions:
    $ref: "./resources/admin/application/login-sessions.yaml"
  /admin/application/groups:
    $ref: "./resources/admin/application/groups.yaml"
  /admin/application/groups/{id}:
    $ref: "./resources/admin/application/groupsID.yaml"
  /admin/application/groups/{id}/accounts:
    $ref: "./resources/admin/application/groups/accounts.yaml"
  /admin/application/permissions:
    $ref: "./resources/admin/application/permissions.yaml"
  /admin/application/roles:
    $ref: "./resources/admin/application/roles.yaml"
  /admin/application/roles/{id}:
    $ref: "./resources/admin/application/rolesID.yaml"
  /admin/application/roles/{id}/permissions:
    $ref: "./resources/admin/application/roles/permissions.yaml"
  /admin/organization/applications:
    $ref: "./resources/admin/organization/applications.yaml"
 
  #enc
  /enc/test:
    $ref: "./resources/enc/test.yaml"

  #bbs
  /bbs/test:
    $ref: "./resources/bbs/test.yaml"
  /bbs/service-regs:
    $ref: "./resources/bbs/service-regs.yaml"
  /bbs/service-account/{id}:
    $ref: "./resources/bbs/service-account.yaml"
  /bbs/access-token:
    $ref: "./resources/bbs/access-token.yaml"
  /bbs/access-tokens:
    $ref: "./resources/bbs/access-tokens.yaml"
  /bbs/accounts:
    $ref: "./resources/bbs/accounts.yaml"
  /bbs/accounts/count:
   $ref: "./resources/bbs/accounts-count.yaml"

  #third-party services
  /tps/service-regs:
    $ref: "./resources/tps/service-regs.yaml"
  /tps/auth-keys:
    $ref: "./resources/tps/auth-keys.yaml"
  /tps/service-account/{id}:
    $ref: "./resources/tps/service-account.yaml"
  /tps/access-token:
    $ref: "./resources/tps/access-token.yaml"
  /tps/access-tokens:
    $ref: "./resources/tps/access-tokens.yaml"
  /tps/accounts:
    $ref: "./resources/tps/accounts.yaml"
  /tps/accounts/count:
   $ref: "./resources/tps/accounts-count.yaml"

  #system
  /system/auth/app-org-token:
    $ref: "./resources/system/auth/app-org-token.yaml"
  /system/global-config:
    $ref: "./resources/system/global-config.yaml"
  /system/organizations/{id}:
    $ref: "./resources/system/organizationsId.yaml"
  /system/organizations:
    $ref: "./resources/system/organizations.yaml"
  /system/service-regs:
    $ref: "./resources/system/service-regs.yaml"
  /system/service-accounts/{id}:
    $ref: "./resources/system/service-accountsId.yaml"
  /system/service-accounts:
    $ref: "./resources/system/service-accounts.yaml"
  /system/service-accounts/{id}/creds:
    $ref: "./resources/system/service-accountsId-creds.yaml"
  /system/applications/{id}:
    $ref: "./resources/system/applicationsId.yaml"
  /system/applications:
    $ref: "./resources/system/applications.yaml"
  /system/permissions:
    $ref: "./resources/system/permissions.yaml"
  /system/application/configs:
    $ref: "./resources/system/application-configs.yaml"
  /system/application/configs/{id}:
    $ref: "./resources/system/application-configsId.yaml"
  /system/api-keys:
    $ref: "./resources/system/api-keys.yaml"
<<<<<<< HEAD
=======
  /system/auth-types:
    $ref: "./resources/system/auth-types.yaml"
  /system/auth-types/{id}:
    $ref: "./resources/system/auth-typesID.yaml"
  /system/app-orgs/{id}:
    $ref: "./resources/system/application-organizationsId.yaml"
  /system/app-orgs:
    $ref: "./resources/system/application-organizations.yaml"
>>>>>>> 16d3825d

  #ui
  /ui/credential/reset:
    $ref: "./resources/ui/credential/reset.yaml"
  /ui/credential/verify:
    $ref: "./resources/ui/credential/verify.yaml"

  #default
  /version:
    $ref: "./resources/default/version.yaml"
  /.well-known/openid-configuration:
    $ref: "./resources/default/openid-configuration.yaml"

components:
  securitySchemes:
      bearerAuth:            # arbitrary name for the security scheme
        type: http
        scheme: bearer
        bearerFormat: JWT
  schemas:
    $ref: "./schemas/index.yaml"<|MERGE_RESOLUTION|>--- conflicted
+++ resolved
@@ -207,17 +207,10 @@
     $ref: "./resources/system/application-configsId.yaml"
   /system/api-keys:
     $ref: "./resources/system/api-keys.yaml"
-<<<<<<< HEAD
-=======
-  /system/auth-types:
-    $ref: "./resources/system/auth-types.yaml"
-  /system/auth-types/{id}:
-    $ref: "./resources/system/auth-typesID.yaml"
   /system/app-orgs/{id}:
     $ref: "./resources/system/application-organizationsId.yaml"
   /system/app-orgs:
     $ref: "./resources/system/application-organizations.yaml"
->>>>>>> 16d3825d
 
   #ui
   /ui/credential/reset:
