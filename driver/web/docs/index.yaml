--- conflicted
+++ resolved
@@ -98,13 +98,9 @@
   /tps/service-regs:
     $ref: "./resources/tps/service-regs.yaml"
   /tps/auth-keys:
-<<<<<<< HEAD
-    $ref: "./resources/third-party-services/auth-keys.yaml"
+    $ref: "./resources/tps/auth-keys.yaml"
   /tps/account/token:
-    $ref: "./resources/third-party-services/account-tokens.yaml"
-=======
-    $ref: "./resources/tps/auth-keys.yaml"
->>>>>>> ac142f86
+    $ref: "./resources/tps/account-tokens.yaml"
 
   #system
   /system/global-config:
