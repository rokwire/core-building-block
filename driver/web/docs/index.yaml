openapi: 3.0.3
info:
  title: Rokwire Core Building Block API
  description: Core Building Block API Documentation
  version: 1.15.0
servers:
  - url: https://api.rokwire.illinois.edu/core
    description: Production server
  - url: https://api-test.rokwire.illinois.edu/core
    description: Test server
  - url: https://api-dev.rokwire.illinois.edu/core
    description: Development server
  - url: http://localhost/core
    description: Local server
tags:
  - name: Services
    description: Clients applications APIs.
  - name: Admin
    description: Clients administration applications APIs.
  - name: Enc
    description: APIs consumed by the Encryption building block.
  - name: BBs
    description: APIs consumed by the platform building blocks.
  - name: Third-Party Services
    description: APIs consumed by third-party services.
  - name: System
    description: System APIs.
paths:
  #services
  /services/auth/login:
    $ref: "./resources/services/auth/login.yaml"
  /services/auth/mfa:
    $ref: "./resources/services/auth/mfa.yaml"
  /services/auth/refresh:
    $ref: "./resources/services/auth/refresh.yaml"
  /services/auth/login-url:
    $ref: "./resources/services/auth/login-url.yaml"
  /services/auth/credential/verify:
    $ref: "./resources/services/auth/credential/verify.yaml"
  /services/auth/credential/send-verify:
    $ref: "./resources/services/auth/credential/send-verify.yaml"
  /services/auth/credential/forgot/initiate:
    $ref: "./resources/services/auth/credential/forgot/initiate.yaml"
  /services/auth/credential/forgot/complete:
    $ref: "./resources/services/auth/credential/forgot/complete.yaml"
  /services/auth/credential/update:
    $ref: "./resources/services/auth/credential/update.yaml"
  /services/auth/verify-mfa:
    $ref: "./resources/services/auth/verify-mfa.yaml"
  /services/auth/account/exists:
    $ref: "./resources/services/auth/account/exists.yaml"
  /services/auth/account/auth-type/link:
    $ref: "./resources/services/auth/account/auth-type/link.yaml"
  /services/auth/authorize-service:
    $ref: "./resources/services/auth/authorize-service.yaml"
  /services/auth/service-regs:
    $ref: "./resources/services/auth/service-regs.yaml"
  /services/account:
    $ref: "./resources/services/accounts/account.yaml"
  /services/account/mfa:
    $ref: "./resources/services/accounts/mfa.yaml"
  /services/account/preferences:
    $ref: "./resources/services/accounts/preferences.yaml"
  /services/account/profile:
    $ref: "./resources/services/accounts/profile.yaml"
  /services/test:
    $ref: "./resources/services/test.yaml"

  #admin
  /admin/auth/login:
    $ref: "./resources/admin/auth/login.yaml"
  /admin/auth/mfa:
    $ref: "./resources/admin/auth/mfa.yaml"
  /admin/auth/refresh:
    $ref: "./resources/admin/auth/refresh.yaml"
  /admin/auth/login-url:
    $ref: "./resources/admin/auth/login-url.yaml"
<<<<<<< HEAD
  /admin/appOrgRoles:
    $ref: "./resources/admin/auth/appOrgRole.yaml"
  /admin/appOrgGroups:
    $ref: "./resources/admin/auth/appOrgGroups.yaml"
=======
  /admin/auth/verify-mfa:
    $ref: "./resources/admin/auth/verify-mfa.yaml"
  /admin/auth/app-token:
    $ref: "./resources/admin/auth/app-token.yaml"

  /admin/account/mfa:
    $ref: "./resources/admin/account/mfa.yaml"
>>>>>>> 73a9453a

  #enc
  /enc/test:
    $ref: "./resources/enc/test.yaml"

  #bbs
  /bbs/test:
    $ref: "./resources/bbs/test.yaml"
  /bbs/service-regs:
    $ref: "./resources/bbs/service-regs.yaml"

  #third-party services
  /tps/service-regs:
    $ref: "./resources/third-party-services/service-regs.yaml"
  /tps/auth-keys:
    $ref: "./resources/third-party-services/auth-keys.yaml"

  #system
  /system/global-config:
    $ref: "./resources/system/global-config.yaml"
  /system/organizations/{id}:
    $ref: "./resources/system/organizationsId.yaml"
  /system/organizations:
    $ref: "./resources/system/organizations.yaml"
  /system/service-regs:
    $ref: "./resources/system/service-regs.yaml"
  /system/applications/{id}:
    $ref: "./resources/system/applicationsId.yaml"
  /system/applications:
    $ref: "./resources/system/applications.yaml"
  /system/permissions:
    $ref: "./resources/system/permissions.yaml"
  /system/application-roles:
    $ref: "./resources/system/application-roles.yaml"
  /system/application-api-keys:
    $ref: "./resources/system/application-api-keys.yaml"
  /system/account/permissions:
    $ref: "./resources/system/account/permissions.yaml"
  /system/account/roles:
    $ref: "./resources/system/account/roles.yaml"
  /system/account/mfa:
    $ref: "./resources/system/account/mfa.yaml"
  /system/api-keys:
    $ref: "./resources/system/api-keys.yaml"

  #default
  /version:
    $ref: "./resources/default/version.yaml"
  /.well-known/openid-configuration:
    $ref: "./resources/default/openid-configuration.yaml"
components:
  securitySchemes:
      bearerAuth:            # arbitrary name for the security scheme
        type: http
        scheme: bearer
        bearerFormat: JWT
  schemas:
    $ref: "./schemas/index.yaml"<|MERGE_RESOLUTION|>--- conflicted
+++ resolved
@@ -75,12 +75,10 @@
     $ref: "./resources/admin/auth/refresh.yaml"
   /admin/auth/login-url:
     $ref: "./resources/admin/auth/login-url.yaml"
-<<<<<<< HEAD
   /admin/appOrgRoles:
     $ref: "./resources/admin/auth/appOrgRole.yaml"
   /admin/appOrgGroups:
     $ref: "./resources/admin/auth/appOrgGroups.yaml"
-=======
   /admin/auth/verify-mfa:
     $ref: "./resources/admin/auth/verify-mfa.yaml"
   /admin/auth/app-token:
@@ -88,7 +86,6 @@
 
   /admin/account/mfa:
     $ref: "./resources/admin/account/mfa.yaml"
->>>>>>> 73a9453a
 
   #enc
   /enc/test:
