openapi: 3.0.3
info:
  title: Rokwire Core Building Block API
  description: Core Building Block API Documentation
  version: 1.23.0
servers:
  - url: https://api.rokwire.illinois.edu/core
    description: Production server
  - url: https://api-test.rokwire.illinois.edu/core
    description: Test server
  - url: https://api-dev.rokwire.illinois.edu/core
    description: Development server
  - url: http://localhost/core
    description: Local server
tags:
  - name: Services
    description: Clients applications APIs.
  - name: Admin
    description: Clients administration applications APIs.
  - name: Enc
    description: APIs consumed by the Encryption building block.
  - name: BBs
    description: APIs consumed by the platform building blocks.
  - name: Third-Party Services
    description: APIs consumed by third-party services.
  - name: UI
    description: Endpoints for HTML webpages
  - name: System
    description: System APIs.
paths:
  #services
  /services/auth/login:
    $ref: "./resources/services/auth/login.yaml"
  /services/auth/mfa:
    $ref: "./resources/services/auth/mfa.yaml"
  /services/auth/refresh:
    $ref: "./resources/services/auth/refresh.yaml"
  /services/auth/login-url:
    $ref: "./resources/services/auth/login-url.yaml"
  /services/auth/logout:
    $ref: "./resources/services/auth/logout.yaml"
  /services/auth/credential/verify:
    $ref: "./resources/services/auth/credential/verify.yaml"
  /services/auth/credential/send-verify:
    $ref: "./resources/services/auth/credential/send-verify.yaml"
  /services/auth/credential/forgot/initiate:
    $ref: "./resources/services/auth/credential/forgot/initiate.yaml"
  /services/auth/credential/forgot/complete:
    $ref: "./resources/services/auth/credential/forgot/complete.yaml"
  /services/auth/credential/update:
    $ref: "./resources/services/auth/credential/update.yaml"
  /services/auth/verify-mfa:
    $ref: "./resources/services/auth/verify-mfa.yaml"
  /services/auth/account/exists:
    $ref: "./resources/services/auth/account/exists.yaml"
  /services/auth/account/can-sign-in:
    $ref: "./resources/services/auth/account/can-sign-in.yaml"
  /services/auth/account/can-link:
    $ref: "./resources/services/auth/account/can-link.yaml"
  /services/auth/account/auth-type/link:
    $ref: "./resources/services/auth/account/auth-type/link.yaml"
  /services/auth/authorize-service:
    $ref: "./resources/services/auth/authorize-service.yaml"
  /services/auth/service-regs:
    $ref: "./resources/services/auth/service-regs.yaml"
  /services/account:
    $ref: "./resources/services/account.yaml"
  /services/account/mfa:
    $ref: "./resources/services/account/mfa.yaml"
  /services/account/preferences:
    $ref: "./resources/services/account/preferences.yaml"
  /services/account/profile:
    $ref: "./resources/services/account/profile.yaml"
  /services/test:
    $ref: "./resources/services/test.yaml"
<<<<<<< HEAD
  
  #appconfigs
  /services/app/configs:
    $ref: "./resources/services/app/configs.yaml"
  
=======
  /services/application/configs:
    $ref: "./resources/services/application/configs.yaml"
  /services/application/organization/configs:
    $ref: "./resources/services/application/organization/configs.yaml"

>>>>>>> b9fe668a
  #admin
  /admin/auth/login:
    $ref: "./resources/admin/auth/login.yaml"
  /admin/auth/mfa:
    $ref: "./resources/admin/auth/mfa.yaml"
  /admin/auth/refresh:
    $ref: "./resources/admin/auth/refresh.yaml"
  /admin/auth/login-url:
    $ref: "./resources/admin/auth/login-url.yaml"
  /admin/auth/verify-mfa:
    $ref: "./resources/admin/auth/verify-mfa.yaml"
  /admin/auth/app-token:
    $ref: "./resources/admin/auth/app-token.yaml"
  /admin/account:
    $ref: "./resources/admin/account.yaml"
  /admin/account/mfa:
    $ref: "./resources/admin/account/mfa.yaml"
  /admin/application/accounts:
    $ref: "./resources/admin/application/accounts.yaml"
  /admin/application/account/{id}/devices:
    $ref: "./resources/admin/application/account/devices.yaml"
  /admin/application/account/{account_id}/login-sessions/{session_id}:
    $ref: "./resources/admin/application/account/login-sessions.yaml"
  /admin/application/account/permissions/grant:
    $ref: "./resources/admin/application/account/permissions/grant.yaml"
  /admin/application/account/permissions/revoke:
    $ref: "./resources/admin/application/account/permissions/revoke.yaml"
  /admin/application/account/roles/grant:
    $ref: "./resources/admin/application/account/roles/grant.yaml"
  /admin/application/account/roles/revoke:
    $ref: "./resources/admin/application/account/roles/revoke.yaml"
  /admin/application/login-sessions:
    $ref: "./resources/admin/application/login-sessions.yaml"
  /admin/application/groups:
    $ref: "./resources/admin/application/groups.yaml"
  /admin/application/groups/{id}:
    $ref: "./resources/admin/application/groupsID.yaml"
  /admin/application/group/accounts/add:
    $ref: "./resources/admin/application/group/accounts/add.yaml"
  /admin/application/group/accounts/remove:
    $ref: "./resources/admin/application/group/accounts/remove.yaml"
  /admin/application/permissions:
    $ref: "./resources/admin/application/permissions.yaml"
  /admin/application/roles:
    $ref: "./resources/admin/application/roles.yaml"
  /admin/application/roles/{id}:
    $ref: "./resources/admin/application/rolesID.yaml"
  /admin/application/role/permissions/grant:
    $ref: "./resources/admin/application/role/permissions/grant.yaml"
  /admin/organization/applications:
    $ref: "./resources/admin/organization/applications.yaml"
 
  #enc
  /enc/test:
    $ref: "./resources/enc/test.yaml"

  #bbs
  /bbs/test:
    $ref: "./resources/bbs/test.yaml"
  /bbs/service-regs:
    $ref: "./resources/bbs/service-regs.yaml"
  /bbs/service-account/{id}:
    $ref: "./resources/bbs/service-account.yaml"
  /bbs/access-token:
    $ref: "./resources/bbs/access-token.yaml"

  #third-party services
  /tps/service-regs:
    $ref: "./resources/tps/service-regs.yaml"
  /tps/auth-keys:
    $ref: "./resources/tps/auth-keys.yaml"
  /tps/service-account/{id}:
    $ref: "./resources/tps/service-account.yaml"
  /tps/access-token:
    $ref: "./resources/tps/access-token.yaml"

  #system
  /system/auth/login:
    $ref: "./resources/system/auth/login.yaml"
  /system/auth/mfa:
    $ref: "./resources/system/auth/mfa.yaml"
  /system/auth/refresh:
    $ref: "./resources/system/auth/refresh.yaml"
  /system/auth/login-url:
    $ref: "./resources/system/auth/login-url.yaml"
  /system/auth/verify-mfa:
    $ref: "./resources/system/auth/verify-mfa.yaml"
  /system/global-config:
    $ref: "./resources/system/global-config.yaml"
  /system/organizations/{id}:
    $ref: "./resources/system/organizationsId.yaml"
  /system/organizations:
    $ref: "./resources/system/organizations.yaml"
  /system/service-regs:
    $ref: "./resources/system/service-regs.yaml"
  /system/service-accounts/{id}:
    $ref: "./resources/system/service-accountsId.yaml"
  /system/service-accounts:
    $ref: "./resources/system/service-accounts.yaml"
  /system/service-accounts/{id}/creds:
    $ref: "./resources/system/service-accountsId-creds.yaml"
  /system/applications/{id}:
    $ref: "./resources/system/applicationsId.yaml"
  /system/applications:
    $ref: "./resources/system/applications.yaml"
  /system/permissions:
    $ref: "./resources/system/permissions.yaml"
  /system/application-roles:
    $ref: "./resources/system/application-roles.yaml"
  /system/application-api-keys:
    $ref: "./resources/system/application-api-keys.yaml"
<<<<<<< HEAD
  /system/app/configs:
    $ref: "./resources/system/configs.yaml"
  /system/app/configs/{id}:
    $ref: "./resources/system/configsId.yaml"
=======
  /system/application/configs:
    $ref: "./resources/system/application-configs.yaml"
  /system/application/configs/{id}:
    $ref: "./resources/system/application-configsId.yaml"
>>>>>>> b9fe668a
  /system/account/permissions:
    $ref: "./resources/system/account/permissions.yaml"
  /system/account/roles:
    $ref: "./resources/system/account/roles.yaml"
  /system/account/mfa:
    $ref: "./resources/system/account/mfa.yaml"
  /system/api-keys:
    $ref: "./resources/system/api-keys.yaml"
  /system/auth-types:
    $ref: "./resources/system/auth-types.yaml"
  /system/auth-types/{id}:
    $ref: "./resources/system/auth-typesID.yaml"

  #ui
  /ui/credential/reset:
    $ref: "./resources/ui/credential/reset.yaml"
  /ui/credential/verify:
    $ref: "./resources/ui/credential/verify.yaml"

  #default
  /version:
    $ref: "./resources/default/version.yaml"
  /.well-known/openid-configuration:
    $ref: "./resources/default/openid-configuration.yaml"

components:
  securitySchemes:
      bearerAuth:            # arbitrary name for the security scheme
        type: http
        scheme: bearer
        bearerFormat: JWT
  schemas:
    $ref: "./schemas/index.yaml"<|MERGE_RESOLUTION|>--- conflicted
+++ resolved
@@ -73,19 +73,11 @@
     $ref: "./resources/services/account/profile.yaml"
   /services/test:
     $ref: "./resources/services/test.yaml"
-<<<<<<< HEAD
-  
-  #appconfigs
-  /services/app/configs:
-    $ref: "./resources/services/app/configs.yaml"
-  
-=======
   /services/application/configs:
     $ref: "./resources/services/application/configs.yaml"
   /services/application/organization/configs:
     $ref: "./resources/services/application/organization/configs.yaml"
-
->>>>>>> b9fe668a
+  
   #admin
   /admin/auth/login:
     $ref: "./resources/admin/auth/login.yaml"
@@ -197,17 +189,10 @@
     $ref: "./resources/system/application-roles.yaml"
   /system/application-api-keys:
     $ref: "./resources/system/application-api-keys.yaml"
-<<<<<<< HEAD
-  /system/app/configs:
-    $ref: "./resources/system/configs.yaml"
-  /system/app/configs/{id}:
-    $ref: "./resources/system/configsId.yaml"
-=======
   /system/application/configs:
     $ref: "./resources/system/application-configs.yaml"
   /system/application/configs/{id}:
     $ref: "./resources/system/application-configsId.yaml"
->>>>>>> b9fe668a
   /system/account/permissions:
     $ref: "./resources/system/account/permissions.yaml"
   /system/account/roles:
@@ -232,6 +217,8 @@
     $ref: "./resources/default/version.yaml"
   /.well-known/openid-configuration:
     $ref: "./resources/default/openid-configuration.yaml"
+  /application/configs/github-webhook:
+    $ref: "./resources/default/application-configs-webhook.yaml"
 
 components:
   securitySchemes:
