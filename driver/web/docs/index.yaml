--- conflicted
+++ resolved
@@ -65,39 +65,11 @@
     $ref: "./resources/admin/auth/refresh.yaml"
   /admin/auth/login-url:
     $ref: "./resources/admin/auth/login-url.yaml"
-<<<<<<< HEAD
   /admin/auth/verify-mfa:
     $ref: "./resources/admin/auth/verify-mfa.yaml"
-  /admin/global-config:
-    $ref: "./resources/admin/global-config.yaml"
-  /admin/organizations/{id}:
-    $ref: "./resources/admin/organizationsId.yaml"
-  /admin/organizations:
-    $ref: "./resources/admin/organizations.yaml"
-  /admin/service-regs:
-    $ref: "./resources/admin/service-regs.yaml"
-  /admin/applications/{id}:
-    $ref: "./resources/admin/applicationsId.yaml"
-  /admin/applications:
-    $ref: "./resources/admin/applications.yaml"
-  /admin/permissions:
-    $ref: "./resources/admin/permissions.yaml"
-  /admin/application-roles:
-    $ref: "./resources/admin/application-roles.yaml"
-  /admin/application-api-keys:
-    $ref: "./resources/admin/application-api-keys.yaml"
 
   /admin/account/mfa:
     $ref: "./resources/admin/account/mfa.yaml"
-  /admin/account/permissions:
-    $ref: "./resources/admin/account/permissions.yaml"
-  /admin/account/roles:
-    $ref: "./resources/admin/account/roles.yaml"
-    
-  /admin/api-keys:
-    $ref: "./resources/admin/api-keys.yaml"
-=======
->>>>>>> 53ae519c
 
   #enc
   /enc/test:
