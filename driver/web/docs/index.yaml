--- conflicted
+++ resolved
@@ -35,13 +35,10 @@
     $ref: "./resources/services/auth/login-url.yaml"
   /services/auth/verify:
     $ref: "./resources/services/auth/verify.yaml"
-<<<<<<< HEAD
   /services/auth/verify-mfa:
     $ref: "./resources/services/auth/verify-mfa.yaml"
-=======
   /services/auth/account-exists:
     $ref: "./resources/services/auth/account-exists.yaml"
->>>>>>> 8a9940d1
   /services/auth/authorize-service:
     $ref: "./resources/services/auth/authorize-service.yaml"
   /services/auth/service-regs:
