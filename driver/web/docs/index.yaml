--- conflicted
+++ resolved
@@ -97,13 +97,10 @@
     $ref: "./resources/bbs/test.yaml"
   /bbs/service-regs:
     $ref: "./resources/bbs/service-regs.yaml"
-<<<<<<< HEAD
+  /bbs/access-token:
+    $ref: "./resources/bbs/access-token.yaml"
   /bbs/deleted-accounts:
     $ref: "./resources/bbs/deleted-accounts.yaml"
-=======
-  /bbs/access-token:
-    $ref: "./resources/bbs/access-token.yaml"
->>>>>>> bbb09806
 
   #third-party services
   /tps/service-regs:
