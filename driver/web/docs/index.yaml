openapi: 3.0.3
info:
  title: Rokwire Core Building Block API
  description: Core Building Block API Documentation
  version: 1.0.0
servers:
  - url: https://api.rokwire.illinois.edu/core
    description: Production server
  - url: https://api-test.rokwire.illinois.edu/core
    description: Test server
  - url: https://api-dev.rokwire.illinois.edu/core
    description: Development server
  - url: http://localhost/core
    description: Local server
tags:
  - name: Auth
    description: APIs handling the authentication.
  - name: Common
    description: End users applications APIs.
  - name: Admin
    description: Administration applications APIs.
  - name: Enc
    description: APIs consumed by the Encryption building block.
  - name: BBs
    description: APIs consumed by the platform building blocks.
paths:
  #auth
  /services/auth/test:  
    $ref: "./resources/auth/test.yaml"
<<<<<<< HEAD
  /services/auth/verify/{auth-type}/{id}/{code}:
    $ref: "./resources/auth/verify.yaml"
  /services/auth/service-regs:
    $ref: "./resources/auth/service-regs.yaml"
=======
  /services/auth/login:
    $ref: "./resources/auth/login.yaml"
  /services/auth/refresh:
    $ref: "./resources/auth/refresh.yaml"
  /services/auth/login-url:
    $ref: "./resources/auth/login-url.yaml"

>>>>>>> 2be0e8ec
  #common
  /services/common/test:
    $ref: "./resources/common/test.yaml"

  #admin
  /admin/global-config:
    $ref: "./resources/admin/global-config.yaml"
  /admin/organizations/{id}:
    $ref: "./resources/admin/organizationsId.yaml"
  /admin/organizations:
    $ref: "./resources/admin/organizations.yaml"
  /admin/service-regs:
    $ref: "./resources/admin/service-regs.yaml"

  #enc
  /enc/test:
    $ref: "./resources/enc/test.yaml"

  #bbs
  /bbs/test:
    $ref: "./resources/bbs/test.yaml"
  /bbs/service-regs:
    $ref: "./resources/bbs/service-regs.yaml"

  #default
  /version:
    $ref: "./resources/default/version.yaml"
components:
  schemas:
    $ref: "./schemas/index.yaml"<|MERGE_RESOLUTION|>--- conflicted
+++ resolved
@@ -25,14 +25,12 @@
     description: APIs consumed by the platform building blocks.
 paths:
   #auth
-  /services/auth/test:  
+  /services/auth/test:
     $ref: "./resources/auth/test.yaml"
-<<<<<<< HEAD
   /services/auth/verify/{auth-type}/{id}/{code}:
     $ref: "./resources/auth/verify.yaml"
   /services/auth/service-regs:
     $ref: "./resources/auth/service-regs.yaml"
-=======
   /services/auth/login:
     $ref: "./resources/auth/login.yaml"
   /services/auth/refresh:
@@ -40,7 +38,6 @@
   /services/auth/login-url:
     $ref: "./resources/auth/login-url.yaml"
 
->>>>>>> 2be0e8ec
   #common
   /services/common/test:
     $ref: "./resources/common/test.yaml"
