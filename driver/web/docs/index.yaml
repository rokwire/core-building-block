--- conflicted
+++ resolved
@@ -61,7 +61,6 @@
     $ref: "./resources/admin/applicationsId.yaml"
   /admin/applications:
     $ref: "./resources/admin/applications.yaml"
-<<<<<<< HEAD
   /admin/application-permissions:
     $ref: "./resources/admin/application-permissions.yaml"
   /admin/application-roles:
@@ -71,10 +70,9 @@
     $ref: "./resources/admin/account/permissions.yaml"
   /admin/account/roles:
     $ref: "./resources/admin/account/roles.yaml"
-=======
+    
   /admin/api-keys:
     $ref: "./resources/admin/api-keys.yaml"
->>>>>>> 7a7873f2
 
   #enc
   /enc/test:
