--- conflicted
+++ resolved
@@ -85,13 +85,10 @@
     $ref: "./resources/admin/account/mfa.yaml"
   /admin/application/accounts:
     $ref: "./resources/admin/application/accounts.yaml"
-<<<<<<< HEAD
   /admin/application/account/{account_id}/device:
     $ref: "./resources/admin/application/account-device.yaml"
-=======
   /admin/application/groups:
     $ref: "./resources/admin/application/groups.yaml"
->>>>>>> 54c90c26
   /admin/application/permissions:
     $ref: "./resources/admin/application/permissions.yaml"
   /admin/application/roles:
