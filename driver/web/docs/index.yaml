openapi: 3.0.3
info:
  title: Rokwire Core Building Block API
  description: Core Building Block API Documentation
  version: 1.0.0
servers:
<<<<<<< HEAD
  - url: https://api.rokwire.illinois.edu/core
    description: Production server
  - url: https://api-test.rokwire.illinois.edu/core
    description: Test server
  - url: https://api-dev.rokwire.illinois.edu/core
    description: Development server
  - url: http://localhost/core
    description: Local server
tags:
  - name: Auth
    description: APIs handling the authentication.
  - name: Common
    description: End users applications APIs.
  - name: Admin
    description: Administration applications APIs.
  - name: Enc
    description: APIs consumed by the Encryption building block.
  - name: BBs
    description: APIs consumed by the platform building blocks.
paths:
  #auth
  /services/auth/test:
    $ref: "./resources/auth/test.yaml"
  /services/auth/verify/{auth-type}/{id}/{code}:
    $ref: "./resources/auth/verify.yaml"
  /services/auth/service-regs:
    $ref: "./resources/auth/service-regs.yaml"
=======
- url: https://api.rokwire.illinois.edu/core
  description: Production server
- url: https://api-test.rokwire.illinois.edu/core
  description: Test server
- url: https://api-dev.rokwire.illinois.edu/core
  description: Development server
- url: http://localhost
  description: Local server
tags:
- name: Services
  description: End users applications APIs.
- name: Admin
  description: Administration applications APIs.
- name: Enc
  description: APIs consumed by the Encryption building block.
- name: BBs
  description: APIs consumed by the platform building blocks.
- name: Third-Party Services
  description: APIs consumed by third-party services.
paths:
  #services
>>>>>>> 17360363
  /services/auth/login:
    $ref: "./resources/services/auth/login.yaml"
  /services/auth/refresh:
    $ref: "./resources/services/auth/refresh.yaml"
  /services/auth/login-url:
    $ref: "./resources/services/auth/login-url.yaml"
  /services/auth/authorize-service:
    $ref: "./resources/services/auth/authorize-service.yaml"
  /services/auth/service-regs:
    $ref: "./resources/services/auth/service-regs.yaml"
  /services/test:
    $ref: "./resources/services/test.yaml"

  #admin
  /admin/global-config:
    $ref: "./resources/admin/global-config.yaml"
  /admin/organizations/{id}:
    $ref: "./resources/admin/organizationsId.yaml"
  /admin/organizations:
    $ref: "./resources/admin/organizations.yaml"
  /admin/service-regs:
    $ref: "./resources/admin/service-regs.yaml"
  /admin/applications/{id}:
    $ref: "./resources/admin/applicationsId.yaml"

  #enc
  /enc/test:
    $ref: "./resources/enc/test.yaml"

  #bbs
  /bbs/test:
    $ref: "./resources/bbs/test.yaml"
  /bbs/service-regs:
    $ref: "./resources/bbs/service-regs.yaml"

  #third-party services
  /tps/service-regs:
    $ref: "./resources/third-party-services/service-regs.yaml"

  #default
  /version:
    $ref: "./resources/default/version.yaml"
components:
  schemas:
    $ref: "./schemas/index.yaml"<|MERGE_RESOLUTION|>--- conflicted
+++ resolved
@@ -4,35 +4,6 @@
   description: Core Building Block API Documentation
   version: 1.0.0
 servers:
-<<<<<<< HEAD
-  - url: https://api.rokwire.illinois.edu/core
-    description: Production server
-  - url: https://api-test.rokwire.illinois.edu/core
-    description: Test server
-  - url: https://api-dev.rokwire.illinois.edu/core
-    description: Development server
-  - url: http://localhost/core
-    description: Local server
-tags:
-  - name: Auth
-    description: APIs handling the authentication.
-  - name: Common
-    description: End users applications APIs.
-  - name: Admin
-    description: Administration applications APIs.
-  - name: Enc
-    description: APIs consumed by the Encryption building block.
-  - name: BBs
-    description: APIs consumed by the platform building blocks.
-paths:
-  #auth
-  /services/auth/test:
-    $ref: "./resources/auth/test.yaml"
-  /services/auth/verify/{auth-type}/{id}/{code}:
-    $ref: "./resources/auth/verify.yaml"
-  /services/auth/service-regs:
-    $ref: "./resources/auth/service-regs.yaml"
-=======
 - url: https://api.rokwire.illinois.edu/core
   description: Production server
 - url: https://api-test.rokwire.illinois.edu/core
@@ -54,7 +25,6 @@
   description: APIs consumed by third-party services.
 paths:
   #services
->>>>>>> 17360363
   /services/auth/login:
     $ref: "./resources/services/auth/login.yaml"
   /services/auth/refresh:
