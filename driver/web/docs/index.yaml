--- conflicted
+++ resolved
@@ -35,17 +35,14 @@
     $ref: "./resources/services/auth/authorize-service.yaml"
   /services/auth/service-regs:
     $ref: "./resources/services/auth/service-regs.yaml"
-<<<<<<< HEAD
   /services/account:
     $ref: "./resources/services/accounts/account.yaml"
-=======
+  /services/account-preferences:
+    $ref: "./resources/services/account-preferences.yaml"
   /services/profile:
     $ref: "./resources/services/accounts/profile.yaml"  
->>>>>>> 26616632
   /services/test:
     $ref: "./resources/services/test.yaml"
-  /services/account-preferences:
-    $ref: "./resources/services/account-preferences.yaml"
 
   #admin
   /admin/global-config:
