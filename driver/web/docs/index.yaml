openapi: 3.0.3
info:
  title: Rokwire Core Building Block API
  description: Core Building Block API Documentation
  version: 1.17.0
servers:
  - url: https://api.rokwire.illinois.edu/core
    description: Production server
  - url: https://api-test.rokwire.illinois.edu/core
    description: Test server
  - url: https://api-dev.rokwire.illinois.edu/core
    description: Development server
  - url: http://localhost/core
    description: Local server
tags:
  - name: Services
    description: Clients applications APIs.
  - name: Admin
    description: Clients administration applications APIs.
  - name: Enc
    description: APIs consumed by the Encryption building block.
  - name: BBs
    description: APIs consumed by the platform building blocks.
  - name: Third-Party Services
    description: APIs consumed by third-party services.
  - name: System
    description: System APIs.
paths:
  #services
  /services/auth/login:
    $ref: "./resources/services/auth/login.yaml"
  /services/auth/mfa:
    $ref: "./resources/services/auth/mfa.yaml"
  /services/auth/refresh:
    $ref: "./resources/services/auth/refresh.yaml"
  /services/auth/login-url:
    $ref: "./resources/services/auth/login-url.yaml"
  /services/auth/credential/verify:
    $ref: "./resources/services/auth/credential/verify.yaml"
  /services/auth/credential/send-verify:
    $ref: "./resources/services/auth/credential/send-verify.yaml"
  /services/auth/credential/forgot/initiate:
    $ref: "./resources/services/auth/credential/forgot/initiate.yaml"
  /services/auth/credential/forgot/complete:
    $ref: "./resources/services/auth/credential/forgot/complete.yaml"
  /services/auth/credential/update:
    $ref: "./resources/services/auth/credential/update.yaml"
  /services/auth/verify-mfa:
    $ref: "./resources/services/auth/verify-mfa.yaml"
  /services/auth/account/exists:
    $ref: "./resources/services/auth/account/exists.yaml"
  /services/auth/account/auth-type/link:
    $ref: "./resources/services/auth/account/auth-type/link.yaml"
  /services/auth/authorize-service:
    $ref: "./resources/services/auth/authorize-service.yaml"
  /services/auth/service-regs:
    $ref: "./resources/services/auth/service-regs.yaml"
  /services/account:
    $ref: "./resources/services/account.yaml"
  /services/account/mfa:
    $ref: "./resources/services/account/mfa.yaml"
  /services/account/preferences:
    $ref: "./resources/services/account/preferences.yaml"
  /services/account/profile:
    $ref: "./resources/services/account/profile.yaml"
  /services/test:
    $ref: "./resources/services/test.yaml"

  #admin
  /admin/auth/login:
    $ref: "./resources/admin/auth/login.yaml"
  /admin/auth/mfa:
    $ref: "./resources/admin/auth/mfa.yaml"
  /admin/auth/refresh:
    $ref: "./resources/admin/auth/refresh.yaml"
  /admin/auth/login-url:
    $ref: "./resources/admin/auth/login-url.yaml"
  /admin/auth/verify-mfa:
    $ref: "./resources/admin/auth/verify-mfa.yaml"
  /admin/auth/app-token:
    $ref: "./resources/admin/auth/app-token.yaml"
  /admin/account:
    $ref: "./resources/admin/account.yaml"
  /admin/account/mfa:
    $ref: "./resources/admin/account/mfa.yaml"
<<<<<<< HEAD
  /admin/application/login-sessions:
    $ref: "./resources/admin/login-sessions.yaml"
=======
  /admin/application/accounts:
    $ref: "./resources/admin/application/accounts.yaml"
>>>>>>> af777920

  #enc
  /enc/test:
    $ref: "./resources/enc/test.yaml"

  #bbs
  /bbs/test:
    $ref: "./resources/bbs/test.yaml"
  /bbs/service-regs:
    $ref: "./resources/bbs/service-regs.yaml"

  #third-party services
  /tps/service-regs:
    $ref: "./resources/tps/service-regs.yaml"
  /tps/auth-keys:
    $ref: "./resources/tps/auth-keys.yaml"

  #system
  /system/global-config:
    $ref: "./resources/system/global-config.yaml"
  /system/organizations/{id}:
    $ref: "./resources/system/organizationsId.yaml"
  /system/organizations:
    $ref: "./resources/system/organizations.yaml"
  /system/service-regs:
    $ref: "./resources/system/service-regs.yaml"
  /system/applications/{id}:
    $ref: "./resources/system/applicationsId.yaml"
  /system/applications:
    $ref: "./resources/system/applications.yaml"
  /system/permissions:
    $ref: "./resources/system/permissions.yaml"
  /system/application-roles:
    $ref: "./resources/system/application-roles.yaml"
  /system/application-api-keys:
    $ref: "./resources/system/application-api-keys.yaml"
  /system/account/permissions:
    $ref: "./resources/system/account/permissions.yaml"
  /system/account/roles:
    $ref: "./resources/system/account/roles.yaml"
  /system/account/mfa:
    $ref: "./resources/system/account/mfa.yaml"
  /system/api-keys:
    $ref: "./resources/system/api-keys.yaml"

  #default
  /version:
    $ref: "./resources/default/version.yaml"
  /.well-known/openid-configuration:
    $ref: "./resources/default/openid-configuration.yaml"
components:
  securitySchemes:
      bearerAuth:            # arbitrary name for the security scheme
        type: http
        scheme: bearer
        bearerFormat: JWT
  schemas:
    $ref: "./schemas/index.yaml"<|MERGE_RESOLUTION|>--- conflicted
+++ resolved
@@ -83,13 +83,10 @@
     $ref: "./resources/admin/account.yaml"
   /admin/account/mfa:
     $ref: "./resources/admin/account/mfa.yaml"
-<<<<<<< HEAD
   /admin/application/login-sessions:
     $ref: "./resources/admin/login-sessions.yaml"
-=======
   /admin/application/accounts:
     $ref: "./resources/admin/application/accounts.yaml"
->>>>>>> af777920
 
   #enc
   /enc/test:
