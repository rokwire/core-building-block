openapi: 3.0.3
info:
  title: Rokwire Core Building Block API
  description: Core Building Block API Documentation
  version: 1.0.0
servers:
- url: https://api.rokwire.illinois.edu/core
  description: Production server
- url: https://api-test.rokwire.illinois.edu/core
  description: Test server
- url: https://api-dev.rokwire.illinois.edu/core
  description: Development server
<<<<<<< HEAD
- url: http://localhost
=======
- url: http://localhost/core
>>>>>>> f2288351
  description: Local server
tags:
- name: Services
  description: End users applications APIs.
- name: Admin
  description: Administration applications APIs.
- name: Enc
  description: APIs consumed by the Encryption building block.
- name: BBs
  description: APIs consumed by the platform building blocks.
- name: Third-Party Services
  description: APIs consumed by third-party services.
paths:
  #services
  /services/auth/login:
    $ref: "./resources/services/auth/login.yaml"
  /services/auth/refresh:
    $ref: "./resources/services/auth/refresh.yaml"
  /services/auth/login-url:
    $ref: "./resources/services/auth/login-url.yaml"
  /services/auth/authorize-service:
    $ref: "./resources/services/auth/authorize-service.yaml"
  /services/auth/service-regs:
    $ref: "./resources/services/auth/service-regs.yaml"
  /services/test:
    $ref: "./resources/services/test.yaml"

  #admin
  /admin/global-config:
    $ref: "./resources/admin/global-config.yaml"
  /admin/organizations/{id}:
    $ref: "./resources/admin/organizationsId.yaml"
  /admin/organizations:
    $ref: "./resources/admin/organizations.yaml"
  /admin/service-regs:
    $ref: "./resources/admin/service-regs.yaml"
  /admin/applications/{id}:
    $ref: "./resources/admin/applicationsId.yaml"
<<<<<<< HEAD
  /admin/application:
=======
  /admin/applications:
>>>>>>> f2288351
    $ref: "./resources/admin/applications.yaml"

  #enc
  /enc/test:
    $ref: "./resources/enc/test.yaml"

  #bbs
  /bbs/test:
    $ref: "./resources/bbs/test.yaml"
  /bbs/service-regs:
    $ref: "./resources/bbs/service-regs.yaml"

  #third-party services
  /tps/service-regs:
    $ref: "./resources/third-party-services/service-regs.yaml"
  /tps/auth-keys:
    $ref: "./resources/third-party-services/auth-keys.yaml"

  #default
  /version:
    $ref: "./resources/default/version.yaml"
  /.well-known/openid-configuration:
    $ref: "./resources/default/openid-configuration.yaml"
components:
<<<<<<< HEAD
  securitySchemes:
      bearerAuth:            # arbitrary name for the security scheme
        type: http
        scheme: bearer
        bearerFormat: JWT
=======
>>>>>>> f2288351
  schemas:
    $ref: "./schemas/index.yaml"<|MERGE_RESOLUTION|>--- conflicted
+++ resolved
@@ -10,11 +10,7 @@
   description: Test server
 - url: https://api-dev.rokwire.illinois.edu/core
   description: Development server
-<<<<<<< HEAD
-- url: http://localhost
-=======
 - url: http://localhost/core
->>>>>>> f2288351
   description: Local server
 tags:
 - name: Services
@@ -53,11 +49,7 @@
     $ref: "./resources/admin/service-regs.yaml"
   /admin/applications/{id}:
     $ref: "./resources/admin/applicationsId.yaml"
-<<<<<<< HEAD
-  /admin/application:
-=======
   /admin/applications:
->>>>>>> f2288351
     $ref: "./resources/admin/applications.yaml"
 
   #enc
@@ -82,13 +74,10 @@
   /.well-known/openid-configuration:
     $ref: "./resources/default/openid-configuration.yaml"
 components:
-<<<<<<< HEAD
   securitySchemes:
       bearerAuth:            # arbitrary name for the security scheme
         type: http
         scheme: bearer
         bearerFormat: JWT
-=======
->>>>>>> f2288351
   schemas:
     $ref: "./schemas/index.yaml"