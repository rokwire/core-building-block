openapi: 3.0.3
info:
  title: Rokwire Core Building Block API
  description: Core Building Block API Documentation
  version: 1.0.0
servers:
<<<<<<< HEAD
  - url: https://api.rokwire.illinois.edu/core
    description: Production server
  - url: https://api-test.rokwire.illinois.edu/core
    description: Test server
  - url: https://api-dev.rokwire.illinois.edu/core
    description: Development server
  - url: http://localhost/core
    description: Local server
tags:
  - name: Auth
    description: APIs handling the authentication.
  - name: Common
=======
- url: https://api.rokwire.illinois.edu/core
  description: Production server
- url: https://api-test.rokwire.illinois.edu/core
  description: Test server
- url: https://api-dev.rokwire.illinois.edu/core
  description: Development server
- url: http://localhost/core
  description: Local server
tags:
  - name: Services
>>>>>>> 26616632
    description: End users applications APIs.
  - name: Admin
    description: Administration applications APIs.
  - name: Enc
    description: APIs consumed by the Encryption building block.
  - name: BBs
    description: APIs consumed by the platform building blocks.
<<<<<<< HEAD
=======
  - name: Third-Party Services
    description: APIs consumed by third-party services.
>>>>>>> 26616632
paths:
  #auth
  /services/auth/test:
    $ref: "./resources/auth/test.yaml"
  /services/auth/verify/{auth-type}/{id}/{code}:
    $ref: "./resources/auth/verify.yaml"
  /services/auth/service-regs:
    $ref: "./resources/auth/service-regs.yaml"
  /services/auth/login:
    $ref: "./resources/services/auth/login.yaml"
  /services/auth/refresh:
    $ref: "./resources/services/auth/refresh.yaml"
  /services/auth/login-url:
    $ref: "./resources/services/auth/login-url.yaml"
  /services/auth/authorize-service:
    $ref: "./resources/services/auth/authorize-service.yaml"
  /services/auth/service-regs:
    $ref: "./resources/services/auth/service-regs.yaml"
  /services/profile:
    $ref: "./resources/services/accounts/profile.yaml"  
  /services/test:
    $ref: "./resources/services/test.yaml"
  /services/account-preferences:
    $ref: "./resources/services/account-preferences.yaml"

  #admin
  /admin/global-config:
    $ref: "./resources/admin/global-config.yaml"
  /admin/organizations/{id}:
    $ref: "./resources/admin/organizationsId.yaml"
  /admin/organizations:
    $ref: "./resources/admin/organizations.yaml"
  /admin/service-regs:
    $ref: "./resources/admin/service-regs.yaml"
  /admin/applications/{id}:
    $ref: "./resources/admin/applicationsId.yaml"
  /admin/applications:
    $ref: "./resources/admin/applications.yaml"

  #enc
  /enc/test:
    $ref: "./resources/enc/test.yaml"

  #bbs
  /bbs/test:
    $ref: "./resources/bbs/test.yaml"
  /bbs/service-regs:
    $ref: "./resources/bbs/service-regs.yaml"

  #third-party services
  /tps/service-regs:
    $ref: "./resources/third-party-services/service-regs.yaml"
  /tps/auth-keys:
    $ref: "./resources/third-party-services/auth-keys.yaml"

  #default
  /version:
    $ref: "./resources/default/version.yaml"
  /.well-known/openid-configuration:
    $ref: "./resources/default/openid-configuration.yaml"
components:
  schemas:
    $ref: "./schemas/index.yaml"<|MERGE_RESOLUTION|>--- conflicted
+++ resolved
@@ -4,20 +4,6 @@
   description: Core Building Block API Documentation
   version: 1.0.0
 servers:
-<<<<<<< HEAD
-  - url: https://api.rokwire.illinois.edu/core
-    description: Production server
-  - url: https://api-test.rokwire.illinois.edu/core
-    description: Test server
-  - url: https://api-dev.rokwire.illinois.edu/core
-    description: Development server
-  - url: http://localhost/core
-    description: Local server
-tags:
-  - name: Auth
-    description: APIs handling the authentication.
-  - name: Common
-=======
 - url: https://api.rokwire.illinois.edu/core
   description: Production server
 - url: https://api-test.rokwire.illinois.edu/core
@@ -28,7 +14,6 @@
   description: Local server
 tags:
   - name: Services
->>>>>>> 26616632
     description: End users applications APIs.
   - name: Admin
     description: Administration applications APIs.
@@ -36,11 +21,8 @@
     description: APIs consumed by the Encryption building block.
   - name: BBs
     description: APIs consumed by the platform building blocks.
-<<<<<<< HEAD
-=======
   - name: Third-Party Services
     description: APIs consumed by third-party services.
->>>>>>> 26616632
 paths:
   #auth
   /services/auth/test:
