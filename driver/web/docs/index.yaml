openapi: 3.0.3
info:
  title: Rokwire Core Building Block API
  description: Core Building Block API Documentation
  version: 1.15.0
servers:
  - url: https://api.rokwire.illinois.edu/core
    description: Production server
  - url: https://api-test.rokwire.illinois.edu/core
    description: Test server
  - url: https://api-dev.rokwire.illinois.edu/core
    description: Development server
  - url: http://localhost/core
    description: Local server
tags:
  - name: Services
    description: Clients applications APIs.
  - name: Admin
    description: Clients administration applications APIs.
  - name: Enc
    description: APIs consumed by the Encryption building block.
  - name: BBs
    description: APIs consumed by the platform building blocks.
  - name: Third-Party Services
    description: APIs consumed by third-party services.
  - name: System
    description: System APIs.
paths:
  #services
  /services/auth/login:
    $ref: "./resources/services/auth/login.yaml"
  /services/auth/mfa:
    $ref: "./resources/services/auth/mfa.yaml"
  /services/auth/refresh:
    $ref: "./resources/services/auth/refresh.yaml"
  /services/auth/login-url:
    $ref: "./resources/services/auth/login-url.yaml"
  /services/auth/credential/verify:
    $ref: "./resources/services/auth/credential/verify.yaml"
  /services/auth/credential/send-verify:
    $ref: "./resources/services/auth/credential/send-verify.yaml"
  /services/auth/credential/forgot/initiate:
    $ref: "./resources/services/auth/credential/forgot/initiate.yaml"
  /services/auth/credential/forgot/complete:
    $ref: "./resources/services/auth/credential/forgot/complete.yaml"
  /services/auth/credential/update:
    $ref: "./resources/services/auth/credential/update.yaml"
  /services/auth/verify-mfa:
    $ref: "./resources/services/auth/verify-mfa.yaml"
  /services/auth/account/exists:
    $ref: "./resources/services/auth/account/exists.yaml"
  /services/auth/account/auth-type/link:
    $ref: "./resources/services/auth/account/auth-type/link.yaml"
  /services/auth/authorize-service:
    $ref: "./resources/services/auth/authorize-service.yaml"
  /services/auth/service-regs:
    $ref: "./resources/services/auth/service-regs.yaml"
  /services/account:
    $ref: "./resources/services/accounts/account.yaml"
  /services/account/mfa:
    $ref: "./resources/services/accounts/mfa.yaml"
  /services/account/preferences:
    $ref: "./resources/services/accounts/preferences.yaml"
  /services/account/profile:
    $ref: "./resources/services/accounts/profile.yaml"
  /services/test:
    $ref: "./resources/services/test.yaml"

  #admin
  /admin/auth/login:
    $ref: "./resources/admin/auth/login.yaml"
  /admin/auth/mfa:
    $ref: "./resources/admin/auth/mfa.yaml"
  /admin/auth/refresh:
    $ref: "./resources/admin/auth/refresh.yaml"
  /admin/auth/login-url:
    $ref: "./resources/admin/auth/login-url.yaml"
<<<<<<< HEAD
  /admin/account:
    $ref: "./resources/admin/account/account.yaml"
=======
  /admin/auth/verify-mfa:
    $ref: "./resources/admin/auth/verify-mfa.yaml"

  /admin/account/mfa:
    $ref: "./resources/admin/account/mfa.yaml"
>>>>>>> 0ed24fda

  #enc
  /enc/test:
    $ref: "./resources/enc/test.yaml"

  #bbs
  /bbs/test:
    $ref: "./resources/bbs/test.yaml"
  /bbs/service-regs:
    $ref: "./resources/bbs/service-regs.yaml"

  #third-party services
  /tps/service-regs:
    $ref: "./resources/third-party-services/service-regs.yaml"
  /tps/auth-keys:
    $ref: "./resources/third-party-services/auth-keys.yaml"

  #system
  /system/global-config:
    $ref: "./resources/system/global-config.yaml"
  /system/organizations/{id}:
    $ref: "./resources/system/organizationsId.yaml"
  /system/organizations:
    $ref: "./resources/system/organizations.yaml"
  /system/service-regs:
    $ref: "./resources/system/service-regs.yaml"
  /system/applications/{id}:
    $ref: "./resources/system/applicationsId.yaml"
  /system/applications:
    $ref: "./resources/system/applications.yaml"
  /system/permissions:
    $ref: "./resources/system/permissions.yaml"
  /system/application-roles:
    $ref: "./resources/system/application-roles.yaml"
  /system/application-api-keys:
    $ref: "./resources/system/application-api-keys.yaml"
  /system/account/permissions:
    $ref: "./resources/system/account/permissions.yaml"
  /system/account/roles:
    $ref: "./resources/system/account/roles.yaml"
  /system/account/mfa:
    $ref: "./resources/system/account/mfa.yaml"
  /system/api-keys:
    $ref: "./resources/system/api-keys.yaml"

  #default
  /version:
    $ref: "./resources/default/version.yaml"
  /.well-known/openid-configuration:
    $ref: "./resources/default/openid-configuration.yaml"
components:
  securitySchemes:
      bearerAuth:            # arbitrary name for the security scheme
        type: http
        scheme: bearer
        bearerFormat: JWT
  schemas:
    $ref: "./schemas/index.yaml"<|MERGE_RESOLUTION|>--- conflicted
+++ resolved
@@ -75,16 +75,11 @@
     $ref: "./resources/admin/auth/refresh.yaml"
   /admin/auth/login-url:
     $ref: "./resources/admin/auth/login-url.yaml"
-<<<<<<< HEAD
-  /admin/account:
-    $ref: "./resources/admin/account/account.yaml"
-=======
   /admin/auth/verify-mfa:
     $ref: "./resources/admin/auth/verify-mfa.yaml"
 
   /admin/account/mfa:
     $ref: "./resources/admin/account/mfa.yaml"
->>>>>>> 0ed24fda
 
   #enc
   /enc/test:
