--- conflicted
+++ resolved
@@ -4,11 +4,7 @@
 type: object
 properties:
   id:
-<<<<<<< HEAD
-    readOnly: true 
-=======
     readOnly: true
->>>>>>> 5cf276c7
     type: string
   name:
     type: string
