required:
  - id
type: object
properties:
  id:
    type: string
  username:
    type: string
  profile:
    $ref: "../../../user/ProfileFields.yaml"
  preferences:
    type: object
    nullable: true
  system_configs:
    type: object
    nullable: true
  has_permissions:
    type: boolean
  system:
    type: boolean
  permissions:
    type: array
    items:
      $ref: "../../../application/Permission.yaml"
  roles:
    type: array
    items:
      $ref: "../../../application/AppOrgRole.yaml"
  groups:
    type: array
    items:
      $ref: "../../../application/AppOrgGroup.yaml"
  auth_types:
    type: array
    items:
      $ref: "../../../user/AccountAuthTypeFields.yaml"
<<<<<<< HEAD
  anonymous:
    type: boolean

=======
  last_login_date:
    type: string
  last_access_token_date:
    type: string
  most_recent_client_version:
    type: string
>>>>>>> 8f8f4622
<|MERGE_RESOLUTION|>--- conflicted
+++ resolved
@@ -34,15 +34,11 @@
     type: array
     items:
       $ref: "../../../user/AccountAuthTypeFields.yaml"
-<<<<<<< HEAD
   anonymous:
     type: boolean
-
-=======
   last_login_date:
     type: string
   last_access_token_date:
     type: string
   most_recent_client_version:
     type: string
->>>>>>> 8f8f4622
