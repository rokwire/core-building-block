type: object
properties:
  token:
    $ref: "../RokwireToken.yaml"
  account:
<<<<<<< HEAD
    $ref: "../Account.yaml"
=======
    $ref: "../../../../user/Account.yaml"
>>>>>>> 8b4edb6a
  params:
    type: object
    nullable: true
    anyOf:
      - $ref: "../ParamsOIDC.yaml"
      - $ref: "../ParamsAPIKey.yaml"
      - $ref: "../ParamsNone.yaml"  
  message:
    type: string<|MERGE_RESOLUTION|>--- conflicted
+++ resolved
@@ -3,11 +3,7 @@
   token:
     $ref: "../RokwireToken.yaml"
   account:
-<<<<<<< HEAD
-    $ref: "../Account.yaml"
-=======
     $ref: "../../../../user/Account.yaml"
->>>>>>> 8b4edb6a
   params:
     type: object
     nullable: true
