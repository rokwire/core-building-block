type: object
properties:
  token:
    $ref: "../../../shared/responses/RokwireToken.yaml"
  params:
    type: object
<<<<<<< HEAD
    nullable: true
=======
    nullable: true
    anyOf:
      - $ref: "../../../shared/responses/ParamsOIDC.yaml"
      - $ref: "../../../shared/responses/ParamsAPIKey.yaml"
      - $ref: "../../../shared/responses/ParamsNone.yaml"  
>>>>>>> 72a52796
<|MERGE_RESOLUTION|>--- conflicted
+++ resolved
@@ -4,12 +4,8 @@
     $ref: "../../../shared/responses/RokwireToken.yaml"
   params:
     type: object
-<<<<<<< HEAD
-    nullable: true
-=======
     nullable: true
     anyOf:
       - $ref: "../../../shared/responses/ParamsOIDC.yaml"
       - $ref: "../../../shared/responses/ParamsAPIKey.yaml"
-      - $ref: "../../../shared/responses/ParamsNone.yaml"  
->>>>>>> 72a52796
+      - $ref: "../../../shared/responses/ParamsNone.yaml"  