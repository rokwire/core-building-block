required:
  - auth_type
  - app_type_identifier
  - org_id
  - device
type: object
properties:
  auth_type:
    type: string
    enum:
      - username
      - email
      - twilio_phone
      - illinois_oidc
      - api_key
  app_type_identifier:
    type: string
  org_id:
    type: string
  creds:
    anyOf:
      - $ref: "./CredsEmail.yaml"
      - $ref: "./CredsTwilioPhone.yaml"
      - $ref: "./CredsOIDC.yaml"
      - $ref: "./CredsAPIKey.yaml"
  params:
    type: object
    anyOf:
      - $ref: "./ParamsEmail.yaml"
<<<<<<< HEAD
      - $ref: "./ParamsPhone.yaml"
      - $ref: "./ParamsOidc.yaml"
  device:
    $ref: "./Device.yaml"
=======
      - $ref: "./ParamsOIDC.yaml"
      - $ref: "./ParamsNone.yaml"
  profile:
    $ref:  "../../../shared/requests/ProfileNullable.yaml"  
  preferences:
    type: object
    nullable: true
       
>>>>>>> d452f352
<|MERGE_RESOLUTION|>--- conflicted
+++ resolved
@@ -27,18 +27,12 @@
     type: object
     anyOf:
       - $ref: "./ParamsEmail.yaml"
-<<<<<<< HEAD
-      - $ref: "./ParamsPhone.yaml"
-      - $ref: "./ParamsOidc.yaml"
+      - $ref: "./ParamsOIDC.yaml"
+      - $ref: "./ParamsNone.yaml"
   device:
     $ref: "./Device.yaml"
-=======
-      - $ref: "./ParamsOIDC.yaml"
-      - $ref: "./ParamsNone.yaml"
   profile:
     $ref:  "../../../shared/requests/ProfileNullable.yaml"  
   preferences:
     type: object
-    nullable: true
-       
->>>>>>> d452f352
+    nullable: true