--- conflicted
+++ resolved
@@ -32,11 +32,5 @@
     $ref:  "../../../shared/requests/ProfileNullable.yaml"  
   preferences:
     type: object
-<<<<<<< HEAD
-=======
     nullable: true
-  anonymous_id:
-    type: string
-    nullable: true
->>>>>>> aaf80d3c
        