required:
  - auth_type
  - app_type_identifier
  - org_id
  - api_key
  - device
type: object
properties:
  auth_type:
    type: string
    enum:
      - email
      - twilio_phone
      - illinois_oidc
<<<<<<< HEAD
      - api_key
      - username
=======
      - anonymous
>>>>>>> fa8c2acb
  app_type_identifier:
    type: string
  org_id:
    type: string
  api_key:
    type: string
  creds:
    anyOf:
      - $ref: "../../../shared/requests/CredsEmail.yaml"
      - $ref: "../../../shared/requests/CredsTwilioPhone.yaml"
      - $ref: "../../../shared/requests//CredsOIDC.yaml"
      - $ref: "../../../shared/requests//CredsAPIKey.yaml"
  params:
    type: object
    anyOf:
      - $ref: "./ParamsEmail.yaml"
      - $ref: "./ParamsOIDC.yaml"
      - $ref: "./ParamsNone.yaml"
  device:
    $ref: "./Device.yaml"
  profile:
    $ref:  "../../../shared/requests/ProfileNullable.yaml"  
  preferences:
    type: object
    nullable: true<|MERGE_RESOLUTION|>--- conflicted
+++ resolved
@@ -12,12 +12,7 @@
       - email
       - twilio_phone
       - illinois_oidc
-<<<<<<< HEAD
-      - api_key
-      - username
-=======
       - anonymous
->>>>>>> fa8c2acb
   app_type_identifier:
     type: string
   org_id:
