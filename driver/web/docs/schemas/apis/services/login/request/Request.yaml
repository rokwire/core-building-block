required:
  - auth_type
  - app_type_identifier
  - org_id
type: object
properties:
  auth_type:
    type: string
    enum:
      - username
      - email
      - twilio_phone
      - illinois_oidc
      - api_key
  app_type_identifier:
    type: string
  org_id:
    type: string
  creds:
    anyOf:
      - $ref: "./CredsEmail.yaml"
      - $ref: "./CredsTwilioPhone.yaml"
      - $ref: "./CredsOIDC.yaml"
      - $ref: "./CredsAPIKey.yaml"
  params:
    type: object
    anyOf:
      - $ref: "./ParamsEmail.yaml"
      - $ref: "./ParamsOIDC.yaml"
      - $ref: "./ParamsNone.yaml"
<<<<<<< HEAD
  profile:
    $ref: "./Profile.yaml"
  preferences:
    type: object
 
 
    
=======
  anonymous_id:
    type: string
>>>>>>> 998a9e38
       <|MERGE_RESOLUTION|>--- conflicted
+++ resolved
@@ -28,16 +28,10 @@
       - $ref: "./ParamsEmail.yaml"
       - $ref: "./ParamsOIDC.yaml"
       - $ref: "./ParamsNone.yaml"
-<<<<<<< HEAD
   profile:
     $ref: "./Profile.yaml"
   preferences:
     type: object
- 
- 
-    
-=======
   anonymous_id:
     type: string
->>>>>>> 998a9e38
        