type: object
properties:
  token:
    $ref: "../../../shared/responses/RokwireToken.yaml"
  account:
    $ref: "./Account.yaml"
  params:
    type: object
    nullable: true
<<<<<<< HEAD
=======
    anyOf:
      - $ref: "../../../shared/responses/ParamsOIDC.yaml"
      - $ref: "../../../shared/responses/ParamsAPIKey.yaml"
      - $ref: "../../../shared/responses/ParamsNone.yaml"  
>>>>>>> 72a52796
  message:
    type: string<|MERGE_RESOLUTION|>--- conflicted
+++ resolved
@@ -7,12 +7,9 @@
   params:
     type: object
     nullable: true
-<<<<<<< HEAD
-=======
     anyOf:
       - $ref: "../../../shared/responses/ParamsOIDC.yaml"
       - $ref: "../../../shared/responses/ParamsAPIKey.yaml"
       - $ref: "../../../shared/responses/ParamsNone.yaml"  
->>>>>>> 72a52796
   message:
     type: string