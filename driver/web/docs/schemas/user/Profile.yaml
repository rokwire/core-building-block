required:
  - id
type: object
properties:
  id:
    readOnly: true
    type: string
  photo_url:
    type: string
<<<<<<< HEAD
    nullable: true
  first_name:
    type: string
    nullable: true
  last_name:
    type: string
    nullable: true
=======
  first_name:
    type: string
  last_name:
    type: string
>>>>>>> 1cf7466d
  email:
    type: string
    nullable: true
  phone:
    type: string
    nullable: true
  birth_year:
    type: integer
    nullable: true
  address:
    type: string
    nullable: true
  zip_code:
    type: string
    nullable: true
  state:
    type: string
    nullable: true
  country:
    type: string
    nullable: true
  unstructured_properties:
    type: object
    nullable: true <|MERGE_RESOLUTION|>--- conflicted
+++ resolved
@@ -7,20 +7,10 @@
     type: string
   photo_url:
     type: string
-<<<<<<< HEAD
-    nullable: true
-  first_name:
-    type: string
-    nullable: true
-  last_name:
-    type: string
-    nullable: true
-=======
   first_name:
     type: string
   last_name:
     type: string
->>>>>>> 1cf7466d
   email:
     type: string
     nullable: true
