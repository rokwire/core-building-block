required:
  - id
  - code
  - identifier
type: object
properties:
<<<<<<< HEAD
  fields:
    $ref: "./AccountAuthTypeFields.yaml"
  account:
    $ref: "./Account.yaml"
  credential:
    $ref: "../auth/Credential.yaml"
=======
  id:
    type: string
  code:
    type: string
  identifier:
    type: string
  params:  
    type: object
    additionalProperties: true
    nullable: true
  active:
    type: boolean
  unverified:
    type: boolean
>>>>>>> 16d3825d
<|MERGE_RESOLUTION|>--- conflicted
+++ resolved
@@ -4,14 +4,6 @@
   - identifier
 type: object
 properties:
-<<<<<<< HEAD
-  fields:
-    $ref: "./AccountAuthTypeFields.yaml"
-  account:
-    $ref: "./Account.yaml"
-  credential:
-    $ref: "../auth/Credential.yaml"
-=======
   id:
     type: string
   code:
@@ -25,5 +17,4 @@
   active:
     type: boolean
   unverified:
-    type: boolean
->>>>>>> 16d3825d
+    type: boolean