--- conflicted
+++ resolved
@@ -17,10 +17,4 @@
   active:
     type: boolean
   unverified:
-<<<<<<< HEAD
-    type: boolean
-=======
-    type: boolean
-  credential:
-    $ref: "../auth/Credential.yaml"
->>>>>>> d6985c4f
+    type: boolean