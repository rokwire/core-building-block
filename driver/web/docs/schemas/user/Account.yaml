--- conflicted
+++ resolved
@@ -4,13 +4,10 @@
     $ref: "./AccountFields.yaml"
   app_org:
     $ref: "../application/ApplicationOrganization.yaml"
-<<<<<<< HEAD
+  system:
+    type: boolean
   username:
     type: string
-=======
-  system:
-    type: boolean
->>>>>>> 082fbd07
   permissions:
     type: array
     items:
