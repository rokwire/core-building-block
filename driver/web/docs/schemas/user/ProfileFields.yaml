type: object
properties:
  id:
    type: string
  photo_url:
    type: string
  first_name:
    type: string
  last_name:
    type: string
<<<<<<< HEAD
  anonymous_profile:
    $ref: "./AnonymousProfile.yaml"
=======
  email:
    type: string
    nullable: true
  phone:
    type: string
    nullable: true
  birth_year:
    type: integer
    nullable: true
  address:
    type: string
    nullable: true
  zip_code:
    type: string
    nullable: true
  state:
    type: string
    nullable: true
  country:
    type: string
    nullable: true
>>>>>>> 26616632
<|MERGE_RESOLUTION|>--- conflicted
+++ resolved
@@ -8,10 +8,6 @@
     type: string
   last_name:
     type: string
-<<<<<<< HEAD
-  anonymous_profile:
-    $ref: "./AnonymousProfile.yaml"
-=======
   email:
     type: string
     nullable: true
@@ -32,5 +28,4 @@
     nullable: true
   country:
     type: string
-    nullable: true
->>>>>>> 26616632
+    nullable: true