required:
  - id
  - app_id
  - org_id
  - first_name
  - last_name
  - permissions
  - roles
  - groups
  - auth_types
  - date_created
type: object
properties:
  id:
    type: string
    readOnly: true
  app_id:
    type: string
  org_id:
    type: string
  first_name:
    type: string
  last_name:
    type: string
<<<<<<< HEAD
  username:
    type: string
=======
  system:
    type: boolean
>>>>>>> 082fbd07
  has_permissions:
    type: boolean
  permissions:
    type: array
    items:
      $ref: "../application/Permission.yaml"
  roles:
    type: array
    items:
      $ref: "../application/AppOrgRole.yaml"
  groups:
    type: array
    items:
      $ref: "../application/AppOrgGroup.yaml"
  auth_types:
    type: array
    items:
      $ref: "../user/AccountAuthTypeFields.yaml"
  system_configs:
    type: object
    nullable: true
  params:
    type: object
    nullable: true
  date_created:
    readOnly: true
    type: string
  date_updated:
    type: string
    nullable: true<|MERGE_RESOLUTION|>--- conflicted
+++ resolved
@@ -22,13 +22,10 @@
     type: string
   last_name:
     type: string
-<<<<<<< HEAD
+  system:
+    type: boolean
   username:
     type: string
-=======
-  system:
-    type: boolean
->>>>>>> 082fbd07
   has_permissions:
     type: boolean
   permissions:
