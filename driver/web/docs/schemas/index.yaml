# global
GlobalConfig:
  $ref: "./global/GlobalConfig.yaml"

# application
Application:
  $ref: "./application/Application.yaml"
ApplicationFields:
  $ref: "./application/ApplicationFields.yaml"
ApplicationType:
  $ref: "./application/ApplicationType.yaml"
ApplicationTypeFields:
  $ref: "./application/ApplicationTypeFields.yaml"
ApplicationOrganization:
  $ref: "./application/ApplicationOrganization.yaml"
ApplicationPermission:
  $ref: "./application/ApplicationPermission.yaml"
ApplicationPermissionFields:
  $ref: "./application/ApplicationPermissionFields.yaml"
ApplicationRole:
  $ref: "./application/ApplicationRole.yaml"
ApplicationRoleFields:
  $ref: "./application/ApplicationRoleFields.yaml"
ApplicationGroup:
  $ref: "./application/ApplicationGroup.yaml"
ApplicationGroupFields:
  $ref: "./application/ApplicationGroupFields.yaml"
Organization:
  $ref: "./application/Organization.yaml"
OrganizationFields:
  $ref: "./application/OrganizationFields.yaml"
OrganizationConfig:
  $ref: "./application/OrganizationConfig.yaml"
OrganizationConfigFields:
  $ref: "./application/OrganizationConfigFields.yaml"
  
# auth
AuthType:
  $ref: "./auth/AuthType.yaml"
AuthTypeFields:
  $ref: "./auth/AuthTypeFields.yaml"
Credential:
  $ref: "./auth/Credential.yaml"
CredentialFields:
  $ref: "./auth/CredentialFields.yaml"
ServiceReg:
  $ref: "./auth/ServiceReg.yaml"
AuthServiceReg:
  $ref: "./auth/AuthServiceReg.yaml"
PubKey:
  $ref: "./auth/PubKey.yaml"
ServiceScope:
  $ref: "./auth/ServiceScope.yaml"
JWK:
  $ref: "./auth/JWK.yaml"
JWKS:
  $ref: "./auth/JWKS.yaml"
OidcDiscovery:
  $ref: "./auth/OIDCDiscovery.yaml"

# user
<<<<<<< HEAD
User:
  $ref: "./user/User.yaml"
UserAccount:
  $ref: "./user/UserAccount.yaml"
UserProfile:
  $ref: "./user/UserProfile.yaml"
UserPII:
  $ref: "./user/UserPII.yaml"
OrganizationMembership:
  $ref: "./user/OrganizationMembership.yaml"
=======
Account:
  $ref: "./user/Account.yaml"
AccountFields:
  $ref: "./user/AccountFields.yaml"
Profile:
  $ref: "./user/Profile.yaml"
ProfileFields:
  $ref: "./user/ProfileFields.yaml"
AccountAuthType:
  $ref: "./user/AccountAuthType.yaml"
AccountAuthTypeFields:
  $ref: "./user/AccountAuthTypeFields.yaml"
>>>>>>> efe32a51
Device:
  $ref: "./user/Device.yaml"
DeviceFields:
  $ref: "./user/DeviceFields.yaml"

##### APIs requests and responses - they are at bottom 

#### shared requests and responses
_res_shared_RokwireToken:
  $ref: "../schemas/apis/shared/responses/RokwireToken.yaml"
_res_shared_ParamsOidc:
  $ref: "../schemas/apis/shared/responses/ParamsOidc.yaml"

### login API
_req_login_Request:
  $ref: "./apis/services/login/request/Request.yaml"
_req_login_CredsEmail:
  $ref: "./apis/services/login/request/CredsEmail.yaml"
_req_login_CredsPhone:
  $ref: "./apis/services/login/request/CredsPhone.yaml"
_req_login_CredsOidc:
  $ref: "./apis/services/login/request/CredsOidc.yaml"
_req_login_ParamsEmail:
  $ref: "./apis/services/login/request/ParamsEmail.yaml"
_req_login_ParamsPhone:
   $ref: "./apis/services/login/request/ParamsPhone.yaml"
_req_login_ParamsOidc:
  $ref: "./apis/services/login/request/ParamsOidc.yaml"
_res_login_Response:
  $ref: "./apis/services/login/response/Response.yaml"
_res_login_Account:
  $ref: "./apis/services/login/response/Account.yaml"

### login-url API
_req_login-url_Request:
  $ref: "./apis/services/login-url/request/Request.yaml"
_res_login-url_Response:
  $ref: "./apis/services/login-url/response/Response.yaml"

### refresh API
_res_refresh_Response:
  $ref: "./apis/services/refresh/response/Response.yaml"

### authorize-service API
_req_authorize-service_Request:
  $ref: "./apis/services/authorize-service/request/Request.yaml"
_res_authorize-service_Response:
  $ref: "./apis/services/authorize-service/response/Response.yaml"<|MERGE_RESOLUTION|>--- conflicted
+++ resolved
@@ -59,18 +59,6 @@
   $ref: "./auth/OIDCDiscovery.yaml"
 
 # user
-<<<<<<< HEAD
-User:
-  $ref: "./user/User.yaml"
-UserAccount:
-  $ref: "./user/UserAccount.yaml"
-UserProfile:
-  $ref: "./user/UserProfile.yaml"
-UserPII:
-  $ref: "./user/UserPII.yaml"
-OrganizationMembership:
-  $ref: "./user/OrganizationMembership.yaml"
-=======
 Account:
   $ref: "./user/Account.yaml"
 AccountFields:
@@ -83,7 +71,6 @@
   $ref: "./user/AccountAuthType.yaml"
 AccountAuthTypeFields:
   $ref: "./user/AccountAuthTypeFields.yaml"
->>>>>>> efe32a51
 Device:
   $ref: "./user/Device.yaml"
 DeviceFields:
