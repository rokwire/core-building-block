--- conflicted
+++ resolved
@@ -43,11 +43,6 @@
   $ref: "./auth/LoginSession.yaml"
 AuthType:
   $ref: "./auth/AuthType.yaml"
-<<<<<<< HEAD
-=======
-Credential:
-  $ref: "./auth/Credential.yaml"
->>>>>>> d6985c4f
 ServiceAccount:
   $ref: "./auth/ServiceAccount.yaml"
 AppOrgPair:
