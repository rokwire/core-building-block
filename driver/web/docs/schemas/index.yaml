# global
GlobalConfig:
  $ref: "./global/GlobalConfig.yaml"

# application
Application:
  $ref: "./application/Application.yaml"
ApplicationType:
  $ref: "./application/ApplicationType.yaml"
ApplicationOrganization:
  $ref: "./application/ApplicationOrganization.yaml"
Permission:
  $ref: "./application/Permission.yaml"
AppOrgRole:
  $ref: "./application/AppOrgRole.yaml"
AppOrgGroup:
  $ref: "./application/AppOrgGroup.yaml"
Organization:
  $ref: "./application/Organization.yaml"
OrganizationConfig:
  $ref: "./application/OrganizationConfig.yaml"
ApplicationConfig:
  $ref: "./application/ApplicationConfig.yaml"
IdentityProviderSettings:
  $ref: "./application/IdentityProviderSettings.yaml"
SupportedAuthTypes:
  $ref: "./application/SupportedAuthTypes.yaml"
SupportedAuthType:
  $ref: "./application/SupportedAuthType.yaml"
LoginSessionSettings:
  $ref: "./application/LoginSessionSettings.yaml"
YearlyExpirePolicy:
  $ref: "./application/YearlyExpirePolicy.yaml"
InactiveExpirePolicy:
  $ref: "./application/InactiveExpirePolicy.yaml"
TSLExpirePolicy:
  $ref: "./application/TSLExpirePolicy.yaml"

# auth
LoginSession:
  $ref: "./auth/LoginSession.yaml"
AuthType:
  $ref: "./auth/AuthType.yaml"
<<<<<<< HEAD
Credential:
  $ref: "./auth/Credential.yaml"
=======
>>>>>>> 1cf7466d
ServiceAccount:
  $ref: "./auth/ServiceAccount.yaml"
AppOrgPair:
  $ref: "./auth/AppOrgPair.yaml"
ServiceAccountCredential:
  $ref: "./auth/ServiceAccountCredential.yaml"
ServiceReg:
  $ref: "./auth/ServiceReg.yaml"
AuthServiceReg:
  $ref: "./auth/AuthServiceReg.yaml"
PubKey:
  $ref: "./auth/PubKey.yaml"
ServiceScope:
  $ref: "./auth/ServiceScope.yaml"

AdminToken:
  $ref: "./auth/AdminToken.yaml"
APIKey:
  $ref: "./auth/APIKey.yaml"
JWK:
  $ref: "./auth/JWK.yaml"
JWKS:
  $ref: "./auth/JWKS.yaml"
OIDCDiscovery:
  $ref: "./auth/OIDCDiscovery.yaml"

# user
Account:
  $ref: "./user/Account.yaml"
PartialAccount:
  $ref: "./user/PartialAccount.yaml"
Profile:
  $ref: "./user/Profile.yaml"
ProfileNullable:
  $ref: "./user/ProfileNullable.yaml"
Username:
  $ref: "./user/Username.yaml"
AccountAuthType:
  $ref: "./user/AccountAuthType.yaml"
Device:
  $ref: "./user/Device.yaml"

##### APIs requests and responses - they are at bottom

## SHARED requests and responses

### requests
_shared_req_Login:
  $ref: "./apis/shared/requests/login/Request.yaml"
_shared_req_Login_Mfa:
  $ref: "../schemas/apis/shared/requests/login/MfaRequest.yaml"
_shared_req_LoginUrl:
  $ref: "./apis/shared/requests/login-url/Request.yaml"
_shared_req_Refresh:
  $ref: "./apis/shared/requests/refresh/Request.yaml"
_shared_req_Mfa:
  $ref: "./apis/shared/requests/mfa/Request.yaml"
_shared_req_CreateAccount:
  $ref: "./apis/shared/requests/create-account/Request.yaml"
_shared_req_UpdateAccount:
  $ref: "./apis/shared/requests/update-account/Request.yaml"
_shared_req_AccountCheck:
  $ref: "./apis/shared/requests/AccountCheck.yaml"
_shared_req_CredsEmail:
  $ref: "./apis/shared/requests/CredsEmail.yaml"
_shared_req_CredsTwilioPhone:
  $ref: "./apis/shared/requests/CredsTwilioPhone.yaml"
_shared_req_CredsOIDC:
  $ref: "./apis/shared/requests/CredsOIDC.yaml"
_shared_req_CredsAPIKey:
  $ref: "./apis/shared/requests/CredsAPIKey.yaml"
_shared_req_ParamsEmail:
  $ref: "./apis/shared/requests/ParamsEmail.yaml"
_shared_req_ParamsOIDC:
  $ref: "./apis/shared/requests/ParamsOIDC.yaml"
_shared_req_ParamsNone:
  $ref: "./apis/shared/requests/ParamsNone.yaml"
_shared_req_ParamsSetEmailCredential:
  $ref: "./apis/shared/requests/ParamsSetEmailCredential.yaml"
_shared_req_app-configs:
  $ref: "./apis/shared/requests/app-configs/Request.yaml"
_shared_req_app-configs-org:
  $ref: "./apis/shared/requests/app-configs/organization/Request.yaml"

### responses
_shared_res_Login:
  $ref: "./apis/shared/responses/login/Response.yaml"
_shared_res_Login_Mfa:
  $ref: "./apis/shared/responses/login/MfaResponse.yaml"
_shared_res_LoginUrl:
  $ref: "./apis/shared/responses/login-url/Response.yaml"
_shared_res_Refresh:
  $ref: "./apis/shared/responses/refresh/Response.yaml"
_shared_res_Mfa:
  $ref: "./apis/shared/responses/mfa/Response.yaml"
_shared_res_AccountCheck:
  $ref: "./apis/shared/responses/AccountCheck.yaml"
_shared_res_RokwireToken:
  $ref: "./apis/shared/responses/RokwireToken.yaml"
## end SHARED requests and responses

## SERVICES section

### account auth-type link API
_services_req_account_auth-type-link:
  $ref: "./apis/services/account/auth-type/link/request/Link.yaml"
_services_req_account_auth-type-unlink:
  $ref: "./apis/services/account/auth-type/link/request/Unlink.yaml"
_services_res_account_auth-type-link:
  $ref: "./apis/services/account/auth-type/link/response/Response.yaml"

### credential_update API
_services_req_credential_update:
  $ref: "./apis/services/credential/update/request/Request.yaml"

### credential_send-verify API
_services_req_credential_send-verify:
  $ref: "./apis/services/credential/send-verify/request/Request.yaml"

### credential_forgot_initiate API
_services_req_credential_forgot_initiate:
  $ref: "./apis/services/credential/forgot/initiate/request/Request.yaml"

### credential_forgot_complete API
_services_req_credential_forgot_complete:
  $ref: "./apis/services/credential/forgot/complete/request/Request.yaml"

### authorize-service API
_services_req_authorize-service:
  $ref: "./apis/services/authorize-service/request/Request.yaml"
_services_res_authorize-service:
  $ref: "./apis/services/authorize-service/response/Response.yaml"

### service-accounts API
_services_req_service-accounts_params:
  $ref: "./apis/shared/requests/service-accounts/params/Request.yaml"
_services_req_service-accounts_access-token:
  $ref: "./apis/shared/requests/service-accounts/access-token/Request.yaml"
_services_req_service-accounts_access-tokens:
  $ref: "./apis/shared/requests/service-accounts/access-tokens/Request.yaml"
_services_res_service-accounts_access-tokens:
  $ref: "./apis/shared/responses/service-accounts/access-tokens/Response.yaml"
_services_service-accounts_CredsStaticToken:
  $ref: "./apis/shared/requests/service-accounts/CredsStaticToken.yaml"

## end SERVICES section

## ADMIN section

### admin application_roles API
_admin_req_application_role:
  $ref: "./apis/admin/application/roles/request/Request.yaml"

### admin application_groups API
_admin_req_application_group:
  $ref: "./apis/admin/application/groups/request/Request.yaml"

### admin add-accounts-to-group API
_admin_req_add-accounts-to-group:
  $ref: "./apis/admin/application/groups/accounts/add/request/Request.yaml"

### admin remove-accounts-from-group API
_admin_req_remove-account-from-group:
  $ref: "./apis/admin/application/groups/accounts/remove/request/Request.yaml"
  
### grant account roles API
_admin_req_grant-roles-to-account:
  $ref: "./apis/admin/application/accounts/roles/grant/request/Request.yaml"

### revoke account roles API
_admin_req_revoke-roles-from-account:
  $ref: "./apis/admin/application/accounts/roles/revoke/request/Request.yaml"

### grant permissions to account API
_admin_req_grant-permissions:
  $ref: "./apis/admin/application/accounts/permissions/grant/request/Request.yaml"

### revoke permissions from account API
_admin_req_revoke-permissions:
  $ref: "./apis/admin/application/accounts/permissions/revoke/request/Request.yaml"

### grant permissions to role API
_admin_req_grant-permissions-to-role:
  $ref: "./apis/admin/application/roles/permissions/grant/request/Request.yaml"
## end ADMIN section

## SYSTEM section

### service accounts API
_system_req_update_service-account:
  $ref: "./apis/system/update-service-account/request/Request.yaml"

## end SYSTEM section<|MERGE_RESOLUTION|>--- conflicted
+++ resolved
@@ -41,11 +41,6 @@
   $ref: "./auth/LoginSession.yaml"
 AuthType:
   $ref: "./auth/AuthType.yaml"
-<<<<<<< HEAD
-Credential:
-  $ref: "./auth/Credential.yaml"
-=======
->>>>>>> 1cf7466d
 ServiceAccount:
   $ref: "./auth/ServiceAccount.yaml"
 AppOrgPair:
