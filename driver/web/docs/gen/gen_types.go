// Package Def provides primitives to interact with the openapi HTTP API.
//
// Code generated by github.com/deepmap/oapi-codegen version v1.8.1 DO NOT EDIT.
package Def

import (
	"encoding/json"
	"fmt"

	"github.com/pkg/errors"
)

const (
	BearerAuthScopes = "bearerAuth.Scopes"
)

// Defines values for DeviceFieldsType.
const (
	DeviceFieldsTypeDesktop DeviceFieldsType = "desktop"

	DeviceFieldsTypeMobile DeviceFieldsType = "mobile"

	DeviceFieldsTypeOther DeviceFieldsType = "other"

	DeviceFieldsTypeWeb DeviceFieldsType = "web"
)

// Defines values for JWKAlg.
const (
	JWKAlgRS256 JWKAlg = "RS256"
)

// Defines values for JWKKty.
const (
	JWKKtyRSA JWKKty = "RSA"
)

// Defines values for JWKUse.
const (
	JWKUseSig JWKUse = "sig"
)

// Defines values for OrganizationFieldsType.
const (
	OrganizationFieldsTypeHuge OrganizationFieldsType = "huge"

	OrganizationFieldsTypeLarge OrganizationFieldsType = "large"

	OrganizationFieldsTypeMedium OrganizationFieldsType = "medium"

	OrganizationFieldsTypeMicro OrganizationFieldsType = "micro"

	OrganizationFieldsTypeSmall OrganizationFieldsType = "small"
)

// Defines values for ReqCreateOrganizationRequestType.
const (
	ReqCreateOrganizationRequestTypeHuge ReqCreateOrganizationRequestType = "huge"

	ReqCreateOrganizationRequestTypeLarge ReqCreateOrganizationRequestType = "large"

	ReqCreateOrganizationRequestTypeMedium ReqCreateOrganizationRequestType = "medium"

	ReqCreateOrganizationRequestTypeMicro ReqCreateOrganizationRequestType = "micro"

	ReqCreateOrganizationRequestTypeSmall ReqCreateOrganizationRequestType = "small"
)

// Defines values for ReqLinkCredsRequestAuthType.
const (
	ReqLinkCredsRequestAuthTypeEmail ReqLinkCredsRequestAuthType = "email"

	ReqLinkCredsRequestAuthTypeIllinoisOidc ReqLinkCredsRequestAuthType = "illinois_oidc"

	ReqLinkCredsRequestAuthTypeTwilioPhone ReqLinkCredsRequestAuthType = "twilio_phone"

	ReqLinkCredsRequestAuthTypeUsername ReqLinkCredsRequestAuthType = "username"
)

// Defines values for ReqLoginUrlRequestAuthType.
const (
	ReqLoginUrlRequestAuthTypeIllinoisOidc ReqLoginUrlRequestAuthType = "illinois_oidc"
)

// Defines values for ReqLoginDeviceType.
const (
	ReqLoginDeviceTypeDesktop ReqLoginDeviceType = "desktop"

	ReqLoginDeviceTypeMobile ReqLoginDeviceType = "mobile"

	ReqLoginDeviceTypeOther ReqLoginDeviceType = "other"

	ReqLoginDeviceTypeWeb ReqLoginDeviceType = "web"
)

// Defines values for ReqLoginRequestAuthType.
const (
	ReqLoginRequestAuthTypeAnonymous ReqLoginRequestAuthType = "anonymous"

	ReqLoginRequestAuthTypeEmail ReqLoginRequestAuthType = "email"

	ReqLoginRequestAuthTypeIllinoisOidc ReqLoginRequestAuthType = "illinois_oidc"

	ReqLoginRequestAuthTypeTwilioPhone ReqLoginRequestAuthType = "twilio_phone"

	ReqLoginRequestAuthTypeUsername ReqLoginRequestAuthType = "username"
)

// Defines values for ReqUpdateOrganizationRequestType.
const (
	ReqUpdateOrganizationRequestTypeHuge ReqUpdateOrganizationRequestType = "huge"

	ReqUpdateOrganizationRequestTypeLarge ReqUpdateOrganizationRequestType = "large"

	ReqUpdateOrganizationRequestTypeMedium ReqUpdateOrganizationRequestType = "medium"

	ReqUpdateOrganizationRequestTypeMicro ReqUpdateOrganizationRequestType = "micro"

	ReqUpdateOrganizationRequestTypeSmall ReqUpdateOrganizationRequestType = "small"
)

// Defines values for ResAuthorizeServiceResponseTokenType.
const (
	ResAuthorizeServiceResponseTokenTypeBearer ResAuthorizeServiceResponseTokenType = "Bearer"
)

// Defines values for ResGetOrganizationsResponseType.
const (
	ResGetOrganizationsResponseTypeHuge ResGetOrganizationsResponseType = "huge"

	ResGetOrganizationsResponseTypeLarge ResGetOrganizationsResponseType = "large"

	ResGetOrganizationsResponseTypeMedium ResGetOrganizationsResponseType = "medium"

	ResGetOrganizationsResponseTypeMicro ResGetOrganizationsResponseType = "micro"

	ResGetOrganizationsResponseTypeSmall ResGetOrganizationsResponseType = "small"
)

// Defines values for ResSharedRokwireTokenTokenType.
const (
	ResSharedRokwireTokenTokenTypeBearer ResSharedRokwireTokenTokenType = "Bearer"
)

// API key record
type APIKey struct {
	AppId string  `json:"app_id"`
	Id    *string `json:"id,omitempty"`
	Key   string  `json:"key"`
}

// Account defines model for Account.
type Account struct {
	Application  *Application             `json:"application,omitempty"`
	AuthTypes    *[]AccountAuthType       `json:"auth_types,omitempty"`
	Devices      *[]Device                `json:"devices,omitempty"`
	Fields       *AccountFields           `json:"fields,omitempty"`
	Groups       *[]ApplicationGroup      `json:"groups,omitempty"`
	Organization *Organization            `json:"organization,omitempty"`
	Permissions  *[]ApplicationPermission `json:"permissions,omitempty"`
	Preferences  *map[string]interface{}  `json:"preferences,omitempty"`
	Profile      *Profile                 `json:"profile,omitempty"`
	Roles        *[]ApplicationRole       `json:"roles,omitempty"`
}

// AccountAuthType defines model for AccountAuthType.
type AccountAuthType struct {
	Account    *Account               `json:"account,omitempty"`
	AuthType   *AuthType              `json:"auth_type,omitempty"`
	Credential *Credential            `json:"credential,omitempty"`
	Fields     *AccountAuthTypeFields `json:"fields,omitempty"`
}

// AccountAuthTypeFields defines model for AccountAuthTypeFields.
type AccountAuthTypeFields struct {
	Active     *bool                         `json:"active,omitempty"`
	Active2fa  *bool                         `json:"active_2fa,omitempty"`
	Code       *string                       `json:"code,omitempty"`
	Id         *string                       `json:"id,omitempty"`
	Identifier *string                       `json:"identifier,omitempty"`
	Params     *AccountAuthTypeFields_Params `json:"params"`
}

// AccountAuthTypeFields_Params defines model for AccountAuthTypeFields.Params.
type AccountAuthTypeFields_Params struct {
	AdditionalProperties map[string]interface{} `json:"-"`
}

// AccountFields defines model for AccountFields.
type AccountFields struct {
	Id string `json:"id"`
}

// Application defines model for Application.
type Application struct {
	Fields        *ApplicationFields         `json:"fields,omitempty"`
	Organizations *[]ApplicationOrganization `json:"organizations,omitempty"`
	Types         *[]ApplicationType         `json:"types,omitempty"`
}

// ApplicationFields defines model for ApplicationFields.
type ApplicationFields struct {
	Id               string `json:"id"`
	MultiTenant      *bool  `json:"multi_tenant,omitempty"`
	Name             string `json:"name"`
	RequiresOwnUsers *bool  `json:"requires_own_users,omitempty"`
}

// ApplicationGroup defines model for ApplicationGroup.
type ApplicationGroup struct {
	Application *Application             `json:"application,omitempty"`
	Fields      *ApplicationGroupFields  `json:"fields,omitempty"`
	Permissions *[]ApplicationPermission `json:"permissions,omitempty"`
	Roles       *[]ApplicationRole       `json:"roles,omitempty"`
}

// ApplicationGroupFields defines model for ApplicationGroupFields.
type ApplicationGroupFields struct {
	Id   string `json:"id"`
	Name string `json:"name"`
}

// ApplicationOrganization defines model for ApplicationOrganization.
type ApplicationOrganization struct {
	TODO *string `json:"TODO,omitempty"`
	Id   *string `json:"id,omitempty"`
}

// ApplicationPermission defines model for ApplicationPermission.
type ApplicationPermission struct {
	Application *Application                 `json:"application,omitempty"`
	Fields      *ApplicationPermissionFields `json:"fields,omitempty"`
}

// ApplicationPermissionFields defines model for ApplicationPermissionFields.
type ApplicationPermissionFields struct {
	Id   string `json:"id"`
	Name string `json:"name"`
}

// ApplicationRole defines model for ApplicationRole.
type ApplicationRole struct {
	Application *Application             `json:"application,omitempty"`
	Fields      *ApplicationRoleFields   `json:"fields,omitempty"`
	Permissions *[]ApplicationPermission `json:"permissions,omitempty"`
}

// ApplicationRoleFields defines model for ApplicationRoleFields.
type ApplicationRoleFields struct {
	Id   string `json:"id"`
	Name string `json:"name"`
}

// ApplicationType defines model for ApplicationType.
type ApplicationType struct {
	Application *Application           `json:"application,omitempty"`
	Fields      *ApplicationTypeFields `json:"fields,omitempty"`
}

// ApplicationTypeFields defines model for ApplicationTypeFields.
type ApplicationTypeFields struct {
	Id         string    `json:"id"`
	Identifier string    `json:"identifier"`
	Name       *string   `json:"name,omitempty"`
	Versions   *[]string `json:"versions,omitempty"`
}

// Service registration record used for auth
type AuthServiceReg struct {
	Host      string  `json:"host"`
	PubKey    *PubKey `json:"pub_key,omitempty"`
	ServiceId string  `json:"service_id"`
}

// AuthType defines model for AuthType.
type AuthType struct {
	Fields *AuthTypeFields `json:"fields,omitempty"`
}

// AuthTypeFields defines model for AuthTypeFields.
type AuthTypeFields struct {
	Code        *string                `json:"code,omitempty"`
	Description *string                `json:"description,omitempty"`
	Id          *string                `json:"id,omitempty"`
	IsExternal  *bool                  `json:"is_external,omitempty"`
	Params      *AuthTypeFields_Params `json:"params,omitempty"`
}

// AuthTypeFields_Params defines model for AuthTypeFields.Params.
type AuthTypeFields_Params struct {
	AdditionalProperties map[string]interface{} `json:"-"`
}

// Credential defines model for Credential.
type Credential struct {
	AccountsAuthTypes *[]AccountAuthType `json:"accounts_auth_types,omitempty"`
	Fields            *CredentialFields  `json:"fields,omitempty"`
}

// CredentialFields defines model for CredentialFields.
type CredentialFields struct {
	Id    *string                 `json:"id,omitempty"`
	Value *map[string]interface{} `json:"value,omitempty"`
}

// Device defines model for Device.
type Device struct {
	Accounts *[]Account    `json:"accounts,omitempty"`
	Fields   *DeviceFields `json:"fields,omitempty"`
}

// DeviceFields defines model for DeviceFields.
type DeviceFields struct {
	Id   string           `json:"id"`
	Os   *string          `json:"os,omitempty"`
	Type DeviceFieldsType `json:"type"`
}

// DeviceFieldsType defines model for DeviceFields.Type.
type DeviceFieldsType string

// GlobalConfig defines model for GlobalConfig.
type GlobalConfig struct {
	Setting string `json:"setting"`
}

// JSON Web Key (JWK)
type JWK struct {

	// The "alg" (algorithm) parameter identifies the algorithm intended for use with the key
	Alg JWKAlg `json:"alg"`

	// The exponent of the key - Base64URL encoded
	E string `json:"e"`

	// The "kid" (key ID) parameter is used to match a specific key
	Kid string `json:"kid"`

	// The "kty" (key type) parameter identifies the cryptographic algorithm family used with the key
	Kty JWKKty `json:"kty"`

	// The modulus (2048 bit) of the key - Base64URL encoded.
	N string `json:"n"`

	// The "use" (public key use) parameter identifies the intended use of the public key
	Use JWKUse `json:"use"`
}

// The "alg" (algorithm) parameter identifies the algorithm intended for use with the key
type JWKAlg string

// The "kty" (key type) parameter identifies the cryptographic algorithm family used with the key
type JWKKty string

// The "use" (public key use) parameter identifies the intended use of the public key
type JWKUse string

// JSON Web Key Set (JWKS)
type JWKS struct {
	Keys []JWK `json:"keys"`
}

// OpenID Connect Discovery Metadata
type OIDCDiscovery struct {
	Issuer  string `json:"issuer"`
	JwksUri string `json:"jwks_uri"`
}

// Organization defines model for Organization.
type Organization struct {
	Config *OrganizationConfig `json:"config,omitempty"`
	Fields *OrganizationFields `json:"fields,omitempty"`
}

// OrganizationConfig defines model for OrganizationConfig.
type OrganizationConfig struct {
	Fields *OrganizationConfigFields `json:"fields,omitempty"`
}

// OrganizationConfigFields defines model for OrganizationConfigFields.
type OrganizationConfigFields struct {

	// organization domains
	Domains *[]string `json:"domains,omitempty"`

	// organization config id
	Id *string `json:"id,omitempty"`
}

// OrganizationFields defines model for OrganizationFields.
type OrganizationFields struct {
	Id   string                 `json:"id"`
	Name string                 `json:"name"`
	Type OrganizationFieldsType `json:"type"`
}

// OrganizationFieldsType defines model for OrganizationFields.Type.
type OrganizationFieldsType string

// Profile defines model for Profile.
type Profile struct {
	Accounts *[]Account     `json:"accounts,omitempty"`
	Fields   *ProfileFields `json:"fields,omitempty"`
}

// ProfileFields defines model for ProfileFields.
type ProfileFields struct {
	Address   *string `json:"address"`
	BirthYear *int    `json:"birth_year"`
	Country   *string `json:"country"`
	Email     *string `json:"email"`
	FirstName *string `json:"first_name,omitempty"`
	Id        *string `json:"id,omitempty"`
	LastName  *string `json:"last_name,omitempty"`
	Phone     *string `json:"phone"`
	PhotoUrl  *string `json:"photo_url,omitempty"`
	State     *string `json:"state"`
	ZipCode   *string `json:"zip_code"`
}

// PubKey defines model for PubKey.
type PubKey struct {
	Alg    string `json:"alg"`
	KeyPem string `json:"key_pem"`
}

// Full service registration record
type ServiceReg struct {
	Description string          `json:"description"`
	FirstParty  bool            `json:"first_party"`
	Host        string          `json:"host"`
	InfoUrl     *string         `json:"info_url,omitempty"`
	LogoUrl     *string         `json:"logo_url,omitempty"`
	Name        string          `json:"name"`
	PubKey      *PubKey         `json:"pub_key,omitempty"`
	Scopes      *[]ServiceScope `json:"scopes"`
	ServiceId   string          `json:"service_id"`
}

// ServiceScope defines model for ServiceScope.
type ServiceScope struct {

	// Explanation displayed to users for why this scope is requested/required
	Explanation *string `json:"explanation,omitempty"`
	Required    bool    `json:"required"`
	Scope       string  `json:"scope"`
}

// ReqAccountPermissionsRequest defines model for _req_account-permissions_Request.
type ReqAccountPermissionsRequest struct {
	AccountId   string   `json:"account_id"`
	AppId       string   `json:"app_id"`
	Permissions []string `json:"permissions"`
}

// ReqAccountRolesRequest defines model for _req_account-roles_Request.
type ReqAccountRolesRequest struct {
	AccountId string   `json:"account_id"`
	AppId     string   `json:"app_id"`
	RoleIds   []string `json:"role_ids"`
}

// ReqApplicationPermissionsRequest defines model for _req_application-permissions_Request.
type ReqApplicationPermissionsRequest struct {
	AppId string `json:"app_id"`
	Name  string `json:"name"`
}

// ReqApplicationRolesRequest defines model for _req_application-roles_Request.
type ReqApplicationRolesRequest struct {
	AppId       string   `json:"app_id"`
	Description string   `json:"description"`
	Name        string   `json:"name"`
	Permissions []string `json:"permissions"`
}

// ReqAuthorizeServiceRequest defines model for _req_authorize-service_Request.
type ReqAuthorizeServiceRequest struct {

	// Scopes to be granted to this service in this and future tokens. Replaces existing scopes if present.
	ApprovedScopes *[]string `json:"approved_scopes,omitempty"`
	ServiceId      string    `json:"service_id"`
}

// ReqCreateOrganizationRequest defines model for _req_create-Organization_Request.
type ReqCreateOrganizationRequest struct {
	Config *OrganizationConfigFields        `json:"config,omitempty"`
	Id     *string                          `json:"id,omitempty"`
	Name   string                           `json:"name"`
	Type   ReqCreateOrganizationRequestType `json:"type"`
}

// ReqCreateOrganizationRequestType defines model for ReqCreateOrganizationRequest.Type.
type ReqCreateOrganizationRequestType string

// ReqCreateApplicationRequest defines model for _req_create_Application_Request.
type ReqCreateApplicationRequest struct {
	ApplicationTypes *[]struct {
		Identifier string    `json:"identifier"`
		Name       *string   `json:"name,omitempty"`
		Versions   *[]string `json:"versions,omitempty"`
	} `json:"application_types,omitempty"`
	MultiTenant      bool   `json:"multi_tenant"`
	Name             string `json:"name"`
	RequiresOwnUsers bool   `json:"requires_own_users"`
}

// ReqGetApplicationRequest defines model for _req_get_Application_Request.
type ReqGetApplicationRequest string

// ReqGetOrganizationRequest defines model for _req_get_Organization_Request.
type ReqGetOrganizationRequest struct {
	Id string `json:"id"`
}

// ReqLinkCredsRequest defines model for _req_link-creds_Request.
type ReqLinkCredsRequest struct {
	AuthType ReqLinkCredsRequestAuthType `json:"auth_type"`
	Creds    interface{}                 `json:"creds"`
}

// ReqLinkCredsRequestAuthType defines model for ReqLinkCredsRequest.AuthType.
type ReqLinkCredsRequestAuthType string

// ReqLoginUrlRequest defines model for _req_login-url_Request.
type ReqLoginUrlRequest struct {
	ApiKey            string                     `json:"api_key"`
	AppTypeIdentifier string                     `json:"app_type_identifier"`
	AuthType          ReqLoginUrlRequestAuthType `json:"auth_type"`
	OrgId             string                     `json:"org_id"`
	RedirectUri       string                     `json:"redirect_uri"`
}

// ReqLoginUrlRequestAuthType defines model for ReqLoginUrlRequest.AuthType.
type ReqLoginUrlRequestAuthType string

<<<<<<< HEAD
=======
// Auth login creds for auth_type="anonymous"
type ReqLoginCredsAPIKey struct {
	AnonymousId *string `json:"anonymous_id,omitempty"`
}

// Auth login creds for auth_type="email"
type ReqLoginCredsEmail struct {
	Email    string `json:"email"`
	Password string `json:"password"`
}

// Auth login creds for auth_type="oidc" (or variants)
//   - full redirect URI received from OIDC provider
type ReqLoginCredsOIDC string

// Auth login creds for auth_type="twilio_phone"
type ReqLoginCredsTwilioPhone struct {
	Code  *string `json:"code,omitempty"`
	Phone string  `json:"phone"`
}

>>>>>>> fa8c2acb
// Client device
type ReqLoginDevice struct {
	DeviceId *string            `json:"device_id,omitempty"`
	Os       *string            `json:"os,omitempty"`
	Type     ReqLoginDeviceType `json:"type"`
}

// ReqLoginDeviceType defines model for ReqLoginDevice.Type.
type ReqLoginDeviceType string

// Auth login params for auth_type="email"
type ReqLoginParamsEmail struct {

	// This should match the `creds` password field when sign_up=true. This should be verified on the client side as well to reduce invalid requests.
	ConfirmPassword *string `json:"confirm_password,omitempty"`
	SignUp          *bool   `json:"sign_up,omitempty"`
}

// Auth login request params for unlisted auth_types (None)
type ReqLoginParamsNone map[string]interface{}

// Auth login params for auth_type="oidc" (or variants)
type ReqLoginParamsOIDC struct {
	PkceVerifier *string `json:"pkce_verifier,omitempty"`
	RedirectUri  *string `json:"redirect_uri,omitempty"`
}

// ReqLoginRequest defines model for _req_login_Request.
type ReqLoginRequest struct {
	ApiKey            string                  `json:"api_key"`
	AppTypeIdentifier string                  `json:"app_type_identifier"`
	AuthType          ReqLoginRequestAuthType `json:"auth_type"`
	Creds             *interface{}            `json:"creds,omitempty"`

	// Client device
	Device      ReqLoginDevice            `json:"device"`
	OrgId       string                    `json:"org_id"`
	Params      *interface{}              `json:"params,omitempty"`
	Preferences *map[string]interface{}   `json:"preferences"`
	Profile     *ReqSharedProfileNullable `json:"profile"`
}

// ReqLoginRequestAuthType defines model for ReqLoginRequest.AuthType.
type ReqLoginRequestAuthType string

<<<<<<< HEAD
// Auth login creds for auth_type="email"
type ReqSharedCredsEmail struct {
	Email    string `json:"email"`
	Password string `json:"password"`
}

// Auth login creds for auth_type="oidc"
//   - full redirect URI received from OIDC provider
type ReqSharedCredsOIDC string

// Auth login creds for auth_type="twilio_phone"
type ReqSharedCredsTwilioPhone struct {
	Code  *string `json:"code,omitempty"`
	Phone string  `json:"phone"`
=======
// ReqRefreshRequest defines model for _req_refresh_Request.
type ReqRefreshRequest struct {
	ApiKey       string `json:"api_key"`
	RefreshToken string `json:"refresh_token"`
>>>>>>> fa8c2acb
}

// ReqSharedProfile defines model for _req_shared_Profile.
type ReqSharedProfile struct {
	Address   *string `json:"address"`
	BirthYear *int    `json:"birth_year"`
	Country   *string `json:"country"`
	Email     *string `json:"email"`
	FirstName *string `json:"first_name"`
	LastName  *string `json:"last_name"`
	Phone     *string `json:"phone"`
	PhotoUrl  *string `json:"photo_url"`
	State     *string `json:"state"`
	ZipCode   *string `json:"zip_code"`
}

// ReqSharedProfileNullable defines model for _req_shared_ProfileNullable.
type ReqSharedProfileNullable struct {
	Address   *string `json:"address"`
	BirthYear *int    `json:"birth_year"`
	Country   *string `json:"country"`
	Email     *string `json:"email"`
	FirstName *string `json:"first_name"`
	LastName  *string `json:"last_name"`
	Phone     *string `json:"phone"`
	PhotoUrl  *string `json:"photo_url"`
	State     *string `json:"state"`
	ZipCode   *string `json:"zip_code"`
}

// ReqUpdateOrganizationRequest defines model for _req_update_Organization_Request.
type ReqUpdateOrganizationRequest struct {
	Config *OrganizationConfigFields        `json:"config,omitempty"`
	Id     string                           `json:"id"`
	Name   string                           `json:"name"`
	Type   ReqUpdateOrganizationRequestType `json:"type"`
}

// ReqUpdateOrganizationRequestType defines model for ReqUpdateOrganizationRequest.Type.
type ReqUpdateOrganizationRequestType string

// ResAuthorizeServiceResponse defines model for _res_authorize-service_Response.
type ResAuthorizeServiceResponse struct {
	AccessToken    *string   `json:"access_token,omitempty"`
	ApprovedScopes *[]string `json:"approved_scopes,omitempty"`

	// Full service registration record
	ServiceReg *ServiceReg `json:"service_reg,omitempty"`

	// The type of the provided tokens to be specified when they are sent in the "Authorization" header
	TokenType *ResAuthorizeServiceResponseTokenType `json:"token_type,omitempty"`
}

// The type of the provided tokens to be specified when they are sent in the "Authorization" header
type ResAuthorizeServiceResponseTokenType string

// ResGetApplicationsResponse defines model for _res_get_Applications_Response.
type ResGetApplicationsResponse struct {
	ApplicationTypes *ApplicationTypeFields `json:"application_types,omitempty"`
	Id               string                 `json:"id"`
	MultiTenant      bool                   `json:"multi_tenant"`
	Name             string                 `json:"name"`
	RequiresOwnUsers bool                   `json:"requires_own_users"`
}

// ResGetOrganizationsResponse defines model for _res_get_Organizations_Response.
type ResGetOrganizationsResponse struct {
	Config *[]OrganizationConfigFields     `json:"config,omitempty"`
	Id     string                          `json:"id"`
	Name   string                          `json:"name"`
	Type   ResGetOrganizationsResponseType `json:"type"`
}

// ResGetOrganizationsResponseType defines model for ResGetOrganizationsResponse.Type.
type ResGetOrganizationsResponseType string

// ResLinkCredsResponse defines model for _res_link-creds_Response.
type ResLinkCredsResponse struct {
	Message *string      `json:"message,omitempty"`
	Params  *interface{} `json:"params"`
}

// ResLoginUrlResponse defines model for _res_login-url_Response.
type ResLoginUrlResponse struct {
	LoginUrl string `json:"login_url"`

	// Params to be submitted with 'login' request (if necessary)
	Params *map[string]interface{} `json:"params,omitempty"`
}

// ResLoginAccount defines model for _res_login_Account.
type ResLoginAccount struct {
	AuthTypes   *[]AccountAuthTypeFields       `json:"auth_types,omitempty"`
	Groups      *[]ApplicationGroupFields      `json:"groups,omitempty"`
	Id          string                         `json:"id"`
	Permissions *[]ApplicationPermissionFields `json:"permissions,omitempty"`
	Preferences *map[string]interface{}        `json:"preferences"`
	Profile     *ProfileFields                 `json:"profile,omitempty"`
	Roles       *[]ApplicationRoleFields       `json:"roles,omitempty"`
}

// ResLoginResponse defines model for _res_login_Response.
type ResLoginResponse struct {
	Account *ResLoginAccount       `json:"account,omitempty"`
	Message *string                `json:"message,omitempty"`
	Params  *interface{}           `json:"params"`
	Token   *ResSharedRokwireToken `json:"token,omitempty"`
}

// ResRefreshResponse defines model for _res_refresh_Response.
type ResRefreshResponse struct {
	Params *interface{}           `json:"params"`
	Token  *ResSharedRokwireToken `json:"token,omitempty"`
}

// ResSharedRokwireToken defines model for _res_shared_RokwireToken.
type ResSharedRokwireToken struct {

	// The user's access token to be provided to authorize access to ROKWIRE APIs
	AccessToken *string `json:"access_token,omitempty"`

	// A refresh token that can be used to get a new access token once the one provided expires
	RefreshToken *string `json:"refresh_token,omitempty"`

	// The type of the provided tokens to be specified when they are sent in the "Authorization" header
	TokenType *ResSharedRokwireTokenTokenType `json:"token_type,omitempty"`
}

// The type of the provided tokens to be specified when they are sent in the "Authorization" header
type ResSharedRokwireTokenTokenType string

// PutAdminAccountPermissionsJSONBody defines parameters for PutAdminAccountPermissions.
type PutAdminAccountPermissionsJSONBody ReqAccountPermissionsRequest

// PutAdminAccountRolesJSONBody defines parameters for PutAdminAccountRoles.
type PutAdminAccountRolesJSONBody ReqAccountRolesRequest

// DeleteAdminApiKeysParams defines parameters for DeleteAdminApiKeys.
type DeleteAdminApiKeysParams struct {

	// The ID of the API key to delete
	Id string `json:"id"`
}

// GetAdminApiKeysParams defines parameters for GetAdminApiKeys.
type GetAdminApiKeysParams struct {

	// The ID of the API key to return
	Id string `json:"id"`
}

// PostAdminApiKeysJSONBody defines parameters for PostAdminApiKeys.
type PostAdminApiKeysJSONBody APIKey

// PutAdminApiKeysJSONBody defines parameters for PutAdminApiKeys.
type PutAdminApiKeysJSONBody APIKey

// GetAdminApplicationApiKeysParams defines parameters for GetAdminApplicationApiKeys.
type GetAdminApplicationApiKeysParams struct {

	// The app ID of the API keys to return
	AppId string `json:"app_id"`
}

// PostAdminApplicationPermissionsJSONBody defines parameters for PostAdminApplicationPermissions.
type PostAdminApplicationPermissionsJSONBody ReqApplicationPermissionsRequest

// PostAdminApplicationRolesJSONBody defines parameters for PostAdminApplicationRoles.
type PostAdminApplicationRolesJSONBody ReqApplicationRolesRequest

// PostAdminApplicationsJSONBody defines parameters for PostAdminApplications.
type PostAdminApplicationsJSONBody ReqCreateApplicationRequest

// PostAdminGlobalConfigJSONBody defines parameters for PostAdminGlobalConfig.
type PostAdminGlobalConfigJSONBody GlobalConfig

// PutAdminGlobalConfigJSONBody defines parameters for PutAdminGlobalConfig.
type PutAdminGlobalConfigJSONBody GlobalConfig

// PostAdminOrganizationsJSONBody defines parameters for PostAdminOrganizations.
type PostAdminOrganizationsJSONBody ReqCreateOrganizationRequest

// PutAdminOrganizationsIdJSONBody defines parameters for PutAdminOrganizationsId.
type PutAdminOrganizationsIdJSONBody ReqUpdateOrganizationRequest

// DeleteAdminServiceRegsParams defines parameters for DeleteAdminServiceRegs.
type DeleteAdminServiceRegsParams struct {

	// The service ID of the registration to delete
	Id string `json:"id"`
}

// GetAdminServiceRegsParams defines parameters for GetAdminServiceRegs.
type GetAdminServiceRegsParams struct {

	// A comma-separated list of service IDs to return registrations for
	Ids string `json:"ids"`
}

// PostAdminServiceRegsJSONBody defines parameters for PostAdminServiceRegs.
type PostAdminServiceRegsJSONBody ServiceReg

// PutAdminServiceRegsJSONBody defines parameters for PutAdminServiceRegs.
type PutAdminServiceRegsJSONBody ServiceReg

// GetBbsServiceRegsParams defines parameters for GetBbsServiceRegs.
type GetBbsServiceRegsParams struct {

	// A comma-separated list of service IDs to return registrations for
	Ids string `json:"ids"`
}

// PutServicesAccountPreferencesJSONBody defines parameters for PutServicesAccountPreferences.
type PutServicesAccountPreferencesJSONBody map[string]interface{}

// PutServicesAccountProfileJSONBody defines parameters for PutServicesAccountProfile.
type PutServicesAccountProfileJSONBody ReqSharedProfile

// PostServicesAuthAuthorizeServiceJSONBody defines parameters for PostServicesAuthAuthorizeService.
type PostServicesAuthAuthorizeServiceJSONBody ReqAuthorizeServiceRequest

// PostServicesAuthLinkCredsJSONBody defines parameters for PostServicesAuthLinkCreds.
type PostServicesAuthLinkCredsJSONBody ReqLinkCredsRequest

// PostServicesAuthLoginJSONBody defines parameters for PostServicesAuthLogin.
type PostServicesAuthLoginJSONBody ReqLoginRequest

// PostServicesAuthLoginUrlJSONBody defines parameters for PostServicesAuthLoginUrl.
type PostServicesAuthLoginUrlJSONBody ReqLoginUrlRequest

// PostServicesAuthRefreshJSONBody defines parameters for PostServicesAuthRefresh.
type PostServicesAuthRefreshJSONBody ReqRefreshRequest

// GetServicesAuthServiceRegsParams defines parameters for GetServicesAuthServiceRegs.
type GetServicesAuthServiceRegsParams struct {

	// A comma-separated list of service IDs to return registrations for
	Ids string `json:"ids"`
}

// GetServicesAuthVerifyParams defines parameters for GetServicesAuthVerify.
type GetServicesAuthVerifyParams struct {

	// Credential ID
	Id string `json:"id"`

	// Verification code
	Code string `json:"code"`
}

// GetTpsServiceRegsParams defines parameters for GetTpsServiceRegs.
type GetTpsServiceRegsParams struct {

	// A comma-separated list of service IDs to return registrations for
	Ids string `json:"ids"`
}

// PutAdminAccountPermissionsJSONRequestBody defines body for PutAdminAccountPermissions for application/json ContentType.
type PutAdminAccountPermissionsJSONRequestBody PutAdminAccountPermissionsJSONBody

// PutAdminAccountRolesJSONRequestBody defines body for PutAdminAccountRoles for application/json ContentType.
type PutAdminAccountRolesJSONRequestBody PutAdminAccountRolesJSONBody

// PostAdminApiKeysJSONRequestBody defines body for PostAdminApiKeys for application/json ContentType.
type PostAdminApiKeysJSONRequestBody PostAdminApiKeysJSONBody

// PutAdminApiKeysJSONRequestBody defines body for PutAdminApiKeys for application/json ContentType.
type PutAdminApiKeysJSONRequestBody PutAdminApiKeysJSONBody

// PostAdminApplicationPermissionsJSONRequestBody defines body for PostAdminApplicationPermissions for application/json ContentType.
type PostAdminApplicationPermissionsJSONRequestBody PostAdminApplicationPermissionsJSONBody

// PostAdminApplicationRolesJSONRequestBody defines body for PostAdminApplicationRoles for application/json ContentType.
type PostAdminApplicationRolesJSONRequestBody PostAdminApplicationRolesJSONBody

// PostAdminApplicationsJSONRequestBody defines body for PostAdminApplications for application/json ContentType.
type PostAdminApplicationsJSONRequestBody PostAdminApplicationsJSONBody

// PostAdminGlobalConfigJSONRequestBody defines body for PostAdminGlobalConfig for application/json ContentType.
type PostAdminGlobalConfigJSONRequestBody PostAdminGlobalConfigJSONBody

// PutAdminGlobalConfigJSONRequestBody defines body for PutAdminGlobalConfig for application/json ContentType.
type PutAdminGlobalConfigJSONRequestBody PutAdminGlobalConfigJSONBody

// PostAdminOrganizationsJSONRequestBody defines body for PostAdminOrganizations for application/json ContentType.
type PostAdminOrganizationsJSONRequestBody PostAdminOrganizationsJSONBody

// PutAdminOrganizationsIdJSONRequestBody defines body for PutAdminOrganizationsId for application/json ContentType.
type PutAdminOrganizationsIdJSONRequestBody PutAdminOrganizationsIdJSONBody

// PostAdminServiceRegsJSONRequestBody defines body for PostAdminServiceRegs for application/json ContentType.
type PostAdminServiceRegsJSONRequestBody PostAdminServiceRegsJSONBody

// PutAdminServiceRegsJSONRequestBody defines body for PutAdminServiceRegs for application/json ContentType.
type PutAdminServiceRegsJSONRequestBody PutAdminServiceRegsJSONBody

// PutServicesAccountPreferencesJSONRequestBody defines body for PutServicesAccountPreferences for application/json ContentType.
type PutServicesAccountPreferencesJSONRequestBody PutServicesAccountPreferencesJSONBody

// PutServicesAccountProfileJSONRequestBody defines body for PutServicesAccountProfile for application/json ContentType.
type PutServicesAccountProfileJSONRequestBody PutServicesAccountProfileJSONBody

// PostServicesAuthAuthorizeServiceJSONRequestBody defines body for PostServicesAuthAuthorizeService for application/json ContentType.
type PostServicesAuthAuthorizeServiceJSONRequestBody PostServicesAuthAuthorizeServiceJSONBody

// PostServicesAuthLinkCredsJSONRequestBody defines body for PostServicesAuthLinkCreds for application/json ContentType.
type PostServicesAuthLinkCredsJSONRequestBody PostServicesAuthLinkCredsJSONBody

// PostServicesAuthLoginJSONRequestBody defines body for PostServicesAuthLogin for application/json ContentType.
type PostServicesAuthLoginJSONRequestBody PostServicesAuthLoginJSONBody

// PostServicesAuthLoginUrlJSONRequestBody defines body for PostServicesAuthLoginUrl for application/json ContentType.
type PostServicesAuthLoginUrlJSONRequestBody PostServicesAuthLoginUrlJSONBody

// PostServicesAuthRefreshJSONRequestBody defines body for PostServicesAuthRefresh for application/json ContentType.
type PostServicesAuthRefreshJSONRequestBody PostServicesAuthRefreshJSONBody

// Getter for additional properties for AccountAuthTypeFields_Params. Returns the specified
// element and whether it was found
func (a AccountAuthTypeFields_Params) Get(fieldName string) (value interface{}, found bool) {
	if a.AdditionalProperties != nil {
		value, found = a.AdditionalProperties[fieldName]
	}
	return
}

// Setter for additional properties for AccountAuthTypeFields_Params
func (a *AccountAuthTypeFields_Params) Set(fieldName string, value interface{}) {
	if a.AdditionalProperties == nil {
		a.AdditionalProperties = make(map[string]interface{})
	}
	a.AdditionalProperties[fieldName] = value
}

// Override default JSON handling for AccountAuthTypeFields_Params to handle AdditionalProperties
func (a *AccountAuthTypeFields_Params) UnmarshalJSON(b []byte) error {
	object := make(map[string]json.RawMessage)
	err := json.Unmarshal(b, &object)
	if err != nil {
		return err
	}

	if len(object) != 0 {
		a.AdditionalProperties = make(map[string]interface{})
		for fieldName, fieldBuf := range object {
			var fieldVal interface{}
			err := json.Unmarshal(fieldBuf, &fieldVal)
			if err != nil {
				return errors.Wrap(err, fmt.Sprintf("error unmarshaling field %s", fieldName))
			}
			a.AdditionalProperties[fieldName] = fieldVal
		}
	}
	return nil
}

// Override default JSON handling for AccountAuthTypeFields_Params to handle AdditionalProperties
func (a AccountAuthTypeFields_Params) MarshalJSON() ([]byte, error) {
	var err error
	object := make(map[string]json.RawMessage)

	for fieldName, field := range a.AdditionalProperties {
		object[fieldName], err = json.Marshal(field)
		if err != nil {
			return nil, errors.Wrap(err, fmt.Sprintf("error marshaling '%s'", fieldName))
		}
	}
	return json.Marshal(object)
}

// Getter for additional properties for AuthTypeFields_Params. Returns the specified
// element and whether it was found
func (a AuthTypeFields_Params) Get(fieldName string) (value interface{}, found bool) {
	if a.AdditionalProperties != nil {
		value, found = a.AdditionalProperties[fieldName]
	}
	return
}

// Setter for additional properties for AuthTypeFields_Params
func (a *AuthTypeFields_Params) Set(fieldName string, value interface{}) {
	if a.AdditionalProperties == nil {
		a.AdditionalProperties = make(map[string]interface{})
	}
	a.AdditionalProperties[fieldName] = value
}

// Override default JSON handling for AuthTypeFields_Params to handle AdditionalProperties
func (a *AuthTypeFields_Params) UnmarshalJSON(b []byte) error {
	object := make(map[string]json.RawMessage)
	err := json.Unmarshal(b, &object)
	if err != nil {
		return err
	}

	if len(object) != 0 {
		a.AdditionalProperties = make(map[string]interface{})
		for fieldName, fieldBuf := range object {
			var fieldVal interface{}
			err := json.Unmarshal(fieldBuf, &fieldVal)
			if err != nil {
				return errors.Wrap(err, fmt.Sprintf("error unmarshaling field %s", fieldName))
			}
			a.AdditionalProperties[fieldName] = fieldVal
		}
	}
	return nil
}

// Override default JSON handling for AuthTypeFields_Params to handle AdditionalProperties
func (a AuthTypeFields_Params) MarshalJSON() ([]byte, error) {
	var err error
	object := make(map[string]json.RawMessage)

	for fieldName, field := range a.AdditionalProperties {
		object[fieldName], err = json.Marshal(field)
		if err != nil {
			return nil, errors.Wrap(err, fmt.Sprintf("error marshaling '%s'", fieldName))
		}
	}
	return json.Marshal(object)
}<|MERGE_RESOLUTION|>--- conflicted
+++ resolved
@@ -102,8 +102,6 @@
 	ReqLoginRequestAuthTypeIllinoisOidc ReqLoginRequestAuthType = "illinois_oidc"
 
 	ReqLoginRequestAuthTypeTwilioPhone ReqLoginRequestAuthType = "twilio_phone"
-
-	ReqLoginRequestAuthTypeUsername ReqLoginRequestAuthType = "username"
 )
 
 // Defines values for ReqUpdateOrganizationRequestType.
@@ -534,30 +532,6 @@
 // ReqLoginUrlRequestAuthType defines model for ReqLoginUrlRequest.AuthType.
 type ReqLoginUrlRequestAuthType string
 
-<<<<<<< HEAD
-=======
-// Auth login creds for auth_type="anonymous"
-type ReqLoginCredsAPIKey struct {
-	AnonymousId *string `json:"anonymous_id,omitempty"`
-}
-
-// Auth login creds for auth_type="email"
-type ReqLoginCredsEmail struct {
-	Email    string `json:"email"`
-	Password string `json:"password"`
-}
-
-// Auth login creds for auth_type="oidc" (or variants)
-//   - full redirect URI received from OIDC provider
-type ReqLoginCredsOIDC string
-
-// Auth login creds for auth_type="twilio_phone"
-type ReqLoginCredsTwilioPhone struct {
-	Code  *string `json:"code,omitempty"`
-	Phone string  `json:"phone"`
-}
-
->>>>>>> fa8c2acb
 // Client device
 type ReqLoginDevice struct {
 	DeviceId *string            `json:"device_id,omitempty"`
@@ -603,14 +577,19 @@
 // ReqLoginRequestAuthType defines model for ReqLoginRequest.AuthType.
 type ReqLoginRequestAuthType string
 
-<<<<<<< HEAD
+// ReqRefreshRequest defines model for _req_refresh_Request.
+type ReqRefreshRequest struct {
+	ApiKey       string `json:"api_key"`
+	RefreshToken string `json:"refresh_token"`
+}
+
 // Auth login creds for auth_type="email"
 type ReqSharedCredsEmail struct {
 	Email    string `json:"email"`
 	Password string `json:"password"`
 }
 
-// Auth login creds for auth_type="oidc"
+// Auth login creds for auth_type="oidc" (or variants)
 //   - full redirect URI received from OIDC provider
 type ReqSharedCredsOIDC string
 
@@ -618,12 +597,6 @@
 type ReqSharedCredsTwilioPhone struct {
 	Code  *string `json:"code,omitempty"`
 	Phone string  `json:"phone"`
-=======
-// ReqRefreshRequest defines model for _req_refresh_Request.
-type ReqRefreshRequest struct {
-	ApiKey       string `json:"api_key"`
-	RefreshToken string `json:"refresh_token"`
->>>>>>> fa8c2acb
 }
 
 // ReqSharedProfile defines model for _req_shared_Profile.
