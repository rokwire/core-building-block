// Package Def provides primitives to interact with the openapi HTTP API.
//
// Code generated by github.com/deepmap/oapi-codegen version v1.8.1 DO NOT EDIT.
package Def

import (
	"encoding/json"
	"fmt"

	"github.com/pkg/errors"
)

const (
	BearerAuthScopes = "bearerAuth.Scopes"
)

// Defines values for DeviceFieldsType.
const (
	DeviceFieldsTypeDesktop DeviceFieldsType = "desktop"

	DeviceFieldsTypeMobile DeviceFieldsType = "mobile"

	DeviceFieldsTypeOther DeviceFieldsType = "other"

	DeviceFieldsTypeWeb DeviceFieldsType = "web"
)

// Defines values for JWKAlg.
const (
	JWKAlgRS256 JWKAlg = "RS256"
)

// Defines values for JWKKty.
const (
	JWKKtyRSA JWKKty = "RSA"
)

// Defines values for JWKUse.
const (
	JWKUseSig JWKUse = "sig"
)

// Defines values for OrganizationFieldsType.
const (
	OrganizationFieldsTypeHuge OrganizationFieldsType = "huge"

	OrganizationFieldsTypeLarge OrganizationFieldsType = "large"

	OrganizationFieldsTypeMedium OrganizationFieldsType = "medium"

	OrganizationFieldsTypeMicro OrganizationFieldsType = "micro"

	OrganizationFieldsTypeSmall OrganizationFieldsType = "small"
)

// Defines values for ReqAccountExistsRequestAuthType.
const (
	ReqAccountExistsRequestAuthTypeAnonymous ReqAccountExistsRequestAuthType = "anonymous"

	ReqAccountExistsRequestAuthTypeEmail ReqAccountExistsRequestAuthType = "email"

	ReqAccountExistsRequestAuthTypeIllinoisOidc ReqAccountExistsRequestAuthType = "illinois_oidc"

	ReqAccountExistsRequestAuthTypeTwilioPhone ReqAccountExistsRequestAuthType = "twilio_phone"

	ReqAccountExistsRequestAuthTypeUsername ReqAccountExistsRequestAuthType = "username"
)

// Defines values for ReqCreateOrganizationRequestType.
const (
	ReqCreateOrganizationRequestTypeHuge ReqCreateOrganizationRequestType = "huge"

	ReqCreateOrganizationRequestTypeLarge ReqCreateOrganizationRequestType = "large"

	ReqCreateOrganizationRequestTypeMedium ReqCreateOrganizationRequestType = "medium"

	ReqCreateOrganizationRequestTypeMicro ReqCreateOrganizationRequestType = "micro"

	ReqCreateOrganizationRequestTypeSmall ReqCreateOrganizationRequestType = "small"
)

// Defines values for ReqSharedLoginAuthType.
const (
	ReqSharedLoginAuthTypeAnonymous ReqSharedLoginAuthType = "anonymous"

	ReqSharedLoginAuthTypeEmail ReqSharedLoginAuthType = "email"

	ReqSharedLoginAuthTypeIllinoisOidc ReqSharedLoginAuthType = "illinois_oidc"

	ReqSharedLoginAuthTypeTwilioPhone ReqSharedLoginAuthType = "twilio_phone"

	ReqSharedLoginAuthTypeUsername ReqSharedLoginAuthType = "username"
)

// Defines values for ReqSharedLoginUrlAuthType.
const (
	ReqSharedLoginUrlAuthTypeIllinoisOidc ReqSharedLoginUrlAuthType = "illinois_oidc"
)

// Defines values for ReqSharedLoginDeviceType.
const (
	ReqSharedLoginDeviceTypeDesktop ReqSharedLoginDeviceType = "desktop"

	ReqSharedLoginDeviceTypeMobile ReqSharedLoginDeviceType = "mobile"

	ReqSharedLoginDeviceTypeOther ReqSharedLoginDeviceType = "other"

	ReqSharedLoginDeviceTypeWeb ReqSharedLoginDeviceType = "web"
)

// Defines values for ReqUpdateOrganizationRequestType.
const (
	ReqUpdateOrganizationRequestTypeHuge ReqUpdateOrganizationRequestType = "huge"

	ReqUpdateOrganizationRequestTypeLarge ReqUpdateOrganizationRequestType = "large"

	ReqUpdateOrganizationRequestTypeMedium ReqUpdateOrganizationRequestType = "medium"

	ReqUpdateOrganizationRequestTypeMicro ReqUpdateOrganizationRequestType = "micro"

	ReqUpdateOrganizationRequestTypeSmall ReqUpdateOrganizationRequestType = "small"
)

// Defines values for ResAuthorizeServiceResponseTokenType.
const (
	ResAuthorizeServiceResponseTokenTypeBearer ResAuthorizeServiceResponseTokenType = "Bearer"
)

// Defines values for ResGetOrganizationsResponseType.
const (
	ResGetOrganizationsResponseTypeHuge ResGetOrganizationsResponseType = "huge"

	ResGetOrganizationsResponseTypeLarge ResGetOrganizationsResponseType = "large"

	ResGetOrganizationsResponseTypeMedium ResGetOrganizationsResponseType = "medium"

	ResGetOrganizationsResponseTypeMicro ResGetOrganizationsResponseType = "micro"

	ResGetOrganizationsResponseTypeSmall ResGetOrganizationsResponseType = "small"
)

// Defines values for ResSharedRokwireTokenTokenType.
const (
	ResSharedRokwireTokenTokenTypeBearer ResSharedRokwireTokenTokenType = "Bearer"
)

// API key record
type APIKey struct {
	AppId string  `json:"app_id"`
	Id    *string `json:"id,omitempty"`
	Key   string  `json:"key"`
}

// Account defines model for Account.
type Account struct {
	Application  *Application             `json:"application,omitempty"`
	AuthTypes    *[]AccountAuthType       `json:"auth_types,omitempty"`
	Devices      *[]Device                `json:"devices,omitempty"`
	Fields       *AccountFields           `json:"fields,omitempty"`
	Groups       *[]ApplicationGroup      `json:"groups,omitempty"`
	Organization *Organization            `json:"organization,omitempty"`
	Permissions  *[]ApplicationPermission `json:"permissions,omitempty"`
	Preferences  *map[string]interface{}  `json:"preferences,omitempty"`
	Profile      *Profile                 `json:"profile,omitempty"`
	Roles        *[]ApplicationRole       `json:"roles,omitempty"`
}

// AccountAuthType defines model for AccountAuthType.
type AccountAuthType struct {
	Account    *Account               `json:"account,omitempty"`
	AuthType   *AuthType              `json:"auth_type,omitempty"`
	Credential *Credential            `json:"credential,omitempty"`
	Fields     *AccountAuthTypeFields `json:"fields,omitempty"`
}

// AccountAuthTypeFields defines model for AccountAuthTypeFields.
type AccountAuthTypeFields struct {
	Active     *bool                         `json:"active,omitempty"`
	Active2fa  *bool                         `json:"active_2fa,omitempty"`
	Code       *string                       `json:"code,omitempty"`
	Id         *string                       `json:"id,omitempty"`
	Identifier *string                       `json:"identifier,omitempty"`
	Params     *AccountAuthTypeFields_Params `json:"params"`
}

// AccountAuthTypeFields_Params defines model for AccountAuthTypeFields.Params.
type AccountAuthTypeFields_Params struct {
	AdditionalProperties map[string]interface{} `json:"-"`
}

// AccountFields defines model for AccountFields.
type AccountFields struct {
	Id string `json:"id"`
}

// Application defines model for Application.
type Application struct {
	Fields        *ApplicationFields         `json:"fields,omitempty"`
	Organizations *[]ApplicationOrganization `json:"organizations,omitempty"`
	Types         *[]ApplicationType         `json:"types,omitempty"`
}

// ApplicationFields defines model for ApplicationFields.
type ApplicationFields struct {
	Id               string `json:"id"`
	MultiTenant      *bool  `json:"multi_tenant,omitempty"`
	Name             string `json:"name"`
	RequiresOwnUsers *bool  `json:"requires_own_users,omitempty"`
}

// ApplicationGroup defines model for ApplicationGroup.
type ApplicationGroup struct {
	Application *Application             `json:"application,omitempty"`
	Fields      *ApplicationGroupFields  `json:"fields,omitempty"`
	Permissions *[]ApplicationPermission `json:"permissions,omitempty"`
	Roles       *[]ApplicationRole       `json:"roles,omitempty"`
}

// ApplicationGroupFields defines model for ApplicationGroupFields.
type ApplicationGroupFields struct {
	Id   string `json:"id"`
	Name string `json:"name"`
}

// ApplicationOrganization defines model for ApplicationOrganization.
type ApplicationOrganization struct {
	TODO *string `json:"TODO,omitempty"`
	Id   *string `json:"id,omitempty"`
}

// ApplicationPermission defines model for ApplicationPermission.
type ApplicationPermission struct {
	Application *Application                 `json:"application,omitempty"`
	Fields      *ApplicationPermissionFields `json:"fields,omitempty"`
}

// ApplicationPermissionFields defines model for ApplicationPermissionFields.
type ApplicationPermissionFields struct {
	Id         string    `json:"id"`
	Name       string    `json:"name"`
	ServiceIds *[]string `json:"service_ids,omitempty"`
}

// ApplicationRole defines model for ApplicationRole.
type ApplicationRole struct {
	Application *Application             `json:"application,omitempty"`
	Fields      *ApplicationRoleFields   `json:"fields,omitempty"`
	Permissions *[]ApplicationPermission `json:"permissions,omitempty"`
}

// ApplicationRoleFields defines model for ApplicationRoleFields.
type ApplicationRoleFields struct {
	Id   string `json:"id"`
	Name string `json:"name"`
}

// ApplicationType defines model for ApplicationType.
type ApplicationType struct {
	Application *Application           `json:"application,omitempty"`
	Fields      *ApplicationTypeFields `json:"fields,omitempty"`
}

// ApplicationTypeFields defines model for ApplicationTypeFields.
type ApplicationTypeFields struct {
	Id         string    `json:"id"`
	Identifier string    `json:"identifier"`
	Name       *string   `json:"name,omitempty"`
	Versions   *[]string `json:"versions,omitempty"`
}

// Service registration record used for auth
type AuthServiceReg struct {
	Host      string  `json:"host"`
	PubKey    *PubKey `json:"pub_key,omitempty"`
	ServiceId string  `json:"service_id"`
}

// AuthType defines model for AuthType.
type AuthType struct {
	Fields *AuthTypeFields `json:"fields,omitempty"`
}

// AuthTypeFields defines model for AuthTypeFields.
type AuthTypeFields struct {
	Code        *string                `json:"code,omitempty"`
	Description *string                `json:"description,omitempty"`
	Id          *string                `json:"id,omitempty"`
	IsExternal  *bool                  `json:"is_external,omitempty"`
	Params      *AuthTypeFields_Params `json:"params,omitempty"`
}

// AuthTypeFields_Params defines model for AuthTypeFields.Params.
type AuthTypeFields_Params struct {
	AdditionalProperties map[string]interface{} `json:"-"`
}

// Credential defines model for Credential.
type Credential struct {
	AccountsAuthTypes *[]AccountAuthType `json:"accounts_auth_types,omitempty"`
	Fields            *CredentialFields  `json:"fields,omitempty"`
}

// CredentialFields defines model for CredentialFields.
type CredentialFields struct {
	Id    *string                 `json:"id,omitempty"`
	Value *map[string]interface{} `json:"value,omitempty"`
}

// Device defines model for Device.
type Device struct {
	Accounts *[]Account    `json:"accounts,omitempty"`
	Fields   *DeviceFields `json:"fields,omitempty"`
}

// DeviceFields defines model for DeviceFields.
type DeviceFields struct {
	Id   string           `json:"id"`
	Os   *string          `json:"os,omitempty"`
	Type DeviceFieldsType `json:"type"`
}

// DeviceFieldsType defines model for DeviceFields.Type.
type DeviceFieldsType string

// GlobalConfig defines model for GlobalConfig.
type GlobalConfig struct {
	Setting string `json:"setting"`
}

// JSON Web Key (JWK)
type JWK struct {

	// The "alg" (algorithm) parameter identifies the algorithm intended for use with the key
	Alg JWKAlg `json:"alg"`

	// The exponent of the key - Base64URL encoded
	E string `json:"e"`

	// The "kid" (key ID) parameter is used to match a specific key
	Kid string `json:"kid"`

	// The "kty" (key type) parameter identifies the cryptographic algorithm family used with the key
	Kty JWKKty `json:"kty"`

	// The modulus (2048 bit) of the key - Base64URL encoded.
	N string `json:"n"`

	// The "use" (public key use) parameter identifies the intended use of the public key
	Use JWKUse `json:"use"`
}

// The "alg" (algorithm) parameter identifies the algorithm intended for use with the key
type JWKAlg string

// The "kty" (key type) parameter identifies the cryptographic algorithm family used with the key
type JWKKty string

// The "use" (public key use) parameter identifies the intended use of the public key
type JWKUse string

// JSON Web Key Set (JWKS)
type JWKS struct {
	Keys []JWK `json:"keys"`
}

// OpenID Connect Discovery Metadata
type OIDCDiscovery struct {
	Issuer  string `json:"issuer"`
	JwksUri string `json:"jwks_uri"`
}

// Organization defines model for Organization.
type Organization struct {
	Config *OrganizationConfig `json:"config,omitempty"`
	Fields *OrganizationFields `json:"fields,omitempty"`
}

// OrganizationConfig defines model for OrganizationConfig.
type OrganizationConfig struct {
	Fields *OrganizationConfigFields `json:"fields,omitempty"`
}

// OrganizationConfigFields defines model for OrganizationConfigFields.
type OrganizationConfigFields struct {

	// organization domains
	Domains *[]string `json:"domains,omitempty"`

	// organization config id
	Id *string `json:"id,omitempty"`
}

// OrganizationFields defines model for OrganizationFields.
type OrganizationFields struct {
	Id   string                 `json:"id"`
	Name string                 `json:"name"`
	Type OrganizationFieldsType `json:"type"`
}

// OrganizationFieldsType defines model for OrganizationFields.Type.
type OrganizationFieldsType string

// Profile defines model for Profile.
type Profile struct {
	Accounts *[]Account     `json:"accounts,omitempty"`
	Fields   *ProfileFields `json:"fields,omitempty"`
}

// ProfileFields defines model for ProfileFields.
type ProfileFields struct {
	Address   *string `json:"address"`
	BirthYear *int    `json:"birth_year"`
	Country   *string `json:"country"`
	Email     *string `json:"email"`
	FirstName *string `json:"first_name,omitempty"`
	Id        *string `json:"id,omitempty"`
	LastName  *string `json:"last_name,omitempty"`
	Phone     *string `json:"phone"`
	PhotoUrl  *string `json:"photo_url,omitempty"`
	State     *string `json:"state"`
	ZipCode   *string `json:"zip_code"`
}

// PubKey defines model for PubKey.
type PubKey struct {
	Alg    string `json:"alg"`
	KeyPem string `json:"key_pem"`
}

// Full service registration record
type ServiceReg struct {
	Description string          `json:"description"`
	FirstParty  bool            `json:"first_party"`
	Host        string          `json:"host"`
	InfoUrl     *string         `json:"info_url,omitempty"`
	LogoUrl     *string         `json:"logo_url,omitempty"`
	Name        string          `json:"name"`
	PubKey      *PubKey         `json:"pub_key,omitempty"`
	Scopes      *[]ServiceScope `json:"scopes"`
	ServiceId   string          `json:"service_id"`
}

// ServiceScope defines model for ServiceScope.
type ServiceScope struct {

	// Explanation displayed to users for why this scope is requested/required
	Explanation *string `json:"explanation,omitempty"`
	Required    bool    `json:"required"`
	Scope       string  `json:"scope"`
}

// ReqAccountExistsRequest defines model for _req_account-exists_Request.
type ReqAccountExistsRequest struct {
	ApiKey            string                          `json:"api_key"`
	AppTypeIdentifier string                          `json:"app_type_identifier"`
	AuthType          ReqAccountExistsRequestAuthType `json:"auth_type"`
	OrgId             string                          `json:"org_id"`
	UserIdentifier    string                          `json:"user_identifier"`
}

// ReqAccountExistsRequestAuthType defines model for ReqAccountExistsRequest.AuthType.
type ReqAccountExistsRequestAuthType string

// ReqAccountPermissionsRequest defines model for _req_account-permissions_Request.
type ReqAccountPermissionsRequest struct {
	AccountId   string   `json:"account_id"`
	AppId       string   `json:"app_id"`
	Permissions []string `json:"permissions"`
}

// ReqAccountRolesRequest defines model for _req_account-roles_Request.
type ReqAccountRolesRequest struct {
	AccountId string   `json:"account_id"`
	AppId     string   `json:"app_id"`
	RoleIds   []string `json:"role_ids"`
}

// ReqApplicationRolesRequest defines model for _req_application-roles_Request.
type ReqApplicationRolesRequest struct {
	AppId       string   `json:"app_id"`
	Description string   `json:"description"`
	Name        string   `json:"name"`
	Permissions []string `json:"permissions"`
}

// ReqAuthorizeServiceRequest defines model for _req_authorize-service_Request.
type ReqAuthorizeServiceRequest struct {

	// Scopes to be granted to this service in this and future tokens. Replaces existing scopes if present.
	ApprovedScopes *[]string `json:"approved_scopes,omitempty"`
	ServiceId      string    `json:"service_id"`
}

// ReqCreateOrganizationRequest defines model for _req_create-Organization_Request.
type ReqCreateOrganizationRequest struct {
	Config *OrganizationConfigFields        `json:"config,omitempty"`
	Id     *string                          `json:"id,omitempty"`
	Name   string                           `json:"name"`
	Type   ReqCreateOrganizationRequestType `json:"type"`
}

// ReqCreateOrganizationRequestType defines model for ReqCreateOrganizationRequest.Type.
type ReqCreateOrganizationRequestType string

// ReqCreateApplicationRequest defines model for _req_create_Application_Request.
type ReqCreateApplicationRequest struct {
	ApplicationTypes *[]struct {
		Identifier string    `json:"identifier"`
		Name       *string   `json:"name,omitempty"`
		Versions   *[]string `json:"versions,omitempty"`
	} `json:"application_types,omitempty"`
	MultiTenant      bool   `json:"multi_tenant"`
	Name             string `json:"name"`
	RequiresOwnUsers bool   `json:"requires_own_users"`
}

// ReqGetApplicationRequest defines model for _req_get_Application_Request.
type ReqGetApplicationRequest string

// ReqGetOrganizationRequest defines model for _req_get_Organization_Request.
type ReqGetOrganizationRequest struct {
	Id string `json:"id"`
}

// ReqPermissionsRequest defines model for _req_permissions_Request.
type ReqPermissionsRequest struct {
	Name string `json:"name"`

	// services that use the permission
	ServiceIds *[]string `json:"service_ids,omitempty"`
}

// ReqSharedLogin defines model for _req_shared_Login.
type ReqSharedLogin struct {
	ApiKey            string                 `json:"api_key"`
	AppTypeIdentifier string                 `json:"app_type_identifier"`
	AuthType          ReqSharedLoginAuthType `json:"auth_type"`
	Creds             *interface{}           `json:"creds,omitempty"`

	// Client device
	Device      ReqSharedLoginDevice      `json:"device"`
	OrgId       string                    `json:"org_id"`
	Params      *interface{}              `json:"params,omitempty"`
	Preferences *map[string]interface{}   `json:"preferences"`
	Profile     *ReqSharedProfileNullable `json:"profile"`
}

// ReqSharedLoginAuthType defines model for ReqSharedLogin.AuthType.
type ReqSharedLoginAuthType string

// ReqSharedLoginUrl defines model for _req_shared_LoginUrl.
type ReqSharedLoginUrl struct {
	ApiKey            string                    `json:"api_key"`
	AppTypeIdentifier string                    `json:"app_type_identifier"`
	AuthType          ReqSharedLoginUrlAuthType `json:"auth_type"`
	OrgId             string                    `json:"org_id"`
	RedirectUri       string                    `json:"redirect_uri"`
}

// ReqSharedLoginUrlAuthType defines model for ReqSharedLoginUrl.AuthType.
type ReqSharedLoginUrlAuthType string

// Auth login creds for auth_type="anonymous"
type ReqSharedLoginCredsAPIKey struct {
	AnonymousId *string `json:"anonymous_id,omitempty"`
}

// Auth login creds for auth_type="email"
type ReqSharedLoginCredsEmail struct {
	Email    string `json:"email"`
	Password string `json:"password"`
}

// Auth login creds for auth_type="oidc" (or variants)
//   - full redirect URI received from OIDC provider
type ReqSharedLoginCredsOIDC string

// Auth login creds for auth_type="twilio_phone"
type ReqSharedLoginCredsTwilioPhone struct {
	Code  *string `json:"code,omitempty"`
	Phone string  `json:"phone"`
}

// Client device
type ReqSharedLoginDevice struct {
	DeviceId *string                  `json:"device_id,omitempty"`
	Os       *string                  `json:"os,omitempty"`
	Type     ReqSharedLoginDeviceType `json:"type"`
}

// ReqSharedLoginDeviceType defines model for ReqSharedLoginDevice.Type.
type ReqSharedLoginDeviceType string

// Auth login params for auth_type="email"
type ReqSharedLoginParamsEmail struct {

	// This should match the `creds` password field when sign_up=true. This should be verified on the client side as well to reduce invalid requests.
	ConfirmPassword *string `json:"confirm_password,omitempty"`
	SignUp          *bool   `json:"sign_up,omitempty"`
}

// Auth login request params for unlisted auth_types (None)
type ReqSharedLoginParamsNone map[string]interface{}

// Auth login params for auth_type="oidc" (or variants)
type ReqSharedLoginParamsOIDC struct {
	PkceVerifier *string `json:"pkce_verifier,omitempty"`
	RedirectUri  *string `json:"redirect_uri,omitempty"`
}

<<<<<<< HEAD
// ReqLoginRequest defines model for _req_login_Request.
type ReqLoginRequest struct {
	ApiKey            string                  `json:"api_key"`
	AppTypeIdentifier string                  `json:"app_type_identifier"`
	AuthType          ReqLoginRequestAuthType `json:"auth_type"`
	Creds             *interface{}            `json:"creds,omitempty"`

	// Client device
	Device      ReqLoginDevice            `json:"device"`
	OrgId       string                    `json:"org_id"`
	Params      *interface{}              `json:"params,omitempty"`
	Preferences *map[string]interface{}   `json:"preferences"`
	Profile     *ReqSharedProfileNullable `json:"profile"`
}

// ReqLoginRequestAuthType defines model for ReqLoginRequest.AuthType.
type ReqLoginRequestAuthType string

// ReqPermissionsRequest defines model for _req_permissions_Request.
type ReqPermissionsRequest struct {
	// permissions that could assign current permission to accounts
	Assigners *[]string `json:"assigners,omitempty"`
	Name      string    `json:"name"`

	// services that use the permission
	ServiceIds *[]string `json:"service_ids,omitempty"`
}

// ReqRefreshRequest defines model for _req_refresh_Request.
type ReqRefreshRequest struct {
	ApiKey       string `json:"api_key"`
	RefreshToken string `json:"refresh_token"`
}

=======
>>>>>>> 8a9940d1
// ReqSharedProfile defines model for _req_shared_Profile.
type ReqSharedProfile struct {
	Address   *string `json:"address"`
	BirthYear *int    `json:"birth_year"`
	Country   *string `json:"country"`
	Email     *string `json:"email"`
	FirstName *string `json:"first_name"`
	LastName  *string `json:"last_name"`
	Phone     *string `json:"phone"`
	PhotoUrl  *string `json:"photo_url"`
	State     *string `json:"state"`
	ZipCode   *string `json:"zip_code"`
}

// ReqSharedProfileNullable defines model for _req_shared_ProfileNullable.
type ReqSharedProfileNullable struct {
	Address   *string `json:"address"`
	BirthYear *int    `json:"birth_year"`
	Country   *string `json:"country"`
	Email     *string `json:"email"`
	FirstName *string `json:"first_name"`
	LastName  *string `json:"last_name"`
	Phone     *string `json:"phone"`
	PhotoUrl  *string `json:"photo_url"`
	State     *string `json:"state"`
	ZipCode   *string `json:"zip_code"`
}

// ReqSharedRefresh defines model for _req_shared_Refresh.
type ReqSharedRefresh struct {
	ApiKey       string `json:"api_key"`
	RefreshToken string `json:"refresh_token"`
}

// ReqUpdateOrganizationRequest defines model for _req_update_Organization_Request.
type ReqUpdateOrganizationRequest struct {
	Config *OrganizationConfigFields        `json:"config,omitempty"`
	Id     string                           `json:"id"`
	Name   string                           `json:"name"`
	Type   ReqUpdateOrganizationRequestType `json:"type"`
}

// ReqUpdateOrganizationRequestType defines model for ReqUpdateOrganizationRequest.Type.
type ReqUpdateOrganizationRequestType string

// ResAccountExistsResponse defines model for _res_account-exists_Response.
type ResAccountExistsResponse bool

// ResAuthorizeServiceResponse defines model for _res_authorize-service_Response.
type ResAuthorizeServiceResponse struct {
	AccessToken    *string   `json:"access_token,omitempty"`
	ApprovedScopes *[]string `json:"approved_scopes,omitempty"`

	// Full service registration record
	ServiceReg *ServiceReg `json:"service_reg,omitempty"`

	// The type of the provided tokens to be specified when they are sent in the "Authorization" header
	TokenType *ResAuthorizeServiceResponseTokenType `json:"token_type,omitempty"`
}

// The type of the provided tokens to be specified when they are sent in the "Authorization" header
type ResAuthorizeServiceResponseTokenType string

// ResGetApplicationsResponse defines model for _res_get_Applications_Response.
type ResGetApplicationsResponse struct {
	ApplicationTypes *ApplicationTypeFields `json:"application_types,omitempty"`
	Id               string                 `json:"id"`
	MultiTenant      bool                   `json:"multi_tenant"`
	Name             string                 `json:"name"`
	RequiresOwnUsers bool                   `json:"requires_own_users"`
}

// ResGetOrganizationsResponse defines model for _res_get_Organizations_Response.
type ResGetOrganizationsResponse struct {
	Config *[]OrganizationConfigFields     `json:"config,omitempty"`
	Id     string                          `json:"id"`
	Name   string                          `json:"name"`
	Type   ResGetOrganizationsResponseType `json:"type"`
}

// ResGetOrganizationsResponseType defines model for ResGetOrganizationsResponse.Type.
type ResGetOrganizationsResponseType string

// ResSharedLogin defines model for _res_shared_Login.
type ResSharedLogin struct {
	Account *ResSharedLoginAccount `json:"account,omitempty"`
	Message *string                `json:"message,omitempty"`
	Params  *interface{}           `json:"params"`
	Token   *ResSharedRokwireToken `json:"token,omitempty"`
}

// ResSharedLoginUrl defines model for _res_shared_LoginUrl.
type ResSharedLoginUrl struct {
	LoginUrl string `json:"login_url"`

	// Params to be submitted with 'login' request (if necessary)
	Params *map[string]interface{} `json:"params,omitempty"`
}

// ResSharedLoginAccount defines model for _res_shared_Login_Account.
type ResSharedLoginAccount struct {
	AuthTypes   *[]AccountAuthTypeFields       `json:"auth_types,omitempty"`
	Groups      *[]ApplicationGroupFields      `json:"groups,omitempty"`
	Id          string                         `json:"id"`
	Permissions *[]ApplicationPermissionFields `json:"permissions,omitempty"`
	Preferences *map[string]interface{}        `json:"preferences"`
	Profile     *ProfileFields                 `json:"profile,omitempty"`
	Roles       *[]ApplicationRoleFields       `json:"roles,omitempty"`
}

// ResSharedRefresh defines model for _res_shared_Refresh.
type ResSharedRefresh struct {
	Params *interface{}           `json:"params"`
	Token  *ResSharedRokwireToken `json:"token,omitempty"`
}

// ResSharedRokwireToken defines model for _res_shared_RokwireToken.
type ResSharedRokwireToken struct {

	// The user's access token to be provided to authorize access to ROKWIRE APIs
	AccessToken *string `json:"access_token,omitempty"`

	// A refresh token that can be used to get a new access token once the one provided expires
	RefreshToken *string `json:"refresh_token,omitempty"`

	// The type of the provided tokens to be specified when they are sent in the "Authorization" header
	TokenType *ResSharedRokwireTokenTokenType `json:"token_type,omitempty"`
}

// The type of the provided tokens to be specified when they are sent in the "Authorization" header
type ResSharedRokwireTokenTokenType string

// PutAdminAccountPermissionsJSONBody defines parameters for PutAdminAccountPermissions.
type PutAdminAccountPermissionsJSONBody ReqAccountPermissionsRequest

// PutAdminAccountRolesJSONBody defines parameters for PutAdminAccountRoles.
type PutAdminAccountRolesJSONBody ReqAccountRolesRequest

// DeleteAdminApiKeysParams defines parameters for DeleteAdminApiKeys.
type DeleteAdminApiKeysParams struct {

	// The ID of the API key to delete
	Id string `json:"id"`
}

// GetAdminApiKeysParams defines parameters for GetAdminApiKeys.
type GetAdminApiKeysParams struct {

	// The ID of the API key to return
	Id string `json:"id"`
}

// PostAdminApiKeysJSONBody defines parameters for PostAdminApiKeys.
type PostAdminApiKeysJSONBody APIKey

// PutAdminApiKeysJSONBody defines parameters for PutAdminApiKeys.
type PutAdminApiKeysJSONBody APIKey

// GetAdminApplicationApiKeysParams defines parameters for GetAdminApplicationApiKeys.
type GetAdminApplicationApiKeysParams struct {

	// The app ID of the API keys to return
	AppId string `json:"app_id"`
}

// PostAdminApplicationRolesJSONBody defines parameters for PostAdminApplicationRoles.
type PostAdminApplicationRolesJSONBody ReqApplicationRolesRequest

// PostAdminApplicationsJSONBody defines parameters for PostAdminApplications.
type PostAdminApplicationsJSONBody ReqCreateApplicationRequest

// PostAdminAuthLoginJSONBody defines parameters for PostAdminAuthLogin.
type PostAdminAuthLoginJSONBody ReqSharedLogin

// PostAdminAuthLoginUrlJSONBody defines parameters for PostAdminAuthLoginUrl.
type PostAdminAuthLoginUrlJSONBody ReqSharedLoginUrl

// PostAdminAuthRefreshJSONBody defines parameters for PostAdminAuthRefresh.
type PostAdminAuthRefreshJSONBody ReqSharedRefresh

// PostAdminGlobalConfigJSONBody defines parameters for PostAdminGlobalConfig.
type PostAdminGlobalConfigJSONBody GlobalConfig

// PutAdminGlobalConfigJSONBody defines parameters for PutAdminGlobalConfig.
type PutAdminGlobalConfigJSONBody GlobalConfig

// PostAdminOrganizationsJSONBody defines parameters for PostAdminOrganizations.
type PostAdminOrganizationsJSONBody ReqCreateOrganizationRequest

// PutAdminOrganizationsIdJSONBody defines parameters for PutAdminOrganizationsId.
type PutAdminOrganizationsIdJSONBody ReqUpdateOrganizationRequest

// PostAdminPermissionsJSONBody defines parameters for PostAdminPermissions.
type PostAdminPermissionsJSONBody ReqPermissionsRequest

// PutAdminPermissionsJSONBody defines parameters for PutAdminPermissions.
type PutAdminPermissionsJSONBody ReqPermissionsRequest

// DeleteAdminServiceRegsParams defines parameters for DeleteAdminServiceRegs.
type DeleteAdminServiceRegsParams struct {

	// The service ID of the registration to delete
	Id string `json:"id"`
}

// GetAdminServiceRegsParams defines parameters for GetAdminServiceRegs.
type GetAdminServiceRegsParams struct {

	// A comma-separated list of service IDs to return registrations for
	Ids string `json:"ids"`
}

// PostAdminServiceRegsJSONBody defines parameters for PostAdminServiceRegs.
type PostAdminServiceRegsJSONBody ServiceReg

// PutAdminServiceRegsJSONBody defines parameters for PutAdminServiceRegs.
type PutAdminServiceRegsJSONBody ServiceReg

// GetBbsServiceRegsParams defines parameters for GetBbsServiceRegs.
type GetBbsServiceRegsParams struct {

	// A comma-separated list of service IDs to return registrations for
	Ids string `json:"ids"`
}

// PutServicesAccountPreferencesJSONBody defines parameters for PutServicesAccountPreferences.
type PutServicesAccountPreferencesJSONBody map[string]interface{}

// PutServicesAccountProfileJSONBody defines parameters for PutServicesAccountProfile.
type PutServicesAccountProfileJSONBody ReqSharedProfile

// PostServicesAuthAccountExistsJSONBody defines parameters for PostServicesAuthAccountExists.
type PostServicesAuthAccountExistsJSONBody ReqAccountExistsRequest

// PostServicesAuthAuthorizeServiceJSONBody defines parameters for PostServicesAuthAuthorizeService.
type PostServicesAuthAuthorizeServiceJSONBody ReqAuthorizeServiceRequest

// PostServicesAuthLoginJSONBody defines parameters for PostServicesAuthLogin.
type PostServicesAuthLoginJSONBody ReqSharedLogin

// PostServicesAuthLoginUrlJSONBody defines parameters for PostServicesAuthLoginUrl.
type PostServicesAuthLoginUrlJSONBody ReqSharedLoginUrl

// PostServicesAuthRefreshJSONBody defines parameters for PostServicesAuthRefresh.
type PostServicesAuthRefreshJSONBody ReqSharedRefresh

// GetServicesAuthServiceRegsParams defines parameters for GetServicesAuthServiceRegs.
type GetServicesAuthServiceRegsParams struct {

	// A comma-separated list of service IDs to return registrations for
	Ids string `json:"ids"`
}

// GetServicesAuthVerifyParams defines parameters for GetServicesAuthVerify.
type GetServicesAuthVerifyParams struct {

	// Credential ID
	Id string `json:"id"`

	// Verification code
	Code string `json:"code"`
}

// GetTpsServiceRegsParams defines parameters for GetTpsServiceRegs.
type GetTpsServiceRegsParams struct {

	// A comma-separated list of service IDs to return registrations for
	Ids string `json:"ids"`
}

// PutAdminAccountPermissionsJSONRequestBody defines body for PutAdminAccountPermissions for application/json ContentType.
type PutAdminAccountPermissionsJSONRequestBody PutAdminAccountPermissionsJSONBody

// PutAdminAccountRolesJSONRequestBody defines body for PutAdminAccountRoles for application/json ContentType.
type PutAdminAccountRolesJSONRequestBody PutAdminAccountRolesJSONBody

// PostAdminApiKeysJSONRequestBody defines body for PostAdminApiKeys for application/json ContentType.
type PostAdminApiKeysJSONRequestBody PostAdminApiKeysJSONBody

// PutAdminApiKeysJSONRequestBody defines body for PutAdminApiKeys for application/json ContentType.
type PutAdminApiKeysJSONRequestBody PutAdminApiKeysJSONBody

// PostAdminApplicationRolesJSONRequestBody defines body for PostAdminApplicationRoles for application/json ContentType.
type PostAdminApplicationRolesJSONRequestBody PostAdminApplicationRolesJSONBody

// PostAdminApplicationsJSONRequestBody defines body for PostAdminApplications for application/json ContentType.
type PostAdminApplicationsJSONRequestBody PostAdminApplicationsJSONBody

// PostAdminAuthLoginJSONRequestBody defines body for PostAdminAuthLogin for application/json ContentType.
type PostAdminAuthLoginJSONRequestBody PostAdminAuthLoginJSONBody

// PostAdminAuthLoginUrlJSONRequestBody defines body for PostAdminAuthLoginUrl for application/json ContentType.
type PostAdminAuthLoginUrlJSONRequestBody PostAdminAuthLoginUrlJSONBody

// PostAdminAuthRefreshJSONRequestBody defines body for PostAdminAuthRefresh for application/json ContentType.
type PostAdminAuthRefreshJSONRequestBody PostAdminAuthRefreshJSONBody

// PostAdminGlobalConfigJSONRequestBody defines body for PostAdminGlobalConfig for application/json ContentType.
type PostAdminGlobalConfigJSONRequestBody PostAdminGlobalConfigJSONBody

// PutAdminGlobalConfigJSONRequestBody defines body for PutAdminGlobalConfig for application/json ContentType.
type PutAdminGlobalConfigJSONRequestBody PutAdminGlobalConfigJSONBody

// PostAdminOrganizationsJSONRequestBody defines body for PostAdminOrganizations for application/json ContentType.
type PostAdminOrganizationsJSONRequestBody PostAdminOrganizationsJSONBody

// PutAdminOrganizationsIdJSONRequestBody defines body for PutAdminOrganizationsId for application/json ContentType.
type PutAdminOrganizationsIdJSONRequestBody PutAdminOrganizationsIdJSONBody

// PostAdminPermissionsJSONRequestBody defines body for PostAdminPermissions for application/json ContentType.
type PostAdminPermissionsJSONRequestBody PostAdminPermissionsJSONBody

// PutAdminPermissionsJSONRequestBody defines body for PutAdminPermissions for application/json ContentType.
type PutAdminPermissionsJSONRequestBody PutAdminPermissionsJSONBody

// PostAdminServiceRegsJSONRequestBody defines body for PostAdminServiceRegs for application/json ContentType.
type PostAdminServiceRegsJSONRequestBody PostAdminServiceRegsJSONBody

// PutAdminServiceRegsJSONRequestBody defines body for PutAdminServiceRegs for application/json ContentType.
type PutAdminServiceRegsJSONRequestBody PutAdminServiceRegsJSONBody

// PutServicesAccountPreferencesJSONRequestBody defines body for PutServicesAccountPreferences for application/json ContentType.
type PutServicesAccountPreferencesJSONRequestBody PutServicesAccountPreferencesJSONBody

// PutServicesAccountProfileJSONRequestBody defines body for PutServicesAccountProfile for application/json ContentType.
type PutServicesAccountProfileJSONRequestBody PutServicesAccountProfileJSONBody

// PostServicesAuthAccountExistsJSONRequestBody defines body for PostServicesAuthAccountExists for application/json ContentType.
type PostServicesAuthAccountExistsJSONRequestBody PostServicesAuthAccountExistsJSONBody

// PostServicesAuthAuthorizeServiceJSONRequestBody defines body for PostServicesAuthAuthorizeService for application/json ContentType.
type PostServicesAuthAuthorizeServiceJSONRequestBody PostServicesAuthAuthorizeServiceJSONBody

// PostServicesAuthLoginJSONRequestBody defines body for PostServicesAuthLogin for application/json ContentType.
type PostServicesAuthLoginJSONRequestBody PostServicesAuthLoginJSONBody

// PostServicesAuthLoginUrlJSONRequestBody defines body for PostServicesAuthLoginUrl for application/json ContentType.
type PostServicesAuthLoginUrlJSONRequestBody PostServicesAuthLoginUrlJSONBody

// PostServicesAuthRefreshJSONRequestBody defines body for PostServicesAuthRefresh for application/json ContentType.
type PostServicesAuthRefreshJSONRequestBody PostServicesAuthRefreshJSONBody

// Getter for additional properties for AccountAuthTypeFields_Params. Returns the specified
// element and whether it was found
func (a AccountAuthTypeFields_Params) Get(fieldName string) (value interface{}, found bool) {
	if a.AdditionalProperties != nil {
		value, found = a.AdditionalProperties[fieldName]
	}
	return
}

// Setter for additional properties for AccountAuthTypeFields_Params
func (a *AccountAuthTypeFields_Params) Set(fieldName string, value interface{}) {
	if a.AdditionalProperties == nil {
		a.AdditionalProperties = make(map[string]interface{})
	}
	a.AdditionalProperties[fieldName] = value
}

// Override default JSON handling for AccountAuthTypeFields_Params to handle AdditionalProperties
func (a *AccountAuthTypeFields_Params) UnmarshalJSON(b []byte) error {
	object := make(map[string]json.RawMessage)
	err := json.Unmarshal(b, &object)
	if err != nil {
		return err
	}

	if len(object) != 0 {
		a.AdditionalProperties = make(map[string]interface{})
		for fieldName, fieldBuf := range object {
			var fieldVal interface{}
			err := json.Unmarshal(fieldBuf, &fieldVal)
			if err != nil {
				return errors.Wrap(err, fmt.Sprintf("error unmarshaling field %s", fieldName))
			}
			a.AdditionalProperties[fieldName] = fieldVal
		}
	}
	return nil
}

// Override default JSON handling for AccountAuthTypeFields_Params to handle AdditionalProperties
func (a AccountAuthTypeFields_Params) MarshalJSON() ([]byte, error) {
	var err error
	object := make(map[string]json.RawMessage)

	for fieldName, field := range a.AdditionalProperties {
		object[fieldName], err = json.Marshal(field)
		if err != nil {
			return nil, errors.Wrap(err, fmt.Sprintf("error marshaling '%s'", fieldName))
		}
	}
	return json.Marshal(object)
}

// Getter for additional properties for AuthTypeFields_Params. Returns the specified
// element and whether it was found
func (a AuthTypeFields_Params) Get(fieldName string) (value interface{}, found bool) {
	if a.AdditionalProperties != nil {
		value, found = a.AdditionalProperties[fieldName]
	}
	return
}

// Setter for additional properties for AuthTypeFields_Params
func (a *AuthTypeFields_Params) Set(fieldName string, value interface{}) {
	if a.AdditionalProperties == nil {
		a.AdditionalProperties = make(map[string]interface{})
	}
	a.AdditionalProperties[fieldName] = value
}

// Override default JSON handling for AuthTypeFields_Params to handle AdditionalProperties
func (a *AuthTypeFields_Params) UnmarshalJSON(b []byte) error {
	object := make(map[string]json.RawMessage)
	err := json.Unmarshal(b, &object)
	if err != nil {
		return err
	}

	if len(object) != 0 {
		a.AdditionalProperties = make(map[string]interface{})
		for fieldName, fieldBuf := range object {
			var fieldVal interface{}
			err := json.Unmarshal(fieldBuf, &fieldVal)
			if err != nil {
				return errors.Wrap(err, fmt.Sprintf("error unmarshaling field %s", fieldName))
			}
			a.AdditionalProperties[fieldName] = fieldVal
		}
	}
	return nil
}

// Override default JSON handling for AuthTypeFields_Params to handle AdditionalProperties
func (a AuthTypeFields_Params) MarshalJSON() ([]byte, error) {
	var err error
	object := make(map[string]json.RawMessage)

	for fieldName, field := range a.AdditionalProperties {
		object[fieldName], err = json.Marshal(field)
		if err != nil {
			return nil, errors.Wrap(err, fmt.Sprintf("error marshaling '%s'", fieldName))
		}
	}
	return json.Marshal(object)
}<|MERGE_RESOLUTION|>--- conflicted
+++ resolved
@@ -524,7 +524,10 @@
 
 // ReqPermissionsRequest defines model for _req_permissions_Request.
 type ReqPermissionsRequest struct {
-	Name string `json:"name"`
+
+	// permissions that could assign current permission to accounts
+	Assigners *[]string `json:"assigners,omitempty"`
+	Name      string    `json:"name"`
 
 	// services that use the permission
 	ServiceIds *[]string `json:"service_ids,omitempty"`
@@ -608,43 +611,6 @@
 	RedirectUri  *string `json:"redirect_uri,omitempty"`
 }
 
-<<<<<<< HEAD
-// ReqLoginRequest defines model for _req_login_Request.
-type ReqLoginRequest struct {
-	ApiKey            string                  `json:"api_key"`
-	AppTypeIdentifier string                  `json:"app_type_identifier"`
-	AuthType          ReqLoginRequestAuthType `json:"auth_type"`
-	Creds             *interface{}            `json:"creds,omitempty"`
-
-	// Client device
-	Device      ReqLoginDevice            `json:"device"`
-	OrgId       string                    `json:"org_id"`
-	Params      *interface{}              `json:"params,omitempty"`
-	Preferences *map[string]interface{}   `json:"preferences"`
-	Profile     *ReqSharedProfileNullable `json:"profile"`
-}
-
-// ReqLoginRequestAuthType defines model for ReqLoginRequest.AuthType.
-type ReqLoginRequestAuthType string
-
-// ReqPermissionsRequest defines model for _req_permissions_Request.
-type ReqPermissionsRequest struct {
-	// permissions that could assign current permission to accounts
-	Assigners *[]string `json:"assigners,omitempty"`
-	Name      string    `json:"name"`
-
-	// services that use the permission
-	ServiceIds *[]string `json:"service_ids,omitempty"`
-}
-
-// ReqRefreshRequest defines model for _req_refresh_Request.
-type ReqRefreshRequest struct {
-	ApiKey       string `json:"api_key"`
-	RefreshToken string `json:"refresh_token"`
-}
-
-=======
->>>>>>> 8a9940d1
 // ReqSharedProfile defines model for _req_shared_Profile.
 type ReqSharedProfile struct {
 	Address   *string `json:"address"`
