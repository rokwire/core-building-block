openapi: 3.0.3
info:
  title: Rokwire Core Building Block API
  description: Core Building Block API Documentation
  version: 1.0.0
servers:
  - url: 'https://api.rokwire.illinois.edu/core'
    description: Production server
  - url: 'https://api-test.rokwire.illinois.edu/core'
    description: Test server
  - url: 'https://api-dev.rokwire.illinois.edu/core'
    description: Development server
  - url: 'http://localhost/core'
    description: Local server
tags:
  - name: Services
    description: End users applications APIs.
  - name: Admin
    description: Administration applications APIs.
  - name: Enc
    description: APIs consumed by the Encryption building block.
  - name: BBs
    description: APIs consumed by the platform building blocks.
  - name: Third-Party Services
    description: APIs consumed by third-party services.
paths:
  /services/auth/login:
    post:
      tags:
        - Services
      summary: Login
      description: |
        Login using credentials to retrieve access token, refresh token, and user data
      requestBody:
        description: |
          User credential details and parameters
        content:
          application/json:
            schema:
              $ref: '#/components/schemas/_req_login_Request'
            examples:
              email:
                summary: Email login
                value: |
                  {
                    "auth_type": "email",
                    "app_id": "edu.illinois.rokwire.safercommunity",
                    "org_id": "0a2eff20-e2cd-11eb-af68-60f81db5ecc0",
                    "creds": {
                      "email": "test@test.com", 
                      "password": "test12345"
                    }
                  }
              phone:
                summary: Phone login
                value: |
                  {
                    "auth_type": "phone",
                    "app_id": "edu.illinois.rokwire",
                    "org_id": "0a2eff20-e2cd-11eb-af68-60f81db5ecc0",
                    "creds": {
                      "phone": "+12223334444", 
                      "code": "123456"
                    }
                  }
              illinois_oidc:
                summary: Illinois OIDC login
                value: |
                  {
                    "auth_type": "illinois_oidc",
                    "app_id": "edu.illinois.rokwire",
                    "org_id": "0a2eff20-e2cd-11eb-af68-60f81db5ecc0",
                    "creds": "https://redirect.example.com?code=ai324uith8gSEefesEguorgwsf43",
                    "params": {
                      "redirect_uri": "https://redirect.example.com",
                      "pkce_verifier": "w4iuhfq0u43hfq38ghn3gnSFSFiqp3ugnpugnqiprgUGNPINfsdoirpgia"
                    }
                  }
              api_key:
                summary: API key login (Anonymous)
                value: |
                  {
                    "auth_type": "api_key",
                    "org_id": "4f466fcd-9e86-4fc4-8fd4-18e69e014552",
                    "app_id": "647e990d-ebd6-413a-8e9f-31830402b496",
                    "creds": {
                      "api_key": "95a463e3-2ce8-450b-ba75-d8506b874738",
                      "anonymous_profile_id": "f53fad53-084c-4cc0-89a8-8e516803d5ab"
                    }
                  }
        required: true
      responses:
        '200':
          description: Success
          content:
            application/json:
              schema:
                $ref: '#/components/schemas/_res_login_Response'
        '400':
          description: Bad request
        '401':
          description: Unauthorized
        '500':
          description: Internal error
  /services/auth/refresh:
    post:
      tags:
        - Services
      summary: Refresh
      description: |
        Refresh access token using a refresh token
      requestBody:
        description: |
          Refresh token
        content:
          text/plain:
            schema:
              type: string
        required: true
      responses:
        '200':
          description: Success
          content:
            application/json:
              schema:
                $ref: '#/components/schemas/_res_refresh_Response'
        '400':
          description: Bad request
        '401':
          description: Unauthorized
        '500':
          description: Internal error
  /services/auth/login-url:
    post:
      tags:
        - Services
      summary: Get SSO login url
      description: |
        Retrieve a pre-formatted SSO login URL
      requestBody:
        content:
          application/json:
            schema:
              $ref: '#/components/schemas/_req_login-url_Request'
        required: true
      responses:
        '200':
          description: Success
          content:
            application/json:
              schema:
                $ref: '#/components/schemas/_res_login-url_Response'
        '400':
          description: Bad request
        '401':
          description: Unauthorized
        '500':
          description: Internal error
  /services/auth/authorize-service:
    post:
      tags:
        - Services
      summary: Authorize service
      description: |
        Authorize a third-party service and get a scoped access token that can be used to access its APIs
      requestBody:
        content:
          application/json:
            schema:
              $ref: '#/components/schemas/_req_authorize-service_Request'
      responses:
        '200':
          description: Success
          content:
            application/json:
              schema:
                $ref: '#/components/schemas/_res_authorize-service_Response'
              examples:
                authorized:
                  summary: Service authorized
                  value: |
                    {
                      "access_token": "string",
                      "token_type": "Bearer",
                      "approved_scopes": [
                        "string"
                      ]
                    }
                unauthorized:
                  summary: Service unauthorized
                  value: |
                    {
                      "service_reg": {
                        "service_id": "string",
                        "host": "string",
                        "pub_key": {
                          "key_pem": "string",
                          "alg": "string"
                        },
                        "name": "string",
                        "description": "string",
                        "info_url": "string",
                        "logo_url": "string",
                        "scopes": [
                          {
                            "scope": "string",
                            "required": true,
                            "explanation": "string"
                          }
                        ],
                        "first_party": true
                      }
                    }
        '400':
          description: Bad request
        '401':
          description: Unauthorized
        '500':
          description: Internal error
  /services/auth/service-regs:
    get:
      tags:
        - Services
      summary: Get service registrations
      description: |
        Returns service registration records
      parameters:
        - name: ids
          in: query
          description: A comma-separated list of service IDs to return registrations for
          required: true
          style: form
          explode: false
          schema:
            type: string
      responses:
        '200':
          description: Success
          content:
            application/json:
              schema:
                type: array
                items:
                  $ref: '#/components/schemas/ServiceReg'
        '400':
          description: Bad request
        '401':
          description: Unauthorized
        '500':
          description: Internal error
  /services/test:
    get:
      tags:
        - Services
      summary: Test API..
      responses:
        '200':
          description: Success
          content:
            text/plain:
              schema:
                type: string
                example: Echooo
  /admin/global-config:
    get:
      tags:
        - Admin
      summary: Get global config
      description: |
        Gives the system global config
      responses:
        '200':
          description: Success
          content:
            application/json:
              schema:
                $ref: '#/components/schemas/GlobalConfig'
        '400':
          description: Bad request
        '401':
          description: Unauthorized
        '500':
          description: Internal error
    post:
      tags:
        - Admin
      summary: Create global config
      description: |
        Creates the system global config
      requestBody:
        content:
          application/json:
            schema:
              $ref: '#/components/schemas/GlobalConfig'
        required: true
      responses:
        '200':
          description: Success
          content:
            text/plain:
              schema:
                type: string
                example: Success
        '400':
          description: Bad request
        '401':
          description: Unauthorized
        '500':
          description: Internal error
    put:
      tags:
        - Admin
      summary: Update global config
      description: |
        Updates the system global config
      requestBody:
        content:
          application/json:
            schema:
              $ref: '#/components/schemas/GlobalConfig'
        required: true
      responses:
        '200':
          description: Success
          content:
            text/plain:
              schema:
                type: string
                example: Success
        '400':
          description: Bad request
        '401':
          description: Unauthorized
        '500':
          description: Internal error
  '/admin/organizations/{id}':
    put:
      tags:
        - Admin
      summary: Update organization
      description: |
        Updates organization
      parameters:
        - name: id
          in: path
          description: ID of the organization that needs to be updated
          required: true
          style: simple
          explode: false
          schema:
            type: string
      requestBody:
        description: update one organization
        content:
          application/json:
            schema:
              $ref: '#/components/schemas/Organization'
        required: true
      responses:
        '200':
          description: Success
          content:
            text/plain:
              schema:
                type: string
                example: Success
        '400':
          description: Bad request
        '401':
          description: Unauthorized
        '500':
          description: Internal error
    get:
      tags:
        - Admin
      summary: Get organization
      description: |
        Gets organization
      parameters:
        - name: id
          in: path
          description: ID of the organization
          required: true
          style: simple
          explode: false
          schema:
            type: string
      responses:
        '200':
          description: successful operation
          content:
            application/json:
              schema:
                $ref: '#/components/schemas/Organization'
        '400':
          description: Bad request
        '401':
          description: Unauthorized
        '404':
          description: Not Found
        '500':
          description: Internal error
  /admin/organizations:
    get:
      tags:
        - Admin
      summary: Get organizations
      description: |
        Gets organizations
      responses:
        '200':
          description: Successful operation
          content:
            application/json:
              schema:
                type: array
                items:
                  $ref: '#/components/schemas/Organization'
        '400':
          description: Bad request
        '401':
          description: Unauthorized
        '500':
          description: Internal error
    post:
      tags:
        - Admin
      summary: Create organization
      description: |
        Creates organization
      requestBody:
        description: creates one organization
        content:
          application/json:
            schema:
              $ref: '#/components/schemas/Organization'
        required: true
      responses:
        '200':
          description: Success
          content:
            text/plain:
              schema:
                type: string
                example: Success
        '400':
          description: Bad request
        '401':
          description: Unauthorized
        '500':
          description: Internal error
  /admin/service-regs:
    get:
      tags:
        - Admin
      summary: Get service registrations
      description: |
        Returns service registration records
      parameters:
        - name: ids
          in: query
          description: A comma-separated list of service IDs to return registrations for
          required: true
          style: form
          explode: false
          schema:
            type: string
      responses:
        '200':
          description: Success
          content:
            application/json:
              schema:
                type: array
                items:
                  $ref: '#/components/schemas/ServiceReg'
        '400':
          description: Bad request
        '401':
          description: Unauthorized
        '500':
          description: Internal error
    post:
      tags:
        - Admin
      summary: Register service
      description: |
        Creates a new service registration

        The "service_id" of the registration must not match an existing registration  
      requestBody:
        description: service registration record to be added
        content:
          application/json:
            schema:
              $ref: '#/components/schemas/ServiceReg'
        required: true
      responses:
        '200':
          description: Success
          content:
            text/plain:
              schema:
                type: string
                example: Success
        '400':
          description: Bad request
        '401':
          description: Unauthorized
        '500':
          description: Internal error
    put:
      tags:
        - Admin
      summary: Update service registration
      description: |
        Update an existing service registration

        The "service_id" of the registration must match an existing registration
      requestBody:
        description: Service registration record update to be applied
        content:
          application/json:
            schema:
              $ref: '#/components/schemas/ServiceReg'
        required: true
      responses:
        '200':
          description: Success
          content:
            text/plain:
              schema:
                type: string
                example: Success
        '400':
          description: Bad request
        '401':
          description: Unauthorized
        '500':
          description: Internal error
    delete:
      tags:
        - Admin
      summary: Deregister service
      description: |
        Deletes an existing service registration record
      parameters:
        - name: id
          in: query
          description: The service ID of the registration to delete
          required: true
          style: form
          explode: false
          schema:
            type: string
      responses:
        '200':
          description: Success
          content:
            text/plain:
              schema:
                type: string
                example: Success
        '400':
          description: Bad request
        '401':
          description: Unauthorized
        '500':
          description: Internal error
  '/admin/applications/{id}':
    get:
      tags:
        - Admin
      summary: Get application
      description: |
        Gets application
      parameters:
        - name: id
          in: path
          description: ID of the application
          required: true
          style: simple
          explode: false
          schema:
            type: string
      responses:
        '200':
          description: successful operation
          content:
            application/json:
              schema:
                $ref: '#/components/schemas/Application'
        '400':
          description: Bad request
        '401':
          description: Unauthorized
        '404':
          description: Not Found
        '500':
          description: Internal error
  /admin/applications:
    get:
      tags:
        - Admin
      summary: Get applications
      description: |
        Gets applications
      responses:
        '200':
          description: Successful operation
          content:
            application/json:
              schema:
                type: array
                items:
                  $ref: '#/components/schemas/Application'
        '400':
          description: Bad request
        '401':
          description: Unauthorized
        '500':
          description: Internal error
    post:
      tags:
        - Admin
      summary: Create application
      description: |
        Creates application
      requestBody:
        description: creates one application
        content:
          application/json:
            schema:
              $ref: '#/components/schemas/Application'
        required: true
      responses:
        '200':
          description: Success
          content:
            text/plain:
              schema:
                type: string
                example: Success
        '400':
          description: Bad request
        '401':
          description: Unauthorized
        '500':
          description: Internal error
  /admin/api-keys:
    get:
      tags:
        - Admin
      summary: Get API key
      description: |
        Returns API key record
      parameters:
        - name: org_id
          in: query
          description: The org ID of the API key to return
          required: true
          style: form
          explode: false
          schema:
            type: string
        - name: app_id
          in: query
          description: The app ID of the API key to return
          required: true
          style: form
          explode: false
          schema:
            type: string
      responses:
        '200':
          description: Success
          content:
            application/json:
              schema:
                $ref: '#/components/schemas/APIKey'
        '400':
          description: Bad request
        '401':
          description: Unauthorized
        '500':
          description: Internal error
    post:
      tags:
        - Admin
      summary: Create API key
      description: |
        Creates a new API key record

        The "org_id" and "app_id" of the record must not match an existing registration  
      requestBody:
        description: API key record to be added
        content:
          application/json:
            schema:
              $ref: '#/components/schemas/APIKey'
        required: true
      responses:
        '200':
          description: Success
          content:
            text/plain:
              schema:
                type: string
                example: Success
        '400':
          description: Bad request
        '401':
          description: Unauthorized
        '500':
          description: Internal error
    put:
      tags:
        - Admin
      summary: Update API key
      description: |
        Update an existing API key record

        The "org_id" and "app_id" of the record must match an existing registration  
      requestBody:
        description: API key record update to be applied
        content:
          application/json:
            schema:
              $ref: '#/components/schemas/APIKey'
        required: true
      responses:
        '200':
          description: Success
          content:
            text/plain:
              schema:
                type: string
                example: Success
        '400':
          description: Bad request
        '401':
          description: Unauthorized
        '500':
          description: Internal error
    delete:
      tags:
        - Admin
      summary: Delete API key
      description: |
        Deletes an existing API key record
      parameters:
        - name: org_id
          in: query
          description: The org ID of the API key to delete
          required: true
          style: form
          explode: false
          schema:
            type: string
        - name: app_id
          in: query
          description: The app ID of the API key to delete
          required: true
          style: form
          explode: false
          schema:
            type: string
      responses:
        '200':
          description: Success
          content:
            text/plain:
              schema:
                type: string
                example: Success
        '400':
          description: Bad request
        '401':
          description: Unauthorized
        '500':
          description: Internal error
  /enc/test:
    get:
      tags:
        - Enc
      summary: Test API..
      responses:
        '200':
          description: Success
          content:
            text/plain:
              schema:
                type: string
                example: Echooo
  /bbs/test:
    get:
      tags:
        - BBs
      summary: Test API..
      responses:
        '200':
          description: Success
          content:
            text/plain:
              schema:
                type: string
                example: Echooo
  /bbs/service-regs:
    get:
      tags:
        - BBs
      summary: Get service registrations
      description: |
        Returns service registration records
      parameters:
        - name: ids
          in: query
          description: A comma-separated list of service IDs to return registrations for
          required: true
          style: form
          explode: false
          schema:
            type: string
      responses:
        '200':
          description: Success
          content:
            application/json:
              schema:
                type: array
                items:
                  $ref: '#/components/schemas/AuthServiceReg'
        '400':
          description: Bad request
        '401':
          description: Unauthorized
        '500':
          description: Internal error
  /tps/service-regs:
    get:
      tags:
        - Third-Party Services
      summary: Get service registrations
      description: |
        Returns service registration records
      parameters:
        - name: ids
          in: query
          description: A comma-separated list of service IDs to return registrations for
          required: true
          style: form
          explode: false
          schema:
            type: string
      responses:
        '200':
          description: Success
          content:
            application/json:
              schema:
                type: array
                items:
                  $ref: '#/components/schemas/AuthServiceReg'
        '400':
          description: Bad request
        '401':
          description: Unauthorized
        '500':
          description: Internal error
  /tps/auth-keys:
    get:
      tags:
        - Third-Party Services
      summary: Get auth public key
      description: |
        Returns auth public key in JWKS format
      responses:
        '200':
          description: Success
          content:
            application/json:
              schema:
                $ref: '#/components/schemas/JWKS'
        '400':
          description: Bad request
        '401':
          description: Unauthorized
        '500':
          description: Internal error
  /version:
    get:
      summary: Get service version
      responses:
        '200':
          description: Success
          content:
            text/plain:
              schema:
                type: string
                example: v1.1.0
  /.well-known/openid-configuration:
    get:
      summary: OpenID Connect Discovery
      responses:
        '200':
          description: Success
          content:
            application/json:
              schema:
                $ref: '#/components/schemas/OIDCDiscovery'
components:
  schemas:
    GlobalConfig:
      required:
        - setting
      type: object
      properties:
        setting:
          type: string
    Application:
      type: object
      properties:
        fields:
          $ref: '#/components/schemas/ApplicationFields'
        types:
          type: array
          items:
            $ref: '#/components/schemas/ApplicationType'
        organizations:
          type: array
          items:
            $ref: '#/components/schemas/ApplicationOrganization'
    ApplicationFields:
      required:
        - id
        - name
      type: object
      properties:
        id:
          readOnly: true
          type: string
        name:
          type: string
        multi_tenant:
          type: boolean
        requires_own_users:
          type: boolean
    ApplicationType:
      type: object
      properties:
        fields:
          $ref: '#/components/schemas/ApplicationTypeFields'
        application:
          $ref: '#/components/schemas/Application'
    ApplicationTypeFields:
      required:
        - id
        - identifier
      type: object
      properties:
        id:
          type: string
        identifier:
          type: string
        name:
          type: string
        versions:
          type: array
          items:
            type: string
    ApplicationOrganization:
      type: object
      properties:
        id:
          type: string
        TODO:
          type: string
    ApplicationPermission:
      type: object
      properties:
        fields:
          $ref: '#/components/schemas/ApplicationPermissionFields'
        application:
          $ref: '#/components/schemas/Application'
    ApplicationPermissionFields:
      required:
        - id
        - name
      type: object
      properties:
        id:
          type: string
        name:
          type: string
    ApplicationRole:
      type: object
      properties:
        fields:
          $ref: '#/components/schemas/ApplicationRoleFields'
        application:
          $ref: '#/components/schemas/Application'
        permissions:
          type: array
          items:
            $ref: '#/components/schemas/ApplicationPermission'
    ApplicationRoleFields:
      required:
        - id
        - name
      type: object
      properties:
        id:
          type: string
        name:
          type: string
    ApplicationGroup:
      type: object
      properties:
        fields:
          $ref: '#/components/schemas/ApplicationGroupFields'
        application:
          $ref: '#/components/schemas/Application'
        permissions:
          type: array
          items:
            $ref: '#/components/schemas/ApplicationPermission'
        roles:
          type: array
          items:
            $ref: '#/components/schemas/ApplicationRole'
    ApplicationGroupFields:
      required:
        - id
        - name
      type: object
      properties:
        id:
          type: string
        name:
          type: string
    Organization:
      type: object
      properties:
        fields:
          $ref: '#/components/schemas/OrganizationFields'
        config:
          $ref: '#/components/schemas/OrganizationConfig'
    OrganizationFields:
      required:
        - id
        - name
        - type
      type: object
      properties:
        id:
          readOnly: true
          type: string
        name:
          type: string
        type:
          type: string
          enum:
            - micro
            - small
            - medium
            - large
            - huge
    OrganizationConfig:
      type: object
      properties:
        fields:
          $ref: '#/components/schemas/OrganizationConfigFields'
    OrganizationConfigFields:
      type: object
      properties:
        id:
          readOnly: true
          type: string
          description: organization config id
        domains:
          type: array
          description: organization domains
          items:
            type: string
    AuthType:
      type: object
      properties:
        fields:
          $ref: '#/components/schemas/AuthTypeFields'
    AuthTypeFields:
      type: object
      properties:
        id:
          type: string
        code:
          type: string
        description:
          type: string
        is_external:
          type: boolean
        params:
          type: object
          additionalProperties: true
    Credential:
      type: object
      properties:
        fields:
          $ref: '#/components/schemas/CredentialFields'
        accounts_auth_types:
          type: array
          items:
            $ref: '#/components/schemas/AccountAuthType'
    CredentialFields:
      type: object
      properties:
        id:
          type: string
        value:
          type: object
    ServiceReg:
      required:
        - service_id
        - host
        - name
        - description
        - first_party
      type: object
      description: Full service registration record
      properties:
        service_id:
          type: string
        host:
          type: string
        pub_key:
          $ref: '#/components/schemas/PubKey'
        name:
          type: string
        description:
          type: string
        info_url:
          type: string
        logo_url:
          type: string
        scopes:
          type: array
          nullable: true
          items:
            $ref: '#/components/schemas/ServiceScope'
        first_party:
          type: boolean
    AuthServiceReg:
      required:
        - service_id
        - host
      type: object
      description: Service registration record used for auth
      properties:
        service_id:
          type: string
        host:
          type: string
        pub_key:
          $ref: '#/components/schemas/PubKey'
    PubKey:
      required:
        - key_pem
        - alg
      type: object
      properties:
        key_pem:
          type: string
        alg:
          type: string
    ServiceScope:
      required:
        - scope
        - required
      type: object
      properties:
        scope:
          type: string
        required:
          type: boolean
        explanation:
          description: Explanation displayed to users for why this scope is requested/required
          type: string
<<<<<<< HEAD
    APIKey:
      required:
        - org_id
        - app_id
        - key
      type: object
      description: API key record
      properties:
        org_id:
          type: string
        app_id:
          type: string
        key:
          type: string
    JWK:
      required:
        - kty
        - use
        - alg
        - kid
        - 'n'
        - e
      type: object
      description: JSON Web Key (JWK)
      properties:
        kty:
          type: string
          description: The "kty" (key type) parameter identifies the cryptographic algorithm family used with the key
          enum:
            - RSA
        use:
          type: string
          description: The "use" (public key use) parameter identifies the intended use of the public key
          enum:
            - sig
        alg:
          type: string
          description: The "alg" (algorithm) parameter identifies the algorithm intended for use with the key
          enum:
            - RS256
        kid:
          type: string
          description: The "kid" (key ID) parameter is used to match a specific key
        'n':
          type: string
          description: The modulus (2048 bit) of the key - Base64URL encoded.
        e:
          type: string
          description: The exponent of the key - Base64URL encoded
    JWKS:
      required:
        - keys
      type: object
      description: JSON Web Key Set (JWKS)
      properties:
        keys:
          type: array
          items:
            $ref: '#/components/schemas/JWK'
    OIDCDiscovery:
      required:
        - issuer
        - jwks_uri
      type: object
      description: OpenID Connect Discovery Metadata
      properties:
        issuer:
          type: string
        jwks_uri:
          type: string
    AuthLoginRequest:
=======
    JWK:
>>>>>>> f2288351
      required:
        - kty
        - use
        - alg
        - kid
        - 'n'
        - e
      type: object
      description: JSON Web Key (JWK)
      properties:
        kty:
          type: string
          description: The "kty" (key type) parameter identifies the cryptographic algorithm family used with the key
          enum:
<<<<<<< HEAD
            - email
            - phone
            - oidc
            - api_key
        org_id:
=======
            - RSA
        use:
>>>>>>> f2288351
          type: string
          description: The "use" (public key use) parameter identifies the intended use of the public key
          enum:
            - sig
        alg:
          type: string
<<<<<<< HEAD
        creds:
          anyOf:
            - $ref: '#/components/schemas/AuthLoginCredsEmail'
            - $ref: '#/components/schemas/AuthLoginCredsPhone'
            - $ref: '#/components/schemas/AuthLoginCredsOidc'
            - $ref: '#/components/schemas/AuthLoginCredsAPIKey'
        params:
          type: object
          anyOf:
            - $ref: '#/components/schemas/AuthLoginParamsEmail'
            - $ref: '#/components/schemas/AuthLoginParamsOidc'
            - $ref: '#/components/schemas/AuthLoginParamsNone'
    AuthLoginResponse:
=======
          description: The "alg" (algorithm) parameter identifies the algorithm intended for use with the key
          enum:
            - RS256
        kid:
          type: string
          description: The "kid" (key ID) parameter is used to match a specific key
        'n':
          type: string
          description: The modulus (2048 bit) of the key - Base64URL encoded.
        e:
          type: string
          description: The exponent of the key - Base64URL encoded
    JWKS:
      required:
        - keys
>>>>>>> f2288351
      type: object
      description: JSON Web Key Set (JWKS)
      properties:
<<<<<<< HEAD
        token:
          $ref: '#/components/schemas/AuthResponseRokwireToken'
        user:
          $ref: '#/components/schemas/User'
        params:
          nullable: true
          anyOf:
            - $ref: '#/components/schemas/AuthResponseParamsOidc'
            - $ref: '#/components/schemas/AuthResponseParamsAPIKey'
            - $ref: '#/components/schemas/AuthResponseParamsNone'
    AuthRefreshResponse:
      type: object
      properties:
        token:
          $ref: '#/components/schemas/AuthResponseRokwireToken'
        params:
          type: object
          anyOf:
            - $ref: '#/components/schemas/AuthResponseParamsOidc'
    AuthResponseRokwireToken:
      type: object
      properties:
        access_token:
          description: The user's access token to be provided to authorize access to ROKWIRE APIs
          type: string
        refresh_token:
          description: A refresh token that can be used to get a new access token once the one provided expires
          type: string
        token_type:
          description: The type of the provided tokens to be specified when they are sent in the "Authorization" header
          type: string
          enum:
            - Bearer
    AuthLoginCredsEmail:
=======
        keys:
          type: array
          items:
            $ref: '#/components/schemas/JWK'
    OidcDiscovery:
>>>>>>> f2288351
      required:
        - issuer
        - jwks_uri
      type: object
      description: OpenID Connect Discovery Metadata
      properties:
        issuer:
          type: string
        jwks_uri:
          type: string
    Account:
      type: object
      properties:
        fields:
          $ref: '#/components/schemas/AccountFields'
        application:
          $ref: '#/components/schemas/Application'
        organization:
          $ref: '#/components/schemas/Organization'
        permissions:
          type: array
          items:
            $ref: '#/components/schemas/ApplicationPermission'
        roles:
          type: array
          items:
            $ref: '#/components/schemas/ApplicationRole'
        groups:
          type: array
          items:
            $ref: '#/components/schemas/ApplicationGroup'
        auth_types:
          type: array
          items:
            $ref: '#/components/schemas/AccountAuthType'
        profile:
          $ref: '#/components/schemas/Profile'
        devices:
          type: array
          items:
            $ref: '#/components/schemas/Device'
    AccountFields:
      required:
        - id
      type: object
      properties:
        id:
          type: string
<<<<<<< HEAD
    AuthLoginCredsOidc:
      type: string
      description: |
        Auth login creds for auth_type="oidc"
          - full redirect URI received from OIDC provider
    AuthLoginCredsAPIKey:
      required:
        - api_key
      type: object
      description: Auth login creds for auth_type="api_key"
      properties:
        api_key:
          type: string
        anonymous_profile_id:
          type: string
    AuthLoginParamsEmail:
=======
    Profile:
>>>>>>> f2288351
      type: object
      properties:
<<<<<<< HEAD
        new_user:
          type: boolean
          default: false
    AuthLoginParamsOidc:
=======
        fields:
          $ref: '#/components/schemas/ProfileFields'
        accounts:
          type: array
          items:
            $ref: '#/components/schemas/Account'
    ProfileFields:
>>>>>>> f2288351
      type: object
      properties:
        id:
          type: string
        photo_url:
          type: string
<<<<<<< HEAD
    AuthLoginParamsNone:
      type: object
      description: Auth login request params for unlisted auth_types (None)
      nullable: true
    AuthResponseParamsOidc:
=======
        first_name:
          type: string
        last_name:
          type: string
    AccountAuthType:
      type: object
      properties:
        fields:
          $ref: '#/components/schemas/AccountAuthTypeFields'
        auth_type:
          $ref: '#/components/schemas/AuthType'
        account:
          $ref: '#/components/schemas/Account'
        credential:
          $ref: '#/components/schemas/Credential'
    AccountAuthTypeFields:
      type: object
      properties:
        id:
          type: string
        identifier:
          type: string
        params:
          type: object
          additionalProperties: true
          nullable: true
        active:
          type: boolean
        active_2fa:
          type: boolean
    Device:
      type: object
      properties:
        fields:
          $ref: '#/components/schemas/DeviceFields'
        accounts:
          type: array
          items:
            $ref: '#/components/schemas/Account'
    DeviceFields:
      required:
        - id
        - type
      type: object
      properties:
        id:
          type: string
        type:
          type: string
          enum:
            - mobile
            - web
            - desktop
            - other
        os:
          type: string
        mac_address:
          type: string
    _res_shared_RokwireToken:
      type: object
      properties:
        access_token:
          description: The user's access token to be provided to authorize access to ROKWIRE APIs
          type: string
        refresh_token:
          description: A refresh token that can be used to get a new access token once the one provided expires
          type: string
        token_type:
          description: The type of the provided tokens to be specified when they are sent in the "Authorization" header
          type: string
          enum:
            - Bearer
    _res_shared_ParamsOidc:
>>>>>>> f2288351
      type: object
      properties:
        oidc_token:
          type: object
          properties:
            id_token:
              type: string
            access_token:
              type: string
            token_type:
              type: string
<<<<<<< HEAD
    AuthResponseParamsAPIKey:
      type: object
      properties:
        anonymous_profile_id:
          type: string
    AuthResponseParamsNone:
      type: object
      description: Auth login response params for unlisted auth_types (None)
      nullable: true
    AuthLoginUrlRequest:
=======
    _req_login_Request:
>>>>>>> f2288351
      required:
        - auth_type
        - app_id
        - org_id
      type: object
      properties:
        auth_type:
          type: string
          enum:
            - username
            - email
            - phone
            - illinois_oidc
        app_id:
          type: string
        org_id:
          type: string
        creds:
          anyOf:
            - $ref: '#/components/schemas/_req_login_CredsEmail'
            - $ref: '#/components/schemas/_req_login_CredsPhone'
            - $ref: '#/components/schemas/_req_login_CredsOidc'
        params:
          type: object
          anyOf:
            - $ref: '#/components/schemas/_req_login_ParamsEmail'
            - $ref: '#/components/schemas/_req_login_ParamsPhone'
            - $ref: '#/components/schemas/_req_login_ParamsOidc'
    _req_login_CredsEmail:
      required:
        - email
        - password
      type: object
      description: Auth login creds for auth_type="email"
      properties:
        email:
          type: string
        password:
          type: string
<<<<<<< HEAD
          enum:
            - Bearer
        approved_scopes:
          type: array
          items:
            type: string
        service_reg:
          $ref: '#/components/schemas/ServiceReg'
    User:
=======
    _req_login_CredsPhone:
      type: object
      description: Auth login creds for auth_type="phone"
      required:
        - phone
      properties:
        phone:
          type: string
        code:
          type: string
    _req_login_CredsOidc:
      type: string
      description: |
        Auth login creds for auth_type="oidc"
          - full redirect URI received from OIDC provider
    _req_login_ParamsEmail:
      type: object
      description: Auth login params for auth_type="email"
      properties:
        new_user:
          type: boolean
          default: false
    _req_login_ParamsPhone:
      type: object
      description: Auth login params for auth_type="phone" (None)
    _req_login_ParamsOidc:
      type: object
      description: Auth login params for auth_type="oidc"
      properties:
        redirect_uri:
          type: string
        pkce_verifier:
          type: string
    _res_login_Response:
      type: object
      properties:
        token:
          $ref: '#/components/schemas/_res_shared_RokwireToken'
        account:
          $ref: '#/components/schemas/_res_login_Account'
        params:
          type: object
          nullable: true
          anyOf:
            - $ref: '#/components/schemas/_res_shared_ParamsOidc'
    _res_login_Account:
>>>>>>> f2288351
      required:
        - id
      type: object
      properties:
        id:
          type: string
        profile:
          $ref: '#/components/schemas/ProfileFields'
        permissions:
          type: array
          items:
            $ref: '#/components/schemas/ApplicationPermissionFields'
        roles:
          type: array
          items:
            $ref: '#/components/schemas/ApplicationRoleFields'
        groups:
          type: array
          items:
            $ref: '#/components/schemas/ApplicationGroupFields'
        auth_types:
          type: array
          items:
            $ref: '#/components/schemas/AccountAuthTypeFields'
    _req_login-url_Request:
      required:
        - auth_type
        - app_id
        - org_id
        - redirect_uri
      type: object
      properties:
        auth_type:
          type: string
          enum:
            - illinois_oidc
        app_id:
          type: string
        org_id:
          type: string
        redirect_uri:
          type: string
    _res_login-url_Response:
      required:
        - login_url
      type: object
      properties:
        login_url:
          type: string
        params:
          type: object
          description: Params to be submitted with 'login' request (if necessary)
    _res_refresh_Response:
      type: object
      properties:
        token:
          $ref: '#/components/schemas/_res_shared_RokwireToken'
        params:
          type: object
          anyOf:
            - $ref: '#/components/schemas/_res_shared_ParamsOidc'
    _req_authorize-service_Request:
      required:
        - service_id
      type: object
      properties:
        service_id:
          type: string
        approved_scopes:
          description: Scopes to be granted to this service in this and future tokens. Replaces existing scopes if present.
          type: array
          items:
            type: string
    _res_authorize-service_Response:
      type: object
      properties:
        access_token:
          type: string
        token_type:
          description: The type of the provided tokens to be specified when they are sent in the "Authorization" header
          type: string
          enum:
            - Bearer
        approved_scopes:
          type: array
          items:
            type: string
        service_reg:
          $ref: '#/components/schemas/ServiceReg'<|MERGE_RESOLUTION|>--- conflicted
+++ resolved
@@ -1184,7 +1184,6 @@
         explanation:
           description: Explanation displayed to users for why this scope is requested/required
           type: string
-<<<<<<< HEAD
     APIKey:
       required:
         - org_id
@@ -1245,126 +1244,6 @@
           items:
             $ref: '#/components/schemas/JWK'
     OIDCDiscovery:
-      required:
-        - issuer
-        - jwks_uri
-      type: object
-      description: OpenID Connect Discovery Metadata
-      properties:
-        issuer:
-          type: string
-        jwks_uri:
-          type: string
-    AuthLoginRequest:
-=======
-    JWK:
->>>>>>> f2288351
-      required:
-        - kty
-        - use
-        - alg
-        - kid
-        - 'n'
-        - e
-      type: object
-      description: JSON Web Key (JWK)
-      properties:
-        kty:
-          type: string
-          description: The "kty" (key type) parameter identifies the cryptographic algorithm family used with the key
-          enum:
-<<<<<<< HEAD
-            - email
-            - phone
-            - oidc
-            - api_key
-        org_id:
-=======
-            - RSA
-        use:
->>>>>>> f2288351
-          type: string
-          description: The "use" (public key use) parameter identifies the intended use of the public key
-          enum:
-            - sig
-        alg:
-          type: string
-<<<<<<< HEAD
-        creds:
-          anyOf:
-            - $ref: '#/components/schemas/AuthLoginCredsEmail'
-            - $ref: '#/components/schemas/AuthLoginCredsPhone'
-            - $ref: '#/components/schemas/AuthLoginCredsOidc'
-            - $ref: '#/components/schemas/AuthLoginCredsAPIKey'
-        params:
-          type: object
-          anyOf:
-            - $ref: '#/components/schemas/AuthLoginParamsEmail'
-            - $ref: '#/components/schemas/AuthLoginParamsOidc'
-            - $ref: '#/components/schemas/AuthLoginParamsNone'
-    AuthLoginResponse:
-=======
-          description: The "alg" (algorithm) parameter identifies the algorithm intended for use with the key
-          enum:
-            - RS256
-        kid:
-          type: string
-          description: The "kid" (key ID) parameter is used to match a specific key
-        'n':
-          type: string
-          description: The modulus (2048 bit) of the key - Base64URL encoded.
-        e:
-          type: string
-          description: The exponent of the key - Base64URL encoded
-    JWKS:
-      required:
-        - keys
->>>>>>> f2288351
-      type: object
-      description: JSON Web Key Set (JWKS)
-      properties:
-<<<<<<< HEAD
-        token:
-          $ref: '#/components/schemas/AuthResponseRokwireToken'
-        user:
-          $ref: '#/components/schemas/User'
-        params:
-          nullable: true
-          anyOf:
-            - $ref: '#/components/schemas/AuthResponseParamsOidc'
-            - $ref: '#/components/schemas/AuthResponseParamsAPIKey'
-            - $ref: '#/components/schemas/AuthResponseParamsNone'
-    AuthRefreshResponse:
-      type: object
-      properties:
-        token:
-          $ref: '#/components/schemas/AuthResponseRokwireToken'
-        params:
-          type: object
-          anyOf:
-            - $ref: '#/components/schemas/AuthResponseParamsOidc'
-    AuthResponseRokwireToken:
-      type: object
-      properties:
-        access_token:
-          description: The user's access token to be provided to authorize access to ROKWIRE APIs
-          type: string
-        refresh_token:
-          description: A refresh token that can be used to get a new access token once the one provided expires
-          type: string
-        token_type:
-          description: The type of the provided tokens to be specified when they are sent in the "Authorization" header
-          type: string
-          enum:
-            - Bearer
-    AuthLoginCredsEmail:
-=======
-        keys:
-          type: array
-          items:
-            $ref: '#/components/schemas/JWK'
-    OidcDiscovery:
->>>>>>> f2288351
       required:
         - issuer
         - jwks_uri
@@ -1413,34 +1292,9 @@
       properties:
         id:
           type: string
-<<<<<<< HEAD
-    AuthLoginCredsOidc:
-      type: string
-      description: |
-        Auth login creds for auth_type="oidc"
-          - full redirect URI received from OIDC provider
-    AuthLoginCredsAPIKey:
-      required:
-        - api_key
-      type: object
-      description: Auth login creds for auth_type="api_key"
-      properties:
-        api_key:
-          type: string
-        anonymous_profile_id:
-          type: string
-    AuthLoginParamsEmail:
-=======
     Profile:
->>>>>>> f2288351
-      type: object
-      properties:
-<<<<<<< HEAD
-        new_user:
-          type: boolean
-          default: false
-    AuthLoginParamsOidc:
-=======
+      type: object
+      properties:
         fields:
           $ref: '#/components/schemas/ProfileFields'
         accounts:
@@ -1448,20 +1302,12 @@
           items:
             $ref: '#/components/schemas/Account'
     ProfileFields:
->>>>>>> f2288351
       type: object
       properties:
         id:
           type: string
         photo_url:
           type: string
-<<<<<<< HEAD
-    AuthLoginParamsNone:
-      type: object
-      description: Auth login request params for unlisted auth_types (None)
-      nullable: true
-    AuthResponseParamsOidc:
-=======
         first_name:
           type: string
         last_name:
@@ -1534,8 +1380,7 @@
           type: string
           enum:
             - Bearer
-    _res_shared_ParamsOidc:
->>>>>>> f2288351
+    _res_shared_ParamsOIDC:
       type: object
       properties:
         oidc_token:
@@ -1547,20 +1392,11 @@
               type: string
             token_type:
               type: string
-<<<<<<< HEAD
-    AuthResponseParamsAPIKey:
-      type: object
-      properties:
-        anonymous_profile_id:
-          type: string
-    AuthResponseParamsNone:
+    _res_shared_ParamsNone:
       type: object
       description: Auth login response params for unlisted auth_types (None)
       nullable: true
-    AuthLoginUrlRequest:
-=======
     _req_login_Request:
->>>>>>> f2288351
       required:
         - auth_type
         - app_id
@@ -1574,6 +1410,7 @@
             - email
             - phone
             - illinois_oidc
+            - api_key
         app_id:
           type: string
         org_id:
@@ -1582,13 +1419,14 @@
           anyOf:
             - $ref: '#/components/schemas/_req_login_CredsEmail'
             - $ref: '#/components/schemas/_req_login_CredsPhone'
-            - $ref: '#/components/schemas/_req_login_CredsOidc'
+            - $ref: '#/components/schemas/_req_login_CredsOIDC'
+            - $ref: '#/components/schemas/_req_login_CredsAPIKey'
         params:
           type: object
           anyOf:
             - $ref: '#/components/schemas/_req_login_ParamsEmail'
-            - $ref: '#/components/schemas/_req_login_ParamsPhone'
-            - $ref: '#/components/schemas/_req_login_ParamsOidc'
+            - $ref: '#/components/schemas/_req_login_ParamsOIDC'
+            - $ref: '#/components/schemas/_req_login_ParamsNone'
     _req_login_CredsEmail:
       required:
         - email
@@ -1600,17 +1438,6 @@
           type: string
         password:
           type: string
-<<<<<<< HEAD
-          enum:
-            - Bearer
-        approved_scopes:
-          type: array
-          items:
-            type: string
-        service_reg:
-          $ref: '#/components/schemas/ServiceReg'
-    User:
-=======
     _req_login_CredsPhone:
       type: object
       description: Auth login creds for auth_type="phone"
@@ -1621,11 +1448,21 @@
           type: string
         code:
           type: string
-    _req_login_CredsOidc:
+    _req_login_CredsOIDC:
       type: string
       description: |
         Auth login creds for auth_type="oidc"
           - full redirect URI received from OIDC provider
+    _req_login_CredsAPIKey:
+      required:
+        - api_key
+      type: object
+      description: Auth login creds for auth_type="api_key"
+      properties:
+        api_key:
+          type: string
+        anonymous_profile_id:
+          type: string
     _req_login_ParamsEmail:
       type: object
       description: Auth login params for auth_type="email"
@@ -1633,10 +1470,7 @@
         new_user:
           type: boolean
           default: false
-    _req_login_ParamsPhone:
-      type: object
-      description: Auth login params for auth_type="phone" (None)
-    _req_login_ParamsOidc:
+    _req_login_ParamsOIDC:
       type: object
       description: Auth login params for auth_type="oidc"
       properties:
@@ -1644,6 +1478,10 @@
           type: string
         pkce_verifier:
           type: string
+    _req_login_ParamsNone:
+      type: object
+      description: Auth login request params for unlisted auth_types (None)
+      nullable: true
     _res_login_Response:
       type: object
       properties:
@@ -1655,9 +1493,9 @@
           type: object
           nullable: true
           anyOf:
-            - $ref: '#/components/schemas/_res_shared_ParamsOidc'
+            - $ref: '#/components/schemas/_res_shared_ParamsOIDC'
+            - $ref: '#/components/schemas/_res_shared_ParamsNone'
     _res_login_Account:
->>>>>>> f2288351
       required:
         - id
       type: object
@@ -1718,7 +1556,8 @@
         params:
           type: object
           anyOf:
-            - $ref: '#/components/schemas/_res_shared_ParamsOidc'
+            - $ref: '#/components/schemas/_res_shared_ParamsOIDC'
+            - $ref: '#/components/schemas/_res_shared_ParamsNone'
     _req_authorize-service_Request:
       required:
         - service_id
