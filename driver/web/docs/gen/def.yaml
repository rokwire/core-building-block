--- conflicted
+++ resolved
@@ -782,7 +782,6 @@
           description: Unauthorized
         '500':
           description: Internal error
-<<<<<<< HEAD
   /admin/application-permissions:
     post:
       tags:
@@ -797,7 +796,104 @@
             schema:
               $ref: '#/components/schemas/_req_application-permissions_Request'
         required: true
-=======
+      responses:
+        '200':
+          description: Success
+          content:
+            text/plain:
+              schema:
+                type: string
+                example: Success
+        '400':
+          description: Bad request
+        '401':
+          description: Unauthorized
+        '500':
+          description: Internal error
+  /admin/application-roles:
+    post:
+      tags:
+        - Admin
+      summary: Create application role
+      description: |
+        Creates application role
+      requestBody:
+        description: Application role
+        content:
+          application/json:
+            schema:
+              $ref: '#/components/schemas/_req_application-roles_Request'
+        required: true
+      responses:
+        '200':
+          description: Success
+          content:
+            text/plain:
+              schema:
+                type: string
+                example: Success
+        '400':
+          description: Bad request
+        '401':
+          description: Unauthorized
+        '500':
+          description: Internal error
+  /admin/account/permissions:
+    put:
+      tags:
+        - Admin
+      summary: Grant account permissions
+      description: |
+        Grant account permissions
+      requestBody:
+        description: Permissions
+        content:
+          application/json:
+            schema:
+              $ref: '#/components/schemas/_req_account-permissions_Request'
+        required: true
+      responses:
+        '200':
+          description: Success
+          content:
+            text/plain:
+              schema:
+                type: string
+                example: Success
+        '400':
+          description: Bad request
+        '401':
+          description: Unauthorized
+        '500':
+          description: Internal error
+  /admin/account/roles:
+    put:
+      tags:
+        - Admin
+      summary: Grant account roles
+      description: |
+        Grant account roles
+      requestBody:
+        description: Roles
+        content:
+          application/json:
+            schema:
+              $ref: '#/components/schemas/_req_account-roles_Request'
+        required: true
+      responses:
+        '200':
+          description: Success
+          content:
+            text/plain:
+              schema:
+                type: string
+                example: Success
+        '400':
+          description: Bad request
+        '401':
+          description: Unauthorized
+        '500':
+          description: Internal error
   /admin/api-keys:
     get:
       tags:
@@ -822,42 +918,19 @@
           explode: false
           schema:
             type: string
->>>>>>> 7a7873f2
-      responses:
-        '200':
-          description: Success
-          content:
-<<<<<<< HEAD
-            text/plain:
-              schema:
-                type: string
-                example: Success
-=======
+      responses:
+        '200':
+          description: Success
+          content:
             application/json:
               schema:
                 $ref: '#/components/schemas/APIKey'
->>>>>>> 7a7873f2
-        '400':
-          description: Bad request
-        '401':
-          description: Unauthorized
-        '500':
-          description: Internal error
-<<<<<<< HEAD
-  /admin/application-roles:
-    post:
-      tags:
-        - Admin
-      summary: Create application role
-      description: |
-        Creates application role
-      requestBody:
-        description: Application role
-        content:
-          application/json:
-            schema:
-              $ref: '#/components/schemas/_req_application-roles_Request'
-=======
+        '400':
+          description: Bad request
+        '401':
+          description: Unauthorized
+        '500':
+          description: Internal error
     post:
       tags:
         - Admin
@@ -872,7 +945,6 @@
           application/json:
             schema:
               $ref: '#/components/schemas/APIKey'
->>>>>>> 7a7873f2
         required: true
       responses:
         '200':
@@ -888,21 +960,6 @@
           description: Unauthorized
         '500':
           description: Internal error
-<<<<<<< HEAD
-  /admin/account/permissions:
-    put:
-      tags:
-        - Admin
-      summary: Grant account permissions
-      description: |
-        Grant account permissions
-      requestBody:
-        description: Permissions
-        content:
-          application/json:
-            schema:
-              $ref: '#/components/schemas/_req_account-permissions_Request'
-=======
     put:
       tags:
         - Admin
@@ -917,7 +974,6 @@
           application/json:
             schema:
               $ref: '#/components/schemas/APIKey'
->>>>>>> 7a7873f2
         required: true
       responses:
         '200':
@@ -933,22 +989,6 @@
           description: Unauthorized
         '500':
           description: Internal error
-<<<<<<< HEAD
-  /admin/account/roles:
-    put:
-      tags:
-        - Admin
-      summary: Grant account roles
-      description: |
-        Grant account roles
-      requestBody:
-        description: Roles
-        content:
-          application/json:
-            schema:
-              $ref: '#/components/schemas/_req_account-roles_Request'
-        required: true
-=======
     delete:
       tags:
         - Admin
@@ -972,7 +1012,6 @@
           explode: false
           schema:
             type: string
->>>>>>> 7a7873f2
       responses:
         '200':
           description: Success
@@ -1673,12 +1712,8 @@
             - email
             - phone
             - illinois_oidc
-<<<<<<< HEAD
+            - api_key
         app_type_identifier:
-=======
-            - api_key
-        app_id:
->>>>>>> 7a7873f2
           type: string
         org_id:
           type: string
