<<<<<<< HEAD
{
  "openapi": "3.0.3",
  "info": {
    "title": "Rokwire Core Building Block API",
    "description": "Core Building Block API Documentation",
    "version": "1.13.0"
  },
  "servers": [
    {
      "url": "https://api.rokwire.illinois.edu/core",
      "description": "Production server"
    },
    {
      "url": "https://api-test.rokwire.illinois.edu/core",
      "description": "Test server"
    },
    {
      "url": "https://api-dev.rokwire.illinois.edu/core",
      "description": "Development server"
    },
    {
      "url": "http://localhost/core",
      "description": "Local server"
    }
  ],
  "tags": [
    {
      "name": "Services",
      "description": "Clients applications APIs."
    },
    {
      "name": "Admin",
      "description": "Clients administration applications APIs."
    },
    {
      "name": "Enc",
      "description": "APIs consumed by the Encryption building block."
    },
    {
      "name": "BBs",
      "description": "APIs consumed by the platform building blocks."
    },
    {
      "name": "Third-Party Services",
      "description": "APIs consumed by third-party services."
    },
    {
      "name": "System",
      "description": "System APIs."
    }
  ],
  "paths": {
    "/services/auth/login": {
      "post": {
        "tags": [
          "Services"
        ],
        "summary": "Login",
        "description": "Login using credentials to retrieve access token, refresh token, and user data\n",
        "requestBody": {
          "description": "User credential details and parameters\n",
          "content": {
            "application/json": {
              "schema": {
                "$ref": "#/components/schemas/_req_shared_Login"
              },
              "examples": {
                "email-sign_in": {
                  "summary": "Email - sign in",
                  "value": "{\n  \"auth_type\": \"email\",\n  \"app_type_identifier\": \"edu.illinois.rokwire.safercommunity\",\n  \"org_id\": \"0a2eff20-e2cd-11eb-af68-60f81db5ecc0\",\n  \"api_key\": \"95a463e3-2ce8-450b-ba75-d8506b874738\",\n  \"creds\": {\n    \"email\": \"test@example.com\", \n    \"password\": \"test12345\"\n  },\n  \"device\": {\n    \"type\": \"mobile\",\n    \"device_id\": \"5555\",\n    \"os\": \"Android\"\n  }\n}\n"
                },
                "email-sign_up": {
                  "summary": "Email - sign up",
                  "value": "{\n  \"auth_type\": \"email\",\n  \"app_type_identifier\": \"edu.illinois.rokwire.safercommunity\",\n  \"org_id\": \"0a2eff20-e2cd-11eb-af68-60f81db5ecc0\",\n  \"api_key\": \"95a463e3-2ce8-450b-ba75-d8506b874738\",\n  \"creds\": {\n    \"email\": \"test@example.com\", \n    \"password\": \"test12345\"\n  },\n  \"params\":{\n      \"sign_up\":true,\n      \"confirm_password\": \"test12345\"\n  },\n  \"preferences\":{\n      \"key1\":\"value1\",\n      \"key2\":\"value2\"\n  },\n  \"profile\":{\n    \"address\": \"address\",\n    \"birth_year\": 1990,\n    \"country\": \"county\",\n    \"email\": \"email\",\n    \"first_name\": \"first name\",\n    \"last_name\": \"last name\",\n    \"phone\": \"+000000000000\",\n    \"photo_url\": \"photo url\",\n    \"state\": \"state\",\n    \"zip_code\": \"zip code\"\n  },\n  \"device\": {\n    \"type\": \"mobile\",\n    \"device_id\": \"5555\",\n    \"os\": \"Android\"\n  }\n}\n"
                },
                "phone": {
                  "summary": "Phone - sign in OR sign up",
                  "value": "{\n  \"auth_type\": \"twilio_phone\",\n  \"app_type_identifier\": \"edu.illinois.rokwire\",\n  \"org_id\": \"0a2eff20-e2cd-11eb-af68-60f81db5ecc0\",\n  \"api_key\": \"95a463e3-2ce8-450b-ba75-d8506b874738\",\n  \"creds\": {\n    \"phone\": \"+12223334444\", \n    \"code\": \"123456\"\n  },\n  \"preferences\":{\n      \"key1\":\"value1\",\n      \"key2\":\"value2\"\n  },\n  \"profile\":{\n    \"address\": \"address\",\n    \"birth_year\": 1990,\n    \"country\": \"county\",\n    \"email\": \"email\",\n    \"first_name\": \"first name\",\n    \"last_name\": \"last name\",\n    \"phone\": \"+000000000000\",\n    \"photo_url\": \"photo url\",\n    \"state\": \"state\",\n    \"zip_code\": \"zip code\"\n  },\n  \"device\": {\n    \"type\": \"mobile\",\n    \"device_id\": \"5555\",\n    \"os\": \"Android\"\n  }\n}\n"
                },
                "illinois_oidc": {
                  "summary": "Illinois OIDC login",
                  "value": "{\n  \"auth_type\": \"illinois_oidc\",\n  \"app_type_identifier\": \"edu.illinois.rokwire\",\n  \"org_id\": \"0a2eff20-e2cd-11eb-af68-60f81db5ecc0\",\n  \"api_key\": \"95a463e3-2ce8-450b-ba75-d8506b874738\",\n  \"creds\": \"https://redirect.example.com?code=ai324uith8gSEefesEguorgwsf43\",\n  \"params\": {\n    \"redirect_uri\": \"https://redirect.example.com\",\n    \"pkce_verifier\": \"w4iuhfq0u43hfq38ghn3gnSFSFiqp3ugnpugnqiprgUGNPINfsdoirpgia\"\n  },\n  \"preferences\":{\n      \"key1\":\"value1\",\n      \"key2\":\"value2\"\n  },\n  \"profile\":{\n    \"address\": \"address\",\n    \"birth_year\": 1990,\n    \"country\": \"county\",\n    \"email\": \"email\",\n    \"first_name\": \"first name\",\n    \"last_name\": \"last name\",\n    \"phone\": \"+000000000000\",\n    \"photo_url\": \"photo url\",\n    \"state\": \"state\",\n    \"zip_code\": \"zip code\"\n  },\n  \"device\": {\n    \"type\": \"mobile\",\n    \"device_id\": \"5555\",\n    \"os\": \"Android\"\n  }\n}\n"
                },
                "anonymous": {
                  "summary": "Anonymous login",
                  "value": "{\n  \"auth_type\": \"anonymous\",\n  \"app_type_identifier\": \"edu.illinois.rokwire\",\n  \"org_id\": \"0a2eff20-e2cd-11eb-af68-60f81db5ecc0\",\n  \"api_key\": \"95a463e3-2ce8-450b-ba75-d8506b874738\",\n  \"creds\": {\n    \"anonymous_id\": \"dbb5ea5d-6c6c-44b8-9952-7ebf0e844beb\"\n  },\n  \"device\": {\n    \"type\": \"mobile\",\n    \"device_id\": \"5555\",\n    \"os\": \"Android\"\n  }\n}\n"
                }
              }
            }
          },
          "required": true
        },
        "responses": {
          "200": {
            "description": "Success",
            "content": {
              "application/json": {
                "schema": {
                  "$ref": "#/components/schemas/_res_shared_Login"
                }
              }
            }
          },
          "400": {
            "description": "Bad request"
          },
          "401": {
            "description": "Unauthorized"
          },
          "500": {
            "description": "Internal error",
            "content": {
              "application/json": {
                "schema": {
                  "type": "object",
                  "properties": {
                    "status": {
                      "type": "string",
                      "enum": [
                        "invalid",
                        "unverified",
                        "verification-expired",
                        "already-exists",
                        "not-found",
                        "internal-server-error"
                      ],
                      "description": "- `invalid`: Invalid credentials\n- `unverified`: Unverified credentials\n- `verification-expired`: Credentials verification expired. The verification is restarted\n- `already-found`: Account already exists when `sign-up=true`\n- `not-found`: Account could not be found when `sign-up=false`\n- `internal-server-error`: An undefined error occurred\n"
=======
openapi: 3.0.3
info:
  title: Rokwire Core Building Block API
  description: Core Building Block API Documentation
  version: 1.14.0
servers:
  - url: 'https://api.rokwire.illinois.edu/core'
    description: Production server
  - url: 'https://api-test.rokwire.illinois.edu/core'
    description: Test server
  - url: 'https://api-dev.rokwire.illinois.edu/core'
    description: Development server
  - url: 'http://localhost/core'
    description: Local server
tags:
  - name: Services
    description: Clients applications APIs.
  - name: Admin
    description: Clients administration applications APIs.
  - name: Enc
    description: APIs consumed by the Encryption building block.
  - name: BBs
    description: APIs consumed by the platform building blocks.
  - name: Third-Party Services
    description: APIs consumed by third-party services.
  - name: System
    description: System APIs.
paths:
  /services/auth/login:
    post:
      tags:
        - Services
      summary: Login
      description: |
        Login using credentials to retrieve access token, refresh token, and user data
      requestBody:
        description: |
          User credential details and parameters
        content:
          application/json:
            schema:
              $ref: '#/components/schemas/_req_shared_Login'
            examples:
              email-sign_in:
                summary: Email - sign in
                value: |
                  {
                    "auth_type": "email",
                    "app_type_identifier": "edu.illinois.rokwire.safercommunity",
                    "org_id": "0a2eff20-e2cd-11eb-af68-60f81db5ecc0",
                    "api_key": "95a463e3-2ce8-450b-ba75-d8506b874738",
                    "creds": {
                      "email": "test@example.com", 
                      "password": "test12345"
                    },
                    "device": {
                      "type": "mobile",
                      "device_id": "5555",
                      "os": "Android"
                    }
                  }
              email-sign_up:
                summary: Email - sign up
                value: |
                  {
                    "auth_type": "email",
                    "app_type_identifier": "edu.illinois.rokwire.safercommunity",
                    "org_id": "0a2eff20-e2cd-11eb-af68-60f81db5ecc0",
                    "api_key": "95a463e3-2ce8-450b-ba75-d8506b874738",
                    "creds": {
                      "email": "test@example.com", 
                      "password": "test12345"
                    },
                    "params":{
                        "sign_up":true,
                        "confirm_password": "test12345"
                    },
                    "preferences":{
                        "key1":"value1",
                        "key2":"value2"
                    },
                    "profile":{
                      "address": "address",
                      "birth_year": 1990,
                      "country": "county",
                      "email": "email",
                      "first_name": "first name",
                      "last_name": "last name",
                      "phone": "+000000000000",
                      "photo_url": "photo url",
                      "state": "state",
                      "zip_code": "zip code"
                    },
                    "device": {
                      "type": "mobile",
                      "device_id": "5555",
                      "os": "Android"
                    }
                  }
              phone:
                summary: Phone - sign in OR sign up
                value: |
                  {
                    "auth_type": "twilio_phone",
                    "app_type_identifier": "edu.illinois.rokwire",
                    "org_id": "0a2eff20-e2cd-11eb-af68-60f81db5ecc0",
                    "api_key": "95a463e3-2ce8-450b-ba75-d8506b874738",
                    "creds": {
                      "phone": "+12223334444", 
                      "code": "123456"
                    },
                    "preferences":{
                        "key1":"value1",
                        "key2":"value2"
                    },
                    "profile":{
                      "address": "address",
                      "birth_year": 1990,
                      "country": "county",
                      "email": "email",
                      "first_name": "first name",
                      "last_name": "last name",
                      "phone": "+000000000000",
                      "photo_url": "photo url",
                      "state": "state",
                      "zip_code": "zip code"
>>>>>>> d5f4b40e
                    },
                    "message": {
                      "type": "string"
                    }
                  }
                }
              }
            }
          }
        }
      }
    },
    "/services/auth/refresh": {
      "post": {
        "tags": [
          "Services"
        ],
        "summary": "Refresh",
        "description": "Refresh access token using a refresh token\n",
        "requestBody": {
          "description": "Refresh token\n",
          "content": {
            "application/json": {
              "schema": {
                "$ref": "#/components/schemas/_req_shared_Refresh"
              }
            }
          },
          "required": true
        },
        "responses": {
          "200": {
            "description": "Success",
            "content": {
              "application/json": {
                "schema": {
                  "$ref": "#/components/schemas/_res_shared_Refresh"
                }
              }
            }
          },
          "400": {
            "description": "Bad request"
          },
          "401": {
            "description": "Unauthorized"
          },
          "500": {
            "description": "Internal error"
          }
        }
      }
    },
    "/services/auth/login-url": {
      "post": {
        "tags": [
          "Services"
        ],
        "summary": "Get SSO login url",
        "description": "Retrieve a pre-formatted SSO login URL\n",
        "requestBody": {
          "content": {
            "application/json": {
              "schema": {
                "$ref": "#/components/schemas/_req_shared_LoginUrl"
              }
            }
          },
          "required": true
        },
        "responses": {
          "200": {
            "description": "Success",
            "content": {
              "application/json": {
                "schema": {
                  "$ref": "#/components/schemas/_res_shared_LoginUrl"
                }
              }
            }
          },
          "400": {
            "description": "Bad request"
          },
          "401": {
            "description": "Unauthorized"
          },
          "500": {
            "description": "Internal error"
          }
        }
      }
    },
    "/services/auth/credential/verify": {
      "get": {
        "tags": [
          "Services"
        ],
        "summary": "Validate verification code",
        "description": "Validates verification code to verify account ownership\n",
        "parameters": [
          {
            "name": "id",
            "in": "query",
            "description": "Credential ID",
            "required": true,
            "style": "form",
            "explode": false,
            "schema": {
              "type": "string"
            }
          },
          {
            "name": "code",
            "in": "query",
            "description": "Verification code",
            "required": true,
            "style": "form",
            "explode": false,
            "schema": {
              "type": "string"
            }
          }
        ],
        "responses": {
          "200": {
            "description": "Successful operation",
            "content": {
              "text/plain": {
                "schema": {
                  "type": "string",
                  "example": "Successfully verified code"
                }
              }
            }
          },
          "400": {
            "description": "Bad request"
          },
          "401": {
            "description": "Unauthorized"
          },
          "500": {
            "description": "Internal error"
          }
        }
      }
    },
    "/services/auth/credential/send-verify": {
      "post": {
        "tags": [
          "Services"
        ],
        "summary": "Send verification code to identifier",
        "description": "Sends verification code to identifier to verify account ownership\n",
        "requestBody": {
          "description": "Account information to be checked\n",
          "content": {
            "application/json": {
              "schema": {
                "$ref": "#/components/schemas/_req_credential_send-verify_Request"
              }
            }
          },
          "required": true
        },
        "responses": {
          "200": {
            "description": "Successful operation",
            "content": {
              "text/plain": {
                "schema": {
                  "type": "string",
                  "example": "Successfully sent verification code"
                }
              }
            }
          },
          "400": {
            "description": "Bad request"
          },
          "401": {
            "description": "Unauthorized"
          },
          "500": {
            "description": "Internal error"
          }
        }
      }
    },
    "/services/auth/credential/forgot/initiate": {
      "post": {
        "tags": [
          "Services"
        ],
        "summary": "Initiate reset credential for a given identifier",
        "description": "Email auth type:\nSends the reset password code for a given identifier\nGenerates a reset code and expiry and sends it to the given identifier \n",
        "requestBody": {
          "content": {
            "application/json": {
              "schema": {
                "$ref": "#/components/schemas/_req_credential_forgot_initiate_Request"
              }
            }
          },
          "required": true
        },
        "responses": {
          "200": {
            "description": "Success",
            "content": {
              "text/plain": {
                "schema": {
                  "type": "string"
                }
              }
            }
          },
          "400": {
            "description": "Bad request"
          },
          "401": {
            "description": "Unauthorized"
          },
          "500": {
            "description": "Internal error"
          }
        }
      }
    },
    "/services/auth/credential/forgot/complete": {
      "post": {
        "tags": [
          "Services"
        ],
        "summary": "Complete resetting forgotten credential",
        "requestBody": {
          "content": {
            "application/json": {
              "schema": {
                "$ref": "#/components/schemas/_req_credential_forgot_complete_Request"
              }
            }
          },
          "required": true
        },
        "responses": {
          "200": {
            "description": "Success",
            "content": {
              "text/plain": {
                "schema": {
                  "type": "string"
                }
              }
            }
          },
          "400": {
            "description": "Bad request"
          },
          "401": {
            "description": "Unauthorized"
          },
          "500": {
            "description": "Internal error"
          }
        }
      }
    },
    "/services/auth/credential/update": {
      "post": {
        "tags": [
          "Services"
        ],
        "summary": "Reset a credential from client application",
        "description": "Needs user auth token for authorization\n\n**Auth:** Requires token from direct user authentication from recent login\n",
        "security": [
          {
            "bearerAuth": []
          }
        ],
        "requestBody": {
          "content": {
            "application/json": {
              "schema": {
                "$ref": "#/components/schemas/_req_credential_update_Request"
              }
            }
          },
          "required": true
        },
        "responses": {
          "200": {
            "description": "Success",
            "content": {
              "text/plain": {
                "schema": {
                  "type": "string"
                }
              }
            }
          },
          "400": {
            "description": "Bad request"
          },
          "401": {
            "description": "Unauthorized"
          },
          "500": {
            "description": "Internal error"
          }
        }
      }
    },
    "/services/auth/account/exists": {
      "post": {
        "tags": [
          "Services"
        ],
        "summary": "Check if an account already exists",
        "description": "Account exists checks if an account exists for the provided user identifier and auth type\n",
        "requestBody": {
          "description": "Account information to be checked\n",
          "content": {
            "application/json": {
              "schema": {
                "$ref": "#/components/schemas/_req_account-exists_Request"
              }
            }
          },
          "required": true
        },
        "responses": {
          "200": {
            "description": "Success",
            "content": {
              "application/json": {
                "schema": {
                  "$ref": "#/components/schemas/_res_account-exists_Response"
                }
              }
            }
          },
          "400": {
            "description": "Bad request"
          },
          "401": {
            "description": "Unauthorized"
          },
          "500": {
            "description": "Internal error"
          }
        }
      }
    },
    "/services/auth/account/auth-type/link": {
      "post": {
        "tags": [
          "Services"
        ],
        "summary": "Link credentials",
        "description": "Link credentials to an existing account\n\n**Auth:** Requires \"authenticated\" auth token\n",
        "security": [
          {
            "bearerAuth": []
          }
        ],
        "requestBody": {
          "content": {
            "application/json": {
              "schema": {
                "$ref": "#/components/schemas/_req_account_auth-type_link_Request"
              },
              "examples": {
                "email-sign_up": {
                  "summary": "Email",
                  "value": "{\n  \"auth_type\": \"email\",\n  \"app_type_identifier\": \"edu.illinois.rokwire.safercommunity\",\n  \"org_id\": \"0a2eff20-e2cd-11eb-af68-60f81db5ecc0\",\n  \"api_key\": \"95a463e3-2ce8-450b-ba75-d8506b874738\",\n  \"creds\": {\n    \"email\": \"test@example.com\", \n    \"password\": \"test12345\"\n  },\n  \"params\":{\n      \"confirm_password\": \"test12345\"\n  }\n}\n"
                },
                "phone": {
                  "summary": "Phone",
                  "value": "{\n  \"auth_type\": \"twilio_phone\",\n  \"app_type_identifier\": \"edu.illinois.rokwire\",\n  \"org_id\": \"0a2eff20-e2cd-11eb-af68-60f81db5ecc0\",\n  \"api_key\": \"95a463e3-2ce8-450b-ba75-d8506b874738\",\n  \"creds\": {\n    \"phone\": \"+12223334444\"\n  }\n}\n"
                },
                "illinois_oidc": {
                  "summary": "Illinois OIDC",
                  "value": "{\n  \"auth_type\": \"illinois_oidc\",\n  \"app_type_identifier\": \"edu.illinois.rokwire\",\n  \"org_id\": \"0a2eff20-e2cd-11eb-af68-60f81db5ecc0\",\n  \"api_key\": \"95a463e3-2ce8-450b-ba75-d8506b874738\",\n  \"creds\": \"https://redirect.example.com?code=ai324uith8gSEefesEguorgwsf43\",\n  \"params\": {\n    \"redirect_uri\": \"https://redirect.example.com\",\n    \"pkce_verifier\": \"w4iuhfq0u43hfq38ghn3gnSFSFiqp3ugnpugnqiprgUGNPINfsdoirpgia\"\n  }\n}\n"
                }
              }
            }
          },
          "required": true
        },
        "responses": {
          "200": {
            "description": "Success",
            "content": {
              "text/plain": {
                "schema": {
                  "type": "string",
                  "example": "Success"
                }
              }
            }
          },
          "400": {
            "description": "Bad request"
          },
          "401": {
            "description": "Unauthorized"
          },
          "500": {
            "description": "Internal error"
          }
        }
      }
    },
    "/services/auth/authorize-service": {
      "post": {
        "tags": [
          "Services"
        ],
        "summary": "Authorize service",
        "description": "Authorize a third-party service and get a scoped access token that can be used to access its APIs\n\n**Auth:** Requires user auth token\n",
        "security": [
          {
            "bearerAuth": []
          }
        ],
        "requestBody": {
          "content": {
            "application/json": {
              "schema": {
                "$ref": "#/components/schemas/_req_authorize-service_Request"
              }
            }
          }
        },
        "responses": {
          "200": {
            "description": "Success",
            "content": {
              "application/json": {
                "schema": {
                  "$ref": "#/components/schemas/_res_authorize-service_Response"
                },
                "examples": {
                  "authorized": {
                    "summary": "Service authorized",
                    "value": "{\n  \"access_token\": \"string\",\n  \"token_type\": \"Bearer\",\n  \"approved_scopes\": [\n    \"string\"\n  ]\n}\n"
                  },
                  "unauthorized": {
                    "summary": "Service unauthorized",
                    "value": "{\n  \"service_reg\": {\n    \"service_id\": \"string\",\n    \"host\": \"string\",\n    \"pub_key\": {\n      \"key_pem\": \"string\",\n      \"alg\": \"string\"\n    },\n    \"name\": \"string\",\n    \"description\": \"string\",\n    \"info_url\": \"string\",\n    \"logo_url\": \"string\",\n    \"scopes\": [\n      {\n        \"scope\": \"string\",\n        \"required\": true,\n        \"explanation\": \"string\"\n      }\n    ],\n    \"first_party\": true\n  }\n}\n"
                  }
                }
              }
            }
          },
          "400": {
            "description": "Bad request"
          },
          "401": {
            "description": "Unauthorized"
          },
          "500": {
            "description": "Internal error"
          }
        }
      }
    },
    "/services/auth/service-regs": {
      "get": {
        "tags": [
          "Services"
        ],
        "summary": "Get service registrations",
        "description": "Returns service registration records\n\n**Auth:** Requires auth token\n",
        "security": [
          {
            "bearerAuth": []
          }
        ],
        "parameters": [
          {
            "name": "ids",
            "in": "query",
            "description": "A comma-separated list of service IDs to return registrations for",
            "required": true,
            "style": "form",
            "explode": false,
            "schema": {
              "type": "string"
            }
          }
        ],
        "responses": {
          "200": {
            "description": "Success",
            "content": {
              "application/json": {
                "schema": {
                  "type": "array",
                  "items": {
                    "$ref": "#/components/schemas/ServiceReg"
                  }
<<<<<<< HEAD
                }
              }
            }
          },
          "400": {
            "description": "Bad request"
          },
          "401": {
            "description": "Unauthorized"
          },
          "500": {
            "description": "Internal error"
          }
        }
      }
    },
    "/services/account": {
      "delete": {
        "tags": [
          "Services"
        ],
        "summary": "Delete user account",
        "description": "Deletes a user account\n\n**Auth:** Requires user auth token\n",
        "security": [
          {
            "bearerAuth": []
          }
        ],
        "responses": {
          "200": {
            "description": "Success",
            "content": {
              "text/plain": {
                "schema": {
                  "type": "string",
                  "example": "Success"
                }
              }
            }
          },
          "400": {
            "description": "Bad request"
          },
          "401": {
            "description": "Unauthorized"
          },
          "500": {
            "description": "Internal error"
          }
        }
      },
      "get": {
        "tags": [
          "Services"
        ],
        "summary": "Get user account",
        "description": "Get the user account\n\n**Auth:** Requires user auth token\n",
        "security": [
          {
            "bearerAuth": []
          }
        ],
        "responses": {
          "200": {
            "description": "Success",
            "content": {
              "application/json": {
                "schema": {
                  "$ref": "#/components/schemas/_res_shared_Account"
                }
              }
            }
          },
          "400": {
            "description": "Bad request"
          },
          "401": {
            "description": "Unauthorized"
          },
          "500": {
            "description": "Internal error"
          }
        }
      }
    },
    "/services/account/preferences": {
      "put": {
        "tags": [
          "Services"
        ],
        "summary": "Update account preferences",
        "description": "Updates account preferences\n\n**Auth:** Requires user auth token\n",
        "security": [
          {
            "bearerAuth": []
          }
        ],
        "requestBody": {
          "description": "Account preferences",
          "content": {
            "application/json": {
              "schema": {
                "type": "object"
              }
            }
          },
          "required": true
        },
        "responses": {
          "200": {
            "description": "Success",
            "content": {
              "text/plain": {
                "schema": {
                  "type": "string",
                  "example": "Success"
                }
              }
            }
          },
          "400": {
            "description": "Bad request"
          },
          "401": {
            "description": "Unauthorized"
          },
          "500": {
            "description": "Internal error"
          }
        }
      },
      "get": {
        "tags": [
          "Services"
        ],
        "summary": "Get preferences",
        "description": "Returns a user preferences\n\n**Auth:** Requires user auth token\n",
        "security": [
          {
            "bearerAuth": []
          }
        ],
        "responses": {
          "200": {
            "description": "Success",
            "content": {
              "application/json": {
                "schema": {
                  "type": "object"
                }
              }
            }
          },
          "400": {
            "description": "Bad request"
          },
          "401": {
            "description": "Unauthorized"
          },
          "500": {
            "description": "Internal error"
          }
        }
      }
    },
    "/services/account/profile": {
      "get": {
        "tags": [
          "Services"
        ],
        "summary": "Get user profile",
        "description": "Returns a user profile\n\n**Auth:** Requires user auth token\n",
        "security": [
          {
            "bearerAuth": []
          }
        ],
        "responses": {
          "200": {
            "description": "Success",
            "content": {
              "application/json": {
                "schema": {
                  "$ref": "#/components/schemas/ProfileFields"
                }
              }
            }
          },
          "400": {
            "description": "Bad request"
          },
          "401": {
            "description": "Unauthorized"
          },
          "500": {
            "description": "Internal error"
          }
        }
      },
      "put": {
        "tags": [
          "Services"
        ],
        "summary": "Update user profile",
        "description": "Updates a user profile\n\n**Auth:** Requires user auth token\n",
        "security": [
          {
            "bearerAuth": []
          }
        ],
        "requestBody": {
          "description": "Profile update",
          "content": {
            "application/json": {
              "schema": {
                "$ref": "#/components/schemas/_req_shared_Profile"
              }
            }
          },
          "required": true
        },
        "responses": {
          "200": {
            "description": "Success",
            "content": {
              "text/plain": {
                "schema": {
                  "type": "string",
                  "example": "Success"
                }
              }
            }
          },
          "400": {
            "description": "Bad request"
          },
          "401": {
            "description": "Unauthorized"
          },
          "500": {
            "description": "Internal error"
          }
        }
      }
    },
    "/services/test": {
      "get": {
        "tags": [
          "Services"
        ],
        "summary": "Test API..",
        "responses": {
          "200": {
            "description": "Success",
            "content": {
              "text/plain": {
                "schema": {
                  "type": "string",
                  "example": "Echooo"
                }
              }
            }
          }
        }
      }
    },
    "/admin/auth/login": {
      "post": {
        "tags": [
          "Admin"
        ],
        "summary": "Login",
        "description": "Login using credentials to retrieve access token, refresh token, and user data\n",
        "requestBody": {
          "description": "User credential details and parameters\n",
          "content": {
            "application/json": {
              "schema": {
                "$ref": "#/components/schemas/_req_shared_Login"
              },
              "examples": {
                "email-sign_in": {
                  "summary": "Email - sign in",
                  "value": "{\n  \"auth_type\": \"email\",\n  \"app_type_identifier\": \"edu.illinois.rokwire.safercommunity\",\n  \"org_id\": \"0a2eff20-e2cd-11eb-af68-60f81db5ecc0\",\n  \"api_key\": \"95a463e3-2ce8-450b-ba75-d8506b874738\",\n  \"creds\": {\n    \"email\": \"test@example.com\", \n    \"password\": \"test12345\"\n  },\n  \"device\": {\n    \"type\": \"mobile\",\n    \"device_id\": \"5555\",\n    \"os\": \"Android\"\n  }\n}\n"
                },
                "email-sign_up": {
                  "summary": "Email - sign up",
                  "value": "{\n  \"auth_type\": \"email\",\n  \"app_type_identifier\": \"edu.illinois.rokwire.safercommunity\",\n  \"org_id\": \"0a2eff20-e2cd-11eb-af68-60f81db5ecc0\",\n  \"api_key\": \"95a463e3-2ce8-450b-ba75-d8506b874738\",\n  \"creds\": {\n    \"email\": \"test@example.com\", \n    \"password\": \"test12345\"\n  },\n  \"params\":{\n      \"sign_up\":true,\n      \"confirm_password\": \"test12345\"\n  },\n  \"preferences\":{\n      \"key1\":\"value1\",\n      \"key2\":\"value2\"\n  },\n  \"profile\":{\n    \"address\": \"address\",\n    \"birth_year\": 1990,\n    \"country\": \"county\",\n    \"email\": \"email\",\n    \"first_name\": \"first name\",\n    \"last_name\": \"last name\",\n    \"phone\": \"+000000000000\",\n    \"photo_url\": \"photo url\",\n    \"state\": \"state\",\n    \"zip_code\": \"zip code\"\n  },\n  \"device\": {\n    \"type\": \"mobile\",\n    \"device_id\": \"5555\",\n    \"os\": \"Android\"\n  }\n}\n"
                },
                "phone": {
                  "summary": "Phone - sign in OR sign up",
                  "value": "{\n  \"auth_type\": \"twilio_phone\",\n  \"app_type_identifier\": \"edu.illinois.rokwire\",\n  \"org_id\": \"0a2eff20-e2cd-11eb-af68-60f81db5ecc0\",\n  \"api_key\": \"95a463e3-2ce8-450b-ba75-d8506b874738\",\n  \"creds\": {\n    \"phone\": \"+12223334444\", \n    \"code\": \"123456\"\n  },\n  \"preferences\":{\n      \"key1\":\"value1\",\n      \"key2\":\"value2\"\n  },\n  \"profile\":{\n    \"address\": \"address\",\n    \"birth_year\": 1990,\n    \"country\": \"county\",\n    \"email\": \"email\",\n    \"first_name\": \"first name\",\n    \"last_name\": \"last name\",\n    \"phone\": \"+000000000000\",\n    \"photo_url\": \"photo url\",\n    \"state\": \"state\",\n    \"zip_code\": \"zip code\"\n  },\n  \"device\": {\n    \"type\": \"mobile\",\n    \"device_id\": \"5555\",\n    \"os\": \"Android\"\n  }\n}\n"
                },
                "illinois_oidc": {
                  "summary": "Illinois OIDC login",
                  "value": "{\n  \"auth_type\": \"illinois_oidc\",\n  \"app_type_identifier\": \"edu.illinois.rokwire\",\n  \"org_id\": \"0a2eff20-e2cd-11eb-af68-60f81db5ecc0\",\n  \"api_key\": \"95a463e3-2ce8-450b-ba75-d8506b874738\",\n  \"creds\": \"https://redirect.example.com?code=ai324uith8gSEefesEguorgwsf43\",\n  \"params\": {\n    \"redirect_uri\": \"https://redirect.example.com\",\n    \"pkce_verifier\": \"w4iuhfq0u43hfq38ghn3gnSFSFiqp3ugnpugnqiprgUGNPINfsdoirpgia\"\n  },\n  \"preferences\":{\n      \"key1\":\"value1\",\n      \"key2\":\"value2\"\n  },\n  \"profile\":{\n    \"address\": \"address\",\n    \"birth_year\": 1990,\n    \"country\": \"county\",\n    \"email\": \"email\",\n    \"first_name\": \"first name\",\n    \"last_name\": \"last name\",\n    \"phone\": \"+000000000000\",\n    \"photo_url\": \"photo url\",\n    \"state\": \"state\",\n    \"zip_code\": \"zip code\"\n  },\n  \"device\": {\n    \"type\": \"mobile\",\n    \"device_id\": \"5555\",\n    \"os\": \"Android\"\n  }\n}\n"
                },
                "anonymous": {
                  "summary": "Anonymous login",
                  "value": "{\n  \"auth_type\": \"anonymous\",\n  \"app_type_identifier\": \"edu.illinois.rokwire\",\n  \"org_id\": \"0a2eff20-e2cd-11eb-af68-60f81db5ecc0\",\n  \"api_key\": \"95a463e3-2ce8-450b-ba75-d8506b874738\",\n  \"creds\": {\n    \"anonymous_id\": \"dbb5ea5d-6c6c-44b8-9952-7ebf0e844beb\"\n  },\n  \"device\": {\n    \"type\": \"mobile\",\n    \"device_id\": \"5555\",\n    \"os\": \"Android\"\n  }\n}\n"
                }
              }
            }
          },
          "required": true
        },
        "responses": {
          "200": {
            "description": "Success",
            "content": {
              "application/json": {
                "schema": {
                  "$ref": "#/components/schemas/_res_shared_Login"
                }
              }
            }
          },
          "400": {
            "description": "Bad request"
          },
          "401": {
            "description": "Unauthorized"
          },
          "500": {
            "description": "Internal error"
          }
        }
      }
    },
    "/admin/auth/refresh": {
      "post": {
        "tags": [
          "Admin"
        ],
        "summary": "Refresh",
        "description": "Refresh access token using a refresh token\n",
        "requestBody": {
          "description": "Refresh token\n",
          "content": {
            "application/json": {
              "schema": {
                "$ref": "#/components/schemas/_req_shared_Refresh"
              }
            }
          },
          "required": true
        },
        "responses": {
          "200": {
            "description": "Success",
            "content": {
              "application/json": {
                "schema": {
                  "$ref": "#/components/schemas/_res_shared_Refresh"
                }
              }
            }
          },
          "400": {
            "description": "Bad request"
          },
          "401": {
            "description": "Unauthorized"
          },
          "500": {
            "description": "Internal error"
          }
        }
      }
    },
    "/admin/auth/login-url": {
      "post": {
        "tags": [
          "Admin"
        ],
        "summary": "Get SSO login url",
        "description": "Retrieve a pre-formatted SSO login URL\n",
        "requestBody": {
          "content": {
            "application/json": {
              "schema": {
                "$ref": "#/components/schemas/_req_shared_LoginUrl"
              }
            }
          },
          "required": true
        },
        "responses": {
          "200": {
            "description": "Success",
            "content": {
              "application/json": {
                "schema": {
                  "$ref": "#/components/schemas/_res_shared_LoginUrl"
                }
              }
            }
          },
          "400": {
            "description": "Bad request"
          },
          "401": {
            "description": "Unauthorized"
          },
          "500": {
            "description": "Internal error"
          }
        }
      }
    },
    "/admin/application/{app_id}/building-blocks": {
      "get": {
        "tags": [
          "Admin"
        ],
        "summary": "Get the building blocks",
        "description": "Gets the building blocks\n",
        "security": [
          {
            "bearerAuth": []
          }
        ],
        "parameters": [
          {
            "name": "app_id",
            "in": "path",
            "description": "app_id",
            "required": true,
            "style": "simple",
            "explode": false,
            "schema": {
              "type": "string"
            }
          }
        ],
        "responses": {
          "200": {
            "description": "successful operation",
            "content": {
              "application/json": {
                "type": "string",
                "items": {
                  "$ref": "#/components/schemas/_res_shared_BuildingBlocks"
                }
              }
            }
          },
          "400": {
            "description": "Bad request"
          },
          "401": {
            "description": "Unauthorized"
          },
          "404": {
            "description": "Not Found"
          },
          "500": {
            "description": "Internal error"
          }
        }
      }
    },
    "/enc/test": {
      "get": {
        "tags": [
          "Enc"
        ],
        "summary": "Test API..",
        "responses": {
          "200": {
            "description": "Success",
            "content": {
              "text/plain": {
                "schema": {
                  "type": "string",
                  "example": "Echooo"
                }
              }
            }
          }
        }
      }
    },
    "/bbs/test": {
      "get": {
        "tags": [
          "BBs"
        ],
        "summary": "Test API..",
        "responses": {
          "200": {
            "description": "Success",
            "content": {
              "text/plain": {
                "schema": {
                  "type": "string",
                  "example": "Echooo"
                }
              }
            }
          }
        }
      }
    },
    "/bbs/service-regs": {
      "get": {
        "tags": [
          "BBs"
        ],
        "summary": "Get service registrations",
        "description": "Returns service registration records\n",
        "parameters": [
          {
            "name": "ids",
            "in": "query",
            "description": "A comma-separated list of service IDs to return registrations for",
            "required": true,
            "style": "form",
            "explode": false,
            "schema": {
              "type": "string"
            }
          }
        ],
        "responses": {
          "200": {
            "description": "Success",
            "content": {
              "application/json": {
                "schema": {
                  "type": "array",
                  "items": {
                    "$ref": "#/components/schemas/AuthServiceReg"
=======
        required: true
      responses:
        '200':
          description: Success
          content:
            application/json:
              schema:
                anyOf:
                  - $ref: '#/components/schemas/_res_shared_Login_Mfa'
                  - $ref: '#/components/schemas/_res_shared_Login'
        '400':
          description: Bad request
        '401':
          description: Unauthorized
        '500':
          description: Internal error
          content:
            application/json:
              schema:
                type: object
                properties:
                  status:
                    type: string
                    enum:
                      - invalid
                      - unverified
                      - verification-expired
                      - already-exists
                      - not-found
                      - internal-server-error
                    description: |
                      - `invalid`: Invalid credentials
                      - `unverified`: Unverified credentials
                      - `verification-expired`: Credentials verification expired. The verification is restarted
                      - `already-found`: Account already exists when `sign-up=true`
                      - `not-found`: Account could not be found when `sign-up=false`
                      - `internal-server-error`: An undefined error occurred
                  message:
                    type: string
  /services/auth/mfa:
    post:
      tags:
        - Services
      summary: MFA
      description: |
        Verify multi-factor authentication credentials to complete login
      parameters:
        - name: state
          in: query
          description: Login state
          required: false
          style: form
          explode: false
          schema:
            type: string
      requestBody:
        description: |
          MFA credentials and parameters
        content:
          application/json:
            schema:
              $ref: '#/components/schemas/_req_shared_Login_Mfa'
        required: true
      responses:
        '200':
          description: Success
          content:
            application/json:
              schema:
                $ref: '#/components/schemas/_res_shared_Login'
        '400':
          description: Bad request
        '401':
          description: Unauthorized
        '500':
          description: Internal error
  /services/auth/refresh:
    post:
      tags:
        - Services
      summary: Refresh
      description: |
        Refresh access token using a refresh token
      requestBody:
        description: |
          Refresh token
        content:
          application/json:
            schema:
              $ref: '#/components/schemas/_req_shared_Refresh'
        required: true
      responses:
        '200':
          description: Success
          content:
            application/json:
              schema:
                $ref: '#/components/schemas/_res_shared_Refresh'
        '400':
          description: Bad request
        '401':
          description: Unauthorized
        '500':
          description: Internal error
  /services/auth/login-url:
    post:
      tags:
        - Services
      summary: Get SSO login url
      description: |
        Retrieve a pre-formatted SSO login URL
      requestBody:
        content:
          application/json:
            schema:
              $ref: '#/components/schemas/_req_shared_LoginUrl'
        required: true
      responses:
        '200':
          description: Success
          content:
            application/json:
              schema:
                $ref: '#/components/schemas/_res_shared_LoginUrl'
        '400':
          description: Bad request
        '401':
          description: Unauthorized
        '500':
          description: Internal error
  /services/auth/credential/verify:
    get:
      tags:
        - Services
      summary: Validate verification code
      description: |
        Validates verification code to verify account ownership
      parameters:
        - name: id
          in: query
          description: Credential ID
          required: true
          style: form
          explode: false
          schema:
            type: string
        - name: code
          in: query
          description: Verification code
          required: true
          style: form
          explode: false
          schema:
            type: string
      responses:
        '200':
          description: Successful operation
          content:
            text/plain:
              schema:
                type: string
                example: Successfully verified code
        '400':
          description: Bad request
        '401':
          description: Unauthorized
        '500':
          description: Internal error
  /services/auth/credential/send-verify:
    post:
      tags:
        - Services
      summary: Send verification code to identifier
      description: |
        Sends verification code to identifier to verify account ownership
      requestBody:
        description: |
          Account information to be checked
        content:
          application/json:
            schema:
              $ref: '#/components/schemas/_req_credential_send-verify_Request'
        required: true
      responses:
        '200':
          description: Successful operation
          content:
            text/plain:
              schema:
                type: string
                example: Successfully sent verification code
        '400':
          description: Bad request
        '401':
          description: Unauthorized
        '500':
          description: Internal error
  /services/auth/credential/forgot/initiate:
    post:
      tags:
        - Services
      summary: Initiate reset credential for a given identifier
      description: |
        Email auth type:
        Sends the reset password code for a given identifier
        Generates a reset code and expiry and sends it to the given identifier 
      requestBody:
        content:
          application/json:
            schema:
              $ref: '#/components/schemas/_req_credential_forgot_initiate_Request'
        required: true
      responses:
        '200':
          description: Success
          content:
            text/plain:
              schema:
                type: string
        '400':
          description: Bad request
        '401':
          description: Unauthorized
        '500':
          description: Internal error
  /services/auth/credential/forgot/complete:
    post:
      tags:
        - Services
      summary: Complete resetting forgotten credential
      requestBody:
        content:
          application/json:
            schema:
              $ref: '#/components/schemas/_req_credential_forgot_complete_Request'
        required: true
      responses:
        '200':
          description: Success
          content:
            text/plain:
              schema:
                type: string
        '400':
          description: Bad request
        '401':
          description: Unauthorized
        '500':
          description: Internal error
  /services/auth/credential/update:
    post:
      tags:
        - Services
      summary: Reset a credential from client application
      description: |
        Needs user auth token for authorization

        **Auth:** Requires token from direct user authentication from recent login
      security:
        - bearerAuth: []
      requestBody:
        content:
          application/json:
            schema:
              $ref: '#/components/schemas/_req_credential_update_Request'
        required: true
      responses:
        '200':
          description: Success
          content:
            text/plain:
              schema:
                type: string
        '400':
          description: Bad request
        '401':
          description: Unauthorized
        '500':
          description: Internal error
  /services/auth/verify-mfa:
    post:
      tags:
        - Services
      summary: MFA
      description: |
        Verify multi-factor authentication credentials to complete MFA registration
      requestBody:
        description: |
          MFA credentials and parameters
        content:
          application/json:
            schema:
              $ref: '#/components/schemas/_req_shared_Mfa'
        required: true
      responses:
        '200':
          description: Success
          content:
            application/json:
              schema:
                type: array
                items:
                  type: string
        '400':
          description: Bad request
        '401':
          description: Unauthorized
        '500':
          description: Internal error
  /services/auth/account/exists:
    post:
      tags:
        - Services
      summary: Check if an account already exists
      description: |
        Account exists checks if an account exists for the provided user identifier and auth type
      requestBody:
        description: |
          Account information to be checked
        content:
          application/json:
            schema:
              $ref: '#/components/schemas/_req_account-exists_Request'
        required: true
      responses:
        '200':
          description: Success
          content:
            application/json:
              schema:
                $ref: '#/components/schemas/_res_account-exists_Response'
        '400':
          description: Bad request
        '401':
          description: Unauthorized
        '500':
          description: Internal error
  /services/auth/account/auth-type/link:
    post:
      tags:
        - Services
      summary: Link credentials
      description: |
        Link credentials to an existing account

        **Auth:** Requires "authenticated" auth token
      security:
        - bearerAuth: []
      requestBody:
        content:
          application/json:
            schema:
              $ref: '#/components/schemas/_req_account_auth-type_link_Request'
            examples:
              email-sign_up:
                summary: Email
                value: |
                  {
                    "auth_type": "email",
                    "app_type_identifier": "edu.illinois.rokwire.safercommunity",
                    "org_id": "0a2eff20-e2cd-11eb-af68-60f81db5ecc0",
                    "api_key": "95a463e3-2ce8-450b-ba75-d8506b874738",
                    "creds": {
                      "email": "test@example.com", 
                      "password": "test12345"
                    },
                    "params":{
                        "confirm_password": "test12345"
                    }
>>>>>>> d5f4b40e
                  }
                }
              }
            }
          },
          "400": {
            "description": "Bad request"
          },
          "401": {
            "description": "Unauthorized"
          },
          "500": {
            "description": "Internal error"
          }
        }
      }
    },
    "/tps/service-regs": {
      "get": {
        "tags": [
          "Third-Party Services"
        ],
        "summary": "Get service registrations",
        "description": "Returns service registration records\n",
        "parameters": [
          {
            "name": "ids",
            "in": "query",
            "description": "A comma-separated list of service IDs to return registrations for",
            "required": true,
            "style": "form",
            "explode": false,
            "schema": {
              "type": "string"
            }
          }
        ],
        "responses": {
          "200": {
            "description": "Success",
            "content": {
              "application/json": {
                "schema": {
                  "type": "array",
                  "items": {
                    "$ref": "#/components/schemas/AuthServiceReg"
                  }
                }
              }
            }
          },
          "400": {
            "description": "Bad request"
          },
          "401": {
            "description": "Unauthorized"
          },
          "500": {
            "description": "Internal error"
          }
        }
      }
    },
    "/tps/auth-keys": {
      "get": {
        "tags": [
          "Third-Party Services"
        ],
        "summary": "Get auth public key",
        "description": "Returns auth public key in JWKS format\n",
        "responses": {
          "200": {
            "description": "Success",
            "content": {
              "application/json": {
                "schema": {
                  "$ref": "#/components/schemas/JWKS"
                }
              }
            }
          },
          "400": {
            "description": "Bad request"
          },
          "401": {
            "description": "Unauthorized"
          },
          "500": {
            "description": "Internal error"
          }
        }
      }
    },
    "/system/global-config": {
      "get": {
        "deprecated": true,
        "tags": [
          "System"
        ],
        "summary": "Get global config",
        "description": "Gives the system global config\n\n**Auth:** Requires auth token with `config_admin` permission\n",
        "security": [
          {
            "bearerAuth": []
          }
        ],
        "responses": {
          "200": {
            "description": "Success",
            "content": {
              "application/json": {
                "schema": {
                  "$ref": "#/components/schemas/GlobalConfig"
                }
              }
            }
          },
          "400": {
            "description": "Bad request"
          },
          "401": {
            "description": "Unauthorized"
          },
          "500": {
            "description": "Internal error"
          }
        }
      },
      "post": {
        "deprecated": true,
        "tags": [
          "System"
        ],
        "summary": "Create global config",
        "description": "Creates the system global config\n\n**Auth:** Requires auth token with `config_admin` permission\n",
        "security": [
          {
            "bearerAuth": []
          }
        ],
        "requestBody": {
          "content": {
            "application/json": {
              "schema": {
                "$ref": "#/components/schemas/GlobalConfig"
              }
            }
          },
          "required": true
        },
        "responses": {
          "200": {
            "description": "Success",
            "content": {
              "text/plain": {
                "schema": {
                  "type": "string",
                  "example": "Success"
                }
              }
            }
          },
          "400": {
            "description": "Bad request"
          },
          "401": {
            "description": "Unauthorized"
          },
          "500": {
            "description": "Internal error"
          }
        }
      },
      "put": {
        "deprecated": true,
        "tags": [
          "System"
        ],
        "summary": "Update global config",
        "description": "Updates the system global config\n\n**Auth:** Requires auth token with `config_admin` permission\n",
        "security": [
          {
            "bearerAuth": []
          }
        ],
        "requestBody": {
          "content": {
            "application/json": {
              "schema": {
                "$ref": "#/components/schemas/GlobalConfig"
              }
            }
          },
          "required": true
        },
        "responses": {
          "200": {
            "description": "Success",
            "content": {
              "text/plain": {
                "schema": {
                  "type": "string",
                  "example": "Success"
                }
              }
            }
          },
          "400": {
            "description": "Bad request"
          },
          "401": {
            "description": "Unauthorized"
          },
          "500": {
            "description": "Internal error"
          }
        }
      }
    },
    "/system/organizations/{id}": {
      "put": {
        "deprecated": true,
        "tags": [
          "System"
        ],
        "summary": "Update organization",
        "description": "Updates organization\n\n **Auth:** Requires auth token with `org_admin` permission\n",
        "security": [
          {
            "bearerAuth": []
          }
        ],
        "parameters": [
          {
            "name": "id",
            "in": "path",
            "description": "ID of the organization that needs to be updated",
            "required": true,
            "style": "simple",
            "explode": false,
            "schema": {
              "type": "string"
            }
          }
        ],
        "requestBody": {
          "description": "update one organization",
          "content": {
            "application/json": {
              "schema": {
                "$ref": "#/components/schemas/_req_update_Organization_Request"
              }
            }
          },
          "required": true
        },
        "responses": {
          "200": {
            "description": "Success",
            "content": {
              "text/plain": {
                "schema": {
                  "type": "string",
                  "example": "Success"
                }
              }
            }
          },
          "400": {
            "description": "Bad request"
          },
          "401": {
            "description": "Unauthorized"
          },
          "500": {
            "description": "Internal error"
          }
        }
      },
      "get": {
        "deprecated": true,
        "tags": [
          "System"
        ],
        "summary": "Get organization",
        "description": "Gets organization\n\n**Auth:** Requires auth token with `org_admin` permission\n",
        "security": [
          {
            "bearerAuth": []
          }
        ],
        "parameters": [
          {
            "name": "id",
            "in": "path",
            "description": "ID of the organization",
            "required": true,
            "style": "simple",
            "explode": false,
            "schema": {
              "type": "string"
            }
          }
        ],
        "responses": {
          "200": {
            "description": "successful operation",
            "content": {
              "application/json": {
                "schema": {
                  "$ref": "#/components/schemas/_req_get_Organization_Request"
                }
              }
            }
          },
          "400": {
            "description": "Bad request"
          },
          "401": {
            "description": "Unauthorized"
          },
          "404": {
            "description": "Not Found"
          },
          "500": {
            "description": "Internal error"
          }
        }
      }
    },
    "/system/organizations": {
      "get": {
        "deprecated": true,
        "tags": [
          "System"
        ],
        "summary": "Get organizations",
        "description": "Gets organizations\n\n**Auth:** Requires auth token with `org_admin` permission\n",
        "security": [
          {
            "bearerAuth": []
          }
        ],
        "responses": {
          "200": {
            "description": "Successful operation",
            "content": {
              "application/json": {
                "schema": {
                  "type": "array",
                  "items": {
                    "$ref": "#/components/schemas/_res_get_Organizations_Response"
                  }
<<<<<<< HEAD
                }
              }
            }
          },
          "400": {
            "description": "Bad request"
          },
          "401": {
            "description": "Unauthorized"
          },
          "500": {
            "description": "Internal error"
          }
        }
      },
      "post": {
        "deprecated": true,
        "tags": [
          "System"
        ],
        "summary": "Create organization",
        "description": "Creates organization\n\n**Auth:** Requires auth token with `org_admin` permission\n",
        "security": [
          {
            "bearerAuth": []
          }
        ],
        "requestBody": {
          "description": "creates one organization",
          "content": {
            "application/json": {
              "schema": {
                "$ref": "#/components/schemas/_req_create-Organization_Request"
              }
            }
          },
          "required": true
        },
        "responses": {
          "200": {
            "description": "Success",
            "content": {
              "text/plain": {
                "schema": {
                  "type": "string",
                  "example": "Success"
                }
              }
            }
          },
          "400": {
            "description": "Bad request"
          },
          "401": {
            "description": "Unauthorized"
          },
          "500": {
            "description": "Internal error"
          }
        }
      }
    },
    "/system/service-regs": {
      "get": {
        "deprecated": true,
        "tags": [
          "System"
        ],
        "summary": "Get service registrations",
        "description": "Returns service registration records\n\n**Auth:** Requires auth token with `service_admin` permission\n",
        "security": [
          {
            "bearerAuth": []
          }
        ],
        "parameters": [
          {
            "name": "ids",
            "in": "query",
            "description": "A comma-separated list of service IDs to return registrations for",
            "required": true,
            "style": "form",
            "explode": false,
            "schema": {
              "type": "string"
            }
          }
        ],
        "responses": {
          "200": {
            "description": "Success",
            "content": {
              "application/json": {
                "schema": {
                  "type": "array",
                  "items": {
                    "$ref": "#/components/schemas/ServiceReg"
=======
        required: true
      responses:
        '200':
          description: Success
          content:
            text/plain:
              schema:
                type: string
                example: Success
        '400':
          description: Bad request
        '401':
          description: Unauthorized
        '500':
          description: Internal error
  /services/auth/authorize-service:
    post:
      tags:
        - Services
      summary: Authorize service
      description: |
        Authorize a third-party service and get a scoped access token that can be used to access its APIs

        **Auth:** Requires user auth token
      security:
        - bearerAuth: []
      requestBody:
        content:
          application/json:
            schema:
              $ref: '#/components/schemas/_req_authorize-service_Request'
      responses:
        '200':
          description: Success
          content:
            application/json:
              schema:
                $ref: '#/components/schemas/_res_authorize-service_Response'
              examples:
                authorized:
                  summary: Service authorized
                  value: |
                    {
                      "access_token": "string",
                      "token_type": "Bearer",
                      "approved_scopes": [
                        "string"
                      ]
                    }
                unauthorized:
                  summary: Service unauthorized
                  value: |
                    {
                      "service_reg": {
                        "service_id": "string",
                        "host": "string",
                        "pub_key": {
                          "key_pem": "string",
                          "alg": "string"
                        },
                        "name": "string",
                        "description": "string",
                        "info_url": "string",
                        "logo_url": "string",
                        "scopes": [
                          {
                            "scope": "string",
                            "required": true,
                            "explanation": "string"
                          }
                        ],
                        "first_party": true
                      }
                    }
        '400':
          description: Bad request
        '401':
          description: Unauthorized
        '500':
          description: Internal error
  /services/auth/service-regs:
    get:
      tags:
        - Services
      summary: Get service registrations
      description: |
        Returns service registration records

        **Auth:** Requires auth token
      security:
        - bearerAuth: []
      parameters:
        - name: ids
          in: query
          description: A comma-separated list of service IDs to return registrations for
          required: true
          style: form
          explode: false
          schema:
            type: string
      responses:
        '200':
          description: Success
          content:
            application/json:
              schema:
                type: array
                items:
                  $ref: '#/components/schemas/ServiceReg'
        '400':
          description: Bad request
        '401':
          description: Unauthorized
        '500':
          description: Internal error
  /services/account:
    delete:
      tags:
        - Services
      summary: Delete user account
      description: |
        Deletes a user account

        **Auth:** Requires user auth token
      security:
        - bearerAuth: []
      responses:
        '200':
          description: Success
          content:
            text/plain:
              schema:
                type: string
                example: Success
        '400':
          description: Bad request
        '401':
          description: Unauthorized
        '500':
          description: Internal error
    get:
      tags:
        - Services
      summary: Get user account
      description: |
        Get the user account

        **Auth:** Requires user auth token
      security:
        - bearerAuth: []
      responses:
        '200':
          description: Success
          content:
            application/json:
              schema:
                $ref: '#/components/schemas/_res_shared_Account'
        '400':
          description: Bad request
        '401':
          description: Unauthorized
        '500':
          description: Internal error
  /services/account/mfa:
    get:
      tags:
        - Services
      summary: Get account MFA types
      description: |
        Get MFA types set up for an account

        **Auth:** Requires user auth token
      security:
        - bearerAuth: []
      responses:
        '200':
          description: Success
          content:
            application/json:
              schema:
                type: array
                items:
                  $ref: '#/components/schemas/_res_shared_Mfa'
        '400':
          description: Bad request
        '401':
          description: Unauthorized
        '500':
          description: Internal error
    post:
      tags:
        - Services
      summary: Enroll in MFA type
      description: |
        Add MFA type to an account

        **Auth:** Requires user auth token
      security:
        - bearerAuth: []
      requestBody:
        description: |
          MFA enrollment params
        content:
          application/json:
            schema:
              $ref: '#/components/schemas/_req_shared_Mfa'
            examples:
              email:
                summary: Enroll in email MFA
                value: |
                  {
                    "identifier": "test@test.com",
                    "type": "email"
                  }
        required: true
      responses:
        '200':
          description: Success
          content:
            application/json:
              schema:
                $ref: '#/components/schemas/_res_shared_Mfa'
        '400':
          description: Bad request
        '401':
          description: Unauthorized
        '500':
          description: Internal error
    delete:
      tags:
        - Services
      summary: Remove MFA type
      description: |
        Remove MFA type from an account

        **Auth:** Requires user auth token
      security:
        - bearerAuth: []
      requestBody:
        description: |
          MFA params
        content:
          application/json:
            schema:
              $ref: '#/components/schemas/_req_shared_Mfa'
            examples:
              email:
                summary: Unenroll in email MFA
                value: |
                  {
                    "identifier": "test@test.com",
                    "type": "email"
                  }
      responses:
        '200':
          description: Success
        '400':
          description: Bad request
        '401':
          description: Unauthorized
        '500':
          description: Internal error
  /services/account/preferences:
    put:
      tags:
        - Services
      summary: Update account preferences
      description: |
        Updates account preferences

        **Auth:** Requires user auth token
      security:
        - bearerAuth: []
      requestBody:
        description: Account preferences
        content:
          application/json:
            schema:
              type: object
        required: true
      responses:
        '200':
          description: Success
          content:
            text/plain:
              schema:
                type: string
                example: Success
        '400':
          description: Bad request
        '401':
          description: Unauthorized
        '500':
          description: Internal error
    get:
      tags:
        - Services
      summary: Get preferences
      description: |
        Returns a user preferences

        **Auth:** Requires user auth token
      security:
        - bearerAuth: []
      responses:
        '200':
          description: Success
          content:
            application/json:
              schema:
                type: object
        '400':
          description: Bad request
        '401':
          description: Unauthorized
        '500':
          description: Internal error
  /services/account/profile:
    get:
      tags:
        - Services
      summary: Get user profile
      description: |
        Returns a user profile

        **Auth:** Requires user auth token
      security:
        - bearerAuth: []
      responses:
        '200':
          description: Success
          content:
            application/json:
              schema:
                $ref: '#/components/schemas/ProfileFields'
        '400':
          description: Bad request
        '401':
          description: Unauthorized
        '500':
          description: Internal error
    put:
      tags:
        - Services
      summary: Update user profile
      description: |
        Updates a user profile

        **Auth:** Requires user auth token
      security:
        - bearerAuth: []
      requestBody:
        description: Profile update
        content:
          application/json:
            schema:
              $ref: '#/components/schemas/_req_shared_Profile'
        required: true
      responses:
        '200':
          description: Success
          content:
            text/plain:
              schema:
                type: string
                example: Success
        '400':
          description: Bad request
        '401':
          description: Unauthorized
        '500':
          description: Internal error
  /services/test:
    get:
      tags:
        - Services
      summary: Test API..
      responses:
        '200':
          description: Success
          content:
            text/plain:
              schema:
                type: string
                example: Echooo
  /admin/auth/login:
    post:
      tags:
        - Admin
      summary: Login
      description: |
        Login using credentials to retrieve access token, refresh token, and user data
      requestBody:
        description: |
          User credential details and parameters
        content:
          application/json:
            schema:
              $ref: '#/components/schemas/_req_shared_Login'
            examples:
              email-sign_in:
                summary: Email - sign in
                value: |
                  {
                    "auth_type": "email",
                    "app_type_identifier": "edu.illinois.rokwire.safercommunity",
                    "org_id": "0a2eff20-e2cd-11eb-af68-60f81db5ecc0",
                    "api_key": "95a463e3-2ce8-450b-ba75-d8506b874738",
                    "creds": {
                      "email": "test@example.com", 
                      "password": "test12345"
                    },
                    "device": {
                      "type": "mobile",
                      "device_id": "5555",
                      "os": "Android"
                    }
>>>>>>> d5f4b40e
                  }
                }
              }
            }
          },
          "400": {
            "description": "Bad request"
          },
          "401": {
            "description": "Unauthorized"
          },
          "500": {
            "description": "Internal error"
          }
        }
      },
      "post": {
        "deprecated": true,
        "tags": [
          "System"
        ],
        "summary": "Register service",
        "description": "Creates a new service registration\n\nThe \"service_id\" of the registration must not match an existing registration  \n\n**Auth:** Requires auth token with `service_admin` permission\n",
        "security": [
          {
            "bearerAuth": []
          }
        ],
        "requestBody": {
          "description": "service registration record to be added",
          "content": {
            "application/json": {
              "schema": {
                "$ref": "#/components/schemas/ServiceReg"
              }
            }
          },
          "required": true
        },
        "responses": {
          "200": {
            "description": "Success",
            "content": {
              "text/plain": {
                "schema": {
                  "type": "string",
                  "example": "Success"
                }
              }
            }
          },
          "400": {
            "description": "Bad request"
          },
          "401": {
            "description": "Unauthorized"
          },
          "500": {
            "description": "Internal error"
          }
        }
      },
      "put": {
        "deprecated": true,
        "tags": [
          "System"
        ],
        "summary": "Update service registration",
        "description": "Update an existing service registration\n\nThe \"service_id\" of the registration must match an existing registration\n\n**Auth:** Requires auth token with `service_admin` permission\n",
        "security": [
          {
            "bearerAuth": []
          }
        ],
        "requestBody": {
          "description": "Service registration record update to be applied",
          "content": {
            "application/json": {
              "schema": {
                "$ref": "#/components/schemas/ServiceReg"
              }
            }
          },
          "required": true
        },
        "responses": {
          "200": {
            "description": "Success",
            "content": {
              "text/plain": {
                "schema": {
                  "type": "string",
                  "example": "Success"
                }
              }
            }
          },
          "400": {
            "description": "Bad request"
          },
          "401": {
            "description": "Unauthorized"
          },
          "500": {
            "description": "Internal error"
          }
        }
      },
      "delete": {
        "deprecated": true,
        "tags": [
          "System"
        ],
        "summary": "Deregister service",
        "description": "Deletes an existing service registration record\n\n**Auth:** Requires auth token with `service_admin` permission\n",
        "security": [
          {
            "bearerAuth": []
          }
        ],
        "parameters": [
          {
            "name": "id",
            "in": "query",
            "description": "The service ID of the registration to delete",
            "required": true,
            "style": "form",
            "explode": false,
            "schema": {
              "type": "string"
            }
          }
        ],
        "responses": {
          "200": {
            "description": "Success",
            "content": {
              "text/plain": {
                "schema": {
                  "type": "string",
                  "example": "Success"
                }
              }
            }
          },
          "400": {
            "description": "Bad request"
          },
          "401": {
            "description": "Unauthorized"
          },
          "500": {
            "description": "Internal error"
          }
        }
      }
    },
    "/system/applications/{id}": {
      "get": {
        "deprecated": true,
        "tags": [
          "System"
        ],
        "summary": "Get application",
        "description": "Gets application\n\n**Auth:** Requires auth token with `app_admin` permission\n",
        "security": [
          {
            "bearerAuth": []
          }
        ],
        "parameters": [
          {
            "name": "id",
            "in": "path",
            "description": "ID of the application",
            "required": true,
            "style": "simple",
            "explode": false,
            "schema": {
              "type": "string"
            }
          }
        ],
        "responses": {
          "200": {
            "description": "successful operation",
            "content": {
              "application/json": {
                "schema": {
                  "$ref": "#/components/schemas/_req_get_Application_Request"
                }
              }
            }
          },
          "400": {
            "description": "Bad request"
          },
          "401": {
            "description": "Unauthorized"
          },
          "404": {
            "description": "Not Found"
          },
          "500": {
            "description": "Internal error"
          }
        }
      }
    },
    "/system/applications": {
      "get": {
        "deprecated": true,
        "tags": [
          "System"
        ],
        "summary": "Get applications",
        "description": "Gets applications\n\n**Auth:** Requires auth token with `app_admin` permission\n",
        "security": [
          {
            "bearerAuth": []
          }
        ],
        "responses": {
          "200": {
            "description": "Successful operation",
            "content": {
              "application/json": {
                "schema": {
                  "type": "array",
                  "items": {
                    "$ref": "#/components/schemas/_res_get_Applications_Response"
                  }
                }
              }
            }
          },
          "400": {
            "description": "Bad request"
          },
          "401": {
            "description": "Unauthorized"
          },
          "500": {
            "description": "Internal error"
          }
        }
      },
      "post": {
        "deprecated": true,
        "tags": [
          "System"
        ],
        "summary": "Create application",
        "description": "Creates application\n\n**Auth:** Requires auth token with `app_admin` permission\n",
        "security": [
          {
            "bearerAuth": []
          }
        ],
        "requestBody": {
          "description": "creates one application",
          "content": {
            "application/json": {
              "schema": {
                "$ref": "#/components/schemas/_req_create_Application_Request"
              }
            }
          },
          "required": true
        },
        "responses": {
          "200": {
            "description": "Success",
            "content": {
              "text/plain": {
                "schema": {
                  "type": "string",
                  "example": "Success"
                }
              }
            }
          },
          "400": {
            "description": "Bad request"
          },
          "401": {
            "description": "Unauthorized"
          },
          "500": {
            "description": "Internal error"
          }
        }
      }
    },
    "/system/permissions": {
      "post": {
        "deprecated": true,
        "tags": [
          "System"
        ],
        "summary": "Create permission",
        "description": "Creates permission\n\n**Auth:** Requires auth token with `all_permission` or 'update_permission\" permission\n",
        "security": [
          {
            "bearerAuth": []
          }
        ],
        "requestBody": {
          "description": "Permission",
          "content": {
            "application/json": {
              "schema": {
                "$ref": "#/components/schemas/_req_permissions_Request"
              }
            }
          },
          "required": true
        },
        "responses": {
          "200": {
            "description": "Success",
            "content": {
              "text/plain": {
                "schema": {
                  "type": "string",
                  "example": "Success"
                }
              }
            }
          },
          "400": {
            "description": "Bad request"
          },
          "401": {
            "description": "Unauthorized"
          },
          "500": {
            "description": "Internal error"
          }
        }
      },
      "put": {
        "deprecated": true,
        "tags": [
          "System"
        ],
        "summary": "Updates permission",
        "description": "Updates permission\n\n**Auth:** Requires auth token with `all_permission` or 'update_permission\" permission\n",
        "security": [
          {
            "bearerAuth": []
          }
        ],
        "requestBody": {
          "description": "Permission",
          "content": {
            "application/json": {
              "schema": {
                "$ref": "#/components/schemas/_req_permissions_Request"
              }
            }
          },
          "required": true
        },
        "responses": {
          "200": {
            "description": "Success",
            "content": {
              "text/plain": {
                "schema": {
                  "type": "string",
                  "example": "Success"
                }
              }
            }
          },
          "400": {
            "description": "Bad request"
          },
          "401": {
            "description": "Unauthorized"
          },
          "500": {
            "description": "Internal error"
          }
        }
      }
    },
    "/system/application-roles": {
      "post": {
        "deprecated": true,
        "tags": [
          "System"
        ],
        "summary": "Create application role",
        "description": "Creates application role\n\n**Auth:** Requires auth token with `auth_admin` permission\n",
        "security": [
          {
            "bearerAuth": []
          }
        ],
        "requestBody": {
          "description": "Application role",
          "content": {
            "application/json": {
              "schema": {
                "$ref": "#/components/schemas/_req_application-roles_Request"
              }
            }
          },
          "required": true
        },
        "responses": {
          "200": {
            "description": "Success",
            "content": {
              "text/plain": {
                "schema": {
                  "type": "string",
                  "example": "Success"
                }
              }
            }
          },
          "400": {
            "description": "Bad request"
          },
          "401": {
            "description": "Unauthorized"
          },
          "500": {
            "description": "Internal error"
          }
        }
      }
    },
    "/system/application-api-keys": {
      "get": {
        "deprecated": true,
        "tags": [
          "System"
        ],
        "summary": "Get application API keys",
        "description": "Returns all API key records for a given app ID\n\n**Auth:** Requires auth token with `get_api-keys` permission\n",
        "security": [
          {
            "bearerAuth": []
          }
        ],
        "parameters": [
          {
            "name": "app_id",
            "in": "query",
            "description": "The app ID of the API keys to return",
            "required": true,
            "style": "form",
            "explode": false,
            "schema": {
              "type": "string"
            }
          }
        ],
        "responses": {
          "200": {
            "description": "Success",
            "content": {
              "application/json": {
                "schema": {
                  "type": "array",
                  "items": {
                    "$ref": "#/components/schemas/APIKey"
                  }
                }
              }
            }
          },
          "400": {
            "description": "Bad request"
          },
          "401": {
            "description": "Unauthorized"
          },
          "500": {
            "description": "Internal error"
          }
        }
      }
    },
    "/system/account/permissions": {
      "put": {
        "deprecated": true,
        "tags": [
          "System"
        ],
        "summary": "Grant account permissions",
        "description": "Grant account permissions\n\n**Auth:** Requires auth token with `auth_admin` permission\n",
        "security": [
          {
            "bearerAuth": []
          }
        ],
        "requestBody": {
          "description": "Permissions",
          "content": {
            "application/json": {
              "schema": {
                "$ref": "#/components/schemas/_req_account-permissions_Request"
              }
            }
          },
          "required": true
        },
        "responses": {
          "200": {
            "description": "Success",
            "content": {
              "text/plain": {
                "schema": {
                  "type": "string",
                  "example": "Success"
                }
              }
            }
          },
          "400": {
            "description": "Bad request"
          },
          "401": {
            "description": "Unauthorized"
          },
          "500": {
            "description": "Internal error"
          }
        }
      }
    },
    "/system/account/roles": {
      "put": {
        "deprecated": true,
        "tags": [
          "System"
        ],
        "summary": "Grant account roles",
        "description": "Grant account roles\n\n**Auth:** Requires auth token with `auth_admin` permission\n",
        "security": [
          {
            "bearerAuth": []
          }
        ],
        "requestBody": {
          "description": "Roles",
          "content": {
            "application/json": {
              "schema": {
                "$ref": "#/components/schemas/_req_account-roles_Request"
              }
            }
          },
          "required": true
        },
        "responses": {
          "200": {
            "description": "Success",
            "content": {
              "text/plain": {
                "schema": {
                  "type": "string",
                  "example": "Success"
                }
              }
            }
          },
          "400": {
            "description": "Bad request"
          },
          "401": {
            "description": "Unauthorized"
          },
          "500": {
            "description": "Internal error"
          }
        }
      }
    },
    "/system/api-keys": {
      "get": {
        "deprecated": true,
        "tags": [
          "System"
        ],
        "summary": "Get API key",
        "description": "Returns API key record\n\n**Auth:** Requires auth token with `get_api-keys` permission\n",
        "security": [
          {
            "bearerAuth": []
          }
        ],
        "parameters": [
          {
            "name": "id",
            "in": "query",
            "description": "The ID of the API key to return",
            "required": true,
            "style": "form",
            "explode": false,
            "schema": {
              "type": "string"
            }
          }
        ],
        "responses": {
          "200": {
            "description": "Success",
            "content": {
              "application/json": {
                "schema": {
                  "$ref": "#/components/schemas/APIKey"
                }
              }
            }
          },
          "400": {
            "description": "Bad request"
          },
          "401": {
            "description": "Unauthorized"
          },
          "500": {
            "description": "Internal error"
          }
        }
      },
      "post": {
        "deprecated": true,
        "tags": [
          "System"
        ],
        "summary": "Create API key",
        "description": "Creates a new API key record\n\n**Auth:** Requires auth token with `update_api-keys` permission\n",
        "security": [
          {
            "bearerAuth": []
          }
        ],
        "requestBody": {
          "description": "API key record to be added",
          "content": {
            "application/json": {
              "schema": {
                "$ref": "#/components/schemas/APIKey"
              },
              "example": "{\n  \"app_id\": \"string\",\n  \"key\": \"string\"\n}\n"
            }
          },
          "required": true
        },
        "responses": {
          "200": {
            "description": "Success",
            "content": {
              "text/plain": {
                "schema": {
                  "type": "string",
                  "example": "Success"
                }
              }
            }
          },
          "400": {
            "description": "Bad request"
          },
          "401": {
            "description": "Unauthorized"
          },
          "500": {
            "description": "Internal error"
          }
        }
      },
      "put": {
        "deprecated": true,
        "tags": [
          "System"
        ],
        "summary": "Update API key",
        "description": "Update an existing API key record\n\nMust include the \"id\" field to identify which key is to be udpated\n\n**Auth:** Requires auth token with `update_api-keys` permission\n",
        "security": [
          {
            "bearerAuth": []
          }
        ],
        "requestBody": {
          "description": "API key record update to be applied",
          "content": {
            "application/json": {
              "schema": {
                "$ref": "#/components/schemas/APIKey"
              }
            }
          },
          "required": true
        },
        "responses": {
          "200": {
            "description": "Success",
            "content": {
              "text/plain": {
                "schema": {
                  "type": "string",
                  "example": "Success"
                }
              }
            }
          },
          "400": {
            "description": "Bad request"
          },
          "401": {
            "description": "Unauthorized"
          },
          "500": {
            "description": "Internal error"
          }
        }
      },
      "delete": {
        "deprecated": true,
        "tags": [
          "System"
        ],
        "summary": "Delete API key",
        "description": "Deletes an existing API key record\n\n**Auth:** Requires auth token with `update_api-keys` permission\n",
        "security": [
          {
            "bearerAuth": []
          }
        ],
        "parameters": [
          {
            "name": "id",
            "in": "query",
            "description": "The ID of the API key to delete",
            "required": true,
            "style": "form",
            "explode": false,
            "schema": {
              "type": "string"
            }
          }
        ],
        "responses": {
          "200": {
            "description": "Success",
            "content": {
              "text/plain": {
                "schema": {
                  "type": "string",
                  "example": "Success"
                }
              }
            }
          },
          "400": {
            "description": "Bad request"
          },
          "401": {
            "description": "Unauthorized"
          },
          "500": {
            "description": "Internal error"
          }
        }
      }
    },
    "/version": {
      "get": {
        "summary": "Get service version",
        "responses": {
          "200": {
            "description": "Success",
            "content": {
              "text/plain": {
                "schema": {
                  "type": "string",
                  "example": "v1.1.0"
                }
              }
            }
          }
        }
      }
    },
    "/.well-known/openid-configuration": {
      "get": {
        "summary": "OpenID Connect Discovery",
        "responses": {
          "200": {
            "description": "Success",
            "content": {
              "application/json": {
                "schema": {
                  "$ref": "#/components/schemas/OIDCDiscovery"
                }
              }
            }
          }
        }
      }
    }
  },
  "components": {
    "securitySchemes": {
      "bearerAuth": {
        "type": "http",
        "scheme": "bearer",
        "bearerFormat": "JWT"
      }
    },
    "schemas": {
      "GlobalConfig": {
        "required": [
          "setting"
        ],
        "type": "object",
        "properties": {
          "setting": {
            "type": "string"
          }
        }
      },
      "Application": {
        "type": "object",
        "properties": {
          "fields": {
            "$ref": "#/components/schemas/ApplicationFields"
          },
          "types": {
            "type": "array",
            "items": {
              "$ref": "#/components/schemas/ApplicationType"
            }
          },
          "organizations": {
            "type": "array",
            "items": {
              "$ref": "#/components/schemas/ApplicationOrganization"
            }
          }
        }
      },
      "ApplicationFields": {
        "required": [
          "id",
          "name"
        ],
        "type": "object",
        "properties": {
          "id": {
            "readOnly": true,
            "type": "string"
          },
          "name": {
            "type": "string"
          },
          "multi_tenant": {
            "type": "boolean"
          },
          "requires_own_users": {
            "type": "boolean"
          },
          "max_login_session_duration": {
            "description": "The maximum allowed duration (in hours) of a user's login session for this application",
            "type": "integer"
          }
        }
      },
      "ApplicationType": {
        "type": "object",
        "properties": {
          "fields": {
            "$ref": "#/components/schemas/ApplicationTypeFields"
          },
          "application": {
            "$ref": "#/components/schemas/Application"
          }
        }
      },
      "ApplicationTypeFields": {
        "required": [
          "id",
          "identifier"
        ],
        "type": "object",
        "properties": {
          "id": {
            "type": "string"
          },
          "identifier": {
            "type": "string"
          },
          "name": {
            "type": "string"
          },
          "versions": {
            "type": "array",
            "items": {
              "type": "string"
            }
          }
        }
      },
      "ApplicationOrganization": {
        "type": "object",
        "properties": {
          "id": {
            "type": "string"
          },
          "application": {
            "$ref": "#/components/schemas/Application"
          },
          "organization": {
            "$ref": "#/components/schemas/Organization"
          },
          "TODO": {
            "type": "string"
          }
        }
      },
      "Permission": {
        "type": "object",
        "properties": {
          "fields": {
            "$ref": "#/components/schemas/PermissionFields"
          }
        }
      },
      "PermissionFields": {
        "required": [
          "id",
          "name"
        ],
        "type": "object",
        "properties": {
          "id": {
            "type": "string"
          },
          "name": {
            "type": "string"
          },
          "service_id": {
            "type": "string"
          },
          "assigners": {
            "type": "array",
            "items": {
              "type": "string"
            }
          }
        }
      },
      "AppOrgRole": {
        "type": "object",
        "properties": {
          "fields": {
            "$ref": "#/components/schemas/AppOrgRoleFields"
          },
          "application": {
            "$ref": "#/components/schemas/Application"
          },
          "permissions": {
            "type": "array",
            "items": {
              "$ref": "#/components/schemas/Permission"
            }
          }
        }
      },
      "AppOrgRoleFields": {
        "required": [
          "id",
          "name"
        ],
        "type": "object",
        "properties": {
          "id": {
            "type": "string"
          },
          "name": {
            "type": "string"
          },
          "system": {
            "type": "boolean"
          }
        }
      },
      "AppOrgGroup": {
        "type": "object",
        "properties": {
          "fields": {
            "$ref": "#/components/schemas/AppOrgGroupFields"
          },
          "application": {
            "$ref": "#/components/schemas/Application"
          },
          "permissions": {
            "type": "array",
            "items": {
              "$ref": "#/components/schemas/Permission"
            }
          },
          "roles": {
            "type": "array",
            "items": {
              "$ref": "#/components/schemas/AppOrgRole"
            }
          }
        }
      },
      "AppOrgGroupFields": {
        "required": [
          "id",
          "name"
        ],
        "type": "object",
        "properties": {
          "id": {
            "type": "string"
          },
          "name": {
            "type": "string"
          },
          "system": {
            "type": "boolean"
          }
        }
      },
      "Organization": {
        "type": "object",
        "properties": {
          "fields": {
            "$ref": "#/components/schemas/OrganizationFields"
          },
          "config": {
            "$ref": "#/components/schemas/OrganizationConfig"
          }
        }
      },
      "OrganizationFields": {
        "required": [
          "id",
          "name",
          "type"
        ],
        "type": "object",
        "properties": {
          "id": {
            "readOnly": true,
            "type": "string"
          },
          "name": {
            "type": "string"
          },
          "type": {
            "type": "string",
            "enum": [
              "micro",
              "small",
              "medium",
              "large",
              "huge"
            ]
          }
        }
      },
      "OrganizationConfig": {
        "type": "object",
        "properties": {
          "fields": {
            "$ref": "#/components/schemas/OrganizationConfigFields"
          }
        }
      },
      "OrganizationConfigFields": {
        "type": "object",
        "properties": {
          "id": {
            "readOnly": true,
            "type": "string",
            "description": "organization config id"
          },
          "domains": {
            "type": "array",
            "description": "organization domains",
            "items": {
              "type": "string"
            }
          }
        }
      },
      "LoginSession": {
        "type": "object",
        "properties": {
          "fields": {
            "$ref": "#/components/schemas/LoginSessionFields"
          },
          "app_org": {
            "$ref": "#/components/schemas/ApplicationOrganization"
          },
          "auth_type": {
            "$ref": "#/components/schemas/AuthType"
          },
          "app_type": {
            "$ref": "#/components/schemas/ApplicationType"
          },
          "account_auth_type": {
            "$ref": "#/components/schemas/AccountAuthType",
            "nullable": true
          },
          "device": {
            "$ref": "#/components/schemas/Device"
          }
        }
      },
      "LoginSessionFields": {
        "type": "object",
        "properties": {
          "id": {
            "type": "string"
          },
          "anonymous": {
            "type": "boolean"
          },
          "identifier": {
            "type": "string"
          },
          "id_address": {
            "type": "string"
          },
          "access_token": {
            "type": "string"
          },
          "refresh_token": {
            "type": "string"
          },
          "params": {
            "type": "object",
            "additionalProperties": true
          },
          "expires": {
            "type": "string"
          },
          "date_updated": {
            "type": "string",
            "nullable": true
          },
          "date_created": {
            "type": "string"
          }
        }
      },
      "AuthType": {
        "type": "object",
        "properties": {
          "fields": {
            "$ref": "#/components/schemas/AuthTypeFields"
          }
        }
      },
      "AuthTypeFields": {
        "type": "object",
        "properties": {
          "id": {
            "type": "string"
          },
          "code": {
            "type": "string"
          },
          "description": {
            "type": "string"
          },
          "is_external": {
            "type": "boolean"
          },
          "params": {
            "type": "object",
            "additionalProperties": true
          }
        }
      },
      "Credential": {
        "type": "object",
        "properties": {
          "fields": {
            "$ref": "#/components/schemas/CredentialFields"
          },
          "accounts_auth_types": {
            "type": "array",
            "items": {
              "$ref": "#/components/schemas/AccountAuthType"
            }
          }
        }
      },
      "CredentialFields": {
        "type": "object",
        "properties": {
          "id": {
            "type": "string"
          },
          "value": {
            "type": "object"
          }
        }
      },
      "ServiceReg": {
        "required": [
          "service_id",
          "host",
          "name",
          "description",
          "first_party"
        ],
        "type": "object",
        "description": "Full service registration record",
        "properties": {
          "service_id": {
            "type": "string"
          },
          "host": {
            "type": "string"
          },
          "pub_key": {
            "$ref": "#/components/schemas/PubKey"
          },
          "name": {
            "type": "string"
          },
          "description": {
            "type": "string"
          },
          "info_url": {
            "type": "string"
          },
          "logo_url": {
            "type": "string"
          },
          "scopes": {
            "type": "array",
            "nullable": true,
            "items": {
              "$ref": "#/components/schemas/ServiceScope"
            }
          },
          "first_party": {
            "type": "boolean"
          }
        }
      },
      "AuthServiceReg": {
        "required": [
          "service_id",
          "host"
        ],
        "type": "object",
        "description": "Service registration record used for auth",
        "properties": {
          "service_id": {
            "type": "string"
          },
          "host": {
            "type": "string"
          },
          "pub_key": {
            "$ref": "#/components/schemas/PubKey"
          }
        }
      },
      "PubKey": {
        "required": [
          "key_pem",
          "alg"
        ],
        "type": "object",
        "properties": {
          "key_pem": {
            "type": "string"
          },
          "alg": {
            "type": "string"
          }
        }
      },
      "ServiceScope": {
        "required": [
          "scope",
          "required"
        ],
        "type": "object",
        "properties": {
          "scope": {
            "type": "string"
          },
          "required": {
            "type": "boolean"
          },
          "explanation": {
            "description": "Explanation displayed to users for why this scope is requested/required",
            "type": "string"
          }
        }
      },
      "APIKey": {
        "required": [
          "app_id",
          "key"
        ],
        "type": "object",
        "description": "API key record",
        "properties": {
          "id": {
            "type": "string"
          },
          "app_id": {
            "type": "string"
          },
          "key": {
            "type": "string"
          }
        }
      },
      "JWK": {
        "required": [
          "kty",
          "use",
          "alg",
          "kid",
          "n",
          "e"
        ],
        "type": "object",
        "description": "JSON Web Key (JWK)",
        "properties": {
          "kty": {
            "type": "string",
            "description": "The \"kty\" (key type) parameter identifies the cryptographic algorithm family used with the key",
            "enum": [
              "RSA"
            ]
          },
          "use": {
            "type": "string",
            "description": "The \"use\" (public key use) parameter identifies the intended use of the public key",
            "enum": [
              "sig"
            ]
          },
          "alg": {
            "type": "string",
            "description": "The \"alg\" (algorithm) parameter identifies the algorithm intended for use with the key",
            "enum": [
              "RS256"
            ]
          },
          "kid": {
            "type": "string",
            "description": "The \"kid\" (key ID) parameter is used to match a specific key"
          },
          "n": {
            "type": "string",
            "description": "The modulus (2048 bit) of the key - Base64URL encoded."
          },
          "e": {
            "type": "string",
            "description": "The exponent of the key - Base64URL encoded"
          }
        }
      },
      "JWKS": {
        "required": [
          "keys"
        ],
        "type": "object",
        "description": "JSON Web Key Set (JWKS)",
        "properties": {
          "keys": {
            "type": "array",
            "items": {
              "$ref": "#/components/schemas/JWK"
            }
          }
        }
      },
      "OIDCDiscovery": {
        "required": [
          "issuer",
          "jwks_uri"
        ],
        "type": "object",
        "description": "OpenID Connect Discovery Metadata",
        "properties": {
          "issuer": {
            "type": "string"
          },
          "jwks_uri": {
            "type": "string"
          }
        }
      },
      "Account": {
        "type": "object",
        "properties": {
          "fields": {
            "$ref": "#/components/schemas/AccountFields"
          },
          "app_org": {
            "$ref": "#/components/schemas/ApplicationOrganization"
          },
          "permissions": {
            "type": "array",
            "items": {
              "$ref": "#/components/schemas/Permission"
            }
          },
          "roles": {
            "type": "array",
            "items": {
              "$ref": "#/components/schemas/AppOrgRole"
            }
          },
          "groups": {
            "type": "array",
            "items": {
              "$ref": "#/components/schemas/AppOrgGroup"
            }
          },
          "auth_types": {
            "type": "array",
            "items": {
              "$ref": "#/components/schemas/AccountAuthType"
            }
          },
          "preferences": {
            "type": "object"
          },
          "profile": {
            "$ref": "#/components/schemas/Profile"
          },
          "devices": {
            "type": "array",
            "items": {
              "$ref": "#/components/schemas/Device"
            }
          }
        }
      },
      "AccountFields": {
        "required": [
          "id"
        ],
        "type": "object",
        "properties": {
          "id": {
            "type": "string"
          }
        }
      },
      "Profile": {
        "type": "object",
        "properties": {
          "fields": {
            "$ref": "#/components/schemas/ProfileFields"
          },
          "accounts": {
            "type": "array",
            "items": {
              "$ref": "#/components/schemas/Account"
            }
          }
        }
      },
      "ProfileFields": {
        "type": "object",
        "properties": {
          "id": {
            "type": "string"
          },
          "photo_url": {
            "type": "string"
          },
          "first_name": {
            "type": "string"
          },
          "last_name": {
            "type": "string"
          },
          "email": {
            "type": "string",
            "nullable": true
          },
          "phone": {
            "type": "string",
            "nullable": true
          },
          "birth_year": {
            "type": "integer",
            "nullable": true
          },
          "address": {
            "type": "string",
            "nullable": true
          },
          "zip_code": {
            "type": "string",
            "nullable": true
          },
          "state": {
            "type": "string",
            "nullable": true
          },
          "country": {
            "type": "string",
            "nullable": true
          }
        }
      },
      "AccountAuthType": {
        "type": "object",
        "properties": {
          "fields": {
            "$ref": "#/components/schemas/AccountAuthTypeFields"
          },
          "auth_type": {
            "$ref": "#/components/schemas/AuthType"
          },
          "account": {
            "$ref": "#/components/schemas/Account"
          },
          "credential": {
            "$ref": "#/components/schemas/Credential"
          }
        }
      },
      "AccountAuthTypeFields": {
        "type": "object",
        "properties": {
          "id": {
            "type": "string"
          },
          "code": {
            "type": "string"
          },
          "identifier": {
            "type": "string"
          },
          "params": {
            "type": "object",
            "additionalProperties": true,
            "nullable": true
          },
          "active": {
            "type": "boolean"
          },
          "active_2fa": {
            "type": "boolean"
          }
        }
      },
      "Device": {
        "type": "object",
        "properties": {
          "fields": {
            "$ref": "#/components/schemas/DeviceFields"
          },
          "accounts": {
            "type": "array",
            "items": {
              "$ref": "#/components/schemas/Account"
            }
          }
        }
      },
      "DeviceFields": {
        "required": [
          "id",
          "type"
        ],
        "type": "object",
        "properties": {
          "id": {
            "type": "string"
          },
          "type": {
            "type": "string",
            "enum": [
              "mobile",
              "web",
              "desktop",
              "other"
            ]
          },
          "os": {
            "type": "string"
          }
        }
      },
      "_req_shared_Login": {
        "required": [
          "auth_type",
          "app_type_identifier",
          "org_id",
          "api_key",
          "device"
        ],
        "type": "object",
        "properties": {
          "auth_type": {
            "type": "string",
            "enum": [
              "email",
              "twilio_phone",
              "illinois_oidc",
              "anonymous"
            ]
          },
          "app_type_identifier": {
            "type": "string"
          },
          "org_id": {
            "type": "string"
          },
          "api_key": {
            "type": "string"
          },
          "creds": {
            "anyOf": [
              {
                "$ref": "#/components/schemas/_req_shared_CredsEmail"
              },
              {
                "$ref": "#/components/schemas/_req_shared_CredsTwilioPhone"
              },
              {
                "$ref": "#/components/schemas/_req_shared_CredsOIDC"
              },
              {
                "$ref": "#/components/schemas/_req_shared_CredsAPIKey"
              }
            ]
          },
          "params": {
            "type": "object",
            "anyOf": [
              {
                "$ref": "#/components/schemas/_req_shared_ParamsEmail"
              },
              {
                "$ref": "#/components/schemas/_req_shared_ParamsOIDC"
              },
              {
                "$ref": "#/components/schemas/_req_shared_ParamsNone"
              }
            ]
          },
          "device": {
            "$ref": "#/components/schemas/_req_shared_Login_Device"
          },
          "profile": {
            "$ref": "#/components/schemas/_req_shared_ProfileNullable"
          },
          "preferences": {
            "type": "object",
            "nullable": true
          }
        }
      },
      "_req_shared_Login_Device": {
        "required": [
          "type"
        ],
        "type": "object",
        "description": "Client device",
        "properties": {
          "device_id": {
            "type": "string"
          },
          "type": {
            "type": "string",
            "enum": [
              "mobile",
              "web",
              "desktop",
              "other"
            ]
          },
          "os": {
            "type": "string"
          }
        }
      },
      "_req_shared_LoginUrl": {
        "required": [
          "auth_type",
          "app_type_identifier",
          "org_id",
          "api_key",
          "redirect_uri"
        ],
        "type": "object",
        "properties": {
          "auth_type": {
            "type": "string",
            "enum": [
              "illinois_oidc"
            ]
          },
          "app_type_identifier": {
            "type": "string"
          },
          "org_id": {
            "type": "string"
          },
          "api_key": {
            "type": "string"
          },
          "redirect_uri": {
            "type": "string"
          }
        }
      },
      "_req_shared_Refresh": {
        "required": [
          "api_key",
          "refresh_token"
        ],
        "type": "object",
        "properties": {
          "api_key": {
            "type": "string"
          },
          "refresh_token": {
            "type": "string"
          }
        }
      },
      "_req_shared_CredsEmail": {
        "required": [
          "email",
          "password"
        ],
        "type": "object",
        "description": "Auth login creds for auth_type=\"email\"",
        "properties": {
          "email": {
            "type": "string"
          },
          "password": {
            "type": "string"
          }
        }
      },
      "_req_shared_CredsTwilioPhone": {
        "type": "object",
        "description": "Auth login creds for auth_type=\"twilio_phone\"",
        "required": [
          "phone"
        ],
        "properties": {
          "phone": {
            "type": "string"
          },
          "code": {
            "type": "string"
          }
        }
      },
      "_req_shared_CredsOIDC": {
        "type": "string",
        "description": "Auth login creds for auth_type=\"oidc\" (or variants)\n  - full redirect URI received from OIDC provider\n"
      },
      "_req_shared_CredsAPIKey": {
        "type": "object",
        "description": "Auth login creds for auth_type=\"anonymous\"",
        "properties": {
          "anonymous_id": {
            "type": "string"
          }
        }
      },
      "_req_shared_ParamsEmail": {
        "type": "object",
        "description": "Auth login params for auth_type=\"email\"",
        "properties": {
          "confirm_password": {
            "type": "string",
            "description": "This should match the `creds` password field when sign_up=true. This should be verified on the client side as well to reduce invalid requests."
          },
          "sign_up": {
            "type": "boolean",
            "default": false
          }
        }
      },
      "_req_shared_ParamsOIDC": {
        "type": "object",
        "description": "Auth login params for auth_type=\"oidc\" (or variants)",
        "properties": {
          "redirect_uri": {
            "type": "string"
          },
          "pkce_verifier": {
            "type": "string"
          }
        }
      },
      "_req_shared_ParamsNone": {
        "type": "object",
        "description": "Auth login request params for unlisted auth_types (None)",
        "nullable": true
      },
      "_req_shared_Profile": {
        "type": "object",
        "properties": {
          "photo_url": {
            "type": "string",
            "nullable": true
          },
          "first_name": {
            "type": "string",
            "nullable": true
          },
          "last_name": {
            "type": "string",
            "nullable": true
          },
          "email": {
            "type": "string",
            "nullable": true
          },
          "phone": {
            "type": "string",
            "nullable": true
          },
          "birth_year": {
            "type": "integer",
            "nullable": true
          },
          "address": {
            "type": "string",
            "nullable": true
          },
          "zip_code": {
            "type": "string",
            "nullable": true
          },
          "state": {
            "type": "string",
            "nullable": true
          },
          "country": {
            "type": "string",
            "nullable": true
          }
        }
      },
      "_req_shared_ProfileNullable": {
        "type": "object",
        "nullable": true,
        "properties": {
          "photo_url": {
            "type": "string",
            "nullable": true
          },
          "first_name": {
            "type": "string",
            "nullable": true
          },
          "last_name": {
            "type": "string",
            "nullable": true
          },
          "email": {
            "type": "string",
            "nullable": true
          },
          "phone": {
            "type": "string",
            "nullable": true
          },
          "birth_year": {
            "type": "integer",
            "nullable": true
          },
          "address": {
            "type": "string",
            "nullable": true
          },
          "zip_code": {
            "type": "string",
            "nullable": true
          },
          "state": {
            "type": "string",
            "nullable": true
          },
          "country": {
            "type": "string",
            "nullable": true
          }
        }
      },
      "_req_shared_ParamsSetEmailCredential": {
        "required": [
          "new_password",
          "confirm_password"
        ],
        "type": "object",
        "properties": {
          "new_password": {
            "type": "string"
          },
          "confirm_password": {
            "type": "string"
          }
        }
      },
      "_res_shared_LoginUrl": {
        "required": [
          "login_url"
        ],
        "type": "object",
        "properties": {
          "login_url": {
            "type": "string"
          },
          "params": {
            "type": "object",
            "description": "Params to be submitted with 'login' request (if necessary)"
          }
        }
      },
      "_res_shared_Login": {
        "type": "object",
        "properties": {
          "token": {
            "$ref": "#/components/schemas/_res_shared_RokwireToken"
          },
          "account": {
            "$ref": "#/components/schemas/_res_shared_Account"
          },
          "params": {
            "type": "object",
            "nullable": true,
            "anyOf": [
              {
                "type": "object",
                "description": "Auth login response params for auth_type=\"oidc\" (or variants)",
                "properties": {
                  "oidc_token": {
                    "type": "object",
                    "properties": {
                      "id_token": {
                        "type": "string"
                      },
                      "access_token": {
                        "type": "string"
                      },
                      "refresh_token": {
                        "type": "string"
                      },
                      "token_type": {
                        "type": "string"
                      }
                    }
                  },
                  "redirect_uri": {
                    "type": "string"
                  }
                }
              },
              {
                "type": "object",
                "description": "Auth login response params for auth_type=\"anonymous\"",
                "properties": {
                  "anonymous_id": {
                    "type": "string"
                  }
<<<<<<< HEAD
                }
              },
              {
                "type": "object",
                "description": "Auth login response params for unlisted auth_types (None)",
                "nullable": true
              }
            ]
          },
          "message": {
            "type": "string"
          }
        }
      },
      "_res_shared_Refresh": {
        "type": "object",
        "properties": {
          "token": {
            "$ref": "#/components/schemas/_res_shared_RokwireToken"
          },
          "params": {
            "type": "object",
            "nullable": true,
            "anyOf": [
              {
                "$ref": "#/components/schemas/_res_shared_Login/properties/params/anyOf/0"
              },
              {
                "$ref": "#/components/schemas/_res_shared_Login/properties/params/anyOf/1"
              },
              {
                "$ref": "#/components/schemas/_res_shared_Login/properties/params/anyOf/2"
              }
            ]
          }
        }
      },
      "_res_shared_Account": {
        "required": [
          "id"
        ],
        "type": "object",
        "properties": {
          "id": {
            "type": "string"
          },
          "profile": {
            "$ref": "#/components/schemas/ProfileFields"
          },
          "preferences": {
            "type": "object",
            "nullable": true
          },
          "permissions": {
            "type": "array",
            "items": {
              "$ref": "#/components/schemas/PermissionFields"
            }
          },
          "roles": {
            "type": "array",
            "items": {
              "$ref": "#/components/schemas/AppOrgRoleFields"
            }
          },
          "groups": {
            "type": "array",
            "items": {
              "$ref": "#/components/schemas/AppOrgGroupFields"
            }
          },
          "auth_types": {
            "type": "array",
            "items": {
              "$ref": "#/components/schemas/AccountAuthTypeFields"
            }
          }
        }
      },
      "_res_shared_RokwireToken": {
        "type": "object",
        "properties": {
          "access_token": {
            "description": "The user's access token to be provided to authorize access to ROKWIRE APIs",
            "type": "string"
          },
          "refresh_token": {
            "description": "A refresh token that can be used to get a new access token once the one provided expires",
            "type": "string"
          },
          "token_type": {
            "description": "The type of the provided tokens to be specified when they are sent in the \"Authorization\" header",
            "type": "string",
            "enum": [
              "Bearer"
            ]
          }
        }
      },
      "_res_shared_BuildingBlocks": {
        "required": [
          "id",
          "host"
        ],
        "type": "object",
        "properties": {
          "id": {
            "readOnly": true,
            "type": "string"
          },
          "host": {
            "type": "string"
          }
        }
      },
      "_req_account-exists_Request": {
        "required": [
          "auth_type",
          "app_type_identifier",
          "org_id",
          "api_key",
          "user_identifier"
        ],
        "type": "object",
        "properties": {
          "auth_type": {
            "type": "string",
            "enum": [
              "username",
              "email",
              "twilio_phone",
              "illinois_oidc",
              "anonymous"
            ]
          },
          "app_type_identifier": {
            "type": "string"
          },
          "org_id": {
            "type": "string"
          },
          "api_key": {
            "type": "string"
          },
          "user_identifier": {
            "type": "string"
          }
        }
      },
      "_res_account-exists_Response": {
        "type": "boolean"
      },
      "_req_account_auth-type_link_Request": {
        "required": [
          "auth_type",
          "app_type_identifier",
          "creds"
        ],
        "type": "object",
        "properties": {
          "auth_type": {
            "type": "string",
            "enum": [
              "email",
              "twilio_phone",
              "illinois_oidc",
              "username"
            ]
          },
          "app_type_identifier": {
            "type": "string"
          },
          "creds": {
            "anyOf": [
              {
                "$ref": "#/components/schemas/_req_shared_CredsEmail"
              },
              {
                "$ref": "#/components/schemas/_req_shared_CredsTwilioPhone"
              },
              {
                "$ref": "#/components/schemas/_req_shared_CredsOIDC"
              }
            ]
          },
          "params": {
            "type": "object",
            "anyOf": [
              {
                "$ref": "#/components/schemas/_req_shared_ParamsEmail"
              },
              {
                "$ref": "#/components/schemas/_req_shared_ParamsOIDC"
              },
              {
                "$ref": "#/components/schemas/_req_shared_ParamsNone"
              }
            ]
          }
        }
      },
      "_req_credential_update_Request": {
        "required": [
          "account_auth_type_id"
        ],
        "type": "object",
        "properties": {
          "account_auth_type_id": {
            "type": "string"
          },
          "params": {
            "type": "object",
            "anyOf": [
              {
                "$ref": "#/components/schemas/_req_shared_ParamsSetEmailCredential"
              }
            ]
          }
        }
      },
      "_req_credential_send-verify_Request": {
        "required": [
          "auth_type",
          "app_type_identifier",
          "org_id",
          "api_key",
          "identifier"
        ],
        "type": "object",
        "properties": {
          "identifier": {
            "type": "string"
          },
          "org_id": {
            "type": "string"
          },
          "api_key": {
            "type": "string"
          },
          "app_type_identifier": {
            "type": "string"
          },
          "auth_type": {
            "type": "string",
            "enum": [
              "email"
            ]
          }
        }
      },
      "_req_credential_forgot_initiate_Request": {
        "required": [
          "auth_type",
          "app_type_identifier",
          "org_id",
          "api_key",
          "identifier"
        ],
        "type": "object",
        "properties": {
          "auth_type": {
            "type": "string",
            "enum": [
              "email"
            ]
          },
          "app_type_identifier": {
            "type": "string"
          },
          "org_id": {
            "type": "string"
          },
          "api_key": {
            "type": "string"
          },
          "identifier": {
            "type": "string"
          }
        }
      },
      "_req_credential_forgot_complete_Request": {
        "required": [
          "credential_id",
          "reset_code"
        ],
        "type": "object",
        "properties": {
          "credential_id": {
            "type": "string"
          },
          "reset_code": {
            "type": "string"
          },
          "params": {
            "type": "object",
            "anyOf": [
              {
                "$ref": "#/components/schemas/_req_shared_ParamsSetEmailCredential"
              }
            ]
          }
        }
      },
      "_req_authorize-service_Request": {
        "required": [
          "service_id"
        ],
        "type": "object",
        "properties": {
          "service_id": {
            "type": "string"
          },
          "approved_scopes": {
            "description": "Scopes to be granted to this service in this and future tokens. Replaces existing scopes if present.",
            "type": "array",
            "items": {
              "type": "string"
            }
          }
        }
      },
      "_res_authorize-service_Response": {
        "type": "object",
        "properties": {
          "access_token": {
            "type": "string"
          },
          "token_type": {
            "description": "The type of the provided tokens to be specified when they are sent in the \"Authorization\" header",
            "type": "string",
            "enum": [
              "Bearer"
            ]
          },
          "approved_scopes": {
            "type": "array",
            "items": {
              "type": "string"
            }
          },
          "service_reg": {
            "$ref": "#/components/schemas/ServiceReg"
          }
        }
      },
      "_req_create-Organization_Request": {
        "required": [
          "name",
          "type"
        ],
        "type": "object",
        "properties": {
          "id": {
            "readOnly": true,
            "type": "string"
          },
          "name": {
            "type": "string"
          },
          "type": {
            "type": "string",
            "enum": [
              "micro",
              "small",
              "medium",
              "large",
              "huge"
            ]
          },
          "config": {
            "$ref": "#/components/schemas/OrganizationConfigFields"
          }
        }
      },
      "_res_create_Organization_Response": {
        "required": [
          "id",
          "name",
          "type"
        ],
        "type": "object",
        "properties": {
          "id": {
            "readOnly": true,
            "type": "string"
          },
          "name": {
            "type": "string"
          },
          "type": {
            "type": "string",
            "enum": [
              "micro",
              "small",
              "medium",
              "large",
              "huge"
            ]
          },
          "config": {
            "$ref": "#/components/schemas/OrganizationConfigFields"
          }
        }
      },
      "_req_update_Organization_Request": {
        "required": [
          "id",
          "name",
          "type"
        ],
        "type": "object",
        "properties": {
          "id": {
            "readOnly": true,
            "type": "string"
          },
          "name": {
            "type": "string"
          },
          "type": {
            "type": "string",
            "enum": [
              "micro",
              "small",
              "medium",
              "large",
              "huge"
            ]
          },
          "config": {
            "$ref": "#/components/schemas/OrganizationConfigFields"
          }
        }
      },
      "_res_update_Organization_Response": {
        "required": [
          "id",
          "name",
          "type"
        ],
        "type": "object",
        "properties": {
          "id": {
            "readOnly": true,
            "type": "string"
          },
          "name": {
            "type": "string"
          },
          "type": {
            "type": "string",
            "enum": [
              "micro",
              "small",
              "medium",
              "large",
              "huge"
            ]
          },
          "config": {
            "$ref": "#/components/schemas/OrganizationConfigFields"
          }
        }
      },
      "_req_get_Organization_Request": {
        "required": [
          "id"
        ],
        "properties": {
          "id": {
            "readOnly": true,
            "type": "string"
          }
        }
      },
      "_res_get_Organization_Response": {
        "required": [
          "id",
          "name",
          "type"
        ],
        "type": "object",
        "properties": {
          "id": {
            "readOnly": true,
            "type": "string"
          },
          "name": {
            "type": "string"
          },
          "type": {
            "type": "string",
            "enum": [
              "micro",
              "small",
              "medium",
              "large",
              "huge"
            ]
          },
          "config": {
            "$ref": "#/components/schemas/OrganizationConfigFields"
          }
        }
      },
      "_res_get_Organizations_Response": {
        "required": [
          "id",
          "name",
          "type"
        ],
        "type": "object",
        "properties": {
          "id": {
            "readOnly": true,
            "type": "string"
          },
          "name": {
            "type": "string"
          },
          "type": {
            "type": "string",
            "enum": [
              "micro",
              "small",
              "medium",
              "large",
              "huge"
            ]
          },
          "config": {
            "type": "array",
            "items": {
              "$ref": "#/components/schemas/OrganizationConfigFields"
            }
          }
        }
      },
      "_req_create_Application_Request": {
        "required": [
          "name",
          "multi_tenant",
          "requires_own_users"
        ],
        "type": "object",
        "properties": {
          "name": {
            "type": "string"
          },
          "multi_tenant": {
            "type": "boolean"
          },
          "requires_own_users": {
            "type": "boolean"
          },
          "max_login_session_duration": {
            "description": "The maximum allowed duration (in hours) of a user's login session for this application",
            "type": "integer"
          },
          "application_types": {
            "type": "array",
            "items": {
              "required": [
                "identifier"
              ],
              "type": "object",
              "properties": {
                "identifier": {
                  "type": "string"
                },
                "name": {
                  "type": "string"
                },
                "versions": {
                  "type": "array",
                  "items": {
                    "type": "string"
                  }
                }
              }
            }
          }
        }
      },
      "_req_get_Application_Request": {
        "required": [
          "id"
        ],
        "type": "string",
        "properties": {
          "id": {
            "readOnly": true,
            "type": "string"
          }
        }
      },
      "_res_get_Application_Response": {
        "required": [
          "id",
          "name"
        ],
        "type": "object",
        "properties": {
          "id": {
            "readOnly": true,
            "type": "string"
          },
          "name": {
            "type": "string"
          },
          "multi_tenant": {
            "type": "boolean"
          },
          "requires_own_users": {
            "type": "boolean"
          },
          "max_login_session_duration": {
            "description": "The maximum allowed duration (in hours) of a user's login session for this application",
            "type": "integer"
          },
          "organization": {
            "$ref": "#/components/schemas/ApplicationOrganization"
          },
          "applicationType": {
            "$ref": "#/components/schemas/ApplicationType"
          }
        }
      },
      "_res_get_Applications_Response": {
        "required": [
          "id",
          "name",
          "multi_tenant",
          "requires_own_users"
        ],
        "type": "object",
        "properties": {
          "id": {
            "readOnly": true,
            "type": "string"
          },
          "name": {
            "type": "string"
          },
          "multi_tenant": {
            "type": "boolean"
          },
          "requires_own_users": {
            "type": "boolean"
          },
          "max_login_session_duration": {
            "description": "The maximum allowed duration (in hours) of a user's login session for this application",
            "type": "integer"
          },
          "application_types": {
            "$ref": "#/components/schemas/ApplicationTypeFields"
          }
        }
      },
      "_req_permissions_Request": {
        "required": [
          "name"
        ],
        "type": "object",
        "properties": {
          "name": {
            "type": "string"
          },
          "service_id": {
            "type": "string"
          },
          "assigners": {
            "type": "array",
            "description": "permissions that could assign current permission to accounts",
            "items": {
              "type": "string"
            }
          }
        }
      },
      "_req_application-roles_Request": {
        "required": [
          "name",
          "app_id",
          "description",
          "permissions"
        ],
        "type": "object",
        "properties": {
          "name": {
            "type": "string"
          },
          "app_id": {
            "type": "string"
          },
          "description": {
            "type": "string"
          },
          "permissions": {
            "type": "array",
            "items": {
              "type": "string"
            }
          }
        }
      },
      "_req_account-permissions_Request": {
        "required": [
          "account_id",
          "app_id",
          "permissions"
        ],
        "type": "object",
        "properties": {
          "account_id": {
            "type": "string"
          },
          "app_id": {
            "type": "string"
          },
          "permissions": {
            "type": "array",
            "items": {
              "type": "string"
            }
          }
        }
      },
      "_req_account-roles_Request": {
        "required": [
          "account_id",
          "app_id",
          "role_ids"
        ],
        "type": "object",
        "properties": {
          "account_id": {
            "type": "string"
          },
          "app_id": {
            "type": "string"
          },
          "role_ids": {
            "type": "array",
            "items": {
              "type": "string"
            }
          }
        }
      }
    }
  }
}
=======
        required: true
      responses:
        '200':
          description: Success
          content:
            application/json:
              schema:
                anyOf:
                  - $ref: '#/components/schemas/_res_shared_Login_Mfa'
                  - $ref: '#/components/schemas/_res_shared_Login'
        '400':
          description: Bad request
        '401':
          description: Unauthorized
        '500':
          description: Internal error
  /admin/auth/mfa:
    post:
      tags:
        - Admin
      summary: MFA
      description: |
        Verify multi-factor authentication credentials to complete login
      parameters:
        - name: state
          in: query
          description: Login state
          required: false
          style: form
          explode: false
          schema:
            type: string
      requestBody:
        description: |
          MFA credentials and parameters
        content:
          application/json:
            schema:
              $ref: '#/components/schemas/_req_shared_Login_Mfa'
        required: true
      responses:
        '200':
          description: Success
          content:
            application/json:
              schema:
                $ref: '#/components/schemas/_res_shared_Login'
        '400':
          description: Bad request
        '401':
          description: Unauthorized
        '500':
          description: Internal error
  /admin/auth/refresh:
    post:
      tags:
        - Admin
      summary: Refresh
      description: |
        Refresh access token using a refresh token
      requestBody:
        description: |
          Refresh token
        content:
          application/json:
            schema:
              $ref: '#/components/schemas/_req_shared_Refresh'
        required: true
      responses:
        '200':
          description: Success
          content:
            application/json:
              schema:
                $ref: '#/components/schemas/_res_shared_Refresh'
        '400':
          description: Bad request
        '401':
          description: Unauthorized
        '500':
          description: Internal error
  /admin/auth/login-url:
    post:
      tags:
        - Admin
      summary: Get SSO login url
      description: |
        Retrieve a pre-formatted SSO login URL
      requestBody:
        content:
          application/json:
            schema:
              $ref: '#/components/schemas/_req_shared_LoginUrl'
        required: true
      responses:
        '200':
          description: Success
          content:
            application/json:
              schema:
                $ref: '#/components/schemas/_res_shared_LoginUrl'
        '400':
          description: Bad request
        '401':
          description: Unauthorized
        '500':
          description: Internal error
  /admin/auth/verify-mfa:
    post:
      tags:
        - Admin
      summary: MFA
      description: |
        Verify multi-factor authentication credentials to complete MFA registration
      requestBody:
        description: |
          MFA credentials and parameters
        content:
          application/json:
            schema:
              $ref: '#/components/schemas/_req_shared_Mfa'
        required: true
      responses:
        '200':
          description: Success
          content:
            application/json:
              schema:
                type: array
                items:
                  type: string
        '400':
          description: Bad request
        '401':
          description: Unauthorized
        '500':
          description: Internal error
  /admin/account/mfa:
    get:
      tags:
        - Admin
      summary: Get account MFA types
      description: |
        Get MFA types set up for an account

        **Auth:** Requires user auth token
      security:
        - bearerAuth: []
      responses:
        '200':
          description: Success
          content:
            application/json:
              schema:
                type: array
                items:
                  $ref: '#/components/schemas/_res_shared_Mfa'
        '400':
          description: Bad request
        '401':
          description: Unauthorized
        '500':
          description: Internal error
    post:
      tags:
        - Admin
      summary: Enroll in MFA type
      description: |
        Add MFA type to an account

        **Auth:** Requires user auth token
      security:
        - bearerAuth: []
      parameters:
        - name: type
          in: query
          description: MFA type
          required: true
          style: form
          explode: false
          schema:
            type: string
      responses:
        '200':
          description: Success
          content:
            application/json:
              schema:
                $ref: '#/components/schemas/_res_shared_Mfa'
        '400':
          description: Bad request
        '401':
          description: Unauthorized
        '500':
          description: Internal error
    delete:
      tags:
        - Admin
      summary: Remove MFA type
      description: |
        Remove MFA type from an account

        **Auth:** Requires user auth token
      security:
        - bearerAuth: []
      parameters:
        - name: type
          in: query
          description: MFA type
          required: true
          style: form
          explode: false
          schema:
            type: string
      responses:
        '200':
          description: Success
        '400':
          description: Bad request
        '401':
          description: Unauthorized
        '500':
          description: Internal error
  /enc/test:
    get:
      tags:
        - Enc
      summary: Test API..
      responses:
        '200':
          description: Success
          content:
            text/plain:
              schema:
                type: string
                example: Echooo
  /bbs/test:
    get:
      tags:
        - BBs
      summary: Test API..
      responses:
        '200':
          description: Success
          content:
            text/plain:
              schema:
                type: string
                example: Echooo
  /bbs/service-regs:
    get:
      tags:
        - BBs
      summary: Get service registrations
      description: |
        Returns service registration records
      parameters:
        - name: ids
          in: query
          description: A comma-separated list of service IDs to return registrations for
          required: true
          style: form
          explode: false
          schema:
            type: string
      responses:
        '200':
          description: Success
          content:
            application/json:
              schema:
                type: array
                items:
                  $ref: '#/components/schemas/AuthServiceReg'
        '400':
          description: Bad request
        '401':
          description: Unauthorized
        '500':
          description: Internal error
  /tps/service-regs:
    get:
      tags:
        - Third-Party Services
      summary: Get service registrations
      description: |
        Returns service registration records
      parameters:
        - name: ids
          in: query
          description: A comma-separated list of service IDs to return registrations for
          required: true
          style: form
          explode: false
          schema:
            type: string
      responses:
        '200':
          description: Success
          content:
            application/json:
              schema:
                type: array
                items:
                  $ref: '#/components/schemas/AuthServiceReg'
        '400':
          description: Bad request
        '401':
          description: Unauthorized
        '500':
          description: Internal error
  /tps/auth-keys:
    get:
      tags:
        - Third-Party Services
      summary: Get auth public key
      description: |
        Returns auth public key in JWKS format
      responses:
        '200':
          description: Success
          content:
            application/json:
              schema:
                $ref: '#/components/schemas/JWKS'
        '400':
          description: Bad request
        '401':
          description: Unauthorized
        '500':
          description: Internal error
  /system/global-config:
    get:
      deprecated: true
      tags:
        - System
      summary: Get global config
      description: |
        Gives the system global config

        **Auth:** Requires auth token with `config_admin` permission
      security:
        - bearerAuth: []
      responses:
        '200':
          description: Success
          content:
            application/json:
              schema:
                $ref: '#/components/schemas/GlobalConfig'
        '400':
          description: Bad request
        '401':
          description: Unauthorized
        '500':
          description: Internal error
    post:
      deprecated: true
      tags:
        - System
      summary: Create global config
      description: |
        Creates the system global config

        **Auth:** Requires auth token with `config_admin` permission
      security:
        - bearerAuth: []
      requestBody:
        content:
          application/json:
            schema:
              $ref: '#/components/schemas/GlobalConfig'
        required: true
      responses:
        '200':
          description: Success
          content:
            text/plain:
              schema:
                type: string
                example: Success
        '400':
          description: Bad request
        '401':
          description: Unauthorized
        '500':
          description: Internal error
    put:
      deprecated: true
      tags:
        - System
      summary: Update global config
      description: |
        Updates the system global config

        **Auth:** Requires auth token with `config_admin` permission
      security:
        - bearerAuth: []
      requestBody:
        content:
          application/json:
            schema:
              $ref: '#/components/schemas/GlobalConfig'
        required: true
      responses:
        '200':
          description: Success
          content:
            text/plain:
              schema:
                type: string
                example: Success
        '400':
          description: Bad request
        '401':
          description: Unauthorized
        '500':
          description: Internal error
  '/system/organizations/{id}':
    put:
      deprecated: true
      tags:
        - System
      summary: Update organization
      description: |
        Updates organization

         **Auth:** Requires auth token with `org_admin` permission
      security:
        - bearerAuth: []
      parameters:
        - name: id
          in: path
          description: ID of the organization that needs to be updated
          required: true
          style: simple
          explode: false
          schema:
            type: string
      requestBody:
        description: update one organization
        content:
          application/json:
            schema:
              $ref: '#/components/schemas/_req_update_Organization_Request'
        required: true
      responses:
        '200':
          description: Success
          content:
            text/plain:
              schema:
                type: string
                example: Success
        '400':
          description: Bad request
        '401':
          description: Unauthorized
        '500':
          description: Internal error
    get:
      deprecated: true
      tags:
        - System
      summary: Get organization
      description: |
        Gets organization

        **Auth:** Requires auth token with `org_admin` permission
      security:
        - bearerAuth: []
      parameters:
        - name: id
          in: path
          description: ID of the organization
          required: true
          style: simple
          explode: false
          schema:
            type: string
      responses:
        '200':
          description: successful operation
          content:
            application/json:
              schema:
                $ref: '#/components/schemas/_req_get_Organization_Request'
        '400':
          description: Bad request
        '401':
          description: Unauthorized
        '404':
          description: Not Found
        '500':
          description: Internal error
  /system/organizations:
    get:
      deprecated: true
      tags:
        - System
      summary: Get organizations
      description: |
        Gets organizations

        **Auth:** Requires auth token with `org_admin` permission
      security:
        - bearerAuth: []
      responses:
        '200':
          description: Successful operation
          content:
            application/json:
              schema:
                type: array
                items:
                  $ref: '#/components/schemas/_res_get_Organizations_Response'
        '400':
          description: Bad request
        '401':
          description: Unauthorized
        '500':
          description: Internal error
    post:
      deprecated: true
      tags:
        - System
      summary: Create organization
      description: |
        Creates organization

        **Auth:** Requires auth token with `org_admin` permission
      security:
        - bearerAuth: []
      requestBody:
        description: creates one organization
        content:
          application/json:
            schema:
              $ref: '#/components/schemas/_req_create-Organization_Request'
        required: true
      responses:
        '200':
          description: Success
          content:
            text/plain:
              schema:
                type: string
                example: Success
        '400':
          description: Bad request
        '401':
          description: Unauthorized
        '500':
          description: Internal error
  /system/service-regs:
    get:
      deprecated: true
      tags:
        - System
      summary: Get service registrations
      description: |
        Returns service registration records

        **Auth:** Requires auth token with `service_admin` permission
      security:
        - bearerAuth: []
      parameters:
        - name: ids
          in: query
          description: A comma-separated list of service IDs to return registrations for
          required: true
          style: form
          explode: false
          schema:
            type: string
      responses:
        '200':
          description: Success
          content:
            application/json:
              schema:
                type: array
                items:
                  $ref: '#/components/schemas/ServiceReg'
        '400':
          description: Bad request
        '401':
          description: Unauthorized
        '500':
          description: Internal error
    post:
      deprecated: true
      tags:
        - System
      summary: Register service
      description: |
        Creates a new service registration

        The "service_id" of the registration must not match an existing registration  

        **Auth:** Requires auth token with `service_admin` permission
      security:
        - bearerAuth: []
      requestBody:
        description: service registration record to be added
        content:
          application/json:
            schema:
              $ref: '#/components/schemas/ServiceReg'
        required: true
      responses:
        '200':
          description: Success
          content:
            text/plain:
              schema:
                type: string
                example: Success
        '400':
          description: Bad request
        '401':
          description: Unauthorized
        '500':
          description: Internal error
    put:
      deprecated: true
      tags:
        - System
      summary: Update service registration
      description: |
        Update an existing service registration

        The "service_id" of the registration must match an existing registration

        **Auth:** Requires auth token with `service_admin` permission
      security:
        - bearerAuth: []
      requestBody:
        description: Service registration record update to be applied
        content:
          application/json:
            schema:
              $ref: '#/components/schemas/ServiceReg'
        required: true
      responses:
        '200':
          description: Success
          content:
            text/plain:
              schema:
                type: string
                example: Success
        '400':
          description: Bad request
        '401':
          description: Unauthorized
        '500':
          description: Internal error
    delete:
      deprecated: true
      tags:
        - System
      summary: Deregister service
      description: |
        Deletes an existing service registration record

        **Auth:** Requires auth token with `service_admin` permission
      security:
        - bearerAuth: []
      parameters:
        - name: id
          in: query
          description: The service ID of the registration to delete
          required: true
          style: form
          explode: false
          schema:
            type: string
      responses:
        '200':
          description: Success
          content:
            text/plain:
              schema:
                type: string
                example: Success
        '400':
          description: Bad request
        '401':
          description: Unauthorized
        '500':
          description: Internal error
  '/system/applications/{id}':
    get:
      deprecated: true
      tags:
        - System
      summary: Get application
      description: |
        Gets application

        **Auth:** Requires auth token with `app_admin` permission
      security:
        - bearerAuth: []
      parameters:
        - name: id
          in: path
          description: ID of the application
          required: true
          style: simple
          explode: false
          schema:
            type: string
      responses:
        '200':
          description: successful operation
          content:
            application/json:
              schema:
                $ref: '#/components/schemas/_req_get_Application_Request'
        '400':
          description: Bad request
        '401':
          description: Unauthorized
        '404':
          description: Not Found
        '500':
          description: Internal error
  /system/applications:
    get:
      deprecated: true
      tags:
        - System
      summary: Get applications
      description: |
        Gets applications

        **Auth:** Requires auth token with `app_admin` permission
      security:
        - bearerAuth: []
      responses:
        '200':
          description: Successful operation
          content:
            application/json:
              schema:
                type: array
                items:
                  $ref: '#/components/schemas/_res_get_Applications_Response'
        '400':
          description: Bad request
        '401':
          description: Unauthorized
        '500':
          description: Internal error
    post:
      deprecated: true
      tags:
        - System
      summary: Create application
      description: |
        Creates application

        **Auth:** Requires auth token with `app_admin` permission
      security:
        - bearerAuth: []
      requestBody:
        description: creates one application
        content:
          application/json:
            schema:
              $ref: '#/components/schemas/_req_create_Application_Request'
        required: true
      responses:
        '200':
          description: Success
          content:
            text/plain:
              schema:
                type: string
                example: Success
        '400':
          description: Bad request
        '401':
          description: Unauthorized
        '500':
          description: Internal error
  /system/permissions:
    post:
      deprecated: true
      tags:
        - System
      summary: Create permission
      description: |
        Creates permission

        **Auth:** Requires auth token with `all_permission` or 'update_permission" permission
      security:
        - bearerAuth: []
      requestBody:
        description: Permission
        content:
          application/json:
            schema:
              $ref: '#/components/schemas/_req_permissions_Request'
        required: true
      responses:
        '200':
          description: Success
          content:
            text/plain:
              schema:
                type: string
                example: Success
        '400':
          description: Bad request
        '401':
          description: Unauthorized
        '500':
          description: Internal error
    put:
      deprecated: true
      tags:
        - System
      summary: Updates permission
      description: |
        Updates permission

        **Auth:** Requires auth token with `all_permission` or 'update_permission" permission
      security:
        - bearerAuth: []
      requestBody:
        description: Permission
        content:
          application/json:
            schema:
              $ref: '#/components/schemas/_req_permissions_Request'
        required: true
      responses:
        '200':
          description: Success
          content:
            text/plain:
              schema:
                type: string
                example: Success
        '400':
          description: Bad request
        '401':
          description: Unauthorized
        '500':
          description: Internal error
  /system/application-roles:
    post:
      deprecated: true
      tags:
        - System
      summary: Create application role
      description: |
        Creates application role

        **Auth:** Requires auth token with `auth_admin` permission
      security:
        - bearerAuth: []
      requestBody:
        description: Application role
        content:
          application/json:
            schema:
              $ref: '#/components/schemas/_req_application-roles_Request'
        required: true
      responses:
        '200':
          description: Success
          content:
            text/plain:
              schema:
                type: string
                example: Success
        '400':
          description: Bad request
        '401':
          description: Unauthorized
        '500':
          description: Internal error
  /system/application-api-keys:
    get:
      deprecated: true
      tags:
        - System
      summary: Get application API keys
      description: |
        Returns all API key records for a given app ID

        **Auth:** Requires auth token with `get_api-keys` permission
      security:
        - bearerAuth: []
      parameters:
        - name: app_id
          in: query
          description: The app ID of the API keys to return
          required: true
          style: form
          explode: false
          schema:
            type: string
      responses:
        '200':
          description: Success
          content:
            application/json:
              schema:
                type: array
                items:
                  $ref: '#/components/schemas/APIKey'
        '400':
          description: Bad request
        '401':
          description: Unauthorized
        '500':
          description: Internal error
  /system/account/permissions:
    put:
      deprecated: true
      tags:
        - System
      summary: Grant account permissions
      description: |
        Grant account permissions

        **Auth:** Requires auth token with `auth_admin` permission
      security:
        - bearerAuth: []
      requestBody:
        description: Permissions
        content:
          application/json:
            schema:
              $ref: '#/components/schemas/_req_account-permissions_Request'
        required: true
      responses:
        '200':
          description: Success
          content:
            text/plain:
              schema:
                type: string
                example: Success
        '400':
          description: Bad request
        '401':
          description: Unauthorized
        '500':
          description: Internal error
  /system/account/roles:
    put:
      deprecated: true
      tags:
        - System
      summary: Grant account roles
      description: |
        Grant account roles

        **Auth:** Requires auth token with `auth_admin` permission
      security:
        - bearerAuth: []
      requestBody:
        description: Roles
        content:
          application/json:
            schema:
              $ref: '#/components/schemas/_req_account-roles_Request'
        required: true
      responses:
        '200':
          description: Success
          content:
            text/plain:
              schema:
                type: string
                example: Success
        '400':
          description: Bad request
        '401':
          description: Unauthorized
        '500':
          description: Internal error
  /system/account/mfa:
    get:
      deprecated: true
      tags:
        - System
      summary: Get account MFA types
      description: |
        Get MFA types set up for an account

        **Auth:** Requires user auth token
      security:
        - bearerAuth: []
      responses:
        '200':
          description: Success
          content:
            application/json:
              schema:
                type: array
                items:
                  $ref: '#/components/schemas/_res_shared_Mfa'
        '400':
          description: Bad request
        '401':
          description: Unauthorized
        '500':
          description: Internal error
    post:
      deprecated: true
      tags:
        - System
      summary: Enroll in MFA type
      description: |
        Add MFA type to an account

        **Auth:** Requires user auth token
      security:
        - bearerAuth: []
      parameters:
        - name: type
          in: query
          description: MFA type
          required: true
          style: form
          explode: false
          schema:
            type: string
      responses:
        '200':
          description: Success
          content:
            application/json:
              schema:
                $ref: '#/components/schemas/_res_shared_Mfa'
        '400':
          description: Bad request
        '401':
          description: Unauthorized
        '500':
          description: Internal error
    delete:
      deprecated: true
      tags:
        - System
      summary: Remove MFA type
      description: |
        Remove MFA type from an account

        **Auth:** Requires user auth token
      security:
        - bearerAuth: []
      parameters:
        - name: type
          in: query
          description: MFA type
          required: true
          style: form
          explode: false
          schema:
            type: string
      responses:
        '200':
          description: Success
        '400':
          description: Bad request
        '401':
          description: Unauthorized
        '500':
          description: Internal error
  /system/api-keys:
    get:
      deprecated: true
      tags:
        - System
      summary: Get API key
      description: |
        Returns API key record

        **Auth:** Requires auth token with `get_api-keys` permission
      security:
        - bearerAuth: []
      parameters:
        - name: id
          in: query
          description: The ID of the API key to return
          required: true
          style: form
          explode: false
          schema:
            type: string
      responses:
        '200':
          description: Success
          content:
            application/json:
              schema:
                $ref: '#/components/schemas/APIKey'
        '400':
          description: Bad request
        '401':
          description: Unauthorized
        '500':
          description: Internal error
    post:
      deprecated: true
      tags:
        - System
      summary: Create API key
      description: |
        Creates a new API key record

        **Auth:** Requires auth token with `update_api-keys` permission
      security:
        - bearerAuth: []
      requestBody:
        description: API key record to be added
        content:
          application/json:
            schema:
              $ref: '#/components/schemas/APIKey'
            example: |
              {
                "app_id": "string",
                "key": "string"
              }
        required: true
      responses:
        '200':
          description: Success
          content:
            text/plain:
              schema:
                type: string
                example: Success
        '400':
          description: Bad request
        '401':
          description: Unauthorized
        '500':
          description: Internal error
    put:
      deprecated: true
      tags:
        - System
      summary: Update API key
      description: |
        Update an existing API key record

        Must include the "id" field to identify which key is to be udpated

        **Auth:** Requires auth token with `update_api-keys` permission
      security:
        - bearerAuth: []
      requestBody:
        description: API key record update to be applied
        content:
          application/json:
            schema:
              $ref: '#/components/schemas/APIKey'
        required: true
      responses:
        '200':
          description: Success
          content:
            text/plain:
              schema:
                type: string
                example: Success
        '400':
          description: Bad request
        '401':
          description: Unauthorized
        '500':
          description: Internal error
    delete:
      deprecated: true
      tags:
        - System
      summary: Delete API key
      description: |
        Deletes an existing API key record

        **Auth:** Requires auth token with `update_api-keys` permission
      security:
        - bearerAuth: []
      parameters:
        - name: id
          in: query
          description: The ID of the API key to delete
          required: true
          style: form
          explode: false
          schema:
            type: string
      responses:
        '200':
          description: Success
          content:
            text/plain:
              schema:
                type: string
                example: Success
        '400':
          description: Bad request
        '401':
          description: Unauthorized
        '500':
          description: Internal error
  /version:
    get:
      summary: Get service version
      responses:
        '200':
          description: Success
          content:
            text/plain:
              schema:
                type: string
                example: v1.1.0
  /.well-known/openid-configuration:
    get:
      summary: OpenID Connect Discovery
      responses:
        '200':
          description: Success
          content:
            application/json:
              schema:
                $ref: '#/components/schemas/OIDCDiscovery'
components:
  securitySchemes:
    bearerAuth:
      type: http
      scheme: bearer
      bearerFormat: JWT
  schemas:
    GlobalConfig:
      required:
        - setting
      type: object
      properties:
        setting:
          type: string
    Application:
      type: object
      properties:
        fields:
          $ref: '#/components/schemas/ApplicationFields'
        types:
          type: array
          items:
            $ref: '#/components/schemas/ApplicationType'
        organizations:
          type: array
          items:
            $ref: '#/components/schemas/ApplicationOrganization'
    ApplicationFields:
      required:
        - id
        - name
      type: object
      properties:
        id:
          readOnly: true
          type: string
        name:
          type: string
        multi_tenant:
          type: boolean
        requires_own_users:
          type: boolean
        max_login_session_duration:
          description: The maximum allowed duration (in hours) of a user's login session for this application
          type: integer
    ApplicationType:
      type: object
      properties:
        fields:
          $ref: '#/components/schemas/ApplicationTypeFields'
        application:
          $ref: '#/components/schemas/Application'
    ApplicationTypeFields:
      required:
        - id
        - identifier
      type: object
      properties:
        id:
          type: string
        identifier:
          type: string
        name:
          type: string
        versions:
          type: array
          items:
            type: string
    ApplicationOrganization:
      type: object
      properties:
        id:
          type: string
        application:
          $ref: '#/components/schemas/Application'
        organization:
          $ref: '#/components/schemas/Organization'
        TODO:
          type: string
    Permission:
      type: object
      properties:
        fields:
          $ref: '#/components/schemas/PermissionFields'
    PermissionFields:
      required:
        - id
        - name
      type: object
      properties:
        id:
          type: string
        name:
          type: string
        service_id:
          type: string
        assigners:
          type: array
          items:
            type: string
    AppOrgRole:
      type: object
      properties:
        fields:
          $ref: '#/components/schemas/AppOrgRoleFields'
        application:
          $ref: '#/components/schemas/Application'
        permissions:
          type: array
          items:
            $ref: '#/components/schemas/Permission'
    AppOrgRoleFields:
      required:
        - id
        - name
      type: object
      properties:
        id:
          type: string
        name:
          type: string
        system:
          type: boolean
    AppOrgGroup:
      type: object
      properties:
        fields:
          $ref: '#/components/schemas/AppOrgGroupFields'
        application:
          $ref: '#/components/schemas/Application'
        permissions:
          type: array
          items:
            $ref: '#/components/schemas/Permission'
        roles:
          type: array
          items:
            $ref: '#/components/schemas/AppOrgRole'
    AppOrgGroupFields:
      required:
        - id
        - name
      type: object
      properties:
        id:
          type: string
        name:
          type: string
        system:
          type: boolean
    Organization:
      type: object
      properties:
        fields:
          $ref: '#/components/schemas/OrganizationFields'
        config:
          $ref: '#/components/schemas/OrganizationConfig'
    OrganizationFields:
      required:
        - id
        - name
        - type
      type: object
      properties:
        id:
          readOnly: true
          type: string
        name:
          type: string
        type:
          type: string
          enum:
            - micro
            - small
            - medium
            - large
            - huge
    OrganizationConfig:
      type: object
      properties:
        fields:
          $ref: '#/components/schemas/OrganizationConfigFields'
    OrganizationConfigFields:
      type: object
      properties:
        id:
          readOnly: true
          type: string
          description: organization config id
        domains:
          type: array
          description: organization domains
          items:
            type: string
    LoginSession:
      type: object
      properties:
        fields:
          $ref: '#/components/schemas/LoginSessionFields'
        app_org:
          $ref: '#/components/schemas/ApplicationOrganization'
        auth_type:
          $ref: '#/components/schemas/AuthType'
        app_type:
          $ref: '#/components/schemas/ApplicationType'
        account_auth_type:
          $ref: '#/components/schemas/AccountAuthType'
          nullable: true
        device:
          $ref: '#/components/schemas/Device'
    LoginSessionFields:
      type: object
      properties:
        id:
          type: string
        anonymous:
          type: boolean
        identifier:
          type: string
        id_address:
          type: string
        access_token:
          type: string
        refresh_token:
          type: string
        params:
          type: object
          additionalProperties: true
        expires:
          type: string
        date_updated:
          type: string
          nullable: true
        date_created:
          type: string
    AuthType:
      type: object
      properties:
        fields:
          $ref: '#/components/schemas/AuthTypeFields'
    AuthTypeFields:
      type: object
      properties:
        id:
          type: string
        code:
          type: string
        description:
          type: string
        is_external:
          type: boolean
        ignore_mfa:
          type: boolean
        params:
          type: object
          additionalProperties: true
    Credential:
      type: object
      properties:
        fields:
          $ref: '#/components/schemas/CredentialFields'
        accounts_auth_types:
          type: array
          items:
            $ref: '#/components/schemas/AccountAuthType'
    CredentialFields:
      type: object
      properties:
        id:
          type: string
        value:
          type: object
    ServiceReg:
      required:
        - service_id
        - host
        - name
        - description
        - first_party
      type: object
      description: Full service registration record
      properties:
        service_id:
          type: string
        host:
          type: string
        pub_key:
          $ref: '#/components/schemas/PubKey'
        name:
          type: string
        description:
          type: string
        info_url:
          type: string
        logo_url:
          type: string
        scopes:
          type: array
          nullable: true
          items:
            $ref: '#/components/schemas/ServiceScope'
        first_party:
          type: boolean
    AuthServiceReg:
      required:
        - service_id
        - host
      type: object
      description: Service registration record used for auth
      properties:
        service_id:
          type: string
        host:
          type: string
        pub_key:
          $ref: '#/components/schemas/PubKey'
    PubKey:
      required:
        - key_pem
        - alg
      type: object
      properties:
        key_pem:
          type: string
        alg:
          type: string
    ServiceScope:
      required:
        - scope
        - required
      type: object
      properties:
        scope:
          type: string
        required:
          type: boolean
        explanation:
          description: Explanation displayed to users for why this scope is requested/required
          type: string
    APIKey:
      required:
        - app_id
        - key
      type: object
      description: API key record
      properties:
        id:
          type: string
        app_id:
          type: string
        key:
          type: string
    JWK:
      required:
        - kty
        - use
        - alg
        - kid
        - 'n'
        - e
      type: object
      description: JSON Web Key (JWK)
      properties:
        kty:
          type: string
          description: The "kty" (key type) parameter identifies the cryptographic algorithm family used with the key
          enum:
            - RSA
        use:
          type: string
          description: The "use" (public key use) parameter identifies the intended use of the public key
          enum:
            - sig
        alg:
          type: string
          description: The "alg" (algorithm) parameter identifies the algorithm intended for use with the key
          enum:
            - RS256
        kid:
          type: string
          description: The "kid" (key ID) parameter is used to match a specific key
        'n':
          type: string
          description: The modulus (2048 bit) of the key - Base64URL encoded.
        e:
          type: string
          description: The exponent of the key - Base64URL encoded
    JWKS:
      required:
        - keys
      type: object
      description: JSON Web Key Set (JWKS)
      properties:
        keys:
          type: array
          items:
            $ref: '#/components/schemas/JWK'
    OIDCDiscovery:
      required:
        - issuer
        - jwks_uri
      type: object
      description: OpenID Connect Discovery Metadata
      properties:
        issuer:
          type: string
        jwks_uri:
          type: string
    Account:
      type: object
      properties:
        fields:
          $ref: '#/components/schemas/AccountFields'
        app_org:
          $ref: '#/components/schemas/ApplicationOrganization'
        permissions:
          type: array
          items:
            $ref: '#/components/schemas/Permission'
        roles:
          type: array
          items:
            $ref: '#/components/schemas/AppOrgRole'
        groups:
          type: array
          items:
            $ref: '#/components/schemas/AppOrgGroup'
        auth_types:
          type: array
          items:
            $ref: '#/components/schemas/AccountAuthType'
        preferences:
          type: object
        profile:
          $ref: '#/components/schemas/Profile'
        devices:
          type: array
          items:
            $ref: '#/components/schemas/Device'
    AccountFields:
      required:
        - id
      type: object
      properties:
        id:
          type: string
    Profile:
      type: object
      properties:
        fields:
          $ref: '#/components/schemas/ProfileFields'
        accounts:
          type: array
          items:
            $ref: '#/components/schemas/Account'
    ProfileFields:
      type: object
      properties:
        id:
          type: string
        photo_url:
          type: string
        first_name:
          type: string
        last_name:
          type: string
        email:
          type: string
          nullable: true
        phone:
          type: string
          nullable: true
        birth_year:
          type: integer
          nullable: true
        address:
          type: string
          nullable: true
        zip_code:
          type: string
          nullable: true
        state:
          type: string
          nullable: true
        country:
          type: string
          nullable: true
    AccountAuthType:
      type: object
      properties:
        fields:
          $ref: '#/components/schemas/AccountAuthTypeFields'
        auth_type:
          $ref: '#/components/schemas/AuthType'
        account:
          $ref: '#/components/schemas/Account'
        credential:
          $ref: '#/components/schemas/Credential'
    AccountAuthTypeFields:
      type: object
      properties:
        id:
          type: string
        code:
          type: string
        identifier:
          type: string
        params:
          type: object
          additionalProperties: true
          nullable: true
        active:
          type: boolean
    Device:
      type: object
      properties:
        fields:
          $ref: '#/components/schemas/DeviceFields'
        account:
          $ref: '#/components/schemas/Account'
    DeviceFields:
      required:
        - id
        - type
      type: object
      properties:
        id:
          type: string
        type:
          type: string
          enum:
            - mobile
            - web
            - desktop
            - other
        os:
          type: string
    _req_shared_Login:
      required:
        - auth_type
        - app_type_identifier
        - org_id
        - api_key
        - device
      type: object
      properties:
        auth_type:
          type: string
          enum:
            - email
            - twilio_phone
            - illinois_oidc
            - anonymous
        app_type_identifier:
          type: string
        org_id:
          type: string
        api_key:
          type: string
        creds:
          anyOf:
            - $ref: '#/components/schemas/_req_shared_CredsEmail'
            - $ref: '#/components/schemas/_req_shared_CredsTwilioPhone'
            - $ref: '#/components/schemas/_req_shared_CredsOIDC'
            - $ref: '#/components/schemas/_req_shared_CredsAPIKey'
        params:
          type: object
          anyOf:
            - $ref: '#/components/schemas/_req_shared_ParamsEmail'
            - $ref: '#/components/schemas/_req_shared_ParamsOIDC'
            - $ref: '#/components/schemas/_req_shared_ParamsNone'
        device:
          $ref: '#/components/schemas/_req_shared_Login_Device'
        profile:
          $ref: '#/components/schemas/_req_shared_ProfileNullable'
        preferences:
          type: object
          nullable: true
    _req_shared_Login_Mfa:
      required:
        - api_key
        - account_id
        - session_id
        - state
        - identifier
        - type
        - code
      type: object
      properties:
        api_key:
          type: string
        account_id:
          type: string
        session_id:
          type: string
        state:
          type: string
        identifier:
          type: string
        type:
          type: string
          enum:
            - email
            - phone
            - totp
            - recovery
        code:
          type: string
    _req_shared_Login_Device:
      required:
        - type
      type: object
      description: Client device
      properties:
        device_id:
          type: string
        type:
          type: string
          enum:
            - mobile
            - web
            - desktop
            - other
        os:
          type: string
    _req_shared_LoginUrl:
      required:
        - auth_type
        - app_type_identifier
        - org_id
        - api_key
        - redirect_uri
      type: object
      properties:
        auth_type:
          type: string
          enum:
            - illinois_oidc
        app_type_identifier:
          type: string
        org_id:
          type: string
        api_key:
          type: string
        redirect_uri:
          type: string
    _req_shared_Refresh:
      required:
        - api_key
        - refresh_token
      type: object
      properties:
        api_key:
          type: string
        refresh_token:
          type: string
    _req_shared_Mfa:
      required:
        - identifier
        - type
      type: object
      properties:
        identifier:
          type: string
        type:
          type: string
          enum:
            - email
            - phone
            - totp
        code:
          type: string
    _req_shared_CredsEmail:
      required:
        - email
        - password
      type: object
      description: Auth login creds for auth_type="email"
      properties:
        email:
          type: string
        password:
          type: string
        mfa_code:
          type: string
        mfa_type:
          type: string
    _req_shared_CredsTwilioPhone:
      type: object
      description: Auth login creds for auth_type="twilio_phone"
      required:
        - phone
      properties:
        phone:
          type: string
        code:
          type: string
    _req_shared_CredsOIDC:
      type: string
      description: |
        Auth login creds for auth_type="oidc" (or variants)
          - full redirect URI received from OIDC provider
    _req_shared_CredsAPIKey:
      type: object
      description: Auth login creds for auth_type="anonymous"
      properties:
        anonymous_id:
          type: string
    _req_shared_ParamsEmail:
      type: object
      description: Auth login params for auth_type="email"
      properties:
        confirm_password:
          type: string
          description: This should match the `creds` password field when sign_up=true. This should be verified on the client side as well to reduce invalid requests.
        sign_up:
          type: boolean
          default: false
    _req_shared_ParamsOIDC:
      type: object
      description: Auth login params for auth_type="oidc" (or variants)
      properties:
        redirect_uri:
          type: string
        pkce_verifier:
          type: string
    _req_shared_ParamsNone:
      type: object
      description: Auth login request params for unlisted auth_types (None)
      nullable: true
    _req_shared_Profile:
      type: object
      properties:
        photo_url:
          type: string
          nullable: true
        first_name:
          type: string
          nullable: true
        last_name:
          type: string
          nullable: true
        email:
          type: string
          nullable: true
        phone:
          type: string
          nullable: true
        birth_year:
          type: integer
          nullable: true
        address:
          type: string
          nullable: true
        zip_code:
          type: string
          nullable: true
        state:
          type: string
          nullable: true
        country:
          type: string
          nullable: true
    _req_shared_ProfileNullable:
      type: object
      nullable: true
      properties:
        photo_url:
          type: string
          nullable: true
        first_name:
          type: string
          nullable: true
        last_name:
          type: string
          nullable: true
        email:
          type: string
          nullable: true
        phone:
          type: string
          nullable: true
        birth_year:
          type: integer
          nullable: true
        address:
          type: string
          nullable: true
        zip_code:
          type: string
          nullable: true
        state:
          type: string
          nullable: true
        country:
          type: string
          nullable: true
    _req_shared_ParamsSetEmailCredential:
      required:
        - new_password
        - confirm_password
      type: object
      properties:
        new_password:
          type: string
        confirm_password:
          type: string
    _res_shared_Login:
      type: object
      properties:
        token:
          $ref: '#/components/schemas/_res_shared_RokwireToken'
        account:
          $ref: '#/components/schemas/_res_shared_Account'
        params:
          type: object
          nullable: true
          anyOf:
            - type: object
              description: Auth login response params for auth_type="oidc" (or variants)
              properties:
                oidc_token:
                  type: object
                  properties:
                    id_token:
                      type: string
                    access_token:
                      type: string
                    refresh_token:
                      type: string
                    token_type:
                      type: string
                redirect_uri:
                  type: string
            - type: object
              description: Auth login response params for auth_type="anonymous"
              properties:
                anonymous_id:
                  type: string
            - type: object
              description: Auth login response params for unlisted auth_types (None)
              nullable: true
        message:
          type: string
    _res_shared_Login_Mfa:
      required:
        - enrolled
        - account_id
        - session_id
        - state
      type: object
      properties:
        enrolled:
          type: array
          items:
            $ref: '#/components/schemas/_res_shared_Mfa'
        account_id:
          type: string
        session_id:
          type: string
        state:
          type: string
        params:
          type: object
          nullable: true
          anyOf:
            - $ref: '#/components/schemas/_res_shared_Login/properties/params/anyOf/0'
            - $ref: '#/components/schemas/_res_shared_Login/properties/params/anyOf/1'
            - $ref: '#/components/schemas/_res_shared_Login/properties/params/anyOf/2'
    _res_shared_LoginUrl:
      required:
        - login_url
      type: object
      properties:
        login_url:
          type: string
        params:
          type: object
          description: Params to be submitted with 'login' request (if necessary)
    _res_shared_Refresh:
      type: object
      properties:
        token:
          $ref: '#/components/schemas/_res_shared_RokwireToken'
        params:
          type: object
          nullable: true
          anyOf:
            - $ref: '#/components/schemas/_res_shared_Login/properties/params/anyOf/0'
            - $ref: '#/components/schemas/_res_shared_Login/properties/params/anyOf/1'
            - $ref: '#/components/schemas/_res_shared_Login/properties/params/anyOf/2'
    _res_shared_Account:
      required:
        - id
      type: object
      properties:
        id:
          type: string
        profile:
          $ref: '#/components/schemas/ProfileFields'
        preferences:
          type: object
          nullable: true
        permissions:
          type: array
          items:
            $ref: '#/components/schemas/PermissionFields'
        roles:
          type: array
          items:
            $ref: '#/components/schemas/AppOrgRoleFields'
        groups:
          type: array
          items:
            $ref: '#/components/schemas/AppOrgGroupFields'
        auth_types:
          type: array
          items:
            $ref: '#/components/schemas/AccountAuthTypeFields'
    _res_shared_Mfa:
      type: object
      properties:
        type:
          type: string
        verified:
          type: boolean
        params:
          type: object
    _res_shared_RokwireToken:
      type: object
      properties:
        access_token:
          description: The user's access token to be provided to authorize access to ROKWIRE APIs
          type: string
        refresh_token:
          description: A refresh token that can be used to get a new access token once the one provided expires
          type: string
        token_type:
          description: The type of the provided tokens to be specified when they are sent in the "Authorization" header
          type: string
          enum:
            - Bearer
    _req_account-exists_Request:
      required:
        - auth_type
        - app_type_identifier
        - org_id
        - api_key
        - user_identifier
      type: object
      properties:
        auth_type:
          type: string
          enum:
            - username
            - email
            - twilio_phone
            - illinois_oidc
            - anonymous
        app_type_identifier:
          type: string
        org_id:
          type: string
        api_key:
          type: string
        user_identifier:
          type: string
    _res_account-exists_Response:
      type: boolean
    _req_account_auth-type_link_Request:
      required:
        - auth_type
        - app_type_identifier
        - creds
      type: object
      properties:
        auth_type:
          type: string
          enum:
            - email
            - twilio_phone
            - illinois_oidc
            - username
        app_type_identifier:
          type: string
        creds:
          anyOf:
            - $ref: '#/components/schemas/_req_shared_CredsEmail'
            - $ref: '#/components/schemas/_req_shared_CredsTwilioPhone'
            - $ref: '#/components/schemas/_req_shared_CredsOIDC'
        params:
          type: object
          anyOf:
            - $ref: '#/components/schemas/_req_shared_ParamsEmail'
            - $ref: '#/components/schemas/_req_shared_ParamsOIDC'
            - $ref: '#/components/schemas/_req_shared_ParamsNone'
    _req_credential_update_Request:
      required:
        - account_auth_type_id
      type: object
      properties:
        account_auth_type_id:
          type: string
        params:
          type: object
          anyOf:
            - $ref: '#/components/schemas/_req_shared_ParamsSetEmailCredential'
    _req_credential_send-verify_Request:
      required:
        - auth_type
        - app_type_identifier
        - org_id
        - api_key
        - identifier
      type: object
      properties:
        identifier:
          type: string
        org_id:
          type: string
        api_key:
          type: string
        app_type_identifier:
          type: string
        auth_type:
          type: string
          enum:
            - email
    _req_credential_forgot_initiate_Request:
      required:
        - auth_type
        - app_type_identifier
        - org_id
        - api_key
        - identifier
      type: object
      properties:
        auth_type:
          type: string
          enum:
            - email
        app_type_identifier:
          type: string
        org_id:
          type: string
        api_key:
          type: string
        identifier:
          type: string
    _req_credential_forgot_complete_Request:
      required:
        - credential_id
        - reset_code
      type: object
      properties:
        credential_id:
          type: string
        reset_code:
          type: string
        params:
          type: object
          anyOf:
            - $ref: '#/components/schemas/_req_shared_ParamsSetEmailCredential'
    _req_authorize-service_Request:
      required:
        - service_id
      type: object
      properties:
        service_id:
          type: string
        approved_scopes:
          description: Scopes to be granted to this service in this and future tokens. Replaces existing scopes if present.
          type: array
          items:
            type: string
    _res_authorize-service_Response:
      type: object
      properties:
        access_token:
          type: string
        token_type:
          description: The type of the provided tokens to be specified when they are sent in the "Authorization" header
          type: string
          enum:
            - Bearer
        approved_scopes:
          type: array
          items:
            type: string
        service_reg:
          $ref: '#/components/schemas/ServiceReg'
    _req_create-Organization_Request:
      required:
        - name
        - type
      type: object
      properties:
        id:
          readOnly: true
          type: string
        name:
          type: string
        type:
          type: string
          enum:
            - micro
            - small
            - medium
            - large
            - huge
        config:
          $ref: '#/components/schemas/OrganizationConfigFields'
    _res_create_Organization_Response:
      required:
        - id
        - name
        - type
      type: object
      properties:
        id:
          readOnly: true
          type: string
        name:
          type: string
        type:
          type: string
          enum:
            - micro
            - small
            - medium
            - large
            - huge
        config:
          $ref: '#/components/schemas/OrganizationConfigFields'
    _req_update_Organization_Request:
      required:
        - id
        - name
        - type
      type: object
      properties:
        id:
          readOnly: true
          type: string
        name:
          type: string
        type:
          type: string
          enum:
            - micro
            - small
            - medium
            - large
            - huge
        config:
          $ref: '#/components/schemas/OrganizationConfigFields'
    _res_update_Organization_Response:
      required:
        - id
        - name
        - type
      type: object
      properties:
        id:
          readOnly: true
          type: string
        name:
          type: string
        type:
          type: string
          enum:
            - micro
            - small
            - medium
            - large
            - huge
        config:
          $ref: '#/components/schemas/OrganizationConfigFields'
    _req_get_Organization_Request:
      required:
        - id
      properties:
        id:
          readOnly: true
          type: string
    _res_get_Organization_Response:
      required:
        - id
        - name
        - type
      type: object
      properties:
        id:
          readOnly: true
          type: string
        name:
          type: string
        type:
          type: string
          enum:
            - micro
            - small
            - medium
            - large
            - huge
        config:
          $ref: '#/components/schemas/OrganizationConfigFields'
    _res_get_Organizations_Response:
      required:
        - id
        - name
        - type
      type: object
      properties:
        id:
          readOnly: true
          type: string
        name:
          type: string
        type:
          type: string
          enum:
            - micro
            - small
            - medium
            - large
            - huge
        config:
          type: array
          items:
            $ref: '#/components/schemas/OrganizationConfigFields'
    _req_create_Application_Request:
      required:
        - name
        - multi_tenant
        - requires_own_users
      type: object
      properties:
        name:
          type: string
        multi_tenant:
          type: boolean
        requires_own_users:
          type: boolean
        max_login_session_duration:
          description: The maximum allowed duration (in hours) of a user's login session for this application
          type: integer
        application_types:
          type: array
          items:
            required:
              - identifier
            type: object
            properties:
              identifier:
                type: string
              name:
                type: string
              versions:
                type: array
                items:
                  type: string
    _req_get_Application_Request:
      required:
        - id
      type: string
      properties:
        id:
          readOnly: true
          type: string
    _res_get_Application_Response:
      required:
        - id
        - name
      type: object
      properties:
        id:
          readOnly: true
          type: string
        name:
          type: string
        multi_tenant:
          type: boolean
        requires_own_users:
          type: boolean
        max_login_session_duration:
          description: The maximum allowed duration (in hours) of a user's login session for this application
          type: integer
        organization:
          $ref: '#/components/schemas/ApplicationOrganization'
        applicationType:
          $ref: '#/components/schemas/ApplicationType'
    _res_get_Applications_Response:
      required:
        - id
        - name
        - multi_tenant
        - requires_own_users
      type: object
      properties:
        id:
          readOnly: true
          type: string
        name:
          type: string
        multi_tenant:
          type: boolean
        requires_own_users:
          type: boolean
        max_login_session_duration:
          description: The maximum allowed duration (in hours) of a user's login session for this application
          type: integer
        application_types:
          $ref: '#/components/schemas/ApplicationTypeFields'
    _req_permissions_Request:
      required:
        - name
      type: object
      properties:
        name:
          type: string
        service_id:
          type: string
        assigners:
          type: array
          description: permissions that could assign current permission to accounts
          items:
            type: string
    _req_application-roles_Request:
      required:
        - name
        - app_id
        - description
        - permissions
      type: object
      properties:
        name:
          type: string
        app_id:
          type: string
        description:
          type: string
        permissions:
          type: array
          items:
            type: string
    _req_account-permissions_Request:
      required:
        - account_id
        - app_id
        - permissions
      type: object
      properties:
        account_id:
          type: string
        app_id:
          type: string
        permissions:
          type: array
          items:
            type: string
    _req_account-roles_Request:
      required:
        - account_id
        - app_id
        - role_ids
      type: object
      properties:
        account_id:
          type: string
        app_id:
          type: string
        role_ids:
          type: array
          items:
            type: string
>>>>>>> d5f4b40e
<|MERGE_RESOLUTION|>--- conflicted
+++ resolved
@@ -1,132 +1,3 @@
-<<<<<<< HEAD
-{
-  "openapi": "3.0.3",
-  "info": {
-    "title": "Rokwire Core Building Block API",
-    "description": "Core Building Block API Documentation",
-    "version": "1.13.0"
-  },
-  "servers": [
-    {
-      "url": "https://api.rokwire.illinois.edu/core",
-      "description": "Production server"
-    },
-    {
-      "url": "https://api-test.rokwire.illinois.edu/core",
-      "description": "Test server"
-    },
-    {
-      "url": "https://api-dev.rokwire.illinois.edu/core",
-      "description": "Development server"
-    },
-    {
-      "url": "http://localhost/core",
-      "description": "Local server"
-    }
-  ],
-  "tags": [
-    {
-      "name": "Services",
-      "description": "Clients applications APIs."
-    },
-    {
-      "name": "Admin",
-      "description": "Clients administration applications APIs."
-    },
-    {
-      "name": "Enc",
-      "description": "APIs consumed by the Encryption building block."
-    },
-    {
-      "name": "BBs",
-      "description": "APIs consumed by the platform building blocks."
-    },
-    {
-      "name": "Third-Party Services",
-      "description": "APIs consumed by third-party services."
-    },
-    {
-      "name": "System",
-      "description": "System APIs."
-    }
-  ],
-  "paths": {
-    "/services/auth/login": {
-      "post": {
-        "tags": [
-          "Services"
-        ],
-        "summary": "Login",
-        "description": "Login using credentials to retrieve access token, refresh token, and user data\n",
-        "requestBody": {
-          "description": "User credential details and parameters\n",
-          "content": {
-            "application/json": {
-              "schema": {
-                "$ref": "#/components/schemas/_req_shared_Login"
-              },
-              "examples": {
-                "email-sign_in": {
-                  "summary": "Email - sign in",
-                  "value": "{\n  \"auth_type\": \"email\",\n  \"app_type_identifier\": \"edu.illinois.rokwire.safercommunity\",\n  \"org_id\": \"0a2eff20-e2cd-11eb-af68-60f81db5ecc0\",\n  \"api_key\": \"95a463e3-2ce8-450b-ba75-d8506b874738\",\n  \"creds\": {\n    \"email\": \"test@example.com\", \n    \"password\": \"test12345\"\n  },\n  \"device\": {\n    \"type\": \"mobile\",\n    \"device_id\": \"5555\",\n    \"os\": \"Android\"\n  }\n}\n"
-                },
-                "email-sign_up": {
-                  "summary": "Email - sign up",
-                  "value": "{\n  \"auth_type\": \"email\",\n  \"app_type_identifier\": \"edu.illinois.rokwire.safercommunity\",\n  \"org_id\": \"0a2eff20-e2cd-11eb-af68-60f81db5ecc0\",\n  \"api_key\": \"95a463e3-2ce8-450b-ba75-d8506b874738\",\n  \"creds\": {\n    \"email\": \"test@example.com\", \n    \"password\": \"test12345\"\n  },\n  \"params\":{\n      \"sign_up\":true,\n      \"confirm_password\": \"test12345\"\n  },\n  \"preferences\":{\n      \"key1\":\"value1\",\n      \"key2\":\"value2\"\n  },\n  \"profile\":{\n    \"address\": \"address\",\n    \"birth_year\": 1990,\n    \"country\": \"county\",\n    \"email\": \"email\",\n    \"first_name\": \"first name\",\n    \"last_name\": \"last name\",\n    \"phone\": \"+000000000000\",\n    \"photo_url\": \"photo url\",\n    \"state\": \"state\",\n    \"zip_code\": \"zip code\"\n  },\n  \"device\": {\n    \"type\": \"mobile\",\n    \"device_id\": \"5555\",\n    \"os\": \"Android\"\n  }\n}\n"
-                },
-                "phone": {
-                  "summary": "Phone - sign in OR sign up",
-                  "value": "{\n  \"auth_type\": \"twilio_phone\",\n  \"app_type_identifier\": \"edu.illinois.rokwire\",\n  \"org_id\": \"0a2eff20-e2cd-11eb-af68-60f81db5ecc0\",\n  \"api_key\": \"95a463e3-2ce8-450b-ba75-d8506b874738\",\n  \"creds\": {\n    \"phone\": \"+12223334444\", \n    \"code\": \"123456\"\n  },\n  \"preferences\":{\n      \"key1\":\"value1\",\n      \"key2\":\"value2\"\n  },\n  \"profile\":{\n    \"address\": \"address\",\n    \"birth_year\": 1990,\n    \"country\": \"county\",\n    \"email\": \"email\",\n    \"first_name\": \"first name\",\n    \"last_name\": \"last name\",\n    \"phone\": \"+000000000000\",\n    \"photo_url\": \"photo url\",\n    \"state\": \"state\",\n    \"zip_code\": \"zip code\"\n  },\n  \"device\": {\n    \"type\": \"mobile\",\n    \"device_id\": \"5555\",\n    \"os\": \"Android\"\n  }\n}\n"
-                },
-                "illinois_oidc": {
-                  "summary": "Illinois OIDC login",
-                  "value": "{\n  \"auth_type\": \"illinois_oidc\",\n  \"app_type_identifier\": \"edu.illinois.rokwire\",\n  \"org_id\": \"0a2eff20-e2cd-11eb-af68-60f81db5ecc0\",\n  \"api_key\": \"95a463e3-2ce8-450b-ba75-d8506b874738\",\n  \"creds\": \"https://redirect.example.com?code=ai324uith8gSEefesEguorgwsf43\",\n  \"params\": {\n    \"redirect_uri\": \"https://redirect.example.com\",\n    \"pkce_verifier\": \"w4iuhfq0u43hfq38ghn3gnSFSFiqp3ugnpugnqiprgUGNPINfsdoirpgia\"\n  },\n  \"preferences\":{\n      \"key1\":\"value1\",\n      \"key2\":\"value2\"\n  },\n  \"profile\":{\n    \"address\": \"address\",\n    \"birth_year\": 1990,\n    \"country\": \"county\",\n    \"email\": \"email\",\n    \"first_name\": \"first name\",\n    \"last_name\": \"last name\",\n    \"phone\": \"+000000000000\",\n    \"photo_url\": \"photo url\",\n    \"state\": \"state\",\n    \"zip_code\": \"zip code\"\n  },\n  \"device\": {\n    \"type\": \"mobile\",\n    \"device_id\": \"5555\",\n    \"os\": \"Android\"\n  }\n}\n"
-                },
-                "anonymous": {
-                  "summary": "Anonymous login",
-                  "value": "{\n  \"auth_type\": \"anonymous\",\n  \"app_type_identifier\": \"edu.illinois.rokwire\",\n  \"org_id\": \"0a2eff20-e2cd-11eb-af68-60f81db5ecc0\",\n  \"api_key\": \"95a463e3-2ce8-450b-ba75-d8506b874738\",\n  \"creds\": {\n    \"anonymous_id\": \"dbb5ea5d-6c6c-44b8-9952-7ebf0e844beb\"\n  },\n  \"device\": {\n    \"type\": \"mobile\",\n    \"device_id\": \"5555\",\n    \"os\": \"Android\"\n  }\n}\n"
-                }
-              }
-            }
-          },
-          "required": true
-        },
-        "responses": {
-          "200": {
-            "description": "Success",
-            "content": {
-              "application/json": {
-                "schema": {
-                  "$ref": "#/components/schemas/_res_shared_Login"
-                }
-              }
-            }
-          },
-          "400": {
-            "description": "Bad request"
-          },
-          "401": {
-            "description": "Unauthorized"
-          },
-          "500": {
-            "description": "Internal error",
-            "content": {
-              "application/json": {
-                "schema": {
-                  "type": "object",
-                  "properties": {
-                    "status": {
-                      "type": "string",
-                      "enum": [
-                        "invalid",
-                        "unverified",
-                        "verification-expired",
-                        "already-exists",
-                        "not-found",
-                        "internal-server-error"
-                      ],
-                      "description": "- `invalid`: Invalid credentials\n- `unverified`: Unverified credentials\n- `verification-expired`: Credentials verification expired. The verification is restarted\n- `already-found`: Account already exists when `sign-up=true`\n- `not-found`: Account could not be found when `sign-up=false`\n- `internal-server-error`: An undefined error occurred\n"
-=======
 openapi: 3.0.3
 info:
   title: Rokwire Core Building Block API
@@ -253,7 +124,6 @@
                       "photo_url": "photo url",
                       "state": "state",
                       "zip_code": "zip code"
->>>>>>> d5f4b40e
                     },
                     "message": {
                       "type": "string"
@@ -758,541 +628,6 @@
                   "items": {
                     "$ref": "#/components/schemas/ServiceReg"
                   }
-<<<<<<< HEAD
-                }
-              }
-            }
-          },
-          "400": {
-            "description": "Bad request"
-          },
-          "401": {
-            "description": "Unauthorized"
-          },
-          "500": {
-            "description": "Internal error"
-          }
-        }
-      }
-    },
-    "/services/account": {
-      "delete": {
-        "tags": [
-          "Services"
-        ],
-        "summary": "Delete user account",
-        "description": "Deletes a user account\n\n**Auth:** Requires user auth token\n",
-        "security": [
-          {
-            "bearerAuth": []
-          }
-        ],
-        "responses": {
-          "200": {
-            "description": "Success",
-            "content": {
-              "text/plain": {
-                "schema": {
-                  "type": "string",
-                  "example": "Success"
-                }
-              }
-            }
-          },
-          "400": {
-            "description": "Bad request"
-          },
-          "401": {
-            "description": "Unauthorized"
-          },
-          "500": {
-            "description": "Internal error"
-          }
-        }
-      },
-      "get": {
-        "tags": [
-          "Services"
-        ],
-        "summary": "Get user account",
-        "description": "Get the user account\n\n**Auth:** Requires user auth token\n",
-        "security": [
-          {
-            "bearerAuth": []
-          }
-        ],
-        "responses": {
-          "200": {
-            "description": "Success",
-            "content": {
-              "application/json": {
-                "schema": {
-                  "$ref": "#/components/schemas/_res_shared_Account"
-                }
-              }
-            }
-          },
-          "400": {
-            "description": "Bad request"
-          },
-          "401": {
-            "description": "Unauthorized"
-          },
-          "500": {
-            "description": "Internal error"
-          }
-        }
-      }
-    },
-    "/services/account/preferences": {
-      "put": {
-        "tags": [
-          "Services"
-        ],
-        "summary": "Update account preferences",
-        "description": "Updates account preferences\n\n**Auth:** Requires user auth token\n",
-        "security": [
-          {
-            "bearerAuth": []
-          }
-        ],
-        "requestBody": {
-          "description": "Account preferences",
-          "content": {
-            "application/json": {
-              "schema": {
-                "type": "object"
-              }
-            }
-          },
-          "required": true
-        },
-        "responses": {
-          "200": {
-            "description": "Success",
-            "content": {
-              "text/plain": {
-                "schema": {
-                  "type": "string",
-                  "example": "Success"
-                }
-              }
-            }
-          },
-          "400": {
-            "description": "Bad request"
-          },
-          "401": {
-            "description": "Unauthorized"
-          },
-          "500": {
-            "description": "Internal error"
-          }
-        }
-      },
-      "get": {
-        "tags": [
-          "Services"
-        ],
-        "summary": "Get preferences",
-        "description": "Returns a user preferences\n\n**Auth:** Requires user auth token\n",
-        "security": [
-          {
-            "bearerAuth": []
-          }
-        ],
-        "responses": {
-          "200": {
-            "description": "Success",
-            "content": {
-              "application/json": {
-                "schema": {
-                  "type": "object"
-                }
-              }
-            }
-          },
-          "400": {
-            "description": "Bad request"
-          },
-          "401": {
-            "description": "Unauthorized"
-          },
-          "500": {
-            "description": "Internal error"
-          }
-        }
-      }
-    },
-    "/services/account/profile": {
-      "get": {
-        "tags": [
-          "Services"
-        ],
-        "summary": "Get user profile",
-        "description": "Returns a user profile\n\n**Auth:** Requires user auth token\n",
-        "security": [
-          {
-            "bearerAuth": []
-          }
-        ],
-        "responses": {
-          "200": {
-            "description": "Success",
-            "content": {
-              "application/json": {
-                "schema": {
-                  "$ref": "#/components/schemas/ProfileFields"
-                }
-              }
-            }
-          },
-          "400": {
-            "description": "Bad request"
-          },
-          "401": {
-            "description": "Unauthorized"
-          },
-          "500": {
-            "description": "Internal error"
-          }
-        }
-      },
-      "put": {
-        "tags": [
-          "Services"
-        ],
-        "summary": "Update user profile",
-        "description": "Updates a user profile\n\n**Auth:** Requires user auth token\n",
-        "security": [
-          {
-            "bearerAuth": []
-          }
-        ],
-        "requestBody": {
-          "description": "Profile update",
-          "content": {
-            "application/json": {
-              "schema": {
-                "$ref": "#/components/schemas/_req_shared_Profile"
-              }
-            }
-          },
-          "required": true
-        },
-        "responses": {
-          "200": {
-            "description": "Success",
-            "content": {
-              "text/plain": {
-                "schema": {
-                  "type": "string",
-                  "example": "Success"
-                }
-              }
-            }
-          },
-          "400": {
-            "description": "Bad request"
-          },
-          "401": {
-            "description": "Unauthorized"
-          },
-          "500": {
-            "description": "Internal error"
-          }
-        }
-      }
-    },
-    "/services/test": {
-      "get": {
-        "tags": [
-          "Services"
-        ],
-        "summary": "Test API..",
-        "responses": {
-          "200": {
-            "description": "Success",
-            "content": {
-              "text/plain": {
-                "schema": {
-                  "type": "string",
-                  "example": "Echooo"
-                }
-              }
-            }
-          }
-        }
-      }
-    },
-    "/admin/auth/login": {
-      "post": {
-        "tags": [
-          "Admin"
-        ],
-        "summary": "Login",
-        "description": "Login using credentials to retrieve access token, refresh token, and user data\n",
-        "requestBody": {
-          "description": "User credential details and parameters\n",
-          "content": {
-            "application/json": {
-              "schema": {
-                "$ref": "#/components/schemas/_req_shared_Login"
-              },
-              "examples": {
-                "email-sign_in": {
-                  "summary": "Email - sign in",
-                  "value": "{\n  \"auth_type\": \"email\",\n  \"app_type_identifier\": \"edu.illinois.rokwire.safercommunity\",\n  \"org_id\": \"0a2eff20-e2cd-11eb-af68-60f81db5ecc0\",\n  \"api_key\": \"95a463e3-2ce8-450b-ba75-d8506b874738\",\n  \"creds\": {\n    \"email\": \"test@example.com\", \n    \"password\": \"test12345\"\n  },\n  \"device\": {\n    \"type\": \"mobile\",\n    \"device_id\": \"5555\",\n    \"os\": \"Android\"\n  }\n}\n"
-                },
-                "email-sign_up": {
-                  "summary": "Email - sign up",
-                  "value": "{\n  \"auth_type\": \"email\",\n  \"app_type_identifier\": \"edu.illinois.rokwire.safercommunity\",\n  \"org_id\": \"0a2eff20-e2cd-11eb-af68-60f81db5ecc0\",\n  \"api_key\": \"95a463e3-2ce8-450b-ba75-d8506b874738\",\n  \"creds\": {\n    \"email\": \"test@example.com\", \n    \"password\": \"test12345\"\n  },\n  \"params\":{\n      \"sign_up\":true,\n      \"confirm_password\": \"test12345\"\n  },\n  \"preferences\":{\n      \"key1\":\"value1\",\n      \"key2\":\"value2\"\n  },\n  \"profile\":{\n    \"address\": \"address\",\n    \"birth_year\": 1990,\n    \"country\": \"county\",\n    \"email\": \"email\",\n    \"first_name\": \"first name\",\n    \"last_name\": \"last name\",\n    \"phone\": \"+000000000000\",\n    \"photo_url\": \"photo url\",\n    \"state\": \"state\",\n    \"zip_code\": \"zip code\"\n  },\n  \"device\": {\n    \"type\": \"mobile\",\n    \"device_id\": \"5555\",\n    \"os\": \"Android\"\n  }\n}\n"
-                },
-                "phone": {
-                  "summary": "Phone - sign in OR sign up",
-                  "value": "{\n  \"auth_type\": \"twilio_phone\",\n  \"app_type_identifier\": \"edu.illinois.rokwire\",\n  \"org_id\": \"0a2eff20-e2cd-11eb-af68-60f81db5ecc0\",\n  \"api_key\": \"95a463e3-2ce8-450b-ba75-d8506b874738\",\n  \"creds\": {\n    \"phone\": \"+12223334444\", \n    \"code\": \"123456\"\n  },\n  \"preferences\":{\n      \"key1\":\"value1\",\n      \"key2\":\"value2\"\n  },\n  \"profile\":{\n    \"address\": \"address\",\n    \"birth_year\": 1990,\n    \"country\": \"county\",\n    \"email\": \"email\",\n    \"first_name\": \"first name\",\n    \"last_name\": \"last name\",\n    \"phone\": \"+000000000000\",\n    \"photo_url\": \"photo url\",\n    \"state\": \"state\",\n    \"zip_code\": \"zip code\"\n  },\n  \"device\": {\n    \"type\": \"mobile\",\n    \"device_id\": \"5555\",\n    \"os\": \"Android\"\n  }\n}\n"
-                },
-                "illinois_oidc": {
-                  "summary": "Illinois OIDC login",
-                  "value": "{\n  \"auth_type\": \"illinois_oidc\",\n  \"app_type_identifier\": \"edu.illinois.rokwire\",\n  \"org_id\": \"0a2eff20-e2cd-11eb-af68-60f81db5ecc0\",\n  \"api_key\": \"95a463e3-2ce8-450b-ba75-d8506b874738\",\n  \"creds\": \"https://redirect.example.com?code=ai324uith8gSEefesEguorgwsf43\",\n  \"params\": {\n    \"redirect_uri\": \"https://redirect.example.com\",\n    \"pkce_verifier\": \"w4iuhfq0u43hfq38ghn3gnSFSFiqp3ugnpugnqiprgUGNPINfsdoirpgia\"\n  },\n  \"preferences\":{\n      \"key1\":\"value1\",\n      \"key2\":\"value2\"\n  },\n  \"profile\":{\n    \"address\": \"address\",\n    \"birth_year\": 1990,\n    \"country\": \"county\",\n    \"email\": \"email\",\n    \"first_name\": \"first name\",\n    \"last_name\": \"last name\",\n    \"phone\": \"+000000000000\",\n    \"photo_url\": \"photo url\",\n    \"state\": \"state\",\n    \"zip_code\": \"zip code\"\n  },\n  \"device\": {\n    \"type\": \"mobile\",\n    \"device_id\": \"5555\",\n    \"os\": \"Android\"\n  }\n}\n"
-                },
-                "anonymous": {
-                  "summary": "Anonymous login",
-                  "value": "{\n  \"auth_type\": \"anonymous\",\n  \"app_type_identifier\": \"edu.illinois.rokwire\",\n  \"org_id\": \"0a2eff20-e2cd-11eb-af68-60f81db5ecc0\",\n  \"api_key\": \"95a463e3-2ce8-450b-ba75-d8506b874738\",\n  \"creds\": {\n    \"anonymous_id\": \"dbb5ea5d-6c6c-44b8-9952-7ebf0e844beb\"\n  },\n  \"device\": {\n    \"type\": \"mobile\",\n    \"device_id\": \"5555\",\n    \"os\": \"Android\"\n  }\n}\n"
-                }
-              }
-            }
-          },
-          "required": true
-        },
-        "responses": {
-          "200": {
-            "description": "Success",
-            "content": {
-              "application/json": {
-                "schema": {
-                  "$ref": "#/components/schemas/_res_shared_Login"
-                }
-              }
-            }
-          },
-          "400": {
-            "description": "Bad request"
-          },
-          "401": {
-            "description": "Unauthorized"
-          },
-          "500": {
-            "description": "Internal error"
-          }
-        }
-      }
-    },
-    "/admin/auth/refresh": {
-      "post": {
-        "tags": [
-          "Admin"
-        ],
-        "summary": "Refresh",
-        "description": "Refresh access token using a refresh token\n",
-        "requestBody": {
-          "description": "Refresh token\n",
-          "content": {
-            "application/json": {
-              "schema": {
-                "$ref": "#/components/schemas/_req_shared_Refresh"
-              }
-            }
-          },
-          "required": true
-        },
-        "responses": {
-          "200": {
-            "description": "Success",
-            "content": {
-              "application/json": {
-                "schema": {
-                  "$ref": "#/components/schemas/_res_shared_Refresh"
-                }
-              }
-            }
-          },
-          "400": {
-            "description": "Bad request"
-          },
-          "401": {
-            "description": "Unauthorized"
-          },
-          "500": {
-            "description": "Internal error"
-          }
-        }
-      }
-    },
-    "/admin/auth/login-url": {
-      "post": {
-        "tags": [
-          "Admin"
-        ],
-        "summary": "Get SSO login url",
-        "description": "Retrieve a pre-formatted SSO login URL\n",
-        "requestBody": {
-          "content": {
-            "application/json": {
-              "schema": {
-                "$ref": "#/components/schemas/_req_shared_LoginUrl"
-              }
-            }
-          },
-          "required": true
-        },
-        "responses": {
-          "200": {
-            "description": "Success",
-            "content": {
-              "application/json": {
-                "schema": {
-                  "$ref": "#/components/schemas/_res_shared_LoginUrl"
-                }
-              }
-            }
-          },
-          "400": {
-            "description": "Bad request"
-          },
-          "401": {
-            "description": "Unauthorized"
-          },
-          "500": {
-            "description": "Internal error"
-          }
-        }
-      }
-    },
-    "/admin/application/{app_id}/building-blocks": {
-      "get": {
-        "tags": [
-          "Admin"
-        ],
-        "summary": "Get the building blocks",
-        "description": "Gets the building blocks\n",
-        "security": [
-          {
-            "bearerAuth": []
-          }
-        ],
-        "parameters": [
-          {
-            "name": "app_id",
-            "in": "path",
-            "description": "app_id",
-            "required": true,
-            "style": "simple",
-            "explode": false,
-            "schema": {
-              "type": "string"
-            }
-          }
-        ],
-        "responses": {
-          "200": {
-            "description": "successful operation",
-            "content": {
-              "application/json": {
-                "type": "string",
-                "items": {
-                  "$ref": "#/components/schemas/_res_shared_BuildingBlocks"
-                }
-              }
-            }
-          },
-          "400": {
-            "description": "Bad request"
-          },
-          "401": {
-            "description": "Unauthorized"
-          },
-          "404": {
-            "description": "Not Found"
-          },
-          "500": {
-            "description": "Internal error"
-          }
-        }
-      }
-    },
-    "/enc/test": {
-      "get": {
-        "tags": [
-          "Enc"
-        ],
-        "summary": "Test API..",
-        "responses": {
-          "200": {
-            "description": "Success",
-            "content": {
-              "text/plain": {
-                "schema": {
-                  "type": "string",
-                  "example": "Echooo"
-                }
-              }
-            }
-          }
-        }
-      }
-    },
-    "/bbs/test": {
-      "get": {
-        "tags": [
-          "BBs"
-        ],
-        "summary": "Test API..",
-        "responses": {
-          "200": {
-            "description": "Success",
-            "content": {
-              "text/plain": {
-                "schema": {
-                  "type": "string",
-                  "example": "Echooo"
-                }
-              }
-            }
-          }
-        }
-      }
-    },
-    "/bbs/service-regs": {
-      "get": {
-        "tags": [
-          "BBs"
-        ],
-        "summary": "Get service registrations",
-        "description": "Returns service registration records\n",
-        "parameters": [
-          {
-            "name": "ids",
-            "in": "query",
-            "description": "A comma-separated list of service IDs to return registrations for",
-            "required": true,
-            "style": "form",
-            "explode": false,
-            "schema": {
-              "type": "string"
-            }
-          }
-        ],
-        "responses": {
-          "200": {
-            "description": "Success",
-            "content": {
-              "application/json": {
-                "schema": {
-                  "type": "array",
-                  "items": {
-                    "$ref": "#/components/schemas/AuthServiceReg"
-=======
         required: true
       responses:
         '200':
@@ -1662,7 +997,6 @@
                     "params":{
                         "confirm_password": "test12345"
                     }
->>>>>>> d5f4b40e
                   }
                 }
               }
@@ -2016,105 +1350,6 @@
                   "items": {
                     "$ref": "#/components/schemas/_res_get_Organizations_Response"
                   }
-<<<<<<< HEAD
-                }
-              }
-            }
-          },
-          "400": {
-            "description": "Bad request"
-          },
-          "401": {
-            "description": "Unauthorized"
-          },
-          "500": {
-            "description": "Internal error"
-          }
-        }
-      },
-      "post": {
-        "deprecated": true,
-        "tags": [
-          "System"
-        ],
-        "summary": "Create organization",
-        "description": "Creates organization\n\n**Auth:** Requires auth token with `org_admin` permission\n",
-        "security": [
-          {
-            "bearerAuth": []
-          }
-        ],
-        "requestBody": {
-          "description": "creates one organization",
-          "content": {
-            "application/json": {
-              "schema": {
-                "$ref": "#/components/schemas/_req_create-Organization_Request"
-              }
-            }
-          },
-          "required": true
-        },
-        "responses": {
-          "200": {
-            "description": "Success",
-            "content": {
-              "text/plain": {
-                "schema": {
-                  "type": "string",
-                  "example": "Success"
-                }
-              }
-            }
-          },
-          "400": {
-            "description": "Bad request"
-          },
-          "401": {
-            "description": "Unauthorized"
-          },
-          "500": {
-            "description": "Internal error"
-          }
-        }
-      }
-    },
-    "/system/service-regs": {
-      "get": {
-        "deprecated": true,
-        "tags": [
-          "System"
-        ],
-        "summary": "Get service registrations",
-        "description": "Returns service registration records\n\n**Auth:** Requires auth token with `service_admin` permission\n",
-        "security": [
-          {
-            "bearerAuth": []
-          }
-        ],
-        "parameters": [
-          {
-            "name": "ids",
-            "in": "query",
-            "description": "A comma-separated list of service IDs to return registrations for",
-            "required": true,
-            "style": "form",
-            "explode": false,
-            "schema": {
-              "type": "string"
-            }
-          }
-        ],
-        "responses": {
-          "200": {
-            "description": "Success",
-            "content": {
-              "application/json": {
-                "schema": {
-                  "type": "array",
-                  "items": {
-                    "$ref": "#/components/schemas/ServiceReg"
-=======
         required: true
       responses:
         '200':
@@ -2532,7 +1767,6 @@
                       "device_id": "5555",
                       "os": "Android"
                     }
->>>>>>> d5f4b40e
                   }
                 }
               }
@@ -4519,761 +3753,6 @@
                   "anonymous_id": {
                     "type": "string"
                   }
-<<<<<<< HEAD
-                }
-              },
-              {
-                "type": "object",
-                "description": "Auth login response params for unlisted auth_types (None)",
-                "nullable": true
-              }
-            ]
-          },
-          "message": {
-            "type": "string"
-          }
-        }
-      },
-      "_res_shared_Refresh": {
-        "type": "object",
-        "properties": {
-          "token": {
-            "$ref": "#/components/schemas/_res_shared_RokwireToken"
-          },
-          "params": {
-            "type": "object",
-            "nullable": true,
-            "anyOf": [
-              {
-                "$ref": "#/components/schemas/_res_shared_Login/properties/params/anyOf/0"
-              },
-              {
-                "$ref": "#/components/schemas/_res_shared_Login/properties/params/anyOf/1"
-              },
-              {
-                "$ref": "#/components/schemas/_res_shared_Login/properties/params/anyOf/2"
-              }
-            ]
-          }
-        }
-      },
-      "_res_shared_Account": {
-        "required": [
-          "id"
-        ],
-        "type": "object",
-        "properties": {
-          "id": {
-            "type": "string"
-          },
-          "profile": {
-            "$ref": "#/components/schemas/ProfileFields"
-          },
-          "preferences": {
-            "type": "object",
-            "nullable": true
-          },
-          "permissions": {
-            "type": "array",
-            "items": {
-              "$ref": "#/components/schemas/PermissionFields"
-            }
-          },
-          "roles": {
-            "type": "array",
-            "items": {
-              "$ref": "#/components/schemas/AppOrgRoleFields"
-            }
-          },
-          "groups": {
-            "type": "array",
-            "items": {
-              "$ref": "#/components/schemas/AppOrgGroupFields"
-            }
-          },
-          "auth_types": {
-            "type": "array",
-            "items": {
-              "$ref": "#/components/schemas/AccountAuthTypeFields"
-            }
-          }
-        }
-      },
-      "_res_shared_RokwireToken": {
-        "type": "object",
-        "properties": {
-          "access_token": {
-            "description": "The user's access token to be provided to authorize access to ROKWIRE APIs",
-            "type": "string"
-          },
-          "refresh_token": {
-            "description": "A refresh token that can be used to get a new access token once the one provided expires",
-            "type": "string"
-          },
-          "token_type": {
-            "description": "The type of the provided tokens to be specified when they are sent in the \"Authorization\" header",
-            "type": "string",
-            "enum": [
-              "Bearer"
-            ]
-          }
-        }
-      },
-      "_res_shared_BuildingBlocks": {
-        "required": [
-          "id",
-          "host"
-        ],
-        "type": "object",
-        "properties": {
-          "id": {
-            "readOnly": true,
-            "type": "string"
-          },
-          "host": {
-            "type": "string"
-          }
-        }
-      },
-      "_req_account-exists_Request": {
-        "required": [
-          "auth_type",
-          "app_type_identifier",
-          "org_id",
-          "api_key",
-          "user_identifier"
-        ],
-        "type": "object",
-        "properties": {
-          "auth_type": {
-            "type": "string",
-            "enum": [
-              "username",
-              "email",
-              "twilio_phone",
-              "illinois_oidc",
-              "anonymous"
-            ]
-          },
-          "app_type_identifier": {
-            "type": "string"
-          },
-          "org_id": {
-            "type": "string"
-          },
-          "api_key": {
-            "type": "string"
-          },
-          "user_identifier": {
-            "type": "string"
-          }
-        }
-      },
-      "_res_account-exists_Response": {
-        "type": "boolean"
-      },
-      "_req_account_auth-type_link_Request": {
-        "required": [
-          "auth_type",
-          "app_type_identifier",
-          "creds"
-        ],
-        "type": "object",
-        "properties": {
-          "auth_type": {
-            "type": "string",
-            "enum": [
-              "email",
-              "twilio_phone",
-              "illinois_oidc",
-              "username"
-            ]
-          },
-          "app_type_identifier": {
-            "type": "string"
-          },
-          "creds": {
-            "anyOf": [
-              {
-                "$ref": "#/components/schemas/_req_shared_CredsEmail"
-              },
-              {
-                "$ref": "#/components/schemas/_req_shared_CredsTwilioPhone"
-              },
-              {
-                "$ref": "#/components/schemas/_req_shared_CredsOIDC"
-              }
-            ]
-          },
-          "params": {
-            "type": "object",
-            "anyOf": [
-              {
-                "$ref": "#/components/schemas/_req_shared_ParamsEmail"
-              },
-              {
-                "$ref": "#/components/schemas/_req_shared_ParamsOIDC"
-              },
-              {
-                "$ref": "#/components/schemas/_req_shared_ParamsNone"
-              }
-            ]
-          }
-        }
-      },
-      "_req_credential_update_Request": {
-        "required": [
-          "account_auth_type_id"
-        ],
-        "type": "object",
-        "properties": {
-          "account_auth_type_id": {
-            "type": "string"
-          },
-          "params": {
-            "type": "object",
-            "anyOf": [
-              {
-                "$ref": "#/components/schemas/_req_shared_ParamsSetEmailCredential"
-              }
-            ]
-          }
-        }
-      },
-      "_req_credential_send-verify_Request": {
-        "required": [
-          "auth_type",
-          "app_type_identifier",
-          "org_id",
-          "api_key",
-          "identifier"
-        ],
-        "type": "object",
-        "properties": {
-          "identifier": {
-            "type": "string"
-          },
-          "org_id": {
-            "type": "string"
-          },
-          "api_key": {
-            "type": "string"
-          },
-          "app_type_identifier": {
-            "type": "string"
-          },
-          "auth_type": {
-            "type": "string",
-            "enum": [
-              "email"
-            ]
-          }
-        }
-      },
-      "_req_credential_forgot_initiate_Request": {
-        "required": [
-          "auth_type",
-          "app_type_identifier",
-          "org_id",
-          "api_key",
-          "identifier"
-        ],
-        "type": "object",
-        "properties": {
-          "auth_type": {
-            "type": "string",
-            "enum": [
-              "email"
-            ]
-          },
-          "app_type_identifier": {
-            "type": "string"
-          },
-          "org_id": {
-            "type": "string"
-          },
-          "api_key": {
-            "type": "string"
-          },
-          "identifier": {
-            "type": "string"
-          }
-        }
-      },
-      "_req_credential_forgot_complete_Request": {
-        "required": [
-          "credential_id",
-          "reset_code"
-        ],
-        "type": "object",
-        "properties": {
-          "credential_id": {
-            "type": "string"
-          },
-          "reset_code": {
-            "type": "string"
-          },
-          "params": {
-            "type": "object",
-            "anyOf": [
-              {
-                "$ref": "#/components/schemas/_req_shared_ParamsSetEmailCredential"
-              }
-            ]
-          }
-        }
-      },
-      "_req_authorize-service_Request": {
-        "required": [
-          "service_id"
-        ],
-        "type": "object",
-        "properties": {
-          "service_id": {
-            "type": "string"
-          },
-          "approved_scopes": {
-            "description": "Scopes to be granted to this service in this and future tokens. Replaces existing scopes if present.",
-            "type": "array",
-            "items": {
-              "type": "string"
-            }
-          }
-        }
-      },
-      "_res_authorize-service_Response": {
-        "type": "object",
-        "properties": {
-          "access_token": {
-            "type": "string"
-          },
-          "token_type": {
-            "description": "The type of the provided tokens to be specified when they are sent in the \"Authorization\" header",
-            "type": "string",
-            "enum": [
-              "Bearer"
-            ]
-          },
-          "approved_scopes": {
-            "type": "array",
-            "items": {
-              "type": "string"
-            }
-          },
-          "service_reg": {
-            "$ref": "#/components/schemas/ServiceReg"
-          }
-        }
-      },
-      "_req_create-Organization_Request": {
-        "required": [
-          "name",
-          "type"
-        ],
-        "type": "object",
-        "properties": {
-          "id": {
-            "readOnly": true,
-            "type": "string"
-          },
-          "name": {
-            "type": "string"
-          },
-          "type": {
-            "type": "string",
-            "enum": [
-              "micro",
-              "small",
-              "medium",
-              "large",
-              "huge"
-            ]
-          },
-          "config": {
-            "$ref": "#/components/schemas/OrganizationConfigFields"
-          }
-        }
-      },
-      "_res_create_Organization_Response": {
-        "required": [
-          "id",
-          "name",
-          "type"
-        ],
-        "type": "object",
-        "properties": {
-          "id": {
-            "readOnly": true,
-            "type": "string"
-          },
-          "name": {
-            "type": "string"
-          },
-          "type": {
-            "type": "string",
-            "enum": [
-              "micro",
-              "small",
-              "medium",
-              "large",
-              "huge"
-            ]
-          },
-          "config": {
-            "$ref": "#/components/schemas/OrganizationConfigFields"
-          }
-        }
-      },
-      "_req_update_Organization_Request": {
-        "required": [
-          "id",
-          "name",
-          "type"
-        ],
-        "type": "object",
-        "properties": {
-          "id": {
-            "readOnly": true,
-            "type": "string"
-          },
-          "name": {
-            "type": "string"
-          },
-          "type": {
-            "type": "string",
-            "enum": [
-              "micro",
-              "small",
-              "medium",
-              "large",
-              "huge"
-            ]
-          },
-          "config": {
-            "$ref": "#/components/schemas/OrganizationConfigFields"
-          }
-        }
-      },
-      "_res_update_Organization_Response": {
-        "required": [
-          "id",
-          "name",
-          "type"
-        ],
-        "type": "object",
-        "properties": {
-          "id": {
-            "readOnly": true,
-            "type": "string"
-          },
-          "name": {
-            "type": "string"
-          },
-          "type": {
-            "type": "string",
-            "enum": [
-              "micro",
-              "small",
-              "medium",
-              "large",
-              "huge"
-            ]
-          },
-          "config": {
-            "$ref": "#/components/schemas/OrganizationConfigFields"
-          }
-        }
-      },
-      "_req_get_Organization_Request": {
-        "required": [
-          "id"
-        ],
-        "properties": {
-          "id": {
-            "readOnly": true,
-            "type": "string"
-          }
-        }
-      },
-      "_res_get_Organization_Response": {
-        "required": [
-          "id",
-          "name",
-          "type"
-        ],
-        "type": "object",
-        "properties": {
-          "id": {
-            "readOnly": true,
-            "type": "string"
-          },
-          "name": {
-            "type": "string"
-          },
-          "type": {
-            "type": "string",
-            "enum": [
-              "micro",
-              "small",
-              "medium",
-              "large",
-              "huge"
-            ]
-          },
-          "config": {
-            "$ref": "#/components/schemas/OrganizationConfigFields"
-          }
-        }
-      },
-      "_res_get_Organizations_Response": {
-        "required": [
-          "id",
-          "name",
-          "type"
-        ],
-        "type": "object",
-        "properties": {
-          "id": {
-            "readOnly": true,
-            "type": "string"
-          },
-          "name": {
-            "type": "string"
-          },
-          "type": {
-            "type": "string",
-            "enum": [
-              "micro",
-              "small",
-              "medium",
-              "large",
-              "huge"
-            ]
-          },
-          "config": {
-            "type": "array",
-            "items": {
-              "$ref": "#/components/schemas/OrganizationConfigFields"
-            }
-          }
-        }
-      },
-      "_req_create_Application_Request": {
-        "required": [
-          "name",
-          "multi_tenant",
-          "requires_own_users"
-        ],
-        "type": "object",
-        "properties": {
-          "name": {
-            "type": "string"
-          },
-          "multi_tenant": {
-            "type": "boolean"
-          },
-          "requires_own_users": {
-            "type": "boolean"
-          },
-          "max_login_session_duration": {
-            "description": "The maximum allowed duration (in hours) of a user's login session for this application",
-            "type": "integer"
-          },
-          "application_types": {
-            "type": "array",
-            "items": {
-              "required": [
-                "identifier"
-              ],
-              "type": "object",
-              "properties": {
-                "identifier": {
-                  "type": "string"
-                },
-                "name": {
-                  "type": "string"
-                },
-                "versions": {
-                  "type": "array",
-                  "items": {
-                    "type": "string"
-                  }
-                }
-              }
-            }
-          }
-        }
-      },
-      "_req_get_Application_Request": {
-        "required": [
-          "id"
-        ],
-        "type": "string",
-        "properties": {
-          "id": {
-            "readOnly": true,
-            "type": "string"
-          }
-        }
-      },
-      "_res_get_Application_Response": {
-        "required": [
-          "id",
-          "name"
-        ],
-        "type": "object",
-        "properties": {
-          "id": {
-            "readOnly": true,
-            "type": "string"
-          },
-          "name": {
-            "type": "string"
-          },
-          "multi_tenant": {
-            "type": "boolean"
-          },
-          "requires_own_users": {
-            "type": "boolean"
-          },
-          "max_login_session_duration": {
-            "description": "The maximum allowed duration (in hours) of a user's login session for this application",
-            "type": "integer"
-          },
-          "organization": {
-            "$ref": "#/components/schemas/ApplicationOrganization"
-          },
-          "applicationType": {
-            "$ref": "#/components/schemas/ApplicationType"
-          }
-        }
-      },
-      "_res_get_Applications_Response": {
-        "required": [
-          "id",
-          "name",
-          "multi_tenant",
-          "requires_own_users"
-        ],
-        "type": "object",
-        "properties": {
-          "id": {
-            "readOnly": true,
-            "type": "string"
-          },
-          "name": {
-            "type": "string"
-          },
-          "multi_tenant": {
-            "type": "boolean"
-          },
-          "requires_own_users": {
-            "type": "boolean"
-          },
-          "max_login_session_duration": {
-            "description": "The maximum allowed duration (in hours) of a user's login session for this application",
-            "type": "integer"
-          },
-          "application_types": {
-            "$ref": "#/components/schemas/ApplicationTypeFields"
-          }
-        }
-      },
-      "_req_permissions_Request": {
-        "required": [
-          "name"
-        ],
-        "type": "object",
-        "properties": {
-          "name": {
-            "type": "string"
-          },
-          "service_id": {
-            "type": "string"
-          },
-          "assigners": {
-            "type": "array",
-            "description": "permissions that could assign current permission to accounts",
-            "items": {
-              "type": "string"
-            }
-          }
-        }
-      },
-      "_req_application-roles_Request": {
-        "required": [
-          "name",
-          "app_id",
-          "description",
-          "permissions"
-        ],
-        "type": "object",
-        "properties": {
-          "name": {
-            "type": "string"
-          },
-          "app_id": {
-            "type": "string"
-          },
-          "description": {
-            "type": "string"
-          },
-          "permissions": {
-            "type": "array",
-            "items": {
-              "type": "string"
-            }
-          }
-        }
-      },
-      "_req_account-permissions_Request": {
-        "required": [
-          "account_id",
-          "app_id",
-          "permissions"
-        ],
-        "type": "object",
-        "properties": {
-          "account_id": {
-            "type": "string"
-          },
-          "app_id": {
-            "type": "string"
-          },
-          "permissions": {
-            "type": "array",
-            "items": {
-              "type": "string"
-            }
-          }
-        }
-      },
-      "_req_account-roles_Request": {
-        "required": [
-          "account_id",
-          "app_id",
-          "role_ids"
-        ],
-        "type": "object",
-        "properties": {
-          "account_id": {
-            "type": "string"
-          },
-          "app_id": {
-            "type": "string"
-          },
-          "role_ids": {
-            "type": "array",
-            "items": {
-              "type": "string"
-            }
-          }
-        }
-      }
-    }
-  }
-}
-=======
         required: true
       responses:
         '200':
@@ -7885,5 +6364,4 @@
         role_ids:
           type: array
           items:
-            type: string
->>>>>>> d5f4b40e
+            type: string