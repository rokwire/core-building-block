--- conflicted
+++ resolved
@@ -287,7 +287,6 @@
           description: Unauthorized
         '500':
           description: Internal error
-<<<<<<< HEAD
   /services/auth/reset-password-link:
     post:
       tags:
@@ -300,7 +299,72 @@
           application/json:
             schema:
               $ref: '#/components/schemas/_req_reset-password-link_Request'
-=======
+        required: true
+      responses:
+        '200':
+          description: Success
+          content:
+            text/plain:
+              schema:
+                type: string
+        '400':
+          description: Bad request
+        '401':
+          description: Unauthorized
+        '500':
+          description: Internal error
+  /services/auth/reset-password-client:
+    post:
+      tags:
+        - Services
+      summary: Reset the login password from client application
+      description: |
+        Updates the credential with new password. Needs user auth token for authorization
+      requestBody:
+        content:
+          application/json:
+            schema:
+              $ref: '#/components/schemas/_req_reset-password-client_Request'
+        required: true
+      responses:
+        '200':
+          description: Success
+          content:
+            text/plain:
+              schema:
+                type: string
+        '400':
+          description: Bad request
+        '401':
+          description: Unauthorized
+        '500':
+          description: Internal error
+  /services/auth/forgot-password:
+    post:
+      tags:
+        - Services
+      summary: Sends the reset password link for a given identifier
+      description: |
+        Generates a reset password link along with a reset code and expiry and sends it to the given identifier 
+      requestBody:
+        content:
+          application/json:
+            schema:
+              $ref: '#/components/schemas/_req_forgot-password_Request'
+        required: true
+      responses:
+        '200':
+          description: Success
+          content:
+            text/plain:
+              schema:
+                type: string
+        '400':
+          description: Bad request
+        '401':
+          description: Unauthorized
+        '500':
+          description: Internal error
   /services/auth/account-exists:
     post:
       tags:
@@ -315,73 +379,14 @@
           application/json:
             schema:
               $ref: '#/components/schemas/_req_account-exists_Request'
->>>>>>> ba3d2d7a
         required: true
       responses:
         '200':
           description: Success
           content:
-<<<<<<< HEAD
-            text/plain:
-              schema:
-                type: string
-        '400':
-          description: Bad request
-        '401':
-          description: Unauthorized
-        '500':
-          description: Internal error
-  /services/auth/reset-password-client:
-    post:
-      tags:
-        - Services
-      summary: Reset the login password from client application
-      description: |
-        Updates the credential with new password. Needs user auth token for authorization
-      requestBody:
-        content:
-          application/json:
-            schema:
-              $ref: '#/components/schemas/_req_reset-password-client_Request'
-        required: true
-      responses:
-        '200':
-          description: Success
-          content:
-            text/plain:
-              schema:
-                type: string
-        '400':
-          description: Bad request
-        '401':
-          description: Unauthorized
-        '500':
-          description: Internal error
-  /services/auth/forgot-password:
-    post:
-      tags:
-        - Services
-      summary: Sends the reset password link for a given identifier
-      description: |
-        Generates a reset password link along with a reset code and expiry and sends it to the given identifier 
-      requestBody:
-        content:
-          application/json:
-            schema:
-              $ref: '#/components/schemas/_req_forgot-password_Request'
-        required: true
-      responses:
-        '200':
-          description: Success
-          content:
-            text/plain:
-              schema:
-                type: string
-=======
             application/json:
               schema:
                 $ref: '#/components/schemas/_res_account-exists_Response'
->>>>>>> ba3d2d7a
         '400':
           description: Bad request
         '401':
@@ -2628,19 +2633,8 @@
           type: string
         user_identifier:
           type: string
-<<<<<<< HEAD
-    _res_refresh_Response:
-      type: object
-      properties:
-        token:
-          $ref: '#/components/schemas/_res_shared_RokwireToken'
-        params:
-          type: object
-          nullable: true
-          anyOf:
-            - $ref: '#/components/schemas/_res_login_Response/properties/params/anyOf/0'
-            - $ref: '#/components/schemas/_res_login_Response/properties/params/anyOf/1'
-            - $ref: '#/components/schemas/_res_login_Response/properties/params/anyOf/2'
+    _res_account-exists_Response:
+      type: boolean
     _req_reset-password-client_Request:
       required:
         - account_auth_type_id
@@ -2692,10 +2686,6 @@
           type: string
         identifier:
           type: string
-=======
-    _res_account-exists_Response:
-      type: boolean
->>>>>>> ba3d2d7a
     _req_authorize-service_Request:
       required:
         - service_id
