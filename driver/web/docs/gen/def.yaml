openapi: 3.0.3
info:
  title: Rokwire Core Building Block API
  description: Core Building Block API Documentation
  version: 1.0.0
servers:
  - url: 'https://api.rokwire.illinois.edu/core'
    description: Production server
  - url: 'https://api-test.rokwire.illinois.edu/core'
    description: Test server
  - url: 'https://api-dev.rokwire.illinois.edu/core'
    description: Development server
  - url: 'http://localhost/core'
    description: Local server
tags:
  - name: Services
    description: End users applications APIs.
  - name: Admin
    description: Administration applications APIs.
  - name: Enc
    description: APIs consumed by the Encryption building block.
  - name: BBs
    description: APIs consumed by the platform building blocks.
  - name: Third-Party Services
    description: APIs consumed by third-party services.
paths:
  /services/auth/login:
    post:
      tags:
        - Services
      summary: Login
      description: |
        Login using credentials to retrieve access token, refresh token, and user data
      requestBody:
        description: |
          User credential details and parameters
        content:
          application/json:
            schema:
              $ref: '#/components/schemas/_req_login_Request'
            examples:
              email:
                summary: Email login
                value: |
                  {
                    "auth_type": "email",
                    "app_id": "edu.illinois.rokwire.safercommunity",
                    "org_id": "0a2eff20-e2cd-11eb-af68-60f81db5ecc0",
                    "creds": {
                      "email": "test@test.com", 
                      "password": "test12345"
                    }
                  }
              phone:
                summary: Phone login
                value: |
                  {
                    "auth_type": "phone",
                    "app_id": "edu.illinois.rokwire",
                    "org_id": "0a2eff20-e2cd-11eb-af68-60f81db5ecc0",
                    "creds": {
                      "phone": "+12223334444", 
                      "code": "123456"
                    }
                  }
              illinois_oidc:
                summary: Illinois OIDC login
                value: |
                  {
                    "auth_type": "illinois_oidc",
                    "app_id": "edu.illinois.rokwire",
                    "org_id": "0a2eff20-e2cd-11eb-af68-60f81db5ecc0",
                    "creds": "https://redirect.example.com?code=ai324uith8gSEefesEguorgwsf43",
                    "params": {
                      "redirect_uri": "https://redirect.example.com",
                      "pkce_verifier": "w4iuhfq0u43hfq38ghn3gnSFSFiqp3ugnpugnqiprgUGNPINfsdoirpgia"
                    }
                  }
              api_key:
                summary: API key login (Anonymous)
                value: |
                  {
                    "auth_type": "api_key",
                    "org_id": "4f466fcd-9e86-4fc4-8fd4-18e69e014552",
                    "app_id": "647e990d-ebd6-413a-8e9f-31830402b496",
                    "creds": {
                      "api_key": "95a463e3-2ce8-450b-ba75-d8506b874738",
                      "anonymous_profile_id": "f53fad53-084c-4cc0-89a8-8e516803d5ab"
                    }
                  }
        required: true
      responses:
        '200':
          description: Success
          content:
            application/json:
              schema:
                $ref: '#/components/schemas/_res_login_Response'
        '400':
          description: Bad request
        '401':
          description: Unauthorized
        '500':
          description: Internal error
  /services/auth/refresh:
    post:
      tags:
        - Services
      summary: Refresh
      description: |
        Refresh access token using a refresh token
      requestBody:
        description: |
          Refresh token
        content:
          text/plain:
            schema:
              type: string
        required: true
      responses:
        '200':
          description: Success
          content:
            application/json:
              schema:
                $ref: '#/components/schemas/_res_refresh_Response'
        '400':
          description: Bad request
        '401':
          description: Unauthorized
        '500':
          description: Internal error
  /services/auth/login-url:
    post:
      tags:
        - Services
      summary: Get SSO login url
      description: |
        Retrieve a pre-formatted SSO login URL
      requestBody:
        content:
          application/json:
            schema:
              $ref: '#/components/schemas/_req_login-url_Request'
        required: true
      responses:
        '200':
          description: Success
          content:
            application/json:
              schema:
                $ref: '#/components/schemas/_res_login-url_Response'
        '400':
          description: Bad request
        '401':
          description: Unauthorized
        '500':
          description: Internal error
  /services/auth/authorize-service:
    post:
      tags:
        - Services
      summary: Authorize service
      description: |
        Authorize a third-party service and get a scoped access token that can be used to access its APIs
      requestBody:
        content:
          application/json:
            schema:
              $ref: '#/components/schemas/_req_authorize-service_Request'
      responses:
        '200':
          description: Success
          content:
            application/json:
              schema:
                $ref: '#/components/schemas/_res_authorize-service_Response'
              examples:
                authorized:
                  summary: Service authorized
                  value: |
                    {
                      "access_token": "string",
                      "token_type": "Bearer",
                      "approved_scopes": [
                        "string"
                      ]
                    }
                unauthorized:
                  summary: Service unauthorized
                  value: |
                    {
                      "service_reg": {
                        "service_id": "string",
                        "host": "string",
                        "pub_key": {
                          "key_pem": "string",
                          "alg": "string"
                        },
                        "name": "string",
                        "description": "string",
                        "info_url": "string",
                        "logo_url": "string",
                        "scopes": [
                          {
                            "scope": "string",
                            "required": true,
                            "explanation": "string"
                          }
                        ],
                        "first_party": true
                      }
                    }
        '400':
          description: Bad request
        '401':
          description: Unauthorized
        '500':
          description: Internal error
  /services/auth/service-regs:
    get:
      tags:
        - Services
      summary: Get service registrations
      description: |
        Returns service registration records
      parameters:
        - name: ids
          in: query
          description: A comma-separated list of service IDs to return registrations for
          required: true
          style: form
          explode: false
          schema:
            type: string
      responses:
        '200':
          description: Success
          content:
            application/json:
              schema:
                type: array
                items:
                  $ref: '#/components/schemas/ServiceReg'
        '400':
          description: Bad request
        '401':
          description: Unauthorized
        '500':
          description: Internal error
  /services/profile:
    get:
      tags:
        - Services
      summary: Get user profile
      description: |
        Returns a user profile
      responses:
        '200':
          description: Success
          content:
            application/json:
              schema:
                $ref: '#/components/schemas/ProfileFields'
        '400':
          description: Bad request
        '401':
          description: Unauthorized
        '500':
          description: Internal error
    put:
      tags:
        - Services
      summary: Update user profile
      description: |
        Updates a user profile
      requestBody:
        description: Profile update
        content:
          application/json:
            schema:
              $ref: '#/components/schemas/ProfileFields'
        required: true
      responses:
        '200':
          description: Success
          content:
            text/plain:
              schema:
                type: string
                example: Success
        '400':
          description: Bad request
        '401':
          description: Unauthorized
        '500':
          description: Internal error
  /services/test:
    get:
      tags:
        - Services
      summary: Test API..
      responses:
        '200':
          description: Success
          content:
            text/plain:
              schema:
                type: string
                example: Echooo
  /services/account-preferences:
    put:
      tags:
        - Services
      summary: Update account preferences
      description: |
        Updates account preferences
      requestBody:
        description: Account preferences
        content:
          application/json:
            schema:
              type: object
        required: true
      responses:
        '200':
          description: Success
          content:
            text/plain:
              schema:
                type: string
                example: Success
        '400':
          description: Bad request
        '401':
          description: Unauthorized
        '500':
          description: Internal error
  /admin/global-config:
    get:
      tags:
        - Admin
      summary: Get global config
      description: |
        Gives the system global config
      responses:
        '200':
          description: Success
          content:
            application/json:
              schema:
                $ref: '#/components/schemas/GlobalConfig'
        '400':
          description: Bad request
        '401':
          description: Unauthorized
        '500':
          description: Internal error
    post:
      tags:
        - Admin
      summary: Create global config
      description: |
        Creates the system global config
      requestBody:
        content:
          application/json:
            schema:
              $ref: '#/components/schemas/GlobalConfig'
        required: true
      responses:
        '200':
          description: Success
          content:
            text/plain:
              schema:
                type: string
                example: Success
        '400':
          description: Bad request
        '401':
          description: Unauthorized
        '500':
          description: Internal error
    put:
      tags:
        - Admin
      summary: Update global config
      description: |
        Updates the system global config
      requestBody:
        content:
          application/json:
            schema:
              $ref: '#/components/schemas/GlobalConfig'
        required: true
      responses:
        '200':
          description: Success
          content:
            text/plain:
              schema:
                type: string
                example: Success
        '400':
          description: Bad request
        '401':
          description: Unauthorized
        '500':
          description: Internal error
  '/admin/organizations/{id}':
    put:
      tags:
        - Admin
      summary: Update organization
      description: |
        Updates organization
      parameters:
        - name: id
          in: path
          description: ID of the organization that needs to be updated
          required: true
          style: simple
          explode: false
          schema:
            type: string
      requestBody:
        description: update one organization
        content:
          application/json:
            schema:
              $ref: '#/components/schemas/Organization'
        required: true
      responses:
        '200':
          description: Success
          content:
            text/plain:
              schema:
                type: string
                example: Success
        '400':
          description: Bad request
        '401':
          description: Unauthorized
        '500':
          description: Internal error
    get:
      tags:
        - Admin
      summary: Get organization
      description: |
        Gets organization
      parameters:
        - name: id
          in: path
          description: ID of the organization
          required: true
          style: simple
          explode: false
          schema:
            type: string
      responses:
        '200':
          description: successful operation
          content:
            application/json:
              schema:
                $ref: '#/components/schemas/Organization'
        '400':
          description: Bad request
        '401':
          description: Unauthorized
        '404':
          description: Not Found
        '500':
          description: Internal error
  /admin/organizations:
    get:
      tags:
        - Admin
      summary: Get organizations
      description: |
        Gets organizations
      responses:
        '200':
          description: Successful operation
          content:
            application/json:
              schema:
                type: array
                items:
                  $ref: '#/components/schemas/Organization'
        '400':
          description: Bad request
        '401':
          description: Unauthorized
        '500':
          description: Internal error
    post:
      tags:
        - Admin
      summary: Create organization
      description: |
        Creates organization
      requestBody:
        description: creates one organization
        content:
          application/json:
            schema:
              $ref: '#/components/schemas/Organization'
        required: true
      responses:
        '200':
          description: Success
          content:
            text/plain:
              schema:
                type: string
                example: Success
        '400':
          description: Bad request
        '401':
          description: Unauthorized
        '500':
          description: Internal error
  /admin/service-regs:
    get:
      tags:
        - Admin
      summary: Get service registrations
      description: |
        Returns service registration records
      parameters:
        - name: ids
          in: query
          description: A comma-separated list of service IDs to return registrations for
          required: true
          style: form
          explode: false
          schema:
            type: string
      responses:
        '200':
          description: Success
          content:
            application/json:
              schema:
                type: array
                items:
                  $ref: '#/components/schemas/ServiceReg'
        '400':
          description: Bad request
        '401':
          description: Unauthorized
        '500':
          description: Internal error
    post:
      tags:
        - Admin
      summary: Register service
      description: |
        Creates a new service registration

        The "service_id" of the registration must not match an existing registration  
      requestBody:
        description: service registration record to be added
        content:
          application/json:
            schema:
              $ref: '#/components/schemas/ServiceReg'
        required: true
      responses:
        '200':
          description: Success
          content:
            text/plain:
              schema:
                type: string
                example: Success
        '400':
          description: Bad request
        '401':
          description: Unauthorized
        '500':
          description: Internal error
    put:
      tags:
        - Admin
      summary: Update service registration
      description: |
        Update an existing service registration

        The "service_id" of the registration must match an existing registration
      requestBody:
        description: Service registration record update to be applied
        content:
          application/json:
            schema:
              $ref: '#/components/schemas/ServiceReg'
        required: true
      responses:
        '200':
          description: Success
          content:
            text/plain:
              schema:
                type: string
                example: Success
        '400':
          description: Bad request
        '401':
          description: Unauthorized
        '500':
          description: Internal error
    delete:
      tags:
        - Admin
      summary: Deregister service
      description: |
        Deletes an existing service registration record
      parameters:
        - name: id
          in: query
          description: The service ID of the registration to delete
          required: true
          style: form
          explode: false
          schema:
            type: string
      responses:
        '200':
          description: Success
          content:
            text/plain:
              schema:
                type: string
                example: Success
        '400':
          description: Bad request
        '401':
          description: Unauthorized
        '500':
          description: Internal error
  '/admin/applications/{id}':
    get:
      tags:
        - Admin
      summary: Get application
      description: |
        Gets application
      parameters:
        - name: id
          in: path
          description: ID of the application
          required: true
          style: simple
          explode: false
          schema:
            type: string
      responses:
        '200':
          description: successful operation
          content:
            application/json:
              schema:
                $ref: '#/components/schemas/Application'
        '400':
          description: Bad request
        '401':
          description: Unauthorized
        '404':
          description: Not Found
        '500':
          description: Internal error
  /admin/applications:
    get:
      tags:
        - Admin
      summary: Get applications
      description: |
        Gets applications
      responses:
        '200':
          description: Successful operation
          content:
            application/json:
              schema:
                type: array
                items:
                  $ref: '#/components/schemas/Application'
        '400':
          description: Bad request
        '401':
          description: Unauthorized
        '500':
          description: Internal error
    post:
      tags:
        - Admin
      summary: Create application
      description: |
        Creates application
      requestBody:
        description: creates one application
        content:
          application/json:
            schema:
              $ref: '#/components/schemas/Application'
        required: true
      responses:
        '200':
          description: Success
          content:
            text/plain:
              schema:
                type: string
                example: Success
        '400':
          description: Bad request
        '401':
          description: Unauthorized
        '500':
          description: Internal error
  /admin/api-keys:
    get:
      tags:
        - Admin
      summary: Get API key
      description: |
        Returns API key record
      parameters:
        - name: org_id
          in: query
          description: The org ID of the API key to return
          required: true
          style: form
          explode: false
          schema:
            type: string
        - name: app_id
          in: query
          description: The app ID of the API key to return
          required: true
          style: form
          explode: false
          schema:
            type: string
      responses:
        '200':
          description: Success
          content:
            application/json:
              schema:
                $ref: '#/components/schemas/APIKey'
        '400':
          description: Bad request
        '401':
          description: Unauthorized
        '500':
          description: Internal error
    post:
      tags:
        - Admin
      summary: Create API key
      description: |
        Creates a new API key record

        The "org_id" and "app_id" of the record must not match an existing registration  
      requestBody:
        description: API key record to be added
        content:
          application/json:
            schema:
              $ref: '#/components/schemas/APIKey'
        required: true
      responses:
        '200':
          description: Success
          content:
            text/plain:
              schema:
                type: string
                example: Success
        '400':
          description: Bad request
        '401':
          description: Unauthorized
        '500':
          description: Internal error
    put:
      tags:
        - Admin
      summary: Update API key
      description: |
        Update an existing API key record

        The "org_id" and "app_id" of the record must match an existing registration  
      requestBody:
        description: API key record update to be applied
        content:
          application/json:
            schema:
              $ref: '#/components/schemas/APIKey'
        required: true
      responses:
        '200':
          description: Success
          content:
            text/plain:
              schema:
                type: string
                example: Success
        '400':
          description: Bad request
        '401':
          description: Unauthorized
        '500':
          description: Internal error
    delete:
      tags:
        - Admin
      summary: Delete API key
      description: |
        Deletes an existing API key record
      parameters:
        - name: org_id
          in: query
          description: The org ID of the API key to delete
          required: true
          style: form
          explode: false
          schema:
            type: string
        - name: app_id
          in: query
          description: The app ID of the API key to delete
          required: true
          style: form
          explode: false
          schema:
            type: string
      responses:
        '200':
          description: Success
          content:
            text/plain:
              schema:
                type: string
                example: Success
        '400':
          description: Bad request
        '401':
          description: Unauthorized
        '500':
          description: Internal error
  /enc/test:
    get:
      tags:
        - Enc
      summary: Test API..
      responses:
        '200':
          description: Success
          content:
            text/plain:
              schema:
                type: string
                example: Echooo
  /bbs/test:
    get:
      tags:
        - BBs
      summary: Test API..
      responses:
        '200':
          description: Success
          content:
            text/plain:
              schema:
                type: string
                example: Echooo
  /bbs/service-regs:
    get:
      tags:
        - BBs
      summary: Get service registrations
      description: |
        Returns service registration records
      parameters:
        - name: ids
          in: query
          description: A comma-separated list of service IDs to return registrations for
          required: true
          style: form
          explode: false
          schema:
            type: string
      responses:
        '200':
          description: Success
          content:
            application/json:
              schema:
                type: array
                items:
                  $ref: '#/components/schemas/AuthServiceReg'
        '400':
          description: Bad request
        '401':
          description: Unauthorized
        '500':
          description: Internal error
  /tps/service-regs:
    get:
      tags:
        - Third-Party Services
      summary: Get service registrations
      description: |
        Returns service registration records
      parameters:
        - name: ids
          in: query
          description: A comma-separated list of service IDs to return registrations for
          required: true
          style: form
          explode: false
          schema:
            type: string
      responses:
        '200':
          description: Success
          content:
            application/json:
              schema:
                type: array
                items:
                  $ref: '#/components/schemas/AuthServiceReg'
        '400':
          description: Bad request
        '401':
          description: Unauthorized
        '500':
          description: Internal error
  /tps/auth-keys:
    get:
      tags:
        - Third-Party Services
      summary: Get auth public key
      description: |
        Returns auth public key in JWKS format
      responses:
        '200':
          description: Success
          content:
            application/json:
              schema:
                $ref: '#/components/schemas/JWKS'
        '400':
          description: Bad request
        '401':
          description: Unauthorized
        '500':
          description: Internal error
  /version:
    get:
      summary: Get service version
      responses:
        '200':
          description: Success
          content:
            text/plain:
              schema:
                type: string
                example: v1.1.0
  /.well-known/openid-configuration:
    get:
      summary: OpenID Connect Discovery
      responses:
        '200':
          description: Success
          content:
            application/json:
              schema:
                $ref: '#/components/schemas/OIDCDiscovery'
components:
  schemas:
    GlobalConfig:
      required:
        - setting
      type: object
      properties:
        setting:
          type: string
    Application:
      type: object
      properties:
        fields:
          $ref: '#/components/schemas/ApplicationFields'
        types:
          type: array
          items:
            $ref: '#/components/schemas/ApplicationType'
        organizations:
          type: array
          items:
            $ref: '#/components/schemas/ApplicationOrganization'
    ApplicationFields:
      required:
        - id
        - name
      type: object
      properties:
        id:
          readOnly: true
          type: string
        name:
          type: string
        multi_tenant:
          type: boolean
        requires_own_users:
          type: boolean
    ApplicationType:
      type: object
      properties:
        fields:
          $ref: '#/components/schemas/ApplicationTypeFields'
        application:
          $ref: '#/components/schemas/Application'
    ApplicationTypeFields:
      required:
        - id
        - identifier
      type: object
      properties:
        id:
          type: string
        identifier:
          type: string
        name:
          type: string
        versions:
          type: array
          items:
            type: string
    ApplicationOrganization:
      type: object
      properties:
        id:
          type: string
        TODO:
          type: string
    ApplicationPermission:
      type: object
      properties:
        fields:
          $ref: '#/components/schemas/ApplicationPermissionFields'
        application:
          $ref: '#/components/schemas/Application'
    ApplicationPermissionFields:
      required:
        - id
        - name
      type: object
      properties:
        id:
          type: string
        name:
          type: string
    ApplicationRole:
      type: object
      properties:
        fields:
          $ref: '#/components/schemas/ApplicationRoleFields'
        application:
          $ref: '#/components/schemas/Application'
        permissions:
          type: array
          items:
            $ref: '#/components/schemas/ApplicationPermission'
    ApplicationRoleFields:
      required:
        - id
        - name
      type: object
      properties:
        id:
          type: string
        name:
          type: string
    ApplicationGroup:
      type: object
      properties:
        fields:
          $ref: '#/components/schemas/ApplicationGroupFields'
        application:
          $ref: '#/components/schemas/Application'
        permissions:
          type: array
          items:
            $ref: '#/components/schemas/ApplicationPermission'
        roles:
          type: array
          items:
            $ref: '#/components/schemas/ApplicationRole'
    ApplicationGroupFields:
      required:
        - id
        - name
      type: object
      properties:
        id:
          type: string
        name:
          type: string
    Organization:
      type: object
      properties:
        fields:
          $ref: '#/components/schemas/OrganizationFields'
        config:
          $ref: '#/components/schemas/OrganizationConfig'
    OrganizationFields:
      required:
        - id
        - name
        - type
      type: object
      properties:
        id:
          readOnly: true
          type: string
        name:
          type: string
        type:
          type: string
          enum:
            - micro
            - small
            - medium
            - large
            - huge
    OrganizationConfig:
      type: object
      properties:
        fields:
          $ref: '#/components/schemas/OrganizationConfigFields'
    OrganizationConfigFields:
      type: object
      properties:
        id:
          readOnly: true
          type: string
          description: organization config id
        domains:
          type: array
          description: organization domains
          items:
            type: string
    AuthType:
      type: object
      properties:
        fields:
          $ref: '#/components/schemas/AuthTypeFields'
    AuthTypeFields:
      type: object
      properties:
        id:
          type: string
        code:
          type: string
        description:
          type: string
        is_external:
          type: boolean
        params:
          type: object
          additionalProperties: true
    Credential:
      type: object
      properties:
        fields:
          $ref: '#/components/schemas/CredentialFields'
        accounts_auth_types:
          type: array
          items:
            $ref: '#/components/schemas/AccountAuthType'
    CredentialFields:
      type: object
      properties:
        id:
          type: string
        value:
          type: object
    ServiceReg:
      required:
        - service_id
        - host
        - name
        - description
        - first_party
      type: object
      description: Full service registration record
      properties:
        service_id:
          type: string
        host:
          type: string
        pub_key:
          $ref: '#/components/schemas/PubKey'
        name:
          type: string
        description:
          type: string
        info_url:
          type: string
        logo_url:
          type: string
        scopes:
          type: array
          nullable: true
          items:
            $ref: '#/components/schemas/ServiceScope'
        first_party:
          type: boolean
    AuthServiceReg:
      required:
        - service_id
        - host
      type: object
      description: Service registration record used for auth
      properties:
        service_id:
          type: string
        host:
          type: string
        pub_key:
          $ref: '#/components/schemas/PubKey'
    PubKey:
      required:
        - key_pem
        - alg
      type: object
      properties:
        key_pem:
          type: string
        alg:
          type: string
    ServiceScope:
      required:
        - scope
        - required
      type: object
      properties:
        scope:
          type: string
        required:
          type: boolean
        explanation:
          description: Explanation displayed to users for why this scope is requested/required
          type: string
    APIKey:
      required:
        - org_id
        - app_id
        - key
      type: object
      description: API key record
      properties:
        org_id:
          type: string
        app_id:
          type: string
        key:
          type: string
    JWK:
      required:
        - kty
        - use
        - alg
        - kid
        - 'n'
        - e
      type: object
      description: JSON Web Key (JWK)
      properties:
        kty:
          type: string
          description: The "kty" (key type) parameter identifies the cryptographic algorithm family used with the key
          enum:
            - RSA
        use:
          type: string
          description: The "use" (public key use) parameter identifies the intended use of the public key
          enum:
            - sig
        alg:
          type: string
          description: The "alg" (algorithm) parameter identifies the algorithm intended for use with the key
          enum:
            - RS256
        kid:
          type: string
          description: The "kid" (key ID) parameter is used to match a specific key
        'n':
          type: string
          description: The modulus (2048 bit) of the key - Base64URL encoded.
        e:
          type: string
          description: The exponent of the key - Base64URL encoded
    JWKS:
      required:
        - keys
      type: object
      description: JSON Web Key Set (JWKS)
      properties:
        keys:
          type: array
          items:
            $ref: '#/components/schemas/JWK'
    OIDCDiscovery:
      required:
        - issuer
        - jwks_uri
      type: object
      description: OpenID Connect Discovery Metadata
      properties:
        issuer:
          type: string
        jwks_uri:
          type: string
    Account:
      type: object
      properties:
        fields:
          $ref: '#/components/schemas/AccountFields'
        application:
          $ref: '#/components/schemas/Application'
        organization:
          $ref: '#/components/schemas/Organization'
        permissions:
          type: array
          items:
            $ref: '#/components/schemas/ApplicationPermission'
        roles:
          type: array
          items:
            $ref: '#/components/schemas/ApplicationRole'
        groups:
          type: array
          items:
            $ref: '#/components/schemas/ApplicationGroup'
        auth_types:
          type: array
          items:
            $ref: '#/components/schemas/AccountAuthType'
        preferences:
          type: object
        profile:
          $ref: '#/components/schemas/Profile'
        devices:
          type: array
          items:
            $ref: '#/components/schemas/Device'
    AccountFields:
      required:
        - id
      type: object
      properties:
        id:
          type: string
    Profile:
      type: object
      properties:
        fields:
          $ref: '#/components/schemas/ProfileFields'
        accounts:
          type: array
          items:
            $ref: '#/components/schemas/Account'
    ProfileFields:
      type: object
      properties:
        id:
          type: string
        photo_url:
          type: string
        first_name:
          type: string
        last_name:
          type: string
<<<<<<< HEAD
        anonymous_profile:
          $ref: '#/components/schemas/AnonymousProfile'
=======
        email:
          type: string
          nullable: true
        phone:
          type: string
          nullable: true
        birth_year:
          type: integer
          nullable: true
        address:
          type: string
          nullable: true
        zip_code:
          type: string
          nullable: true
        state:
          type: string
          nullable: true
        country:
          type: string
          nullable: true
>>>>>>> 26616632
    AccountAuthType:
      type: object
      properties:
        fields:
          $ref: '#/components/schemas/AccountAuthTypeFields'
        auth_type:
          $ref: '#/components/schemas/AuthType'
        account:
          $ref: '#/components/schemas/Account'
        credential:
          $ref: '#/components/schemas/Credential'
    AccountAuthTypeFields:
      type: object
      properties:
        id:
          type: string
        identifier:
          type: string
        params:
          type: object
          additionalProperties: true
          nullable: true
        active:
          type: boolean
        active_2fa:
          type: boolean
    Device:
      type: object
      properties:
        fields:
          $ref: '#/components/schemas/DeviceFields'
        accounts:
          type: array
          items:
            $ref: '#/components/schemas/Account'
    AnonymousProfile:
      required:
        - id
      type: object
      description: Anonymous data of user profile
      properties:
        id:
          type: string
        interests:
          type: array
          items:
            type: string
        favorites:
          type: array
          items:
            type: string
        over_13:
          type: boolean
        positive_interest_tags:
          type: array
          items:
            type: string
        negative_interest_tags:
          type: array
          items:
            type: string
        creation_date:
          type: string
        last_modified_date:
          type: string
        privacy_settings:
          type: string
    DeviceFields:
      required:
        - id
        - type
      type: object
      properties:
        id:
          type: string
        type:
          type: string
          enum:
            - mobile
            - web
            - desktop
            - other
        os:
          type: string
        mac_address:
          type: string
    _res_shared_RokwireToken:
      type: object
      properties:
        access_token:
          description: The user's access token to be provided to authorize access to ROKWIRE APIs
          type: string
        refresh_token:
          description: A refresh token that can be used to get a new access token once the one provided expires
          type: string
        token_type:
          description: The type of the provided tokens to be specified when they are sent in the "Authorization" header
          type: string
          enum:
            - Bearer
    _res_shared_ParamsOIDC:
      type: object
      properties:
        oidc_token:
          type: object
          properties:
            id_token:
              type: string
            access_token:
              type: string
            token_type:
              type: string
    _res_shared_ParamsNone:
      type: object
      description: Auth login response params for unlisted auth_types (None)
      nullable: true
    _req_login_Request:
      required:
        - auth_type
        - app_id
        - org_id
      type: object
      properties:
        auth_type:
          type: string
          enum:
            - username
            - email
            - phone
            - illinois_oidc
            - api_key
        app_id:
          type: string
        org_id:
          type: string
        creds:
          anyOf:
            - $ref: '#/components/schemas/_req_login_CredsEmail'
            - $ref: '#/components/schemas/_req_login_CredsPhone'
            - $ref: '#/components/schemas/_req_login_CredsOIDC'
            - $ref: '#/components/schemas/_req_login_CredsAPIKey'
        params:
          type: object
          anyOf:
            - $ref: '#/components/schemas/_req_login_ParamsEmail'
            - $ref: '#/components/schemas/_req_login_ParamsOIDC'
            - $ref: '#/components/schemas/_req_login_ParamsNone'
    _req_login_CredsEmail:
      required:
        - email
        - password
      type: object
      description: Auth login creds for auth_type="email"
      properties:
        email:
          type: string
        password:
          type: string
    _req_login_CredsPhone:
      type: object
      description: Auth login creds for auth_type="phone"
      required:
        - phone
      properties:
        phone:
          type: string
        code:
          type: string
    _req_login_CredsOIDC:
      type: string
      description: |
        Auth login creds for auth_type="oidc"
          - full redirect URI received from OIDC provider
    _req_login_CredsAPIKey:
      required:
        - api_key
      type: object
      description: Auth login creds for auth_type="api_key"
      properties:
        api_key:
          type: string
        anonymous_profile_id:
          type: string
    _req_login_ParamsEmail:
      type: object
      description: Auth login params for auth_type="email"
      properties:
        new_user:
          type: boolean
          default: false
    _req_login_ParamsOIDC:
      type: object
      description: Auth login params for auth_type="oidc"
      properties:
        redirect_uri:
          type: string
        pkce_verifier:
          type: string
    _req_login_ParamsNone:
      type: object
      description: Auth login request params for unlisted auth_types (None)
      nullable: true
    _res_login_Response:
      type: object
      properties:
        token:
          $ref: '#/components/schemas/_res_shared_RokwireToken'
        account:
          $ref: '#/components/schemas/_res_login_Account'
        params:
          type: object
          nullable: true
          anyOf:
            - $ref: '#/components/schemas/_res_shared_ParamsOIDC'
            - $ref: '#/components/schemas/_res_shared_ParamsNone'
    _res_login_Account:
      required:
        - id
      type: object
      properties:
        id:
          type: string
        profile:
          $ref: '#/components/schemas/ProfileFields'
        permissions:
          type: array
          items:
            $ref: '#/components/schemas/ApplicationPermissionFields'
        roles:
          type: array
          items:
            $ref: '#/components/schemas/ApplicationRoleFields'
        groups:
          type: array
          items:
            $ref: '#/components/schemas/ApplicationGroupFields'
        auth_types:
          type: array
          items:
            $ref: '#/components/schemas/AccountAuthTypeFields'
    _req_login-url_Request:
      required:
        - auth_type
        - app_id
        - org_id
        - redirect_uri
      type: object
      properties:
        auth_type:
          type: string
          enum:
            - illinois_oidc
        app_id:
          type: string
        org_id:
          type: string
        redirect_uri:
          type: string
    _res_login-url_Response:
      required:
        - login_url
      type: object
      properties:
        login_url:
          type: string
        params:
          type: object
          description: Params to be submitted with 'login' request (if necessary)
    _res_refresh_Response:
      type: object
      properties:
        token:
          $ref: '#/components/schemas/_res_shared_RokwireToken'
        params:
          type: object
          anyOf:
            - $ref: '#/components/schemas/_res_shared_ParamsOIDC'
            - $ref: '#/components/schemas/_res_shared_ParamsNone'
    _req_authorize-service_Request:
      required:
        - service_id
      type: object
      properties:
        service_id:
          type: string
        approved_scopes:
          description: Scopes to be granted to this service in this and future tokens. Replaces existing scopes if present.
          type: array
          items:
            type: string
    _res_authorize-service_Response:
      type: object
      properties:
        access_token:
          type: string
        token_type:
          description: The type of the provided tokens to be specified when they are sent in the "Authorization" header
          type: string
          enum:
            - Bearer
        approved_scopes:
          type: array
          items:
            type: string
        service_reg:
          $ref: '#/components/schemas/ServiceReg'<|MERGE_RESOLUTION|>--- conflicted
+++ resolved
@@ -1389,10 +1389,6 @@
           type: string
         last_name:
           type: string
-<<<<<<< HEAD
-        anonymous_profile:
-          $ref: '#/components/schemas/AnonymousProfile'
-=======
         email:
           type: string
           nullable: true
@@ -1414,7 +1410,6 @@
         country:
           type: string
           nullable: true
->>>>>>> 26616632
     AccountAuthType:
       type: object
       properties:
