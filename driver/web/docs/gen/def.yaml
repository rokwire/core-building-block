--- conflicted
+++ resolved
@@ -775,10 +775,7 @@
     GlobalPermission:
       required:
         - id
-<<<<<<< HEAD
-=======
         - name
->>>>>>> 1f413f7d
       type: object
       properties:
         id:
