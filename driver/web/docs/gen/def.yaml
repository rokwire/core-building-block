--- conflicted
+++ resolved
@@ -5600,7 +5600,6 @@
           type: boolean
         identifier:
           type: string
-<<<<<<< HEAD
         auth_type_code:
           type: string
         app_org_id:
@@ -5617,19 +5616,6 @@
           type: string
         ip_address:
           type: string
-=======
-        app_org:
-          $ref: '#/components/schemas/ApplicationOrganization'
-        app_type:
-          $ref: '#/components/schemas/ApplicationType'
-        account_auth_type:
-          $ref: '#/components/schemas/AccountAuthType'
-          nullable: true
-        device_id:
-          type: string
-        ip_address:
-          type: string
->>>>>>> d6985c4f
         refresh_tokens_count:
           type: integer
         state:
@@ -5681,16 +5667,6 @@
         params:
           type: object
           additionalProperties: true
-<<<<<<< HEAD
-=======
-    Credential:
-      type: object
-      properties:
-        id:
-          type: string
-        value:
-          type: object
->>>>>>> d6985c4f
     ServiceAccount:
       required:
         - app_id
@@ -6026,20 +6002,10 @@
           type: string
         photo_url:
           type: string
-<<<<<<< HEAD
         first_name:
           type: string
         last_name:
           type: string
-=======
-          nullable: true
-        first_name:
-          type: string
-          nullable: true
-        last_name:
-          type: string
-          nullable: true
->>>>>>> d6985c4f
         email:
           type: string
           nullable: true
@@ -6129,11 +6095,6 @@
           type: boolean
         unverified:
           type: boolean
-<<<<<<< HEAD
-=======
-        credential:
-          $ref: '#/components/schemas/Credential'
->>>>>>> d6985c4f
     Device:
       required:
         - id
@@ -6440,8 +6401,12 @@
                       type: string
                     access_token:
                       type: string
+                    refresh_token:
+                      type: string
                     token_type:
                       type: string
+                redirect_uri:
+                  type: string
             - type: object
               description: Auth login response params for auth_type="anonymous"
               properties:
