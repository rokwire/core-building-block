--- conflicted
+++ resolved
@@ -4131,7 +4131,6 @@
             type: string
         service_reg:
           $ref: '#/components/schemas/ServiceReg'
-<<<<<<< HEAD
     _req_application_configs_Request:
       required:
         - app_type_identifier
@@ -4157,10 +4156,7 @@
         version:
           type: string
           description: conforms major.minor.patch format
-    _req_admin_app-token_Response:
-=======
     _admin_req_app-token:
->>>>>>> 3e8700f0
       required:
         - token
       type: object
