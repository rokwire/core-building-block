--- conflicted
+++ resolved
@@ -997,7 +997,6 @@
           description: Unauthorized
         '500':
           description: Internal error
-<<<<<<< HEAD
   /admin/auth/verify-mfa:
     post:
       tags:
@@ -1028,10 +1027,93 @@
           description: Unauthorized
         '500':
           description: Internal error
-  /admin/global-config:
-=======
+  /admin/account/mfa:
+    get:
+      tags:
+        - Services
+      summary: Get account MFA types
+      description: |
+        Get MFA types set up for an account
+
+        **Auth:** Requires user auth token
+      security:
+        - bearerAuth: []
+      responses:
+        '200':
+          description: Success
+          content:
+            application/json:
+              schema:
+                type: array
+                items:
+                  $ref: '#/components/schemas/_res_shared_Mfa'
+        '400':
+          description: Bad request
+        '401':
+          description: Unauthorized
+        '500':
+          description: Internal error
+    post:
+      tags:
+        - Services
+      summary: Enroll in MFA type
+      description: |
+        Add MFA type to an account
+
+        **Auth:** Requires user auth token
+      security:
+        - bearerAuth: []
+      parameters:
+        - name: type
+          in: query
+          description: MFA type
+          required: true
+          style: form
+          explode: false
+          schema:
+            type: string
+      responses:
+        '200':
+          description: Success
+          content:
+            application/json:
+              schema:
+                $ref: '#/components/schemas/_res_shared_Mfa'
+        '400':
+          description: Bad request
+        '401':
+          description: Unauthorized
+        '500':
+          description: Internal error
+    delete:
+      tags:
+        - Services
+      summary: Remove MFA type
+      description: |
+        Remove MFA type from an account
+
+        **Auth:** Requires user auth token
+      security:
+        - bearerAuth: []
+      parameters:
+        - name: type
+          in: query
+          description: MFA type
+          required: true
+          style: form
+          explode: false
+          schema:
+            type: string
+      responses:
+        '200':
+          description: Success
+        '400':
+          description: Bad request
+        '401':
+          description: Unauthorized
+        '500':
+          description: Internal error
   /enc/test:
->>>>>>> 53ae519c
     get:
       tags:
         - Enc
@@ -1729,97 +1811,7 @@
           description: Unauthorized
         '500':
           description: Internal error
-<<<<<<< HEAD
-  /admin/account/mfa:
-    get:
-      tags:
-        - Services
-      summary: Get account MFA types
-      description: |
-        Get MFA types set up for an account
-
-        **Auth:** Requires user auth token
-      security:
-        - bearerAuth: []
-      responses:
-        '200':
-          description: Success
-          content:
-            application/json:
-              schema:
-                type: array
-                items:
-                  $ref: '#/components/schemas/_res_shared_Mfa'
-        '400':
-          description: Bad request
-        '401':
-          description: Unauthorized
-        '500':
-          description: Internal error
-    post:
-      tags:
-        - Services
-      summary: Enroll in MFA type
-      description: |
-        Add MFA type to an account
-
-        **Auth:** Requires user auth token
-      security:
-        - bearerAuth: []
-      parameters:
-        - name: type
-          in: query
-          description: MFA type
-          required: true
-          style: form
-          explode: false
-          schema:
-            type: string
-      responses:
-        '200':
-          description: Success
-          content:
-            application/json:
-              schema:
-                $ref: '#/components/schemas/_res_shared_Mfa'
-        '400':
-          description: Bad request
-        '401':
-          description: Unauthorized
-        '500':
-          description: Internal error
-    delete:
-      tags:
-        - Services
-      summary: Remove MFA type
-      description: |
-        Remove MFA type from an account
-
-        **Auth:** Requires user auth token
-      security:
-        - bearerAuth: []
-      parameters:
-        - name: type
-          in: query
-          description: MFA type
-          required: true
-          style: form
-          explode: false
-          schema:
-            type: string
-      responses:
-        '200':
-          description: Success
-        '400':
-          description: Bad request
-        '401':
-          description: Unauthorized
-        '500':
-          description: Internal error
-  /admin/account/permissions:
-=======
   /system/account/permissions:
->>>>>>> 53ae519c
     put:
       deprecated: true
       tags:
