--- conflicted
+++ resolved
@@ -1152,15 +1152,6 @@
               schema:
                 type: string
                 example: Echooo
-<<<<<<< HEAD
-  /services/app/configs:
-    post:
-      tags:
-        - Services
-      summary: Gets app config
-      description: |
-        Returns the app config for the highest version that is equal to or less than the provided version
-=======
   /services/application/configs:
     post:
       tags:
@@ -1168,7 +1159,6 @@
       summary: Gets default app config
       description: |
         Returns the default app config for the highest version that is equal to or less than the provided version
->>>>>>> b9fe668a
 
         **Auth:** Requires a valid API Key for access.
       requestBody:
@@ -1177,18 +1167,10 @@
         content:
           application/json:
             schema:
-<<<<<<< HEAD
-              $ref: '#/components/schemas/_req_app-configs_Request'
-            example:
-              version: 1.0.1
-              app_type_identifier: com.rokmetro.safercommunity
-              app_org_id: 61ba5ba90b80517a5801bf9e
-=======
               $ref: '#/components/schemas/_services_req_application_configs'
             example:
               version: 1.0.1
               app_type_identifier: edu.illinois.rokwire.android
->>>>>>> b9fe668a
               api_key: ''
       responses:
         '200':
@@ -1196,9 +1178,6 @@
           content:
             application/json:
               schema:
-<<<<<<< HEAD
-                $ref: '#/components/schemas/AppConfig'
-=======
                 $ref: '#/components/schemas/ApplicationConfig'
         '400':
           description: Bad request.
@@ -1234,7 +1213,6 @@
             application/json:
               schema:
                 $ref: '#/components/schemas/ApplicationConfig'
->>>>>>> b9fe668a
         '400':
           description: Bad request.
         '401':
@@ -4004,201 +3982,6 @@
           description: Unauthorized
         '500':
           description: Internal error
-  /system/app/configs:
-    get:
-      deprecated: true
-      tags:
-        - System
-      summary: Reads app configuration
-      description: |
-        If version is provided, the app config for the highest version that is equal to or less than this value will be returned as the only item in the list.
-        Otherwise it will return a list of all app config versions for the given app_type_id.
-
-        **Auth:** Requires user auth token with 'all_appconfigs' or 'get_appconfig' permission
-      security:
-        - bearerAuth: []
-      parameters:
-        - name: app_type_id
-          in: query
-          description: 'query by app version, app_type_id, and app_org_id, results contain all app configs that match the given app_type_id and app_org_id.'
-          required: true
-          style: form
-          explode: false
-          schema:
-            type: string
-        - name: app_org_id
-          in: query
-          description: 'query by app version, app_type_id, and app_org_id, results contain all app configs that match the given app_type_id and app_org_id.'
-          required: true
-          style: form
-          explode: false
-          schema:
-            type: string
-        - name: version
-          in: query
-          description: 'query by app version, app_type_id, and app_org_id. If given version, app_type_id, and app_org_id, it will return the closest app config that is less than or equal to the given version.'
-          style: form
-          explode: false
-          schema:
-            type: string
-      responses:
-        '200':
-          description: successfully read app configuration
-          content:
-            application/json:
-              schema:
-                type: array
-                items:
-                  $ref: '#/components/schemas/AppConfig'
-        '400':
-          description: Bad request.
-        '401':
-          description: Unauthorized
-        '404':
-          description: AppConfig not found
-        '405':
-          description: Invalid input
-        '500':
-          description: Internal error
-    post:
-      deprecated: true
-      tags:
-        - System
-      summary: Creates mobile app configuration
-      description: |
-        **Auth:** Requires user auth token with 'all_appconfigs' or 'update_appconfig' permission.
-      security:
-        - bearerAuth: []
-      requestBody:
-        description: Creates AppConfig object
-        content:
-          application/json:
-            schema:
-              $ref: '#/components/schemas/_req_create_ApplicationConfig_Request'
-            example:
-              version: 1.0.1
-              app_type_identifier: com.rokmetro.safercommunity
-              app_org_id: 61ba5ba90b80517a5801bf9e
-              data: {}
-        required: true
-      responses:
-        '200':
-          description: AppConfig created
-          content:
-            text/plain:
-              schema:
-                type: string
-                example: Success
-        '400':
-          description: Bad request
-        '401':
-          description: Unauthorized
-        '500':
-          description: Internal error
-  '/system/app/configs/{id}':
-    get:
-      deprecated: true
-      tags:
-        - System
-      summary: Reads mobile app configuration by given id
-      description: |
-        **Auth:** Requires user auth token  with 'all_appconfigs' or 'get_appconfig' permission
-      security:
-        - bearerAuth: []
-      parameters:
-        - name: id
-          in: path
-          description: app config id to read
-          required: true
-          style: simple
-          explode: false
-          schema:
-            type: string
-      responses:
-        '200':
-          description: successfully read mobile app configuration
-          content:
-            application/json:
-              schema:
-                $ref: '#/components/schemas/AppConfig'
-        '400':
-          description: Bad request.
-        '401':
-          description: Unauthorized
-        '404':
-          description: AppConfig not found
-        '500':
-          description: Internal error
-    put:
-      deprecated: true
-      tags:
-        - System
-      summary: Updates mobile app configuration
-      description: |
-        **Auth:** Requires user auth token with 'all_appconfigs' or 'update_appconfig' permission
-      security:
-        - bearerAuth: []
-      parameters:
-        - name: id
-          in: path
-          description: app config id to update
-          required: true
-          style: simple
-          explode: false
-          schema:
-            type: string
-      requestBody:
-        description: update AppConfig object
-        content:
-          application/json:
-            schema:
-              $ref: '#/components/schemas/_req_create_ApplicationConfig_Request'
-        required: true
-      responses:
-        '200':
-          description: successfully updated mobile app configuration
-          content:
-            text/plain:
-              schema:
-                type: string
-                example: Success
-        '400':
-          description: Bad request
-        '401':
-          description: Unauthorized
-        '405':
-          description: Invalid input
-        '500':
-          description: Internal error
-    delete:
-      deprecated: true
-      tags:
-        - System
-      summary: Deletes mobile app configuration
-      description: |
-        **Auth:** Requires user auth token with 'all_appconfigs' or 'update_appconfig' permission
-      security:
-        - bearerAuth: []
-      parameters:
-        - name: id
-          in: path
-          description: app config id to delete
-          required: true
-          style: simple
-          explode: false
-          schema:
-            type: string
-      responses:
-        '200':
-          description: AppConfig deleted
-        '400':
-          description: Bad request
-        '401':
-          description: Unauthorized
-        '404':
-          description: AppConfig not found
-        '500':
-          description: Internal error
   /system/account/permissions:
     put:
       tags:
@@ -4662,6 +4445,35 @@
             application/json:
               schema:
                 $ref: '#/components/schemas/OIDCDiscovery'
+  /application/configs/github-webhook:
+    post:
+      tags:
+        - System
+      summary: Update app configs from github webhooks
+      description: |
+        Handle github webhook requests
+      requestBody:
+        description: App configs file updated on github
+        content:
+          application/json:
+            schema:
+              type: object
+              properties: null
+        required: true
+      responses:
+        '200':
+          description: Success
+          content:
+            text/plain:
+              schema:
+                type: string
+                example: Success
+        '400':
+          description: Bad request
+        '401':
+          description: Unauthorized
+        '500':
+          description: Internal error
 components:
   securitySchemes:
     bearerAuth:
@@ -4855,17 +4667,10 @@
           description: organization domains
           items:
             type: string
-<<<<<<< HEAD
-    AppConfig:
-      required:
-        - app_type_id
-        - app_org_id
-=======
     ApplicationConfig:
       required:
         - id
         - app_type_id
->>>>>>> b9fe668a
         - version
         - data
       type: object
@@ -4874,11 +4679,7 @@
           type: string
         app_type_id:
           type: string
-<<<<<<< HEAD
-        app_org_id:
-=======
         org_id:
->>>>>>> b9fe668a
           type: string
         version:
           type: string
@@ -5939,12 +5740,6 @@
             type: string
         service_reg:
           $ref: '#/components/schemas/ServiceReg'
-<<<<<<< HEAD
-    _req_app-configs_Request:
-      required:
-        - app_type_identifier
-        - app_org_id
-=======
     _services_req_service-accounts_ParamsRequest:
       required:
         - auth_type
@@ -5995,26 +5790,17 @@
     _services_req_application_configs:
       required:
         - app_type_identifier
->>>>>>> b9fe668a
         - version
         - api_key
       type: object
       properties:
         app_type_identifier:
           type: string
-<<<<<<< HEAD
-        app_org_id:
-          type: string
-=======
->>>>>>> b9fe668a
         version:
           type: string
           description: conforms major.minor.patch format
         api_key:
           type: string
-<<<<<<< HEAD
-    _req_admin_app-token_Response:
-=======
     _services_req_application_org-configs:
       required:
         - app_type_identifier
@@ -6027,7 +5813,6 @@
           type: string
           description: conforms major.minor.patch format
     _admin_res_app-token:
->>>>>>> b9fe668a
       required:
         - token
       type: object
@@ -6481,37 +6266,21 @@
           type: array
           items:
             type: string
-<<<<<<< HEAD
-    _req_create_ApplicationConfig_Request:
-      required:
-        - app_type_identifier
-        - app_org_id
-=======
     _system_req_create_ApplicationConfig_Request:
       required:
         - app_type_id
->>>>>>> b9fe668a
         - version
         - data
       type: object
       properties:
-<<<<<<< HEAD
-        app_type_identifier:
-          type: string
-        app_org_id:
-=======
         app_type_id:
           type: string
         org_id:
->>>>>>> b9fe668a
           type: string
         version:
           type: string
           description: conforms major.minor.patch format
         data:
-<<<<<<< HEAD
-          type: object
-=======
           type: object
     _system_req_create_service-account:
       required:
@@ -6550,5 +6319,4 @@
         permissions:
           type: array
           items:
-            type: string
->>>>>>> b9fe668a
+            type: string