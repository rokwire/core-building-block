openapi: 3.0.3
info:
  title: Rokwire Core Building Block API
  description: Core Building Block API Documentation
  version: 1.20.0
servers:
  - url: 'https://api.rokwire.illinois.edu/core'
    description: Production server
  - url: 'https://api-test.rokwire.illinois.edu/core'
    description: Test server
  - url: 'https://api-dev.rokwire.illinois.edu/core'
    description: Development server
  - url: 'http://localhost/core'
    description: Local server
tags:
  - name: Services
    description: Clients applications APIs.
  - name: Admin
    description: Clients administration applications APIs.
  - name: Enc
    description: APIs consumed by the Encryption building block.
  - name: BBs
    description: APIs consumed by the platform building blocks.
  - name: Third-Party Services
    description: APIs consumed by third-party services.
  - name: System
    description: System APIs.
paths:
  /services/auth/login:
    post:
      tags:
        - Services
      summary: Login
      description: |
        Login using credentials to retrieve access token, refresh token, and user data
      requestBody:
        description: |
          User credential details and parameters
        content:
          application/json:
            schema:
              $ref: '#/components/schemas/_shared_req_Login'
            examples:
              email-sign_in:
                summary: Email - sign in
                value: |
                  {
                    "auth_type": "email",
                    "app_type_identifier": "edu.illinois.rokwire.safercommunity",
                    "org_id": "0a2eff20-e2cd-11eb-af68-60f81db5ecc0",
                    "api_key": "95a463e3-2ce8-450b-ba75-d8506b874738",
                    "creds": {
                      "email": "test@example.com", 
                      "password": "test12345"
                    },
                    "device": {
                      "type": "mobile",
                      "device_id": "5555",
                      "os": "Android"
                    }
                  }
              email-sign_up:
                summary: Email - sign up
                value: |
                  {
                    "auth_type": "email",
                    "app_type_identifier": "edu.illinois.rokwire.safercommunity",
                    "org_id": "0a2eff20-e2cd-11eb-af68-60f81db5ecc0",
                    "api_key": "95a463e3-2ce8-450b-ba75-d8506b874738",
                    "creds": {
                      "email": "test@example.com", 
                      "password": "test12345"
                    },
                    "params":{
                        "sign_up":true,
                        "confirm_password": "test12345"
                    },
                    "preferences":{
                        "key1":"value1",
                        "key2":"value2"
                    },
                    "profile":{
                      "address": "address",
                      "birth_year": 1990,
                      "country": "county",
                      "email": "email",
                      "first_name": "first name",
                      "last_name": "last name",
                      "phone": "+000000000000",
                      "photo_url": "photo url",
                      "state": "state",
                      "zip_code": "zip code"
                    },
                    "device": {
                      "type": "mobile",
                      "device_id": "5555",
                      "os": "Android"
                    }
                  }
              phone:
                summary: Phone - sign in OR sign up
                value: |
                  {
                    "auth_type": "twilio_phone",
                    "app_type_identifier": "edu.illinois.rokwire",
                    "org_id": "0a2eff20-e2cd-11eb-af68-60f81db5ecc0",
                    "api_key": "95a463e3-2ce8-450b-ba75-d8506b874738",
                    "creds": {
                      "phone": "+12223334444", 
                      "code": "123456"
                    },
                    "preferences":{
                        "key1":"value1",
                        "key2":"value2"
                    },
                    "profile":{
                      "address": "address",
                      "birth_year": 1990,
                      "country": "county",
                      "email": "email",
                      "first_name": "first name",
                      "last_name": "last name",
                      "phone": "+000000000000",
                      "photo_url": "photo url",
                      "state": "state",
                      "zip_code": "zip code"
                    },
                    "device": {
                      "type": "mobile",
                      "device_id": "5555",
                      "os": "Android"
                    }
                  }
              illinois_oidc:
                summary: Illinois OIDC login
                value: |
                  {
                    "auth_type": "illinois_oidc",
                    "app_type_identifier": "edu.illinois.rokwire",
                    "org_id": "0a2eff20-e2cd-11eb-af68-60f81db5ecc0",
                    "api_key": "95a463e3-2ce8-450b-ba75-d8506b874738",
                    "creds": "https://redirect.example.com?code=ai324uith8gSEefesEguorgwsf43",
                    "params": {
                      "redirect_uri": "https://redirect.example.com",
                      "pkce_verifier": "w4iuhfq0u43hfq38ghn3gnSFSFiqp3ugnpugnqiprgUGNPINfsdoirpgia"
                    },
                    "preferences":{
                        "key1":"value1",
                        "key2":"value2"
                    },
                    "profile":{
                      "address": "address",
                      "birth_year": 1990,
                      "country": "county",
                      "email": "email",
                      "first_name": "first name",
                      "last_name": "last name",
                      "phone": "+000000000000",
                      "photo_url": "photo url",
                      "state": "state",
                      "zip_code": "zip code"
                    },
                    "device": {
                      "type": "mobile",
                      "device_id": "5555",
                      "os": "Android"
                    }
                  }
              anonymous:
                summary: Anonymous login
                value: |
                  {
                    "auth_type": "anonymous",
                    "app_type_identifier": "edu.illinois.rokwire",
                    "org_id": "0a2eff20-e2cd-11eb-af68-60f81db5ecc0",
                    "api_key": "95a463e3-2ce8-450b-ba75-d8506b874738",
                    "creds": {
                      "anonymous_id": "dbb5ea5d-6c6c-44b8-9952-7ebf0e844beb"
                    },
                    "device": {
                      "type": "mobile",
                      "device_id": "5555",
                      "os": "Android"
                    }
                  }
        required: true
      responses:
        '200':
          description: Success
          content:
            application/json:
              schema:
                anyOf:
                  - $ref: '#/components/schemas/_shared_res_Login_Mfa'
                  - $ref: '#/components/schemas/_shared_res_Login'
        '400':
          description: Bad request
        '401':
          description: Unauthorized
        '500':
          description: Internal error
          content:
            application/json:
              schema:
                type: object
                properties:
                  status:
                    type: string
                    enum:
                      - invalid
                      - unverified
                      - verification-expired
                      - already-exists
                      - not-found
                      - internal-server-error
                      - shared-credential-unverified
                    description: |
                      - `invalid`: Invalid credentials
                      - `unverified`: Unverified credentials
                      - `verification-expired`: Credentials verification expired. The verification is restarted
                      - `already-exists`: Account already exists when `sign-up=true`
                      - `not-found`: Account could not be found when `sign-up=false`
                      - `internal-server-error`: An undefined error occurred
                      - `shared-credential-unverified`: The shared credential has not been verified yet
                  message:
                    type: string
  /services/auth/mfa:
    post:
      tags:
        - Services
      summary: MFA
      description: |
        Verify multi-factor authentication credentials to complete login
      parameters:
        - name: state
          in: query
          description: Login state
          required: false
          style: form
          explode: false
          schema:
            type: string
      requestBody:
        description: |
          MFA credentials and parameters
        content:
          application/json:
            schema:
              $ref: '#/components/schemas/_shared_req_Login_Mfa'
        required: true
      responses:
        '200':
          description: Success
          content:
            application/json:
              schema:
                $ref: '#/components/schemas/_shared_res_Login'
        '400':
          description: Bad request
        '401':
          description: Unauthorized
        '500':
          description: Internal error
  /services/auth/refresh:
    post:
      tags:
        - Services
      summary: Refresh
      description: |
        Refresh access token using a refresh token
      requestBody:
        description: |
          Refresh token
        content:
          application/json:
            schema:
              $ref: '#/components/schemas/_shared_req_Refresh'
        required: true
      responses:
        '200':
          description: Success
          content:
            application/json:
              schema:
                $ref: '#/components/schemas/_shared_res_Refresh'
        '400':
          description: Bad request
        '401':
          description: Unauthorized
        '500':
          description: Internal error
  /services/auth/login-url:
    post:
      tags:
        - Services
      summary: Get SSO login url
      description: |
        Retrieve a pre-formatted SSO login URL
      requestBody:
        content:
          application/json:
            schema:
              $ref: '#/components/schemas/_shared_req_LoginUrl'
        required: true
      responses:
        '200':
          description: Success
          content:
            application/json:
              schema:
                $ref: '#/components/schemas/_shared_res_LoginUrl'
        '400':
          description: Bad request
        '401':
          description: Unauthorized
        '500':
          description: Internal error
  /services/auth/credential/verify:
    get:
      tags:
        - Services
      summary: Validate verification code
      description: |
        Validates verification code to verify account ownership
      parameters:
        - name: id
          in: query
          description: Credential ID
          required: true
          style: form
          explode: false
          schema:
            type: string
        - name: code
          in: query
          description: Verification code
          required: true
          style: form
          explode: false
          schema:
            type: string
      responses:
        '200':
          description: Successful operation
          content:
            text/plain:
              schema:
                type: string
                example: Successfully verified code
        '400':
          description: Bad request
        '401':
          description: Unauthorized
        '500':
          description: Internal error
  /services/auth/credential/send-verify:
    post:
      tags:
        - Services
      summary: Send verification code to identifier
      description: |
        Sends verification code to identifier to verify account ownership
      requestBody:
        description: |
          Account information to be checked
        content:
          application/json:
            schema:
              $ref: '#/components/schemas/_services_req_credential_send-verify'
        required: true
      responses:
        '200':
          description: Successful operation
          content:
            text/plain:
              schema:
                type: string
                example: Successfully sent verification code
        '400':
          description: Bad request
        '401':
          description: Unauthorized
        '500':
          description: Internal error
  /services/auth/credential/forgot/initiate:
    post:
      tags:
        - Services
      summary: Initiate reset credential for a given identifier
      description: |
        Email auth type:
        Sends the reset password code for a given identifier
        Generates a reset code and expiry and sends it to the given identifier 
      requestBody:
        content:
          application/json:
            schema:
              $ref: '#/components/schemas/_services_req_credential_forgot_initiate'
        required: true
      responses:
        '200':
          description: Success
          content:
            text/plain:
              schema:
                type: string
        '400':
          description: Bad request
        '401':
          description: Unauthorized
        '500':
          description: Internal error
          content:
            application/json:
              schema:
                type: object
                properties:
                  status:
                    type: string
                    enum:
                      - unverified
                      - verification-expired
                      - internal-server-error
                    description: |
                      - `unverified`: Unverified credentials
                      - `verification-expired`: Credentials verification expired. The verification is restarted
                      - `internal-server-error`: An undefined error occurred
                  message:
                    type: string
  /services/auth/credential/forgot/complete:
    post:
      tags:
        - Services
      summary: Complete resetting forgotten credential
      requestBody:
        content:
          application/json:
            schema:
              $ref: '#/components/schemas/_services_req_credential_forgot_complete'
        required: true
      responses:
        '200':
          description: Success
          content:
            text/plain:
              schema:
                type: string
        '400':
          description: Bad request
        '401':
          description: Unauthorized
        '500':
          description: Internal error
  /services/auth/credential/update:
    post:
      tags:
        - Services
      summary: Reset a credential from client application
      description: |
        Needs user auth token for authorization

        **Auth:** Requires token from direct user authentication from recent login
      security:
        - bearerAuth: []
      requestBody:
        content:
          application/json:
            schema:
              $ref: '#/components/schemas/_services_req_credential_update'
        required: true
      responses:
        '200':
          description: Success
          content:
            text/plain:
              schema:
                type: string
        '400':
          description: Bad request
        '401':
          description: Unauthorized
        '500':
          description: Internal error
  /services/auth/verify-mfa:
    post:
      tags:
        - Services
      summary: MFA
      description: |
        Verify multi-factor authentication credentials to complete MFA registration
      requestBody:
        description: |
          MFA credentials and parameters
        content:
          application/json:
            schema:
              $ref: '#/components/schemas/_shared_req_Mfa'
        required: true
      responses:
        '200':
          description: Success
          content:
            application/json:
              schema:
                type: array
                items:
                  type: string
        '400':
          description: Bad request
        '401':
          description: Unauthorized
        '500':
          description: Internal error
  /services/auth/account/exists:
    post:
      tags:
        - Services
      summary: Check if an account already exists
      description: |
        Account exists checks if an account exists for the provided user identifier and auth type
      requestBody:
        description: |
          Account information to be checked
        content:
          application/json:
            schema:
              $ref: '#/components/schemas/_shared_req_AccountCheck'
        required: true
      responses:
        '200':
          description: Success
          content:
            application/json:
              schema:
                $ref: '#/components/schemas/_shared_res_AccountCheck'
        '400':
          description: Bad request
        '401':
          description: Unauthorized
        '500':
          description: Internal error
  /services/auth/account/can-sign-in:
    post:
      tags:
        - Services
      summary: Check if a client can sign in
      description: |
        Checks if a client can sign in to an existing account for the provided user identifier and auth type
      requestBody:
        description: |
          Account information to be checked
        content:
          application/json:
            schema:
              $ref: '#/components/schemas/_shared_req_AccountCheck'
        required: true
      responses:
        '200':
          description: Success
          content:
            application/json:
              schema:
                $ref: '#/components/schemas/_shared_res_AccountCheck'
        '400':
          description: Bad request
        '401':
          description: Unauthorized
        '500':
          description: Internal error
  /services/auth/account/can-link:
    post:
      tags:
        - Services
      summary: Check if a client can link an auth type
      description: |
        Checks if a client is able to link a new auth type to an account
      requestBody:
        description: |
          Account information to be checked
        content:
          application/json:
            schema:
              $ref: '#/components/schemas/_shared_req_AccountCheck'
        required: true
      responses:
        '200':
          description: Success
          content:
            application/json:
              schema:
                $ref: '#/components/schemas/_shared_res_AccountCheck'
        '400':
          description: Bad request
        '401':
          description: Unauthorized
        '500':
          description: Internal error
  /services/auth/account/auth-type/link:
    post:
      tags:
        - Services
      summary: Link credentials
      description: |
        Link credentials to an existing account

        **Auth:** Requires "authenticated" auth token
      security:
        - bearerAuth: []
      requestBody:
        content:
          application/json:
            schema:
              $ref: '#/components/schemas/_services_req_account_auth-type-link'
            examples:
              email-sign_up:
                summary: Email
                value: |
                  {
                    "auth_type": "email",
                    "app_type_identifier": "edu.illinois.rokwire.safercommunity",
                    "org_id": "0a2eff20-e2cd-11eb-af68-60f81db5ecc0",
                    "api_key": "95a463e3-2ce8-450b-ba75-d8506b874738",
                    "creds": {
                      "email": "test@example.com", 
                      "password": "test12345"
                    },
                    "params":{
                        "confirm_password": "test12345"
                    }
                  }
              phone:
                summary: Phone
                value: |
                  {
                    "auth_type": "twilio_phone",
                    "app_type_identifier": "edu.illinois.rokwire",
                    "org_id": "0a2eff20-e2cd-11eb-af68-60f81db5ecc0",
                    "api_key": "95a463e3-2ce8-450b-ba75-d8506b874738",
                    "creds": {
                      "phone": "+12223334444"
                    }
                  }
              illinois_oidc:
                summary: Illinois OIDC
                value: |
                  {
                    "auth_type": "illinois_oidc",
                    "app_type_identifier": "edu.illinois.rokwire",
                    "org_id": "0a2eff20-e2cd-11eb-af68-60f81db5ecc0",
                    "api_key": "95a463e3-2ce8-450b-ba75-d8506b874738",
                    "creds": "https://redirect.example.com?code=ai324uith8gSEefesEguorgwsf43",
                    "params": {
                      "redirect_uri": "https://redirect.example.com",
                      "pkce_verifier": "w4iuhfq0u43hfq38ghn3gnSFSFiqp3ugnpugnqiprgUGNPINfsdoirpgia"
                    }
                  }
        required: true
      responses:
        '200':
          description: Success
          content:
            application/json:
              schema:
                $ref: '#/components/schemas/_services_res_account_auth-type-link'
        '400':
          description: Bad request
        '401':
          description: Unauthorized
        '500':
          description: Internal error
          content:
            application/json:
              schema:
                type: object
                properties:
                  status:
                    type: string
                    enum:
                      - invalid
                      - unverified
                      - verification-expired
                      - already-exists
                      - not-found
                      - internal-server-error
                    description: |
                      - `invalid`: Invalid credentials
                      - `unverified`: Unverified credentials
                      - `verification-expired`: Credentials verification expired. The verification is restarted
                      - `already-exists`: Auth type identifier already exists
                      - `not-found`: Account could not be found when `sign-up=false`
                      - `internal-server-error`: An undefined error occurred
                  message:
                    type: string
    delete:
      tags:
        - Services
      summary: Unlink credentials
      description: |
        Unlink credentials from an existing account

        **Auth:** Requires "authenticated" auth token
      security:
        - bearerAuth: []
      requestBody:
        content:
          application/json:
            schema:
              $ref: '#/components/schemas/_services_req_account_auth-type-unlink'
            examples:
              email:
                summary: Email
                value: |
                  {
                    "auth_type": "email",
                    "app_type_identifier": "edu.illinois.rokwire.safercommunity",
                    "identifier": "test@example.com"
                  }
              phone:
                summary: Phone
                value: |
                  {
                    "auth_type": "twilio_phone",
                    "app_type_identifier": "edu.illinois.rokwire",
                    "identifier": "+12223334444"
                  }
              illinois_oidc:
                summary: Illinois OIDC
                value: |
                  {
                    "auth_type": "illinois_oidc",
                    "app_type_identifier": "edu.illinois.rokwire",
                    "identifier": "123456789"
                  }
        required: true
      responses:
        '200':
          description: Success
          content:
            application/json:
              schema:
                $ref: '#/components/schemas/_services_res_account_auth-type-link'
        '400':
          description: Bad request
        '401':
          description: Unauthorized
        '500':
          description: Internal error
  /services/auth/authorize-service:
    post:
      tags:
        - Services
      summary: Authorize service
      description: |
        Authorize a third-party service and get a scoped access token that can be used to access its APIs

        **Auth:** Requires user auth token
      security:
        - bearerAuth: []
      requestBody:
        content:
          application/json:
            schema:
              $ref: '#/components/schemas/_services_req_authorize-service'
      responses:
        '200':
          description: Success
          content:
            application/json:
              schema:
                $ref: '#/components/schemas/_services_res_authorize-service'
              examples:
                authorized:
                  summary: Service authorized
                  value: |
                    {
                      "access_token": "string",
                      "token_type": "Bearer",
                      "approved_scopes": [
                        "string"
                      ]
                    }
                unauthorized:
                  summary: Service unauthorized
                  value: |
                    {
                      "service_reg": {
                        "service_id": "string",
                        "host": "string",
                        "pub_key": {
                          "key_pem": "string",
                          "alg": "string"
                        },
                        "name": "string",
                        "description": "string",
                        "info_url": "string",
                        "logo_url": "string",
                        "scopes": [
                          {
                            "scope": "string",
                            "required": true,
                            "explanation": "string"
                          }
                        ],
                        "first_party": true
                      }
                    }
        '400':
          description: Bad request
        '401':
          description: Unauthorized
        '500':
          description: Internal error
  /services/auth/service-regs:
    get:
      tags:
        - Services
      summary: Get service registrations
      description: |
        Returns service registration records

        **Auth:** Requires auth token
      security:
        - bearerAuth: []
      parameters:
        - name: ids
          in: query
          description: A comma-separated list of service IDs to return registrations for
          required: true
          style: form
          explode: false
          schema:
            type: string
      responses:
        '200':
          description: Success
          content:
            application/json:
              schema:
                type: array
                items:
                  $ref: '#/components/schemas/ServiceReg'
        '400':
          description: Bad request
        '401':
          description: Unauthorized
        '500':
          description: Internal error
  /services/account:
    delete:
      tags:
        - Services
      summary: Delete user account
      description: |
        Deletes a user account

        **Auth:** Requires user auth token
      security:
        - bearerAuth: []
      responses:
        '200':
          description: Success
          content:
            text/plain:
              schema:
                type: string
                example: Success
        '400':
          description: Bad request
        '401':
          description: Unauthorized
        '500':
          description: Internal error
    get:
      tags:
        - Services
      summary: Get user account
      description: |
        Get the user account

        **Auth:** Requires user auth token
      security:
        - bearerAuth: []
      responses:
        '200':
          description: Success
          content:
            application/json:
              schema:
                $ref: '#/components/schemas/_shared_res_Account'
        '400':
          description: Bad request
        '401':
          description: Unauthorized
        '500':
          description: Internal error
  /services/account/mfa:
    get:
      tags:
        - Services
      summary: Get account MFA types
      description: |
        Get MFA types set up for an account

        **Auth:** Requires user auth token
      security:
        - bearerAuth: []
      responses:
        '200':
          description: Success
          content:
            application/json:
              schema:
                type: array
                items:
                  $ref: '#/components/schemas/_shared_res_Mfa'
        '400':
          description: Bad request
        '401':
          description: Unauthorized
        '500':
          description: Internal error
    post:
      tags:
        - Services
      summary: Enroll in MFA type
      description: |
        Add MFA type to an account

        **Auth:** Requires user auth token
      security:
        - bearerAuth: []
      requestBody:
        description: |
          MFA enrollment params
        content:
          application/json:
            schema:
              $ref: '#/components/schemas/_shared_req_Mfa'
            examples:
              email:
                summary: Enroll in email MFA
                value: |
                  {
                    "identifier": "test@test.com",
                    "type": "email"
                  }
        required: true
      responses:
        '200':
          description: Success
          content:
            application/json:
              schema:
                $ref: '#/components/schemas/_shared_res_Mfa'
        '400':
          description: Bad request
        '401':
          description: Unauthorized
        '500':
          description: Internal error
    delete:
      tags:
        - Services
      summary: Remove MFA type
      description: |
        Remove MFA type from an account

        **Auth:** Requires user auth token
      security:
        - bearerAuth: []
      requestBody:
        description: |
          MFA params
        content:
          application/json:
            schema:
              $ref: '#/components/schemas/_shared_req_Mfa'
            examples:
              email:
                summary: Unenroll in email MFA
                value: |
                  {
                    "identifier": "test@test.com",
                    "type": "email"
                  }
      responses:
        '200':
          description: Success
        '400':
          description: Bad request
        '401':
          description: Unauthorized
        '500':
          description: Internal error
  /services/account/preferences:
    put:
      tags:
        - Services
      summary: Update account preferences
      description: |
        Updates account preferences

        **Auth:** Requires user auth token
      security:
        - bearerAuth: []
      requestBody:
        description: Account preferences
        content:
          application/json:
            schema:
              type: object
        required: true
      responses:
        '200':
          description: Success
          content:
            text/plain:
              schema:
                type: string
                example: Success
        '400':
          description: Bad request
        '401':
          description: Unauthorized
        '500':
          description: Internal error
    get:
      tags:
        - Services
      summary: Get preferences
      description: |
        Returns a user preferences

        **Auth:** Requires user auth token
      security:
        - bearerAuth: []
      responses:
        '200':
          description: Success
          content:
            application/json:
              schema:
                type: object
        '400':
          description: Bad request
        '401':
          description: Unauthorized
        '500':
          description: Internal error
  /services/account/profile:
    get:
      tags:
        - Services
      summary: Get user profile
      description: |
        Returns a user profile

        **Auth:** Requires user auth token
      security:
        - bearerAuth: []
      responses:
        '200':
          description: Success
          content:
            application/json:
              schema:
                $ref: '#/components/schemas/ProfileFields'
        '400':
          description: Bad request
        '401':
          description: Unauthorized
        '500':
          description: Internal error
    put:
      tags:
        - Services
      summary: Update user profile
      description: |
        Updates a user profile

        **Auth:** Requires user auth token
      security:
        - bearerAuth: []
      requestBody:
        description: Profile update
        content:
          application/json:
            schema:
              $ref: '#/components/schemas/_shared_req_Profile'
        required: true
      responses:
        '200':
          description: Success
          content:
            text/plain:
              schema:
                type: string
                example: Success
        '400':
          description: Bad request
        '401':
          description: Unauthorized
        '500':
          description: Internal error
  /services/test:
    get:
      tags:
        - Services
      summary: Test API..
      responses:
        '200':
          description: Success
          content:
            text/plain:
              schema:
                type: string
                example: Echooo
  /services/application/configs:
    post:
      tags:
        - Services
      summary: Gets default app config
      description: |
        Returns the default app config for the highest version that is equal to or less than the provided version

        **Auth:** Requires a valid API Key for access.
      requestBody:
        description: |
          App config query
        content:
          application/json:
            schema:
              $ref: '#/components/schemas/_services_req_application_configs'
            example:
              version: 1.0.1
              app_type_identifier: edu.illinois.rokwire.android
              api_key: ''
      responses:
        '200':
          description: successfully read app configuration
          content:
            application/json:
              schema:
                $ref: '#/components/schemas/ApplicationConfig'
        '400':
          description: Bad request.
        '401':
          description: Unauthorized
        '404':
          description: AppConfig not found
        '500':
          description: Internal error
  /services/application/organization/configs:
    post:
      tags:
        - Services
      summary: Gets organization-specific app configs
      description: |
        Returns the app config for the highest version that is equal to or less than the provided version for the currently authenticated organization

        **Auth:** Requires auth token
      security:
        - bearerAuth: []
      requestBody:
        content:
          application/json:
            schema:
              $ref: '#/components/schemas/_services_req_application_org-configs'
            example:
              version: 1.0.1
              app_type_identifier: edu.illinois.rokwire.android
      responses:
        '200':
          description: successfully read app configuration
          content:
            application/json:
              schema:
                $ref: '#/components/schemas/ApplicationConfig'
        '400':
          description: Bad request.
        '401':
          description: Unauthorized
        '404':
          description: AppConfig not found
        '500':
          description: Internal error
  /admin/auth/login:
    post:
      tags:
        - Admin
      summary: Login
      description: |
        Login using credentials to retrieve access token, refresh token, and user data
      requestBody:
        description: |
          User credential details and parameters
        content:
          application/json:
            schema:
              $ref: '#/components/schemas/_shared_req_Login'
            examples:
              email-sign_in:
                summary: Email - sign in
                value: |
                  {
                    "auth_type": "email",
                    "app_type_identifier": "edu.illinois.rokwire.safercommunity",
                    "org_id": "0a2eff20-e2cd-11eb-af68-60f81db5ecc0",
                    "api_key": "95a463e3-2ce8-450b-ba75-d8506b874738",
                    "creds": {
                      "email": "test@example.com", 
                      "password": "test12345"
                    },
                    "device": {
                      "type": "mobile",
                      "device_id": "5555",
                      "os": "Android"
                    }
                  }
              email-sign_up:
                summary: Email - sign up
                value: |
                  {
                    "auth_type": "email",
                    "app_type_identifier": "edu.illinois.rokwire.safercommunity",
                    "org_id": "0a2eff20-e2cd-11eb-af68-60f81db5ecc0",
                    "api_key": "95a463e3-2ce8-450b-ba75-d8506b874738",
                    "creds": {
                      "email": "test@example.com", 
                      "password": "test12345"
                    },
                    "params":{
                        "sign_up":true,
                        "confirm_password": "test12345"
                    },
                    "preferences":{
                        "key1":"value1",
                        "key2":"value2"
                    },
                    "profile":{
                      "address": "address",
                      "birth_year": 1990,
                      "country": "county",
                      "email": "email",
                      "first_name": "first name",
                      "last_name": "last name",
                      "phone": "+000000000000",
                      "photo_url": "photo url",
                      "state": "state",
                      "zip_code": "zip code"
                    },
                    "device": {
                      "type": "mobile",
                      "device_id": "5555",
                      "os": "Android"
                    }
                  }
              phone:
                summary: Phone - sign in OR sign up
                value: |
                  {
                    "auth_type": "twilio_phone",
                    "app_type_identifier": "edu.illinois.rokwire",
                    "org_id": "0a2eff20-e2cd-11eb-af68-60f81db5ecc0",
                    "api_key": "95a463e3-2ce8-450b-ba75-d8506b874738",
                    "creds": {
                      "phone": "+12223334444", 
                      "code": "123456"
                    },
                    "preferences":{
                        "key1":"value1",
                        "key2":"value2"
                    },
                    "profile":{
                      "address": "address",
                      "birth_year": 1990,
                      "country": "county",
                      "email": "email",
                      "first_name": "first name",
                      "last_name": "last name",
                      "phone": "+000000000000",
                      "photo_url": "photo url",
                      "state": "state",
                      "zip_code": "zip code"
                    },
                    "device": {
                      "type": "mobile",
                      "device_id": "5555",
                      "os": "Android"
                    }
                  }
              illinois_oidc:
                summary: Illinois OIDC login
                value: |
                  {
                    "auth_type": "illinois_oidc",
                    "app_type_identifier": "edu.illinois.rokwire",
                    "org_id": "0a2eff20-e2cd-11eb-af68-60f81db5ecc0",
                    "api_key": "95a463e3-2ce8-450b-ba75-d8506b874738",
                    "creds": "https://redirect.example.com?code=ai324uith8gSEefesEguorgwsf43",
                    "params": {
                      "redirect_uri": "https://redirect.example.com",
                      "pkce_verifier": "w4iuhfq0u43hfq38ghn3gnSFSFiqp3ugnpugnqiprgUGNPINfsdoirpgia"
                    },
                    "preferences":{
                        "key1":"value1",
                        "key2":"value2"
                    },
                    "profile":{
                      "address": "address",
                      "birth_year": 1990,
                      "country": "county",
                      "email": "email",
                      "first_name": "first name",
                      "last_name": "last name",
                      "phone": "+000000000000",
                      "photo_url": "photo url",
                      "state": "state",
                      "zip_code": "zip code"
                    },
                    "device": {
                      "type": "mobile",
                      "device_id": "5555",
                      "os": "Android"
                    }
                  }
              anonymous:
                summary: Anonymous login
                value: |
                  {
                    "auth_type": "anonymous",
                    "app_type_identifier": "edu.illinois.rokwire",
                    "org_id": "0a2eff20-e2cd-11eb-af68-60f81db5ecc0",
                    "api_key": "95a463e3-2ce8-450b-ba75-d8506b874738",
                    "creds": {
                      "anonymous_id": "dbb5ea5d-6c6c-44b8-9952-7ebf0e844beb"
                    },
                    "device": {
                      "type": "mobile",
                      "device_id": "5555",
                      "os": "Android"
                    }
                  }
        required: true
      responses:
        '200':
          description: Success
          content:
            application/json:
              schema:
                anyOf:
                  - $ref: '#/components/schemas/_shared_res_Login_Mfa'
                  - $ref: '#/components/schemas/_shared_res_Login'
        '400':
          description: Bad request
        '401':
          description: Unauthorized
        '500':
          description: Internal error
  /admin/auth/mfa:
    post:
      tags:
        - Admin
      summary: MFA
      description: |
        Verify multi-factor authentication credentials to complete login
      parameters:
        - name: state
          in: query
          description: Login state
          required: false
          style: form
          explode: false
          schema:
            type: string
      requestBody:
        description: |
          MFA credentials and parameters
        content:
          application/json:
            schema:
              $ref: '#/components/schemas/_shared_req_Login_Mfa'
        required: true
      responses:
        '200':
          description: Success
          content:
            application/json:
              schema:
                $ref: '#/components/schemas/_shared_res_Login'
        '400':
          description: Bad request
        '401':
          description: Unauthorized
        '500':
          description: Internal error
  /admin/auth/refresh:
    post:
      tags:
        - Admin
      summary: Refresh
      description: |
        Refresh access token using a refresh token
      requestBody:
        description: |
          Refresh token
        content:
          application/json:
            schema:
              $ref: '#/components/schemas/_shared_req_Refresh'
        required: true
      responses:
        '200':
          description: Success
          content:
            application/json:
              schema:
                $ref: '#/components/schemas/_shared_res_Refresh'
        '400':
          description: Bad request
        '401':
          description: Unauthorized
        '500':
          description: Internal error
  /admin/auth/login-url:
    post:
      tags:
        - Admin
      summary: Get SSO login url
      description: |
        Retrieve a pre-formatted SSO login URL
      requestBody:
        content:
          application/json:
            schema:
              $ref: '#/components/schemas/_shared_req_LoginUrl'
        required: true
      responses:
        '200':
          description: Success
          content:
            application/json:
              schema:
                $ref: '#/components/schemas/_shared_res_LoginUrl'
        '400':
          description: Bad request
        '401':
          description: Unauthorized
        '500':
          description: Internal error
  /admin/auth/verify-mfa:
    post:
      tags:
        - Admin
      summary: MFA
      description: |
        Verify multi-factor authentication credentials to complete MFA registration
      requestBody:
        description: |
          MFA credentials and parameters
        content:
          application/json:
            schema:
              $ref: '#/components/schemas/_shared_req_Mfa'
        required: true
      responses:
        '200':
          description: Success
          content:
            application/json:
              schema:
                type: array
                items:
                  type: string
        '400':
          description: Bad request
        '401':
          description: Unauthorized
        '500':
          description: Internal error
  /admin/auth/app-token:
    get:
      tags:
        - Admin
      summary: App token
      description: |
        Retrieve an admin token for the specified application

        **Auth:** Requires user auth token
      security:
        - bearerAuth: []
      parameters:
        - name: app_id
          in: query
          description: The application ID of the token to return
          required: true
          style: form
          explode: false
          schema:
            type: string
      responses:
        '200':
          description: Success
          content:
            application/json:
              schema:
                $ref: '#/components/schemas/_admin_req_app-token'
        '400':
          description: Bad request
        '401':
          description: Unauthorized
        '500':
          description: Internal error
  /admin/account:
    get:
      tags:
        - Admin
      summary: Get user account
      description: |
        Get the user account

        **Auth:** Requires user auth token
      security:
        - bearerAuth: []
      responses:
        '200':
          description: Success
          content:
            application/json:
              schema:
                $ref: '#/components/schemas/_shared_res_Account'
        '400':
          description: Bad request
        '401':
          description: Unauthorized
        '500':
          description: Internal error
  /admin/account/mfa:
    get:
      tags:
        - Admin
      summary: Get account MFA types
      description: |
        Get MFA types set up for an account

        **Auth:** Requires user auth token
      security:
        - bearerAuth: []
      responses:
        '200':
          description: Success
          content:
            application/json:
              schema:
                type: array
                items:
                  $ref: '#/components/schemas/_shared_res_Mfa'
        '400':
          description: Bad request
        '401':
          description: Unauthorized
        '500':
          description: Internal error
    post:
      tags:
        - Admin
      summary: Enroll in MFA type
      description: |
        Add MFA type to an account

        **Auth:** Requires user auth token
      security:
        - bearerAuth: []
      parameters:
        - name: type
          in: query
          description: MFA type
          required: true
          style: form
          explode: false
          schema:
            type: string
      responses:
        '200':
          description: Success
          content:
            application/json:
              schema:
                $ref: '#/components/schemas/_shared_res_Mfa'
        '400':
          description: Bad request
        '401':
          description: Unauthorized
        '500':
          description: Internal error
    delete:
      tags:
        - Admin
      summary: Remove MFA type
      description: |
        Remove MFA type from an account

        **Auth:** Requires user auth token
      security:
        - bearerAuth: []
      parameters:
        - name: type
          in: query
          description: MFA type
          required: true
          style: form
          explode: false
          schema:
            type: string
      responses:
        '200':
          description: Success
        '400':
          description: Bad request
        '401':
          description: Unauthorized
        '500':
          description: Internal error
  /admin/application/accounts:
    get:
      tags:
        - Admin
      summary: Finds application accounts
      description: |
        Finds accounts for the specified application

        **Auth:** Requires user auth token
      security:
        - bearerAuth: []
      parameters:
        - name: account-id
          in: query
          description: The account ID
          required: false
          style: form
          explode: false
          schema:
            type: string
        - name: auth-type-identifier
          in: query
          description: The authentication type identifier
          required: false
          style: form
          explode: false
          schema:
            type: string
      responses:
        '200':
          description: Success
          content: null
          application/json:
            schema:
              type: array
              items:
                $ref: '#/components/schemas/_shared_res_Account'
        '400':
          description: Bad request
        '401':
          description: Unauthorized
        '500':
          description: Internal error
  '/admin/application/account/{id}/devices':
    get:
      tags:
        - Admin
      summary: Finds application account devices
      description: |
        Finds devices for the specified application
      security:
        - bearerAuth: []
      parameters:
        - name: id
          in: path
          description: The account ID
          required: true
          style: simple
          explode: false
          schema:
            type: string
      responses:
        '200':
          description: Success
          content: null
          application/json:
            schema:
              type: array
              items:
                $ref: '#/components/schemas/DeviceFields'
        '400':
          description: Bad request
        '401':
          description: Unauthorized
        '500':
          description: Internal error
  '/admin/application/account/{account_id}/login-sessions/{session_id}':
    delete:
      tags:
        - Admin
      summary: logouts an account session
      description: |
        Logouts an account session for specific application
      security:
        - bearerAuth: []
      parameters:
        - name: session_id
          in: path
          description: The sessionID of the loggin session to delete
          required: true
          explode: false
          schema:
            type: string
        - name: account_id
          in: path
          description: The accountID of the loggin session to delete
          required: true
          explode: false
          schema:
            type: string
      responses:
        '200':
          description: Success
          content:
            text/plain:
              schema:
                type: string
                example: Success
        '400':
          description: Bad request
        '401':
          description: Unauthorized
        '500':
          description: Internal error
  /admin/application/account/permissions/grant:
    put:
      tags:
        - Admin
      summary: Grant account permissions
      description: |
        Grant account permissions
      security:
        - bearerAuth: []
      requestBody:
        description: Permissions
        content:
          application/json:
            schema:
              $ref: '#/components/schemas/_admin_req_grant-permissions'
        required: true
      responses:
        '200':
          description: Success
          content:
            text/plain:
              schema:
                type: string
                example: Success
        '400':
          description: Bad request
        '401':
          description: Unauthorized
        '500':
          description: Internal error
  /admin/application/account/roles/grant:
    put:
      tags:
        - Admin
      summary: Grant account roles
      description: |
        Grant account roles
      security:
        - bearerAuth: []
      requestBody:
        description: Roles
        content:
          application/json:
            schema:
              $ref: '#/components/schemas/_admin_req_grant-roles-to-account'
        required: true
      responses:
        '200':
          description: Success
          content:
            text/plain:
              schema:
                type: string
                example: Success
        '400':
          description: Bad request
        '401':
          description: Unauthorized
        '500':
          description: Internal error
  /admin/application/login-sessions:
    get:
      tags:
        - Admin
      summary: Get application sessions
      description: |
        Get application sessions
      security:
        - bearerAuth: []
      parameters:
        - name: identifier
          in: query
          description: identifier
          required: false
          style: form
          explode: false
          schema:
            type: string
        - name: account-auth-type-identifier
          in: query
          description: account auth type identifier
          required: false
          style: form
          explode: false
          schema:
            type: string
        - name: app-type-id
          in: query
          description: app type id
          required: false
          style: form
          explode: false
          schema:
            type: string
        - name: app-type-identifier
          in: query
          description: app type identifier
          required: false
          style: form
          explode: false
          schema:
            type: string
        - name: anonymous
          in: query
          description: anonymous
          required: false
          style: form
          explode: false
          schema:
            type: boolean
        - name: device-id
          in: query
          description: device id
          required: false
          style: form
          explode: false
          schema:
            type: string
        - name: ip-address
          in: query
          description: ip address
          required: false
          style: form
          explode: false
          schema:
            type: string
      responses:
        '200':
          description: Success
          content:
            application/json:
              schema:
                type: array
                items:
                  $ref: '#/components/schemas/_shared_res_LoginSession'
        '400':
          description: Bad request
        '401':
          description: Unauthorized
        '500':
          description: Internal error
  /admin/application/groups:
    get:
      tags:
        - Admin
      summary: Get application groups
      description: |
        Gets application groups
      security:
        - bearerAuth: []
      responses:
        '200':
          description: Successful operation
          content:
            application/json:
              schema:
                type: array
                items:
                  $ref: '#/components/schemas/AppOrgGroupFields'
        '400':
          description: Bad request
        '401':
          description: Unauthorized
        '500':
          description: Internal error
    post:
      tags:
        - Admin
      summary: Create application group
      description: |
        Create application group

         **Auth:** Requires auth token with 'all_admin_core'
         - bearerAuth: []
      security:
        - bearerAuth: []
      requestBody:
        description: Application group
        content:
          application/json:
            schema:
              $ref: '#/components/schemas/_admin_req_create-application_group'
        required: true
      responses:
        '200':
          description: Success
          content:
            text/plain:
              schema:
                type: string
                example: Success
        '400':
          description: Bad request
        '401':
          description: Unauthorized
        '500':
          description: Internal error
  '/admin/application/groups/{id}':
    delete:
      tags:
        - Admin
      summary: Delete application group
      description: |
        Deletes an existing application group

        **Auth:** Requires auth token with 'all_admin_core' permission
      security:
        - bearerAuth: []
      parameters:
        - name: id
          in: path
          description: The group ID
          required: true
          schema:
            type: string
      responses:
        '200':
          description: Success
        '400':
          description: Bad request
        '401':
          description: Unauthorized
        '500':
          description: Internal error
  /admin/application/permissions:
    get:
      tags:
        - Admin
      summary: Get application permissions
      description: |
        Get application permissions

        **Auth:** Requires user auth token
      security:
        - bearerAuth: []
      responses:
        '200':
          description: Success
          content:
            application/json:
              schema:
                type: array
                items:
                  $ref: '#/components/schemas/PermissionFields'
        '400':
          description: Bad request
        '401':
          description: Unauthorized
        '500':
          description: Internal error
  /admin/application/roles:
    get:
      tags:
        - Admin
      summary: Get application roles
      description: |
        Gets application roles
      security:
        - bearerAuth: []
      responses:
        '200':
          description: Successful operation
          content:
            application/json:
              schema:
                type: array
                items:
                  $ref: '#/components/schemas/AppOrgRoleFields'
        '400':
          description: Bad request
        '401':
          description: Unauthorized
        '500':
          description: Internal error
    post:
      tags:
        - Admin
      summary: Create application role
      description: |
        Creates application role

        **Auth:** Requires auth token with 'all_admin_core'
        - bearerAuth: []
      requestBody:
        description: Application role
        content:
          application/json:
            schema:
              $ref: '#/components/schemas/_admin_req_create-application_role'
        required: true
      responses:
        '200':
          description: Success
          content:
            text/plain:
              schema:
                type: string
                example: Success
        '400':
          description: Bad request
        '401':
          description: Unauthorized
        '500':
          description: Internal error
  '/admin/application/roles/{id}':
    delete:
      tags:
        - Admin
      summary: Delete application role
      description: |
        Delete application role

        **Auth:** Requires auth token with 'all_admin_core' permission
      security:
        - bearerAuth: []
      parameters:
        - name: id
          in: path
          description: The role ID
          required: true
          schema:
            type: string
      responses:
        '200':
          description: Success
        '400':
          description: Bad request
        '401':
          description: Unauthorized
        '500':
          description: Internal error
  /admin/organization/applications:
    get:
      tags:
        - Admin
      summary: Get applications for an organization
      description: |
        Gets applications for an organization
      security:
        - bearerAuth: []
      responses:
        '200':
          description: Successful operation
          content:
            application/json:
              schema:
                type: array
                items:
                  $ref: '#/components/schemas/ApplicationFields'
        '400':
          description: Bad request
        '401':
          description: Unauthorized
        '500':
          description: Internal error
  /enc/test:
    get:
      tags:
        - Enc
      summary: Test API..
      responses:
        '200':
          description: Success
          content:
            text/plain:
              schema:
                type: string
                example: Echooo
  /bbs/test:
    get:
      tags:
        - BBs
      summary: Test API..
      responses:
        '200':
          description: Success
          content:
            text/plain:
              schema:
                type: string
                example: Echooo
  /bbs/service-regs:
    get:
      tags:
        - BBs
      summary: Get service registrations
      description: |
        Returns service registration records
      parameters:
        - name: ids
          in: query
          description: A comma-separated list of service IDs to return registrations for
          required: true
          style: form
          explode: false
          schema:
            type: string
      responses:
        '200':
          description: Success
          content:
            application/json:
              schema:
                type: array
                items:
                  $ref: '#/components/schemas/AuthServiceReg'
        '400':
          description: Bad request
        '401':
          description: Unauthorized
        '500':
          description: Internal error
  /tps/service-regs:
    get:
      tags:
        - Third-Party Services
      summary: Get service registrations
      description: |
        Returns service registration records
      parameters:
        - name: ids
          in: query
          description: A comma-separated list of service IDs to return registrations for
          required: true
          style: form
          explode: false
          schema:
            type: string
      responses:
        '200':
          description: Success
          content:
            application/json:
              schema:
                type: array
                items:
                  $ref: '#/components/schemas/AuthServiceReg'
        '400':
          description: Bad request
        '401':
          description: Unauthorized
        '500':
          description: Internal error
  /tps/auth-keys:
    get:
      tags:
        - Third-Party Services
      summary: Get auth public key
      description: |
        Returns auth public key in JWKS format
      responses:
        '200':
          description: Success
          content:
            application/json:
              schema:
                $ref: '#/components/schemas/JWKS'
        '400':
          description: Bad request
        '401':
          description: Unauthorized
        '500':
          description: Internal error
  /system/global-config:
    get:
      deprecated: true
      tags:
        - System
      summary: Get global config
      description: |
        Gives the system global config

        **Auth:** Requires auth token with `config_admin` permission
      security:
        - bearerAuth: []
      responses:
        '200':
          description: Success
          content:
            application/json:
              schema:
                $ref: '#/components/schemas/GlobalConfig'
        '400':
          description: Bad request
        '401':
          description: Unauthorized
        '500':
          description: Internal error
    post:
      deprecated: true
      tags:
        - System
      summary: Create global config
      description: |
        Creates the system global config

        **Auth:** Requires auth token with `config_admin` permission
      security:
        - bearerAuth: []
      requestBody:
        content:
          application/json:
            schema:
              $ref: '#/components/schemas/GlobalConfig'
        required: true
      responses:
        '200':
          description: Success
          content:
            text/plain:
              schema:
                type: string
                example: Success
        '400':
          description: Bad request
        '401':
          description: Unauthorized
        '500':
          description: Internal error
    put:
      deprecated: true
      tags:
        - System
      summary: Update global config
      description: |
        Updates the system global config

        **Auth:** Requires auth token with `config_admin` permission
      security:
        - bearerAuth: []
      requestBody:
        content:
          application/json:
            schema:
              $ref: '#/components/schemas/GlobalConfig'
        required: true
      responses:
        '200':
          description: Success
          content:
            text/plain:
              schema:
                type: string
                example: Success
        '400':
          description: Bad request
        '401':
          description: Unauthorized
        '500':
          description: Internal error
  '/system/organizations/{id}':
    put:
      deprecated: true
      tags:
        - System
      summary: Update organization
      description: |
        Updates organization

         **Auth:** Requires auth token with `org_admin` permission
      security:
        - bearerAuth: []
      parameters:
        - name: id
          in: path
          description: ID of the organization that needs to be updated
          required: true
          style: simple
          explode: false
          schema:
            type: string
      requestBody:
        description: update one organization
        content:
          application/json:
            schema:
              $ref: '#/components/schemas/_system_req_update_Organization'
        required: true
      responses:
        '200':
          description: Success
          content:
            text/plain:
              schema:
                type: string
                example: Success
        '400':
          description: Bad request
        '401':
          description: Unauthorized
        '500':
          description: Internal error
    get:
      deprecated: true
      tags:
        - System
      summary: Get organization
      description: |
        Gets organization

        **Auth:** Requires auth token with `org_admin` permission
      security:
        - bearerAuth: []
      parameters:
        - name: id
          in: path
          description: ID of the organization
          required: true
          style: simple
          explode: false
          schema:
            type: string
      responses:
        '200':
          description: successful operation
          content:
            application/json:
              schema:
<<<<<<< HEAD
                $ref: '#/components/schemas/Organization'
=======
                $ref: '#/components/schemas/_system_req_get_Organization'
>>>>>>> 11eb44b9
        '400':
          description: Bad request
        '401':
          description: Unauthorized
        '404':
          description: Not Found
        '500':
          description: Internal error
  /system/organizations:
    get:
      deprecated: true
      tags:
        - System
      summary: Get organizations
      description: |
        Gets organizations

        **Auth:** Requires auth token with `org_admin` permission
      security:
        - bearerAuth: []
      responses:
        '200':
          description: Successful operation
          content:
            application/json:
              schema:
                type: array
                items:
<<<<<<< HEAD
                  $ref: '#/components/schemas/Organization'
=======
                  $ref: '#/components/schemas/_system_res_get_Organizations'
>>>>>>> 11eb44b9
        '400':
          description: Bad request
        '401':
          description: Unauthorized
        '500':
          description: Internal error
    post:
      deprecated: true
      tags:
        - System
      summary: Create organization
      description: |
        Creates organization

        **Auth:** Requires auth token with `org_admin` permission
      security:
        - bearerAuth: []
      requestBody:
        description: creates one organization
        content:
          application/json:
            schema:
              $ref: '#/components/schemas/_system_req_create-Organization'
        required: true
      responses:
        '200':
          description: Success
          content:
            text/plain:
              schema:
                type: string
                example: Success
        '400':
          description: Bad request
        '401':
          description: Unauthorized
        '500':
          description: Internal error
  /system/service-regs:
    get:
      deprecated: true
      tags:
        - System
      summary: Get service registrations
      description: |
        Returns service registration records

        **Auth:** Requires auth token with `service_admin` permission
      security:
        - bearerAuth: []
      parameters:
        - name: ids
          in: query
          description: A comma-separated list of service IDs to return registrations for
          required: true
          style: form
          explode: false
          schema:
            type: string
      responses:
        '200':
          description: Success
          content:
            application/json:
              schema:
                type: array
                items:
                  $ref: '#/components/schemas/ServiceReg'
        '400':
          description: Bad request
        '401':
          description: Unauthorized
        '500':
          description: Internal error
    post:
      deprecated: true
      tags:
        - System
      summary: Register service
      description: |
        Creates a new service registration

        The "service_id" of the registration must not match an existing registration  

        **Auth:** Requires auth token with `service_admin` permission
      security:
        - bearerAuth: []
      requestBody:
        description: service registration record to be added
        content:
          application/json:
            schema:
              $ref: '#/components/schemas/ServiceReg'
        required: true
      responses:
        '200':
          description: Success
          content:
            text/plain:
              schema:
                type: string
                example: Success
        '400':
          description: Bad request
        '401':
          description: Unauthorized
        '500':
          description: Internal error
    put:
      deprecated: true
      tags:
        - System
      summary: Update service registration
      description: |
        Update an existing service registration

        The "service_id" of the registration must match an existing registration

        **Auth:** Requires auth token with `service_admin` permission
      security:
        - bearerAuth: []
      requestBody:
        description: Service registration record update to be applied
        content:
          application/json:
            schema:
              $ref: '#/components/schemas/ServiceReg'
        required: true
      responses:
        '200':
          description: Success
          content:
            text/plain:
              schema:
                type: string
                example: Success
        '400':
          description: Bad request
        '401':
          description: Unauthorized
        '500':
          description: Internal error
    delete:
      deprecated: true
      tags:
        - System
      summary: Deregister service
      description: |
        Deletes an existing service registration record

        **Auth:** Requires auth token with `service_admin` permission
      security:
        - bearerAuth: []
      parameters:
        - name: id
          in: query
          description: The service ID of the registration to delete
          required: true
          style: form
          explode: false
          schema:
            type: string
      responses:
        '200':
          description: Success
          content:
            text/plain:
              schema:
                type: string
                example: Success
        '400':
          description: Bad request
        '401':
          description: Unauthorized
        '500':
          description: Internal error
  '/system/applications/{id}':
    get:
      deprecated: true
      tags:
        - System
      summary: Get application
      description: |
        Gets application

        **Auth:** Requires auth token with `app_admin` permission
      security:
        - bearerAuth: []
      parameters:
        - name: id
          in: path
          description: ID of the application
          required: true
          style: simple
          explode: false
          schema:
            type: string
      responses:
        '200':
          description: successful operation
          content:
            application/json:
              schema:
<<<<<<< HEAD
                $ref: '#/components/schemas/Application'
=======
                $ref: '#/components/schemas/_system_req_get_Application'
>>>>>>> 11eb44b9
        '400':
          description: Bad request
        '401':
          description: Unauthorized
        '404':
          description: Not Found
        '500':
          description: Internal error
  /system/applications:
    get:
      deprecated: true
      tags:
        - System
      summary: Get applications
      description: |
        Gets applications

        **Auth:** Requires auth token with `app_admin` permission
      security:
        - bearerAuth: []
      responses:
        '200':
          description: Successful operation
          content:
            application/json:
              schema:
                type: array
                items:
<<<<<<< HEAD
                  $ref: '#/components/schemas/Application'
=======
                  $ref: '#/components/schemas/_system_res_get_Applications'
>>>>>>> 11eb44b9
        '400':
          description: Bad request
        '401':
          description: Unauthorized
        '500':
          description: Internal error
    post:
      deprecated: true
      tags:
        - System
      summary: Create application
      description: |
        Creates application

        **Auth:** Requires auth token with `app_admin` permission
      security:
        - bearerAuth: []
      requestBody:
        description: creates one application
        content:
          application/json:
            schema:
              $ref: '#/components/schemas/_system_req_create_Application'
        required: true
      responses:
        '200':
          description: Success
          content:
            text/plain:
              schema:
                type: string
                example: Success
        '400':
          description: Bad request
        '401':
          description: Unauthorized
        '500':
          description: Internal error
  /system/permissions:
    post:
      deprecated: true
      tags:
        - System
      summary: Create permission
      description: |
        Creates permission

        **Auth:** Requires auth token with `all_permission` or 'update_permission" permission
      security:
        - bearerAuth: []
      requestBody:
        description: Permission
        content:
          application/json:
            schema:
              $ref: '#/components/schemas/_system_req_permissions'
        required: true
      responses:
        '200':
          description: Success
          content:
            text/plain:
              schema:
                type: string
                example: Success
        '400':
          description: Bad request
        '401':
          description: Unauthorized
        '500':
          description: Internal error
    put:
      deprecated: true
      tags:
        - System
      summary: Updates permission
      description: |
        Updates permission

        **Auth:** Requires auth token with `all_permission` or 'update_permission" permission
      security:
        - bearerAuth: []
      requestBody:
        description: Permission
        content:
          application/json:
            schema:
              $ref: '#/components/schemas/_system_req_permissions'
        required: true
      responses:
        '200':
          description: Success
          content:
            text/plain:
              schema:
                type: string
                example: Success
        '400':
          description: Bad request
        '401':
          description: Unauthorized
        '500':
          description: Internal error
  /system/application-roles:
    post:
      deprecated: true
      tags:
        - System
      summary: Create application role
      description: |
        Creates application role

        **Auth:** Requires auth token with `auth_admin` permission
      security:
        - bearerAuth: []
      requestBody:
        description: Application role
        content:
          application/json:
            schema:
              $ref: '#/components/schemas/_system_req_application-roles'
        required: true
      responses:
        '200':
          description: Success
          content:
            text/plain:
              schema:
                type: string
                example: Success
        '400':
          description: Bad request
        '401':
          description: Unauthorized
        '500':
          description: Internal error
  /system/application-api-keys:
    get:
      deprecated: true
      tags:
        - System
      summary: Get application API keys
      description: |
        Returns all API key records for a given app ID

        **Auth:** Requires auth token with `get_api-keys` permission
      security:
        - bearerAuth: []
      parameters:
        - name: app_id
          in: query
          description: The app ID of the API keys to return
          required: true
          style: form
          explode: false
          schema:
            type: string
      responses:
        '200':
          description: Success
          content:
            application/json:
              schema:
                type: array
                items:
                  $ref: '#/components/schemas/APIKey'
        '400':
          description: Bad request
        '401':
          description: Unauthorized
        '500':
          description: Internal error
  /system/application/configs:
    get:
      deprecated: true
      tags:
        - System
      summary: Reads app configs
      description: |
        If version is provided, the app config for the highest version that is equal to or less than this value will be returned as the only item in the list.
        Otherwise it will return a list of all app config versions for the given app_type_id. If org_id is provided, the configs for that organization will
        be returned, otherwise the default configs will be returned.

        **Auth:** Requires user auth token with 'all_appconfigs' or 'get_appconfig' permission
      security:
        - bearerAuth: []
      parameters:
        - name: app_type_id
          in: query
          required: true
          style: form
          explode: false
          schema:
            type: string
        - name: org_id
          in: query
          style: form
          explode: false
          schema:
            type: string
        - name: version
          in: query
          style: form
          explode: false
          schema:
            type: string
      responses:
        '200':
          description: successfully read app configuration
          content:
            application/json:
              schema:
                type: array
                items:
                  $ref: '#/components/schemas/ApplicationConfig'
        '400':
          description: Bad request.
        '401':
          description: Unauthorized
        '500':
          description: Internal error
    post:
      deprecated: true
      tags:
        - System
      summary: Creates app configs
      description: |
        **Auth:** Requires user auth token with 'all_appconfigs' or 'update_appconfig' permission.
      security:
        - bearerAuth: []
      requestBody:
        description: New app configs
        content:
          application/json:
            schema:
              $ref: '#/components/schemas/_system_req_create_ApplicationConfig_Request'
            example:
              version: 1.0.1
              app_type_id: 7e037f2d-b423-4b4d-a1bc-18507f81c6d1
              org_id: 0a2eff20-e2cd-11eb-af68-60f81db5ecc0
              data: {}
        required: true
      responses:
        '200':
          description: Success
          content:
            text/plain:
              schema:
                type: string
                example: Success
        '400':
          description: Bad request
        '401':
          description: Unauthorized
        '500':
          description: Internal error
  '/system/application/configs/{id}':
    get:
      deprecated: true
      tags:
        - System
      summary: Reads app configs by given id
      description: |
        **Auth:** Requires user auth token  with 'all_appconfigs' or 'get_appconfig' permission
      security:
        - bearerAuth: []
      parameters:
        - name: id
          in: path
          description: app config id to read
          required: true
          style: simple
          explode: false
          schema:
            type: string
      responses:
        '200':
          description: Success
          content:
            application/json:
              schema:
                $ref: '#/components/schemas/ApplicationConfig'
        '400':
          description: Bad request.
        '401':
          description: Unauthorized
        '500':
          description: Internal error
    put:
      deprecated: true
      tags:
        - System
      summary: Updates app configs
      description: |
        **Auth:** Requires user auth token with 'all_appconfigs' or 'update_appconfig' permission
      security:
        - bearerAuth: []
      parameters:
        - name: id
          in: path
          required: true
          style: simple
          explode: false
          schema:
            type: string
      requestBody:
        description: updated app config
        content:
          application/json:
            schema:
              $ref: '#/components/schemas/_system_req_create_ApplicationConfig_Request'
            example:
              version: 1.0.1
              app_type_id: 7e037f2d-b423-4b4d-a1bc-18507f81c6d1
              org_id: 0a2eff20-e2cd-11eb-af68-60f81db5ecc0
              data:
                url: rokmetro.dev
        required: true
      responses:
        '200':
          description: Success
          content:
            text/plain:
              schema:
                type: string
                example: Success
        '400':
          description: Bad request
        '401':
          description: Unauthorized
        '500':
          description: Internal error
    delete:
      deprecated: true
      tags:
        - System
      summary: Deletes app configs
      description: |
        **Auth:** Requires user auth token with 'all_appconfigs' or 'update_appconfig' permission
      security:
        - bearerAuth: []
      parameters:
        - name: id
          in: path
          required: true
          style: simple
          explode: false
          schema:
            type: string
      responses:
        '200':
          description: Success
        '400':
          description: Bad request
        '401':
          description: Unauthorized
        '500':
          description: Internal error
  /system/account/permissions:
    put:
      deprecated: true
      tags:
        - System
      summary: Grant account permissions
      description: |
        Grant account permissions

        **Auth:** Requires auth token with `auth_admin` permission
      security:
        - bearerAuth: []
      requestBody:
        description: Permissions
        content:
          application/json:
            schema:
              $ref: '#/components/schemas/_system_req_account-permissions'
        required: true
      responses:
        '200':
          description: Success
          content:
            text/plain:
              schema:
                type: string
                example: Success
        '400':
          description: Bad request
        '401':
          description: Unauthorized
        '500':
          description: Internal error
  /system/account/roles:
    put:
      deprecated: true
      tags:
        - System
      summary: Grant account roles
      description: |
        Grant account roles

        **Auth:** Requires auth token with `auth_admin` permission
      security:
        - bearerAuth: []
      requestBody:
        description: Roles
        content:
          application/json:
            schema:
              $ref: '#/components/schemas/_system_req_account-roles'
        required: true
      responses:
        '200':
          description: Success
          content:
            text/plain:
              schema:
                type: string
                example: Success
        '400':
          description: Bad request
        '401':
          description: Unauthorized
        '500':
          description: Internal error
  /system/account/mfa:
    get:
      deprecated: true
      tags:
        - System
      summary: Get account MFA types
      description: |
        Get MFA types set up for an account

        **Auth:** Requires user auth token
      security:
        - bearerAuth: []
      responses:
        '200':
          description: Success
          content:
            application/json:
              schema:
                type: array
                items:
                  $ref: '#/components/schemas/_shared_res_Mfa'
        '400':
          description: Bad request
        '401':
          description: Unauthorized
        '500':
          description: Internal error
    post:
      deprecated: true
      tags:
        - System
      summary: Enroll in MFA type
      description: |
        Add MFA type to an account

        **Auth:** Requires user auth token
      security:
        - bearerAuth: []
      parameters:
        - name: type
          in: query
          description: MFA type
          required: true
          style: form
          explode: false
          schema:
            type: string
      responses:
        '200':
          description: Success
          content:
            application/json:
              schema:
                $ref: '#/components/schemas/_shared_res_Mfa'
        '400':
          description: Bad request
        '401':
          description: Unauthorized
        '500':
          description: Internal error
    delete:
      deprecated: true
      tags:
        - System
      summary: Remove MFA type
      description: |
        Remove MFA type from an account

        **Auth:** Requires user auth token
      security:
        - bearerAuth: []
      parameters:
        - name: type
          in: query
          description: MFA type
          required: true
          style: form
          explode: false
          schema:
            type: string
      responses:
        '200':
          description: Success
        '400':
          description: Bad request
        '401':
          description: Unauthorized
        '500':
          description: Internal error
  /system/api-keys:
    get:
      deprecated: true
      tags:
        - System
      summary: Get API key
      description: |
        Returns API key record

        **Auth:** Requires auth token with `get_api-keys` permission
      security:
        - bearerAuth: []
      parameters:
        - name: id
          in: query
          description: The ID of the API key to return
          required: true
          style: form
          explode: false
          schema:
            type: string
      responses:
        '200':
          description: Success
          content:
            application/json:
              schema:
                $ref: '#/components/schemas/APIKey'
        '400':
          description: Bad request
        '401':
          description: Unauthorized
        '500':
          description: Internal error
    post:
      deprecated: true
      tags:
        - System
      summary: Create API key
      description: |
        Creates a new API key record

        **Auth:** Requires auth token with `update_api-keys` permission
      security:
        - bearerAuth: []
      requestBody:
        description: API key record to be added
        content:
          application/json:
            schema:
              $ref: '#/components/schemas/APIKey'
            example: |
              {
                "app_id": "string",
                "key": "string"
              }
        required: true
      responses:
        '200':
          description: Success
          content:
            text/plain:
              schema:
                type: string
                example: Success
        '400':
          description: Bad request
        '401':
          description: Unauthorized
        '500':
          description: Internal error
    put:
      deprecated: true
      tags:
        - System
      summary: Update API key
      description: |
        Update an existing API key record

        Must include the "id" field to identify which key is to be udpated

        **Auth:** Requires auth token with `update_api-keys` permission
      security:
        - bearerAuth: []
      requestBody:
        description: API key record update to be applied
        content:
          application/json:
            schema:
              $ref: '#/components/schemas/APIKey'
        required: true
      responses:
        '200':
          description: Success
          content:
            text/plain:
              schema:
                type: string
                example: Success
        '400':
          description: Bad request
        '401':
          description: Unauthorized
        '500':
          description: Internal error
    delete:
      deprecated: true
      tags:
        - System
      summary: Delete API key
      description: |
        Deletes an existing API key record

        **Auth:** Requires auth token with `update_api-keys` permission
      security:
        - bearerAuth: []
      parameters:
        - name: id
          in: query
          description: The ID of the API key to delete
          required: true
          style: form
          explode: false
          schema:
            type: string
      responses:
        '200':
          description: Success
          content:
            text/plain:
              schema:
                type: string
                example: Success
        '400':
          description: Bad request
        '401':
          description: Unauthorized
        '500':
          description: Internal error
  /system/auth-types:
    post:
      deprecated: true
      tags:
        - System
      summary: Create auth-type
      description: |
        Creates auth-type
      security:
        - bearerAuth: []
      requestBody:
        description: creates one auth-type
        content:
          application/json:
            schema:
              $ref: '#/components/schemas/_system_req_create_auth_type'
        required: true
      responses:
        '200':
          description: Success
          content:
            text/plain:
              schema:
                type: string
                example: Success
        '400':
          description: Bad request
        '401':
          description: Unauthorized
        '500':
          description: Internal error
    get:
      deprecated: true
      tags:
        - System
      summary: Get auth-types
      description: |
        Gets auth-types
      security:
        - bearerAuth: []
      responses:
        '200':
          description: Successful operation
          content:
            application/json:
              schema:
                type: array
                items:
                  $ref: '#/components/schemas/AuthTypeFields'
        '400':
          description: Bad request
        '401':
          description: Unauthorized
        '500':
          description: Internal error
  '/system/auth-types/{id}':
    put:
      deprecated: true
      tags:
        - System
      summary: Update auth type
      description: |
        Updates auth type
      security:
        - bearerAuth: []
      parameters:
        - name: id
          in: path
          description: ID of the auth type that needs to be updated
          required: true
          schema:
            type: string
      requestBody:
        description: update one auth type
        content:
          application/json:
            schema:
              $ref: '#/components/schemas/_system_req_update_auth_type'
        required: true
      responses:
        '200':
          description: Success
          content:
            text/plain:
              schema:
                type: string
                items:
                  $ref: '#/components/schemas/AuthTypeFields'
        '400':
          description: Bad request
        '401':
          description: Unauthorized
        '500':
          description: Internal error
  /version:
    get:
      summary: Get service version
      responses:
        '200':
          description: Success
          content:
            text/plain:
              schema:
                type: string
                example: v1.1.0
  /.well-known/openid-configuration:
    get:
      summary: OpenID Connect Discovery
      responses:
        '200':
          description: Success
          content:
            application/json:
              schema:
                $ref: '#/components/schemas/OIDCDiscovery'
components:
  securitySchemes:
    bearerAuth:
      type: http
      scheme: bearer
      bearerFormat: JWT
  schemas:
    GlobalConfig:
      required:
        - setting
      type: object
      properties:
        setting:
          type: string
    Application:
      type: object
      properties:
        fields:
          $ref: '#/components/schemas/ApplicationFields'
        types:
          type: array
          items:
            $ref: '#/components/schemas/ApplicationType'
        organizations:
          type: array
          items:
            $ref: '#/components/schemas/ApplicationOrganization'
    ApplicationFields:
      required:
        - id
        - name
      type: object
      properties:
        id:
          readOnly: true
          type: string
        name:
          type: string
        multi_tenant:
          type: boolean
        shared_identities:
          type: boolean
    ApplicationType:
      type: object
      properties:
        fields:
          $ref: '#/components/schemas/ApplicationTypeFields'
        application:
          $ref: '#/components/schemas/Application'
    ApplicationTypeFields:
      required:
        - id
        - identifier
      type: object
      properties:
        id:
          type: string
        identifier:
          type: string
        name:
          type: string
        versions:
          type: array
          items:
            type: string
    ApplicationOrganization:
      type: object
      properties:
        id:
          type: string
        application:
          $ref: '#/components/schemas/Application'
        organization:
          $ref: '#/components/schemas/Organization'
        TODO:
          type: string
    Permission:
      type: object
      properties:
        fields:
          $ref: '#/components/schemas/PermissionFields'
    PermissionFields:
      required:
        - id
        - name
      type: object
      properties:
        id:
          type: string
        name:
          type: string
        service_id:
          type: string
        assigners:
          type: array
          items:
            type: string
    AppOrgRole:
      type: object
      properties:
        fields:
          $ref: '#/components/schemas/AppOrgRoleFields'
        application:
          $ref: '#/components/schemas/Application'
        permissions:
          type: array
          items:
            $ref: '#/components/schemas/Permission'
    AppOrgRoleFields:
      required:
        - id
        - name
      type: object
      properties:
        id:
          type: string
        name:
          type: string
        system:
          type: boolean
    AppOrgGroup:
      type: object
      properties:
        fields:
          $ref: '#/components/schemas/AppOrgGroupFields'
        application:
          $ref: '#/components/schemas/Application'
        permissions:
          type: array
          items:
            $ref: '#/components/schemas/Permission'
        roles:
          type: array
          items:
            $ref: '#/components/schemas/AppOrgRole'
    AppOrgGroupFields:
      required:
        - id
        - name
      type: object
      properties:
        id:
          type: string
        name:
          type: string
        system:
          type: boolean
    Organization:
      type: object
      properties:
        fields:
          $ref: '#/components/schemas/OrganizationFields'
        config:
          $ref: '#/components/schemas/OrganizationConfig'
    OrganizationFields:
      required:
        - id
        - name
        - type
      type: object
      properties:
        id:
          readOnly: true
          type: string
        name:
          type: string
        type:
          type: string
          enum:
            - micro
            - small
            - medium
            - large
            - huge
    OrganizationConfig:
      type: object
      properties:
        fields:
          $ref: '#/components/schemas/OrganizationConfigFields'
    OrganizationConfigFields:
      type: object
      properties:
        id:
          readOnly: true
          type: string
          description: organization config id
        domains:
          type: array
          description: organization domains
          items:
            type: string
    ApplicationConfig:
      required:
        - id
        - app_type_id
        - version
        - data
      type: object
      properties:
        id:
          type: string
        app_type_id:
          type: string
        org_id:
          type: string
        version:
          type: string
          description: conforms major.minor.patch format
        data:
          type: object
    LoginSession:
      type: object
      properties:
        fields:
          $ref: '#/components/schemas/LoginSessionFields'
        app_org:
          $ref: '#/components/schemas/ApplicationOrganization'
        auth_type:
          $ref: '#/components/schemas/AuthType'
        app_type:
          $ref: '#/components/schemas/ApplicationType'
        account_auth_type:
          $ref: '#/components/schemas/AccountAuthType'
          nullable: true
        device:
          $ref: '#/components/schemas/Device'
    LoginSessionFields:
      type: object
      properties:
        id:
          type: string
        anonymous:
          type: boolean
        identifier:
          type: string
        id_address:
          type: string
        access_token:
          type: string
        refresh_tokens:
          type: array
          items:
            type: string
        params:
          type: object
          additionalProperties: true
        state:
          type: string
        state_expires:
          type: string
          nullable: true
        mfa_attempts:
          type: integer
        date_refreshed:
          type: string
          nullable: true
        date_updated:
          type: string
          nullable: true
        date_created:
          type: string
    AuthType:
      type: object
      properties:
        fields:
          $ref: '#/components/schemas/AuthTypeFields'
    AuthTypeFields:
      type: object
      properties:
        id:
          type: string
        code:
          type: string
          description: username or email or phone or illinois_oidc etc
        description:
          type: string
        is_external:
          type: boolean
          description: says if the users source is external - identity providers
        is_anonymous:
          type: boolean
          description: says if the auth type results in anonymous users
        use_credentials:
          type: boolean
          description: says if the auth type uses credentials
        ignore_mfa:
          type: boolean
          description: says if login using this auth type may bypass account MFA
        params:
          type: object
          additionalProperties: true
    Credential:
      type: object
      properties:
        fields:
          $ref: '#/components/schemas/CredentialFields'
        accounts_auth_types:
          type: array
          items:
            $ref: '#/components/schemas/AccountAuthType'
    CredentialFields:
      type: object
      properties:
        id:
          type: string
        value:
          type: object
    ServiceReg:
      required:
        - service_id
        - host
        - name
        - description
        - first_party
      type: object
      description: Full service registration record
      properties:
        service_id:
          type: string
        host:
          type: string
        pub_key:
          $ref: '#/components/schemas/PubKey'
        name:
          type: string
        description:
          type: string
        info_url:
          type: string
        logo_url:
          type: string
        scopes:
          type: array
          nullable: true
          items:
            $ref: '#/components/schemas/ServiceScope'
        first_party:
          type: boolean
    AuthServiceReg:
      required:
        - service_id
        - host
      type: object
      description: Service registration record used for auth
      properties:
        service_id:
          type: string
        host:
          type: string
        pub_key:
          $ref: '#/components/schemas/PubKey'
    PubKey:
      required:
        - key_pem
        - alg
      type: object
      properties:
        key_pem:
          type: string
        alg:
          type: string
    ServiceScope:
      required:
        - scope
        - required
      type: object
      properties:
        scope:
          type: string
        required:
          type: boolean
        explanation:
          description: Explanation displayed to users for why this scope is requested/required
          type: string
    APIKey:
      required:
        - app_id
        - key
      type: object
      description: API key record
      properties:
        id:
          type: string
        app_id:
          type: string
        key:
          type: string
    JWK:
      required:
        - kty
        - use
        - alg
        - kid
        - 'n'
        - e
      type: object
      description: JSON Web Key (JWK)
      properties:
        kty:
          type: string
          description: The "kty" (key type) parameter identifies the cryptographic algorithm family used with the key
          enum:
            - RSA
        use:
          type: string
          description: The "use" (public key use) parameter identifies the intended use of the public key
          enum:
            - sig
        alg:
          type: string
          description: The "alg" (algorithm) parameter identifies the algorithm intended for use with the key
          enum:
            - RS256
        kid:
          type: string
          description: The "kid" (key ID) parameter is used to match a specific key
        'n':
          type: string
          description: The modulus (2048 bit) of the key - Base64URL encoded.
        e:
          type: string
          description: The exponent of the key - Base64URL encoded
    JWKS:
      required:
        - keys
      type: object
      description: JSON Web Key Set (JWKS)
      properties:
        keys:
          type: array
          items:
            $ref: '#/components/schemas/JWK'
    OIDCDiscovery:
      required:
        - issuer
        - jwks_uri
      type: object
      description: OpenID Connect Discovery Metadata
      properties:
        issuer:
          type: string
        jwks_uri:
          type: string
    Account:
      type: object
      properties:
        fields:
          $ref: '#/components/schemas/AccountFields'
        app_org:
          $ref: '#/components/schemas/ApplicationOrganization'
        permissions:
          type: array
          items:
            $ref: '#/components/schemas/Permission'
        roles:
          type: array
          items:
            $ref: '#/components/schemas/AppOrgRole'
        groups:
          type: array
          items:
            $ref: '#/components/schemas/AppOrgGroup'
        auth_types:
          type: array
          items:
            $ref: '#/components/schemas/AccountAuthType'
        preferences:
          type: object
        profile:
          $ref: '#/components/schemas/Profile'
        devices:
          type: array
          items:
            $ref: '#/components/schemas/Device'
    AccountFields:
      required:
        - id
      type: object
      properties:
        id:
          type: string
    Profile:
      type: object
      properties:
        fields:
          $ref: '#/components/schemas/ProfileFields'
        accounts:
          type: array
          items:
            $ref: '#/components/schemas/Account'
    ProfileFields:
      type: object
      properties:
        id:
          type: string
        photo_url:
          type: string
        first_name:
          type: string
        last_name:
          type: string
        email:
          type: string
          nullable: true
        phone:
          type: string
          nullable: true
        birth_year:
          type: integer
          nullable: true
        address:
          type: string
          nullable: true
        zip_code:
          type: string
          nullable: true
        state:
          type: string
          nullable: true
        country:
          type: string
          nullable: true
    AccountAuthType:
      type: object
      properties:
        fields:
          $ref: '#/components/schemas/AccountAuthTypeFields'
        auth_type:
          $ref: '#/components/schemas/AuthType'
        account:
          $ref: '#/components/schemas/Account'
        credential:
          $ref: '#/components/schemas/Credential'
    AccountAuthTypeFields:
      type: object
      properties:
        id:
          type: string
        code:
          type: string
        identifier:
          type: string
        params:
          type: object
          additionalProperties: true
          nullable: true
        active:
          type: boolean
        unverified:
          type: boolean
    Device:
      type: object
      properties:
        fields:
          $ref: '#/components/schemas/DeviceFields'
        account:
          $ref: '#/components/schemas/Account'
    DeviceFields:
      required:
        - id
        - type
      type: object
      properties:
        id:
          type: string
        device_id:
          type: string
        type:
          type: string
          enum:
            - mobile
            - web
            - desktop
            - other
        os:
          type: string
    _shared_req_Login:
      required:
        - auth_type
        - app_type_identifier
        - org_id
        - api_key
        - device
      type: object
      properties:
        auth_type:
          type: string
          enum:
            - email
            - twilio_phone
            - illinois_oidc
            - anonymous
        app_type_identifier:
          type: string
        org_id:
          type: string
        api_key:
          type: string
        creds:
          anyOf:
            - $ref: '#/components/schemas/_shared_req_CredsEmail'
            - $ref: '#/components/schemas/_shared_req_CredsTwilioPhone'
            - $ref: '#/components/schemas/_shared_req_CredsOIDC'
            - $ref: '#/components/schemas/_shared_req_CredsAPIKey'
        params:
          type: object
          anyOf:
            - $ref: '#/components/schemas/_shared_req_ParamsEmail'
            - $ref: '#/components/schemas/_shared_req_ParamsOIDC'
            - $ref: '#/components/schemas/_shared_req_ParamsNone'
        device:
          $ref: '#/components/schemas/_shared_req_Login_Device'
        profile:
          $ref: '#/components/schemas/_shared_req_ProfileNullable'
        preferences:
          type: object
          nullable: true
    _shared_req_Login_Mfa:
      required:
        - api_key
        - account_id
        - session_id
        - state
        - identifier
        - type
        - code
      type: object
      properties:
        api_key:
          type: string
        account_id:
          type: string
        session_id:
          type: string
        state:
          type: string
        identifier:
          type: string
        type:
          type: string
          enum:
            - email
            - phone
            - totp
            - recovery
        code:
          type: string
    _shared_req_Login_Device:
      required:
        - type
      type: object
      description: Client device
      properties:
        device_id:
          type: string
        type:
          type: string
          enum:
            - mobile
            - web
            - desktop
            - other
        os:
          type: string
    _shared_req_LoginUrl:
      required:
        - auth_type
        - app_type_identifier
        - org_id
        - api_key
        - redirect_uri
      type: object
      properties:
        auth_type:
          type: string
          enum:
            - illinois_oidc
        app_type_identifier:
          type: string
        org_id:
          type: string
        api_key:
          type: string
        redirect_uri:
          type: string
    _shared_req_Refresh:
      required:
        - api_key
        - refresh_token
      type: object
      properties:
        api_key:
          type: string
        refresh_token:
          type: string
    _shared_req_Mfa:
      required:
        - identifier
        - type
      type: object
      properties:
        identifier:
          type: string
        type:
          type: string
          enum:
            - email
            - phone
            - totp
        code:
          type: string
    _shared_req_AccountCheck:
      required:
        - auth_type
        - app_type_identifier
        - org_id
        - api_key
        - user_identifier
      type: object
      properties:
        auth_type:
          type: string
          enum:
            - username
            - email
            - twilio_phone
            - illinois_oidc
            - anonymous
        app_type_identifier:
          type: string
        org_id:
          type: string
        api_key:
          type: string
        user_identifier:
          type: string
    _shared_req_CredsEmail:
      required:
        - email
        - password
      type: object
      description: Auth login creds for auth_type="email"
      properties:
        email:
          type: string
        password:
          type: string
    _shared_req_CredsTwilioPhone:
      type: object
      description: Auth login creds for auth_type="twilio_phone"
      required:
        - phone
      properties:
        phone:
          type: string
        code:
          type: string
    _shared_req_CredsOIDC:
      type: string
      description: |
        Auth login creds for auth_type="oidc" (or variants)
          - full redirect URI received from OIDC provider
    _shared_req_CredsAPIKey:
      type: object
      description: Auth login creds for auth_type="anonymous"
      properties:
        anonymous_id:
          type: string
    _shared_req_ParamsEmail:
      type: object
      description: Auth login params for auth_type="email"
      properties:
        confirm_password:
          type: string
          description: This should match the `creds` password field when sign_up=true. This should be verified on the client side as well to reduce invalid requests.
        sign_up:
          type: boolean
          default: false
    _shared_req_ParamsOIDC:
      type: object
      description: Auth login params for auth_type="oidc" (or variants)
      properties:
        redirect_uri:
          type: string
        pkce_verifier:
          type: string
    _shared_req_ParamsNone:
      type: object
      description: Auth login request params for unlisted auth_types (None)
      nullable: true
    _shared_req_Profile:
      type: object
      properties:
        photo_url:
          type: string
          nullable: true
        first_name:
          type: string
          nullable: true
        last_name:
          type: string
          nullable: true
        email:
          type: string
          nullable: true
        phone:
          type: string
          nullable: true
        birth_year:
          type: integer
          nullable: true
        address:
          type: string
          nullable: true
        zip_code:
          type: string
          nullable: true
        state:
          type: string
          nullable: true
        country:
          type: string
          nullable: true
    _shared_req_ProfileNullable:
      type: object
      nullable: true
      properties:
        photo_url:
          type: string
          nullable: true
        first_name:
          type: string
          nullable: true
        last_name:
          type: string
          nullable: true
        email:
          type: string
          nullable: true
        phone:
          type: string
          nullable: true
        birth_year:
          type: integer
          nullable: true
        address:
          type: string
          nullable: true
        zip_code:
          type: string
          nullable: true
        state:
          type: string
          nullable: true
        country:
          type: string
          nullable: true
    _shared_req_ParamsSetEmailCredential:
      required:
        - new_password
        - confirm_password
      type: object
      properties:
        new_password:
          type: string
        confirm_password:
          type: string
    _shared_res_Login:
      type: object
      properties:
        token:
          $ref: '#/components/schemas/_shared_res_RokwireToken'
        account:
          $ref: '#/components/schemas/_shared_res_Account'
        params:
          type: object
          nullable: true
          anyOf:
            - type: object
              description: Auth login response params for auth_type="oidc" (or variants)
              properties:
                oidc_token:
                  type: object
                  properties:
                    id_token:
                      type: string
                    access_token:
                      type: string
                    refresh_token:
                      type: string
                    token_type:
                      type: string
                redirect_uri:
                  type: string
            - type: object
              description: Auth login response params for auth_type="anonymous"
              properties:
                anonymous_id:
                  type: string
            - type: object
              description: Auth login response params for unlisted auth_types (None)
              nullable: true
        message:
          type: string
    _shared_res_Login_Mfa:
      required:
        - enrolled
        - account_id
        - session_id
        - state
      type: object
      properties:
        enrolled:
          type: array
          items:
            $ref: '#/components/schemas/_shared_res_Mfa'
        account_id:
          type: string
        session_id:
          type: string
        state:
          type: string
        params:
          type: object
          nullable: true
          anyOf:
            - $ref: '#/components/schemas/_shared_res_Login/properties/params/anyOf/0'
            - $ref: '#/components/schemas/_shared_res_Login/properties/params/anyOf/1'
            - $ref: '#/components/schemas/_shared_res_Login/properties/params/anyOf/2'
    _shared_res_LoginUrl:
      required:
        - login_url
      type: object
      properties:
        login_url:
          type: string
        params:
          type: object
          description: Params to be submitted with 'login' request (if necessary)
    _shared_res_Refresh:
      type: object
      properties:
        token:
          $ref: '#/components/schemas/_shared_res_RokwireToken'
        params:
          type: object
          nullable: true
          anyOf:
            - $ref: '#/components/schemas/_shared_res_Login/properties/params/anyOf/0'
            - $ref: '#/components/schemas/_shared_res_Login/properties/params/anyOf/1'
            - $ref: '#/components/schemas/_shared_res_Login/properties/params/anyOf/2'
    _shared_res_Account:
      required:
        - id
      type: object
      properties:
        id:
          type: string
        profile:
          $ref: '#/components/schemas/ProfileFields'
        preferences:
          type: object
          nullable: true
        permissions:
          type: array
          items:
            $ref: '#/components/schemas/PermissionFields'
        roles:
          type: array
          items:
            $ref: '#/components/schemas/AppOrgRoleFields'
        groups:
          type: array
          items:
            $ref: '#/components/schemas/AppOrgGroupFields'
        auth_types:
          type: array
          items:
            $ref: '#/components/schemas/AccountAuthTypeFields'
    _shared_res_AccountCheck:
      type: boolean
    _shared_res_Mfa:
      type: object
      properties:
        type:
          type: string
        verified:
          type: boolean
        params:
          type: object
    _shared_res_RokwireToken:
      type: object
      properties:
        access_token:
          description: The user's access token to be provided to authorize access to ROKWIRE APIs
          type: string
        refresh_token:
          description: A refresh token that can be used to get a new access token once the one provided expires
          type: string
        token_type:
          description: The type of the provided tokens to be specified when they are sent in the "Authorization" header
          type: string
          enum:
            - Bearer
    _shared_res_LoginSession:
      type: object
      properties:
        id:
          type: string
        auth_type_code:
          type: string
        app_type_id:
          type: string
        app_type_identifier:
          type: string
        anonymous:
          type: boolean
        identifier:
          type: string
        account_auth_type_id:
          type: string
        account_auth_type_identifier:
          type: string
        device_id:
          type: string
        ip_address:
          type: string
        refresh_tokens_count:
          type: integer
        state:
          type: string
        state_expires:
          type: string
          nullable: true
        mfa_attempts:
          type: integer
        date_refreshed:
          type: string
          nullable: true
        date_updated:
          type: string
          nullable: true
        date_created:
          type: string
    _services_req_account_auth-type-link:
      required:
        - auth_type
        - app_type_identifier
        - creds
      type: object
      properties:
        auth_type:
          type: string
          enum:
            - email
            - twilio_phone
            - illinois_oidc
            - username
        app_type_identifier:
          type: string
        creds:
          anyOf:
            - $ref: '#/components/schemas/_shared_req_CredsEmail'
            - $ref: '#/components/schemas/_shared_req_CredsTwilioPhone'
            - $ref: '#/components/schemas/_shared_req_CredsOIDC'
        params:
          type: object
          anyOf:
            - $ref: '#/components/schemas/_shared_req_ParamsEmail'
            - $ref: '#/components/schemas/_shared_req_ParamsOIDC'
            - $ref: '#/components/schemas/_shared_req_ParamsNone'
    _services_req_account_auth-type-unlink:
      required:
        - auth_type
        - app_type_identifier
        - identifier
      type: object
      properties:
        auth_type:
          type: string
          enum:
            - email
            - twilio_phone
            - illinois_oidc
            - username
        app_type_identifier:
          type: string
        identifier:
          type: string
    _services_res_account_auth-type-link:
      required:
        - auth_types
      type: object
      properties:
        message:
          type: string
          nullable: true
        auth_types:
          type: array
          items:
            $ref: '#/components/schemas/AccountAuthTypeFields'
    _services_req_credential_update:
      required:
        - account_auth_type_id
      type: object
      properties:
        account_auth_type_id:
          type: string
        params:
          type: object
          anyOf:
            - $ref: '#/components/schemas/_shared_req_ParamsSetEmailCredential'
    _services_req_credential_send-verify:
      required:
        - auth_type
        - app_type_identifier
        - org_id
        - api_key
        - identifier
      type: object
      properties:
        identifier:
          type: string
        org_id:
          type: string
        api_key:
          type: string
        app_type_identifier:
          type: string
        auth_type:
          type: string
          enum:
            - email
    _services_req_credential_forgot_initiate:
      required:
        - auth_type
        - app_type_identifier
        - org_id
        - api_key
        - identifier
      type: object
      properties:
        auth_type:
          type: string
          enum:
            - email
        app_type_identifier:
          type: string
        org_id:
          type: string
        api_key:
          type: string
        identifier:
          type: string
    _services_req_credential_forgot_complete:
      required:
        - credential_id
        - reset_code
      type: object
      properties:
        credential_id:
          type: string
        reset_code:
          type: string
        params:
          type: object
          anyOf:
            - $ref: '#/components/schemas/_shared_req_ParamsSetEmailCredential'
    _services_req_authorize-service:
      required:
        - service_id
      type: object
      properties:
        service_id:
          type: string
        approved_scopes:
          description: Scopes to be granted to this service in this and future tokens. Replaces existing scopes if present.
          type: array
          items:
            type: string
    _services_res_authorize-service:
      type: object
      properties:
        access_token:
          type: string
        token_type:
          description: The type of the provided tokens to be specified when they are sent in the "Authorization" header
          type: string
          enum:
            - Bearer
        approved_scopes:
          type: array
          items:
            type: string
        service_reg:
          $ref: '#/components/schemas/ServiceReg'
    _services_req_application_configs:
      required:
        - app_type_identifier
        - version
        - api_key
      type: object
      properties:
        app_type_identifier:
          type: string
        version:
          type: string
          description: conforms major.minor.patch format
        api_key:
          type: string
    _services_req_application_org-configs:
      required:
        - app_type_identifier
        - version
      type: object
      properties:
        app_type_identifier:
          type: string
        version:
          type: string
          description: conforms major.minor.patch format
    _admin_req_app-token:
      required:
        - token
      type: object
      properties:
        token:
          type: string
    _admin_req_create-application_role:
      required:
        - name
        - description
        - permissions
      type: object
      properties:
        name:
          type: string
        description:
          type: string
        permissions:
          type: array
          items:
            type: string
    _admin_req_create-application_group:
      required:
        - name
      type: object
      properties:
        name:
          type: string
        permissions:
          type: array
          items:
            type: string
        roles:
          type: array
          items:
            type: string
    _admin_req_grant-roles-to-account:
      required:
        - account_id
        - role_ids
      type: object
      properties:
        account_id:
          type: string
        role_ids:
          type: array
          items:
            type: string
    _admin_req_grant-permissions:
      required:
        - account_id
        - permissions
      type: object
      properties:
        account_id:
          type: string
        permissions:
          type: array
          items:
            type: string
    _system_req_create-Organization:
      required:
        - name
        - type
      type: object
      properties:
        id:
          readOnly: true
          type: string
        name:
          type: string
        type:
          type: string
          enum:
            - micro
            - small
            - medium
            - large
            - huge
        config:
          $ref: '#/components/schemas/OrganizationConfigFields'
    _system_res_create_Organization:
      required:
        - id
        - name
        - type
      type: object
      properties:
        id:
          readOnly: true
          type: string
        name:
          type: string
        type:
          type: string
          enum:
            - micro
            - small
            - medium
            - large
            - huge
        config:
          $ref: '#/components/schemas/OrganizationConfigFields'
    _system_req_update_Organization:
      required:
        - id
        - name
        - type
      type: object
      properties:
        id:
          readOnly: true
          type: string
        name:
          type: string
        type:
          type: string
          enum:
            - micro
            - small
            - medium
            - large
            - huge
        config:
          $ref: '#/components/schemas/OrganizationConfigFields'
    _system_res_update_Organization:
      required:
        - id
        - name
        - type
      type: object
      properties:
        id:
          readOnly: true
          type: string
        name:
          type: string
        type:
          type: string
          enum:
            - micro
            - small
            - medium
            - large
            - huge
        config:
          $ref: '#/components/schemas/OrganizationConfigFields'
    _system_req_get_Organization:
      required:
        - id
      properties:
        id:
          readOnly: true
          type: string
    _system_res_get_Organization:
      required:
        - id
        - name
        - type
      type: object
      properties:
        id:
          readOnly: true
          type: string
        name:
          type: string
        type:
          type: string
          enum:
            - micro
            - small
            - medium
            - large
            - huge
        config:
          $ref: '#/components/schemas/OrganizationConfigFields'
    _system_res_get_Organizations:
      required:
        - id
        - name
        - type
      type: object
      properties:
        id:
          readOnly: true
          type: string
        name:
          type: string
        type:
          type: string
          enum:
            - micro
            - small
            - medium
            - large
            - huge
        config:
          type: array
          items:
            $ref: '#/components/schemas/OrganizationConfigFields'
    _system_req_create_Application:
      required:
        - name
        - multi_tenant
        - shared_identities
      type: object
      properties:
        name:
          type: string
        multi_tenant:
          type: boolean
        shared_identities:
          type: boolean
        max_login_session_duration:
          description: The maximum allowed duration (in hours) of a user's login session for this application
          type: integer
        application_types:
          type: array
          items:
            required:
              - identifier
            type: object
            properties:
              identifier:
                type: string
              name:
                type: string
              versions:
                type: array
                items:
                  type: string
    _system_req_get_Application:
      required:
        - id
      type: string
      properties:
        id:
          readOnly: true
          type: string
    _system_res_get_Application:
      required:
        - id
        - name
      type: object
      properties:
        id:
          readOnly: true
          type: string
        name:
          type: string
        multi_tenant:
          type: boolean
        shared_identities:
          type: boolean
        max_login_session_duration:
          description: The maximum allowed duration (in hours) of a user's login session for this application
          type: integer
        organization:
          $ref: '#/components/schemas/ApplicationOrganization'
        applicationType:
          $ref: '#/components/schemas/ApplicationType'
    _system_res_get_Applications:
      required:
        - id
        - name
        - multi_tenant
        - shared_identities
      type: object
      properties:
        id:
          readOnly: true
          type: string
        name:
          type: string
        multi_tenant:
          type: boolean
        shared_identities:
          type: boolean
        max_login_session_duration:
          description: The maximum allowed duration (in hours) of a user's login session for this application
          type: integer
        application_types:
          $ref: '#/components/schemas/ApplicationTypeFields'
    _system_req_permissions:
      required:
        - name
      type: object
      properties:
        name:
          type: string
        service_id:
          type: string
        assigners:
          type: array
          description: permissions that could assign current permission to accounts
          items:
            type: string
    _system_req_application-roles:
      required:
        - name
        - app_id
        - description
        - permissions
      type: object
      properties:
        name:
          type: string
        app_id:
          type: string
        description:
          type: string
        permissions:
          type: array
          items:
            type: string
    _system_req_account-permissions:
      required:
        - account_id
        - app_id
        - permissions
      type: object
      properties:
        account_id:
          type: string
        app_id:
          type: string
        permissions:
          type: array
          items:
            type: string
    _system_req_create_auth_type:
      type: object
      required:
        - code
        - description
        - is_external
        - is_anonymous
        - use_credentials
        - ignore_mfa
      properties:
        code:
          type: string
        description:
          type: string
        is_external:
          type: boolean
        is_anonymous:
          type: boolean
        use_credentials:
          type: boolean
        ignore_mfa:
          type: boolean
        params:
          type: object
          additionalProperties: true
    _system_req_update_auth_type:
      type: object
      required:
        - code
        - description
        - is_external
        - is_anonymous
        - use_credentials
        - ignore_mfa
      properties:
        code:
          type: string
        description:
          type: string
        is_external:
          type: boolean
        is_anonymous:
          type: boolean
        use_credentials:
          type: boolean
        ignore_mfa:
          type: boolean
        params:
          type: object
          additionalProperties: true
    _system_req_account-roles:
      required:
        - account_id
        - app_id
        - role_ids
      type: object
      properties:
        account_id:
          type: string
        app_id:
          type: string
        role_ids:
          type: array
          items:
            type: string
    _system_req_create_ApplicationConfig_Request:
      required:
        - app_type_id
        - version
        - data
      type: object
      properties:
        app_type_id:
          type: string
        org_id:
          type: string
        version:
          type: string
          description: conforms major.minor.patch format
        data:
          type: object<|MERGE_RESOLUTION|>--- conflicted
+++ resolved
@@ -2353,11 +2353,7 @@
           content:
             application/json:
               schema:
-<<<<<<< HEAD
                 $ref: '#/components/schemas/Organization'
-=======
-                $ref: '#/components/schemas/_system_req_get_Organization'
->>>>>>> 11eb44b9
         '400':
           description: Bad request
         '401':
@@ -2386,11 +2382,7 @@
               schema:
                 type: array
                 items:
-<<<<<<< HEAD
                   $ref: '#/components/schemas/Organization'
-=======
-                  $ref: '#/components/schemas/_system_res_get_Organizations'
->>>>>>> 11eb44b9
         '400':
           description: Bad request
         '401':
@@ -2594,11 +2586,7 @@
           content:
             application/json:
               schema:
-<<<<<<< HEAD
                 $ref: '#/components/schemas/Application'
-=======
-                $ref: '#/components/schemas/_system_req_get_Application'
->>>>>>> 11eb44b9
         '400':
           description: Bad request
         '401':
@@ -2627,11 +2615,7 @@
               schema:
                 type: array
                 items:
-<<<<<<< HEAD
                   $ref: '#/components/schemas/Application'
-=======
-                  $ref: '#/components/schemas/_system_res_get_Applications'
->>>>>>> 11eb44b9
         '400':
           description: Bad request
         '401':
