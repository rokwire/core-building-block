openapi: 3.0.3
info:
  title: Rokwire Core Building Block API
  description: Core Building Block API Documentation
  version: 1.11.0
servers:
  - url: 'https://api.rokwire.illinois.edu/core'
    description: Production server
  - url: 'https://api-test.rokwire.illinois.edu/core'
    description: Test server
  - url: 'https://api-dev.rokwire.illinois.edu/core'
    description: Development server
  - url: 'http://localhost/core'
    description: Local server
tags:
  - name: Services
    description: Clients applications APIs.
  - name: Admin
    description: Clients administration applications APIs.
  - name: Enc
    description: APIs consumed by the Encryption building block.
  - name: BBs
    description: APIs consumed by the platform building blocks.
  - name: Third-Party Services
    description: APIs consumed by third-party services.
  - name: System
    description: System APIs.
paths:
  /services/auth/login:
    post:
      tags:
        - Services
      summary: Login
      description: |
        Login using credentials to retrieve access token, refresh token, and user data
      requestBody:
        description: |
          User credential details and parameters
        content:
          application/json:
            schema:
              $ref: '#/components/schemas/_req_shared_Login'
            examples:
              email-sign_in:
                summary: Email - sign in
                value: |
                  {
                    "auth_type": "email",
                    "app_type_identifier": "edu.illinois.rokwire.safercommunity",
                    "org_id": "0a2eff20-e2cd-11eb-af68-60f81db5ecc0",
                    "api_key": "95a463e3-2ce8-450b-ba75-d8506b874738",
                    "creds": {
                      "email": "test@test.com", 
                      "password": "test12345"
                    },
                    "device": {
                      "type": "mobile",
                      "device_id": "5555",
                      "os": "Android"
                    }
                  }
              email-sign_up:
                summary: Email - sign up
                value: |
                  {
                    "auth_type": "email",
                    "app_type_identifier": "edu.illinois.rokwire.safercommunity",
                    "org_id": "0a2eff20-e2cd-11eb-af68-60f81db5ecc0",
                    "api_key": "95a463e3-2ce8-450b-ba75-d8506b874738",
                    "creds": {
                      "email": "test@test.com", 
                      "password": "test12345"
                    },
                    "params":{
                        "sign_up":true,
                        "confirm_password": "test12345"
                    },
                    "preferences":{
                        "key1":"value1",
                        "key2":"value2"
                    },
                    "profile":{
                      "address": "address",
                      "birth_year": 1990,
                      "country": "county",
                      "email": "email",
                      "first_name": "first name",
                      "last_name": "last name",
                      "phone": "+000000000000",
                      "photo_url": "photo url",
                      "state": "state",
                      "zip_code": "zip code"
                    },
                    "device": {
                      "type": "mobile",
                      "device_id": "5555",
                      "os": "Android"
                    }
                  }
              phone:
                summary: Phone - sign in OR sign up
                value: |
                  {
                    "auth_type": "twilio_phone",
                    "app_type_identifier": "edu.illinois.rokwire",
                    "org_id": "0a2eff20-e2cd-11eb-af68-60f81db5ecc0",
                    "api_key": "95a463e3-2ce8-450b-ba75-d8506b874738",
                    "creds": {
                      "phone": "+12223334444", 
                      "code": "123456"
                    },
                    "preferences":{
                        "key1":"value1",
                        "key2":"value2"
                    },
                    "profile":{
                      "address": "address",
                      "birth_year": 1990,
                      "country": "county",
                      "email": "email",
                      "first_name": "first name",
                      "last_name": "last name",
                      "phone": "+000000000000",
                      "photo_url": "photo url",
                      "state": "state",
                      "zip_code": "zip code"
                    },
                    "device": {
                      "type": "mobile",
                      "device_id": "5555",
                      "os": "Android"
                    }
                  }
              illinois_oidc:
                summary: Illinois OIDC login
                value: |
                  {
                    "auth_type": "illinois_oidc",
                    "app_type_identifier": "edu.illinois.rokwire",
                    "org_id": "0a2eff20-e2cd-11eb-af68-60f81db5ecc0",
                    "api_key": "95a463e3-2ce8-450b-ba75-d8506b874738",
                    "creds": "https://redirect.example.com?code=ai324uith8gSEefesEguorgwsf43",
                    "params": {
                      "redirect_uri": "https://redirect.example.com",
                      "pkce_verifier": "w4iuhfq0u43hfq38ghn3gnSFSFiqp3ugnpugnqiprgUGNPINfsdoirpgia"
                    },
                    "preferences":{
                        "key1":"value1",
                        "key2":"value2"
                    },
                    "profile":{
                      "address": "address",
                      "birth_year": 1990,
                      "country": "county",
                      "email": "email",
                      "first_name": "first name",
                      "last_name": "last name",
                      "phone": "+000000000000",
                      "photo_url": "photo url",
                      "state": "state",
                      "zip_code": "zip code"
                    },
                    "device": {
                      "type": "mobile",
                      "device_id": "5555",
                      "os": "Android"
                    }
                  }
              anonymous:
                summary: Anonymous login
                value: |
                  {
                    "auth_type": "anonymous",
                    "app_type_identifier": "edu.illinois.rokwire",
                    "org_id": "0a2eff20-e2cd-11eb-af68-60f81db5ecc0",
                    "api_key": "95a463e3-2ce8-450b-ba75-d8506b874738",
                    "creds": {
                      "anonymous_id": "dbb5ea5d-6c6c-44b8-9952-7ebf0e844beb"
                    },
                    "device": {
                      "type": "mobile",
                      "device_id": "5555",
                      "os": "Android"
                    }
                  }
        required: true
      responses:
        '200':
          description: Success
          content:
            application/json:
              schema:
                $ref: '#/components/schemas/_res_shared_Login'
        '400':
          description: Bad request
        '401':
          description: Unauthorized
        '500':
          description: Internal error
          content:
            application/json:
              schema:
                type: object
                properties:
                  status:
                    type: string
                    enum:
                      - invalid
                      - unverified
                      - already-exists
                      - not-found
                      - internal-server-error
                    description: |
                      - `invalid`: Invalid credentials
                      - `unverified`: Unverified credentials
                      - `already-found`: Account already exists when `sign-up=true`
                      - `not-found`: Account could not be found when `sign-up=false`
                      - `internal-server-error`: An undefined error occurred
                  message:
                    type: string
  /services/auth/refresh:
    post:
      tags:
        - Services
      summary: Refresh
      description: |
        Refresh access token using a refresh token
      requestBody:
        description: |
          Refresh token
        content:
          application/json:
            schema:
              $ref: '#/components/schemas/_req_shared_Refresh'
        required: true
      responses:
        '200':
          description: Success
          content:
            application/json:
              schema:
                $ref: '#/components/schemas/_res_shared_Refresh'
        '400':
          description: Bad request
        '401':
          description: Unauthorized
        '500':
          description: Internal error
  /services/auth/login-url:
    post:
      tags:
        - Services
      summary: Get SSO login url
      description: |
        Retrieve a pre-formatted SSO login URL
      requestBody:
        content:
          application/json:
            schema:
              $ref: '#/components/schemas/_req_shared_LoginUrl'
        required: true
      responses:
        '200':
          description: Success
          content:
            application/json:
              schema:
                $ref: '#/components/schemas/_res_shared_LoginUrl'
        '400':
          description: Bad request
        '401':
          description: Unauthorized
        '500':
          description: Internal error
  /services/auth/verify:
    get:
      tags:
        - Services
      summary: Validate verification code
      description: |
        Validates verification code to verify account ownership
      parameters:
        - name: id
          in: query
          description: Credential ID
          required: true
          style: form
          explode: false
          schema:
            type: string
        - name: code
          in: query
          description: Verification code
          required: true
          style: form
          explode: false
          schema:
            type: string
      responses:
        '200':
          description: Successful operation
          content:
            text/plain:
              schema:
                type: string
                example: Successfully verified code
        '400':
          description: Bad request
        '401':
          description: Unauthorized
        '500':
          description: Internal error
  /services/auth/account-exists:
    post:
      tags:
        - Services
      summary: Check if an account already exists
      description: |
        Account exists checks if an account exists for the provided user identifier and auth type
      requestBody:
        description: |
          Account information to be checked
        content:
          application/json:
            schema:
              $ref: '#/components/schemas/_req_account-exists_Request'
        required: true
      responses:
        '200':
          description: Success
          content:
            application/json:
              schema:
                $ref: '#/components/schemas/_res_account-exists_Response'
        '400':
          description: Bad request
        '401':
          description: Unauthorized
        '500':
          description: Internal error
  /services/auth/authorize-service:
    post:
      tags:
        - Services
      summary: Authorize service
      description: |
        Authorize a third-party service and get a scoped access token that can be used to access its APIs

        **Auth:** Requires user auth token
      security:
        - bearerAuth: []
      requestBody:
        content:
          application/json:
            schema:
              $ref: '#/components/schemas/_req_authorize-service_Request'
      responses:
        '200':
          description: Success
          content:
            application/json:
              schema:
                $ref: '#/components/schemas/_res_authorize-service_Response'
              examples:
                authorized:
                  summary: Service authorized
                  value: |
                    {
                      "access_token": "string",
                      "token_type": "Bearer",
                      "approved_scopes": [
                        "string"
                      ]
                    }
                unauthorized:
                  summary: Service unauthorized
                  value: |
                    {
                      "service_reg": {
                        "service_id": "string",
                        "host": "string",
                        "pub_key": {
                          "key_pem": "string",
                          "alg": "string"
                        },
                        "name": "string",
                        "description": "string",
                        "info_url": "string",
                        "logo_url": "string",
                        "scopes": [
                          {
                            "scope": "string",
                            "required": true,
                            "explanation": "string"
                          }
                        ],
                        "first_party": true
                      }
                    }
        '400':
          description: Bad request
        '401':
          description: Unauthorized
        '500':
          description: Internal error
  /services/auth/service-regs:
    get:
      tags:
        - Services
      summary: Get service registrations
      description: |
        Returns service registration records

        **Auth:** Requires auth token
      security:
        - bearerAuth: []
      parameters:
        - name: ids
          in: query
          description: A comma-separated list of service IDs to return registrations for
          required: true
          style: form
          explode: false
          schema:
            type: string
      responses:
        '200':
          description: Success
          content:
            application/json:
              schema:
                type: array
                items:
                  $ref: '#/components/schemas/ServiceReg'
        '400':
          description: Bad request
        '401':
          description: Unauthorized
        '500':
          description: Internal error
  /services/account:
    delete:
      tags:
        - Services
      summary: Delete user account
      description: |
        Deletes a user account

        **Auth:** Requires user auth token
      security:
        - bearerAuth: []
      responses:
        '200':
          description: Success
          content:
            text/plain:
              schema:
                type: string
                example: Success
        '400':
          description: Bad request
        '401':
          description: Unauthorized
        '500':
          description: Internal error
    get:
      tags:
        - Services
      summary: Get user account
      description: |
        Get the user account

        **Auth:** Requires user auth token
      security:
        - bearerAuth: []
      responses:
        '200':
          description: Success
          content:
            application/json:
              schema:
<<<<<<< HEAD
                $ref: '#/paths/~1admin~1account/get/responses/200/content/application~1json/schema'
=======
                $ref: '#/components/schemas/_res_shared_Account'
>>>>>>> 08cf91cf
        '400':
          description: Bad request
        '401':
          description: Unauthorized
        '500':
          description: Internal error
  /services/account/preferences:
    put:
      tags:
        - Services
      summary: Update account preferences
      description: |
        Updates account preferences

        **Auth:** Requires user auth token
      security:
        - bearerAuth: []
      requestBody:
        description: Account preferences
        content:
          application/json:
            schema:
              type: object
        required: true
      responses:
        '200':
          description: Success
          content:
            text/plain:
              schema:
                type: string
                example: Success
        '400':
          description: Bad request
        '401':
          description: Unauthorized
        '500':
          description: Internal error
    get:
      tags:
        - Services
      summary: Get preferences
      description: |
        Returns a user preferences

        **Auth:** Requires user auth token
      security:
        - bearerAuth: []
      responses:
        '200':
          description: Success
          content:
            application/json:
              schema:
                type: object
        '400':
          description: Bad request
        '401':
          description: Unauthorized
        '500':
          description: Internal error
  /services/account/profile:
    get:
      tags:
        - Services
      summary: Get user profile
      description: |
        Returns a user profile

        **Auth:** Requires user auth token
      security:
        - bearerAuth: []
      responses:
        '200':
          description: Success
          content:
            application/json:
              schema:
                $ref: '#/components/schemas/ProfileFields'
        '400':
          description: Bad request
        '401':
          description: Unauthorized
        '500':
          description: Internal error
    put:
      tags:
        - Services
      summary: Update user profile
      description: |
        Updates a user profile

        **Auth:** Requires user auth token
      security:
        - bearerAuth: []
      requestBody:
        description: Profile update
        content:
          application/json:
            schema:
              $ref: '#/components/schemas/_req_shared_Profile'
        required: true
      responses:
        '200':
          description: Success
          content:
            text/plain:
              schema:
                type: string
                example: Success
        '400':
          description: Bad request
        '401':
          description: Unauthorized
        '500':
          description: Internal error
  /services/test:
    get:
      tags:
        - Services
      summary: Test API..
      responses:
        '200':
          description: Success
          content:
            text/plain:
              schema:
                type: string
                example: Echooo
  /admin/auth/login:
    post:
      tags:
        - Admin
      summary: Login
      description: |
        Login using credentials to retrieve access token, refresh token, and user data
      requestBody:
        description: |
          User credential details and parameters
        content:
          application/json:
            schema:
              $ref: '#/components/schemas/_req_shared_Login'
            examples:
              email-sign_in:
                summary: Email - sign in
                value: |
                  {
                    "auth_type": "email",
                    "app_type_identifier": "edu.illinois.rokwire.safercommunity",
                    "org_id": "0a2eff20-e2cd-11eb-af68-60f81db5ecc0",
                    "api_key": "95a463e3-2ce8-450b-ba75-d8506b874738",
                    "creds": {
                      "email": "test@test.com", 
                      "password": "test12345"
                    },
                    "device": {
                      "type": "mobile",
                      "device_id": "5555",
                      "os": "Android"
                    }
                  }
              email-sign_up:
                summary: Email - sign up
                value: |
                  {
                    "auth_type": "email",
                    "app_type_identifier": "edu.illinois.rokwire.safercommunity",
                    "org_id": "0a2eff20-e2cd-11eb-af68-60f81db5ecc0",
                    "api_key": "95a463e3-2ce8-450b-ba75-d8506b874738",
                    "creds": {
                      "email": "test@test.com", 
                      "password": "test12345"
                    },
                    "params":{
                        "sign_up":true,
                        "confirm_password": "test12345"
                    },
                    "preferences":{
                        "key1":"value1",
                        "key2":"value2"
                    },
                    "profile":{
                      "address": "address",
                      "birth_year": 1990,
                      "country": "county",
                      "email": "email",
                      "first_name": "first name",
                      "last_name": "last name",
                      "phone": "+000000000000",
                      "photo_url": "photo url",
                      "state": "state",
                      "zip_code": "zip code"
                    },
                    "device": {
                      "type": "mobile",
                      "device_id": "5555",
                      "os": "Android"
                    }
                  }
              phone:
                summary: Phone - sign in OR sign up
                value: |
                  {
                    "auth_type": "twilio_phone",
                    "app_type_identifier": "edu.illinois.rokwire",
                    "org_id": "0a2eff20-e2cd-11eb-af68-60f81db5ecc0",
                    "api_key": "95a463e3-2ce8-450b-ba75-d8506b874738",
                    "creds": {
                      "phone": "+12223334444", 
                      "code": "123456"
                    },
                    "preferences":{
                        "key1":"value1",
                        "key2":"value2"
                    },
                    "profile":{
                      "address": "address",
                      "birth_year": 1990,
                      "country": "county",
                      "email": "email",
                      "first_name": "first name",
                      "last_name": "last name",
                      "phone": "+000000000000",
                      "photo_url": "photo url",
                      "state": "state",
                      "zip_code": "zip code"
                    },
                    "device": {
                      "type": "mobile",
                      "device_id": "5555",
                      "os": "Android"
                    }
                  }
              illinois_oidc:
                summary: Illinois OIDC login
                value: |
                  {
                    "auth_type": "illinois_oidc",
                    "app_type_identifier": "edu.illinois.rokwire",
                    "org_id": "0a2eff20-e2cd-11eb-af68-60f81db5ecc0",
                    "api_key": "95a463e3-2ce8-450b-ba75-d8506b874738",
                    "creds": "https://redirect.example.com?code=ai324uith8gSEefesEguorgwsf43",
                    "params": {
                      "redirect_uri": "https://redirect.example.com",
                      "pkce_verifier": "w4iuhfq0u43hfq38ghn3gnSFSFiqp3ugnpugnqiprgUGNPINfsdoirpgia"
                    },
                    "preferences":{
                        "key1":"value1",
                        "key2":"value2"
                    },
                    "profile":{
                      "address": "address",
                      "birth_year": 1990,
                      "country": "county",
                      "email": "email",
                      "first_name": "first name",
                      "last_name": "last name",
                      "phone": "+000000000000",
                      "photo_url": "photo url",
                      "state": "state",
                      "zip_code": "zip code"
                    },
                    "device": {
                      "type": "mobile",
                      "device_id": "5555",
                      "os": "Android"
                    }
                  }
              anonymous:
                summary: Anonymous login
                value: |
                  {
                    "auth_type": "anonymous",
                    "app_type_identifier": "edu.illinois.rokwire",
                    "org_id": "0a2eff20-e2cd-11eb-af68-60f81db5ecc0",
                    "api_key": "95a463e3-2ce8-450b-ba75-d8506b874738",
                    "creds": {
                      "anonymous_id": "dbb5ea5d-6c6c-44b8-9952-7ebf0e844beb"
                    },
                    "device": {
                      "type": "mobile",
                      "device_id": "5555",
                      "os": "Android"
                    }
                  }
        required: true
      responses:
        '200':
          description: Success
          content:
            application/json:
              schema:
                $ref: '#/components/schemas/_res_shared_Login'
        '400':
          description: Bad request
        '401':
          description: Unauthorized
        '500':
          description: Internal error
  /admin/auth/refresh:
    post:
      tags:
        - Admin
      summary: Refresh
      description: |
        Refresh access token using a refresh token
      requestBody:
        description: |
          Refresh token
        content:
          application/json:
            schema:
              $ref: '#/components/schemas/_req_shared_Refresh'
        required: true
      responses:
        '200':
          description: Success
          content:
            application/json:
              schema:
                $ref: '#/components/schemas/_res_shared_Refresh'
        '400':
          description: Bad request
        '401':
          description: Unauthorized
        '500':
          description: Internal error
  /admin/auth/login-url:
    post:
      tags:
        - Admin
      summary: Get SSO login url
      description: |
        Retrieve a pre-formatted SSO login URL
      requestBody:
        content:
          application/json:
            schema:
              $ref: '#/components/schemas/_req_shared_LoginUrl'
        required: true
      responses:
        '200':
          description: Success
          content:
            application/json:
              schema:
                $ref: '#/components/schemas/_res_shared_LoginUrl'
        '400':
          description: Bad request
        '401':
          description: Unauthorized
        '500':
          description: Internal error
  /admin/account:
    get:
      tags:
        - Admin
      summary: Get user account
      description: |
        Get the user account

        **Auth:** Requires user auth token
      security:
        - bearerAuth: []
      responses:
        '200':
          description: Success
          content:
            application/json:
              schema:
                required:
                  - id
                type: object
                properties:
                  id:
                    type: string
                  profile:
                    $ref: '#/components/schemas/ProfileFields'
                  permissions:
                    type: array
                    items:
                      $ref: '#/components/schemas/PermissionFields'
                  roles:
                    type: array
                    items:
                      $ref: '#/components/schemas/AppOrgRoleFields'
                  groups:
                    type: array
                    items:
                      $ref: '#/components/schemas/AppOrgGroupFields'
                  auth_types:
                    type: array
                    items:
                      $ref: '#/components/schemas/AccountAuthTypeFields'
        '400':
          description: Bad request
        '401':
          description: Unauthorized
        '500':
          description: Internal error
  /enc/test:
    get:
      tags:
        - Enc
      summary: Test API..
      responses:
        '200':
          description: Success
          content:
            text/plain:
              schema:
                type: string
                example: Echooo
  /bbs/test:
    get:
      tags:
        - BBs
      summary: Test API..
      responses:
        '200':
          description: Success
          content:
            text/plain:
              schema:
                type: string
                example: Echooo
  /bbs/service-regs:
    get:
      tags:
        - BBs
      summary: Get service registrations
      description: |
        Returns service registration records
      parameters:
        - name: ids
          in: query
          description: A comma-separated list of service IDs to return registrations for
          required: true
          style: form
          explode: false
          schema:
            type: string
      responses:
        '200':
          description: Success
          content:
            application/json:
              schema:
                type: array
                items:
                  $ref: '#/components/schemas/AuthServiceReg'
        '400':
          description: Bad request
        '401':
          description: Unauthorized
        '500':
          description: Internal error
  /tps/service-regs:
    get:
      tags:
        - Third-Party Services
      summary: Get service registrations
      description: |
        Returns service registration records
      parameters:
        - name: ids
          in: query
          description: A comma-separated list of service IDs to return registrations for
          required: true
          style: form
          explode: false
          schema:
            type: string
      responses:
        '200':
          description: Success
          content:
            application/json:
              schema:
                type: array
                items:
                  $ref: '#/components/schemas/AuthServiceReg'
        '400':
          description: Bad request
        '401':
          description: Unauthorized
        '500':
          description: Internal error
  /tps/auth-keys:
    get:
      tags:
        - Third-Party Services
      summary: Get auth public key
      description: |
        Returns auth public key in JWKS format
      responses:
        '200':
          description: Success
          content:
            application/json:
              schema:
                $ref: '#/components/schemas/JWKS'
        '400':
          description: Bad request
        '401':
          description: Unauthorized
        '500':
          description: Internal error
  /system/global-config:
    get:
      deprecated: true
      tags:
        - System
      summary: Get global config
      description: |
        Gives the system global config

        **Auth:** Requires auth token with `config_admin` permission
      security:
        - bearerAuth: []
      responses:
        '200':
          description: Success
          content:
            application/json:
              schema:
                $ref: '#/components/schemas/GlobalConfig'
        '400':
          description: Bad request
        '401':
          description: Unauthorized
        '500':
          description: Internal error
    post:
      deprecated: true
      tags:
        - System
      summary: Create global config
      description: |
        Creates the system global config

        **Auth:** Requires auth token with `config_admin` permission
      security:
        - bearerAuth: []
      requestBody:
        content:
          application/json:
            schema:
              $ref: '#/components/schemas/GlobalConfig'
        required: true
      responses:
        '200':
          description: Success
          content:
            text/plain:
              schema:
                type: string
                example: Success
        '400':
          description: Bad request
        '401':
          description: Unauthorized
        '500':
          description: Internal error
    put:
      deprecated: true
      tags:
        - System
      summary: Update global config
      description: |
        Updates the system global config

        **Auth:** Requires auth token with `config_admin` permission
      security:
        - bearerAuth: []
      requestBody:
        content:
          application/json:
            schema:
              $ref: '#/components/schemas/GlobalConfig'
        required: true
      responses:
        '200':
          description: Success
          content:
            text/plain:
              schema:
                type: string
                example: Success
        '400':
          description: Bad request
        '401':
          description: Unauthorized
        '500':
          description: Internal error
  '/system/organizations/{id}':
    put:
      deprecated: true
      tags:
        - System
      summary: Update organization
      description: |
        Updates organization

         **Auth:** Requires auth token with `org_admin` permission
      security:
        - bearerAuth: []
      parameters:
        - name: id
          in: path
          description: ID of the organization that needs to be updated
          required: true
          style: simple
          explode: false
          schema:
            type: string
      requestBody:
        description: update one organization
        content:
          application/json:
            schema:
              $ref: '#/components/schemas/_req_update_Organization_Request'
        required: true
      responses:
        '200':
          description: Success
          content:
            text/plain:
              schema:
                type: string
                example: Success
        '400':
          description: Bad request
        '401':
          description: Unauthorized
        '500':
          description: Internal error
    get:
      deprecated: true
      tags:
        - System
      summary: Get organization
      description: |
        Gets organization

        **Auth:** Requires auth token with `org_admin` permission
      security:
        - bearerAuth: []
      parameters:
        - name: id
          in: path
          description: ID of the organization
          required: true
          style: simple
          explode: false
          schema:
            type: string
      responses:
        '200':
          description: successful operation
          content:
            application/json:
              schema:
                $ref: '#/components/schemas/_req_get_Organization_Request'
        '400':
          description: Bad request
        '401':
          description: Unauthorized
        '404':
          description: Not Found
        '500':
          description: Internal error
  /system/organizations:
    get:
      deprecated: true
      tags:
        - System
      summary: Get organizations
      description: |
        Gets organizations

        **Auth:** Requires auth token with `org_admin` permission
      security:
        - bearerAuth: []
      responses:
        '200':
          description: Successful operation
          content:
            application/json:
              schema:
                type: array
                items:
                  $ref: '#/components/schemas/_res_get_Organizations_Response'
        '400':
          description: Bad request
        '401':
          description: Unauthorized
        '500':
          description: Internal error
    post:
      deprecated: true
      tags:
        - System
      summary: Create organization
      description: |
        Creates organization

        **Auth:** Requires auth token with `org_admin` permission
      security:
        - bearerAuth: []
      requestBody:
        description: creates one organization
        content:
          application/json:
            schema:
              $ref: '#/components/schemas/_req_create-Organization_Request'
        required: true
      responses:
        '200':
          description: Success
          content:
            text/plain:
              schema:
                type: string
                example: Success
        '400':
          description: Bad request
        '401':
          description: Unauthorized
        '500':
          description: Internal error
  /system/service-regs:
    get:
      deprecated: true
      tags:
        - System
      summary: Get service registrations
      description: |
        Returns service registration records

        **Auth:** Requires auth token with `service_admin` permission
      security:
        - bearerAuth: []
      parameters:
        - name: ids
          in: query
          description: A comma-separated list of service IDs to return registrations for
          required: true
          style: form
          explode: false
          schema:
            type: string
      responses:
        '200':
          description: Success
          content:
            application/json:
              schema:
                type: array
                items:
                  $ref: '#/components/schemas/ServiceReg'
        '400':
          description: Bad request
        '401':
          description: Unauthorized
        '500':
          description: Internal error
    post:
      deprecated: true
      tags:
        - System
      summary: Register service
      description: |
        Creates a new service registration

        The "service_id" of the registration must not match an existing registration  

        **Auth:** Requires auth token with `service_admin` permission
      security:
        - bearerAuth: []
      requestBody:
        description: service registration record to be added
        content:
          application/json:
            schema:
              $ref: '#/components/schemas/ServiceReg'
        required: true
      responses:
        '200':
          description: Success
          content:
            text/plain:
              schema:
                type: string
                example: Success
        '400':
          description: Bad request
        '401':
          description: Unauthorized
        '500':
          description: Internal error
    put:
      deprecated: true
      tags:
        - System
      summary: Update service registration
      description: |
        Update an existing service registration

        The "service_id" of the registration must match an existing registration

        **Auth:** Requires auth token with `service_admin` permission
      security:
        - bearerAuth: []
      requestBody:
        description: Service registration record update to be applied
        content:
          application/json:
            schema:
              $ref: '#/components/schemas/ServiceReg'
        required: true
      responses:
        '200':
          description: Success
          content:
            text/plain:
              schema:
                type: string
                example: Success
        '400':
          description: Bad request
        '401':
          description: Unauthorized
        '500':
          description: Internal error
    delete:
      deprecated: true
      tags:
        - System
      summary: Deregister service
      description: |
        Deletes an existing service registration record

        **Auth:** Requires auth token with `service_admin` permission
      security:
        - bearerAuth: []
      parameters:
        - name: id
          in: query
          description: The service ID of the registration to delete
          required: true
          style: form
          explode: false
          schema:
            type: string
      responses:
        '200':
          description: Success
          content:
            text/plain:
              schema:
                type: string
                example: Success
        '400':
          description: Bad request
        '401':
          description: Unauthorized
        '500':
          description: Internal error
  '/system/applications/{id}':
    get:
      deprecated: true
      tags:
        - System
      summary: Get application
      description: |
        Gets application

        **Auth:** Requires auth token with `app_admin` permission
      security:
        - bearerAuth: []
      parameters:
        - name: id
          in: path
          description: ID of the application
          required: true
          style: simple
          explode: false
          schema:
            type: string
      responses:
        '200':
          description: successful operation
          content:
            application/json:
              schema:
                $ref: '#/components/schemas/_req_get_Application_Request'
        '400':
          description: Bad request
        '401':
          description: Unauthorized
        '404':
          description: Not Found
        '500':
          description: Internal error
  /system/applications:
    get:
      deprecated: true
      tags:
        - System
      summary: Get applications
      description: |
        Gets applications

        **Auth:** Requires auth token with `app_admin` permission
      security:
        - bearerAuth: []
      responses:
        '200':
          description: Successful operation
          content:
            application/json:
              schema:
                type: array
                items:
                  $ref: '#/components/schemas/_res_get_Applications_Response'
        '400':
          description: Bad request
        '401':
          description: Unauthorized
        '500':
          description: Internal error
    post:
      deprecated: true
      tags:
        - System
      summary: Create application
      description: |
        Creates application

        **Auth:** Requires auth token with `app_admin` permission
      security:
        - bearerAuth: []
      requestBody:
        description: creates one application
        content:
          application/json:
            schema:
              $ref: '#/components/schemas/_req_create_Application_Request'
        required: true
      responses:
        '200':
          description: Success
          content:
            text/plain:
              schema:
                type: string
                example: Success
        '400':
          description: Bad request
        '401':
          description: Unauthorized
        '500':
          description: Internal error
  /system/permissions:
    post:
      deprecated: true
      tags:
        - System
      summary: Create permission
      description: |
        Creates permission

        **Auth:** Requires auth token with `all_permission` or 'update_permission" permission
      security:
        - bearerAuth: []
      requestBody:
        description: Permission
        content:
          application/json:
            schema:
              $ref: '#/components/schemas/_req_permissions_Request'
        required: true
      responses:
        '200':
          description: Success
          content:
            text/plain:
              schema:
                type: string
                example: Success
        '400':
          description: Bad request
        '401':
          description: Unauthorized
        '500':
          description: Internal error
    put:
      deprecated: true
      tags:
        - System
      summary: Updates permission
      description: |
        Updates permission

        **Auth:** Requires auth token with `all_permission` or 'update_permission" permission
      security:
        - bearerAuth: []
      requestBody:
        description: Permission
        content:
          application/json:
            schema:
              $ref: '#/components/schemas/_req_permissions_Request'
        required: true
      responses:
        '200':
          description: Success
          content:
            text/plain:
              schema:
                type: string
                example: Success
        '400':
          description: Bad request
        '401':
          description: Unauthorized
        '500':
          description: Internal error
  /system/application-roles:
    post:
      deprecated: true
      tags:
        - System
      summary: Create application role
      description: |
        Creates application role

        **Auth:** Requires auth token with `auth_admin` permission
      security:
        - bearerAuth: []
      requestBody:
        description: Application role
        content:
          application/json:
            schema:
              $ref: '#/components/schemas/_req_application-roles_Request'
        required: true
      responses:
        '200':
          description: Success
          content:
            text/plain:
              schema:
                type: string
                example: Success
        '400':
          description: Bad request
        '401':
          description: Unauthorized
        '500':
          description: Internal error
  /system/application-api-keys:
    get:
      deprecated: true
      tags:
        - System
      summary: Get application API keys
      description: |
        Returns all API key records for a given app ID

        **Auth:** Requires auth token with `get_api-keys` permission
      security:
        - bearerAuth: []
      parameters:
        - name: app_id
          in: query
          description: The app ID of the API keys to return
          required: true
          style: form
          explode: false
          schema:
            type: string
      responses:
        '200':
          description: Success
          content:
            application/json:
              schema:
                type: array
                items:
                  $ref: '#/components/schemas/APIKey'
        '400':
          description: Bad request
        '401':
          description: Unauthorized
        '500':
          description: Internal error
  /system/account/permissions:
    put:
      deprecated: true
      tags:
        - System
      summary: Grant account permissions
      description: |
        Grant account permissions

        **Auth:** Requires auth token with `auth_admin` permission
      security:
        - bearerAuth: []
      requestBody:
        description: Permissions
        content:
          application/json:
            schema:
              $ref: '#/components/schemas/_req_account-permissions_Request'
        required: true
      responses:
        '200':
          description: Success
          content:
            text/plain:
              schema:
                type: string
                example: Success
        '400':
          description: Bad request
        '401':
          description: Unauthorized
        '500':
          description: Internal error
  /system/account/roles:
    put:
      deprecated: true
      tags:
        - System
      summary: Grant account roles
      description: |
        Grant account roles

        **Auth:** Requires auth token with `auth_admin` permission
      security:
        - bearerAuth: []
      requestBody:
        description: Roles
        content:
          application/json:
            schema:
              $ref: '#/components/schemas/_req_account-roles_Request'
        required: true
      responses:
        '200':
          description: Success
          content:
            text/plain:
              schema:
                type: string
                example: Success
        '400':
          description: Bad request
        '401':
          description: Unauthorized
        '500':
          description: Internal error
  /system/api-keys:
    get:
      deprecated: true
      tags:
        - System
      summary: Get API key
      description: |
        Returns API key record

        **Auth:** Requires auth token with `get_api-keys` permission
      security:
        - bearerAuth: []
      parameters:
        - name: id
          in: query
          description: The ID of the API key to return
          required: true
          style: form
          explode: false
          schema:
            type: string
      responses:
        '200':
          description: Success
          content:
            application/json:
              schema:
                $ref: '#/components/schemas/APIKey'
        '400':
          description: Bad request
        '401':
          description: Unauthorized
        '500':
          description: Internal error
    post:
      deprecated: true
      tags:
        - System
      summary: Create API key
      description: |
        Creates a new API key record

        **Auth:** Requires auth token with `update_api-keys` permission
      security:
        - bearerAuth: []
      requestBody:
        description: API key record to be added
        content:
          application/json:
            schema:
              $ref: '#/components/schemas/APIKey'
            example: |
              {
                "app_id": "string",
                "key": "string"
              }
        required: true
      responses:
        '200':
          description: Success
          content:
            text/plain:
              schema:
                type: string
                example: Success
        '400':
          description: Bad request
        '401':
          description: Unauthorized
        '500':
          description: Internal error
    put:
      deprecated: true
      tags:
        - System
      summary: Update API key
      description: |
        Update an existing API key record

        Must include the "id" field to identify which key is to be udpated

        **Auth:** Requires auth token with `update_api-keys` permission
      security:
        - bearerAuth: []
      requestBody:
        description: API key record update to be applied
        content:
          application/json:
            schema:
              $ref: '#/components/schemas/APIKey'
        required: true
      responses:
        '200':
          description: Success
          content:
            text/plain:
              schema:
                type: string
                example: Success
        '400':
          description: Bad request
        '401':
          description: Unauthorized
        '500':
          description: Internal error
    delete:
      deprecated: true
      tags:
        - System
      summary: Delete API key
      description: |
        Deletes an existing API key record

        **Auth:** Requires auth token with `update_api-keys` permission
      security:
        - bearerAuth: []
      parameters:
        - name: id
          in: query
          description: The ID of the API key to delete
          required: true
          style: form
          explode: false
          schema:
            type: string
      responses:
        '200':
          description: Success
          content:
            text/plain:
              schema:
                type: string
                example: Success
        '400':
          description: Bad request
        '401':
          description: Unauthorized
        '500':
          description: Internal error
  /version:
    get:
      summary: Get service version
      responses:
        '200':
          description: Success
          content:
            text/plain:
              schema:
                type: string
                example: v1.1.0
  /.well-known/openid-configuration:
    get:
      summary: OpenID Connect Discovery
      responses:
        '200':
          description: Success
          content:
            application/json:
              schema:
                $ref: '#/components/schemas/OIDCDiscovery'
components:
  securitySchemes:
    bearerAuth:
      type: http
      scheme: bearer
      bearerFormat: JWT
  schemas:
    GlobalConfig:
      required:
        - setting
      type: object
      properties:
        setting:
          type: string
    Application:
      type: object
      properties:
        fields:
          $ref: '#/components/schemas/ApplicationFields'
        types:
          type: array
          items:
            $ref: '#/components/schemas/ApplicationType'
        organizations:
          type: array
          items:
            $ref: '#/components/schemas/ApplicationOrganization'
    ApplicationFields:
      required:
        - id
        - name
      type: object
      properties:
        id:
          readOnly: true
          type: string
        name:
          type: string
        multi_tenant:
          type: boolean
        requires_own_users:
          type: boolean
    ApplicationType:
      type: object
      properties:
        fields:
          $ref: '#/components/schemas/ApplicationTypeFields'
        application:
          $ref: '#/components/schemas/Application'
    ApplicationTypeFields:
      required:
        - id
        - identifier
      type: object
      properties:
        id:
          type: string
        identifier:
          type: string
        name:
          type: string
        versions:
          type: array
          items:
            type: string
    ApplicationOrganization:
      type: object
      properties:
        id:
          type: string
        application:
          $ref: '#/components/schemas/Application'
        organization:
          $ref: '#/components/schemas/Organization'
        TODO:
          type: string
    Permission:
      type: object
      properties:
        fields:
          $ref: '#/components/schemas/PermissionFields'
    PermissionFields:
      required:
        - id
        - name
      type: object
      properties:
        id:
          type: string
        name:
          type: string
        service_id:
          type: string
        assigners:
          type: array
          items:
            type: string
    AppOrgRole:
      type: object
      properties:
        fields:
          $ref: '#/components/schemas/AppOrgRoleFields'
        application:
          $ref: '#/components/schemas/Application'
        permissions:
          type: array
          items:
            $ref: '#/components/schemas/Permission'
    AppOrgRoleFields:
      required:
        - id
        - name
      type: object
      properties:
        id:
          type: string
        name:
          type: string
        system:
          type: boolean
    AppOrgGroup:
      type: object
      properties:
        fields:
          $ref: '#/components/schemas/AppOrgGroupFields'
        application:
          $ref: '#/components/schemas/Application'
        permissions:
          type: array
          items:
            $ref: '#/components/schemas/Permission'
        roles:
          type: array
          items:
            $ref: '#/components/schemas/AppOrgRole'
    AppOrgGroupFields:
      required:
        - id
        - name
      type: object
      properties:
        id:
          type: string
        name:
          type: string
        system:
          type: boolean
    Organization:
      type: object
      properties:
        fields:
          $ref: '#/components/schemas/OrganizationFields'
        config:
          $ref: '#/components/schemas/OrganizationConfig'
    OrganizationFields:
      required:
        - id
        - name
        - type
      type: object
      properties:
        id:
          readOnly: true
          type: string
        name:
          type: string
        type:
          type: string
          enum:
            - micro
            - small
            - medium
            - large
            - huge
    OrganizationConfig:
      type: object
      properties:
        fields:
          $ref: '#/components/schemas/OrganizationConfigFields'
    OrganizationConfigFields:
      type: object
      properties:
        id:
          readOnly: true
          type: string
          description: organization config id
        domains:
          type: array
          description: organization domains
          items:
            type: string
    LoginSession:
      type: object
      properties:
        fields:
          $ref: '#/components/schemas/LoginSessionFields'
        app_org:
          $ref: '#/components/schemas/ApplicationOrganization'
        auth_type:
          $ref: '#/components/schemas/AuthType'
        app_type:
          $ref: '#/components/schemas/ApplicationType'
        account_auth_type:
          $ref: '#/components/schemas/AccountAuthType'
          nullable: true
        device:
          $ref: '#/components/schemas/Device'
    LoginSessionFields:
      type: object
      properties:
        id:
          type: string
        anonymous:
          type: boolean
        identifier:
          type: string
        id_address:
          type: string
        access_token:
          type: string
        refresh_token:
          type: string
        params:
          type: object
          additionalProperties: true
        expires:
          type: string
        date_updated:
          type: string
          nullable: true
        date_created:
          type: string
    AuthType:
      type: object
      properties:
        fields:
          $ref: '#/components/schemas/AuthTypeFields'
    AuthTypeFields:
      type: object
      properties:
        id:
          type: string
        code:
          type: string
        description:
          type: string
        is_external:
          type: boolean
        params:
          type: object
          additionalProperties: true
    Credential:
      type: object
      properties:
        fields:
          $ref: '#/components/schemas/CredentialFields'
        accounts_auth_types:
          type: array
          items:
            $ref: '#/components/schemas/AccountAuthType'
    CredentialFields:
      type: object
      properties:
        id:
          type: string
        value:
          type: object
    ServiceReg:
      required:
        - service_id
        - host
        - name
        - description
        - first_party
      type: object
      description: Full service registration record
      properties:
        service_id:
          type: string
        host:
          type: string
        pub_key:
          $ref: '#/components/schemas/PubKey'
        name:
          type: string
        description:
          type: string
        info_url:
          type: string
        logo_url:
          type: string
        scopes:
          type: array
          nullable: true
          items:
            $ref: '#/components/schemas/ServiceScope'
        first_party:
          type: boolean
    AuthServiceReg:
      required:
        - service_id
        - host
      type: object
      description: Service registration record used for auth
      properties:
        service_id:
          type: string
        host:
          type: string
        pub_key:
          $ref: '#/components/schemas/PubKey'
    PubKey:
      required:
        - key_pem
        - alg
      type: object
      properties:
        key_pem:
          type: string
        alg:
          type: string
    ServiceScope:
      required:
        - scope
        - required
      type: object
      properties:
        scope:
          type: string
        required:
          type: boolean
        explanation:
          description: Explanation displayed to users for why this scope is requested/required
          type: string
    APIKey:
      required:
        - app_id
        - key
      type: object
      description: API key record
      properties:
        id:
          type: string
        app_id:
          type: string
        key:
          type: string
    JWK:
      required:
        - kty
        - use
        - alg
        - kid
        - 'n'
        - e
      type: object
      description: JSON Web Key (JWK)
      properties:
        kty:
          type: string
          description: The "kty" (key type) parameter identifies the cryptographic algorithm family used with the key
          enum:
            - RSA
        use:
          type: string
          description: The "use" (public key use) parameter identifies the intended use of the public key
          enum:
            - sig
        alg:
          type: string
          description: The "alg" (algorithm) parameter identifies the algorithm intended for use with the key
          enum:
            - RS256
        kid:
          type: string
          description: The "kid" (key ID) parameter is used to match a specific key
        'n':
          type: string
          description: The modulus (2048 bit) of the key - Base64URL encoded.
        e:
          type: string
          description: The exponent of the key - Base64URL encoded
    JWKS:
      required:
        - keys
      type: object
      description: JSON Web Key Set (JWKS)
      properties:
        keys:
          type: array
          items:
            $ref: '#/components/schemas/JWK'
    OIDCDiscovery:
      required:
        - issuer
        - jwks_uri
      type: object
      description: OpenID Connect Discovery Metadata
      properties:
        issuer:
          type: string
        jwks_uri:
          type: string
    Account:
      type: object
      properties:
        fields:
          $ref: '#/components/schemas/AccountFields'
        app_org:
          $ref: '#/components/schemas/ApplicationOrganization'
        permissions:
          type: array
          items:
            $ref: '#/components/schemas/Permission'
        roles:
          type: array
          items:
            $ref: '#/components/schemas/AppOrgRole'
        groups:
          type: array
          items:
            $ref: '#/components/schemas/AppOrgGroup'
        auth_types:
          type: array
          items:
            $ref: '#/components/schemas/AccountAuthType'
        preferences:
          type: object
        profile:
          $ref: '#/components/schemas/Profile'
        devices:
          type: array
          items:
            $ref: '#/components/schemas/Device'
    AccountFields:
      required:
        - id
      type: object
      properties:
        id:
          type: string
    Profile:
      type: object
      properties:
        fields:
          $ref: '#/components/schemas/ProfileFields'
        accounts:
          type: array
          items:
            $ref: '#/components/schemas/Account'
    ProfileFields:
      type: object
      properties:
        id:
          type: string
        photo_url:
          type: string
        first_name:
          type: string
        last_name:
          type: string
        email:
          type: string
          nullable: true
        phone:
          type: string
          nullable: true
        birth_year:
          type: integer
          nullable: true
        address:
          type: string
          nullable: true
        zip_code:
          type: string
          nullable: true
        state:
          type: string
          nullable: true
        country:
          type: string
          nullable: true
    AccountAuthType:
      type: object
      properties:
        fields:
          $ref: '#/components/schemas/AccountAuthTypeFields'
        auth_type:
          $ref: '#/components/schemas/AuthType'
        account:
          $ref: '#/components/schemas/Account'
        credential:
          $ref: '#/components/schemas/Credential'
    AccountAuthTypeFields:
      type: object
      properties:
        id:
          type: string
        code:
          type: string
        identifier:
          type: string
        params:
          type: object
          additionalProperties: true
          nullable: true
        active:
          type: boolean
        active_2fa:
          type: boolean
    Device:
      type: object
      properties:
        fields:
          $ref: '#/components/schemas/DeviceFields'
        accounts:
          type: array
          items:
            $ref: '#/components/schemas/Account'
    DeviceFields:
      required:
        - id
        - type
      type: object
      properties:
        id:
          type: string
        type:
          type: string
          enum:
            - mobile
            - web
            - desktop
            - other
        os:
          type: string
    _req_shared_Login:
      required:
        - auth_type
        - app_type_identifier
        - org_id
        - api_key
        - device
      type: object
      properties:
        auth_type:
          type: string
          enum:
            - username
            - email
            - twilio_phone
            - illinois_oidc
            - anonymous
        app_type_identifier:
          type: string
        org_id:
          type: string
        api_key:
          type: string
        creds:
          anyOf:
            - $ref: '#/components/schemas/_req_shared_Login_CredsEmail'
            - $ref: '#/components/schemas/_req_shared_Login_CredsTwilioPhone'
            - $ref: '#/components/schemas/_req_shared_Login_CredsOIDC'
            - $ref: '#/components/schemas/_req_shared_Login_CredsAPIKey'
        params:
          type: object
          anyOf:
            - $ref: '#/components/schemas/_req_shared_Login_ParamsEmail'
            - $ref: '#/components/schemas/_req_shared_Login_ParamsOIDC'
            - $ref: '#/components/schemas/_req_shared_Login_ParamsNone'
        device:
          $ref: '#/components/schemas/_req_shared_Login_Device'
        profile:
          $ref: '#/components/schemas/_req_shared_ProfileNullable'
        preferences:
          type: object
          nullable: true
    _req_shared_Login_CredsEmail:
      required:
        - email
        - password
      type: object
      description: Auth login creds for auth_type="email"
      properties:
        email:
          type: string
        password:
          type: string
    _req_shared_Login_CredsTwilioPhone:
      type: object
      description: Auth login creds for auth_type="twilio_phone"
      required:
        - phone
      properties:
        phone:
          type: string
        code:
          type: string
    _req_shared_Login_CredsOIDC:
      type: string
      description: |
        Auth login creds for auth_type="oidc" (or variants)
          - full redirect URI received from OIDC provider
    _req_shared_Login_CredsAPIKey:
      type: object
      description: Auth login creds for auth_type="anonymous"
      properties:
        anonymous_id:
          type: string
    _req_shared_Login_ParamsEmail:
      type: object
      description: Auth login params for auth_type="email"
      properties:
        confirm_password:
          type: string
          description: This should match the `creds` password field when sign_up=true. This should be verified on the client side as well to reduce invalid requests.
        sign_up:
          type: boolean
          default: false
    _req_shared_Login_ParamsOIDC:
      type: object
      description: Auth login params for auth_type="oidc" (or variants)
      properties:
        redirect_uri:
          type: string
        pkce_verifier:
          type: string
    _req_shared_Login_ParamsNone:
      type: object
      description: Auth login request params for unlisted auth_types (None)
      nullable: true
    _req_shared_Login_Device:
      required:
        - type
      type: object
      description: Client device
      properties:
        device_id:
          type: string
        type:
          type: string
          enum:
            - mobile
            - web
            - desktop
            - other
        os:
          type: string
    _req_shared_LoginUrl:
      required:
        - auth_type
        - app_type_identifier
        - org_id
        - api_key
        - redirect_uri
      type: object
      properties:
        auth_type:
          type: string
          enum:
            - illinois_oidc
        app_type_identifier:
          type: string
        org_id:
          type: string
        api_key:
          type: string
        redirect_uri:
          type: string
    _req_shared_Refresh:
      required:
        - api_key
        - refresh_token
      type: object
      properties:
        api_key:
          type: string
        refresh_token:
          type: string
    _req_shared_Profile:
      type: object
      properties:
        photo_url:
          type: string
          nullable: true
        first_name:
          type: string
          nullable: true
        last_name:
          type: string
          nullable: true
        email:
          type: string
          nullable: true
        phone:
          type: string
          nullable: true
        birth_year:
          type: integer
          nullable: true
        address:
          type: string
          nullable: true
        zip_code:
          type: string
          nullable: true
        state:
          type: string
          nullable: true
        country:
          type: string
          nullable: true
    _req_shared_ProfileNullable:
      type: object
      nullable: true
      properties:
        photo_url:
          type: string
          nullable: true
        first_name:
          type: string
          nullable: true
        last_name:
          type: string
          nullable: true
        email:
          type: string
          nullable: true
        phone:
          type: string
          nullable: true
        birth_year:
          type: integer
          nullable: true
        address:
          type: string
          nullable: true
        zip_code:
          type: string
          nullable: true
        state:
          type: string
          nullable: true
        country:
          type: string
          nullable: true
    _res_shared_LoginUrl:
      required:
        - login_url
      type: object
      properties:
        login_url:
          type: string
        params:
          type: object
          description: Params to be submitted with 'login' request (if necessary)
    _res_shared_Login:
      type: object
      properties:
        token:
          $ref: '#/components/schemas/_res_shared_RokwireToken'
        account:
          $ref: '#/components/schemas/_res_shared_Account'
        params:
          type: object
          nullable: true
          anyOf:
            - type: object
              description: Auth login response params for auth_type="oidc" (or variants)
              properties:
                oidc_token:
                  type: object
                  properties:
                    id_token:
                      type: string
                    access_token:
                      type: string
                    refresh_token:
                      type: string
                    token_type:
                      type: string
                    redirect_uri:
                      type: string
            - type: object
              description: Auth login response params for auth_type="anonymous"
              properties:
                anonymous_id:
                  type: string
            - type: object
              description: Auth login response params for unlisted auth_types (None)
              nullable: true
        message:
          type: string
    _res_shared_Refresh:
      type: object
      properties:
        token:
          $ref: '#/components/schemas/_res_shared_RokwireToken'
        params:
          type: object
          nullable: true
          anyOf:
            - $ref: '#/components/schemas/_res_shared_Login/properties/params/anyOf/0'
            - $ref: '#/components/schemas/_res_shared_Login/properties/params/anyOf/1'
            - $ref: '#/components/schemas/_res_shared_Login/properties/params/anyOf/2'
    _res_shared_Account:
      required:
        - id
      type: object
      properties:
        id:
          type: string
        profile:
          $ref: '#/components/schemas/ProfileFields'
        preferences:
          type: object
          nullable: true
        permissions:
          type: array
          items:
            $ref: '#/components/schemas/PermissionFields'
        roles:
          type: array
          items:
            $ref: '#/components/schemas/AppOrgRoleFields'
        groups:
          type: array
          items:
            $ref: '#/components/schemas/AppOrgGroupFields'
        auth_types:
          type: array
          items:
            $ref: '#/components/schemas/AccountAuthTypeFields'
    _res_shared_RokwireToken:
      type: object
      properties:
        access_token:
          description: The user's access token to be provided to authorize access to ROKWIRE APIs
          type: string
        refresh_token:
          description: A refresh token that can be used to get a new access token once the one provided expires
          type: string
        token_type:
          description: The type of the provided tokens to be specified when they are sent in the "Authorization" header
          type: string
          enum:
            - Bearer
    _req_account-exists_Request:
      required:
        - auth_type
        - app_type_identifier
        - org_id
        - api_key
        - user_identifier
      type: object
      properties:
        auth_type:
          type: string
          enum:
            - username
            - email
            - twilio_phone
            - illinois_oidc
            - anonymous
        app_type_identifier:
          type: string
        org_id:
          type: string
        api_key:
          type: string
        user_identifier:
          type: string
    _res_account-exists_Response:
      type: boolean
    _req_authorize-service_Request:
      required:
        - service_id
      type: object
      properties:
        service_id:
          type: string
        approved_scopes:
          description: Scopes to be granted to this service in this and future tokens. Replaces existing scopes if present.
          type: array
          items:
            type: string
    _res_authorize-service_Response:
      type: object
      properties:
        access_token:
          type: string
        token_type:
          description: The type of the provided tokens to be specified when they are sent in the "Authorization" header
          type: string
          enum:
            - Bearer
        approved_scopes:
          type: array
          items:
            type: string
        service_reg:
          $ref: '#/components/schemas/ServiceReg'
    _req_create-Organization_Request:
      required:
        - name
        - type
      type: object
      properties:
        id:
          readOnly: true
          type: string
        name:
          type: string
        type:
          type: string
          enum:
            - micro
            - small
            - medium
            - large
            - huge
        config:
          $ref: '#/components/schemas/OrganizationConfigFields'
    _res_create_Organization_Response:
      required:
        - id
        - name
        - type
      type: object
      properties:
        id:
          readOnly: true
          type: string
        name:
          type: string
        type:
          type: string
          enum:
            - micro
            - small
            - medium
            - large
            - huge
        config:
          $ref: '#/components/schemas/OrganizationConfigFields'
    _req_update_Organization_Request:
      required:
        - id
        - name
        - type
      type: object
      properties:
        id:
          readOnly: true
          type: string
        name:
          type: string
        type:
          type: string
          enum:
            - micro
            - small
            - medium
            - large
            - huge
        config:
          $ref: '#/components/schemas/OrganizationConfigFields'
    _res_update_Organization_Response:
      required:
        - id
        - name
        - type
      type: object
      properties:
        id:
          readOnly: true
          type: string
        name:
          type: string
        type:
          type: string
          enum:
            - micro
            - small
            - medium
            - large
            - huge
        config:
          $ref: '#/components/schemas/OrganizationConfigFields'
    _req_get_Organization_Request:
      required:
        - id
      properties:
        id:
          readOnly: true
          type: string
    _res_get_Organization_Response:
      required:
        - id
        - name
        - type
      type: object
      properties:
        id:
          readOnly: true
          type: string
        name:
          type: string
        type:
          type: string
          enum:
            - micro
            - small
            - medium
            - large
            - huge
        config:
          $ref: '#/components/schemas/OrganizationConfigFields'
    _res_get_Organizations_Response:
      required:
        - id
        - name
        - type
      type: object
      properties:
        id:
          readOnly: true
          type: string
        name:
          type: string
        type:
          type: string
          enum:
            - micro
            - small
            - medium
            - large
            - huge
        config:
          type: array
          items:
            $ref: '#/components/schemas/OrganizationConfigFields'
    _req_create_Application_Request:
      required:
        - name
        - multi_tenant
        - requires_own_users
      type: object
      properties:
        name:
          type: string
        multi_tenant:
          type: boolean
        requires_own_users:
          type: boolean
        application_types:
          type: array
          items:
            required:
              - identifier
            type: object
            properties:
              identifier:
                type: string
              name:
                type: string
              versions:
                type: array
                items:
                  type: string
    _req_get_Application_Request:
      required:
        - id
      type: string
      properties:
        id:
          readOnly: true
          type: string
    _res_get_Application_Response:
      required:
        - id
        - name
      type: object
      properties:
        id:
          readOnly: true
          type: string
        name:
          type: string
        multi_tenant:
          type: boolean
        requires_own_users:
          type: boolean
        organization:
          $ref: '#/components/schemas/ApplicationOrganization'
        applicationType:
          $ref: '#/components/schemas/ApplicationType'
    _res_get_Applications_Response:
      required:
        - id
        - name
        - multi_tenant
        - requires_own_users
      type: object
      properties:
        id:
          readOnly: true
          type: string
        name:
          type: string
        multi_tenant:
          type: boolean
        requires_own_users:
          type: boolean
        application_types:
          $ref: '#/components/schemas/ApplicationTypeFields'
    _req_permissions_Request:
      required:
        - name
      type: object
      properties:
        name:
          type: string
        service_id:
          type: string
        assigners:
          type: array
          description: permissions that could assign current permission to accounts
          items:
            type: string
    _req_application-roles_Request:
      required:
        - name
        - app_id
        - description
        - permissions
      type: object
      properties:
        name:
          type: string
        app_id:
          type: string
        description:
          type: string
        permissions:
          type: array
          items:
            type: string
    _req_account-permissions_Request:
      required:
        - account_id
        - app_id
        - permissions
      type: object
      properties:
        account_id:
          type: string
        app_id:
          type: string
        permissions:
          type: array
          items:
            type: string
    _req_account-roles_Request:
      required:
        - account_id
        - app_id
        - role_ids
      type: object
      properties:
        account_id:
          type: string
        app_id:
          type: string
        role_ids:
          type: array
          items:
            type: string<|MERGE_RESOLUTION|>--- conflicted
+++ resolved
@@ -479,11 +479,7 @@
           content:
             application/json:
               schema:
-<<<<<<< HEAD
-                $ref: '#/paths/~1admin~1account/get/responses/200/content/application~1json/schema'
-=======
                 $ref: '#/components/schemas/_res_shared_Account'
->>>>>>> 08cf91cf
         '400':
           description: Bad request
         '401':
