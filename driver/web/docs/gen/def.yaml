openapi: 3.0.3
info:
  title: Rokwire Core Building Block API
  description: Core Building Block API Documentation
  version: 1.7.0
servers:
  - url: 'https://api.rokwire.illinois.edu/core'
    description: Production server
  - url: 'https://api-test.rokwire.illinois.edu/core'
    description: Test server
  - url: 'https://api-dev.rokwire.illinois.edu/core'
    description: Development server
  - url: 'http://localhost/core'
    description: Local server
tags:
  - name: Services
    description: End users applications APIs.
  - name: Admin
    description: Administration applications APIs.
  - name: Enc
    description: APIs consumed by the Encryption building block.
  - name: BBs
    description: APIs consumed by the platform building blocks.
  - name: Third-Party Services
    description: APIs consumed by third-party services.
paths:
  /services/auth/login:
    post:
      tags:
        - Services
      summary: Login
      description: |
        Login using credentials to retrieve access token, refresh token, and user data
      requestBody:
        description: |
          User credential details and parameters
        content:
          application/json:
            schema:
              $ref: '#/components/schemas/_req_shared_Login'
            examples:
              email-sign_in:
                summary: Email - sign in
                value: |
                  {
                    "auth_type": "email",
                    "app_type_identifier": "edu.illinois.rokwire.safercommunity",
                    "org_id": "0a2eff20-e2cd-11eb-af68-60f81db5ecc0",
                    "api_key": "95a463e3-2ce8-450b-ba75-d8506b874738",
                    "creds": {
                      "email": "test@test.com", 
                      "password": "test12345"
                    },
                    "device": {
                      "type": "mobile",
                      "device_id": "5555",
                      "os": "Android"
                    }
                  }
              email-sign_up:
                summary: Email - sign up
                value: |
                  {
                    "auth_type": "email",
                    "app_type_identifier": "edu.illinois.rokwire.safercommunity",
                    "org_id": "0a2eff20-e2cd-11eb-af68-60f81db5ecc0",
                    "api_key": "95a463e3-2ce8-450b-ba75-d8506b874738",
                    "creds": {
                      "email": "test@test.com", 
                      "password": "test12345"
                    },
                    "params":{
                        "sign_up":true,
                        "confirm_password": "test12345"
                    },
                    "preferences":{
                        "key1":"value1",
                        "key2":"value2"
                    },
                    "profile":{
                      "address": "address",
                      "birth_year": 1990,
                      "country": "county",
                      "email": "email",
                      "first_name": "first name",
                      "last_name": "last name",
                      "phone": "+000000000000",
                      "photo_url": "photo url",
                      "state": "state",
                      "zip_code": "zip code"
                    },
                    "device": {
                      "type": "mobile",
                      "device_id": "5555",
                      "os": "Android"
                    }
                  }
              phone:
                summary: Phone - sign in OR sign up
                value: |
                  {
                    "auth_type": "twilio_phone",
                    "app_type_identifier": "edu.illinois.rokwire",
                    "org_id": "0a2eff20-e2cd-11eb-af68-60f81db5ecc0",
                    "api_key": "95a463e3-2ce8-450b-ba75-d8506b874738",
                    "creds": {
                      "phone": "+12223334444", 
                      "code": "123456"
                    },
                    "preferences":{
                        "key1":"value1",
                        "key2":"value2"
                    },
                    "profile":{
                      "address": "address",
                      "birth_year": 1990,
                      "country": "county",
                      "email": "email",
                      "first_name": "first name",
                      "last_name": "last name",
                      "phone": "+000000000000",
                      "photo_url": "photo url",
                      "state": "state",
                      "zip_code": "zip code"
                    },
                    "device": {
                      "type": "mobile",
                      "device_id": "5555",
                      "os": "Android"
                    }
                  }
              illinois_oidc:
                summary: Illinois OIDC login
                value: |
                  {
                    "auth_type": "illinois_oidc",
                    "app_type_identifier": "edu.illinois.rokwire",
                    "org_id": "0a2eff20-e2cd-11eb-af68-60f81db5ecc0",
                    "api_key": "95a463e3-2ce8-450b-ba75-d8506b874738",
                    "creds": "https://redirect.example.com?code=ai324uith8gSEefesEguorgwsf43",
                    "params": {
                      "redirect_uri": "https://redirect.example.com",
                      "pkce_verifier": "w4iuhfq0u43hfq38ghn3gnSFSFiqp3ugnpugnqiprgUGNPINfsdoirpgia"
                    },
                    "preferences":{
                        "key1":"value1",
                        "key2":"value2"
                    },
                    "profile":{
                      "address": "address",
                      "birth_year": 1990,
                      "country": "county",
                      "email": "email",
                      "first_name": "first name",
                      "last_name": "last name",
                      "phone": "+000000000000",
                      "photo_url": "photo url",
                      "state": "state",
                      "zip_code": "zip code"
                    },
                    "device": {
                      "type": "mobile",
                      "device_id": "5555",
                      "os": "Android"
                    }
                  }
              anonymous:
                summary: Anonymous login
                value: |
                  {
                    "auth_type": "anonymous",
                    "app_type_identifier": "edu.illinois.rokwire",
                    "org_id": "0a2eff20-e2cd-11eb-af68-60f81db5ecc0",
                    "api_key": "95a463e3-2ce8-450b-ba75-d8506b874738",
                    "creds": {
                      "anonymous_id": "dbb5ea5d-6c6c-44b8-9952-7ebf0e844beb"
                    },
                    "device": {
                      "type": "mobile",
                      "device_id": "5555",
                      "os": "Android"
                    }
                  }
        required: true
      responses:
        '200':
          description: Success
          content:
            application/json:
              schema:
                $ref: '#/components/schemas/_res_shared_Login'
        '400':
          description: Bad request
        '401':
          description: Unauthorized
        '500':
          description: Internal error
  /services/auth/refresh:
    post:
      tags:
        - Services
      summary: Refresh
      description: |
        Refresh access token using a refresh token
      requestBody:
        description: |
          Refresh token
        content:
          application/json:
            schema:
              $ref: '#/components/schemas/_req_shared_Refresh'
        required: true
      responses:
        '200':
          description: Success
          content:
            application/json:
              schema:
                $ref: '#/components/schemas/_res_shared_Refresh'
        '400':
          description: Bad request
        '401':
          description: Unauthorized
        '500':
          description: Internal error
  /services/auth/login-url:
    post:
      tags:
        - Services
      summary: Get SSO login url
      description: |
        Retrieve a pre-formatted SSO login URL
      requestBody:
        content:
          application/json:
            schema:
              $ref: '#/components/schemas/_req_shared_LoginUrl'
        required: true
      responses:
        '200':
          description: Success
          content:
            application/json:
              schema:
                $ref: '#/components/schemas/_res_shared_LoginUrl'
        '400':
          description: Bad request
        '401':
          description: Unauthorized
        '500':
          description: Internal error
  /services/auth/verify:
    get:
      tags:
        - Services
      summary: Validate verification code
      description: |
        Validates verification code to verify account ownership
      parameters:
        - name: id
          in: query
          description: Credential ID
          required: true
          style: form
          explode: false
          schema:
            type: string
        - name: code
          in: query
          description: Verification code
          required: true
          style: form
          explode: false
          schema:
            type: string
      responses:
        '200':
          description: Successful operation
          content:
            text/plain:
              schema:
                type: string
                example: Successfully verified code
        '400':
          description: Bad request
        '401':
          description: Unauthorized
        '500':
          description: Internal error
  /services/auth/account-exists:
    post:
      tags:
        - Services
      summary: Check if an account already exists
      description: |
        Account exists checks if an account exists for the provided user identifier and auth type
      requestBody:
        description: |
          Account information to be checked
        content:
          application/json:
            schema:
              $ref: '#/components/schemas/_req_account-exists_Request'
        required: true
      responses:
        '200':
          description: Success
          content:
            application/json:
              schema:
                $ref: '#/components/schemas/_res_account-exists_Response'
        '400':
          description: Bad request
        '401':
          description: Unauthorized
        '500':
          description: Internal error
  /services/auth/authorize-service:
    post:
      tags:
        - Services
      summary: Authorize service
      description: |
        Authorize a third-party service and get a scoped access token that can be used to access its APIs

        **Auth:** Requires user auth token
      security:
        - bearerAuth: []
      requestBody:
        content:
          application/json:
            schema:
              $ref: '#/components/schemas/_req_authorize-service_Request'
      responses:
        '200':
          description: Success
          content:
            application/json:
              schema:
                $ref: '#/components/schemas/_res_authorize-service_Response'
              examples:
                authorized:
                  summary: Service authorized
                  value: |
                    {
                      "access_token": "string",
                      "token_type": "Bearer",
                      "approved_scopes": [
                        "string"
                      ]
                    }
                unauthorized:
                  summary: Service unauthorized
                  value: |
                    {
                      "service_reg": {
                        "service_id": "string",
                        "host": "string",
                        "pub_key": {
                          "key_pem": "string",
                          "alg": "string"
                        },
                        "name": "string",
                        "description": "string",
                        "info_url": "string",
                        "logo_url": "string",
                        "scopes": [
                          {
                            "scope": "string",
                            "required": true,
                            "explanation": "string"
                          }
                        ],
                        "first_party": true
                      }
                    }
        '400':
          description: Bad request
        '401':
          description: Unauthorized
        '500':
          description: Internal error
  /services/auth/service-regs:
    get:
      tags:
        - Services
      summary: Get service registrations
      description: |
        Returns service registration records

        **Auth:** Requires auth token
      security:
        - bearerAuth: []
      parameters:
        - name: ids
          in: query
          description: A comma-separated list of service IDs to return registrations for
          required: true
          style: form
          explode: false
          schema:
            type: string
      responses:
        '200':
          description: Success
          content:
            application/json:
              schema:
                type: array
                items:
                  $ref: '#/components/schemas/ServiceReg'
        '400':
          description: Bad request
        '401':
          description: Unauthorized
        '500':
          description: Internal error
  /services/account:
    delete:
      tags:
        - Services
      summary: Delete user account
      description: |
        Deletes a user account

        **Auth:** Requires user auth token
      security:
        - bearerAuth: []
      responses:
        '200':
          description: Success
          content:
            text/plain:
              schema:
                type: string
                example: Success
        '400':
          description: Bad request
        '401':
          description: Unauthorized
        '500':
          description: Internal error
  /services/account/preferences:
    put:
      tags:
        - Services
      summary: Update account preferences
      description: |
        Updates account preferences

        **Auth:** Requires user auth token
      security:
        - bearerAuth: []
      requestBody:
        description: Account preferences
        content:
          application/json:
            schema:
              type: object
        required: true
      responses:
        '200':
          description: Success
          content:
            text/plain:
              schema:
                type: string
                example: Success
        '400':
          description: Bad request
        '401':
          description: Unauthorized
        '500':
          description: Internal error
    get:
      tags:
        - Services
      summary: Get preferences
      description: |
        Returns a user preferences

        **Auth:** Requires user auth token
      security:
        - bearerAuth: []
      responses:
        '200':
          description: Success
          content:
            application/json:
              schema:
                type: object
        '400':
          description: Bad request
        '401':
          description: Unauthorized
        '500':
          description: Internal error
  /services/account/profile:
    get:
      tags:
        - Services
      summary: Get user profile
      description: |
        Returns a user profile

        **Auth:** Requires user auth token
      security:
        - bearerAuth: []
      responses:
        '200':
          description: Success
          content:
            application/json:
              schema:
                $ref: '#/components/schemas/ProfileFields'
        '400':
          description: Bad request
        '401':
          description: Unauthorized
        '500':
          description: Internal error
    put:
      tags:
        - Services
      summary: Update user profile
      description: |
        Updates a user profile

        **Auth:** Requires user auth token
      security:
        - bearerAuth: []
      requestBody:
        description: Profile update
        content:
          application/json:
            schema:
              $ref: '#/components/schemas/_req_shared_Profile'
        required: true
      responses:
        '200':
          description: Success
          content:
            text/plain:
              schema:
                type: string
                example: Success
        '400':
          description: Bad request
        '401':
          description: Unauthorized
        '500':
          description: Internal error
  /services/test:
    get:
      tags:
        - Services
      summary: Test API..
      responses:
        '200':
          description: Success
          content:
            text/plain:
              schema:
                type: string
                example: Echooo
  /admin/auth/login:
    post:
      tags:
        - Admin
      summary: Login
      description: |
        Login using credentials to retrieve access token, refresh token, and user data
      requestBody:
        description: |
          User credential details and parameters
        content:
          application/json:
            schema:
              $ref: '#/components/schemas/_req_shared_Login'
            examples:
              email-sign_in:
                summary: Email - sign in
                value: |
                  {
                    "auth_type": "email",
                    "app_type_identifier": "edu.illinois.rokwire.safercommunity",
                    "org_id": "0a2eff20-e2cd-11eb-af68-60f81db5ecc0",
                    "api_key": "95a463e3-2ce8-450b-ba75-d8506b874738",
                    "creds": {
                      "email": "test@test.com", 
                      "password": "test12345"
                    },
                    "device": {
                      "type": "mobile",
                      "device_id": "5555",
                      "os": "Android"
                    }
                  }
              email-sign_up:
                summary: Email - sign up
                value: |
                  {
                    "auth_type": "email",
                    "app_type_identifier": "edu.illinois.rokwire.safercommunity",
                    "org_id": "0a2eff20-e2cd-11eb-af68-60f81db5ecc0",
                    "api_key": "95a463e3-2ce8-450b-ba75-d8506b874738",
                    "creds": {
                      "email": "test@test.com", 
                      "password": "test12345"
                    },
                    "params":{
                        "sign_up":true,
                        "confirm_password": "test12345"
                    },
                    "preferences":{
                        "key1":"value1",
                        "key2":"value2"
                    },
                    "profile":{
                      "address": "address",
                      "birth_year": 1990,
                      "country": "county",
                      "email": "email",
                      "first_name": "first name",
                      "last_name": "last name",
                      "phone": "+000000000000",
                      "photo_url": "photo url",
                      "state": "state",
                      "zip_code": "zip code"
                    },
                    "device": {
                      "type": "mobile",
                      "device_id": "5555",
                      "os": "Android"
                    }
                  }
              phone:
                summary: Phone - sign in OR sign up
                value: |
                  {
                    "auth_type": "twilio_phone",
                    "app_type_identifier": "edu.illinois.rokwire",
                    "org_id": "0a2eff20-e2cd-11eb-af68-60f81db5ecc0",
                    "api_key": "95a463e3-2ce8-450b-ba75-d8506b874738",
                    "creds": {
                      "phone": "+12223334444", 
                      "code": "123456"
                    },
                    "preferences":{
                        "key1":"value1",
                        "key2":"value2"
                    },
                    "profile":{
                      "address": "address",
                      "birth_year": 1990,
                      "country": "county",
                      "email": "email",
                      "first_name": "first name",
                      "last_name": "last name",
                      "phone": "+000000000000",
                      "photo_url": "photo url",
                      "state": "state",
                      "zip_code": "zip code"
                    },
                    "device": {
                      "type": "mobile",
                      "device_id": "5555",
                      "os": "Android"
                    }
                  }
              illinois_oidc:
                summary: Illinois OIDC login
                value: |
                  {
                    "auth_type": "illinois_oidc",
                    "app_type_identifier": "edu.illinois.rokwire",
                    "org_id": "0a2eff20-e2cd-11eb-af68-60f81db5ecc0",
                    "api_key": "95a463e3-2ce8-450b-ba75-d8506b874738",
                    "creds": "https://redirect.example.com?code=ai324uith8gSEefesEguorgwsf43",
                    "params": {
                      "redirect_uri": "https://redirect.example.com",
                      "pkce_verifier": "w4iuhfq0u43hfq38ghn3gnSFSFiqp3ugnpugnqiprgUGNPINfsdoirpgia"
                    },
                    "preferences":{
                        "key1":"value1",
                        "key2":"value2"
                    },
                    "profile":{
                      "address": "address",
                      "birth_year": 1990,
                      "country": "county",
                      "email": "email",
                      "first_name": "first name",
                      "last_name": "last name",
                      "phone": "+000000000000",
                      "photo_url": "photo url",
                      "state": "state",
                      "zip_code": "zip code"
                    },
                    "device": {
                      "type": "mobile",
                      "device_id": "5555",
                      "os": "Android"
                    }
                  }
              anonymous:
                summary: Anonymous login
                value: |
                  {
                    "auth_type": "anonymous",
                    "app_type_identifier": "edu.illinois.rokwire",
                    "org_id": "0a2eff20-e2cd-11eb-af68-60f81db5ecc0",
                    "api_key": "95a463e3-2ce8-450b-ba75-d8506b874738",
                    "creds": {
                      "anonymous_id": "dbb5ea5d-6c6c-44b8-9952-7ebf0e844beb"
                    },
                    "device": {
                      "type": "mobile",
                      "device_id": "5555",
                      "os": "Android"
                    }
                  }
        required: true
      responses:
        '200':
          description: Success
          content:
            application/json:
              schema:
                $ref: '#/components/schemas/_res_shared_Login'
        '400':
          description: Bad request
        '401':
          description: Unauthorized
        '500':
          description: Internal error
  /admin/auth/refresh:
    post:
      tags:
        - Admin
      summary: Refresh
      description: |
        Refresh access token using a refresh token
      requestBody:
        description: |
          Refresh token
        content:
          application/json:
            schema:
              $ref: '#/components/schemas/_req_shared_Refresh'
        required: true
      responses:
        '200':
          description: Success
          content:
            application/json:
              schema:
                $ref: '#/components/schemas/_res_shared_Refresh'
        '400':
          description: Bad request
        '401':
          description: Unauthorized
        '500':
          description: Internal error
  /admin/auth/login-url:
    post:
      tags:
        - Admin
      summary: Get SSO login url
      description: |
        Retrieve a pre-formatted SSO login URL
      requestBody:
        content:
          application/json:
            schema:
              $ref: '#/components/schemas/_req_shared_LoginUrl'
        required: true
      responses:
        '200':
          description: Success
          content:
            application/json:
              schema:
                $ref: '#/components/schemas/_res_shared_LoginUrl'
        '400':
          description: Bad request
        '401':
          description: Unauthorized
        '500':
          description: Internal error
  /admin/global-config:
    get:
      tags:
        - Admin
      summary: Get global config
      description: |
        Gives the system global config

        **Auth:** Requires auth token with `config_admin` permission
      security:
        - bearerAuth: []
      responses:
        '200':
          description: Success
          content:
            application/json:
              schema:
                $ref: '#/components/schemas/GlobalConfig'
        '400':
          description: Bad request
        '401':
          description: Unauthorized
        '500':
          description: Internal error
    post:
      tags:
        - Admin
      summary: Create global config
      description: |
        Creates the system global config

        **Auth:** Requires auth token with `config_admin` permission
      security:
        - bearerAuth: []
      requestBody:
        content:
          application/json:
            schema:
              $ref: '#/components/schemas/GlobalConfig'
        required: true
      responses:
        '200':
          description: Success
          content:
            text/plain:
              schema:
                type: string
                example: Success
        '400':
          description: Bad request
        '401':
          description: Unauthorized
        '500':
          description: Internal error
    put:
      tags:
        - Admin
      summary: Update global config
      description: |
        Updates the system global config

        **Auth:** Requires auth token with `config_admin` permission
      security:
        - bearerAuth: []
      requestBody:
        content:
          application/json:
            schema:
              $ref: '#/components/schemas/GlobalConfig'
        required: true
      responses:
        '200':
          description: Success
          content:
            text/plain:
              schema:
                type: string
                example: Success
        '400':
          description: Bad request
        '401':
          description: Unauthorized
        '500':
          description: Internal error
  '/admin/organizations/{id}':
    put:
      tags:
        - Admin
      summary: Update organization
      description: |
        Updates organization

         **Auth:** Requires auth token with `org_admin` permission
      security:
        - bearerAuth: []
      parameters:
        - name: id
          in: path
          description: ID of the organization that needs to be updated
          required: true
          style: simple
          explode: false
          schema:
            type: string
      requestBody:
        description: update one organization
        content:
          application/json:
            schema:
              $ref: '#/components/schemas/_req_update_Organization_Request'
        required: true
      responses:
        '200':
          description: Success
          content:
            text/plain:
              schema:
                type: string
                example: Success
        '400':
          description: Bad request
        '401':
          description: Unauthorized
        '500':
          description: Internal error
    get:
      tags:
        - Admin
      summary: Get organization
      description: |
        Gets organization

        **Auth:** Requires auth token with `org_admin` permission
      security:
        - bearerAuth: []
      parameters:
        - name: id
          in: path
          description: ID of the organization
          required: true
          style: simple
          explode: false
          schema:
            type: string
      responses:
        '200':
          description: successful operation
          content:
            application/json:
              schema:
                $ref: '#/components/schemas/_req_get_Organization_Request'
        '400':
          description: Bad request
        '401':
          description: Unauthorized
        '404':
          description: Not Found
        '500':
          description: Internal error
  /admin/organizations:
    get:
      tags:
        - Admin
      summary: Get organizations
      description: |
        Gets organizations

        **Auth:** Requires auth token with `org_admin` permission
      security:
        - bearerAuth: []
      responses:
        '200':
          description: Successful operation
          content:
            application/json:
              schema:
                type: array
                items:
                  $ref: '#/components/schemas/_res_get_Organizations_Response'
        '400':
          description: Bad request
        '401':
          description: Unauthorized
        '500':
          description: Internal error
    post:
      tags:
        - Admin
      summary: Create organization
      description: |
        Creates organization

        **Auth:** Requires auth token with `org_admin` permission
      security:
        - bearerAuth: []
      requestBody:
        description: creates one organization
        content:
          application/json:
            schema:
              $ref: '#/components/schemas/_req_create-Organization_Request'
        required: true
      responses:
        '200':
          description: Success
          content:
            text/plain:
              schema:
                type: string
                example: Success
        '400':
          description: Bad request
        '401':
          description: Unauthorized
        '500':
          description: Internal error
  /admin/service-regs:
    get:
      tags:
        - Admin
      summary: Get service registrations
      description: |
        Returns service registration records

        **Auth:** Requires auth token with `service_admin` permission
      security:
        - bearerAuth: []
      parameters:
        - name: ids
          in: query
          description: A comma-separated list of service IDs to return registrations for
          required: true
          style: form
          explode: false
          schema:
            type: string
      responses:
        '200':
          description: Success
          content:
            application/json:
              schema:
                type: array
                items:
                  $ref: '#/components/schemas/ServiceReg'
        '400':
          description: Bad request
        '401':
          description: Unauthorized
        '500':
          description: Internal error
    post:
      tags:
        - Admin
      summary: Register service
      description: |
        Creates a new service registration

        The "service_id" of the registration must not match an existing registration  

        **Auth:** Requires auth token with `service_admin` permission
      security:
        - bearerAuth: []
      requestBody:
        description: service registration record to be added
        content:
          application/json:
            schema:
              $ref: '#/components/schemas/ServiceReg'
        required: true
      responses:
        '200':
          description: Success
          content:
            text/plain:
              schema:
                type: string
                example: Success
        '400':
          description: Bad request
        '401':
          description: Unauthorized
        '500':
          description: Internal error
    put:
      tags:
        - Admin
      summary: Update service registration
      description: |
        Update an existing service registration

        The "service_id" of the registration must match an existing registration

        **Auth:** Requires auth token with `service_admin` permission
      security:
        - bearerAuth: []
      requestBody:
        description: Service registration record update to be applied
        content:
          application/json:
            schema:
              $ref: '#/components/schemas/ServiceReg'
        required: true
      responses:
        '200':
          description: Success
          content:
            text/plain:
              schema:
                type: string
                example: Success
        '400':
          description: Bad request
        '401':
          description: Unauthorized
        '500':
          description: Internal error
    delete:
      tags:
        - Admin
      summary: Deregister service
      description: |
        Deletes an existing service registration record

        **Auth:** Requires auth token with `service_admin` permission
      security:
        - bearerAuth: []
      parameters:
        - name: id
          in: query
          description: The service ID of the registration to delete
          required: true
          style: form
          explode: false
          schema:
            type: string
      responses:
        '200':
          description: Success
          content:
            text/plain:
              schema:
                type: string
                example: Success
        '400':
          description: Bad request
        '401':
          description: Unauthorized
        '500':
          description: Internal error
  '/admin/applications/{id}':
    get:
      tags:
        - Admin
      summary: Get application
      description: |
        Gets application

        **Auth:** Requires auth token with `app_admin` permission
      security:
        - bearerAuth: []
      parameters:
        - name: id
          in: path
          description: ID of the application
          required: true
          style: simple
          explode: false
          schema:
            type: string
      responses:
        '200':
          description: successful operation
          content:
            application/json:
              schema:
                $ref: '#/components/schemas/_req_get_Application_Request'
        '400':
          description: Bad request
        '401':
          description: Unauthorized
        '404':
          description: Not Found
        '500':
          description: Internal error
  /admin/applications:
    get:
      tags:
        - Admin
      summary: Get applications
      description: |
        Gets applications

        **Auth:** Requires auth token with `app_admin` permission
      security:
        - bearerAuth: []
      responses:
        '200':
          description: Successful operation
          content:
            application/json:
              schema:
                type: array
                items:
                  $ref: '#/components/schemas/_res_get_Applications_Response'
        '400':
          description: Bad request
        '401':
          description: Unauthorized
        '500':
          description: Internal error
    post:
      tags:
        - Admin
      summary: Create application
      description: |
        Creates application

        **Auth:** Requires auth token with `app_admin` permission
      security:
        - bearerAuth: []
      requestBody:
        description: creates one application
        content:
          application/json:
            schema:
              $ref: '#/components/schemas/_req_create_Application_Request'
        required: true
      responses:
        '200':
          description: Success
          content:
            text/plain:
              schema:
                type: string
                example: Success
        '400':
          description: Bad request
        '401':
          description: Unauthorized
        '500':
          description: Internal error
  /admin/application-permissions:
    post:
      tags:
        - Admin
      summary: Create application permission
      description: |
        Creates application permission

        **Auth:** Requires auth token with `auth_admin` permission
      security:
        - bearerAuth: []
      requestBody:
        description: Application permission
        content:
          application/json:
            schema:
              $ref: '#/components/schemas/_req_application-permissions_Request'
        required: true
      responses:
        '200':
          description: Success
          content:
            text/plain:
              schema:
                type: string
                example: Success
        '400':
          description: Bad request
        '401':
          description: Unauthorized
        '500':
          description: Internal error
  /admin/application-roles:
    post:
      tags:
        - Admin
      summary: Create application role
      description: |
        Creates application role

        **Auth:** Requires auth token with `auth_admin` permission
      security:
        - bearerAuth: []
      requestBody:
        description: Application role
        content:
          application/json:
            schema:
              $ref: '#/components/schemas/_req_application-roles_Request'
        required: true
      responses:
        '200':
          description: Success
          content:
            text/plain:
              schema:
                type: string
                example: Success
        '400':
          description: Bad request
        '401':
          description: Unauthorized
        '500':
          description: Internal error
  /admin/application-api-keys:
    get:
      tags:
        - Admin
      summary: Get application API keys
      description: |
        Returns all API key records for a given app ID

        **Auth:** Requires auth token with `get_api-keys` permission
      security:
        - bearerAuth: []
      parameters:
        - name: app_id
          in: query
          description: The app ID of the API keys to return
          required: true
          style: form
          explode: false
          schema:
            type: string
      responses:
        '200':
          description: Success
          content:
            application/json:
              schema:
                type: array
                items:
                  $ref: '#/components/schemas/APIKey'
        '400':
          description: Bad request
        '401':
          description: Unauthorized
        '500':
          description: Internal error
  /admin/account/permissions:
    put:
      tags:
        - Admin
      summary: Grant account permissions
      description: |
        Grant account permissions

        **Auth:** Requires auth token with `auth_admin` permission
      security:
        - bearerAuth: []
      requestBody:
        description: Permissions
        content:
          application/json:
            schema:
              $ref: '#/components/schemas/_req_account-permissions_Request'
        required: true
      responses:
        '200':
          description: Success
          content:
            text/plain:
              schema:
                type: string
                example: Success
        '400':
          description: Bad request
        '401':
          description: Unauthorized
        '500':
          description: Internal error
  /admin/account/roles:
    put:
      tags:
        - Admin
      summary: Grant account roles
      description: |
        Grant account roles

        **Auth:** Requires auth token with `auth_admin` permission
      security:
        - bearerAuth: []
      requestBody:
        description: Roles
        content:
          application/json:
            schema:
              $ref: '#/components/schemas/_req_account-roles_Request'
        required: true
      responses:
        '200':
          description: Success
          content:
            text/plain:
              schema:
                type: string
                example: Success
        '400':
          description: Bad request
        '401':
          description: Unauthorized
        '500':
          description: Internal error
  /admin/api-keys:
    get:
      tags:
        - Admin
      summary: Get API key
      description: |
        Returns API key record

        **Auth:** Requires auth token with `get_api-keys` permission
      security:
        - bearerAuth: []
      parameters:
        - name: id
          in: query
          description: The ID of the API key to return
          required: true
          style: form
          explode: false
          schema:
            type: string
      responses:
        '200':
          description: Success
          content:
            application/json:
              schema:
                $ref: '#/components/schemas/APIKey'
        '400':
          description: Bad request
        '401':
          description: Unauthorized
        '500':
          description: Internal error
    post:
      tags:
        - Admin
      summary: Create API key
      description: |
        Creates a new API key record

        **Auth:** Requires auth token with `update_api-keys` permission
      security:
        - bearerAuth: []
      requestBody:
        description: API key record to be added
        content:
          application/json:
            schema:
              $ref: '#/components/schemas/APIKey'
            example: |
              {
                "app_id": "string",
                "key": "string"
              }
        required: true
      responses:
        '200':
          description: Success
          content:
            text/plain:
              schema:
                type: string
                example: Success
        '400':
          description: Bad request
        '401':
          description: Unauthorized
        '500':
          description: Internal error
    put:
      tags:
        - Admin
      summary: Update API key
      description: |
        Update an existing API key record

        Must include the "id" field to identify which key is to be udpated

        **Auth:** Requires auth token with `update_api-keys` permission
      security:
        - bearerAuth: []
      requestBody:
        description: API key record update to be applied
        content:
          application/json:
            schema:
              $ref: '#/components/schemas/APIKey'
        required: true
      responses:
        '200':
          description: Success
          content:
            text/plain:
              schema:
                type: string
                example: Success
        '400':
          description: Bad request
        '401':
          description: Unauthorized
        '500':
          description: Internal error
    delete:
      tags:
        - Admin
      summary: Delete API key
      description: |
        Deletes an existing API key record

        **Auth:** Requires auth token with `update_api-keys` permission
      security:
        - bearerAuth: []
      parameters:
        - name: id
          in: query
          description: The ID of the API key to delete
          required: true
          style: form
          explode: false
          schema:
            type: string
      responses:
        '200':
          description: Success
          content:
            text/plain:
              schema:
                type: string
                example: Success
        '400':
          description: Bad request
        '401':
          description: Unauthorized
        '500':
          description: Internal error
  /enc/test:
    get:
      tags:
        - Enc
      summary: Test API..
      responses:
        '200':
          description: Success
          content:
            text/plain:
              schema:
                type: string
                example: Echooo
  /bbs/test:
    get:
      tags:
        - BBs
      summary: Test API..
      responses:
        '200':
          description: Success
          content:
            text/plain:
              schema:
                type: string
                example: Echooo
  /bbs/service-regs:
    get:
      tags:
        - BBs
      summary: Get service registrations
      description: |
        Returns service registration records
      parameters:
        - name: ids
          in: query
          description: A comma-separated list of service IDs to return registrations for
          required: true
          style: form
          explode: false
          schema:
            type: string
      responses:
        '200':
          description: Success
          content:
            application/json:
              schema:
                type: array
                items:
                  $ref: '#/components/schemas/AuthServiceReg'
        '400':
          description: Bad request
        '401':
          description: Unauthorized
        '500':
          description: Internal error
  /tps/service-regs:
    get:
      tags:
        - Third-Party Services
      summary: Get service registrations
      description: |
        Returns service registration records
      parameters:
        - name: ids
          in: query
          description: A comma-separated list of service IDs to return registrations for
          required: true
          style: form
          explode: false
          schema:
            type: string
      responses:
        '200':
          description: Success
          content:
            application/json:
              schema:
                type: array
                items:
                  $ref: '#/components/schemas/AuthServiceReg'
        '400':
          description: Bad request
        '401':
          description: Unauthorized
        '500':
          description: Internal error
  /tps/auth-keys:
    get:
      tags:
        - Third-Party Services
      summary: Get auth public key
      description: |
        Returns auth public key in JWKS format
      responses:
        '200':
          description: Success
          content:
            application/json:
              schema:
                $ref: '#/components/schemas/JWKS'
        '400':
          description: Bad request
        '401':
          description: Unauthorized
        '500':
          description: Internal error
  /version:
    get:
      summary: Get service version
      responses:
        '200':
          description: Success
          content:
            text/plain:
              schema:
                type: string
                example: v1.1.0
  /.well-known/openid-configuration:
    get:
      summary: OpenID Connect Discovery
      responses:
        '200':
          description: Success
          content:
            application/json:
              schema:
                $ref: '#/components/schemas/OIDCDiscovery'
components:
  securitySchemes:
    bearerAuth:
      type: http
      scheme: bearer
      bearerFormat: JWT
  schemas:
    GlobalConfig:
      required:
        - setting
      type: object
      properties:
        setting:
          type: string
    Application:
      type: object
      properties:
        fields:
          $ref: '#/components/schemas/ApplicationFields'
        types:
          type: array
          items:
            $ref: '#/components/schemas/ApplicationType'
        organizations:
          type: array
          items:
            $ref: '#/components/schemas/ApplicationOrganization'
    ApplicationFields:
      required:
        - id
        - name
      type: object
      properties:
        id:
          readOnly: true
          type: string
        name:
          type: string
        multi_tenant:
          type: boolean
        requires_own_users:
          type: boolean
    ApplicationType:
      type: object
      properties:
        fields:
          $ref: '#/components/schemas/ApplicationTypeFields'
        application:
          $ref: '#/components/schemas/Application'
    ApplicationTypeFields:
      required:
        - id
        - identifier
      type: object
      properties:
        id:
          type: string
        identifier:
          type: string
        name:
          type: string
        versions:
          type: array
          items:
            type: string
    ApplicationOrganization:
      type: object
      properties:
        id:
          type: string
        TODO:
          type: string
    ApplicationPermission:
      type: object
      properties:
        fields:
          $ref: '#/components/schemas/ApplicationPermissionFields'
        application:
          $ref: '#/components/schemas/Application'
    ApplicationPermissionFields:
      required:
        - id
        - name
      type: object
      properties:
        id:
          type: string
        name:
          type: string
    ApplicationRole:
      type: object
      properties:
        fields:
          $ref: '#/components/schemas/ApplicationRoleFields'
        application:
          $ref: '#/components/schemas/Application'
        permissions:
          type: array
          items:
            $ref: '#/components/schemas/ApplicationPermission'
    ApplicationRoleFields:
      required:
        - id
        - name
      type: object
      properties:
        id:
          type: string
        name:
          type: string
    ApplicationGroup:
      type: object
      properties:
        fields:
          $ref: '#/components/schemas/ApplicationGroupFields'
        application:
          $ref: '#/components/schemas/Application'
        permissions:
          type: array
          items:
            $ref: '#/components/schemas/ApplicationPermission'
        roles:
          type: array
          items:
            $ref: '#/components/schemas/ApplicationRole'
    ApplicationGroupFields:
      required:
        - id
        - name
      type: object
      properties:
        id:
          type: string
        name:
          type: string
    Organization:
      type: object
      properties:
        fields:
          $ref: '#/components/schemas/OrganizationFields'
        config:
          $ref: '#/components/schemas/OrganizationConfig'
    OrganizationFields:
      required:
        - id
        - name
        - type
      type: object
      properties:
        id:
          readOnly: true
          type: string
        name:
          type: string
        type:
          type: string
          enum:
            - micro
            - small
            - medium
            - large
            - huge
    OrganizationConfig:
      type: object
      properties:
        fields:
          $ref: '#/components/schemas/OrganizationConfigFields'
    OrganizationConfigFields:
      type: object
      properties:
        id:
          readOnly: true
          type: string
          description: organization config id
        domains:
          type: array
          description: organization domains
          items:
            type: string
    LoginSession:
      type: object
      properties:
        fields:
          $ref: '#/components/schemas/LoginSessionFields'
        app_org:
          $ref: '#/components/schemas/ApplicationOrganization'
        auth_type:
          $ref: '#/components/schemas/AuthType'
        app_type:
          $ref: '#/components/schemas/ApplicationType'
        account_auth_type:
          $ref: '#/components/schemas/AccountAuthType'
          nullable: true
        device:
          $ref: '#/components/schemas/Device'
    LoginSessionFields:
      type: object
      properties:
        id:
          type: string
        anonymous:
          type: boolean
        identifier:
          type: string
        id_address:
          type: string
        access_token:
          type: string
        refresh_token:
          type: string
        params:
          type: object
          additionalProperties: true
        expires:
          type: string
        date_updated:
          type: string
          nullable: true
        date_created:
          type: string
    AuthType:
      type: object
      properties:
        fields:
          $ref: '#/components/schemas/AuthTypeFields'
    AuthTypeFields:
      type: object
      properties:
        id:
          type: string
        code:
          type: string
        description:
          type: string
        is_external:
          type: boolean
        params:
          type: object
          additionalProperties: true
    Credential:
      type: object
      properties:
        fields:
          $ref: '#/components/schemas/CredentialFields'
        accounts_auth_types:
          type: array
          items:
            $ref: '#/components/schemas/AccountAuthType'
    CredentialFields:
      type: object
      properties:
        id:
          type: string
        value:
          type: object
    ServiceReg:
      required:
        - service_id
        - host
        - name
        - description
        - first_party
      type: object
      description: Full service registration record
      properties:
        service_id:
          type: string
        host:
          type: string
        pub_key:
          $ref: '#/components/schemas/PubKey'
        name:
          type: string
        description:
          type: string
        info_url:
          type: string
        logo_url:
          type: string
        scopes:
          type: array
          nullable: true
          items:
            $ref: '#/components/schemas/ServiceScope'
        first_party:
          type: boolean
    AuthServiceReg:
      required:
        - service_id
        - host
      type: object
      description: Service registration record used for auth
      properties:
        service_id:
          type: string
        host:
          type: string
        pub_key:
          $ref: '#/components/schemas/PubKey'
    PubKey:
      required:
        - key_pem
        - alg
      type: object
      properties:
        key_pem:
          type: string
        alg:
          type: string
    ServiceScope:
      required:
        - scope
        - required
      type: object
      properties:
        scope:
          type: string
        required:
          type: boolean
        explanation:
          description: Explanation displayed to users for why this scope is requested/required
          type: string
    APIKey:
      required:
        - app_id
        - key
      type: object
      description: API key record
      properties:
        id:
          type: string
        app_id:
          type: string
        key:
          type: string
    JWK:
      required:
        - kty
        - use
        - alg
        - kid
        - 'n'
        - e
      type: object
      description: JSON Web Key (JWK)
      properties:
        kty:
          type: string
          description: The "kty" (key type) parameter identifies the cryptographic algorithm family used with the key
          enum:
            - RSA
        use:
          type: string
          description: The "use" (public key use) parameter identifies the intended use of the public key
          enum:
            - sig
        alg:
          type: string
          description: The "alg" (algorithm) parameter identifies the algorithm intended for use with the key
          enum:
            - RS256
        kid:
          type: string
          description: The "kid" (key ID) parameter is used to match a specific key
        'n':
          type: string
          description: The modulus (2048 bit) of the key - Base64URL encoded.
        e:
          type: string
          description: The exponent of the key - Base64URL encoded
    JWKS:
      required:
        - keys
      type: object
      description: JSON Web Key Set (JWKS)
      properties:
        keys:
          type: array
          items:
            $ref: '#/components/schemas/JWK'
    OIDCDiscovery:
      required:
        - issuer
        - jwks_uri
      type: object
      description: OpenID Connect Discovery Metadata
      properties:
        issuer:
          type: string
        jwks_uri:
          type: string
    Account:
      type: object
      properties:
        fields:
          $ref: '#/components/schemas/AccountFields'
        application:
          $ref: '#/components/schemas/Application'
        organization:
          $ref: '#/components/schemas/Organization'
        permissions:
          type: array
          items:
            $ref: '#/components/schemas/ApplicationPermission'
        roles:
          type: array
          items:
            $ref: '#/components/schemas/ApplicationRole'
        groups:
          type: array
          items:
            $ref: '#/components/schemas/ApplicationGroup'
        auth_types:
          type: array
          items:
            $ref: '#/components/schemas/AccountAuthType'
        preferences:
          type: object
        profile:
          $ref: '#/components/schemas/Profile'
        devices:
          type: array
          items:
            $ref: '#/components/schemas/Device'
    AccountFields:
      required:
        - id
      type: object
      properties:
        id:
          type: string
    Profile:
      type: object
      properties:
        fields:
          $ref: '#/components/schemas/ProfileFields'
        accounts:
          type: array
          items:
            $ref: '#/components/schemas/Account'
    ProfileFields:
      type: object
      properties:
        id:
          type: string
        photo_url:
          type: string
        first_name:
          type: string
        last_name:
          type: string
        email:
          type: string
          nullable: true
        phone:
          type: string
          nullable: true
        birth_year:
          type: integer
          nullable: true
        address:
          type: string
          nullable: true
        zip_code:
          type: string
          nullable: true
        state:
          type: string
          nullable: true
        country:
          type: string
          nullable: true
    AccountAuthType:
      type: object
      properties:
        fields:
          $ref: '#/components/schemas/AccountAuthTypeFields'
        auth_type:
          $ref: '#/components/schemas/AuthType'
        account:
          $ref: '#/components/schemas/Account'
        credential:
          $ref: '#/components/schemas/Credential'
    AccountAuthTypeFields:
      type: object
      properties:
        id:
          type: string
        code:
          type: string
        identifier:
          type: string
        params:
          type: object
          additionalProperties: true
          nullable: true
        active:
          type: boolean
        active_2fa:
          type: boolean
    Device:
      type: object
      properties:
        fields:
          $ref: '#/components/schemas/DeviceFields'
        accounts:
          type: array
          items:
            $ref: '#/components/schemas/Account'
    DeviceFields:
      required:
        - id
        - type
      type: object
      properties:
        id:
          type: string
        type:
          type: string
          enum:
            - mobile
            - web
            - desktop
            - other
        os:
          type: string
    _req_shared_Login:
      required:
        - auth_type
        - app_type_identifier
        - org_id
        - api_key
        - device
      type: object
      properties:
        auth_type:
          type: string
          enum:
            - username
            - email
            - twilio_phone
            - illinois_oidc
            - anonymous
        app_type_identifier:
          type: string
        org_id:
          type: string
        api_key:
          type: string
        creds:
          anyOf:
            - $ref: '#/components/schemas/_req_shared_Login_CredsEmail'
            - $ref: '#/components/schemas/_req_shared_Login_CredsTwilioPhone'
            - $ref: '#/components/schemas/_req_shared_Login_CredsOIDC'
            - $ref: '#/components/schemas/_req_shared_Login_CredsAPIKey'
        params:
          type: object
          anyOf:
            - $ref: '#/components/schemas/_req_shared_Login_ParamsEmail'
            - $ref: '#/components/schemas/_req_shared_Login_ParamsOIDC'
            - $ref: '#/components/schemas/_req_shared_Login_ParamsNone'
        device:
          $ref: '#/components/schemas/_req_shared_Login_Device'
        profile:
          $ref: '#/components/schemas/_req_shared_ProfileNullable'
        preferences:
          type: object
          nullable: true
    _req_shared_Login_CredsEmail:
      required:
        - email
        - password
      type: object
      description: Auth login creds for auth_type="email"
      properties:
        email:
          type: string
        password:
          type: string
    _req_shared_Login_CredsTwilioPhone:
      type: object
      description: Auth login creds for auth_type="twilio_phone"
      required:
        - phone
      properties:
        phone:
          type: string
        code:
          type: string
    _req_shared_Login_CredsOIDC:
      type: string
      description: |
        Auth login creds for auth_type="oidc" (or variants)
          - full redirect URI received from OIDC provider
    _req_shared_Login_CredsAPIKey:
      type: object
      description: Auth login creds for auth_type="anonymous"
      properties:
        anonymous_id:
          type: string
    _req_shared_Login_ParamsEmail:
      type: object
      description: Auth login params for auth_type="email"
      properties:
        confirm_password:
          type: string
          description: This should match the `creds` password field when sign_up=true. This should be verified on the client side as well to reduce invalid requests.
        sign_up:
          type: boolean
          default: false
    _req_shared_Login_ParamsOIDC:
      type: object
      description: Auth login params for auth_type="oidc" (or variants)
      properties:
        redirect_uri:
          type: string
        pkce_verifier:
          type: string
    _req_shared_Login_ParamsNone:
      type: object
      description: Auth login request params for unlisted auth_types (None)
      nullable: true
    _req_shared_Login_Device:
      required:
        - type
      type: object
      description: Client device
      properties:
        device_id:
          type: string
        type:
          type: string
          enum:
            - mobile
            - web
            - desktop
            - other
        os:
          type: string
    _req_shared_LoginUrl:
      required:
        - auth_type
        - app_type_identifier
        - org_id
        - api_key
        - redirect_uri
      type: object
      properties:
        auth_type:
          type: string
          enum:
            - illinois_oidc
        app_type_identifier:
          type: string
        org_id:
          type: string
        api_key:
          type: string
        redirect_uri:
          type: string
    _req_shared_Refresh:
      required:
        - api_key
        - refresh_token
      type: object
      properties:
        api_key:
          type: string
        refresh_token:
          type: string
    _req_shared_Profile:
      type: object
      properties:
        photo_url:
          type: string
          nullable: true
        first_name:
          type: string
          nullable: true
        last_name:
          type: string
          nullable: true
        email:
          type: string
          nullable: true
        phone:
          type: string
          nullable: true
        birth_year:
          type: integer
          nullable: true
        address:
          type: string
          nullable: true
        zip_code:
          type: string
          nullable: true
        state:
          type: string
          nullable: true
        country:
          type: string
          nullable: true
    _req_shared_ProfileNullable:
      type: object
      nullable: true
      properties:
        photo_url:
          type: string
          nullable: true
        first_name:
          type: string
          nullable: true
        last_name:
          type: string
          nullable: true
        email:
          type: string
          nullable: true
        phone:
          type: string
          nullable: true
        birth_year:
          type: integer
          nullable: true
        address:
          type: string
          nullable: true
        zip_code:
          type: string
          nullable: true
        state:
          type: string
          nullable: true
        country:
          type: string
          nullable: true
    _res_shared_LoginUrl:
      required:
        - login_url
      type: object
      properties:
        login_url:
          type: string
        params:
          type: object
          description: Params to be submitted with 'login' request (if necessary)
    _res_shared_Login:
      type: object
      properties:
        token:
          $ref: '#/components/schemas/_res_shared_RokwireToken'
        account:
          $ref: '#/components/schemas/_res_shared_Login_Account'
        params:
          type: object
          nullable: true
          anyOf:
            - type: object
              description: Auth login response params for auth_type="oidc" (or variants)
              properties:
                oidc_token:
                  type: object
                  properties:
                    id_token:
                      type: string
                    access_token:
                      type: string
                    refresh_token:
                      type: string
                    token_type:
                      type: string
                    redirect_uri:
                      type: string
            - type: object
              description: Auth login response params for auth_type="anonymous"
              properties:
                anonymous_id:
                  type: string
            - type: object
              description: Auth login response params for unlisted auth_types (None)
              nullable: true
        message:
          type: string
    _res_shared_Login_Account:
      required:
        - id
      type: object
      properties:
        id:
          type: string
        profile:
          $ref: '#/components/schemas/ProfileFields'
        preferences:
          type: object
          nullable: true
        permissions:
          type: array
          items:
            $ref: '#/components/schemas/ApplicationPermissionFields'
        roles:
          type: array
          items:
            $ref: '#/components/schemas/ApplicationRoleFields'
        groups:
          type: array
          items:
            $ref: '#/components/schemas/ApplicationGroupFields'
        auth_types:
          type: array
          items:
            $ref: '#/components/schemas/AccountAuthTypeFields'
    _res_shared_Refresh:
      type: object
      properties:
        token:
          $ref: '#/components/schemas/_res_shared_RokwireToken'
        params:
          type: object
          nullable: true
          anyOf:
            - $ref: '#/components/schemas/_res_shared_Login/properties/params/anyOf/0'
            - $ref: '#/components/schemas/_res_shared_Login/properties/params/anyOf/1'
            - $ref: '#/components/schemas/_res_shared_Login/properties/params/anyOf/2'
    _res_shared_RokwireToken:
      type: object
      properties:
        access_token:
          description: The user's access token to be provided to authorize access to ROKWIRE APIs
          type: string
        refresh_token:
          description: A refresh token that can be used to get a new access token once the one provided expires
          type: string
<<<<<<< HEAD
        token_type:
          description: The type of the provided tokens to be specified when they are sent in the "Authorization" header
          type: string
          enum:
            - Bearer
=======
    _res_refresh_Response:
      type: object
      properties:
        token:
          $ref: '#/components/schemas/_res_shared_RokwireToken'
        params:
          type: object
          nullable: true
          anyOf:
            - $ref: '#/components/schemas/_res_login_Response/properties/params/anyOf/0'
            - $ref: '#/components/schemas/_res_login_Response/properties/params/anyOf/1'
            - $ref: '#/components/schemas/_res_login_Response/properties/params/anyOf/2'
    _req_account-exists_Request:
      required:
        - auth_type
        - app_type_identifier
        - org_id
        - api_key
        - user_identifier
      type: object
      properties:
        auth_type:
          type: string
          enum:
            - username
            - email
            - twilio_phone
            - illinois_oidc
            - anonymous
        app_type_identifier:
          type: string
        org_id:
          type: string
        api_key:
          type: string
        user_identifier:
          type: string
    _res_account-exists_Response:
      type: boolean
>>>>>>> 69dbdf72
    _req_authorize-service_Request:
      required:
        - service_id
      type: object
      properties:
        service_id:
          type: string
        approved_scopes:
          description: Scopes to be granted to this service in this and future tokens. Replaces existing scopes if present.
          type: array
          items:
            type: string
    _res_authorize-service_Response:
      type: object
      properties:
        access_token:
          type: string
        token_type:
          description: The type of the provided tokens to be specified when they are sent in the "Authorization" header
          type: string
          enum:
            - Bearer
        approved_scopes:
          type: array
          items:
            type: string
        service_reg:
          $ref: '#/components/schemas/ServiceReg'
    _req_create-Organization_Request:
      required:
        - name
        - type
      type: object
      properties:
        id:
          readOnly: true
          type: string
        name:
          type: string
        type:
          type: string
          enum:
            - micro
            - small
            - medium
            - large
            - huge
        config:
          $ref: '#/components/schemas/OrganizationConfigFields'
    _res_create_Organization_Response:
      required:
        - id
        - name
        - type
      type: object
      properties:
        id:
          readOnly: true
          type: string
        name:
          type: string
        type:
          type: string
          enum:
            - micro
            - small
            - medium
            - large
            - huge
        config:
          $ref: '#/components/schemas/OrganizationConfigFields'
    _req_update_Organization_Request:
      required:
        - id
        - name
        - type
      type: object
      properties:
        id:
          readOnly: true
          type: string
        name:
          type: string
        type:
          type: string
          enum:
            - micro
            - small
            - medium
            - large
            - huge
        config:
          $ref: '#/components/schemas/OrganizationConfigFields'
    _res_update_Organization_Response:
      required:
        - id
        - name
        - type
      type: object
      properties:
        id:
          readOnly: true
          type: string
        name:
          type: string
        type:
          type: string
          enum:
            - micro
            - small
            - medium
            - large
            - huge
        config:
          $ref: '#/components/schemas/OrganizationConfigFields'
    _req_get_Organization_Request:
      required:
        - id
      properties:
        id:
          readOnly: true
          type: string
    _res_get_Organization_Response:
      required:
        - id
        - name
        - type
      type: object
      properties:
        id:
          readOnly: true
          type: string
        name:
          type: string
        type:
          type: string
          enum:
            - micro
            - small
            - medium
            - large
            - huge
        config:
          $ref: '#/components/schemas/OrganizationConfigFields'
    _res_get_Organizations_Response:
      required:
        - id
        - name
        - type
      type: object
      properties:
        id:
          readOnly: true
          type: string
        name:
          type: string
        type:
          type: string
          enum:
            - micro
            - small
            - medium
            - large
            - huge
        config:
          type: array
          items:
            $ref: '#/components/schemas/OrganizationConfigFields'
    _req_create_Application_Request:
      required:
        - name
        - multi_tenant
        - requires_own_users
      type: object
      properties:
        name:
          type: string
        multi_tenant:
          type: boolean
        requires_own_users:
          type: boolean
        application_types:
          type: array
          items:
            required:
              - identifier
            type: object
            properties:
              identifier:
                type: string
              name:
                type: string
              versions:
                type: array
                items:
                  type: string
    _req_get_Application_Request:
      required:
        - id
      type: string
      properties:
        id:
          readOnly: true
          type: string
    _res_get_Application_Response:
      required:
        - id
        - name
      type: object
      properties:
        id:
          readOnly: true
          type: string
        name:
          type: string
        multi_tenant:
          type: boolean
        requires_own_users:
          type: boolean
        organization:
          $ref: '#/components/schemas/ApplicationOrganization'
        applicationType:
          $ref: '#/components/schemas/ApplicationType'
    _res_get_Applications_Response:
      required:
        - id
        - name
        - multi_tenant
        - requires_own_users
      type: object
      properties:
        id:
          readOnly: true
          type: string
        name:
          type: string
        multi_tenant:
          type: boolean
        requires_own_users:
          type: boolean
        application_types:
          $ref: '#/components/schemas/ApplicationTypeFields'
    _req_application-permissions_Request:
      required:
        - name
        - app_id
      type: object
      properties:
        name:
          type: string
        app_id:
          type: string
    _req_application-roles_Request:
      required:
        - name
        - app_id
        - description
        - permissions
      type: object
      properties:
        name:
          type: string
        app_id:
          type: string
        description:
          type: string
        permissions:
          type: array
          items:
            type: string
    _req_account-permissions_Request:
      required:
        - account_id
        - app_id
        - permissions
      type: object
      properties:
        account_id:
          type: string
        app_id:
          type: string
        permissions:
          type: array
          items:
            type: string
    _req_account-roles_Request:
      required:
        - account_id
        - app_id
        - role_ids
      type: object
      properties:
        account_id:
          type: string
        app_id:
          type: string
        role_ids:
          type: array
          items:
            type: string<|MERGE_RESOLUTION|>--- conflicted
+++ resolved
@@ -2490,25 +2490,11 @@
         refresh_token:
           description: A refresh token that can be used to get a new access token once the one provided expires
           type: string
-<<<<<<< HEAD
         token_type:
           description: The type of the provided tokens to be specified when they are sent in the "Authorization" header
           type: string
           enum:
             - Bearer
-=======
-    _res_refresh_Response:
-      type: object
-      properties:
-        token:
-          $ref: '#/components/schemas/_res_shared_RokwireToken'
-        params:
-          type: object
-          nullable: true
-          anyOf:
-            - $ref: '#/components/schemas/_res_login_Response/properties/params/anyOf/0'
-            - $ref: '#/components/schemas/_res_login_Response/properties/params/anyOf/1'
-            - $ref: '#/components/schemas/_res_login_Response/properties/params/anyOf/2'
     _req_account-exists_Request:
       required:
         - auth_type
@@ -2536,7 +2522,6 @@
           type: string
     _res_account-exists_Response:
       type: boolean
->>>>>>> 69dbdf72
     _req_authorize-service_Request:
       required:
         - service_id
