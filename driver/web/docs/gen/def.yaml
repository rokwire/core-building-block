--- conflicted
+++ resolved
@@ -586,9 +586,6 @@
           description: Not Found
         '500':
           description: Internal error
-<<<<<<< HEAD
-  /admin/application:
-=======
   /admin/applications:
     get:
       tags:
@@ -611,7 +608,6 @@
           description: Unauthorized
         '500':
           description: Internal error
->>>>>>> 0a11f585
     post:
       tags:
         - Admin
@@ -777,8 +773,6 @@
       properties:
         setting:
           type: string
-<<<<<<< HEAD
-=======
     GlobalPermission:
       required:
         - id
@@ -789,7 +783,6 @@
           type: string
         name:
           type: string
->>>>>>> 0a11f585
     GlobalRole:
       required:
         - id
@@ -803,11 +796,8 @@
         permissions:
           type: array
           items:
-<<<<<<< HEAD
-            type: string
-=======
+            type: string
             $ref: '#/components/schemas/GlobalPermission'
->>>>>>> 0a11f585
     GlobalGroup:
       required:
         - id
@@ -821,11 +811,8 @@
         permissions:
           type: array
           items:
-<<<<<<< HEAD
-            type: string
-=======
+            type: string
             $ref: '#/components/schemas/GlobalPermission'
->>>>>>> 0a11f585
         roles:
           type: array
           items:
@@ -891,8 +878,6 @@
           description: organization domains
           items:
             type: string
-<<<<<<< HEAD
-=======
     OrganizationPermission:
       required:
         - id
@@ -906,7 +891,6 @@
           type: string
         org_id:
           type: string
->>>>>>> 0a11f585
     OrganizationRole:
       required:
         - id
@@ -923,11 +907,8 @@
         permissions:
           type: array
           items:
-<<<<<<< HEAD
-            type: string
-=======
+            type: string
             $ref: '#/components/schemas/OrganizationPermission'
->>>>>>> 0a11f585
     OrganizationGroup:
       required:
         - id
@@ -944,11 +925,8 @@
         permissions:
           type: array
           items:
-<<<<<<< HEAD
-            type: string
-=======
+            type: string
             $ref: '#/components/schemas/OrganizationPermission'
->>>>>>> 0a11f585
         roles:
           type: array
           items:
@@ -1042,10 +1020,7 @@
         app_id:
           type: string
         creds:
-<<<<<<< HEAD
           type: object
-=======
->>>>>>> 0a11f585
           anyOf:
             - $ref: '#/components/schemas/AuthLoginCredsEmail'
             - $ref: '#/components/schemas/AuthLoginCredsPhone'
@@ -1092,12 +1067,7 @@
       type: string
       description: |
         Auth login creds for auth_type="oidc"
-<<<<<<< HEAD
-          - Initial login: full redirect URI received from OIDC provider
-          - Refresh: refresh token
-=======
           - full redirect URI received from OIDC provider
->>>>>>> 0a11f585
     AuthLoginParamsEmail:
       type: object
       description: Auth login params for auth_type="email"
@@ -1277,11 +1247,8 @@
         permissions:
           type: array
           items:
-<<<<<<< HEAD
-            type: string
-=======
+            type: string
             $ref: '#/components/schemas/GlobalPermission'
->>>>>>> 0a11f585
         roles:
           type: array
           items:
@@ -1341,11 +1308,8 @@
         permissions:
           type: array
           items:
-<<<<<<< HEAD
-            type: string
-=======
+            type: string
             $ref: '#/components/schemas/OrganizationPermission'
->>>>>>> 0a11f585
         roles:
           type: array
           items:
