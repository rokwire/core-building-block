--- conflicted
+++ resolved
@@ -2644,7 +2644,6 @@
           description: Unauthorized
         '500':
           description: Internal error
-<<<<<<< HEAD
   '/admin/application/accounts/{id}/verified':
     put:
       tags:
@@ -2654,7 +2653,38 @@
         Update the verified flag associated with the specified user's account
 
         **Auth:** Requires admin access token with `update_account-verified` permission
-=======
+      security:
+        - bearerAuth: []
+      parameters:
+        - name: id
+          in: path
+          description: The account ID
+          required: true
+          style: simple
+          explode: false
+          schema:
+            type: string
+      requestBody:
+        description: Verified
+        content:
+          application/json:
+            schema:
+              $ref: '#/components/schemas/_admin_req_verified'
+        required: true
+      responses:
+        '200':
+          description: Success
+          content:
+            text/plain:
+              schema:
+                type: string
+                example: Success
+        '400':
+          description: Bad request
+        '401':
+          description: Unauthorized
+        '500':
+          description: Internal error
   /admin/application/configs:
     get:
       tags:
@@ -2780,29 +2810,17 @@
         Updates app config with the provided ID
 
         **Auth:** Requires admin access token with `update_app-configs` or `all_app-configs` permission
->>>>>>> f1f4883a
       security:
         - bearerAuth: []
       parameters:
         - name: id
           in: path
-<<<<<<< HEAD
-          description: The account ID
-=======
->>>>>>> f1f4883a
           required: true
           style: simple
           explode: false
           schema:
             type: string
       requestBody:
-<<<<<<< HEAD
-        description: Verified
-        content:
-          application/json:
-            schema:
-              $ref: '#/components/schemas/_admin_req_verified'
-=======
         description: updated app config
         content:
           application/json:
@@ -2814,7 +2832,6 @@
               org_id: 0a2eff20-e2cd-11eb-af68-60f81db5ecc0
               data:
                 url: rokmetro.dev
->>>>>>> f1f4883a
         required: true
       responses:
         '200':
@@ -2830,8 +2847,6 @@
           description: Unauthorized
         '500':
           description: Internal error
-<<<<<<< HEAD
-=======
     delete:
       tags:
         - Admin
@@ -2859,7 +2874,6 @@
           description: Unauthorized
         '500':
           description: Internal error
->>>>>>> f1f4883a
   /admin/application/filter/accounts:
     post:
       tags:
@@ -7618,7 +7632,6 @@
           type: array
           items:
             type: string
-<<<<<<< HEAD
     _admin_req_verified:
       required:
         - verified
@@ -7626,7 +7639,6 @@
       properties:
         verified:
           type: boolean
-=======
     _admin_req_create-update-config:
       required:
         - type
@@ -7647,7 +7659,6 @@
         data:
           anyOf:
             - $ref: '#/components/schemas/EnvConfigData'
->>>>>>> f1f4883a
     _system_req_update_service-account:
       type: object
       properties:
