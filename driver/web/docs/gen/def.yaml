openapi: 3.0.3
info:
  title: Rokwire Core Building Block API
  description: Core Building Block API Documentation
  version: 1.24.2
servers:
  - url: 'https://api.rokwire.illinois.edu/core'
    description: Production server
  - url: 'https://api-test.rokwire.illinois.edu/core'
    description: Test server
  - url: 'https://api-dev.rokwire.illinois.edu/core'
    description: Development server
  - url: 'http://localhost/core'
    description: Local server
tags:
  - name: Services
    description: Clients applications APIs.
  - name: Admin
    description: Clients administration applications APIs.
  - name: Enc
    description: APIs consumed by the Encryption building block.
  - name: BBs
    description: APIs consumed by the platform building blocks.
  - name: Third-Party Services
    description: APIs consumed by third-party services.
  - name: UI
    description: Endpoints for HTML webpages
  - name: System
    description: System APIs.
paths:
  /services/auth/login:
    post:
      tags:
        - Services
      summary: Login
      description: |
        Login using credentials to retrieve access token, refresh token, and user data
      requestBody:
        description: |
          User credential details and parameters
        content:
          application/json:
            schema:
              $ref: '#/components/schemas/_shared_req_Login'
            examples:
              email-sign_in:
                summary: Email - sign in
                value: |
                  {
                    "auth_type": "email",
                    "app_type_identifier": "edu.illinois.rokwire",
                    "org_id": "0a2eff20-e2cd-11eb-af68-60f81db5ecc0",
                    "api_key": "95a463e3-2ce8-450b-ba75-d8506b874738",
                    "creds": {
                      "email": "test@example.com", 
                      "password": "test12345"
                    },
                    "device": {
                      "type": "mobile",
                      "device_id": "5555",
                      "os": "Android"
                    }
                  }
              email-sign_up:
                summary: Email - sign up
                value: |
                  {
                    "auth_type": "email",
                    "app_type_identifier": "edu.illinois.rokwire",
                    "org_id": "0a2eff20-e2cd-11eb-af68-60f81db5ecc0",
                    "api_key": "95a463e3-2ce8-450b-ba75-d8506b874738",
                    "creds": {
                      "email": "test@example.com", 
                      "password": "test12345"
                    },
                    "params":{
                        "sign_up":true,
                        "confirm_password": "test12345"
                    },
                    "preferences":{
                        "key1":"value1",
                        "key2":"value2"
                    },
                    "profile":{
                      "address": "address",
                      "birth_year": 1990,
                      "country": "county",
                      "email": "email",
                      "first_name": "first name",
                      "last_name": "last name",
                      "phone": "+000000000000",
                      "photo_url": "photo url",
                      "state": "state",
                      "zip_code": "zip code"
                    },
                    "device": {
                      "type": "mobile",
                      "device_id": "5555",
                      "os": "Android"
                    }
                  }
              phone:
                summary: Phone - sign in OR sign up
                value: |
                  {
                    "auth_type": "twilio_phone",
                    "app_type_identifier": "edu.illinois.rokwire",
                    "org_id": "0a2eff20-e2cd-11eb-af68-60f81db5ecc0",
                    "api_key": "95a463e3-2ce8-450b-ba75-d8506b874738",
                    "creds": {
                      "phone": "+12223334444", 
                      "code": "123456"
                    },
                    "preferences":{
                        "key1":"value1",
                        "key2":"value2"
                    },
                    "profile":{
                      "address": "address",
                      "birth_year": 1990,
                      "country": "county",
                      "email": "email",
                      "first_name": "first name",
                      "last_name": "last name",
                      "phone": "+000000000000",
                      "photo_url": "photo url",
                      "state": "state",
                      "zip_code": "zip code"
                    },
                    "device": {
                      "type": "mobile",
                      "device_id": "5555",
                      "os": "Android"
                    }
                  }
              illinois_oidc:
                summary: Illinois OIDC login
                value: |
                  {
                    "auth_type": "illinois_oidc",
                    "app_type_identifier": "edu.illinois.rokwire",
                    "org_id": "0a2eff20-e2cd-11eb-af68-60f81db5ecc0",
                    "api_key": "95a463e3-2ce8-450b-ba75-d8506b874738",
                    "creds": "https://redirect.example.com?code=ai324uith8gSEefesEguorgwsf43",
                    "params": {
                      "redirect_uri": "https://redirect.example.com",
                      "pkce_verifier": "w4iuhfq0u43hfq38ghn3gnSFSFiqp3ugnpugnqiprgUGNPINfsdoirpgia"
                    },
                    "preferences":{
                        "key1":"value1",
                        "key2":"value2"
                    },
                    "profile":{
                      "address": "address",
                      "birth_year": 1990,
                      "country": "county",
                      "email": "email",
                      "first_name": "first name",
                      "last_name": "last name",
                      "phone": "+000000000000",
                      "photo_url": "photo url",
                      "state": "state",
                      "zip_code": "zip code"
                    },
                    "device": {
                      "type": "mobile",
                      "device_id": "5555",
                      "os": "Android"
                    }
                  }
              anonymous:
                summary: Anonymous login
                value: |
                  {
                    "auth_type": "anonymous",
                    "app_type_identifier": "edu.illinois.rokwire",
                    "org_id": "0a2eff20-e2cd-11eb-af68-60f81db5ecc0",
                    "api_key": "95a463e3-2ce8-450b-ba75-d8506b874738",
                    "creds": {
                      "anonymous_id": "dbb5ea5d-6c6c-44b8-9952-7ebf0e844beb"
                    },
                    "device": {
                      "type": "mobile",
                      "device_id": "5555",
                      "os": "Android"
                    }
                  }
        required: true
      responses:
        '200':
          description: Success
          content:
            application/json:
              schema:
                anyOf:
                  - $ref: '#/components/schemas/_shared_res_Login_Mfa'
                  - $ref: '#/components/schemas/_shared_res_Login'
        '400':
          description: Bad request
        '401':
          description: Unauthorized
        '500':
          description: Internal error
          content:
            application/json:
              schema:
                type: object
                properties:
                  status:
                    type: string
                    enum:
                      - invalid
                      - unverified
                      - verification-expired
                      - already-exists
                      - not-found
                      - internal-server-error
                      - shared-credential-unverified
                    description: |
                      - `invalid`: Invalid credentials
                      - `unverified`: Unverified credentials
                      - `verification-expired`: Credentials verification expired. The verification is restarted
                      - `already-exists`: Account already exists when `sign-up=true`
                      - `not-found`: Account could not be found when `sign-up=false`
                      - `internal-server-error`: An undefined error occurred
                      - `shared-credential-unverified`: The shared credential has not been verified yet
                  message:
                    type: string
  /services/auth/mfa:
    post:
      tags:
        - Services
      summary: MFA
      description: |
        Verify multi-factor authentication credentials to complete login
      parameters:
        - name: state
          in: query
          description: Login state
          required: false
          style: form
          explode: false
          schema:
            type: string
      requestBody:
        description: |
          MFA credentials and parameters
        content:
          application/json:
            schema:
              $ref: '#/components/schemas/_shared_req_Login_Mfa'
        required: true
      responses:
        '200':
          description: Success
          content:
            application/json:
              schema:
                $ref: '#/components/schemas/_shared_res_Login'
        '400':
          description: Bad request
        '401':
          description: Unauthorized
        '500':
          description: Internal error
  /services/auth/refresh:
    post:
      tags:
        - Services
      summary: Refresh
      description: |
        Refresh access token using a refresh token
      requestBody:
        description: |
          Refresh token
        content:
          application/json:
            schema:
              $ref: '#/components/schemas/_shared_req_Refresh'
        required: true
      responses:
        '200':
          description: Success
          content:
            application/json:
              schema:
                $ref: '#/components/schemas/_shared_res_Refresh'
        '400':
          description: Bad request
        '401':
          description: Unauthorized
        '500':
          description: Internal error
  /services/auth/login-url:
    post:
      tags:
        - Services
      summary: Get SSO login url
      description: |
        Retrieve a pre-formatted SSO login URL
      requestBody:
        content:
          application/json:
            schema:
              $ref: '#/components/schemas/_shared_req_LoginUrl'
        required: true
      responses:
        '200':
          description: Success
          content:
            application/json:
              schema:
                $ref: '#/components/schemas/_shared_res_LoginUrl'
        '400':
          description: Bad request
        '401':
          description: Unauthorized
        '500':
          description: Internal error
  /services/auth/logout:
    post:
      tags:
        - Services
      summary: Logout
      description: |
        Logouts an account
      security:
        - bearerAuth: []
      requestBody:
        content:
          application/json:
            schema:
              required:
                - all_sessions
              type: object
              properties:
                all_sessions:
                  type: boolean
                  default: false
      responses:
        '200':
          description: Success
          content:
            text/plain:
              schema:
                type: string
                example: Success
        '400':
          description: Bad request
        '401':
          description: Unauthorized
        '500':
          description: Internal error
  /services/auth/credential/verify:
    get:
      tags:
        - Services
      summary: Validate verification code
      description: |
        Validates verification code to verify account ownership
      parameters:
        - name: id
          in: query
          description: Credential ID
          required: true
          style: form
          explode: false
          schema:
            type: string
        - name: code
          in: query
          description: Verification code
          required: true
          style: form
          explode: false
          schema:
            type: string
      responses:
        '200':
          description: Successful operation
          content:
            text/plain:
              schema:
                type: string
                example: Successfully verified code
        '400':
          description: Bad request
        '401':
          description: Unauthorized
        '500':
          description: Internal error
  /services/auth/credential/send-verify:
    post:
      tags:
        - Services
      summary: Send verification code to identifier
      description: |
        Sends verification code to identifier to verify account ownership
      requestBody:
        description: |
          Account information to be checked
        content:
          application/json:
            schema:
              $ref: '#/components/schemas/_services_req_credential_send-verify'
        required: true
      responses:
        '200':
          description: Successful operation
          content:
            text/plain:
              schema:
                type: string
                example: Successfully sent verification code
        '400':
          description: Bad request
        '401':
          description: Unauthorized
        '500':
          description: Internal error
  /services/auth/credential/forgot/initiate:
    post:
      tags:
        - Services
      summary: Initiate reset credential for a given identifier
      description: |
        Email auth type:
        Sends the reset password code for a given identifier
        Generates a reset code and expiry and sends it to the given identifier 
      requestBody:
        content:
          application/json:
            schema:
              $ref: '#/components/schemas/_services_req_credential_forgot_initiate'
        required: true
      responses:
        '200':
          description: Success
          content:
            text/plain:
              schema:
                type: string
        '400':
          description: Bad request
        '401':
          description: Unauthorized
        '500':
          description: Internal error
          content:
            application/json:
              schema:
                type: object
                properties:
                  status:
                    type: string
                    enum:
                      - unverified
                      - verification-expired
                      - internal-server-error
                    description: |
                      - `unverified`: Unverified credentials
                      - `verification-expired`: Credentials verification expired. The verification is restarted
                      - `internal-server-error`: An undefined error occurred
                  message:
                    type: string
  /services/auth/credential/forgot/complete:
    post:
      tags:
        - Services
      summary: Complete resetting forgotten credential
      requestBody:
        content:
          application/json:
            schema:
              $ref: '#/components/schemas/_services_req_credential_forgot_complete'
        required: true
      responses:
        '200':
          description: Success
          content:
            text/plain:
              schema:
                type: string
        '400':
          description: Bad request
        '401':
          description: Unauthorized
        '500':
          description: Internal error
  /services/auth/credential/update:
    post:
      tags:
        - Services
      summary: Reset a credential from client application
      description: |
        Needs user auth token for authorization

        **Auth:** Requires token from direct user authentication from recent login
      security:
        - bearerAuth: []
      requestBody:
        content:
          application/json:
            schema:
              $ref: '#/components/schemas/_services_req_credential_update'
        required: true
      responses:
        '200':
          description: Success
          content:
            text/plain:
              schema:
                type: string
        '400':
          description: Bad request
        '401':
          description: Unauthorized
        '500':
          description: Internal error
  /services/auth/verify-mfa:
    post:
      tags:
        - Services
      summary: MFA
      description: |
        Verify multi-factor authentication credentials to complete MFA registration
      requestBody:
        description: |
          MFA credentials and parameters
        content:
          application/json:
            schema:
              $ref: '#/components/schemas/_shared_req_Mfa'
        required: true
      responses:
        '200':
          description: Success
          content:
            application/json:
              schema:
                type: array
                items:
                  type: string
        '400':
          description: Bad request
        '401':
          description: Unauthorized
        '500':
          description: Internal error
  /services/auth/account/exists:
    post:
      tags:
        - Services
      summary: Check if an account already exists
      description: |
        Account exists checks if an account exists for the provided user identifier and auth type
      requestBody:
        description: |
          Account information to be checked
        content:
          application/json:
            schema:
              $ref: '#/components/schemas/_shared_req_AccountCheck'
        required: true
      responses:
        '200':
          description: Success
          content:
            application/json:
              schema:
                $ref: '#/components/schemas/_shared_res_AccountCheck'
        '400':
          description: Bad request
        '401':
          description: Unauthorized
        '500':
          description: Internal error
  /services/auth/account/can-sign-in:
    post:
      tags:
        - Services
      summary: Check if a client can sign in
      description: |
        Checks if a client can sign in to an existing account for the provided user identifier and auth type
      requestBody:
        description: |
          Account information to be checked
        content:
          application/json:
            schema:
              $ref: '#/components/schemas/_shared_req_AccountCheck'
        required: true
      responses:
        '200':
          description: Success
          content:
            application/json:
              schema:
                $ref: '#/components/schemas/_shared_res_AccountCheck'
        '400':
          description: Bad request
        '401':
          description: Unauthorized
        '500':
          description: Internal error
  /services/auth/account/can-link:
    post:
      tags:
        - Services
      summary: Check if a client can link an auth type
      description: |
        Checks if a client is able to link a new auth type to an account
      requestBody:
        description: |
          Account information to be checked
        content:
          application/json:
            schema:
              $ref: '#/components/schemas/_shared_req_AccountCheck'
        required: true
      responses:
        '200':
          description: Success
          content:
            application/json:
              schema:
                $ref: '#/components/schemas/_shared_res_AccountCheck'
        '400':
          description: Bad request
        '401':
          description: Unauthorized
        '500':
          description: Internal error
  /services/auth/account/auth-type/link:
    post:
      tags:
        - Services
      summary: Link credentials
      description: |
        Link credentials to an existing account

        **Auth:** Requires "authenticated" auth token
      security:
        - bearerAuth: []
      requestBody:
        content:
          application/json:
            schema:
              $ref: '#/components/schemas/_services_req_account_auth-type-link'
            examples:
              email-sign_up:
                summary: Email
                value: |
                  {
                    "auth_type": "email",
                    "app_type_identifier": "edu.illinois.rokwire",
                    "org_id": "0a2eff20-e2cd-11eb-af68-60f81db5ecc0",
                    "api_key": "95a463e3-2ce8-450b-ba75-d8506b874738",
                    "creds": {
                      "email": "test@example.com", 
                      "password": "test12345"
                    },
                    "params":{
                        "confirm_password": "test12345"
                    }
                  }
              phone:
                summary: Phone
                value: |
                  {
                    "auth_type": "twilio_phone",
                    "app_type_identifier": "edu.illinois.rokwire",
                    "org_id": "0a2eff20-e2cd-11eb-af68-60f81db5ecc0",
                    "api_key": "95a463e3-2ce8-450b-ba75-d8506b874738",
                    "creds": {
                      "phone": "+12223334444"
                    }
                  }
              illinois_oidc:
                summary: Illinois OIDC
                value: |
                  {
                    "auth_type": "illinois_oidc",
                    "app_type_identifier": "edu.illinois.rokwire",
                    "org_id": "0a2eff20-e2cd-11eb-af68-60f81db5ecc0",
                    "api_key": "95a463e3-2ce8-450b-ba75-d8506b874738",
                    "creds": "https://redirect.example.com?code=ai324uith8gSEefesEguorgwsf43",
                    "params": {
                      "redirect_uri": "https://redirect.example.com",
                      "pkce_verifier": "w4iuhfq0u43hfq38ghn3gnSFSFiqp3ugnpugnqiprgUGNPINfsdoirpgia"
                    }
                  }
        required: true
      responses:
        '200':
          description: Success
          content:
            application/json:
              schema:
                $ref: '#/components/schemas/_services_res_account_auth-type-link'
        '400':
          description: Bad request
        '401':
          description: Unauthorized
        '500':
          description: Internal error
          content:
            application/json:
              schema:
                type: object
                properties:
                  status:
                    type: string
                    enum:
                      - invalid
                      - unverified
                      - verification-expired
                      - already-exists
                      - not-found
                      - internal-server-error
                    description: |
                      - `invalid`: Invalid credentials
                      - `unverified`: Unverified credentials
                      - `verification-expired`: Credentials verification expired. The verification is restarted
                      - `already-exists`: Auth type identifier already exists
                      - `not-found`: Account could not be found when `sign-up=false`
                      - `internal-server-error`: An undefined error occurred
                  message:
                    type: string
    delete:
      tags:
        - Services
      summary: Unlink credentials
      description: |
        Unlink credentials from an existing account

        **Auth:** Requires "authenticated" auth token
      security:
        - bearerAuth: []
      requestBody:
        content:
          application/json:
            schema:
              $ref: '#/components/schemas/_services_req_account_auth-type-unlink'
            examples:
              email:
                summary: Email
                value: |
                  {
                    "auth_type": "email",
                    "app_type_identifier": "edu.illinois.rokwire",
                    "identifier": "test@example.com"
                  }
              phone:
                summary: Phone
                value: |
                  {
                    "auth_type": "twilio_phone",
                    "app_type_identifier": "edu.illinois.rokwire",
                    "identifier": "+12223334444"
                  }
              illinois_oidc:
                summary: Illinois OIDC
                value: |
                  {
                    "auth_type": "illinois_oidc",
                    "app_type_identifier": "edu.illinois.rokwire",
                    "identifier": "123456789"
                  }
        required: true
      responses:
        '200':
          description: Success
          content:
            application/json:
              schema:
                $ref: '#/components/schemas/_services_res_account_auth-type-link'
        '400':
          description: Bad request
        '401':
          description: Unauthorized
        '500':
          description: Internal error
  /services/auth/authorize-service:
    post:
      tags:
        - Services
      summary: Authorize service
      description: |
        Authorize a third-party service and get a scoped access token that can be used to access its APIs

        **Auth:** Requires user auth token
      security:
        - bearerAuth: []
      requestBody:
        content:
          application/json:
            schema:
              $ref: '#/components/schemas/_services_req_authorize-service'
      responses:
        '200':
          description: Success
          content:
            application/json:
              schema:
                $ref: '#/components/schemas/_services_res_authorize-service'
              examples:
                authorized:
                  summary: Service authorized
                  value: |
                    {
                      "access_token": "string",
                      "token_type": "Bearer",
                      "approved_scopes": [
                        "string"
                      ]
                    }
                unauthorized:
                  summary: Service unauthorized
                  value: |
                    {
                      "service_reg": {
                        "service_id": "string",
                        "service_account_id": "string",
                        "host": "string",
                        "pub_key": {
                          "key_pem": "string",
                          "alg": "string"
                        },
                        "name": "string",
                        "description": "string",
                        "info_url": "string",
                        "logo_url": "string",
                        "scopes": [
                          {
                            "scope": "string",
                            "required": true,
                            "explanation": "string"
                          }
                        ],
                        "first_party": true
                      }
                    }
        '400':
          description: Bad request
        '401':
          description: Unauthorized
        '500':
          description: Internal error
  /services/auth/service-regs:
    get:
      tags:
        - Services
      summary: Get service registrations
      description: |
        Returns service registration records

        **Auth:** Requires auth token
      security:
        - bearerAuth: []
      parameters:
        - name: ids
          in: query
          description: A comma-separated list of service IDs to return registrations for
          required: true
          style: form
          explode: false
          schema:
            type: string
      responses:
        '200':
          description: Success
          content:
            application/json:
              schema:
                type: array
                items:
                  $ref: '#/components/schemas/ServiceReg'
        '400':
          description: Bad request
        '401':
          description: Unauthorized
        '500':
          description: Internal error
  /services/accounts:
    get:
      tags:
        - Services
      summary: Finds accounts
      description: |
        Finds accounts using a set of optional search parameters

        **Auth:** Requires access token with `get_accounts`, `update_accounts`, or `all_accounts` permission
      security:
        - bearerAuth: []
      parameters:
        - name: limit
          in: query
          description: The maximum number of accounts to return
          required: false
          style: form
          explode: false
          schema:
            type: integer
        - name: offset
          in: query
          description: The index of the first account to return
          required: false
          style: form
          explode: false
          schema:
            type: integer
        - name: account-id
          in: query
          description: The account ID
          required: false
          style: form
          explode: false
          schema:
            type: string
        - name: firstname
          in: query
          description: The account profile first name
          required: false
          style: form
          explode: false
          schema:
            type: string
        - name: lastname
          in: query
          description: The account profile last name
          required: false
          style: form
          explode: false
          schema:
            type: string
        - name: auth-type
          in: query
          description: The auth type
          required: false
          style: form
          explode: false
          schema:
            type: string
        - name: auth-type-identifier
          in: query
          description: The authentication type identifier
          required: false
          style: form
          explode: false
          schema:
            type: string
        - name: has-permissions
          in: query
          description: 'Account has permissions (permissions, roles, or groups) filter'
          required: false
          style: form
          explode: false
          schema:
            type: boolean
        - name: permissions
          in: query
          description: A comma-separated list of permission names
          required: false
          style: form
          explode: false
          schema:
            type: string
        - name: role-ids
          in: query
          description: A comma-separated list of role IDs
          required: false
          style: form
          explode: false
          schema:
            type: string
        - name: group-ids
          in: query
          description: A comma-separated list of group IDs
          required: false
          style: form
          explode: false
          schema:
            type: string
      responses:
        '200':
          description: Success
          content:
            application/json:
              schema:
                type: array
                items:
                  $ref: '#/components/schemas/PartialAccount'
        '400':
          description: Bad request
        '401':
          description: Unauthorized
        '500':
          description: Internal error
    post:
      tags:
        - Services
      summary: Create admin account
      description: |
        Create a new admin account

        **Auth:** Requires auth token with `create_accounts` or `all_accounts` permission
      security:
        - bearerAuth: []
      requestBody:
        description: |
          User account details and parameters
        content:
          application/json:
            schema:
              $ref: '#/components/schemas/_shared_req_CreateAccount'
        required: true
      responses:
        '200':
          description: Success
          content:
            application/json:
              schema:
                $ref: '#/components/schemas/PartialAccount'
        '400':
          description: Bad request
        '401':
          description: Unauthorized
        '500':
          description: Internal error
    put:
      tags:
        - Services
      summary: Update admin account
      description: |
        Update an existing admin account

        **Auth:** Requires auth token with `update_accounts` or `all_accounts` permission
      security:
        - bearerAuth: []
      requestBody:
        description: |
          User account details and parameters
        content:
          application/json:
            schema:
              $ref: '#/components/schemas/_shared_req_UpdateAccount'
        required: true
      responses:
        '200':
          description: Success
          content:
            application/json:
              schema:
                $ref: '#/components/schemas/PartialAccount'
        '400':
          description: Bad request
        '401':
          description: Unauthorized
        '500':
          description: Internal error
  /services/account:
    delete:
      tags:
        - Services
      summary: Delete account
      description: |
        Deletes account

        **Auth:** Requires auth token
      security:
        - bearerAuth: []
      responses:
        '200':
          description: Success
          content:
            text/plain:
              schema:
                type: string
                example: Success
        '400':
          description: Bad request
        '401':
          description: Unauthorized
        '500':
          description: Internal error
    get:
      tags:
        - Services
      summary: Get account
      description: |
        Gets account

        **Auth:** Requires auth token
      security:
        - bearerAuth: []
      responses:
        '200':
          description: Success
          content:
            application/json:
              schema:
                $ref: '#/components/schemas/_shared_res_Account'
        '400':
          description: Bad request
        '401':
          description: Unauthorized
        '500':
          description: Internal error
  /services/account/mfa:
    get:
      tags:
        - Services
      summary: Get account MFA types
      description: |
        Get MFA types set up for an account

        **Auth:** Requires user auth token
      security:
        - bearerAuth: []
      responses:
        '200':
          description: Success
          content:
            application/json:
              schema:
                type: array
                items:
                  $ref: '#/components/schemas/_shared_res_Mfa'
        '400':
          description: Bad request
        '401':
          description: Unauthorized
        '500':
          description: Internal error
    post:
      tags:
        - Services
      summary: Enroll in MFA type
      description: |
        Add MFA type to an account

        **Auth:** Requires user auth token
      security:
        - bearerAuth: []
      requestBody:
        description: |
          MFA enrollment params
        content:
          application/json:
            schema:
              $ref: '#/components/schemas/_shared_req_Mfa'
            examples:
              email:
                summary: Enroll in email MFA
                value: |
                  {
                    "identifier": "test@test.com",
                    "type": "email"
                  }
        required: true
      responses:
        '200':
          description: Success
          content:
            application/json:
              schema:
                $ref: '#/components/schemas/_shared_res_Mfa'
        '400':
          description: Bad request
        '401':
          description: Unauthorized
        '500':
          description: Internal error
    delete:
      tags:
        - Services
      summary: Remove MFA type
      description: |
        Remove MFA type from an account

        **Auth:** Requires user auth token
      security:
        - bearerAuth: []
      requestBody:
        description: |
          MFA params
        content:
          application/json:
            schema:
              $ref: '#/components/schemas/_shared_req_Mfa'
            examples:
              email:
                summary: Unenroll in email MFA
                value: |
                  {
                    "identifier": "test@test.com",
                    "type": "email"
                  }
      responses:
        '200':
          description: Success
        '400':
          description: Bad request
        '401':
          description: Unauthorized
        '500':
          description: Internal error
  /services/account/preferences:
    put:
      tags:
        - Services
      summary: Update account preferences
      description: |
        Updates account preferences

        **Auth:** Requires auth token
      security:
        - bearerAuth: []
      requestBody:
        description: Account preferences
        content:
          application/json:
            schema:
              type: object
        required: true
      responses:
        '200':
          description: Success
          content:
            text/plain:
              schema:
                type: string
                example: Success
        '400':
          description: Bad request
        '401':
          description: Unauthorized
        '500':
          description: Internal error
    get:
      tags:
        - Services
      summary: Get preferences
      description: |
        Returns account preferences

        **Auth:** Requires auth token
      security:
        - bearerAuth: []
      responses:
        '200':
          description: Success
          content:
            application/json:
              schema:
                type: object
        '400':
          description: Bad request
        '401':
          description: Unauthorized
        '500':
          description: Internal error
  /services/account/profile:
    get:
      tags:
        - Services
      summary: Get user profile
      description: |
        Returns a user profile

        **Auth:** Requires user auth token
      security:
        - bearerAuth: []
      responses:
        '200':
          description: Success
          content:
            application/json:
              schema:
                $ref: '#/components/schemas/ProfileFields'
        '400':
          description: Bad request
        '401':
          description: Unauthorized
        '500':
          description: Internal error
    put:
      tags:
        - Services
      summary: Update user profile
      description: |
        Updates a user profile

        **Auth:** Requires user auth token
      security:
        - bearerAuth: []
      requestBody:
        description: Profile update
        content:
          application/json:
            schema:
              $ref: '#/components/schemas/_shared_req_Profile'
        required: true
      responses:
        '200':
          description: Success
          content:
            text/plain:
              schema:
                type: string
                example: Success
        '400':
          description: Bad request
        '401':
          description: Unauthorized
        '500':
          description: Internal error
  /services/account/system-configs:
    get:
      tags:
        - Services
      summary: Get system configs
      description: |
        Returns account system configs

        **Auth:** Requires auth token
      security:
        - bearerAuth: []
      responses:
        '200':
          description: Success
          content:
            application/json:
              schema:
                type: object
                nullable: true
        '400':
          description: Bad request
        '401':
          description: Unauthorized
        '500':
          description: Internal error
  /services/account/username:
    put:
      tags:
        - Services
      summary: Update account username
      description: |
        Update the username associated with the user's account

        **Auth:** Requires user access token
      security:
        - bearerAuth: []
      requestBody:
        description: Username
        content:
          application/json:
            schema:
              $ref: '#/components/schemas/Username'
        required: true
      responses:
        '200':
          description: Success
          content:
            text/plain:
              schema:
                type: string
                example: Success
        '400':
          description: Bad request
        '401':
          description: Unauthorized
        '500':
          description: Internal error
  /services/test:
    get:
      tags:
        - Services
      summary: Test API..
      responses:
        '200':
          description: Success
          content:
            text/plain:
              schema:
                type: string
                example: Echooo
  /services/application/configs:
    post:
      tags:
        - Services
      summary: Gets default app config
      description: |
        Returns the default app config for the highest version that is equal to or less than the provided version

        **Auth:** Requires a valid API Key for access.
      requestBody:
        description: |
          App config query
        content:
          application/json:
            schema:
              $ref: '#/components/schemas/_services_req_application_configs'
            example:
              version: 1.0.1
              app_type_identifier: edu.illinois.rokwire.android
              api_key: ''
      responses:
        '200':
          description: successfully read app configuration
          content:
            application/json:
              schema:
                $ref: '#/components/schemas/ApplicationConfig'
        '400':
          description: Bad request.
        '401':
          description: Unauthorized
        '404':
          description: AppConfig not found
        '500':
          description: Internal error
  /services/application/organization/configs:
    post:
      tags:
        - Services
      summary: Gets organization-specific app configs
      description: |
        Returns the app config for the highest version that is equal to or less than the provided version for the currently authenticated organization

        **Auth:** Requires auth token
      security:
        - bearerAuth: []
      requestBody:
        content:
          application/json:
            schema:
              $ref: '#/components/schemas/_services_req_application_org-configs'
            example:
              version: 1.0.1
              app_type_identifier: edu.illinois.rokwire.android
      responses:
        '200':
          description: successfully read app configuration
          content:
            application/json:
              schema:
                $ref: '#/components/schemas/ApplicationConfig'
        '400':
          description: Bad request.
        '401':
          description: Unauthorized
        '404':
          description: AppConfig not found
        '500':
          description: Internal error
  /admin/auth/login:
    post:
      tags:
        - Admin
      summary: Login
      description: |
        Login using credentials to retrieve access token, refresh token, and user data

        **Auth:** Requires API key
      requestBody:
        description: |
          User credential details and parameters
        content:
          application/json:
            schema:
              $ref: '#/components/schemas/_shared_req_Login'
            examples:
              email:
                summary: Email
                value: |
                  {
                    "auth_type": "email",
                    "app_type_identifier": "edu.illinois.rokwire",
                    "org_id": "0a2eff20-e2cd-11eb-af68-60f81db5ecc0",
                    "api_key": "95a463e3-2ce8-450b-ba75-d8506b874738",
                    "creds": {
                      "email": "test@example.com", 
                      "password": "test12345"
                    },
                    "device": {
                      "type": "mobile",
                      "device_id": "5555",
                      "os": "Android"
                    }
                  }
              illinois_oidc:
                summary: Illinois OIDC
                value: |
                  {
                    "auth_type": "illinois_oidc",
                    "app_type_identifier": "edu.illinois.rokwire",
                    "org_id": "0a2eff20-e2cd-11eb-af68-60f81db5ecc0",
                    "api_key": "95a463e3-2ce8-450b-ba75-d8506b874738",
                    "creds": "https://redirect.example.com?code=ai324uith8gSEefesEguorgwsf43",
                    "params": {
                      "redirect_uri": "https://redirect.example.com",
                      "pkce_verifier": "w4iuhfq0u43hfq38ghn3gnSFSFiqp3ugnpugnqiprgUGNPINfsdoirpgia"
                    },
                    "preferences":{
                        "key1":"value1",
                        "key2":"value2"
                    },
                    "profile":{
                      "address": "address",
                      "birth_year": 1990,
                      "country": "county",
                      "email": "email",
                      "first_name": "first name",
                      "last_name": "last name",
                      "phone": "+000000000000",
                      "photo_url": "photo url",
                      "state": "state",
                      "zip_code": "zip code"
                    },
                    "device": {
                      "type": "mobile",
                      "device_id": "5555",
                      "os": "Android"
                    }
                  }
        required: true
      responses:
        '200':
          description: Success
          content:
            application/json:
              schema:
                anyOf:
                  - $ref: '#/components/schemas/_shared_res_Login_Mfa'
                  - $ref: '#/components/schemas/_shared_res_Login'
        '400':
          description: Bad request
        '401':
          description: Unauthorized
        '500':
          description: Internal error
  /admin/auth/mfa:
    post:
      tags:
        - Admin
      summary: MFA
      description: |
        Verify multi-factor authentication credentials to complete login

        **Auth:** Requires API key
      parameters:
        - name: state
          in: query
          description: Login state
          required: false
          style: form
          explode: false
          schema:
            type: string
      requestBody:
        description: |
          MFA credentials and parameters
        content:
          application/json:
            schema:
              $ref: '#/components/schemas/_shared_req_Login_Mfa'
        required: true
      responses:
        '200':
          description: Success
          content:
            application/json:
              schema:
                $ref: '#/components/schemas/_shared_res_Login'
        '400':
          description: Bad request
        '401':
          description: Unauthorized
        '500':
          description: Internal error
  /admin/auth/refresh:
    post:
      tags:
        - Admin
      summary: Refresh
      description: |
        Refresh access token using a refresh token

        **Auth:** Requires API key
      requestBody:
        description: |
          Refresh token
        content:
          application/json:
            schema:
              $ref: '#/components/schemas/_shared_req_Refresh'
        required: true
      responses:
        '200':
          description: Success
          content:
            application/json:
              schema:
                $ref: '#/components/schemas/_shared_res_Refresh'
        '400':
          description: Bad request
        '401':
          description: Unauthorized
        '500':
          description: Internal error
  /admin/auth/login-url:
    post:
      tags:
        - Admin
      summary: Get SSO login url
      description: |
        Retrieve a pre-formatted SSO login URL

        **Auth:** Requires API key
      requestBody:
        content:
          application/json:
            schema:
              $ref: '#/components/schemas/_shared_req_LoginUrl'
        required: true
      responses:
        '200':
          description: Success
          content:
            application/json:
              schema:
                $ref: '#/components/schemas/_shared_res_LoginUrl'
        '400':
          description: Bad request
        '401':
          description: Unauthorized
        '500':
          description: Internal error
  /admin/auth/verify-mfa:
    post:
      tags:
        - Admin
      summary: MFA
      description: |
        Verify multi-factor authentication credentials to complete MFA registration

        **Auth:** Requires admin access token
      requestBody:
        description: |
          MFA credentials and parameters
        content:
          application/json:
            schema:
              $ref: '#/components/schemas/_shared_req_Mfa'
        required: true
      responses:
        '200':
          description: Success
          content:
            application/json:
              schema:
                type: array
                items:
                  type: string
        '400':
          description: Bad request
        '401':
          description: Unauthorized
        '500':
          description: Internal error
  /admin/auth/app-token:
    get:
      tags:
        - Admin
      summary: App token
      description: |
        Retrieve an admin token for the specified application

        **Auth:** Requires admin access token
      security:
        - bearerAuth: []
      parameters:
        - name: app_id
          in: query
          description: The application ID of the token to return
          required: true
          style: form
          explode: false
          schema:
            type: string
      responses:
        '200':
          description: Success
          content:
            application/json:
              schema:
                $ref: '#/components/schemas/AdminToken'
        '400':
          description: Bad request
        '401':
          description: Unauthorized
        '500':
          description: Internal error
  /admin/account:
    get:
      tags:
        - Admin
      summary: Get user account
      description: |
        Get the user account

        **Auth:** Requires admin access token
      security:
        - bearerAuth: []
      responses:
        '200':
          description: Success
          content:
            application/json:
              schema:
                $ref: '#/components/schemas/_shared_res_Account'
        '400':
          description: Bad request
        '401':
          description: Unauthorized
        '500':
          description: Internal error
  /admin/account/mfa:
    get:
      tags:
        - Admin
      summary: Get account MFA types
      description: |
        Get MFA types set up for an account

        **Auth:** Requires admin access token
      security:
        - bearerAuth: []
      responses:
        '200':
          description: Success
          content:
            application/json:
              schema:
                type: array
                items:
                  $ref: '#/components/schemas/_shared_res_Mfa'
        '400':
          description: Bad request
        '401':
          description: Unauthorized
        '500':
          description: Internal error
    post:
      tags:
        - Admin
      summary: Enroll in MFA type
      description: |
        Add MFA type to an account

        **Auth:** Requires user auth token
      security:
        - bearerAuth: []
      parameters:
        - name: type
          in: query
          description: MFA type
          required: true
          style: form
          explode: false
          schema:
            type: string
      responses:
        '200':
          description: Success
          content:
            application/json:
              schema:
                $ref: '#/components/schemas/_shared_res_Mfa'
        '400':
          description: Bad request
        '401':
          description: Unauthorized
        '500':
          description: Internal error
    delete:
      tags:
        - Admin
      summary: Remove MFA type
      description: |
        Remove MFA type from an account

        **Auth:** Requires user auth token
      security:
        - bearerAuth: []
      parameters:
        - name: type
          in: query
          description: MFA type
          required: true
          style: form
          explode: false
          schema:
            type: string
      responses:
        '200':
          description: Success
        '400':
          description: Bad request
        '401':
          description: Unauthorized
        '500':
          description: Internal error
  /admin/account/username:
    put:
      tags:
        - Admin
      summary: Update account username
      description: |
        Update the username associated with the user's account

        **Auth:** Requires user access token
      security:
        - bearerAuth: []
      requestBody:
        description: Username
        content:
          application/json:
            schema:
              $ref: '#/components/schemas/Username'
        required: true
      responses:
        '200':
          description: Success
          content:
            text/plain:
              schema:
                type: string
                example: Success
        '400':
          description: Bad request
        '401':
          description: Unauthorized
        '500':
          description: Internal error
  /admin/application/accounts:
    get:
      tags:
        - Admin
      summary: Finds application accounts
      description: |
        Finds accounts for the specified application

        **Auth:** Requires admin access token with `get_accounts`, `update_accounts`, or `all_accounts` permission
      security:
        - bearerAuth: []
      parameters:
        - name: limit
          in: query
          description: The maximum number of accounts to return
          required: false
          style: form
          explode: false
          schema:
            type: integer
        - name: offset
          in: query
          description: The index of the first account to return
          required: false
          style: form
          explode: false
          schema:
            type: integer
        - name: account-id
          in: query
          description: The account ID
          required: false
          style: form
          explode: false
          schema:
            type: string
        - name: firstname
          in: query
          description: The account profile first name
          required: false
          style: form
          explode: false
          schema:
            type: string
        - name: lastname
          in: query
          description: The account profile last name
          required: false
          style: form
          explode: false
          schema:
            type: string
        - name: auth-type
          in: query
          description: The auth type
          required: false
          style: form
          explode: false
          schema:
            type: string
        - name: auth-type-identifier
          in: query
          description: The authentication type identifier
          required: false
          style: form
          explode: false
          schema:
            type: string
        - name: has-permissions
          in: query
          description: 'Account has permissions (permissions, roles, or groups) filter'
          required: false
          style: form
          explode: false
          schema:
            type: boolean
        - name: permissions
          in: query
          description: A comma-separated list of permission names
          required: false
          style: form
          explode: false
          schema:
            type: string
        - name: role-ids
          in: query
          description: A comma-separated list of role IDs
          required: false
          style: form
          explode: false
          schema:
            type: string
        - name: group-ids
          in: query
          description: A comma-separated list of group IDs
          required: false
          style: form
          explode: false
          schema:
            type: string
      responses:
        '200':
          description: Success
          content:
            application/json:
              schema:
                type: array
                items:
                  $ref: '#/components/schemas/PartialAccount'
        '400':
          description: Bad request
        '401':
          description: Unauthorized
        '500':
          description: Internal error
    post:
      tags:
        - Admin
      summary: Create admin accounts
      description: |
        Create a new admin account

        **Auth:** Requires admin access token with `create_accounts` or `all_accounts` permission
      security:
        - bearerAuth: []
      requestBody:
        description: |
          User account details and parameters
        content:
          application/json:
            schema:
              $ref: '#/components/schemas/_shared_req_CreateAccount'
        required: true
      responses:
        '200':
          description: Success
          content:
            application/json:
              schema:
                $ref: '#/components/schemas/PartialAccount'
        '400':
          description: Bad request
        '401':
          description: Unauthorized
        '500':
          description: Internal error
    put:
      tags:
        - Admin
      summary: Update admin account
      description: |
        Update an existing admin account

        **Auth:** Requires admin access token with `update_accounts` or `all_accounts` permission
      security:
        - bearerAuth: []
      requestBody:
        description: |
          User account details and parameters
        content:
          application/json:
            schema:
              $ref: '#/components/schemas/_shared_req_UpdateAccount'
        required: true
      responses:
        '200':
          description: Success
          content:
            application/json:
              schema:
                $ref: '#/components/schemas/PartialAccount'
        '400':
          description: Bad request
        '401':
          description: Unauthorized
        '500':
          description: Internal error
  '/admin/application/accounts/{id}/devices':
    get:
      tags:
        - Admin
      summary: Finds application account devices
      description: |
        Finds devices for the specified account and application

        **Auth:** Requires admin access token with `get_account-devices` permission
      security:
        - bearerAuth: []
      parameters:
        - name: id
          in: path
          description: The account ID
          required: true
          style: simple
          explode: false
          schema:
            type: string
      responses:
        '200':
          description: Success
          content:
            application/json:
              schema:
                type: array
                items:
                  $ref: '#/components/schemas/DeviceFields'
        '400':
          description: Bad request
        '401':
          description: Unauthorized
        '500':
          description: Internal error
  '/admin/application/accounts/{account_id}/login-sessions/{session_id}':
    delete:
      tags:
        - Admin
      summary: Delete an account session
      description: |
        Delete an account session for specific application

        **Auth:** Requires admin access token with `delete_login-sessions` or `all_login-sessions` permission
      security:
        - bearerAuth: []
      parameters:
        - name: session_id
          in: path
          description: The sessionID of the login session to delete
          required: true
          explode: false
          schema:
            type: string
        - name: account_id
          in: path
          description: The accountID of the login session to delete
          required: true
          explode: false
          schema:
            type: string
      responses:
        '200':
          description: Success
          content:
            text/plain:
              schema:
                type: string
                example: Success
        '400':
          description: Bad request
        '401':
          description: Unauthorized
        '500':
          description: Internal error
  '/admin/application/accounts/{id}/permissions':
    put:
      tags:
        - Admin
      summary: Grant account permissions
      description: |
        Grant account permissions

        **Auth:** Requires admin access token with `update_account-permissions`, `update_accounts`, or `all_accounts` permission
      security:
        - bearerAuth: []
      parameters:
        - name: id
          in: path
          description: The account ID
          required: true
          style: simple
          explode: false
          schema:
            type: string
      requestBody:
        description: Permissions
        content:
          application/json:
            schema:
              $ref: '#/components/schemas/_admin_req_grant-permissions'
        required: true
      responses:
        '200':
          description: Success
          content:
            text/plain:
              schema:
                type: string
                example: Success
        '400':
          description: Bad request
        '401':
          description: Unauthorized
        '500':
          description: Internal error
    delete:
      tags:
        - Admin
      summary: Delete permissions from account
      description: |
        Deletes an existing permissions from account

        **Auth:** Requires admin access token with `update_account-permissions`, `update_accounts`, or `all_accounts` permission
      security:
        - bearerAuth: []
      parameters:
        - name: id
          in: path
          description: The account ID
          required: true
          style: simple
          explode: false
          schema:
            type: string
      requestBody:
        description: Permissions
        content:
          application/json:
            schema:
              $ref: '#/components/schemas/_admin_req_revoke-permissions'
      responses:
        '200':
          description: Success
          content:
            text/plain:
              schema:
                type: string
                example: Success
        '400':
          description: Bad request
        '401':
          description: Unauthorized
        '500':
          description: Internal error
  '/admin/application/accounts/{id}/roles':
    put:
      tags:
        - Admin
      summary: Grant account roles
      description: |
        Grant account roles

        **Auth:** Requires admin access token with `update_account-auth-roles`, `update_accounts`, or `all_accounts` permission
      security:
        - bearerAuth: []
      parameters:
        - name: id
          in: path
          description: The account ID
          required: true
          style: simple
          explode: false
          schema:
            type: string
      requestBody:
        description: Roles
        content:
          application/json:
            schema:
              $ref: '#/components/schemas/_admin_req_grant-roles-to-account'
        required: true
      responses:
        '200':
          description: Success
          content:
            text/plain:
              schema:
                type: string
                example: Success
        '400':
          description: Bad request
        '401':
          description: Unauthorized
        '500':
          description: Internal error
    delete:
      tags:
        - Admin
      summary: Delete roles from account
      description: |
        Deletes an existing roles from account

        **Auth:** Requires admin access token with `update_account-auth-roles`, `update_accounts`, or `all_accounts` permission
      security:
        - bearerAuth: []
      parameters:
        - name: id
          in: path
          description: The account ID
          required: true
          style: simple
          explode: false
          schema:
            type: string
      requestBody:
        description: Roles
        content:
          application/json:
            schema:
              $ref: '#/components/schemas/_admin_req_revoke-roles-from-account'
      responses:
        '200':
          description: Success
          content:
            text/plain:
              schema:
                type: string
                example: Success
        '400':
          description: Bad request
        '401':
          description: Unauthorized
        '500':
          description: Internal error
  '/admin/application/accounts/{id}/system-configs':
    get:
      tags:
        - Admin
      summary: Get system configs
      description: |
        Returns account system configs

        **Auth:** Requires admin access token with `get_account-system-configs` or `all_account-system-configs` permission
      security:
        - bearerAuth: []
      parameters:
        - name: id
          in: path
          description: The account ID
          required: true
          style: simple
          explode: false
          schema:
            type: string
      responses:
        '200':
          description: Success
          content:
            application/json:
              schema:
                type: object
                nullable: true
        '400':
          description: Bad request
        '401':
          description: Unauthorized
        '500':
          description: Internal error
    put:
      tags:
        - Admin
      summary: Update account system configs
      description: |
        Updates account system configs

        **Auth:** Requires admin access token with `update_account-system-configs` or `all_account-system-configs` permission
      security:
        - bearerAuth: []
      parameters:
        - name: id
          in: path
          description: The account ID
          required: true
          style: simple
          explode: false
          schema:
            type: string
        - name: create-anonymous
          in: query
          description: Create anonymous account if account with ID cannot be found. Default is `false`
          required: false
          style: form
          explode: false
          schema:
            type: boolean
      requestBody:
        description: Account system configs (will be merged with existing configs)
        content:
          application/json:
            schema:
              type: object
        required: true
      responses:
        '200':
          description: Success
          content:
            text/plain:
              schema:
                type: string
                example: Success
        '400':
          description: Bad request
        '401':
          description: Unauthorized
        '500':
          description: Internal error
  /admin/application/login-sessions:
    get:
      tags:
        - Admin
      summary: Get application sessions
      description: |
        Get application sessions

        **Auth:** Requires admin access token with `get_login-sessions`, `update_login-sessions`, `delete_login-sessions`, or `all_login-sessions` permission
      security:
        - bearerAuth: []
      parameters:
        - name: identifier
          in: query
          description: identifier
          required: false
          style: form
          explode: false
          schema:
            type: string
        - name: account-auth-type-identifier
          in: query
          description: account auth type identifier
          required: false
          style: form
          explode: false
          schema:
            type: string
        - name: app-type-id
          in: query
          description: app type id
          required: false
          style: form
          explode: false
          schema:
            type: string
        - name: app-type-identifier
          in: query
          description: app type identifier
          required: false
          style: form
          explode: false
          schema:
            type: string
        - name: anonymous
          in: query
          description: anonymous
          required: false
          style: form
          explode: false
          schema:
            type: boolean
        - name: device-id
          in: query
          description: device id
          required: false
          style: form
          explode: false
          schema:
            type: string
        - name: ip-address
          in: query
          description: ip address
          required: false
          style: form
          explode: false
          schema:
            type: string
      responses:
        '200':
          description: Success
          content:
            application/json:
              schema:
                type: array
                items:
                  $ref: '#/components/schemas/_shared_res_LoginSession'
        '400':
          description: Bad request
        '401':
          description: Unauthorized
        '500':
          description: Internal error
  /admin/application/groups:
    get:
      tags:
        - Admin
      summary: Get application groups
      description: |
        Gets application groups
            
        **Auth:** Requires admin access token with at least one of the following permissions:
        - `get_auth-groups`
        - `update_auth-groups`
        - `delete_auth-groups`
        - `all_auth-groups`
        - `update_account-auth-groups`
        - `create_accounts`
        - `update_accounts`
        - `all_accounts`
      security:
        - bearerAuth: []
      responses:
        '200':
          description: Successful operation
          content:
            application/json:
              schema:
                type: array
                items:
                  $ref: '#/components/schemas/AppOrgGroup'
        '400':
          description: Bad request
        '401':
          description: Unauthorized
        '500':
          description: Internal error
    post:
      tags:
        - Admin
      summary: Create application group
      description: |
        Create application group

         **Auth:** Requires admin access token with `update_auth-groups` or `all_auth-groups` permission
         - bearerAuth: []
      security:
        - bearerAuth: []
      requestBody:
        description: Application group
        content:
          application/json:
            schema:
              $ref: '#/components/schemas/_admin_req_create-application_group'
        required: true
      responses:
        '200':
          description: Success
          content:
            application/json:
              schema:
                $ref: '#/components/schemas/AppOrgGroup'
        '400':
          description: Bad request
        '401':
          description: Unauthorized
        '500':
          description: Internal error
  '/admin/application/groups/{id}':
    delete:
      tags:
        - Admin
      summary: Delete application group
      description: |
        Deletes an existing application group

        **Auth:** Requires admin access token with `delete_auth-groups` or `all_auth-groups` permission
      security:
        - bearerAuth: []
      parameters:
        - name: id
          in: path
          description: The group ID
          required: true
          schema:
            type: string
      responses:
        '200':
          description: Success
        '400':
          description: Bad request
        '401':
          description: Unauthorized
        '500':
          description: Internal error
  '/admin/application/groups/{id}/accounts':
    put:
      tags:
        - Admin
      summary: Add accounts to a group
      description: |
        Add accounts 

        **Auth:** Requires admin access token with `update_account-auth-groups`, `update_accounts`, or `all_accounts` permission
      security:
        - bearerAuth: []
      parameters:
        - name: id
          in: path
          description: The group ID
          required: true
          style: simple
          explode: false
          schema:
            type: string
      requestBody:
        description: Roles
        content:
          application/json:
            schema:
              $ref: '#/components/schemas/_admin_req_add-accounts-to-group'
        required: true
      responses:
        '200':
          description: Success
          content:
            text/plain:
              schema:
                type: string
                example: Success
        '400':
          description: Bad request
        '401':
          description: Unauthorized
        '500':
          description: Internal error
    delete:
      tags:
        - Admin
      summary: Delete accounts from group
      description: |
        Deletes an existing accounts from group

        **Auth:** Requires admin access token with `update_account-auth-groups`, `update_accounts`, or `all_accounts` permission
      security:
        - bearerAuth: []
      parameters:
        - name: id
          in: path
          description: The group ID
          required: true
          style: simple
          explode: false
          schema:
            type: string
      requestBody:
        description: account ID for removing
        content:
          application/json:
            schema:
              $ref: '#/components/schemas/_admin_req_remove-account-from-group'
      responses:
        '200':
          description: Success
          content:
            text/plain:
              schema:
                type: string
                example: Success
        '400':
          description: Bad request
        '401':
          description: Unauthorized
        '500':
          description: Internal error
  /admin/application/permissions:
    get:
      tags:
        - Admin
      summary: Get application permissions
      description: |
        Get application permissions

        **Auth:** Requires admin access token with at least one of the following permissions:
        - `get_permissions`
        - `update_account-permissions`
        - `create_accounts`
        - `update_accounts`
        - `all_accounts`
      security:
        - bearerAuth: []
      responses:
        '200':
          description: Success
          content:
            application/json:
              schema:
                type: array
                items:
                  $ref: '#/components/schemas/Permission'
        '400':
          description: Bad request
        '401':
          description: Unauthorized
        '500':
          description: Internal error
  /admin/application/roles:
    get:
      tags:
        - Admin
      summary: Get application roles
      description: |
        Gets application roles

        **Auth:** Requires admin access token with at least one of the following permissions: 
        - `get_auth-roles`
        - `update_auth-roles`
        - `delete_auth-roles`
        - `all_auth-roles`
        - `update_account-auth-roles`
        - `create_accounts`
        - `update_accounts`
        - `all_accounts`
      security:
        - bearerAuth: []
      responses:
        '200':
          description: Successful operation
          content:
            application/json:
              schema:
                type: array
                items:
                  $ref: '#/components/schemas/AppOrgRole'
        '400':
          description: Bad request
        '401':
          description: Unauthorized
        '500':
          description: Internal error
    post:
      tags:
        - Admin
      summary: Create application role
      description: |
        Creates application role

        **Auth:** Requires admin access token with `update_auth-roles` or `all_auth-roles` permission
      security:
        - bearerAuth: []
      requestBody:
        description: Application role
        content:
          application/json:
            schema:
              $ref: '#/components/schemas/_admin_req_create-application_role'
        required: true
      responses:
        '200':
          description: Success
          content:
            application/json:
              schema:
                $ref: '#/components/schemas/AppOrgRole'
        '400':
          description: Bad request
        '401':
          description: Unauthorized
        '500':
          description: Internal error
  '/admin/application/roles/{id}':
    delete:
      tags:
        - Admin
      summary: Delete application role
      description: |
        Delete application role

        **Auth:** Requires admin access token with `delete_auth-roles` or `all_auth-roles` permission
      security:
        - bearerAuth: []
      parameters:
        - name: id
          in: path
          description: The role ID
          required: true
          schema:
            type: string
      responses:
        '200':
          description: Success
        '400':
          description: Bad request
        '401':
          description: Unauthorized
        '500':
          description: Internal error
  '/admin/application/roles/{id}/permissions':
    put:
      tags:
        - Admin
      summary: Grant permissions to role
      description: |
        Grant permissions to role

        **Auth:** Requires admin access token with `update_auth-roles` or `all_auth-roles` permission
      security:
        - bearerAuth: []
      parameters:
        - name: id
          in: path
          description: The role ID
          required: true
          schema:
            type: string
      requestBody:
        description: Permissions
        content:
          application/json:
            schema:
              $ref: '#/components/schemas/_admin_req_grant-permissions-to-role'
        required: true
      responses:
        '200':
          description: Success
          content:
            text/plain:
              schema:
                type: string
                example: Success
        '400':
          description: Bad request
        '401':
          description: Unauthorized
        '500':
          description: Internal error
  /admin/organization/applications:
    get:
      tags:
        - Admin
      summary: Get applications for an organization
      description: |
        Gets applications for an organization

        **Auth:** Requires admin access token
      security:
        - bearerAuth: []
      responses:
        '200':
          description: Successful operation
          content:
            application/json:
              schema:
                type: array
                items:
                  $ref: '#/components/schemas/ApplicationFields'
        '400':
          description: Bad request
        '401':
          description: Unauthorized
        '500':
          description: Internal error
  /enc/test:
    get:
      tags:
        - Enc
      summary: Test API..
      responses:
        '200':
          description: Success
          content:
            text/plain:
              schema:
                type: string
                example: Echooo
  /bbs/test:
    get:
      tags:
        - BBs
      summary: Test API..
      responses:
        '200':
          description: Success
          content:
            text/plain:
              schema:
                type: string
                example: Echooo
  /bbs/service-regs:
    get:
      tags:
        - BBs
      summary: Get service registrations
      description: |
        Returns service registration records
      parameters:
        - name: ids
          in: query
          description: A comma-separated list of service IDs to return registrations for
          required: true
          style: form
          explode: false
          schema:
            type: string
      responses:
        '200':
          description: Success
          content:
            application/json:
              schema:
                type: array
                items:
                  $ref: '#/components/schemas/AuthServiceReg'
        '400':
          description: Bad request
        '401':
          description: Unauthorized
        '500':
          description: Internal error
  '/bbs/service-account/{id}':
    post:
      tags:
        - BBs
      summary: Get service account params
      description: |
        Returns service account parameters
      parameters:
        - name: id
          in: path
          description: ID of the service account
          required: true
          style: simple
          explode: false
          schema:
            type: string
      requestBody:
        description: |
          Service account credentials
        content:
          application/json:
            schema:
              $ref: '#/components/schemas/_services_req_service-accounts_params'
            examples:
              static_token:
                summary: Static token
                value: |
                  {
                    "auth_type": "static_token",
                    "creds": {
                      "token": "account_token"
                    }
                  }
              signature:
                summary: Signature
                value: |
                  {
                    "auth_type": "signature"
                  }
        required: true
      responses:
        '200':
          description: Success
          content:
            application/json:
              schema:
                type: array
                items:
                  $ref: '#/components/schemas/AppOrgPair'
        '400':
          description: Bad request
        '401':
          description: Unauthorized
        '500':
          description: Internal error
  /bbs/access-token:
    post:
      tags:
        - BBs
      summary: Get service account access token
      description: |
        Returns a new service account access token
      requestBody:
        description: |
          Service account credentials
        content:
          application/json:
            schema:
              $ref: '#/components/schemas/_services_req_service-accounts_access-token'
            examples:
              static_token:
                summary: Static token
                value: |
                  {
                    "account_id": "service_account_id",
                    "app_id": "9766",
                    "org_id": "0a2eff20-e2cd-11eb-af68-60f81db5ecc0",
                    "auth_type": "static_token",
                    "creds": {
                      "token": "account_token"
                    }
                  }
              signature:
                summary: Signature
                value: |
                  {
                    "account_id": "service_account_id",
                    "app_id": "9766",
                    "org_id": "0a2eff20-e2cd-11eb-af68-60f81db5ecc0",
                    "auth_type": "signature",
                  }
        required: true
      responses:
        '200':
          description: Success
          content:
            application/json:
              schema:
                $ref: '#/components/schemas/_shared_res_RokwireToken'
        '400':
          description: Bad request
        '401':
          description: Unauthorized
        '500':
          description: Internal error
  /bbs/access-tokens:
    post:
      tags:
        - BBs
      summary: Get all service account access tokens
      description: |
        Returns a new service account access token for all authorized app org pairs
      requestBody:
        description: |
          Service account credentials
        content:
          application/json:
            schema:
              $ref: '#/components/schemas/_services_req_service-accounts_access-tokens'
            examples:
              static_token:
                summary: Static token
                value: |
                  {
                    "account_id": "service_account_id",
                    "auth_type": "static_token",
                    "creds": {
                      "token": "account_token"
                    }
                  }
              signature:
                summary: Signature
                value: |
                  {
                    "account_id": "service_account_id",
                    "auth_type": "signature",
                  }
        required: true
      responses:
        '200':
          description: Success
          content:
            application/json:
              schema:
                type: array
                items:
                  $ref: '#/components/schemas/_services_res_service-accounts_access-tokens'
        '400':
          description: Bad request
        '401':
          description: Unauthorized
        '500':
          description: Internal error
  /tps/service-regs:
    get:
      tags:
        - Third-Party Services
      summary: Get service registrations
      description: |
        Returns service registration records
      parameters:
        - name: ids
          in: query
          description: A comma-separated list of service IDs to return registrations for
          required: true
          style: form
          explode: false
          schema:
            type: string
      responses:
        '200':
          description: Success
          content:
            application/json:
              schema:
                type: array
                items:
                  $ref: '#/components/schemas/AuthServiceReg'
        '400':
          description: Bad request
        '401':
          description: Unauthorized
        '500':
          description: Internal error
  /tps/auth-keys:
    get:
      tags:
        - Third-Party Services
      summary: Get auth public key
      description: |
        Returns auth public key in JWKS format
      responses:
        '200':
          description: Success
          content:
            application/json:
              schema:
                $ref: '#/components/schemas/JWKS'
        '400':
          description: Bad request
        '401':
          description: Unauthorized
        '500':
          description: Internal error
  '/tps/service-account/{id}':
    post:
      tags:
        - Third-Party Services
      summary: Get service account params
      description: |
        Returns service account parameters
      parameters:
        - name: id
          in: path
          description: ID of the service account
          required: true
          style: simple
          explode: false
          schema:
            type: string
      requestBody:
        description: |
          Service account credentials
        content:
          application/json:
            schema:
              $ref: '#/components/schemas/_services_req_service-accounts_params'
            examples:
              static_token:
                summary: Static token
                value: |
                  {
                    "auth_type": "static_token",
                    "creds": {
                      "token": "account_token"
                    }
                  }
              signature:
                summary: Signature
                value: |
                  {
                    "auth_type": "signature"
                  }
        required: true
      responses:
        '200':
          description: Success
          content:
            application/json:
              schema:
                type: array
                items:
                  $ref: '#/components/schemas/AppOrgPair'
        '400':
          description: Bad request
        '401':
          description: Unauthorized
        '500':
          description: Internal error
  /tps/access-token:
    post:
      tags:
        - Third-Party Services
      summary: Get service account access token
      description: |
        Returns a new service account access token
      requestBody:
        description: |
          Service account credentials
        content:
          application/json:
            schema:
              $ref: '#/components/schemas/_services_req_service-accounts_access-token'
            examples:
              static_token:
                summary: Static token
                value: |
                  {
                    "account_id": "service_account_id",
                    "app_id": "9766",
                    "org_id": "0a2eff20-e2cd-11eb-af68-60f81db5ecc0",
                    "auth_type": "static_token",
                    "creds": {
                      "token": "account_token"
                    }
                  }
              signature:
                summary: Signature
                value: |
                  {
                    "account_id": "service_account_id",
                    "app_id": "9766",
                    "org_id": "0a2eff20-e2cd-11eb-af68-60f81db5ecc0",
                    "auth_type": "signature",
                  }
        required: true
      responses:
        '200':
          description: Success
          content:
            application/json:
              schema:
                $ref: '#/components/schemas/_shared_res_RokwireToken'
        '400':
          description: Bad request
        '401':
          description: Unauthorized
        '500':
          description: Internal error
  /tps/access-tokens:
    post:
      tags:
        - Third-Party Services
      summary: Get all service account access tokens
      description: |
        Returns a new service account access token for all authorized app org pairs
      requestBody:
        description: |
          Service account credentials
        content:
          application/json:
            schema:
              $ref: '#/components/schemas/_services_req_service-accounts_access-tokens'
            examples:
              static_token:
                summary: Static token
                value: |
                  {
                    "account_id": "service_account_id",
                    "auth_type": "static_token",
                    "creds": {
                      "token": "account_token"
                    }
                  }
              signature:
                summary: Signature
                value: |
                  {
                    "account_id": "service_account_id",
                    "auth_type": "signature",
                  }
        required: true
      responses:
        '200':
          description: Success
          content:
            application/json:
              schema:
                type: array
                items:
                  $ref: '#/components/schemas/_services_res_service-accounts_access-tokens'
        '400':
          description: Bad request
        '401':
          description: Unauthorized
        '500':
          description: Internal error
  /system/auth/app-org-token:
    get:
      tags:
        - System
      summary: App org token
      description: |
        Retrieve a system token for the specified application and organization

        **Auth:** Requires system access token
      security:
        - bearerAuth: []
      parameters:
        - name: app_id
          in: query
          description: The application ID of the token to return
          required: true
          style: form
          explode: false
          schema:
            type: string
        - name: org_id
          in: query
          description: The organization ID of the token to return
          required: true
          style: form
          explode: false
          schema:
            type: string
      responses:
        '200':
          description: Success
          content:
            application/json:
              schema:
                $ref: '#/components/schemas/AdminToken'
        '400':
          description: Bad request
        '401':
          description: Unauthorized
        '500':
          description: Internal error
  /system/global-config:
    get:
      tags:
        - System
      summary: Get global config
      description: |
        Gives the system global config

        **Auth:** Requires system access token with `get_global-config`, `update_global-config`, or `all_global-config` permission
      security:
        - bearerAuth: []
      responses:
        '200':
          description: Success
          content:
            application/json:
              schema:
                $ref: '#/components/schemas/GlobalConfig'
        '400':
          description: Bad request
        '401':
          description: Unauthorized
        '500':
          description: Internal error
    post:
      tags:
        - System
      summary: Create global config
      description: |
        Creates the system global config

        **Auth:** Requires system access token with `update_global-config` or `all_global-config` permission
      security:
        - bearerAuth: []
      requestBody:
        content:
          application/json:
            schema:
              $ref: '#/components/schemas/GlobalConfig'
        required: true
      responses:
        '200':
          description: Success
          content:
            text/plain:
              schema:
                type: string
                example: Success
        '400':
          description: Bad request
        '401':
          description: Unauthorized
        '500':
          description: Internal error
    put:
      tags:
        - System
      summary: Update global config
      description: |
        Updates the system global config

        **Auth:** Requires system access token with `update_global-config` or `all_global-config` permission
      security:
        - bearerAuth: []
      requestBody:
        content:
          application/json:
            schema:
              $ref: '#/components/schemas/GlobalConfig'
        required: true
      responses:
        '200':
          description: Success
          content:
            text/plain:
              schema:
                type: string
                example: Success
        '400':
          description: Bad request
        '401':
          description: Unauthorized
        '500':
          description: Internal error
  '/system/organizations/{id}':
    get:
      tags:
        - System
      summary: Get organization by ID
      description: |
        Gets organization by ID

        **Auth:** Requires system access token with `get_organizations`, `update_organizations`, or `all_organizations` permission
      security:
        - bearerAuth: []
      parameters:
        - name: id
          in: path
          description: ID of the organization
          required: true
          style: simple
          explode: false
          schema:
            type: string
      responses:
        '200':
          description: successful operation
          content:
            application/json:
              schema:
                $ref: '#/components/schemas/Organization'
        '400':
          description: Bad request
        '401':
          description: Unauthorized
        '404':
          description: Not Found
        '500':
          description: Internal error
    put:
      tags:
        - System
      summary: Update organization by ID
      description: |
        Updates organization by ID

        **Auth:** Requires system access token with `update_organizations` or `all_organizations` permission
      security:
        - bearerAuth: []
      parameters:
        - name: id
          in: path
          description: ID of the organization that needs to be updated
          required: true
          style: simple
          explode: false
          schema:
            type: string
      requestBody:
        description: update one organization
        content:
          application/json:
            schema:
              $ref: '#/components/schemas/_system_req_update_Organization'
        required: true
      responses:
        '200':
          description: Success
          content:
            text/plain:
              schema:
                type: string
                example: Success
        '400':
          description: Bad request
        '401':
          description: Unauthorized
        '500':
          description: Internal error
  /system/organizations:
    get:
      tags:
        - System
      summary: Get organizations
      description: |
        Gets organizations

        **Auth:** Requires system access token with `get_organizations`, `update_organizations`, or `all_organizations` permission
      security:
        - bearerAuth: []
      responses:
        '200':
          description: Successful operation
          content:
            application/json:
              schema:
                type: array
                items:
                  $ref: '#/components/schemas/Organization'
        '400':
          description: Bad request
        '401':
          description: Unauthorized
        '500':
          description: Internal error
    post:
      tags:
        - System
      summary: Create organization
      description: |
        Creates organization

        **Auth:** Requires system access token with `update_organizations` or `all_organizations` permission
      security:
        - bearerAuth: []
      requestBody:
        description: creates one organization
        content:
          application/json:
            schema:
              $ref: '#/components/schemas/_system_req_create-Organization'
        required: true
      responses:
        '200':
          description: Success
          content:
            text/plain:
              schema:
                type: string
                example: Success
        '400':
          description: Bad request
        '401':
          description: Unauthorized
        '500':
          description: Internal error
  /system/service-regs:
    get:
      tags:
        - System
      summary: Get service registrations
      description: |
        Returns service registration records

        **Auth:** Requires system access token with `get_service-regs`, `update_service-regs`, `delete_service-regs`, or `all_service-regs` permission
      security:
        - bearerAuth: []
      parameters:
        - name: ids
          in: query
          description: A comma-separated list of service IDs to return registrations for
          required: true
          style: form
          explode: false
          schema:
            type: string
      responses:
        '200':
          description: Success
          content:
            application/json:
              schema:
                type: array
                items:
                  $ref: '#/components/schemas/ServiceReg'
        '400':
          description: Bad request
        '401':
          description: Unauthorized
        '500':
          description: Internal error
    post:
      tags:
        - System
      summary: Register service
      description: |
        Creates a new service registration

        The "service_id" of the registration must not match an existing registration  

        **Auth:** Requires system access token with `update_service-regs` or `all_service-regs` permission
      security:
        - bearerAuth: []
      requestBody:
        description: service registration record to be added
        content:
          application/json:
            schema:
              $ref: '#/components/schemas/ServiceReg'
        required: true
      responses:
        '200':
          description: Success
          content:
            text/plain:
              schema:
                type: string
                example: Success
        '400':
          description: Bad request
        '401':
          description: Unauthorized
        '500':
          description: Internal error
    put:
      tags:
        - System
      summary: Update service registration
      description: |
        Update an existing service registration

        The "service_id" of the registration must match an existing registration

        **Auth:** Requires system access token with `update_service-regs` or `all_service-regs` permission
      security:
        - bearerAuth: []
      requestBody:
        description: Service registration record update to be applied
        content:
          application/json:
            schema:
              $ref: '#/components/schemas/ServiceReg'
        required: true
      responses:
        '200':
          description: Success
          content:
            text/plain:
              schema:
                type: string
                example: Success
        '400':
          description: Bad request
        '401':
          description: Unauthorized
        '500':
          description: Internal error
    delete:
      tags:
        - System
      summary: Deregister service
      description: |
        Deletes an existing service registration record

        **Auth:** Requires system access token with `delete_service-regs` or `all_service-regs` permission
      security:
        - bearerAuth: []
      parameters:
        - name: id
          in: query
          description: The service ID of the registration to delete
          required: true
          style: form
          explode: false
          schema:
            type: string
      responses:
        '200':
          description: Success
          content:
            text/plain:
              schema:
                type: string
                example: Success
        '400':
          description: Bad request
        '401':
          description: Unauthorized
        '500':
          description: Internal error
  '/system/service-accounts/{id}':
    get:
      tags:
        - System
      summary: Get service account instance
      description: |
        Get service account instance by account ID, app ID, and org ID

        **Auth:** Requires system access token with `get_service-accounts`, `update_service-accounts`, `delete_service-accounts`, or `all_service-accounts` permission
      security:
        - bearerAuth: []
      parameters:
        - name: id
          in: path
          description: ID of the service account
          required: true
          style: simple
          explode: false
          schema:
            type: string
        - name: app_id
          in: query
          description: Application ID of the service account instance
          required: true
          style: form
          explode: false
          schema:
            type: string
        - name: org_id
          in: query
          description: Organization ID of the service account instance
          required: true
          style: form
          explode: false
          schema:
            type: string
      responses:
        '200':
          description: Success
          content:
            application/json:
              schema:
                $ref: '#/components/schemas/ServiceAccount'
        '400':
          description: Bad request
        '401':
          description: Unauthorized
        '500':
          description: Internal error
    put:
      tags:
        - System
      summary: Update service account instance
      description: |
        Updates a service account instance

        **Auth:** Requires system access token with `update_service-accounts` or `all_service-accounts` permission
      security:
        - bearerAuth: []
      parameters:
        - name: id
          in: path
          description: ID of the service account instance
          required: true
          style: simple
          explode: false
          schema:
            type: string
        - name: app_id
          in: query
          description: Application ID of the service account instance
          required: true
          style: form
          explode: false
          schema:
            type: string
        - name: org_id
          in: query
          description: Organization ID of the service account instance
          required: true
          style: form
          explode: false
          schema:
            type: string
      requestBody:
        description: |
          Service account
        content:
          application/json:
            schema:
              $ref: '#/components/schemas/_system_req_update_service-account'
            examples:
              update_account:
                summary: Update service account
                value: |
                  {
                    "name": "updated_name",
                    "permissions": ["permission1", "new_permission1"]
                  }
        required: true
      responses:
        '200':
          description: Success
          content:
            application/json:
              schema:
                $ref: '#/components/schemas/ServiceAccount'
        '400':
          description: Bad request
        '401':
          description: Unauthorized
        '500':
          description: Internal error
    delete:
      tags:
        - System
      summary: Deregister service account instance
      description: |
        Removes a service account instance

        **Auth:** Requires system access token with `delete_service-accounts` or `all_service-accounts` permission
      security:
        - bearerAuth: []
      parameters:
        - name: id
          in: path
          description: ID of the service account instance to delete
          required: true
          style: simple
          explode: false
          schema:
            type: string
        - name: app_id
          in: query
          description: Application ID of the service account instance
          required: true
          style: form
          explode: false
          schema:
            type: string
        - name: org_id
          in: query
          description: Organization ID of the service account instance
          required: true
          style: form
          explode: false
          schema:
            type: string
      responses:
        '200':
          description: Success
        '400':
          description: Bad request
        '401':
          description: Unauthorized
        '500':
          description: Internal error
  /system/service-accounts:
    get:
      tags:
        - System
      summary: Get service accounts
      description: |
        Get list of all service accounts matching a search

        **Auth:** Requires system access token with `get_service-accounts`, `update_service-accounts`, `delete_service-accounts`, or `all_service-accounts` permission
      security:
        - bearerAuth: []
      parameters:
        - name: account_id
          in: query
          description: Service account ID to search for
          required: false
          style: form
          explode: false
          schema:
            type: string
        - name: name
          in: query
          description: Service account name to search for
          required: false
          style: form
          explode: false
          schema:
            type: string
        - name: app_id
          in: query
          description: Service account app ID to search for
          required: false
          style: form
          explode: false
          schema:
            type: string
        - name: org_id
          in: query
          description: Service account org ID to search for
          required: false
          style: form
          explode: false
          schema:
            type: string
        - name: permissions
          in: query
          description: A comma-separated list of service account permissions to search for
          required: false
          style: form
          explode: false
          schema:
            type: string
      responses:
        '200':
          description: Success
          content:
            application/json:
              schema:
                type: array
                items:
                  $ref: '#/components/schemas/ServiceAccount'
        '400':
          description: Bad request
        '401':
          description: Unauthorized
        '500':
          description: Internal error
    post:
      tags:
        - System
      summary: Register service account
      description: |
        Creates a new service account

        **Auth:** Requires system access token with `update_service-accounts` or `all_service-accounts` permission
      security:
        - bearerAuth: []
      parameters:
        - name: app_id
          in: query
          description: Service account app ID to copy from
          required: false
          style: form
          explode: false
          schema:
            type: string
        - name: org_id
          in: query
          description: Service account org ID to copy from
          required: false
          style: form
          explode: false
          schema:
            type: string
      requestBody:
        description: |
          Service account
        content:
          application/json:
            schema:
              $ref: '#/components/schemas/_system_req_create_service-account'
            examples:
              initial_creds:
                summary: Register new account with initial credentials
                value: |
                  {
                    "name": "test_account",
                    "app_id": "9766",
                    "org_id": "0a2eff20-e2cd-11eb-af68-60f81db5ecc0",
                    "permissions": ["permission1", "permission2"],
                    "first_party": true,
                    "creds": [
                      {
                        "name": "initial_token",
                        "type": "static_token"
                      },
                      {
                        "name": "initial_signature",
                        "type": "signature",
                        "params": {
                          "key_pem": "public_key_pem"
                        }
                      }
                    ]
                  }
              no_initial_creds:
                summary: Register new account without initial credentials
                value: |
                  {
                    "name": "test_account",
                    "app_id": "9766",
                    "org_id": "0a2eff20-e2cd-11eb-af68-60f81db5ecc0",
                    "permissions": ["permission1", "permission2"],
                    "first_party": true
                  }
              copy_from:
                summary: Register new account instance by copying from existing account instance
                value: |
                  {
                    "account_id": "12345678-e2cd-11eb-af68-60f81db5ecc0",
                    "app_id": "9766",
                    "org_id": "0a2eff20-e2cd-11eb-af68-60f81db5ecc0",
                    "permissions": ["permission1", "permission2"]
                  }
        required: true
      responses:
        '200':
          description: Success
          content:
            application/json:
              schema:
                $ref: '#/components/schemas/ServiceAccount'
        '400':
          description: Bad request
        '401':
          description: Unauthorized
        '500':
          description: Internal error
    delete:
      tags:
        - System
      summary: Delete service accounts
      description: |
        Delete service accounts matching an account ID

        **Auth:** Requires system access token with `delete_service-accounts` or `all_service-accounts` permission
      security:
        - bearerAuth: []
      parameters:
        - name: account_id
          in: query
          description: Service account ID to delete
          required: true
          style: form
          explode: false
          schema:
            type: string
      responses:
        '200':
          description: Success
        '400':
          description: Bad request
        '401':
          description: Unauthorized
        '500':
          description: Internal error
  '/system/service-accounts/{id}/creds':
    post:
      tags:
        - System
      summary: Add service account credential
      description: |
        Adds a new credential to an existing service account

        **Auth:** Requires system access token with `update_service-accounts` or `all_service-accounts` permission
      security:
        - bearerAuth: []
      parameters:
        - name: id
          in: path
          description: ID of the service account to add new credential
          required: true
          style: simple
          explode: false
          schema:
            type: string
      requestBody:
        description: |
          Service account credentials
        content:
          application/json:
            schema:
              $ref: '#/components/schemas/ServiceAccountCredential'
            examples:
              static_token:
                summary: Add static token credential
                value: |
                  {
                    "name": "token_cred",
                    "type": "static_token"
                  }
              signature:
                summary: Add signature credential
                value: |
                  {
                    "name": "signature_cred",
                    "type": "signature",
                    "params": {
                      "key_pem": "public_key_pem"
                    }
                  }
        required: true
      responses:
        '200':
          description: Success
          content:
            application/json:
              schema:
                $ref: '#/components/schemas/ServiceAccountCredential'
        '400':
          description: Bad request
        '401':
          description: Unauthorized
        '500':
          description: Internal error
    delete:
      tags:
        - System
      summary: Remove service account credential
      description: |
        Removes a credential from an existing service account

        **Auth:** Requires system access token with `delete_service-accounts` or `all_service-accounts` permission
      security:
        - bearerAuth: []
      parameters:
        - name: id
          in: path
          description: ID of the service account to remove credential
          required: true
          style: simple
          explode: false
          schema:
            type: string
        - name: cred_id
          in: query
          description: id of the credential to be removed
          required: true
          style: form
          explode: false
          schema:
            type: string
      responses:
        '200':
          description: Success
        '400':
          description: Bad request
        '401':
          description: Unauthorized
        '500':
          description: Internal error
  '/system/applications/{id}':
    get:
      tags:
        - System
      summary: Get application by ID
      description: |
        Gets application by provided ID

        **Auth:** Requires system access token with `get_applications` or `all_applications` permission
      security:
        - bearerAuth: []
      parameters:
        - name: id
          in: path
          description: ID of the application
          required: true
          style: simple
          explode: false
          schema:
            type: string
      responses:
        '200':
          description: successful operation
          content:
            application/json:
              schema:
                $ref: '#/components/schemas/Application'
        '400':
          description: Bad request
        '401':
          description: Unauthorized
        '404':
          description: Not Found
        '500':
          description: Internal error
  /system/applications:
    get:
      tags:
        - System
      summary: Get applications
      description: |
        Gets applications

        **Auth:** Requires system access token with `get_applications`, `udpate_applications`, or `all_applications` permission
      security:
        - bearerAuth: []
      responses:
        '200':
          description: Successful operation
          content:
            application/json:
              schema:
                type: array
                items:
                  $ref: '#/components/schemas/Application'
        '400':
          description: Bad request
        '401':
          description: Unauthorized
        '500':
          description: Internal error
    post:
      tags:
        - System
      summary: Create application
      description: |
        Creates application

        **Auth:** Requires system access token with `update_applications` or `all_applications` permission
      security:
        - bearerAuth: []
      requestBody:
        description: creates one application
        content:
          application/json:
            schema:
              $ref: '#/components/schemas/_system_req_create_Application'
        required: true
      responses:
        '200':
          description: Success
          content:
            text/plain:
              schema:
                type: string
                example: Success
        '400':
          description: Bad request
        '401':
          description: Unauthorized
        '500':
          description: Internal error
  /system/permissions:
    post:
      tags:
        - System
      summary: Create permission
      description: |
        Creates permission

        **Auth:** Requires system access token with `update_permissions` or `all_permissions` permission
      security:
        - bearerAuth: []
      requestBody:
        description: Permission
        content:
          application/json:
            schema:
              $ref: '#/components/schemas/_system_req_permissions'
        required: true
      responses:
        '200':
          description: Success
          content:
            text/plain:
              schema:
                type: string
                example: Success
        '400':
          description: Bad request
        '401':
          description: Unauthorized
        '500':
          description: Internal error
    put:
      tags:
        - System
      summary: Updates permission
      description: |
        Updates permission

        **Auth:** Requires system access token with `update_permissions` or `all_permissions` permission
      security:
        - bearerAuth: []
      requestBody:
        description: Permission
        content:
          application/json:
            schema:
              $ref: '#/components/schemas/_system_req_permissions'
        required: true
      responses:
        '200':
          description: Success
          content:
            text/plain:
              schema:
                type: string
                example: Success
        '400':
          description: Bad request
        '401':
          description: Unauthorized
        '500':
          description: Internal error
  /system/application/configs:
    get:
      tags:
        - System
      summary: Reads app configs
      description: |
        If version is provided, the app config for the highest version that is equal to or less than this value will be returned as the only item in the list.
        Otherwise it will return a list of all app config versions for the given app_type_id. If org_id is provided, the configs for that organization will
        be returned, otherwise the default configs will be returned.

        **Auth:** Requires system access token with `get_app-configs`, `update_app-configs`, `delete_app-configs`, or `all_app-configs` permission
      security:
        - bearerAuth: []
      parameters:
        - name: app_type_id
          in: query
          required: true
          style: form
          explode: false
          schema:
            type: string
        - name: org_id
          in: query
          style: form
          explode: false
          schema:
            type: string
        - name: version
          in: query
          style: form
          explode: false
          schema:
            type: string
      responses:
        '200':
          description: successfully read app configuration
          content:
            application/json:
              schema:
                type: array
                items:
                  $ref: '#/components/schemas/ApplicationConfig'
        '400':
          description: Bad request.
        '401':
          description: Unauthorized
        '500':
          description: Internal error
    post:
      tags:
        - System
      summary: Creates app configs
      description: |
        Creates a new app config

        **Auth:** Requires system access token with `update_app-configs` or `all_app-configs` permission
      security:
        - bearerAuth: []
      requestBody:
        description: New app configs
        content:
          application/json:
            schema:
              $ref: '#/components/schemas/_system_req_create_ApplicationConfig_Request'
            example:
              version: 1.0.1
              app_type_id: 7e037f2d-b423-4b4d-a1bc-18507f81c6d1
              org_id: 0a2eff20-e2cd-11eb-af68-60f81db5ecc0
              data: {}
        required: true
      responses:
        '200':
          description: Success
          content:
            text/plain:
              schema:
                type: string
                example: Success
        '400':
          description: Bad request
        '401':
          description: Unauthorized
        '500':
          description: Internal error
  '/system/application/configs/{id}':
    get:
      tags:
        - System
      summary: Reads app configs by ID
      description: |
        Get app configs for the provided ID

        **Auth:** Requires system access token with `get_app-configs`, `update_app-configs`, `delete_app-configs`, or `all_app-configs` permission
      security:
        - bearerAuth: []
      parameters:
        - name: id
          in: path
          description: app config id to read
          required: true
          style: simple
          explode: false
          schema:
            type: string
      responses:
        '200':
          description: Success
          content:
            application/json:
              schema:
                $ref: '#/components/schemas/ApplicationConfig'
        '400':
          description: Bad request.
        '401':
          description: Unauthorized
        '500':
          description: Internal error
    put:
      tags:
        - System
      summary: Updates app config by ID
      description: |
        Updates app config with the provided ID

        **Auth:** Requires system access token with `update_app-configs` or `all_app-configs` permission
      security:
        - bearerAuth: []
      parameters:
        - name: id
          in: path
          required: true
          style: simple
          explode: false
          schema:
            type: string
      requestBody:
        description: updated app config
        content:
          application/json:
            schema:
              $ref: '#/components/schemas/_system_req_create_ApplicationConfig_Request'
            example:
              version: 1.0.1
              app_type_id: 7e037f2d-b423-4b4d-a1bc-18507f81c6d1
              org_id: 0a2eff20-e2cd-11eb-af68-60f81db5ecc0
              data:
                url: rokmetro.dev
        required: true
      responses:
        '200':
          description: Success
          content:
            text/plain:
              schema:
                type: string
                example: Success
        '400':
          description: Bad request
        '401':
          description: Unauthorized
        '500':
          description: Internal error
    delete:
      tags:
        - System
      summary: Deletes app config by ID
      description: |
        Deletes app config with the provided ID

        **Auth:** Requires system access token with `delete_app-configs` or `all_app-configs` permission
      security:
        - bearerAuth: []
      parameters:
        - name: id
          in: path
          required: true
          style: simple
          explode: false
          schema:
            type: string
      responses:
        '200':
          description: Success
        '400':
          description: Bad request
        '401':
          description: Unauthorized
        '500':
          description: Internal error
  /system/api-keys:
    get:
      tags:
        - System
      summary: Get API key
      description: |
        Returns API key records for given ID or app ID

        **Auth:** Requires system access token with `get_api-keys`, `update_api-keys`, `delete_api-keys`, or `all_api-keys` permission
      security:
        - bearerAuth: []
      parameters:
        - name: id
          in: query
          description: The ID of the API key to return. Required if `app_id` is not provided.
          required: false
          style: form
          explode: false
          schema:
            type: string
        - name: app_id
          in: query
          description: The app ID of the API keys to return. Required if `id` is not provided.
          required: false
          style: form
          explode: false
          schema:
            type: string
      responses:
        '200':
          description: Success
          content:
            application/json:
              schema:
                type: array
                items:
                  $ref: '#/components/schemas/APIKey'
        '400':
          description: Bad request
        '401':
          description: Unauthorized
        '500':
          description: Internal error
    post:
      tags:
        - System
      summary: Create API key
      description: |
        Creates a new API key record

        **Auth:** Requires system access token with `update_api-keys` or `all_api-keys` permission
      security:
        - bearerAuth: []
      requestBody:
        description: API key record to be added
        content:
          application/json:
            schema:
              $ref: '#/components/schemas/APIKey'
            example: |
              {
                "app_id": "string",
                "key": "string"
              }
        required: true
      responses:
        '200':
          description: Success
          content:
            text/plain:
              schema:
                type: string
                example: Success
        '400':
          description: Bad request
        '401':
          description: Unauthorized
        '500':
          description: Internal error
    put:
      tags:
        - System
      summary: Update API key
      description: |
        Update an existing API key record

        Must include the "id" field to identify which key is to be udpated

        **Auth:** Requires system access token with `update_api-keys` or `all_api-keys` permission
      security:
        - bearerAuth: []
      requestBody:
        description: API key record update to be applied
        content:
          application/json:
            schema:
              $ref: '#/components/schemas/APIKey'
        required: true
      responses:
        '200':
          description: Success
          content:
            text/plain:
              schema:
                type: string
                example: Success
        '400':
          description: Bad request
        '401':
          description: Unauthorized
        '500':
          description: Internal error
    delete:
      tags:
        - System
      summary: Delete API key
      description: |
        Deletes an existing API key record

        **Auth:** Requires system access token with `delete_api-keys` or `all_api-keys` permission
      security:
        - bearerAuth: []
      parameters:
        - name: id
          in: query
          description: The ID of the API key to delete
          required: true
          style: form
          explode: false
          schema:
            type: string
      responses:
        '200':
          description: Success
          content:
            text/plain:
              schema:
                type: string
                example: Success
        '400':
          description: Bad request
        '401':
          description: Unauthorized
        '500':
          description: Internal error
  /system/auth-types:
    get:
      tags:
        - System
      summary: Get auth types
      description: |
        Gets auth types

        **Auth:** Requires system access token with `get_auth-types`, `update_auth-types`, or `all_auth-types` permission
      security:
        - bearerAuth: []
      responses:
        '200':
          description: Successful operation
          content:
            application/json:
              schema:
                type: array
                items:
                  $ref: '#/components/schemas/AuthTypeFields'
        '400':
          description: Bad request
        '401':
          description: Unauthorized
        '500':
          description: Internal error
    post:
      tags:
        - System
      summary: Create auth type
      description: |
        Creates auth type

        **Auth:** Requires system access token with `update_auth-types` or `all_auth-types` permission
      security:
        - bearerAuth: []
      requestBody:
        description: creates one auth-type
        content:
          application/json:
            schema:
              $ref: '#/components/schemas/_system_req_create_auth_type'
        required: true
      responses:
        '200':
          description: Success
          content:
            text/plain:
              schema:
                type: string
                example: Success
        '400':
          description: Bad request
        '401':
          description: Unauthorized
        '500':
          description: Internal error
  '/system/auth-types/{id}':
    put:
      tags:
        - System
      summary: Update auth type by ID
      description: |
        Updates auth type with the provided ID

        **Auth:** Requires system access token with `update_auth-types` or `all_auth-types` permission
      security:
        - bearerAuth: []
      parameters:
        - name: id
          in: path
          description: ID of the auth type that needs to be updated
          required: true
          schema:
            type: string
      requestBody:
        description: update one auth type
        content:
          application/json:
            schema:
              $ref: '#/components/schemas/_system_req_update_auth_type'
        required: true
      responses:
        '200':
          description: Success
          content:
            text/plain:
              schema:
                type: string
                items:
                  $ref: '#/components/schemas/AuthTypeFields'
        '400':
          description: Bad request
        '401':
          description: Unauthorized
        '500':
          description: Internal error
  '/system/app-orgs/{id}':
    get:
      tags:
        - System
      summary: Get app-org
      description: |
        Get app-org by ID

        **Auth:** Requires system access token with `get_app_orgs` or `all_app_orgs` permission
      security:
        - bearerAuth: []
      parameters:
        - name: id
          in: path
          description: ID of the app-org to retrieve
          required: true
          style: simple
          explode: false
          schema:
            type: string
      responses:
        '200':
          description: Success
          content:
            application/json:
              schema:
                $ref: '#/components/schemas/AppOrg'
        '400':
          description: Bad request
        '401':
          description: Unauthorized
        '500':
          description: Internal error
    put:
      tags:
        - System
      summary: Update app-org by ID
      description: |
        Updates app-org by ID

        **Auth:** Requires system access token with `update_app_orgs` or `all_app_orgs` permission
      security:
        - bearerAuth: []
      parameters:
        - name: id
          in: path
          description: ID of the app-org that needs to be updated
          required: true
          style: simple
          explode: false
          schema:
            type: string
      requestBody:
        description: update one app-org
        content:
          application/json:
            schema:
              $ref: '#/components/schemas/AppOrg'
        required: true
      responses:
        '200':
          description: Success
          content:
            text/plain:
              schema:
                type: string
                example: Success
        '400':
          description: Bad request
        '401':
          description: Unauthorized
        '500':
          description: Internal error
  /system/app-orgs:
    get:
      tags:
        - System
      summary: Get app-orgs
      description: |
        Get all app-orgs matching query

        **Auth:** Requires system access token with `get_app_orgs` or `all_app_orgs` permission
      security:
        - bearerAuth: []
      parameters:
        - name: app_id
          in: query
          description: Application ID to search for
          required: false
          style: form
          explode: false
          schema:
            type: string
        - name: org_id
          in: query
          description: Organization ID to search for
          required: false
          style: form
          explode: false
          schema:
            type: string
      responses:
        '200':
          description: Success
          content:
            application/json:
              schema:
                type: array
                items:
                  $ref: '#/components/schemas/AppOrg'
        '400':
          description: Bad request
        '401':
          description: Unauthorized
        '500':
          description: Internal error
    post:
      tags:
        - System
      summary: Create app-org
      description: |
        Create app-org

        **Auth:** Requires system access token with `update_app_orgs` or `all_app_orgs` permission
      security:
        - bearerAuth: []
      requestBody:
        description: New app-org
        content:
          application/json:
            schema:
              $ref: '#/components/schemas/AppOrg'
        required: true
      responses:
        '200':
          description: Success
          content:
            text/plain:
              schema:
                type: string
                example: Success
        '400':
          description: Bad request
        '401':
          description: Unauthorized
        '500':
          description: Internal error
  /ui/credential/reset:
    get:
      tags:
        - UI
      summary: Display HTML password reset page
      description: |
        Serves an HTML page with password reset form
      parameters:
        - name: id
          in: query
          description: Credential ID
          required: true
          style: form
          explode: false
          schema:
            type: string
        - name: code
          in: query
          description: Reset code
          required: true
          style: form
          explode: false
          schema:
            type: string
      responses:
        '200':
          description: Successful operation (HTML)
        '400':
          description: Bad request
        '401':
          description: Unauthorized
        '500':
          description: Internal error
  /ui/credential/verify:
    get:
      tags:
        - UI
      summary: Validate verification code
      description: |
        Validates verification code to verify account ownership and displays result in an HTML page
      parameters:
        - name: id
          in: query
          description: Credential ID
          required: true
          style: form
          explode: false
          schema:
            type: string
        - name: code
          in: query
          description: Verification code
          required: true
          style: form
          explode: false
          schema:
            type: string
      responses:
        '200':
          description: Successful operation (HTML page)
        '400':
          description: Bad request
        '401':
          description: Unauthorized
        '500':
          description: Internal error
  /version:
    get:
      summary: Get service version
      responses:
        '200':
          description: Success
          content:
            text/plain:
              schema:
                type: string
                example: v1.1.0
  /.well-known/openid-configuration:
    get:
      summary: OpenID Connect Discovery
      responses:
        '200':
          description: Success
          content:
            application/json:
              schema:
                $ref: '#/components/schemas/OIDCDiscovery'
components:
  securitySchemes:
    bearerAuth:
      type: http
      scheme: bearer
      bearerFormat: JWT
  schemas:
    GlobalConfig:
      required:
        - setting
      type: object
      properties:
        setting:
          type: string
    Application:
      type: object
      properties:
        fields:
          $ref: '#/components/schemas/ApplicationFields'
        types:
          type: array
          items:
            $ref: '#/components/schemas/ApplicationType'
        organizations:
          type: array
          items:
            $ref: '#/components/schemas/ApplicationOrganization'
    ApplicationFields:
      required:
        - id
        - name
      type: object
      properties:
        id:
          readOnly: true
          type: string
        name:
          type: string
        multi_tenant:
          type: boolean
        admin:
          type: boolean
        shared_identities:
          type: boolean
    ApplicationType:
      type: object
      properties:
        fields:
          $ref: '#/components/schemas/ApplicationTypeFields'
        application:
          $ref: '#/components/schemas/Application'
    ApplicationTypeFields:
      required:
        - id
        - identifier
      type: object
      properties:
        id:
          type: string
        identifier:
          type: string
        name:
          type: string
        versions:
          type: array
          items:
            type: string
    ApplicationOrganization:
      type: object
      properties:
        id:
          type: string
        application:
          $ref: '#/components/schemas/Application'
        organization:
          $ref: '#/components/schemas/Organization'
        TODO:
          type: string
    AppOrg:
      required:
        - id
        - app_id
        - org_id
      type: object
      nullable: true
      properties:
        id:
          readOnly: true
          type: string
        app_id:
          type: string
        org_id:
          type: string
        services_ids:
          type: array
          nullable: true
          items:
            type: string
        identity_provider_settings:
          type: array
          nullable: true
          items:
            $ref: '#/components/schemas/IdentityProviderSettings'
        supported_auth_types:
          type: array
          nullable: true
          items:
            $ref: '#/components/schemas/SupportedAuthTypes'
        login_session_settings:
          $ref: '#/components/schemas/LoginSessionSettings'
    Permission:
      required:
        - id
        - name
      type: object
      properties:
        id:
          type: string
        name:
          type: string
        description:
          type: string
        service_id:
          type: string
        assigners:
          type: array
          items:
            type: string
        date_created:
          type: string
        date_updated:
          type: string
    AppOrgRole:
      required:
        - id
        - name
      type: object
      properties:
        id:
          type: string
          readOnly: true
        name:
          type: string
        description:
          type: string
        system:
          type: boolean
        date_created:
          type: string
        date_updated:
          type: string
        application:
          $ref: '#/components/schemas/Application'
        permissions:
          type: array
          items:
            $ref: '#/components/schemas/Permission'
    AppOrgGroup:
      required:
        - id
        - name
      type: object
      properties:
        id:
          type: string
          readOnly: true
        name:
          type: string
        description:
          type: string
        system:
          type: boolean
        date_created:
          type: string
        date_updated:
          type: string
        application:
          $ref: '#/components/schemas/Application'
        permissions:
          type: array
          items:
            $ref: '#/components/schemas/Permission'
        roles:
          type: array
          items:
            $ref: '#/components/schemas/AppOrgRole'
    Organization:
      type: object
      properties:
        fields:
          $ref: '#/components/schemas/OrganizationFields'
        config:
          $ref: '#/components/schemas/OrganizationConfigFields'
    OrganizationFields:
      required:
        - id
        - name
        - type
      type: object
      properties:
        id:
          readOnly: true
          type: string
        name:
          type: string
        type:
          type: string
          enum:
            - micro
            - small
            - medium
            - large
            - huge
    OrganizationConfig:
      type: object
      properties:
        fields:
          $ref: '#/components/schemas/OrganizationConfigFields'
    OrganizationConfigFields:
      type: object
      properties:
        id:
          readOnly: true
          type: string
          description: organization config id
        domains:
          type: array
          description: organization domains
          items:
            type: string
    ApplicationConfig:
      required:
        - id
        - app_type_id
        - version
        - data
      type: object
      properties:
        id:
          type: string
        app_type_id:
          type: string
        org_id:
          type: string
        version:
          type: string
          description: conforms major.minor.patch format
        data:
          type: object
    IdentityProviderSettings:
<<<<<<< HEAD
=======
      required:
        - identity_provider_id
        - user_identifier_field
>>>>>>> 63c27c22
      type: object
      properties:
        identity_provider_id:
          type: string
        user_identifier_field:
          type: string
        external_id_fields:
          type: object
          additionalProperties:
            type: string
        first_name_field:
          type: string
        middle_name_field:
          type: string
        last_name_field:
          type: string
        email_field:
          type: string
        roles_field:
          type: string
        groups_field:
          type: string
        user_specific_fields:
          type: array
          items:
            type: string
        roles:
          type: object
          additionalProperties:
            type: string
        groups:
          type: object
          additionalProperties:
            type: string
<<<<<<< HEAD
        always_sync_profile:
          type: boolean
=======
>>>>>>> 63c27c22
    SupportedAuthTypes:
      type: object
      properties:
        app_type_id:
          type: string
        supported_auth_types:
          type: array
          items:
            $ref: '#/components/schemas/SupportedAuthType'
    SupportedAuthType:
      type: object
      properties:
        auth_type_id:
          type: string
        params:
          type: object
          additionalProperties: true
    LoginSessionSettings:
      type: object
      properties:
        max_concurrent_sessions:
          type: integer
        inactivity_expire_policy:
          $ref: '#/components/schemas/InactiveExpirePolicy'
        time_since_login_expire_policy:
          $ref: '#/components/schemas/TSLExpirePolicy'
        yearly_expire_policy:
          $ref: '#/components/schemas/YearlyExpirePolicy'
    YearlyExpirePolicy:
      type: object
      required:
        - active
        - day
        - month
        - hour
        - min
      properties:
        active:
          type: boolean
        day:
          type: integer
        month:
          type: integer
        hour:
          type: integer
        min:
          type: integer
    InactiveExpirePolicy:
      type: object
      required:
        - active
        - inactivity_period
      properties:
        active:
          type: boolean
        inactivity_period:
          type: integer
    TSLExpirePolicy:
      type: object
      required:
        - active
        - time_since_login_period
      properties:
        active:
          type: boolean
        time_since_login_period:
          type: integer
    LoginSession:
      type: object
      properties:
        fields:
          $ref: '#/components/schemas/LoginSessionFields'
        app_org:
          $ref: '#/components/schemas/ApplicationOrganization'
        auth_type:
          $ref: '#/components/schemas/AuthType'
        app_type:
          $ref: '#/components/schemas/ApplicationType'
        account_auth_type:
          $ref: '#/components/schemas/AccountAuthType'
          nullable: true
        device:
          $ref: '#/components/schemas/Device'
    LoginSessionFields:
      type: object
      properties:
        id:
          type: string
        anonymous:
          type: boolean
        identifier:
          type: string
        id_address:
          type: string
        access_token:
          type: string
        refresh_tokens:
          type: array
          items:
            type: string
        params:
          type: object
          additionalProperties: true
        state:
          type: string
        state_expires:
          type: string
          nullable: true
        mfa_attempts:
          type: integer
        date_refreshed:
          type: string
          nullable: true
        date_updated:
          type: string
          nullable: true
        date_created:
          type: string
    AuthType:
      type: object
      properties:
        fields:
          $ref: '#/components/schemas/AuthTypeFields'
    AuthTypeFields:
      type: object
      properties:
        id:
          type: string
        code:
          type: string
          description: username or email or phone or illinois_oidc etc
        description:
          type: string
        is_external:
          type: boolean
          description: says if the users source is external - identity providers
        is_anonymous:
          type: boolean
          description: says if the auth type results in anonymous users
        use_credentials:
          type: boolean
          description: says if the auth type uses credentials
        ignore_mfa:
          type: boolean
          description: says if login using this auth type may bypass account MFA
        params:
          type: object
          additionalProperties: true
    Credential:
      type: object
      properties:
        fields:
          $ref: '#/components/schemas/CredentialFields'
        accounts_auth_types:
          type: array
          items:
            $ref: '#/components/schemas/AccountAuthType'
    CredentialFields:
      type: object
      properties:
        id:
          type: string
        value:
          type: object
    ServiceAccount:
      required:
        - account_id
        - name
        - app_id
        - org_id
        - permissions
        - first_party
      type: object
      properties:
        account_id:
          type: string
        name:
          type: string
        app_id:
          type: string
        org_id:
          type: string
        permissions:
          type: array
          items:
            type: string
        first_party:
          type: boolean
        creds:
          type: array
          items:
            $ref: '#/components/schemas/ServiceAccountCredential'
    AppOrgPair:
      required:
        - app_id
        - org_id
      type: object
      properties:
        app_id:
          type: string
        org_id:
          type: string
    ServiceAccountCredential:
      required:
        - name
        - type
      type: object
      properties:
        id:
          readOnly: true
          type: string
        name:
          type: string
        type:
          type: string
          enum:
            - static_token
            - signature
        params:
          type: object
          nullable: true
        date_created:
          readOnly: true
          type: string
    ServiceReg:
      required:
        - service_id
        - host
        - name
        - description
        - first_party
      type: object
      description: Full service registration record
      properties:
        service_id:
          type: string
        service_account_id:
          type: string
        host:
          type: string
        pub_key:
          $ref: '#/components/schemas/PubKey'
        name:
          type: string
        description:
          type: string
        info_url:
          type: string
        logo_url:
          type: string
        scopes:
          type: array
          nullable: true
          items:
            $ref: '#/components/schemas/ServiceScope'
        first_party:
          type: boolean
    AuthServiceReg:
      required:
        - service_id
        - host
      type: object
      description: Service registration record used for auth
      properties:
        service_id:
          type: string
        service_account_id:
          type: string
        host:
          type: string
        pub_key:
          $ref: '#/components/schemas/PubKey'
    PubKey:
      required:
        - key_pem
        - alg
      type: object
      properties:
        key_pem:
          type: string
        alg:
          type: string
    ServiceScope:
      required:
        - scope
        - required
      type: object
      properties:
        scope:
          type: string
        required:
          type: boolean
        explanation:
          description: Explanation displayed to users for why this scope is requested/required
          type: string
    AdminToken:
      required:
        - token
      type: object
      properties:
        token:
          type: string
    APIKey:
      required:
        - app_id
        - key
      type: object
      description: API key record
      properties:
        id:
          type: string
        app_id:
          type: string
        key:
          type: string
    JWK:
      required:
        - kty
        - use
        - alg
        - kid
        - 'n'
        - e
      type: object
      description: JSON Web Key (JWK)
      properties:
        kty:
          type: string
          description: The "kty" (key type) parameter identifies the cryptographic algorithm family used with the key
          enum:
            - RSA
        use:
          type: string
          description: The "use" (public key use) parameter identifies the intended use of the public key
          enum:
            - sig
        alg:
          type: string
          description: The "alg" (algorithm) parameter identifies the algorithm intended for use with the key
          enum:
            - RS256
        kid:
          type: string
          description: The "kid" (key ID) parameter is used to match a specific key
        'n':
          type: string
          description: The modulus (2048 bit) of the key - Base64URL encoded.
        e:
          type: string
          description: The exponent of the key - Base64URL encoded
    JWKS:
      required:
        - keys
      type: object
      description: JSON Web Key Set (JWKS)
      properties:
        keys:
          type: array
          items:
            $ref: '#/components/schemas/JWK'
    OIDCDiscovery:
      required:
        - issuer
        - jwks_uri
      type: object
      description: OpenID Connect Discovery Metadata
      properties:
        issuer:
          type: string
        jwks_uri:
          type: string
    Account:
      type: object
      properties:
        fields:
          $ref: '#/components/schemas/AccountFields'
        app_org:
          $ref: '#/components/schemas/ApplicationOrganization'
        system:
          type: boolean
        username:
          type: string
        permissions:
          type: array
          items:
            $ref: '#/components/schemas/Permission'
        roles:
          type: array
          items:
            $ref: '#/components/schemas/AppOrgRole'
        groups:
          type: array
          items:
            $ref: '#/components/schemas/AppOrgGroup'
        auth_types:
          type: array
          items:
            $ref: '#/components/schemas/AccountAuthType'
        preferences:
          type: object
          nullable: true
        external_ids:
          type: object
          nullable: true
        system_configs:
          type: object
          nullable: true
        profile:
          $ref: '#/components/schemas/Profile'
        devices:
          type: array
          items:
            $ref: '#/components/schemas/Device'
        anonymous:
          type: boolean
    PartialAccount:
      required:
        - id
        - app_id
        - org_id
        - first_name
        - last_name
        - permissions
        - roles
        - groups
        - anonymous
        - auth_types
        - date_created
      type: object
      properties:
        id:
          type: string
          readOnly: true
        app_id:
          type: string
        org_id:
          type: string
        first_name:
          type: string
        last_name:
          type: string
        system:
          type: boolean
        username:
          type: string
        permissions:
          type: array
          items:
            $ref: '#/components/schemas/Permission'
        roles:
          type: array
          items:
            $ref: '#/components/schemas/AppOrgRole'
        groups:
          type: array
          items:
            $ref: '#/components/schemas/AppOrgGroup'
        auth_types:
          type: array
          items:
            $ref: '#/components/schemas/AccountAuthTypeFields'
        system_configs:
          type: object
          nullable: true
        params:
          type: object
          nullable: true
        anonymous:
          type: boolean
        date_created:
          readOnly: true
          type: string
        date_updated:
          type: string
          nullable: true
        external_ids:
          type: object
          nullable: true
    AccountFields:
      required:
        - id
      type: object
      properties:
        id:
          type: string
    Profile:
      type: object
      properties:
        fields:
          $ref: '#/components/schemas/ProfileFields'
        accounts:
          type: array
          items:
            $ref: '#/components/schemas/Account'
    ProfileFields:
      type: object
      properties:
        id:
          type: string
        photo_url:
          type: string
        first_name:
          type: string
        last_name:
          type: string
        email:
          type: string
          nullable: true
        phone:
          type: string
          nullable: true
        birth_year:
          type: integer
          nullable: true
        address:
          type: string
          nullable: true
        zip_code:
          type: string
          nullable: true
        state:
          type: string
          nullable: true
        country:
          type: string
          nullable: true
    Username:
      required:
        - username
      type: object
      properties:
        username:
          type: string
    AccountAuthType:
      type: object
      properties:
        fields:
          $ref: '#/components/schemas/AccountAuthTypeFields'
        auth_type:
          $ref: '#/components/schemas/AuthType'
        account:
          $ref: '#/components/schemas/Account'
        credential:
          $ref: '#/components/schemas/Credential'
    AccountAuthTypeFields:
      type: object
      properties:
        id:
          type: string
        code:
          type: string
        identifier:
          type: string
        params:
          type: object
          additionalProperties: true
          nullable: true
        active:
          type: boolean
        unverified:
          type: boolean
    Device:
      type: object
      properties:
        fields:
          $ref: '#/components/schemas/DeviceFields'
        account:
          $ref: '#/components/schemas/Account'
    DeviceFields:
      required:
        - id
        - type
      type: object
      properties:
        id:
          type: string
        device_id:
          type: string
        type:
          type: string
          enum:
            - mobile
            - web
            - desktop
            - other
        os:
          type: string
    _shared_req_Login:
      required:
        - auth_type
        - app_type_identifier
        - org_id
        - api_key
        - device
      type: object
      properties:
        auth_type:
          type: string
          enum:
            - email
            - twilio_phone
            - illinois_oidc
            - anonymous
        app_type_identifier:
          type: string
        org_id:
          type: string
        api_key:
          type: string
        creds:
          anyOf:
            - $ref: '#/components/schemas/_shared_req_CredsEmail'
            - $ref: '#/components/schemas/_shared_req_CredsTwilioPhone'
            - $ref: '#/components/schemas/_shared_req_CredsOIDC'
            - $ref: '#/components/schemas/_shared_req_CredsAPIKey'
        params:
          type: object
          anyOf:
            - $ref: '#/components/schemas/_shared_req_ParamsEmail'
            - $ref: '#/components/schemas/_shared_req_ParamsOIDC'
            - $ref: '#/components/schemas/_shared_req_ParamsNone'
        device:
          $ref: '#/components/schemas/_shared_req_Login_Device'
        profile:
          $ref: '#/components/schemas/_shared_req_ProfileNullable'
        preferences:
          type: object
          nullable: true
        username:
          type: string
          nullable: true
    _shared_req_Login_Mfa:
      required:
        - api_key
        - account_id
        - session_id
        - state
        - identifier
        - type
        - code
      type: object
      properties:
        api_key:
          type: string
        account_id:
          type: string
        session_id:
          type: string
        state:
          type: string
        identifier:
          type: string
        type:
          type: string
          enum:
            - email
            - phone
            - totp
            - recovery
        code:
          type: string
    _shared_req_Login_Device:
      required:
        - type
      type: object
      description: Client device
      properties:
        device_id:
          type: string
        type:
          type: string
          enum:
            - mobile
            - web
            - desktop
            - other
        os:
          type: string
    _shared_req_LoginUrl:
      required:
        - auth_type
        - app_type_identifier
        - org_id
        - api_key
        - redirect_uri
      type: object
      properties:
        auth_type:
          type: string
          enum:
            - illinois_oidc
        app_type_identifier:
          type: string
        org_id:
          type: string
        api_key:
          type: string
        redirect_uri:
          type: string
    _shared_req_Refresh:
      required:
        - api_key
        - refresh_token
      type: object
      properties:
        api_key:
          type: string
        refresh_token:
          type: string
    _shared_req_Mfa:
      required:
        - identifier
        - type
      type: object
      properties:
        identifier:
          type: string
        type:
          type: string
          enum:
            - email
            - phone
            - totp
        code:
          type: string
    _shared_req_CreateAccount:
      required:
        - auth_type
        - identifier
      type: object
      properties:
        auth_type:
          type: string
          enum:
            - email
            - illinois_oidc
        identifier:
          type: string
        permissions:
          type: array
          items:
            type: string
        role_ids:
          type: array
          items:
            type: string
        group_ids:
          type: array
          items:
            type: string
        profile:
          $ref: '#/components/schemas/_shared_req_ProfileNullable'
        username:
          type: string
          nullable: true
    _shared_req_UpdateAccount:
      required:
        - auth_type
        - identifier
      type: object
      properties:
        auth_type:
          type: string
          enum:
            - email
            - illinois_oidc
        identifier:
          type: string
        permissions:
          type: array
          items:
            type: string
        role_ids:
          type: array
          items:
            type: string
        group_ids:
          type: array
          items:
            type: string
    _shared_req_AccountCheck:
      required:
        - auth_type
        - app_type_identifier
        - org_id
        - api_key
        - user_identifier
      type: object
      properties:
        auth_type:
          type: string
          enum:
            - username
            - email
            - twilio_phone
            - illinois_oidc
            - anonymous
        app_type_identifier:
          type: string
        org_id:
          type: string
        api_key:
          type: string
        user_identifier:
          type: string
    _shared_req_CredsEmail:
      required:
        - email
        - password
      type: object
      description: Auth login creds for auth_type="email"
      properties:
        email:
          type: string
        password:
          type: string
    _shared_req_CredsTwilioPhone:
      type: object
      description: Auth login creds for auth_type="twilio_phone"
      required:
        - phone
      properties:
        phone:
          type: string
        code:
          type: string
    _shared_req_CredsOIDC:
      type: string
      description: |
        Auth login creds for auth_type="oidc" (or variants)
          - full redirect URI received from OIDC provider
    _shared_req_CredsAPIKey:
      type: object
      description: Auth login creds for auth_type="anonymous"
      properties:
        anonymous_id:
          type: string
    _shared_req_ParamsEmail:
      type: object
      description: Auth login params for auth_type="email"
      properties:
        confirm_password:
          type: string
          description: This should match the `creds` password field when sign_up=true. This should be verified on the client side as well to reduce invalid requests.
        sign_up:
          type: boolean
          default: false
    _shared_req_ParamsOIDC:
      type: object
      description: Auth login params for auth_type="oidc" (or variants)
      properties:
        redirect_uri:
          type: string
        pkce_verifier:
          type: string
    _shared_req_ParamsNone:
      type: object
      description: Auth login request params for unlisted auth_types (None)
      nullable: true
    _shared_req_Profile:
      type: object
      properties:
        photo_url:
          type: string
          nullable: true
        first_name:
          type: string
          nullable: true
        last_name:
          type: string
          nullable: true
        email:
          type: string
          nullable: true
        phone:
          type: string
          nullable: true
        birth_year:
          type: integer
          nullable: true
        address:
          type: string
          nullable: true
        zip_code:
          type: string
          nullable: true
        state:
          type: string
          nullable: true
        country:
          type: string
          nullable: true
    _shared_req_ProfileNullable:
      type: object
      nullable: true
      properties:
        photo_url:
          type: string
          nullable: true
        first_name:
          type: string
          nullable: true
        last_name:
          type: string
          nullable: true
        email:
          type: string
          nullable: true
        phone:
          type: string
          nullable: true
        birth_year:
          type: integer
          nullable: true
        address:
          type: string
          nullable: true
        zip_code:
          type: string
          nullable: true
        state:
          type: string
          nullable: true
        country:
          type: string
          nullable: true
    _shared_req_ParamsSetEmailCredential:
      required:
        - new_password
        - confirm_password
      type: object
      properties:
        new_password:
          type: string
        confirm_password:
          type: string
    _shared_res_Login:
      type: object
      properties:
        token:
          $ref: '#/components/schemas/_shared_res_RokwireToken'
        account:
          $ref: '#/components/schemas/_shared_res_Account'
        params:
          type: object
          nullable: true
          anyOf:
            - type: object
              description: Auth login response params for auth_type="oidc" (or variants)
              properties:
                oidc_token:
                  type: object
                  properties:
                    id_token:
                      type: string
                    access_token:
                      type: string
                    refresh_token:
                      type: string
                    token_type:
                      type: string
                redirect_uri:
                  type: string
            - type: object
              description: Auth login response params for auth_type="anonymous"
              properties:
                anonymous_id:
                  type: string
            - type: object
              description: Auth login response params for unlisted auth_types (None)
              nullable: true
        message:
          type: string
    _shared_res_Login_Mfa:
      required:
        - enrolled
        - account_id
        - session_id
        - state
      type: object
      properties:
        enrolled:
          type: array
          items:
            $ref: '#/components/schemas/_shared_res_Mfa'
        account_id:
          type: string
        session_id:
          type: string
        state:
          type: string
        params:
          type: object
          nullable: true
          anyOf:
            - $ref: '#/components/schemas/_shared_res_Login/properties/params/anyOf/0'
            - $ref: '#/components/schemas/_shared_res_Login/properties/params/anyOf/1'
            - $ref: '#/components/schemas/_shared_res_Login/properties/params/anyOf/2'
    _shared_res_LoginUrl:
      required:
        - login_url
      type: object
      properties:
        login_url:
          type: string
        params:
          type: object
          description: Params to be submitted with 'login' request (if necessary)
    _shared_res_Refresh:
      type: object
      properties:
        token:
          $ref: '#/components/schemas/_shared_res_RokwireToken'
        params:
          type: object
          nullable: true
          anyOf:
            - $ref: '#/components/schemas/_shared_res_Login/properties/params/anyOf/0'
            - $ref: '#/components/schemas/_shared_res_Login/properties/params/anyOf/1'
            - $ref: '#/components/schemas/_shared_res_Login/properties/params/anyOf/2'
    _shared_res_Mfa:
      type: object
      properties:
        type:
          type: string
        verified:
          type: boolean
        params:
          type: object
    _shared_res_Account:
      required:
        - id
      type: object
      properties:
        id:
          type: string
        username:
          type: string
        profile:
          $ref: '#/components/schemas/ProfileFields'
        preferences:
          type: object
          nullable: true
        system_configs:
          type: object
          nullable: true
        system:
          type: boolean
        permissions:
          type: array
          items:
            $ref: '#/components/schemas/Permission'
        roles:
          type: array
          items:
            $ref: '#/components/schemas/AppOrgRole'
        groups:
          type: array
          items:
            $ref: '#/components/schemas/AppOrgGroup'
        auth_types:
          type: array
          items:
            $ref: '#/components/schemas/AccountAuthTypeFields'
        anonymous:
          type: boolean
        last_login_date:
          type: string
        last_access_token_date:
          type: string
        most_recent_client_version:
          type: string
        external_ids:
          type: object
          nullable: true
    _shared_res_AccountCheck:
      type: boolean
    _shared_res_RokwireToken:
      type: object
      properties:
        access_token:
          description: The user's access token to be provided to authorize access to ROKWIRE APIs
          type: string
        refresh_token:
          description: A refresh token that can be used to get a new access token once the one provided expires
          type: string
        token_type:
          description: The type of the provided tokens to be specified when they are sent in the "Authorization" header
          type: string
          enum:
            - Bearer
    _shared_res_LoginSession:
      type: object
      properties:
        id:
          type: string
        auth_type_code:
          type: string
        app_type_id:
          type: string
        app_type_identifier:
          type: string
        anonymous:
          type: boolean
        identifier:
          type: string
        account_auth_type_id:
          type: string
        account_auth_type_identifier:
          type: string
        device_id:
          type: string
        ip_address:
          type: string
        refresh_tokens_count:
          type: integer
        state:
          type: string
        state_expires:
          type: string
          nullable: true
        mfa_attempts:
          type: integer
        date_refreshed:
          type: string
          nullable: true
        date_updated:
          type: string
          nullable: true
        date_created:
          type: string
    _services_req_account_auth-type-link:
      required:
        - auth_type
        - app_type_identifier
        - creds
      type: object
      properties:
        auth_type:
          type: string
          enum:
            - email
            - twilio_phone
            - illinois_oidc
            - username
        app_type_identifier:
          type: string
        creds:
          anyOf:
            - $ref: '#/components/schemas/_shared_req_CredsEmail'
            - $ref: '#/components/schemas/_shared_req_CredsTwilioPhone'
            - $ref: '#/components/schemas/_shared_req_CredsOIDC'
        params:
          type: object
          anyOf:
            - $ref: '#/components/schemas/_shared_req_ParamsEmail'
            - $ref: '#/components/schemas/_shared_req_ParamsOIDC'
            - $ref: '#/components/schemas/_shared_req_ParamsNone'
    _services_req_account_auth-type-unlink:
      required:
        - auth_type
        - app_type_identifier
        - identifier
      type: object
      properties:
        auth_type:
          type: string
          enum:
            - email
            - twilio_phone
            - illinois_oidc
            - username
        app_type_identifier:
          type: string
        identifier:
          type: string
    _services_res_account_auth-type-link:
      required:
        - auth_types
      type: object
      properties:
        message:
          type: string
          nullable: true
        auth_types:
          type: array
          items:
            $ref: '#/components/schemas/AccountAuthTypeFields'
    _services_req_credential_update:
      required:
        - account_auth_type_id
      type: object
      properties:
        account_auth_type_id:
          type: string
        params:
          type: object
          anyOf:
            - $ref: '#/components/schemas/_shared_req_ParamsSetEmailCredential'
    _services_req_credential_send-verify:
      required:
        - auth_type
        - app_type_identifier
        - org_id
        - api_key
        - identifier
      type: object
      properties:
        identifier:
          type: string
        org_id:
          type: string
        api_key:
          type: string
        app_type_identifier:
          type: string
        auth_type:
          type: string
          enum:
            - email
    _services_req_credential_forgot_initiate:
      required:
        - auth_type
        - app_type_identifier
        - org_id
        - api_key
        - identifier
      type: object
      properties:
        auth_type:
          type: string
          enum:
            - email
        app_type_identifier:
          type: string
        org_id:
          type: string
        api_key:
          type: string
        identifier:
          type: string
    _services_req_credential_forgot_complete:
      required:
        - credential_id
        - reset_code
      type: object
      properties:
        credential_id:
          type: string
        reset_code:
          type: string
        params:
          type: object
          anyOf:
            - $ref: '#/components/schemas/_shared_req_ParamsSetEmailCredential'
    _services_req_authorize-service:
      required:
        - service_id
      type: object
      properties:
        service_id:
          type: string
        approved_scopes:
          description: Scopes to be granted to this service in this and future tokens. Replaces existing scopes if present.
          type: array
          items:
            type: string
    _services_res_authorize-service:
      type: object
      properties:
        access_token:
          type: string
        token_type:
          description: The type of the provided tokens to be specified when they are sent in the "Authorization" header
          type: string
          enum:
            - Bearer
        approved_scopes:
          type: array
          items:
            type: string
        service_reg:
          $ref: '#/components/schemas/ServiceReg'
    _services_req_service-accounts_params:
      required:
        - auth_type
      type: object
      properties:
        auth_type:
          type: string
          enum:
            - static_token
            - signature
        creds:
          $ref: '#/components/schemas/_services_service-accounts_CredsStaticToken'
    _services_req_service-accounts_access-token:
      required:
        - account_id
        - app_id
        - org_id
        - auth_type
      type: object
      properties:
        account_id:
          type: string
        app_id:
          type: string
        org_id:
          type: string
        auth_type:
          type: string
          enum:
            - static_token
            - signature
        creds:
          $ref: '#/components/schemas/_services_service-accounts_CredsStaticToken'
    _services_req_service-accounts_access-tokens:
      required:
        - account_id
        - auth_type
      type: object
      properties:
        account_id:
          type: string
        auth_type:
          type: string
          enum:
            - static_token
            - signature
        creds:
          $ref: '#/components/schemas/_services_service-accounts_CredsStaticToken'
    _services_res_service-accounts_access-tokens:
      required:
        - app_id
        - org_id
        - token
      type: object
      properties:
        app_id:
          type: string
        org_id:
          type: string
        token:
          $ref: '#/components/schemas/_shared_res_RokwireToken'
    _services_service-accounts_CredsStaticToken:
      required:
        - token
      type: object
      description: Service account token for auth_type="static_token"
      properties:
        token:
          type: string
    _services_req_application_configs:
      required:
        - app_type_identifier
        - version
        - api_key
      type: object
      properties:
        app_type_identifier:
          type: string
        version:
          type: string
          description: conforms major.minor.patch format
        api_key:
          type: string
    _services_req_application_org-configs:
      required:
        - app_type_identifier
        - version
      type: object
      properties:
        app_type_identifier:
          type: string
        version:
          type: string
          description: conforms major.minor.patch format
    _admin_req_create-application_role:
      required:
        - name
        - description
        - permissions
      type: object
      properties:
        name:
          type: string
        description:
          type: string
        permissions:
          type: array
          items:
            type: string
    _admin_req_create-application_group:
      required:
        - name
      type: object
      properties:
        name:
          type: string
        permissions:
          type: array
          items:
            type: string
        roles:
          type: array
          items:
            type: string
    _admin_req_add-accounts-to-group:
      required:
        - account_ids
      type: object
      properties:
        account_ids:
          type: array
          items:
            type: string
    _admin_req_remove-account-from-group:
      required:
        - account_ids
      type: object
      properties:
        account_ids:
          type: array
          items:
            type: string
    _admin_req_grant-roles-to-account:
      required:
        - role_ids
      type: object
      properties:
        role_ids:
          type: array
          items:
            type: string
    _admin_req_revoke-roles-from-account:
      required:
        - role_ids
      type: object
      properties:
        role_ids:
          type: array
          items:
            type: string
    _admin_req_grant-permissions:
      required:
        - permissions
      type: object
      properties:
        permissions:
          type: array
          items:
            type: string
    _admin_req_revoke-permissions:
      required:
        - permissions
      type: object
      properties:
        permissions:
          type: array
          items:
            type: string
    _admin_req_grant-permissions-to-role:
      required:
        - permissions
      type: object
      properties:
        permissions:
          type: array
          items:
            type: string
    _system_req_create-Organization:
      required:
        - name
        - type
      type: object
      properties:
        id:
          readOnly: true
          type: string
        name:
          type: string
        type:
          type: string
          enum:
            - micro
            - small
            - medium
            - large
            - huge
        config:
          $ref: '#/components/schemas/OrganizationConfigFields'
    _system_res_create_Organization:
      required:
        - id
        - name
        - type
      type: object
      properties:
        id:
          readOnly: true
          type: string
        name:
          type: string
        type:
          type: string
          enum:
            - micro
            - small
            - medium
            - large
            - huge
        config:
          $ref: '#/components/schemas/OrganizationConfigFields'
    _system_req_update_Organization:
      required:
        - id
        - name
        - type
      type: object
      properties:
        id:
          readOnly: true
          type: string
        name:
          type: string
        type:
          type: string
          enum:
            - micro
            - small
            - medium
            - large
            - huge
        config:
          $ref: '#/components/schemas/OrganizationConfigFields'
    _system_res_update_Organization:
      required:
        - id
        - name
        - type
      type: object
      properties:
        id:
          readOnly: true
          type: string
        name:
          type: string
        type:
          type: string
          enum:
            - micro
            - small
            - medium
            - large
            - huge
        config:
          $ref: '#/components/schemas/OrganizationConfigFields'
    _system_req_get_Organization:
      required:
        - id
      properties:
        id:
          readOnly: true
          type: string
    _system_res_get_Organization:
      required:
        - id
        - name
        - type
      type: object
      properties:
        id:
          readOnly: true
          type: string
        name:
          type: string
        type:
          type: string
          enum:
            - micro
            - small
            - medium
            - large
            - huge
        config:
          $ref: '#/components/schemas/OrganizationConfigFields'
    _system_res_get_Organizations:
      required:
        - id
        - name
        - type
      type: object
      properties:
        id:
          readOnly: true
          type: string
        name:
          type: string
        type:
          type: string
          enum:
            - micro
            - small
            - medium
            - large
            - huge
        config:
          $ref: '#/components/schemas/OrganizationConfigFields'
    _system_req_create_Application:
      required:
        - name
        - multi_tenant
        - admin
        - shared_identities
      type: object
      properties:
        name:
          type: string
        multi_tenant:
          type: boolean
        admin:
          type: boolean
        shared_identities:
          type: boolean
        application_types:
          type: array
          items:
            required:
              - identifier
            type: object
            properties:
              identifier:
                type: string
              name:
                type: string
              versions:
                type: array
                items:
                  type: string
    _system_req_get_Application:
      required:
        - id
      type: string
      properties:
        id:
          readOnly: true
          type: string
    _system_res_get_Application:
      required:
        - id
        - name
      type: object
      properties:
        id:
          readOnly: true
          type: string
        name:
          type: string
        multi_tenant:
          type: boolean
        shared_identities:
          type: boolean
        max_login_session_duration:
          description: The maximum allowed duration (in hours) of a user's login session for this application
          type: integer
        organization:
          $ref: '#/components/schemas/ApplicationOrganization'
        applicationType:
          $ref: '#/components/schemas/ApplicationType'
    _system_res_get_Applications:
      required:
        - id
        - name
        - multi_tenant
        - shared_identities
      type: object
      properties:
        id:
          readOnly: true
          type: string
        name:
          type: string
        multi_tenant:
          type: boolean
        shared_identities:
          type: boolean
        max_login_session_duration:
          description: The maximum allowed duration (in hours) of a user's login session for this application
          type: integer
        application_types:
          $ref: '#/components/schemas/ApplicationTypeFields'
    _system_req_permissions:
      required:
        - name
      type: object
      properties:
        name:
          type: string
        description:
          type: string
        service_id:
          type: string
        assigners:
          type: array
          description: permissions that could assign current permission to accounts
          items:
            type: string
    _system_req_create_auth_type:
      type: object
      required:
        - code
        - description
        - is_external
        - is_anonymous
        - use_credentials
        - ignore_mfa
      properties:
        code:
          type: string
        description:
          type: string
        is_external:
          type: boolean
        is_anonymous:
          type: boolean
        use_credentials:
          type: boolean
        ignore_mfa:
          type: boolean
        params:
          type: object
          additionalProperties: true
    _system_req_update_auth_type:
      type: object
      required:
        - code
        - description
        - is_external
        - is_anonymous
        - use_credentials
        - ignore_mfa
      properties:
        code:
          type: string
        description:
          type: string
        is_external:
          type: boolean
        is_anonymous:
          type: boolean
        use_credentials:
          type: boolean
        ignore_mfa:
          type: boolean
        params:
          type: object
          additionalProperties: true
    _system_req_create_ApplicationConfig_Request:
      required:
        - app_type_id
        - version
        - data
      type: object
      properties:
        app_type_id:
          type: string
        org_id:
          type: string
        version:
          type: string
          description: conforms major.minor.patch format
        data:
          type: object
    _system_req_create_service-account:
      required:
        - app_id
        - org_id
      type: object
      properties:
        account_id:
          type: string
        name:
          type: string
        app_id:
          type: string
        org_id:
          type: string
        permissions:
          type: array
          items:
            type: string
        first_party:
          type: boolean
        creds:
          type: array
          items:
            $ref: '#/components/schemas/ServiceAccountCredential'
    _system_req_update_service-account:
      required:
        - name
        - permissions
      type: object
      properties:
        name:
          type: string
        permissions:
          type: array
          items:
            type: string<|MERGE_RESOLUTION|>--- conflicted
+++ resolved
@@ -5094,12 +5094,9 @@
         data:
           type: object
     IdentityProviderSettings:
-<<<<<<< HEAD
-=======
       required:
         - identity_provider_id
         - user_identifier_field
->>>>>>> 63c27c22
       type: object
       properties:
         identity_provider_id:
@@ -5134,11 +5131,8 @@
           type: object
           additionalProperties:
             type: string
-<<<<<<< HEAD
         always_sync_profile:
           type: boolean
-=======
->>>>>>> 63c27c22
     SupportedAuthTypes:
       type: object
       properties:
