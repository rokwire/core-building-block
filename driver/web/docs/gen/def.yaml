--- conflicted
+++ resolved
@@ -586,9 +586,6 @@
           description: Not Found
         '500':
           description: Internal error
-<<<<<<< HEAD
-  /admin/application:
-=======
   /admin/applications:
     get:
       tags:
@@ -611,7 +608,6 @@
           description: Unauthorized
         '500':
           description: Internal error
->>>>>>> 0a11f585
     post:
       tags:
         - Admin
@@ -777,8 +773,6 @@
       properties:
         setting:
           type: string
-<<<<<<< HEAD
-=======
     GlobalPermission:
       required:
         - id
@@ -789,7 +783,6 @@
           type: string
         name:
           type: string
->>>>>>> 0a11f585
     GlobalRole:
       required:
         - id
@@ -803,11 +796,7 @@
         permissions:
           type: array
           items:
-<<<<<<< HEAD
-            type: string
-=======
             $ref: '#/components/schemas/GlobalPermission'
->>>>>>> 0a11f585
     GlobalGroup:
       required:
         - id
@@ -821,11 +810,7 @@
         permissions:
           type: array
           items:
-<<<<<<< HEAD
-            type: string
-=======
             $ref: '#/components/schemas/GlobalPermission'
->>>>>>> 0a11f585
         roles:
           type: array
           items:
@@ -891,8 +876,6 @@
           description: organization domains
           items:
             type: string
-<<<<<<< HEAD
-=======
     OrganizationPermission:
       required:
         - id
@@ -906,7 +889,6 @@
           type: string
         org_id:
           type: string
->>>>>>> 0a11f585
     OrganizationRole:
       required:
         - id
@@ -923,11 +905,7 @@
         permissions:
           type: array
           items:
-<<<<<<< HEAD
-            type: string
-=======
             $ref: '#/components/schemas/OrganizationPermission'
->>>>>>> 0a11f585
     OrganizationGroup:
       required:
         - id
@@ -944,11 +922,7 @@
         permissions:
           type: array
           items:
-<<<<<<< HEAD
-            type: string
-=======
             $ref: '#/components/schemas/OrganizationPermission'
->>>>>>> 0a11f585
         roles:
           type: array
           items:
@@ -1037,47 +1011,21 @@
             - email
             - phone
             - oidc
-<<<<<<< HEAD
-            - api_key
-=======
->>>>>>> 0a11f585
         org_id:
           type: string
         app_id:
           type: string
         creds:
-<<<<<<< HEAD
-          type: object
-=======
->>>>>>> 0a11f585
           anyOf:
             - $ref: '#/components/schemas/AuthLoginCredsEmail'
             - $ref: '#/components/schemas/AuthLoginCredsPhone'
             - $ref: '#/components/schemas/AuthLoginCredsOidc'
-<<<<<<< HEAD
-            - required:
-                - api_key
-                - anonymous_profile_id
-              type: object
-              description: Auth login creds for auth_type="api_key"
-              properties:
-                api_key:
-                  type: string
-                anonymous_profile_id:
-                  type: string
-=======
->>>>>>> 0a11f585
         params:
           type: object
           anyOf:
             - $ref: '#/components/schemas/AuthLoginParamsEmail'
             - $ref: '#/components/schemas/AuthLoginParamsPhone'
             - $ref: '#/components/schemas/AuthLoginParamsOidc'
-<<<<<<< HEAD
-            - type: object
-              description: Auth login params for auth_type="api_key" (None)
-=======
->>>>>>> 0a11f585
     AuthLoginResponse:
       type: object
       properties:
@@ -1114,12 +1062,7 @@
       type: string
       description: |
         Auth login creds for auth_type="oidc"
-<<<<<<< HEAD
-          - Initial login: full redirect URI received from OIDC provider
-          - Refresh: refresh token
-=======
           - full redirect URI received from OIDC provider
->>>>>>> 0a11f585
     AuthLoginParamsEmail:
       type: object
       description: Auth login params for auth_type="email"
@@ -1299,11 +1242,7 @@
         permissions:
           type: array
           items:
-<<<<<<< HEAD
-            type: string
-=======
             $ref: '#/components/schemas/GlobalPermission'
->>>>>>> 0a11f585
         roles:
           type: array
           items:
@@ -1363,11 +1302,7 @@
         permissions:
           type: array
           items:
-<<<<<<< HEAD
-            type: string
-=======
             $ref: '#/components/schemas/OrganizationPermission'
->>>>>>> 0a11f585
         roles:
           type: array
           items:
