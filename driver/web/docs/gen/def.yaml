openapi: 3.0.3
info:
  title: Rokwire Core Building Block API
  description: Core Building Block API Documentation
  version: 1.8.0
servers:
  - url: 'https://api.rokwire.illinois.edu/core'
    description: Production server
  - url: 'https://api-test.rokwire.illinois.edu/core'
    description: Test server
  - url: 'https://api-dev.rokwire.illinois.edu/core'
    description: Development server
  - url: 'http://localhost/core'
    description: Local server
tags:
  - name: Services
    description: End users applications APIs.
  - name: Admin
    description: Administration applications APIs.
  - name: Enc
    description: APIs consumed by the Encryption building block.
  - name: BBs
    description: APIs consumed by the platform building blocks.
  - name: Third-Party Services
    description: APIs consumed by third-party services.
paths:
  /services/auth/login:
    post:
      tags:
        - Services
      summary: Login
      description: |
        Login using credentials to retrieve access token, refresh token, and user data
      requestBody:
        description: |
          User credential details and parameters
        content:
          application/json:
            schema:
              $ref: '#/components/schemas/_req_shared_Login'
            examples:
              email-sign_in:
                summary: Email - sign in
                value: |
                  {
                    "auth_type": "email",
                    "app_type_identifier": "edu.illinois.rokwire.safercommunity",
                    "org_id": "0a2eff20-e2cd-11eb-af68-60f81db5ecc0",
                    "api_key": "95a463e3-2ce8-450b-ba75-d8506b874738",
                    "creds": {
                      "email": "test@test.com", 
                      "password": "test12345"
                    },
                    "device": {
                      "type": "mobile",
                      "device_id": "5555",
                      "os": "Android"
                    }
                  }
              email-sign_up:
                summary: Email - sign up
                value: |
                  {
                    "auth_type": "email",
                    "app_type_identifier": "edu.illinois.rokwire.safercommunity",
                    "org_id": "0a2eff20-e2cd-11eb-af68-60f81db5ecc0",
                    "api_key": "95a463e3-2ce8-450b-ba75-d8506b874738",
                    "creds": {
                      "email": "test@test.com", 
                      "password": "test12345"
                    },
                    "params":{
                        "sign_up":true,
                        "confirm_password": "test12345"
                    },
                    "preferences":{
                        "key1":"value1",
                        "key2":"value2"
                    },
                    "profile":{
                      "address": "address",
                      "birth_year": 1990,
                      "country": "county",
                      "email": "email",
                      "first_name": "first name",
                      "last_name": "last name",
                      "phone": "+000000000000",
                      "photo_url": "photo url",
                      "state": "state",
                      "zip_code": "zip code"
                    },
                    "device": {
                      "type": "mobile",
                      "device_id": "5555",
                      "os": "Android"
                    }
                  }
              phone:
                summary: Phone - sign in OR sign up
                value: |
                  {
                    "auth_type": "twilio_phone",
                    "app_type_identifier": "edu.illinois.rokwire",
                    "org_id": "0a2eff20-e2cd-11eb-af68-60f81db5ecc0",
                    "api_key": "95a463e3-2ce8-450b-ba75-d8506b874738",
                    "creds": {
                      "phone": "+12223334444", 
                      "code": "123456"
                    },
                    "preferences":{
                        "key1":"value1",
                        "key2":"value2"
                    },
                    "profile":{
                      "address": "address",
                      "birth_year": 1990,
                      "country": "county",
                      "email": "email",
                      "first_name": "first name",
                      "last_name": "last name",
                      "phone": "+000000000000",
                      "photo_url": "photo url",
                      "state": "state",
                      "zip_code": "zip code"
                    },
                    "device": {
                      "type": "mobile",
                      "device_id": "5555",
                      "os": "Android"
                    }
                  }
              illinois_oidc:
                summary: Illinois OIDC login
                value: |
                  {
                    "auth_type": "illinois_oidc",
                    "app_type_identifier": "edu.illinois.rokwire",
                    "org_id": "0a2eff20-e2cd-11eb-af68-60f81db5ecc0",
                    "api_key": "95a463e3-2ce8-450b-ba75-d8506b874738",
                    "creds": "https://redirect.example.com?code=ai324uith8gSEefesEguorgwsf43",
                    "params": {
                      "redirect_uri": "https://redirect.example.com",
                      "pkce_verifier": "w4iuhfq0u43hfq38ghn3gnSFSFiqp3ugnpugnqiprgUGNPINfsdoirpgia"
                    },
                    "preferences":{
                        "key1":"value1",
                        "key2":"value2"
                    },
                    "profile":{
                      "address": "address",
                      "birth_year": 1990,
                      "country": "county",
                      "email": "email",
                      "first_name": "first name",
                      "last_name": "last name",
                      "phone": "+000000000000",
                      "photo_url": "photo url",
                      "state": "state",
                      "zip_code": "zip code"
                    },
                    "device": {
                      "type": "mobile",
                      "device_id": "5555",
                      "os": "Android"
                    }
                  }
              anonymous:
                summary: Anonymous login
                value: |
                  {
                    "auth_type": "anonymous",
                    "app_type_identifier": "edu.illinois.rokwire",
                    "org_id": "0a2eff20-e2cd-11eb-af68-60f81db5ecc0",
                    "api_key": "95a463e3-2ce8-450b-ba75-d8506b874738",
                    "creds": {
                      "anonymous_id": "dbb5ea5d-6c6c-44b8-9952-7ebf0e844beb"
                    },
                    "device": {
                      "type": "mobile",
                      "device_id": "5555",
                      "os": "Android"
                    }
                  }
        required: true
      responses:
        '200':
          description: Success
          content:
            application/json:
              schema:
                $ref: '#/components/schemas/_res_shared_Login'
        '400':
          description: Bad request
        '401':
          description: Unauthorized
        '500':
          description: Internal error
  /services/auth/refresh:
    post:
      tags:
        - Services
      summary: Refresh
      description: |
        Refresh access token using a refresh token
      requestBody:
        description: |
          Refresh token
        content:
          application/json:
            schema:
              $ref: '#/components/schemas/_req_shared_Refresh'
        required: true
      responses:
        '200':
          description: Success
          content:
            application/json:
              schema:
                $ref: '#/components/schemas/_res_shared_Refresh'
        '400':
          description: Bad request
        '401':
          description: Unauthorized
        '500':
          description: Internal error
  /services/auth/login-url:
    post:
      tags:
        - Services
      summary: Get SSO login url
      description: |
        Retrieve a pre-formatted SSO login URL
      requestBody:
        content:
          application/json:
            schema:
              $ref: '#/components/schemas/_req_shared_LoginUrl'
        required: true
      responses:
        '200':
          description: Success
          content:
            application/json:
              schema:
                $ref: '#/components/schemas/_res_shared_LoginUrl'
        '400':
          description: Bad request
        '401':
          description: Unauthorized
        '500':
          description: Internal error
  /services/auth/verify:
    get:
      tags:
        - Services
      summary: Validate verification code
      description: |
        Validates verification code to verify account ownership
      parameters:
        - name: id
          in: query
          description: Credential ID
          required: true
          style: form
          explode: false
          schema:
            type: string
        - name: code
          in: query
          description: Verification code
          required: true
          style: form
          explode: false
          schema:
            type: string
      responses:
        '200':
          description: Successful operation
          content:
            text/plain:
              schema:
                type: string
                example: Successfully verified code
        '400':
          description: Bad request
        '401':
          description: Unauthorized
        '500':
          description: Internal error
  /services/auth/account-exists:
    post:
      tags:
        - Services
      summary: Check if an account already exists
      description: |
        Account exists checks if an account exists for the provided user identifier and auth type
      requestBody:
        description: |
          Account information to be checked
        content:
          application/json:
            schema:
              $ref: '#/components/schemas/_req_account-exists_Request'
        required: true
      responses:
        '200':
          description: Success
          content:
            application/json:
              schema:
                $ref: '#/components/schemas/_res_account-exists_Response'
        '400':
          description: Bad request
        '401':
          description: Unauthorized
        '500':
          description: Internal error
  /services/auth/authorize-service:
    post:
      tags:
        - Services
      summary: Authorize service
      description: |
        Authorize a third-party service and get a scoped access token that can be used to access its APIs

        **Auth:** Requires user auth token
      security:
        - bearerAuth: []
      requestBody:
        content:
          application/json:
            schema:
              $ref: '#/components/schemas/_req_authorize-service_Request'
      responses:
        '200':
          description: Success
          content:
            application/json:
              schema:
                $ref: '#/components/schemas/_res_authorize-service_Response'
              examples:
                authorized:
                  summary: Service authorized
                  value: |
                    {
                      "access_token": "string",
                      "token_type": "Bearer",
                      "approved_scopes": [
                        "string"
                      ]
                    }
                unauthorized:
                  summary: Service unauthorized
                  value: |
                    {
                      "service_reg": {
                        "service_id": "string",
                        "host": "string",
                        "pub_key": {
                          "key_pem": "string",
                          "alg": "string"
                        },
                        "name": "string",
                        "description": "string",
                        "info_url": "string",
                        "logo_url": "string",
                        "scopes": [
                          {
                            "scope": "string",
                            "required": true,
                            "explanation": "string"
                          }
                        ],
                        "first_party": true
                      }
                    }
        '400':
          description: Bad request
        '401':
          description: Unauthorized
        '500':
          description: Internal error
  /services/auth/link-creds:
    post:
      tags:
        - Services
      summary: Link credentials
      description: |
        Link credentials to an existing account

        **Auth:** Requires "authenticated" auth token
      security:
        - bearerAuth: []
      requestBody:
        content:
          application/json:
            schema:
              $ref: '#/components/schemas/_req_link-creds_Request'
        required: true
      responses:
        '200':
          description: Success
          content:
            application/json:
              schema:
                $ref: '#/components/schemas/_res_link-creds_Response'
        '400':
          description: Bad request
        '401':
          description: Unauthorized
        '500':
          description: Internal error
  /services/auth/service-regs:
    get:
      tags:
        - Services
      summary: Get service registrations
      description: |
        Returns service registration records

        **Auth:** Requires auth token
      security:
        - bearerAuth: []
      parameters:
        - name: ids
          in: query
          description: A comma-separated list of service IDs to return registrations for
          required: true
          style: form
          explode: false
          schema:
            type: string
      responses:
        '200':
          description: Success
          content:
            application/json:
              schema:
                type: array
                items:
                  $ref: '#/components/schemas/ServiceReg'
        '400':
          description: Bad request
        '401':
          description: Unauthorized
        '500':
          description: Internal error
  /services/account:
    delete:
      tags:
        - Services
      summary: Delete user account
      description: |
        Deletes a user account

        **Auth:** Requires user auth token
      security:
        - bearerAuth: []
      responses:
        '200':
          description: Success
          content:
            text/plain:
              schema:
                type: string
                example: Success
        '400':
          description: Bad request
        '401':
          description: Unauthorized
        '500':
          description: Internal error
  /services/account/preferences:
    put:
      tags:
        - Services
      summary: Update account preferences
      description: |
        Updates account preferences

        **Auth:** Requires user auth token
      security:
        - bearerAuth: []
      requestBody:
        description: Account preferences
        content:
          application/json:
            schema:
              type: object
        required: true
      responses:
        '200':
          description: Success
          content:
            text/plain:
              schema:
                type: string
                example: Success
        '400':
          description: Bad request
        '401':
          description: Unauthorized
        '500':
          description: Internal error
    get:
      tags:
        - Services
      summary: Get preferences
      description: |
        Returns a user preferences

        **Auth:** Requires user auth token
      security:
        - bearerAuth: []
      responses:
        '200':
          description: Success
          content:
            application/json:
              schema:
                type: object
        '400':
          description: Bad request
        '401':
          description: Unauthorized
        '500':
          description: Internal error
  /services/account/profile:
    get:
      tags:
        - Services
      summary: Get user profile
      description: |
        Returns a user profile

        **Auth:** Requires user auth token
      security:
        - bearerAuth: []
      responses:
        '200':
          description: Success
          content:
            application/json:
              schema:
                $ref: '#/components/schemas/ProfileFields'
        '400':
          description: Bad request
        '401':
          description: Unauthorized
        '500':
          description: Internal error
    put:
      tags:
        - Services
      summary: Update user profile
      description: |
        Updates a user profile

        **Auth:** Requires user auth token
      security:
        - bearerAuth: []
      requestBody:
        description: Profile update
        content:
          application/json:
            schema:
              $ref: '#/components/schemas/_req_shared_Profile'
        required: true
      responses:
        '200':
          description: Success
          content:
            text/plain:
              schema:
                type: string
                example: Success
        '400':
          description: Bad request
        '401':
          description: Unauthorized
        '500':
          description: Internal error
  /services/test:
    get:
      tags:
        - Services
      summary: Test API..
      responses:
        '200':
          description: Success
          content:
            text/plain:
              schema:
                type: string
                example: Echooo
  /admin/auth/login:
    post:
      tags:
        - Admin
      summary: Login
      description: |
        Login using credentials to retrieve access token, refresh token, and user data
      requestBody:
        description: |
          User credential details and parameters
        content:
          application/json:
            schema:
              $ref: '#/components/schemas/_req_shared_Login'
            examples:
              email-sign_in:
                summary: Email - sign in
                value: |
                  {
                    "auth_type": "email",
                    "app_type_identifier": "edu.illinois.rokwire.safercommunity",
                    "org_id": "0a2eff20-e2cd-11eb-af68-60f81db5ecc0",
                    "api_key": "95a463e3-2ce8-450b-ba75-d8506b874738",
                    "creds": {
                      "email": "test@test.com", 
                      "password": "test12345"
                    },
                    "device": {
                      "type": "mobile",
                      "device_id": "5555",
                      "os": "Android"
                    }
                  }
              email-sign_up:
                summary: Email - sign up
                value: |
                  {
                    "auth_type": "email",
                    "app_type_identifier": "edu.illinois.rokwire.safercommunity",
                    "org_id": "0a2eff20-e2cd-11eb-af68-60f81db5ecc0",
                    "api_key": "95a463e3-2ce8-450b-ba75-d8506b874738",
                    "creds": {
                      "email": "test@test.com", 
                      "password": "test12345"
                    },
                    "params":{
                        "sign_up":true,
                        "confirm_password": "test12345"
                    },
                    "preferences":{
                        "key1":"value1",
                        "key2":"value2"
                    },
                    "profile":{
                      "address": "address",
                      "birth_year": 1990,
                      "country": "county",
                      "email": "email",
                      "first_name": "first name",
                      "last_name": "last name",
                      "phone": "+000000000000",
                      "photo_url": "photo url",
                      "state": "state",
                      "zip_code": "zip code"
                    },
                    "device": {
                      "type": "mobile",
                      "device_id": "5555",
                      "os": "Android"
                    }
                  }
              phone:
                summary: Phone - sign in OR sign up
                value: |
                  {
                    "auth_type": "twilio_phone",
                    "app_type_identifier": "edu.illinois.rokwire",
                    "org_id": "0a2eff20-e2cd-11eb-af68-60f81db5ecc0",
                    "api_key": "95a463e3-2ce8-450b-ba75-d8506b874738",
                    "creds": {
                      "phone": "+12223334444", 
                      "code": "123456"
                    },
                    "preferences":{
                        "key1":"value1",
                        "key2":"value2"
                    },
                    "profile":{
                      "address": "address",
                      "birth_year": 1990,
                      "country": "county",
                      "email": "email",
                      "first_name": "first name",
                      "last_name": "last name",
                      "phone": "+000000000000",
                      "photo_url": "photo url",
                      "state": "state",
                      "zip_code": "zip code"
                    },
                    "device": {
                      "type": "mobile",
                      "device_id": "5555",
                      "os": "Android"
                    }
                  }
              illinois_oidc:
                summary: Illinois OIDC login
                value: |
                  {
                    "auth_type": "illinois_oidc",
                    "app_type_identifier": "edu.illinois.rokwire",
                    "org_id": "0a2eff20-e2cd-11eb-af68-60f81db5ecc0",
                    "api_key": "95a463e3-2ce8-450b-ba75-d8506b874738",
                    "creds": "https://redirect.example.com?code=ai324uith8gSEefesEguorgwsf43",
                    "params": {
                      "redirect_uri": "https://redirect.example.com",
                      "pkce_verifier": "w4iuhfq0u43hfq38ghn3gnSFSFiqp3ugnpugnqiprgUGNPINfsdoirpgia"
                    },
                    "preferences":{
                        "key1":"value1",
                        "key2":"value2"
                    },
                    "profile":{
                      "address": "address",
                      "birth_year": 1990,
                      "country": "county",
                      "email": "email",
                      "first_name": "first name",
                      "last_name": "last name",
                      "phone": "+000000000000",
                      "photo_url": "photo url",
                      "state": "state",
                      "zip_code": "zip code"
                    },
                    "device": {
                      "type": "mobile",
                      "device_id": "5555",
                      "os": "Android"
                    }
                  }
              anonymous:
                summary: Anonymous login
                value: |
                  {
                    "auth_type": "anonymous",
                    "app_type_identifier": "edu.illinois.rokwire",
                    "org_id": "0a2eff20-e2cd-11eb-af68-60f81db5ecc0",
                    "api_key": "95a463e3-2ce8-450b-ba75-d8506b874738",
                    "creds": {
                      "anonymous_id": "dbb5ea5d-6c6c-44b8-9952-7ebf0e844beb"
                    },
                    "device": {
                      "type": "mobile",
                      "device_id": "5555",
                      "os": "Android"
                    }
                  }
        required: true
      responses:
        '200':
          description: Success
          content:
            application/json:
              schema:
                $ref: '#/components/schemas/_res_shared_Login'
        '400':
          description: Bad request
        '401':
          description: Unauthorized
        '500':
          description: Internal error
  /admin/auth/refresh:
    post:
      tags:
        - Admin
      summary: Refresh
      description: |
        Refresh access token using a refresh token
      requestBody:
        description: |
          Refresh token
        content:
          application/json:
            schema:
              $ref: '#/components/schemas/_req_shared_Refresh'
        required: true
      responses:
        '200':
          description: Success
          content:
            application/json:
              schema:
                $ref: '#/components/schemas/_res_shared_Refresh'
        '400':
          description: Bad request
        '401':
          description: Unauthorized
        '500':
          description: Internal error
  /admin/auth/login-url:
    post:
      tags:
        - Admin
      summary: Get SSO login url
      description: |
        Retrieve a pre-formatted SSO login URL
      requestBody:
        content:
          application/json:
            schema:
              $ref: '#/components/schemas/_req_shared_LoginUrl'
        required: true
      responses:
        '200':
          description: Success
          content:
            application/json:
              schema:
                $ref: '#/components/schemas/_res_shared_LoginUrl'
        '400':
          description: Bad request
        '401':
          description: Unauthorized
        '500':
          description: Internal error
  /admin/global-config:
    get:
      tags:
        - Admin
      summary: Get global config
      description: |
        Gives the system global config

        **Auth:** Requires auth token with `config_admin` permission
      security:
        - bearerAuth: []
      responses:
        '200':
          description: Success
          content:
            application/json:
              schema:
                $ref: '#/components/schemas/GlobalConfig'
        '400':
          description: Bad request
        '401':
          description: Unauthorized
        '500':
          description: Internal error
    post:
      tags:
        - Admin
      summary: Create global config
      description: |
        Creates the system global config

        **Auth:** Requires auth token with `config_admin` permission
      security:
        - bearerAuth: []
      requestBody:
        content:
          application/json:
            schema:
              $ref: '#/components/schemas/GlobalConfig'
        required: true
      responses:
        '200':
          description: Success
          content:
            text/plain:
              schema:
                type: string
                example: Success
        '400':
          description: Bad request
        '401':
          description: Unauthorized
        '500':
          description: Internal error
    put:
      tags:
        - Admin
      summary: Update global config
      description: |
        Updates the system global config

        **Auth:** Requires auth token with `config_admin` permission
      security:
        - bearerAuth: []
      requestBody:
        content:
          application/json:
            schema:
              $ref: '#/components/schemas/GlobalConfig'
        required: true
      responses:
        '200':
          description: Success
          content:
            text/plain:
              schema:
                type: string
                example: Success
        '400':
          description: Bad request
        '401':
          description: Unauthorized
        '500':
          description: Internal error
  '/admin/organizations/{id}':
    put:
      tags:
        - Admin
      summary: Update organization
      description: |
        Updates organization

         **Auth:** Requires auth token with `org_admin` permission
      security:
        - bearerAuth: []
      parameters:
        - name: id
          in: path
          description: ID of the organization that needs to be updated
          required: true
          style: simple
          explode: false
          schema:
            type: string
      requestBody:
        description: update one organization
        content:
          application/json:
            schema:
              $ref: '#/components/schemas/_req_update_Organization_Request'
        required: true
      responses:
        '200':
          description: Success
          content:
            text/plain:
              schema:
                type: string
                example: Success
        '400':
          description: Bad request
        '401':
          description: Unauthorized
        '500':
          description: Internal error
    get:
      tags:
        - Admin
      summary: Get organization
      description: |
        Gets organization

        **Auth:** Requires auth token with `org_admin` permission
      security:
        - bearerAuth: []
      parameters:
        - name: id
          in: path
          description: ID of the organization
          required: true
          style: simple
          explode: false
          schema:
            type: string
      responses:
        '200':
          description: successful operation
          content:
            application/json:
              schema:
                $ref: '#/components/schemas/_req_get_Organization_Request'
        '400':
          description: Bad request
        '401':
          description: Unauthorized
        '404':
          description: Not Found
        '500':
          description: Internal error
  /admin/organizations:
    get:
      tags:
        - Admin
      summary: Get organizations
      description: |
        Gets organizations

        **Auth:** Requires auth token with `org_admin` permission
      security:
        - bearerAuth: []
      responses:
        '200':
          description: Successful operation
          content:
            application/json:
              schema:
                type: array
                items:
                  $ref: '#/components/schemas/_res_get_Organizations_Response'
        '400':
          description: Bad request
        '401':
          description: Unauthorized
        '500':
          description: Internal error
    post:
      tags:
        - Admin
      summary: Create organization
      description: |
        Creates organization

        **Auth:** Requires auth token with `org_admin` permission
      security:
        - bearerAuth: []
      requestBody:
        description: creates one organization
        content:
          application/json:
            schema:
              $ref: '#/components/schemas/_req_create-Organization_Request'
        required: true
      responses:
        '200':
          description: Success
          content:
            text/plain:
              schema:
                type: string
                example: Success
        '400':
          description: Bad request
        '401':
          description: Unauthorized
        '500':
          description: Internal error
  /admin/service-regs:
    get:
      tags:
        - Admin
      summary: Get service registrations
      description: |
        Returns service registration records

        **Auth:** Requires auth token with `service_admin` permission
      security:
        - bearerAuth: []
      parameters:
        - name: ids
          in: query
          description: A comma-separated list of service IDs to return registrations for
          required: true
          style: form
          explode: false
          schema:
            type: string
      responses:
        '200':
          description: Success
          content:
            application/json:
              schema:
                type: array
                items:
                  $ref: '#/components/schemas/ServiceReg'
        '400':
          description: Bad request
        '401':
          description: Unauthorized
        '500':
          description: Internal error
    post:
      tags:
        - Admin
      summary: Register service
      description: |
        Creates a new service registration

        The "service_id" of the registration must not match an existing registration  

        **Auth:** Requires auth token with `service_admin` permission
      security:
        - bearerAuth: []
      requestBody:
        description: service registration record to be added
        content:
          application/json:
            schema:
              $ref: '#/components/schemas/ServiceReg'
        required: true
      responses:
        '200':
          description: Success
          content:
            text/plain:
              schema:
                type: string
                example: Success
        '400':
          description: Bad request
        '401':
          description: Unauthorized
        '500':
          description: Internal error
    put:
      tags:
        - Admin
      summary: Update service registration
      description: |
        Update an existing service registration

        The "service_id" of the registration must match an existing registration

        **Auth:** Requires auth token with `service_admin` permission
      security:
        - bearerAuth: []
      requestBody:
        description: Service registration record update to be applied
        content:
          application/json:
            schema:
              $ref: '#/components/schemas/ServiceReg'
        required: true
      responses:
        '200':
          description: Success
          content:
            text/plain:
              schema:
                type: string
                example: Success
        '400':
          description: Bad request
        '401':
          description: Unauthorized
        '500':
          description: Internal error
    delete:
      tags:
        - Admin
      summary: Deregister service
      description: |
        Deletes an existing service registration record

        **Auth:** Requires auth token with `service_admin` permission
      security:
        - bearerAuth: []
      parameters:
        - name: id
          in: query
          description: The service ID of the registration to delete
          required: true
          style: form
          explode: false
          schema:
            type: string
      responses:
        '200':
          description: Success
          content:
            text/plain:
              schema:
                type: string
                example: Success
        '400':
          description: Bad request
        '401':
          description: Unauthorized
        '500':
          description: Internal error
  '/admin/applications/{id}':
    get:
      tags:
        - Admin
      summary: Get application
      description: |
        Gets application

        **Auth:** Requires auth token with `app_admin` permission
      security:
        - bearerAuth: []
      parameters:
        - name: id
          in: path
          description: ID of the application
          required: true
          style: simple
          explode: false
          schema:
            type: string
      responses:
        '200':
          description: successful operation
          content:
            application/json:
              schema:
                $ref: '#/components/schemas/_req_get_Application_Request'
        '400':
          description: Bad request
        '401':
          description: Unauthorized
        '404':
          description: Not Found
        '500':
          description: Internal error
  /admin/applications:
    get:
      tags:
        - Admin
      summary: Get applications
      description: |
        Gets applications

        **Auth:** Requires auth token with `app_admin` permission
      security:
        - bearerAuth: []
      responses:
        '200':
          description: Successful operation
          content:
            application/json:
              schema:
                type: array
                items:
                  $ref: '#/components/schemas/_res_get_Applications_Response'
        '400':
          description: Bad request
        '401':
          description: Unauthorized
        '500':
          description: Internal error
    post:
      tags:
        - Admin
      summary: Create application
      description: |
        Creates application

        **Auth:** Requires auth token with `app_admin` permission
      security:
        - bearerAuth: []
      requestBody:
        description: creates one application
        content:
          application/json:
            schema:
              $ref: '#/components/schemas/_req_create_Application_Request'
        required: true
      responses:
        '200':
          description: Success
          content:
            text/plain:
              schema:
                type: string
                example: Success
        '400':
          description: Bad request
        '401':
          description: Unauthorized
        '500':
          description: Internal error
  /admin/application-permissions:
    post:
      tags:
        - Admin
      summary: Create application permission
      description: |
        Creates application permission

        **Auth:** Requires auth token with `auth_admin` permission
      security:
        - bearerAuth: []
      requestBody:
        description: Application permission
        content:
          application/json:
            schema:
              $ref: '#/components/schemas/_req_application-permissions_Request'
        required: true
      responses:
        '200':
          description: Success
          content:
            text/plain:
              schema:
                type: string
                example: Success
        '400':
          description: Bad request
        '401':
          description: Unauthorized
        '500':
          description: Internal error
  /admin/application-roles:
    post:
      tags:
        - Admin
      summary: Create application role
      description: |
        Creates application role

        **Auth:** Requires auth token with `auth_admin` permission
      security:
        - bearerAuth: []
      requestBody:
        description: Application role
        content:
          application/json:
            schema:
              $ref: '#/components/schemas/_req_application-roles_Request'
        required: true
      responses:
        '200':
          description: Success
          content:
            text/plain:
              schema:
                type: string
                example: Success
        '400':
          description: Bad request
        '401':
          description: Unauthorized
        '500':
          description: Internal error
  /admin/application-api-keys:
    get:
      tags:
        - Admin
      summary: Get application API keys
      description: |
        Returns all API key records for a given app ID

        **Auth:** Requires auth token with `get_api-keys` permission
      security:
        - bearerAuth: []
      parameters:
        - name: app_id
          in: query
          description: The app ID of the API keys to return
          required: true
          style: form
          explode: false
          schema:
            type: string
      responses:
        '200':
          description: Success
          content:
            application/json:
              schema:
                type: array
                items:
                  $ref: '#/components/schemas/APIKey'
        '400':
          description: Bad request
        '401':
          description: Unauthorized
        '500':
          description: Internal error
  /admin/account/permissions:
    put:
      tags:
        - Admin
      summary: Grant account permissions
      description: |
        Grant account permissions

        **Auth:** Requires auth token with `auth_admin` permission
      security:
        - bearerAuth: []
      requestBody:
        description: Permissions
        content:
          application/json:
            schema:
              $ref: '#/components/schemas/_req_account-permissions_Request'
        required: true
      responses:
        '200':
          description: Success
          content:
            text/plain:
              schema:
                type: string
                example: Success
        '400':
          description: Bad request
        '401':
          description: Unauthorized
        '500':
          description: Internal error
  /admin/account/roles:
    put:
      tags:
        - Admin
      summary: Grant account roles
      description: |
        Grant account roles

        **Auth:** Requires auth token with `auth_admin` permission
      security:
        - bearerAuth: []
      requestBody:
        description: Roles
        content:
          application/json:
            schema:
              $ref: '#/components/schemas/_req_account-roles_Request'
        required: true
      responses:
        '200':
          description: Success
          content:
            text/plain:
              schema:
                type: string
                example: Success
        '400':
          description: Bad request
        '401':
          description: Unauthorized
        '500':
          description: Internal error
  /admin/api-keys:
    get:
      tags:
        - Admin
      summary: Get API key
      description: |
        Returns API key record

        **Auth:** Requires auth token with `get_api-keys` permission
      security:
        - bearerAuth: []
      parameters:
        - name: id
          in: query
          description: The ID of the API key to return
          required: true
          style: form
          explode: false
          schema:
            type: string
      responses:
        '200':
          description: Success
          content:
            application/json:
              schema:
                $ref: '#/components/schemas/APIKey'
        '400':
          description: Bad request
        '401':
          description: Unauthorized
        '500':
          description: Internal error
    post:
      tags:
        - Admin
      summary: Create API key
      description: |
        Creates a new API key record

        **Auth:** Requires auth token with `update_api-keys` permission
      security:
        - bearerAuth: []
      requestBody:
        description: API key record to be added
        content:
          application/json:
            schema:
              $ref: '#/components/schemas/APIKey'
            example: |
              {
                "app_id": "string",
                "key": "string"
              }
        required: true
      responses:
        '200':
          description: Success
          content:
            text/plain:
              schema:
                type: string
                example: Success
        '400':
          description: Bad request
        '401':
          description: Unauthorized
        '500':
          description: Internal error
    put:
      tags:
        - Admin
      summary: Update API key
      description: |
        Update an existing API key record

        Must include the "id" field to identify which key is to be udpated

        **Auth:** Requires auth token with `update_api-keys` permission
      security:
        - bearerAuth: []
      requestBody:
        description: API key record update to be applied
        content:
          application/json:
            schema:
              $ref: '#/components/schemas/APIKey'
        required: true
      responses:
        '200':
          description: Success
          content:
            text/plain:
              schema:
                type: string
                example: Success
        '400':
          description: Bad request
        '401':
          description: Unauthorized
        '500':
          description: Internal error
    delete:
      tags:
        - Admin
      summary: Delete API key
      description: |
        Deletes an existing API key record

        **Auth:** Requires auth token with `update_api-keys` permission
      security:
        - bearerAuth: []
      parameters:
        - name: id
          in: query
          description: The ID of the API key to delete
          required: true
          style: form
          explode: false
          schema:
            type: string
      responses:
        '200':
          description: Success
          content:
            text/plain:
              schema:
                type: string
                example: Success
        '400':
          description: Bad request
        '401':
          description: Unauthorized
        '500':
          description: Internal error
  /enc/test:
    get:
      tags:
        - Enc
      summary: Test API..
      responses:
        '200':
          description: Success
          content:
            text/plain:
              schema:
                type: string
                example: Echooo
  /bbs/test:
    get:
      tags:
        - BBs
      summary: Test API..
      responses:
        '200':
          description: Success
          content:
            text/plain:
              schema:
                type: string
                example: Echooo
  /bbs/service-regs:
    get:
      tags:
        - BBs
      summary: Get service registrations
      description: |
        Returns service registration records
      parameters:
        - name: ids
          in: query
          description: A comma-separated list of service IDs to return registrations for
          required: true
          style: form
          explode: false
          schema:
            type: string
      responses:
        '200':
          description: Success
          content:
            application/json:
              schema:
                type: array
                items:
                  $ref: '#/components/schemas/AuthServiceReg'
        '400':
          description: Bad request
        '401':
          description: Unauthorized
        '500':
          description: Internal error
  /tps/service-regs:
    get:
      tags:
        - Third-Party Services
      summary: Get service registrations
      description: |
        Returns service registration records
      parameters:
        - name: ids
          in: query
          description: A comma-separated list of service IDs to return registrations for
          required: true
          style: form
          explode: false
          schema:
            type: string
      responses:
        '200':
          description: Success
          content:
            application/json:
              schema:
                type: array
                items:
                  $ref: '#/components/schemas/AuthServiceReg'
        '400':
          description: Bad request
        '401':
          description: Unauthorized
        '500':
          description: Internal error
  /tps/auth-keys:
    get:
      tags:
        - Third-Party Services
      summary: Get auth public key
      description: |
        Returns auth public key in JWKS format
      responses:
        '200':
          description: Success
          content:
            application/json:
              schema:
                $ref: '#/components/schemas/JWKS'
        '400':
          description: Bad request
        '401':
          description: Unauthorized
        '500':
          description: Internal error
  /version:
    get:
      summary: Get service version
      responses:
        '200':
          description: Success
          content:
            text/plain:
              schema:
                type: string
                example: v1.1.0
  /.well-known/openid-configuration:
    get:
      summary: OpenID Connect Discovery
      responses:
        '200':
          description: Success
          content:
            application/json:
              schema:
                $ref: '#/components/schemas/OIDCDiscovery'
components:
  securitySchemes:
    bearerAuth:
      type: http
      scheme: bearer
      bearerFormat: JWT
  schemas:
    GlobalConfig:
      required:
        - setting
      type: object
      properties:
        setting:
          type: string
    Application:
      type: object
      properties:
        fields:
          $ref: '#/components/schemas/ApplicationFields'
        types:
          type: array
          items:
            $ref: '#/components/schemas/ApplicationType'
        organizations:
          type: array
          items:
            $ref: '#/components/schemas/ApplicationOrganization'
    ApplicationFields:
      required:
        - id
        - name
      type: object
      properties:
        id:
          readOnly: true
          type: string
        name:
          type: string
        multi_tenant:
          type: boolean
        requires_own_users:
          type: boolean
    ApplicationType:
      type: object
      properties:
        fields:
          $ref: '#/components/schemas/ApplicationTypeFields'
        application:
          $ref: '#/components/schemas/Application'
    ApplicationTypeFields:
      required:
        - id
        - identifier
      type: object
      properties:
        id:
          type: string
        identifier:
          type: string
        name:
          type: string
        versions:
          type: array
          items:
            type: string
    ApplicationOrganization:
      type: object
      properties:
        id:
          type: string
        TODO:
          type: string
    ApplicationPermission:
      type: object
      properties:
        fields:
          $ref: '#/components/schemas/ApplicationPermissionFields'
        application:
          $ref: '#/components/schemas/Application'
    ApplicationPermissionFields:
      required:
        - id
        - name
      type: object
      properties:
        id:
          type: string
        name:
          type: string
    ApplicationRole:
      type: object
      properties:
        fields:
          $ref: '#/components/schemas/ApplicationRoleFields'
        application:
          $ref: '#/components/schemas/Application'
        permissions:
          type: array
          items:
            $ref: '#/components/schemas/ApplicationPermission'
    ApplicationRoleFields:
      required:
        - id
        - name
      type: object
      properties:
        id:
          type: string
        name:
          type: string
    ApplicationGroup:
      type: object
      properties:
        fields:
          $ref: '#/components/schemas/ApplicationGroupFields'
        application:
          $ref: '#/components/schemas/Application'
        permissions:
          type: array
          items:
            $ref: '#/components/schemas/ApplicationPermission'
        roles:
          type: array
          items:
            $ref: '#/components/schemas/ApplicationRole'
    ApplicationGroupFields:
      required:
        - id
        - name
      type: object
      properties:
        id:
          type: string
        name:
          type: string
    Organization:
      type: object
      properties:
        fields:
          $ref: '#/components/schemas/OrganizationFields'
        config:
          $ref: '#/components/schemas/OrganizationConfig'
    OrganizationFields:
      required:
        - id
        - name
        - type
      type: object
      properties:
        id:
          readOnly: true
          type: string
        name:
          type: string
        type:
          type: string
          enum:
            - micro
            - small
            - medium
            - large
            - huge
    OrganizationConfig:
      type: object
      properties:
        fields:
          $ref: '#/components/schemas/OrganizationConfigFields'
    OrganizationConfigFields:
      type: object
      properties:
        id:
          readOnly: true
          type: string
          description: organization config id
        domains:
          type: array
          description: organization domains
          items:
            type: string
    LoginSession:
      type: object
      properties:
        fields:
          $ref: '#/components/schemas/LoginSessionFields'
        app_org:
          $ref: '#/components/schemas/ApplicationOrganization'
        auth_type:
          $ref: '#/components/schemas/AuthType'
        app_type:
          $ref: '#/components/schemas/ApplicationType'
        account_auth_type:
          $ref: '#/components/schemas/AccountAuthType'
          nullable: true
        device:
          $ref: '#/components/schemas/Device'
    LoginSessionFields:
      type: object
      properties:
        id:
          type: string
        anonymous:
          type: boolean
        identifier:
          type: string
        id_address:
          type: string
        access_token:
          type: string
        refresh_token:
          type: string
        params:
          type: object
          additionalProperties: true
        expires:
          type: string
        date_updated:
          type: string
          nullable: true
        date_created:
          type: string
    AuthType:
      type: object
      properties:
        fields:
          $ref: '#/components/schemas/AuthTypeFields'
    AuthTypeFields:
      type: object
      properties:
        id:
          type: string
        code:
          type: string
        description:
          type: string
        is_external:
          type: boolean
        params:
          type: object
          additionalProperties: true
    Credential:
      type: object
      properties:
        fields:
          $ref: '#/components/schemas/CredentialFields'
        accounts_auth_types:
          type: array
          items:
            $ref: '#/components/schemas/AccountAuthType'
    CredentialFields:
      type: object
      properties:
        id:
          type: string
        value:
          type: object
    ServiceReg:
      required:
        - service_id
        - host
        - name
        - description
        - first_party
      type: object
      description: Full service registration record
      properties:
        service_id:
          type: string
        host:
          type: string
        pub_key:
          $ref: '#/components/schemas/PubKey'
        name:
          type: string
        description:
          type: string
        info_url:
          type: string
        logo_url:
          type: string
        scopes:
          type: array
          nullable: true
          items:
            $ref: '#/components/schemas/ServiceScope'
        first_party:
          type: boolean
    AuthServiceReg:
      required:
        - service_id
        - host
      type: object
      description: Service registration record used for auth
      properties:
        service_id:
          type: string
        host:
          type: string
        pub_key:
          $ref: '#/components/schemas/PubKey'
    PubKey:
      required:
        - key_pem
        - alg
      type: object
      properties:
        key_pem:
          type: string
        alg:
          type: string
    ServiceScope:
      required:
        - scope
        - required
      type: object
      properties:
        scope:
          type: string
        required:
          type: boolean
        explanation:
          description: Explanation displayed to users for why this scope is requested/required
          type: string
    APIKey:
      required:
        - app_id
        - key
      type: object
      description: API key record
      properties:
        id:
          type: string
        app_id:
          type: string
        key:
          type: string
    JWK:
      required:
        - kty
        - use
        - alg
        - kid
        - 'n'
        - e
      type: object
      description: JSON Web Key (JWK)
      properties:
        kty:
          type: string
          description: The "kty" (key type) parameter identifies the cryptographic algorithm family used with the key
          enum:
            - RSA
        use:
          type: string
          description: The "use" (public key use) parameter identifies the intended use of the public key
          enum:
            - sig
        alg:
          type: string
          description: The "alg" (algorithm) parameter identifies the algorithm intended for use with the key
          enum:
            - RS256
        kid:
          type: string
          description: The "kid" (key ID) parameter is used to match a specific key
        'n':
          type: string
          description: The modulus (2048 bit) of the key - Base64URL encoded.
        e:
          type: string
          description: The exponent of the key - Base64URL encoded
    JWKS:
      required:
        - keys
      type: object
      description: JSON Web Key Set (JWKS)
      properties:
        keys:
          type: array
          items:
            $ref: '#/components/schemas/JWK'
    OIDCDiscovery:
      required:
        - issuer
        - jwks_uri
      type: object
      description: OpenID Connect Discovery Metadata
      properties:
        issuer:
          type: string
        jwks_uri:
          type: string
    Account:
      type: object
      properties:
        fields:
          $ref: '#/components/schemas/AccountFields'
        application:
          $ref: '#/components/schemas/Application'
        organization:
          $ref: '#/components/schemas/Organization'
        permissions:
          type: array
          items:
            $ref: '#/components/schemas/ApplicationPermission'
        roles:
          type: array
          items:
            $ref: '#/components/schemas/ApplicationRole'
        groups:
          type: array
          items:
            $ref: '#/components/schemas/ApplicationGroup'
        auth_types:
          type: array
          items:
            $ref: '#/components/schemas/AccountAuthType'
        preferences:
          type: object
        profile:
          $ref: '#/components/schemas/Profile'
        devices:
          type: array
          items:
            $ref: '#/components/schemas/Device'
    AccountFields:
      required:
        - id
      type: object
      properties:
        id:
          type: string
    Profile:
      type: object
      properties:
        fields:
          $ref: '#/components/schemas/ProfileFields'
        accounts:
          type: array
          items:
            $ref: '#/components/schemas/Account'
    ProfileFields:
      type: object
      properties:
        id:
          type: string
        photo_url:
          type: string
        first_name:
          type: string
        last_name:
          type: string
        email:
          type: string
          nullable: true
        phone:
          type: string
          nullable: true
        birth_year:
          type: integer
          nullable: true
        address:
          type: string
          nullable: true
        zip_code:
          type: string
          nullable: true
        state:
          type: string
          nullable: true
        country:
          type: string
          nullable: true
    AccountAuthType:
      type: object
      properties:
        fields:
          $ref: '#/components/schemas/AccountAuthTypeFields'
        auth_type:
          $ref: '#/components/schemas/AuthType'
        account:
          $ref: '#/components/schemas/Account'
        credential:
          $ref: '#/components/schemas/Credential'
    AccountAuthTypeFields:
      type: object
      properties:
        id:
          type: string
        code:
          type: string
        identifier:
          type: string
        params:
          type: object
          additionalProperties: true
          nullable: true
        active:
          type: boolean
        active_2fa:
          type: boolean
    Device:
      type: object
      properties:
        fields:
          $ref: '#/components/schemas/DeviceFields'
        accounts:
          type: array
          items:
            $ref: '#/components/schemas/Account'
    DeviceFields:
      required:
        - id
        - type
      type: object
      properties:
        id:
          type: string
        type:
          type: string
          enum:
            - mobile
            - web
            - desktop
            - other
        os:
          type: string
<<<<<<< HEAD
    _req_shared_CredsEmail:
      required:
        - email
        - password
      type: object
      description: Auth login creds for auth_type="email"
      properties:
        email:
          type: string
        password:
          type: string
    _req_shared_CredsTwilioPhone:
      type: object
      description: Auth login creds for auth_type="twilio_phone"
      required:
        - phone
      properties:
        phone:
          type: string
        code:
          type: string
    _req_shared_CredsOIDC:
      type: string
      description: |
        Auth login creds for auth_type="oidc" (or variants)
          - full redirect URI received from OIDC provider
    _req_shared_CredsAPIKey:
      type: object
      description: Auth login creds for auth_type="anonymous"
      properties:
        anonymous_id:
          type: string
    _req_shared_Profile:
      type: object
      properties:
        photo_url:
          type: string
          nullable: true
        first_name:
          type: string
          nullable: true
        last_name:
          type: string
          nullable: true
        email:
          type: string
          nullable: true
        phone:
          type: string
          nullable: true
        birth_year:
          type: integer
          nullable: true
        address:
          type: string
          nullable: true
        zip_code:
          type: string
          nullable: true
        state:
          type: string
          nullable: true
        country:
          type: string
          nullable: true
    _req_shared_ProfileNullable:
      type: object
      nullable: true
      properties:
        photo_url:
          type: string
          nullable: true
        first_name:
          type: string
          nullable: true
        last_name:
          type: string
          nullable: true
        email:
          type: string
          nullable: true
        phone:
          type: string
          nullable: true
        birth_year:
          type: integer
          nullable: true
        address:
          type: string
          nullable: true
        zip_code:
          type: string
          nullable: true
        state:
          type: string
          nullable: true
        country:
          type: string
          nullable: true
    _res_shared_RokwireToken:
      type: object
      properties:
        access_token:
          description: The user's access token to be provided to authorize access to ROKWIRE APIs
          type: string
        refresh_token:
          description: A refresh token that can be used to get a new access token once the one provided expires
          type: string
        token_type:
          description: The type of the provided tokens to be specified when they are sent in the "Authorization" header
          type: string
          enum:
            - Bearer
    _req_login_Request:
=======
    _req_shared_Login:
>>>>>>> 41a05c8f
      required:
        - auth_type
        - app_type_identifier
        - org_id
        - api_key
        - device
      type: object
      properties:
        auth_type:
          type: string
          enum:
            - email
            - twilio_phone
            - illinois_oidc
            - anonymous
        app_type_identifier:
          type: string
        org_id:
          type: string
        api_key:
          type: string
        creds:
          anyOf:
<<<<<<< HEAD
            - $ref: '#/components/schemas/_req_shared_CredsEmail'
            - $ref: '#/components/schemas/_req_shared_CredsTwilioPhone'
            - type: string
              description: |
                Auth login creds for auth_type="oidc" (or variants)
                  - full redirect URI received from OIDC provider
            - type: object
              description: Auth login creds for auth_type="anonymous"
              properties:
                anonymous_id:
                  type: string
=======
            - $ref: '#/components/schemas/_req_shared_Login_CredsEmail'
            - $ref: '#/components/schemas/_req_shared_Login_CredsTwilioPhone'
            - $ref: '#/components/schemas/_req_shared_Login_CredsOIDC'
            - $ref: '#/components/schemas/_req_shared_Login_CredsAPIKey'
>>>>>>> 41a05c8f
        params:
          type: object
          anyOf:
            - $ref: '#/components/schemas/_req_shared_Login_ParamsEmail'
            - $ref: '#/components/schemas/_req_shared_Login_ParamsOIDC'
            - $ref: '#/components/schemas/_req_shared_Login_ParamsNone'
        device:
          $ref: '#/components/schemas/_req_shared_Login_Device'
        profile:
          $ref: '#/components/schemas/_req_shared_ProfileNullable'
        preferences:
          type: object
          nullable: true
<<<<<<< HEAD
    _req_login_ParamsEmail:
=======
    _req_shared_Login_CredsEmail:
      required:
        - email
        - password
      type: object
      description: Auth login creds for auth_type="email"
      properties:
        email:
          type: string
        password:
          type: string
    _req_shared_Login_CredsTwilioPhone:
      type: object
      description: Auth login creds for auth_type="twilio_phone"
      required:
        - phone
      properties:
        phone:
          type: string
        code:
          type: string
    _req_shared_Login_CredsOIDC:
      type: string
      description: |
        Auth login creds for auth_type="oidc" (or variants)
          - full redirect URI received from OIDC provider
    _req_shared_Login_CredsAPIKey:
      type: object
      description: Auth login creds for auth_type="anonymous"
      properties:
        anonymous_id:
          type: string
    _req_shared_Login_ParamsEmail:
>>>>>>> 41a05c8f
      type: object
      description: Auth login params for auth_type="email"
      properties:
        confirm_password:
          type: string
          description: This should match the `creds` password field when sign_up=true. This should be verified on the client side as well to reduce invalid requests.
        sign_up:
          type: boolean
          default: false
    _req_shared_Login_ParamsOIDC:
      type: object
      description: Auth login params for auth_type="oidc" (or variants)
      properties:
        redirect_uri:
          type: string
        pkce_verifier:
          type: string
    _req_shared_Login_ParamsNone:
      type: object
      description: Auth login request params for unlisted auth_types (None)
      nullable: true
    _req_shared_Login_Device:
      required:
        - type
      type: object
      description: Client device
      properties:
        device_id:
          type: string
        type:
          type: string
          enum:
            - mobile
            - web
            - desktop
            - other
        os:
          type: string
    _req_shared_LoginUrl:
      required:
        - auth_type
        - app_type_identifier
        - org_id
        - api_key
        - redirect_uri
      type: object
      properties:
        auth_type:
          type: string
          enum:
            - illinois_oidc
        app_type_identifier:
          type: string
        org_id:
          type: string
        api_key:
          type: string
        redirect_uri:
          type: string
    _req_shared_Refresh:
      required:
        - api_key
        - refresh_token
      type: object
      properties:
        api_key:
          type: string
        refresh_token:
          type: string
    _req_shared_Profile:
      type: object
      properties:
        photo_url:
          type: string
          nullable: true
        first_name:
          type: string
          nullable: true
        last_name:
          type: string
          nullable: true
        email:
          type: string
          nullable: true
        phone:
          type: string
          nullable: true
        birth_year:
          type: integer
          nullable: true
        address:
          type: string
          nullable: true
        zip_code:
          type: string
          nullable: true
        state:
          type: string
          nullable: true
        country:
          type: string
          nullable: true
    _req_shared_ProfileNullable:
      type: object
      nullable: true
      properties:
        photo_url:
          type: string
          nullable: true
        first_name:
          type: string
          nullable: true
        last_name:
          type: string
          nullable: true
        email:
          type: string
          nullable: true
        phone:
          type: string
          nullable: true
        birth_year:
          type: integer
          nullable: true
        address:
          type: string
          nullable: true
        zip_code:
          type: string
          nullable: true
        state:
          type: string
          nullable: true
        country:
          type: string
          nullable: true
    _res_shared_LoginUrl:
      required:
        - login_url
      type: object
      properties:
        login_url:
          type: string
        params:
          type: object
          description: Params to be submitted with 'login' request (if necessary)
    _res_shared_Login:
      type: object
      properties:
        token:
          $ref: '#/components/schemas/_res_shared_RokwireToken'
        account:
          $ref: '#/components/schemas/_res_shared_Login_Account'
        params:
          type: object
          nullable: true
          anyOf:
            - type: object
              description: Auth login response params for auth_type="oidc" (or variants)
              properties:
                oidc_token:
                  type: object
                  properties:
                    id_token:
                      type: string
                    access_token:
                      type: string
                    refresh_token:
                      type: string
                    token_type:
                      type: string
                redirect_uri:
                  type: string
            - type: object
              description: Auth login response params for auth_type="anonymous"
              properties:
                anonymous_id:
                  type: string
            - type: object
              description: Auth login response params for unlisted auth_types (None)
              nullable: true
        message:
          type: string
    _res_shared_Login_Account:
      required:
        - id
      type: object
      properties:
        id:
          type: string
        profile:
          $ref: '#/components/schemas/ProfileFields'
        preferences:
          type: object
          nullable: true
        permissions:
          type: array
          items:
            $ref: '#/components/schemas/ApplicationPermissionFields'
        roles:
          type: array
          items:
            $ref: '#/components/schemas/ApplicationRoleFields'
        groups:
          type: array
          items:
            $ref: '#/components/schemas/ApplicationGroupFields'
        auth_types:
          type: array
          items:
            $ref: '#/components/schemas/AccountAuthTypeFields'
    _res_shared_Refresh:
      type: object
      properties:
        token:
          $ref: '#/components/schemas/_res_shared_RokwireToken'
        params:
          type: object
          nullable: true
          anyOf:
            - $ref: '#/components/schemas/_res_shared_Login/properties/params/anyOf/0'
            - $ref: '#/components/schemas/_res_shared_Login/properties/params/anyOf/1'
            - $ref: '#/components/schemas/_res_shared_Login/properties/params/anyOf/2'
    _res_shared_RokwireToken:
      type: object
      properties:
        access_token:
          description: The user's access token to be provided to authorize access to ROKWIRE APIs
          type: string
        refresh_token:
          description: A refresh token that can be used to get a new access token once the one provided expires
          type: string
        token_type:
          description: The type of the provided tokens to be specified when they are sent in the "Authorization" header
          type: string
          enum:
            - Bearer
    _req_account-exists_Request:
      required:
        - auth_type
        - app_type_identifier
        - org_id
        - api_key
        - user_identifier
      type: object
      properties:
        auth_type:
          type: string
          enum:
            - username
            - email
            - twilio_phone
            - illinois_oidc
            - anonymous
        app_type_identifier:
          type: string
        org_id:
          type: string
        api_key:
          type: string
        user_identifier:
          type: string
    _res_account-exists_Response:
      type: boolean
    _req_authorize-service_Request:
      required:
        - service_id
      type: object
      properties:
        service_id:
          type: string
        approved_scopes:
          description: Scopes to be granted to this service in this and future tokens. Replaces existing scopes if present.
          type: array
          items:
            type: string
    _res_authorize-service_Response:
      type: object
      properties:
        access_token:
          type: string
        token_type:
          description: The type of the provided tokens to be specified when they are sent in the "Authorization" header
          type: string
          enum:
            - Bearer
        approved_scopes:
          type: array
          items:
            type: string
        service_reg:
          $ref: '#/components/schemas/ServiceReg'
    _req_link-creds_Request:
      required:
        - auth_type
        - creds
      type: object
      properties:
        auth_type:
          type: string
          enum:
            - email
            - twilio_phone
            - illinois_oidc
            - username
        creds:
          anyOf:
            - $ref: '#/components/schemas/_req_shared_CredsEmail'
            - $ref: '#/components/schemas/_req_shared_CredsTwilioPhone'
            - $ref: '#/components/schemas/_req_shared_CredsOIDC'
    _res_link-creds_Response:
      type: object
      properties:
        params:
          type: object
          nullable: true
          anyOf:
            - $ref: '#/components/schemas/_res_login_Response/properties/params/anyOf/0'
            - $ref: '#/components/schemas/_res_login_Response/properties/params/anyOf/1'
            - $ref: '#/components/schemas/_res_login_Response/properties/params/anyOf/2'
        message:
          type: string
    _req_create-Organization_Request:
      required:
        - name
        - type
      type: object
      properties:
        id:
          readOnly: true
          type: string
        name:
          type: string
        type:
          type: string
          enum:
            - micro
            - small
            - medium
            - large
            - huge
        config:
          $ref: '#/components/schemas/OrganizationConfigFields'
    _res_create_Organization_Response:
      required:
        - id
        - name
        - type
      type: object
      properties:
        id:
          readOnly: true
          type: string
        name:
          type: string
        type:
          type: string
          enum:
            - micro
            - small
            - medium
            - large
            - huge
        config:
          $ref: '#/components/schemas/OrganizationConfigFields'
    _req_update_Organization_Request:
      required:
        - id
        - name
        - type
      type: object
      properties:
        id:
          readOnly: true
          type: string
        name:
          type: string
        type:
          type: string
          enum:
            - micro
            - small
            - medium
            - large
            - huge
        config:
          $ref: '#/components/schemas/OrganizationConfigFields'
    _res_update_Organization_Response:
      required:
        - id
        - name
        - type
      type: object
      properties:
        id:
          readOnly: true
          type: string
        name:
          type: string
        type:
          type: string
          enum:
            - micro
            - small
            - medium
            - large
            - huge
        config:
          $ref: '#/components/schemas/OrganizationConfigFields'
    _req_get_Organization_Request:
      required:
        - id
      properties:
        id:
          readOnly: true
          type: string
    _res_get_Organization_Response:
      required:
        - id
        - name
        - type
      type: object
      properties:
        id:
          readOnly: true
          type: string
        name:
          type: string
        type:
          type: string
          enum:
            - micro
            - small
            - medium
            - large
            - huge
        config:
          $ref: '#/components/schemas/OrganizationConfigFields'
    _res_get_Organizations_Response:
      required:
        - id
        - name
        - type
      type: object
      properties:
        id:
          readOnly: true
          type: string
        name:
          type: string
        type:
          type: string
          enum:
            - micro
            - small
            - medium
            - large
            - huge
        config:
          type: array
          items:
            $ref: '#/components/schemas/OrganizationConfigFields'
    _req_create_Application_Request:
      required:
        - name
        - multi_tenant
        - requires_own_users
      type: object
      properties:
        name:
          type: string
        multi_tenant:
          type: boolean
        requires_own_users:
          type: boolean
        application_types:
          type: array
          items:
            required:
              - identifier
            type: object
            properties:
              identifier:
                type: string
              name:
                type: string
              versions:
                type: array
                items:
                  type: string
    _req_get_Application_Request:
      required:
        - id
      type: string
      properties:
        id:
          readOnly: true
          type: string
    _res_get_Application_Response:
      required:
        - id
        - name
      type: object
      properties:
        id:
          readOnly: true
          type: string
        name:
          type: string
        multi_tenant:
          type: boolean
        requires_own_users:
          type: boolean
        organization:
          $ref: '#/components/schemas/ApplicationOrganization'
        applicationType:
          $ref: '#/components/schemas/ApplicationType'
    _res_get_Applications_Response:
      required:
        - id
        - name
        - multi_tenant
        - requires_own_users
      type: object
      properties:
        id:
          readOnly: true
          type: string
        name:
          type: string
        multi_tenant:
          type: boolean
        requires_own_users:
          type: boolean
        application_types:
          $ref: '#/components/schemas/ApplicationTypeFields'
    _req_application-permissions_Request:
      required:
        - name
        - app_id
      type: object
      properties:
        name:
          type: string
        app_id:
          type: string
    _req_application-roles_Request:
      required:
        - name
        - app_id
        - description
        - permissions
      type: object
      properties:
        name:
          type: string
        app_id:
          type: string
        description:
          type: string
        permissions:
          type: array
          items:
            type: string
    _req_account-permissions_Request:
      required:
        - account_id
        - app_id
        - permissions
      type: object
      properties:
        account_id:
          type: string
        app_id:
          type: string
        permissions:
          type: array
          items:
            type: string
    _req_account-roles_Request:
      required:
        - account_id
        - app_id
        - role_ids
      type: object
      properties:
        account_id:
          type: string
        app_id:
          type: string
        role_ids:
          type: array
          items:
            type: string<|MERGE_RESOLUTION|>--- conflicted
+++ resolved
@@ -2213,124 +2213,7 @@
             - other
         os:
           type: string
-<<<<<<< HEAD
-    _req_shared_CredsEmail:
-      required:
-        - email
-        - password
-      type: object
-      description: Auth login creds for auth_type="email"
-      properties:
-        email:
-          type: string
-        password:
-          type: string
-    _req_shared_CredsTwilioPhone:
-      type: object
-      description: Auth login creds for auth_type="twilio_phone"
-      required:
-        - phone
-      properties:
-        phone:
-          type: string
-        code:
-          type: string
-    _req_shared_CredsOIDC:
-      type: string
-      description: |
-        Auth login creds for auth_type="oidc" (or variants)
-          - full redirect URI received from OIDC provider
-    _req_shared_CredsAPIKey:
-      type: object
-      description: Auth login creds for auth_type="anonymous"
-      properties:
-        anonymous_id:
-          type: string
-    _req_shared_Profile:
-      type: object
-      properties:
-        photo_url:
-          type: string
-          nullable: true
-        first_name:
-          type: string
-          nullable: true
-        last_name:
-          type: string
-          nullable: true
-        email:
-          type: string
-          nullable: true
-        phone:
-          type: string
-          nullable: true
-        birth_year:
-          type: integer
-          nullable: true
-        address:
-          type: string
-          nullable: true
-        zip_code:
-          type: string
-          nullable: true
-        state:
-          type: string
-          nullable: true
-        country:
-          type: string
-          nullable: true
-    _req_shared_ProfileNullable:
-      type: object
-      nullable: true
-      properties:
-        photo_url:
-          type: string
-          nullable: true
-        first_name:
-          type: string
-          nullable: true
-        last_name:
-          type: string
-          nullable: true
-        email:
-          type: string
-          nullable: true
-        phone:
-          type: string
-          nullable: true
-        birth_year:
-          type: integer
-          nullable: true
-        address:
-          type: string
-          nullable: true
-        zip_code:
-          type: string
-          nullable: true
-        state:
-          type: string
-          nullable: true
-        country:
-          type: string
-          nullable: true
-    _res_shared_RokwireToken:
-      type: object
-      properties:
-        access_token:
-          description: The user's access token to be provided to authorize access to ROKWIRE APIs
-          type: string
-        refresh_token:
-          description: A refresh token that can be used to get a new access token once the one provided expires
-          type: string
-        token_type:
-          description: The type of the provided tokens to be specified when they are sent in the "Authorization" header
-          type: string
-          enum:
-            - Bearer
-    _req_login_Request:
-=======
     _req_shared_Login:
->>>>>>> 41a05c8f
       required:
         - auth_type
         - app_type_identifier
@@ -2354,9 +2237,25 @@
           type: string
         creds:
           anyOf:
-<<<<<<< HEAD
-            - $ref: '#/components/schemas/_req_shared_CredsEmail'
-            - $ref: '#/components/schemas/_req_shared_CredsTwilioPhone'
+            - required:
+                - email
+                - password
+              type: object
+              description: Auth login creds for auth_type="email"
+              properties:
+                email:
+                  type: string
+                password:
+                  type: string
+            - type: object
+              description: Auth login creds for auth_type="twilio_phone"
+              required:
+                - phone
+              properties:
+                phone:
+                  type: string
+                code:
+                  type: string
             - type: string
               description: |
                 Auth login creds for auth_type="oidc" (or variants)
@@ -2366,12 +2265,6 @@
               properties:
                 anonymous_id:
                   type: string
-=======
-            - $ref: '#/components/schemas/_req_shared_Login_CredsEmail'
-            - $ref: '#/components/schemas/_req_shared_Login_CredsTwilioPhone'
-            - $ref: '#/components/schemas/_req_shared_Login_CredsOIDC'
-            - $ref: '#/components/schemas/_req_shared_Login_CredsAPIKey'
->>>>>>> 41a05c8f
         params:
           type: object
           anyOf:
@@ -2385,9 +2278,6 @@
         preferences:
           type: object
           nullable: true
-<<<<<<< HEAD
-    _req_login_ParamsEmail:
-=======
     _req_shared_Login_CredsEmail:
       required:
         - email
@@ -2421,7 +2311,6 @@
         anonymous_id:
           type: string
     _req_shared_Login_ParamsEmail:
->>>>>>> 41a05c8f
       type: object
       description: Auth login params for auth_type="email"
       properties:
@@ -2729,9 +2618,12 @@
             - username
         creds:
           anyOf:
-            - $ref: '#/components/schemas/_req_shared_CredsEmail'
-            - $ref: '#/components/schemas/_req_shared_CredsTwilioPhone'
-            - $ref: '#/components/schemas/_req_shared_CredsOIDC'
+            - $ref: '#/components/schemas/_req_shared_Login/properties/creds/anyOf/0'
+            - $ref: '#/components/schemas/_req_shared_Login/properties/creds/anyOf/1'
+            - type: string
+              description: |
+                Auth login creds for auth_type="oidc" (or variants)
+                  - full redirect URI received from OIDC provider
     _res_link-creds_Response:
       type: object
       properties:
@@ -2739,9 +2631,9 @@
           type: object
           nullable: true
           anyOf:
-            - $ref: '#/components/schemas/_res_login_Response/properties/params/anyOf/0'
-            - $ref: '#/components/schemas/_res_login_Response/properties/params/anyOf/1'
-            - $ref: '#/components/schemas/_res_login_Response/properties/params/anyOf/2'
+            - $ref: '#/components/schemas/_res_shared_Login/properties/params/anyOf/0'
+            - $ref: '#/components/schemas/_res_shared_Login/properties/params/anyOf/1'
+            - $ref: '#/components/schemas/_res_shared_Login/properties/params/anyOf/2'
         message:
           type: string
     _req_create-Organization_Request:
