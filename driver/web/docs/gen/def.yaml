--- conflicted
+++ resolved
@@ -423,10 +423,6 @@
           description: Unauthorized
         '500':
           description: Internal error
-<<<<<<< HEAD
-  /services/auth/account-exists:
-    $ref: '#/paths/~1admin~1auth~1account-exists'
-=======
   /services/auth/account/exists:
     post:
       tags:
@@ -529,7 +525,6 @@
           description: Unauthorized
         '500':
           description: Internal error
->>>>>>> 4cc22625
   /services/auth/authorize-service:
     post:
       tags:
