--- conflicted
+++ resolved
@@ -2575,6 +2575,12 @@
       responses:
         '200':
           description: Success
+          content:
+            application/json:
+              schema:
+                type: array
+                items:
+                  $ref: '#/components/schemas/PartialAccount'
         '400':
           description: Bad request
         '401':
@@ -3165,13 +3171,9 @@
                 value:
                   profile.first_name: Example
                   preferences.privacy_level: 4
-<<<<<<< HEAD
-                  identifiers.identifier: '123456789'
-=======
-                  external_ids.uin:
+                  identifiers.identifier:
                     - '123456789'
                     - '12312434'
->>>>>>> ab093c45
               multiple_value:
                 summary: 'Some single-value, some multi-value search parameters'
                 value:
@@ -3180,13 +3182,9 @@
                     - 3
                     - 4
                     - 5
-<<<<<<< HEAD
-                  identifiers.identifier: '123456789'
-=======
-                  external_ids.uin:
+                  identifiers.identifier:
                     - '123456789'
                     - '12312434'
->>>>>>> ab093c45
         required: true
       responses:
         '200':
@@ -3227,13 +3225,9 @@
                 value:
                   profile.first_name: Example
                   preferences.privacy_level: 4
-<<<<<<< HEAD
-                  identifiers.identifier: '123456789'
-=======
-                  external_ids.uin:
+                  identifiers.identifier:
                     - '123456789'
                     - '12312434'
->>>>>>> ab093c45
               multiple_value:
                 summary: 'Some single-value, some multi-value search parameters'
                 value:
@@ -3242,13 +3236,9 @@
                     - 3
                     - 4
                     - 5
-<<<<<<< HEAD
-                  identifiers.identifier: '123456789'
-=======
-                  external_ids.uin:
+                  identifiers.identifier:
                     - '123456789'
                     - '12312434'
->>>>>>> ab093c45
         required: true
       responses:
         '200':
