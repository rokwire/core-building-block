--- conflicted
+++ resolved
@@ -2619,7 +2619,6 @@
         country:
           type: string
           nullable: true
-<<<<<<< HEAD
     _req_account-exists_Request:
       required:
         - auth_type
@@ -2644,7 +2643,6 @@
         api_key:
           type: string
         user_identifier:
-=======
     _req_shared_ParamsSetEmailCredential:
       required:
         - new_password
@@ -2654,7 +2652,6 @@
         new_password:
           type: string
         confirm_password:
->>>>>>> 1389ce9a
           type: string
     _res_shared_LoginUrl:
       required:
