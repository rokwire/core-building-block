--- conflicted
+++ resolved
@@ -588,6 +588,79 @@
               schema:
                 type: string
                 example: Echooo
+  /admin/account:
+    get:
+      tags:
+        - Admin
+      summary: Get user account
+      description: |
+        Get the user account
+
+        **Auth:** Requires user auth token
+      security:
+        - bearerAuth: []
+      responses:
+        '200':
+          description: Success
+          content:
+            application/json:
+              schema:
+                required:
+                  - id
+                type: object
+                properties:
+                  id:
+                    type: string
+                  profile:
+                    $ref: '#/components/schemas/ProfileFields'
+                  permissions:
+                    type: array
+                    items:
+                      $ref: '#/components/schemas/PermissionFields'
+                  roles:
+                    type: array
+                    items:
+                      $ref: '#/components/schemas/AppOrgRoleFields'
+                  groups:
+                    type: array
+                    items:
+                      $ref: '#/components/schemas/AppOrgGroupFields'
+                  auth_types:
+                    type: array
+                    items:
+                      $ref: '#/components/schemas/AccountAuthTypeFields'
+        '400':
+          description: Bad request
+        '401':
+          description: Unauthorized
+        '500':
+          description: Internal error
+  /admin/accounts:
+    get:
+      tags:
+        - Admin
+      summary: Get accounts
+      description: |
+        Gets accounts
+
+        **Auth:** Requires user auth token
+      security:
+        - bearerAuth: []
+      responses:
+        '200':
+          description: Successful operation
+          content:
+            application/json:
+              schema:
+                type: array
+                items:
+                  $ref: '#/paths/~1admin~1account/get/responses/200/content/application~1json/schema'
+        '400':
+          description: Bad request
+        '401':
+          description: Unauthorized
+        '500':
+          description: Internal error
   /admin/auth/login:
     post:
       tags:
@@ -1475,19 +1548,6 @@
           description: Unauthorized
         '500':
           description: Internal error
-<<<<<<< HEAD
-  /admin/account:
-    get:
-      tags:
-        - Admin
-      summary: Get user account
-      description: |
-        Get the user account
-
-        **Auth:** Requires user auth token
-      security:
-        - bearerAuth: []
-=======
   /system/application-api-keys:
     get:
       deprecated: true
@@ -1509,80 +1569,22 @@
           explode: false
           schema:
             type: string
->>>>>>> 53ae519c
       responses:
         '200':
           description: Success
           content:
             application/json:
               schema:
-<<<<<<< HEAD
-                required:
-                  - id
-                type: object
-                properties:
-                  id:
-                    type: string
-                  profile:
-                    $ref: '#/components/schemas/ProfileFields'
-                  permissions:
-                    type: array
-                    items:
-                      $ref: '#/components/schemas/ApplicationPermissionFields'
-                  roles:
-                    type: array
-                    items:
-                      $ref: '#/components/schemas/ApplicationRoleFields'
-                  groups:
-                    type: array
-                    items:
-                      $ref: '#/components/schemas/ApplicationGroupFields'
-                  auth_types:
-                    type: array
-                    items:
-                      $ref: '#/components/schemas/AccountAuthTypeFields'
-        '400':
-          description: Bad request
-        '401':
-          description: Unauthorized
-        '500':
-          description: Internal error
-  /admin/accounts:
-    get:
-      tags:
-        - Admin
-      summary: Get accounts
-      description: |
-        Gets accounts
-
-        **Auth:** Requires user auth token
-      security:
-        - bearerAuth: []
-      responses:
-        '200':
-          description: Successful operation
-          content:
-            application/json:
-              schema:
-                type: array
-                items:
-                  $ref: '#/paths/~1admin~1account/get/responses/200/content/application~1json/schema'
-=======
                 type: array
                 items:
                   $ref: '#/components/schemas/APIKey'
->>>>>>> 53ae519c
-        '400':
-          description: Bad request
-        '401':
-          description: Unauthorized
-        '500':
-          description: Internal error
-<<<<<<< HEAD
-  /admin/account/permissions:
-=======
+        '400':
+          description: Bad request
+        '401':
+          description: Unauthorized
+        '500':
+          description: Internal error
   /system/account/permissions:
->>>>>>> 53ae519c
     put:
       deprecated: true
       tags:
@@ -2344,6 +2346,8 @@
             - other
         os:
           type: string
+    _res_get_Accounts_Response:
+      $ref: '#/components/schemas/_res_shared_Login_Account'
     _req_shared_Login:
       required:
         - auth_type
@@ -2630,17 +2634,6 @@
           type: array
           items:
             $ref: '#/components/schemas/AccountAuthTypeFields'
-<<<<<<< HEAD
-    _res_get_Accounts_Response:
-      required:
-        - id
-        - type
-      type: object
-      properties:
-        account:
-          $ref: '#/paths/~1admin~1account/get/responses/200/content/application~1json/schema'
-    _req_login-url_Request:
-=======
     _res_shared_Refresh:
       type: object
       properties:
@@ -2668,7 +2661,6 @@
           enum:
             - Bearer
     _req_account-exists_Request:
->>>>>>> 53ae519c
       required:
         - auth_type
         - app_type_identifier
