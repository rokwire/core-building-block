openapi: 3.0.3
info:
  title: Rokwire Core Building Block API
  description: Core Building Block API Documentation
  version: 1.0.0
servers:
  - url: 'https://api.rokwire.illinois.edu/core'
    description: Production server
  - url: 'https://api-test.rokwire.illinois.edu/core'
    description: Test server
  - url: 'https://api-dev.rokwire.illinois.edu/core'
    description: Development server
  - url: 'http://localhost/core'
    description: Local server
tags:
  - name: Services
    description: End users applications APIs.
  - name: Admin
    description: Administration applications APIs.
  - name: Enc
    description: APIs consumed by the Encryption building block.
  - name: BBs
    description: APIs consumed by the platform building blocks.
  - name: Third-Party Services
    description: APIs consumed by third-party services.
paths:
  /services/auth/login:
    post:
      tags:
        - Services
      summary: Login
      description: |
        Login using credentials to retrieve access token, refresh token, and user data
      requestBody:
        description: |
          User credential details and parameters
        content:
          application/json:
            schema:
              $ref: '#/components/schemas/_req_login_Request'
            examples:
              email:
                summary: Email login
                value: |
                  {
                    "auth_type": "email",
                    "app_type_identifier": "edu.illinois.rokwire.safercommunity",
                    "org_id": "0a2eff20-e2cd-11eb-af68-60f81db5ecc0",
                    "creds": {
                      "email": "test@test.com", 
                      "password": "test12345"
                    }
                  }
              phone:
                summary: Phone login
                value: |
                  {
                    "auth_type": "phone",
                    "app_type_identifier": "edu.illinois.rokwire",
                    "org_id": "0a2eff20-e2cd-11eb-af68-60f81db5ecc0",
                    "creds": {
                      "phone": "+12223334444", 
                      "code": "123456"
                    }
                  }
              illinois_oidc:
                summary: Illinois OIDC login
                value: |
                  {
                    "auth_type": "illinois_oidc",
                    "app_type_identifier": "edu.illinois.rokwire",
                    "org_id": "0a2eff20-e2cd-11eb-af68-60f81db5ecc0",
                    "creds": "https://redirect.example.com?code=ai324uith8gSEefesEguorgwsf43",
                    "params": {
                      "redirect_uri": "https://redirect.example.com",
                      "pkce_verifier": "w4iuhfq0u43hfq38ghn3gnSFSFiqp3ugnpugnqiprgUGNPINfsdoirpgia"
                    }
                  }
              api_key:
                summary: API key login (Anonymous)
                value: |
                  {
                    "auth_type": "api_key",
                    "org_id": "0a2eff20-e2cd-11eb-af68-60f81db5ecc0",
                    "app_id": "edu.illinois.rokwire",
                    "creds": {
                      "api_key": "95a463e3-2ce8-450b-ba75-d8506b874738"
                    }
                  }
        required: true
      responses:
        '200':
          description: Success
          content:
            application/json:
              schema:
                $ref: '#/components/schemas/_res_login_Response'
        '400':
          description: Bad request
        '401':
          description: Unauthorized
        '500':
          description: Internal error
  /services/auth/refresh:
    post:
      tags:
        - Services
      summary: Refresh
      description: |
        Refresh access token using a refresh token
      requestBody:
        description: |
          Refresh token
        content:
          text/plain:
            schema:
              type: string
        required: true
      responses:
        '200':
          description: Success
          content:
            application/json:
              schema:
                $ref: '#/components/schemas/_res_refresh_Response'
        '400':
          description: Bad request
        '401':
          description: Unauthorized
        '500':
          description: Internal error
  /services/auth/login-url:
    post:
      tags:
        - Services
      summary: Get SSO login url
      description: |
        Retrieve a pre-formatted SSO login URL
      requestBody:
        content:
          application/json:
            schema:
              $ref: '#/components/schemas/_req_login-url_Request'
        required: true
      responses:
        '200':
          description: Success
          content:
            application/json:
              schema:
                $ref: '#/components/schemas/_res_login-url_Response'
        '400':
          description: Bad request
        '401':
          description: Unauthorized
        '500':
          description: Internal error
  /services/auth/verify:
    get:
      tags:
        - Services
      summary: Validate verification code
      description: |
        Validates verification code to verify account ownership
      parameters:
        - name: id
          in: query
          description: Credential ID
          required: true
          style: form
          explode: false
          schema:
            type: string
        - name: code
          in: query
          description: Verification code
          required: true
          style: form
          explode: false
          schema:
            type: string
      responses:
        '200':
          description: Successful operation
          content:
            text/plain:
              schema:
                type: string
                example: Successfully verified code
        '400':
          description: Bad request
        '401':
          description: Unauthorized
        '500':
          description: Internal error
  /services/auth/authorize-service:
    post:
      tags:
        - Services
      summary: Authorize service
      description: |
        Authorize a third-party service and get a scoped access token that can be used to access its APIs

        **Auth:** Requires user auth token
      security:
        - bearerAuth: []
      requestBody:
        content:
          application/json:
            schema:
              $ref: '#/components/schemas/_req_authorize-service_Request'
      responses:
        '200':
          description: Success
          content:
            application/json:
              schema:
                $ref: '#/components/schemas/_res_authorize-service_Response'
              examples:
                authorized:
                  summary: Service authorized
                  value: |
                    {
                      "access_token": "string",
                      "token_type": "Bearer",
                      "approved_scopes": [
                        "string"
                      ]
                    }
                unauthorized:
                  summary: Service unauthorized
                  value: |
                    {
                      "service_reg": {
                        "service_id": "string",
                        "host": "string",
                        "pub_key": {
                          "key_pem": "string",
                          "alg": "string"
                        },
                        "name": "string",
                        "description": "string",
                        "info_url": "string",
                        "logo_url": "string",
                        "scopes": [
                          {
                            "scope": "string",
                            "required": true,
                            "explanation": "string"
                          }
                        ],
                        "first_party": true
                      }
                    }
        '400':
          description: Bad request
        '401':
          description: Unauthorized
        '500':
          description: Internal error
  /services/auth/service-regs:
    get:
      tags:
        - Services
      summary: Get service registrations
      description: |
        Returns service registration records

        **Auth:** Requires auth token
      security:
        - bearerAuth: []
      parameters:
        - name: ids
          in: query
          description: A comma-separated list of service IDs to return registrations for
          required: true
          style: form
          explode: false
          schema:
            type: string
      responses:
        '200':
          description: Success
          content:
            application/json:
              schema:
                type: array
                items:
                  $ref: '#/components/schemas/ServiceReg'
        '400':
          description: Bad request
        '401':
          description: Unauthorized
        '500':
          description: Internal error
  /services/account:
    delete:
      tags:
        - Services
      summary: Delete user account
      description: |
        Deletes a user account

        **Auth:** Requires user auth token
      security:
        - bearerAuth: []
      responses:
        '200':
          description: Success
          content:
            text/plain:
              schema:
                type: string
                example: Success
        '400':
          description: Bad request
        '401':
          description: Unauthorized
        '500':
          description: Internal error
  /services/account-preferences:
    put:
      tags:
        - Services
      summary: Update account preferences
      description: |
        Updates account preferences

        **Auth:** Requires user auth token
      security:
        - bearerAuth: []
      requestBody:
        description: Account preferences
        content:
          application/json:
            schema:
              type: object
        required: true
      responses:
        '200':
          description: Success
          content:
            text/plain:
              schema:
                type: string
                example: Success
        '400':
          description: Bad request
        '401':
          description: Unauthorized
        '500':
          description: Internal error
  /services/profile:
    get:
      tags:
        - Services
      summary: Get user profile
      description: |
        Returns a user profile

        **Auth:** Requires user auth token
      security:
        - bearerAuth: []
      responses:
        '200':
          description: Success
          content:
            application/json:
              schema:
                $ref: '#/components/schemas/ProfileFields'
        '400':
          description: Bad request
        '401':
          description: Unauthorized
        '500':
          description: Internal error
    put:
      tags:
        - Services
      summary: Update user profile
      description: |
        Updates a user profile

        **Auth:** Requires user auth token
      security:
        - bearerAuth: []
      requestBody:
        description: Profile update
        content:
          application/json:
            schema:
              $ref: '#/components/schemas/ProfileFields'
        required: true
      responses:
        '200':
          description: Success
          content:
            text/plain:
              schema:
                type: string
                example: Success
        '400':
          description: Bad request
        '401':
          description: Unauthorized
        '500':
          description: Internal error
  /services/test:
    get:
      tags:
        - Services
      summary: Test API..
      responses:
        '200':
          description: Success
          content:
            text/plain:
              schema:
                type: string
                example: Echooo
  /admin/global-config:
    get:
      tags:
        - Admin
      summary: Get global config
      description: |
        Gives the system global config

        **Auth:** Requires auth token with `config_admin` permission
      security:
        - bearerAuth: []
      responses:
        '200':
          description: Success
          content:
            application/json:
              schema:
                $ref: '#/components/schemas/GlobalConfig'
        '400':
          description: Bad request
        '401':
          description: Unauthorized
        '500':
          description: Internal error
    post:
      tags:
        - Admin
      summary: Create global config
      description: |
        Creates the system global config

        **Auth:** Requires auth token with `config_admin` permission
      security:
        - bearerAuth: []
      requestBody:
        content:
          application/json:
            schema:
              $ref: '#/components/schemas/GlobalConfig'
        required: true
      responses:
        '200':
          description: Success
          content:
            text/plain:
              schema:
                type: string
                example: Success
        '400':
          description: Bad request
        '401':
          description: Unauthorized
        '500':
          description: Internal error
    put:
      tags:
        - Admin
      summary: Update global config
      description: |
        Updates the system global config

        **Auth:** Requires auth token with `config_admin` permission
      security:
        - bearerAuth: []
      requestBody:
        content:
          application/json:
            schema:
              $ref: '#/components/schemas/GlobalConfig'
        required: true
      responses:
        '200':
          description: Success
          content:
            text/plain:
              schema:
                type: string
                example: Success
        '400':
          description: Bad request
        '401':
          description: Unauthorized
        '500':
          description: Internal error
  '/admin/organizations/{id}':
    put:
      tags:
        - Admin
      summary: Update organization
      description: |
        Updates organization

         **Auth:** Requires auth token with `org_admin` permission
      security:
        - bearerAuth: []
      parameters:
        - name: id
          in: path
          description: ID of the organization that needs to be updated
          required: true
          style: simple
          explode: false
          schema:
            type: string
      requestBody:
        description: update one organization
        content:
          application/json:
            schema:
              $ref: '#/components/schemas/_req_update_Organization_Request'
        required: true
      responses:
        '200':
          description: Success
          content:
            text/plain:
              schema:
                type: string
                example: Success
        '400':
          description: Bad request
        '401':
          description: Unauthorized
        '500':
          description: Internal error
    get:
      tags:
        - Admin
      summary: Get organization
      description: |
        Gets organization

        **Auth:** Requires auth token with `org_admin` permission
      security:
        - bearerAuth: []
      parameters:
        - name: id
          in: path
          description: ID of the organization
          required: true
          style: simple
          explode: false
          schema:
            type: string
      responses:
        '200':
          description: successful operation
          content:
            application/json:
              schema:
                $ref: '#/components/schemas/_req_get_Organization_Request'
        '400':
          description: Bad request
        '401':
          description: Unauthorized
        '404':
          description: Not Found
        '500':
          description: Internal error
  /admin/organizations:
    get:
      tags:
        - Admin
      summary: Get organizations
      description: |
        Gets organizations

        **Auth:** Requires auth token with `org_admin` permission
      security:
        - bearerAuth: []
      responses:
        '200':
          description: Successful operation
          content:
            application/json:
              schema:
                type: array
                items:
                  $ref: '#/components/schemas/_res_get_Organizations_Response'
        '400':
          description: Bad request
        '401':
          description: Unauthorized
        '500':
          description: Internal error
    post:
      tags:
        - Admin
      summary: Create organization
      description: |
        Creates organization

        **Auth:** Requires auth token with `org_admin` permission
      security:
        - bearerAuth: []
      requestBody:
        description: creates one organization
        content:
          application/json:
            schema:
              $ref: '#/components/schemas/_req_create-Organization_Request'
        required: true
      responses:
        '200':
          description: Success
          content:
            text/plain:
              schema:
                type: string
                example: Success
        '400':
          description: Bad request
        '401':
          description: Unauthorized
        '500':
          description: Internal error
  /admin/service-regs:
    get:
      tags:
        - Admin
      summary: Get service registrations
      description: |
        Returns service registration records

        **Auth:** Requires auth token with `service_admin` permission
      security:
        - bearerAuth: []
      parameters:
        - name: ids
          in: query
          description: A comma-separated list of service IDs to return registrations for
          required: true
          style: form
          explode: false
          schema:
            type: string
      responses:
        '200':
          description: Success
          content:
            application/json:
              schema:
                type: array
                items:
                  $ref: '#/components/schemas/ServiceReg'
        '400':
          description: Bad request
        '401':
          description: Unauthorized
        '500':
          description: Internal error
    post:
      tags:
        - Admin
      summary: Register service
      description: |
        Creates a new service registration

        The "service_id" of the registration must not match an existing registration  

        **Auth:** Requires auth token with `service_admin` permission
      security:
        - bearerAuth: []
      requestBody:
        description: service registration record to be added
        content:
          application/json:
            schema:
              $ref: '#/components/schemas/ServiceReg'
        required: true
      responses:
        '200':
          description: Success
          content:
            text/plain:
              schema:
                type: string
                example: Success
        '400':
          description: Bad request
        '401':
          description: Unauthorized
        '500':
          description: Internal error
    put:
      tags:
        - Admin
      summary: Update service registration
      description: |
        Update an existing service registration

        The "service_id" of the registration must match an existing registration

        **Auth:** Requires auth token with `service_admin` permission
      security:
        - bearerAuth: []
      requestBody:
        description: Service registration record update to be applied
        content:
          application/json:
            schema:
              $ref: '#/components/schemas/ServiceReg'
        required: true
      responses:
        '200':
          description: Success
          content:
            text/plain:
              schema:
                type: string
                example: Success
        '400':
          description: Bad request
        '401':
          description: Unauthorized
        '500':
          description: Internal error
    delete:
      tags:
        - Admin
      summary: Deregister service
      description: |
        Deletes an existing service registration record

        **Auth:** Requires auth token with `service_admin` permission
      security:
        - bearerAuth: []
      parameters:
        - name: id
          in: query
          description: The service ID of the registration to delete
          required: true
          style: form
          explode: false
          schema:
            type: string
      responses:
        '200':
          description: Success
          content:
            text/plain:
              schema:
                type: string
                example: Success
        '400':
          description: Bad request
        '401':
          description: Unauthorized
        '500':
          description: Internal error
  '/admin/applications/{id}':
    get:
      tags:
        - Admin
      summary: Get application
      description: |
        Gets application

        **Auth:** Requires auth token with `app_admin` permission
      security:
        - bearerAuth: []
      parameters:
        - name: id
          in: path
          description: ID of the application
          required: true
          style: simple
          explode: false
          schema:
            type: string
      responses:
        '200':
          description: successful operation
          content:
            application/json:
              schema:
                $ref: '#/components/schemas/_req_get_Application_Request'
        '400':
          description: Bad request
        '401':
          description: Unauthorized
        '404':
          description: Not Found
        '500':
          description: Internal error
  /admin/applications:
    get:
      tags:
        - Admin
      summary: Get applications
      description: |
        Gets applications

        **Auth:** Requires auth token with `app_admin` permission
      security:
        - bearerAuth: []
      responses:
        '200':
          description: Successful operation
          content:
            application/json:
              schema:
                type: array
                items:
                  $ref: '#/components/schemas/_res_get_Applications_Response'
        '400':
          description: Bad request
        '401':
          description: Unauthorized
        '500':
          description: Internal error
    post:
      tags:
        - Admin
      summary: Create application
      description: |
        Creates application

        **Auth:** Requires auth token with `app_admin` permission
      security:
        - bearerAuth: []
      requestBody:
        description: creates one application
        content:
          application/json:
            schema:
              $ref: '#/components/schemas/_req_create_Application_Request'
        required: true
      responses:
        '200':
          description: Success
          content:
            text/plain:
              schema:
                type: string
                example: Success
        '400':
          description: Bad request
        '401':
          description: Unauthorized
        '500':
          description: Internal error
  /admin/application-permissions:
    post:
      tags:
        - Admin
      summary: Create application permission
      description: |
        Creates application permission

        **Auth:** Requires auth token with `auth_admin` permission
      security:
        - bearerAuth: []
      requestBody:
        description: Application permission
        content:
          application/json:
            schema:
              $ref: '#/components/schemas/_req_application-permissions_Request'
        required: true
      responses:
        '200':
          description: Success
          content:
            text/plain:
              schema:
                type: string
                example: Success
        '400':
          description: Bad request
        '401':
          description: Unauthorized
        '500':
          description: Internal error
  /admin/application-roles:
    post:
      tags:
        - Admin
      summary: Create application role
      description: |
        Creates application role

        **Auth:** Requires auth token with `auth_admin` permission
      security:
        - bearerAuth: []
      requestBody:
        description: Application role
        content:
          application/json:
            schema:
              $ref: '#/components/schemas/_req_application-roles_Request'
        required: true
      responses:
        '200':
          description: Success
          content:
            text/plain:
              schema:
                type: string
                example: Success
        '400':
          description: Bad request
        '401':
          description: Unauthorized
        '500':
          description: Internal error
  /admin/account/permissions:
    put:
      tags:
        - Admin
      summary: Grant account permissions
      description: |
        Grant account permissions

        **Auth:** Requires auth token with `auth_admin` permission
      security:
        - bearerAuth: []
      requestBody:
        description: Permissions
        content:
          application/json:
            schema:
              $ref: '#/components/schemas/_req_account-permissions_Request'
        required: true
      responses:
        '200':
          description: Success
          content:
            text/plain:
              schema:
                type: string
                example: Success
        '400':
          description: Bad request
        '401':
          description: Unauthorized
        '500':
          description: Internal error
  /admin/account/roles:
    put:
      tags:
        - Admin
      summary: Grant account roles
      description: |
        Grant account roles

        **Auth:** Requires auth token with `auth_admin` permission
      security:
        - bearerAuth: []
      requestBody:
        description: Roles
        content:
          application/json:
            schema:
              $ref: '#/components/schemas/_req_account-roles_Request'
        required: true
      responses:
        '200':
          description: Success
          content:
            text/plain:
              schema:
                type: string
                example: Success
        '400':
          description: Bad request
        '401':
          description: Unauthorized
        '500':
          description: Internal error
  /admin/api-keys:
    get:
      tags:
        - Admin
      summary: Get API key
      description: |
        Returns API key record

        **Auth:** Requires auth token with `auth_admin` permission
      security:
        - bearerAuth: []
      parameters:
        - name: org_id
          in: query
          description: The org ID of the API key to return
          required: true
          style: form
          explode: false
          schema:
            type: string
        - name: app_id
          in: query
          description: The app ID of the API key to return
          required: true
          style: form
          explode: false
          schema:
            type: string
      responses:
        '200':
          description: Success
          content:
            application/json:
              schema:
                $ref: '#/components/schemas/APIKey'
        '400':
          description: Bad request
        '401':
          description: Unauthorized
        '500':
          description: Internal error
    post:
      tags:
        - Admin
      summary: Create API key
      description: |
        Creates a new API key record

        The "org_id" and "app_id" of the record must not match an existing registration  

        **Auth:** Requires auth token with `auth_admin` permission
      security:
        - bearerAuth: []
      requestBody:
        description: API key record to be added
        content:
          application/json:
            schema:
              $ref: '#/components/schemas/APIKey'
        required: true
      responses:
        '200':
          description: Success
          content:
            text/plain:
              schema:
                type: string
                example: Success
        '400':
          description: Bad request
        '401':
          description: Unauthorized
        '500':
          description: Internal error
    put:
      tags:
        - Admin
      summary: Update API key
      description: |
        Update an existing API key record

        The "org_id" and "app_id" of the record must match an existing registration  

        **Auth:** Requires auth token with `auth_admin` permission
      security:
        - bearerAuth: []
      requestBody:
        description: API key record update to be applied
        content:
          application/json:
            schema:
              $ref: '#/components/schemas/APIKey'
        required: true
      responses:
        '200':
          description: Success
          content:
            text/plain:
              schema:
                type: string
                example: Success
        '400':
          description: Bad request
        '401':
          description: Unauthorized
        '500':
          description: Internal error
    delete:
      tags:
        - Admin
      summary: Delete API key
      description: |
        Deletes an existing API key record

        **Auth:** Requires auth token with `auth_admin` permission
      security:
        - bearerAuth: []
      parameters:
        - name: org_id
          in: query
          description: The org ID of the API key to delete
          required: true
          style: form
          explode: false
          schema:
            type: string
        - name: app_id
          in: query
          description: The app ID of the API key to delete
          required: true
          style: form
          explode: false
          schema:
            type: string
      responses:
        '200':
          description: Success
          content:
            text/plain:
              schema:
                type: string
                example: Success
        '400':
          description: Bad request
        '401':
          description: Unauthorized
        '500':
          description: Internal error
  /enc/test:
    get:
      tags:
        - Enc
      summary: Test API..
      responses:
        '200':
          description: Success
          content:
            text/plain:
              schema:
                type: string
                example: Echooo
  /bbs/test:
    get:
      tags:
        - BBs
      summary: Test API..
      responses:
        '200':
          description: Success
          content:
            text/plain:
              schema:
                type: string
                example: Echooo
  /bbs/service-regs:
    get:
      tags:
        - BBs
      summary: Get service registrations
      description: |
        Returns service registration records
      parameters:
        - name: ids
          in: query
          description: A comma-separated list of service IDs to return registrations for
          required: true
          style: form
          explode: false
          schema:
            type: string
      responses:
        '200':
          description: Success
          content:
            application/json:
              schema:
                type: array
                items:
                  $ref: '#/components/schemas/AuthServiceReg'
        '400':
          description: Bad request
        '401':
          description: Unauthorized
        '500':
          description: Internal error
  /tps/service-regs:
    get:
      tags:
        - Third-Party Services
      summary: Get service registrations
      description: |
        Returns service registration records
      parameters:
        - name: ids
          in: query
          description: A comma-separated list of service IDs to return registrations for
          required: true
          style: form
          explode: false
          schema:
            type: string
      responses:
        '200':
          description: Success
          content:
            application/json:
              schema:
                type: array
                items:
                  $ref: '#/components/schemas/AuthServiceReg'
        '400':
          description: Bad request
        '401':
          description: Unauthorized
        '500':
          description: Internal error
  /tps/auth-keys:
    get:
      tags:
        - Third-Party Services
      summary: Get auth public key
      description: |
        Returns auth public key in JWKS format
      responses:
        '200':
          description: Success
          content:
            application/json:
              schema:
                $ref: '#/components/schemas/JWKS'
        '400':
          description: Bad request
        '401':
          description: Unauthorized
        '500':
          description: Internal error
  /version:
    get:
      summary: Get service version
      responses:
        '200':
          description: Success
          content:
            text/plain:
              schema:
                type: string
                example: v1.1.0
  /.well-known/openid-configuration:
    get:
      summary: OpenID Connect Discovery
      responses:
        '200':
          description: Success
          content:
            application/json:
              schema:
                $ref: '#/components/schemas/OIDCDiscovery'
components:
  securitySchemes:
    bearerAuth:
      type: http
      scheme: bearer
      bearerFormat: JWT
  schemas:
    GlobalConfig:
      required:
        - setting
      type: object
      properties:
        setting:
          type: string
    Application:
      type: object
      properties:
        fields:
          $ref: '#/components/schemas/ApplicationFields'
        types:
          type: array
          items:
            $ref: '#/components/schemas/ApplicationType'
        organizations:
          type: array
          items:
            $ref: '#/components/schemas/ApplicationOrganization'
    ApplicationFields:
      required:
        - id
        - name
      type: object
      properties:
        id:
          readOnly: true
          type: string
        name:
          type: string
        multi_tenant:
          type: boolean
        requires_own_users:
          type: boolean
    ApplicationType:
      type: object
      properties:
        fields:
          $ref: '#/components/schemas/ApplicationTypeFields'
        application:
          $ref: '#/components/schemas/Application'
    ApplicationTypeFields:
      required:
        - id
        - identifier
      type: object
      properties:
        id:
          type: string
        identifier:
          type: string
        name:
          type: string
        versions:
          type: array
          items:
            type: string
    ApplicationOrganization:
      type: object
      properties:
        id:
          type: string
        TODO:
          type: string
    ApplicationPermission:
      type: object
      properties:
        fields:
          $ref: '#/components/schemas/ApplicationPermissionFields'
        application:
          $ref: '#/components/schemas/Application'
    ApplicationPermissionFields:
      required:
        - id
        - name
      type: object
      properties:
        id:
          type: string
        name:
          type: string
    ApplicationRole:
      type: object
      properties:
        fields:
          $ref: '#/components/schemas/ApplicationRoleFields'
        application:
          $ref: '#/components/schemas/Application'
        permissions:
          type: array
          items:
            $ref: '#/components/schemas/ApplicationPermission'
    ApplicationRoleFields:
      required:
        - id
        - name
      type: object
      properties:
        id:
          type: string
        name:
          type: string
    ApplicationGroup:
      type: object
      properties:
        fields:
          $ref: '#/components/schemas/ApplicationGroupFields'
        application:
          $ref: '#/components/schemas/Application'
        permissions:
          type: array
          items:
            $ref: '#/components/schemas/ApplicationPermission'
        roles:
          type: array
          items:
            $ref: '#/components/schemas/ApplicationRole'
    ApplicationGroupFields:
      required:
        - id
        - name
      type: object
      properties:
        id:
          type: string
        name:
          type: string
    Organization:
      type: object
      properties:
        fields:
          $ref: '#/components/schemas/OrganizationFields'
        config:
          $ref: '#/components/schemas/OrganizationConfig'
    OrganizationFields:
      required:
        - id
        - name
        - type
      type: object
      properties:
        id:
          readOnly: true
          type: string
        name:
          type: string
        type:
          type: string
          enum:
            - micro
            - small
            - medium
            - large
            - huge
    OrganizationConfig:
      type: object
      properties:
        fields:
          $ref: '#/components/schemas/OrganizationConfigFields'
    OrganizationConfigFields:
      type: object
      properties:
        id:
          readOnly: true
          type: string
          description: organization config id
        domains:
          type: array
          description: organization domains
          items:
            type: string
    AuthType:
      type: object
      properties:
        fields:
          $ref: '#/components/schemas/AuthTypeFields'
    AuthTypeFields:
      type: object
      properties:
        id:
          type: string
        code:
          type: string
        description:
          type: string
        is_external:
          type: boolean
        params:
          type: object
          additionalProperties: true
    Credential:
      type: object
      properties:
        fields:
          $ref: '#/components/schemas/CredentialFields'
        accounts_auth_types:
          type: array
          items:
            $ref: '#/components/schemas/AccountAuthType'
    CredentialFields:
      type: object
      properties:
        id:
          type: string
        value:
          type: object
    ServiceReg:
      required:
        - service_id
        - host
        - name
        - description
        - first_party
      type: object
      description: Full service registration record
      properties:
        service_id:
          type: string
        host:
          type: string
        pub_key:
          $ref: '#/components/schemas/PubKey'
        name:
          type: string
        description:
          type: string
        info_url:
          type: string
        logo_url:
          type: string
        scopes:
          type: array
          nullable: true
          items:
            $ref: '#/components/schemas/ServiceScope'
        first_party:
          type: boolean
    AuthServiceReg:
      required:
        - service_id
        - host
      type: object
      description: Service registration record used for auth
      properties:
        service_id:
          type: string
        host:
          type: string
        pub_key:
          $ref: '#/components/schemas/PubKey'
    PubKey:
      required:
        - key_pem
        - alg
      type: object
      properties:
        key_pem:
          type: string
        alg:
          type: string
    ServiceScope:
      required:
        - scope
        - required
      type: object
      properties:
        scope:
          type: string
        required:
          type: boolean
        explanation:
          description: Explanation displayed to users for why this scope is requested/required
          type: string
    APIKey:
      required:
        - org_id
        - app_id
        - key
      type: object
      description: API key record
      properties:
        org_id:
          type: string
        app_id:
          type: string
        key:
          type: string
    JWK:
      required:
        - kty
        - use
        - alg
        - kid
        - 'n'
        - e
      type: object
      description: JSON Web Key (JWK)
      properties:
        kty:
          type: string
          description: The "kty" (key type) parameter identifies the cryptographic algorithm family used with the key
          enum:
            - RSA
        use:
          type: string
          description: The "use" (public key use) parameter identifies the intended use of the public key
          enum:
            - sig
        alg:
          type: string
          description: The "alg" (algorithm) parameter identifies the algorithm intended for use with the key
          enum:
            - RS256
        kid:
          type: string
          description: The "kid" (key ID) parameter is used to match a specific key
        'n':
          type: string
          description: The modulus (2048 bit) of the key - Base64URL encoded.
        e:
          type: string
          description: The exponent of the key - Base64URL encoded
    JWKS:
      required:
        - keys
      type: object
      description: JSON Web Key Set (JWKS)
      properties:
        keys:
          type: array
          items:
            $ref: '#/components/schemas/JWK'
    OIDCDiscovery:
      required:
        - issuer
        - jwks_uri
      type: object
      description: OpenID Connect Discovery Metadata
      properties:
        issuer:
          type: string
        jwks_uri:
          type: string
    Account:
      type: object
      properties:
        fields:
          $ref: '#/components/schemas/AccountFields'
        application:
          $ref: '#/components/schemas/Application'
        organization:
          $ref: '#/components/schemas/Organization'
        permissions:
          type: array
          items:
            $ref: '#/components/schemas/ApplicationPermission'
        roles:
          type: array
          items:
            $ref: '#/components/schemas/ApplicationRole'
        groups:
          type: array
          items:
            $ref: '#/components/schemas/ApplicationGroup'
        auth_types:
          type: array
          items:
            $ref: '#/components/schemas/AccountAuthType'
        preferences:
          type: object
        profile:
          $ref: '#/components/schemas/Profile'
        devices:
          type: array
          items:
            $ref: '#/components/schemas/Device'
    AccountFields:
      required:
        - id
      type: object
      properties:
        id:
          type: string
    Profile:
      type: object
      properties:
        fields:
          $ref: '#/components/schemas/ProfileFields'
        accounts:
          type: array
          items:
            $ref: '#/components/schemas/Account'
    ProfileFields:
      type: object
      properties:
        id:
          type: string
        photo_url:
          type: string
        first_name:
          type: string
        last_name:
          type: string
        email:
          type: string
          nullable: true
        phone:
          type: string
          nullable: true
        birth_year:
          type: integer
          nullable: true
        address:
          type: string
          nullable: true
        zip_code:
          type: string
          nullable: true
        state:
          type: string
          nullable: true
        country:
          type: string
          nullable: true
    AccountAuthType:
      type: object
      properties:
        fields:
          $ref: '#/components/schemas/AccountAuthTypeFields'
        auth_type:
          $ref: '#/components/schemas/AuthType'
        account:
          $ref: '#/components/schemas/Account'
        credential:
          $ref: '#/components/schemas/Credential'
    AccountAuthTypeFields:
      type: object
      properties:
        id:
          type: string
        identifier:
          type: string
        params:
          type: object
          additionalProperties: true
          nullable: true
        active:
          type: boolean
        active_2fa:
          type: boolean
    Device:
      type: object
      properties:
        fields:
          $ref: '#/components/schemas/DeviceFields'
        accounts:
          type: array
          items:
            $ref: '#/components/schemas/Account'
    AnonymousProfile:
      required:
        - id
      type: object
      description: Anonymous data of user profile
      properties:
        id:
          type: string
        interests:
          type: array
          items:
            type: string
        favorites:
          type: array
          items:
            type: string
        over_13:
          type: boolean
        positive_interest_tags:
          type: array
          items:
            type: string
        negative_interest_tags:
          type: array
          items:
            type: string
        creation_date:
          type: string
        last_modified_date:
          type: string
        privacy_settings:
          type: string
    DeviceFields:
      required:
        - id
        - type
      type: object
      properties:
        id:
          type: string
        type:
          type: string
          enum:
            - mobile
            - web
            - desktop
            - other
        os:
          type: string
        mac_address:
          type: string
    _res_shared_RokwireToken:
      type: object
      properties:
        access_token:
          description: The user's access token to be provided to authorize access to ROKWIRE APIs
          type: string
        refresh_token:
          description: A refresh token that can be used to get a new access token once the one provided expires
          type: string
        token_type:
          description: The type of the provided tokens to be specified when they are sent in the "Authorization" header
          type: string
          enum:
            - Bearer
    _res_shared_ParamsOIDC:
      type: object
      properties:
        oidc_token:
          type: object
          properties:
            id_token:
              type: string
            access_token:
              type: string
            token_type:
              type: string
    _res_shared_ParamsNone:
      type: object
      description: Auth login response params for unlisted auth_types (None)
      nullable: true
    _req_login_Request:
      required:
        - auth_type
        - app_type_identifier
        - org_id
      type: object
      properties:
        auth_type:
          type: string
          enum:
            - username
            - email
            - phone
            - illinois_oidc
            - api_key
        app_type_identifier:
          type: string
        org_id:
          type: string
        creds:
          anyOf:
            - $ref: '#/components/schemas/_req_login_CredsEmail'
            - $ref: '#/components/schemas/_req_login_CredsPhone'
            - $ref: '#/components/schemas/_req_login_CredsOIDC'
            - $ref: '#/components/schemas/_req_login_CredsAPIKey'
        params:
          type: object
          anyOf:
            - $ref: '#/components/schemas/_req_login_ParamsEmail'
            - $ref: '#/components/schemas/_req_login_ParamsOIDC'
            - $ref: '#/components/schemas/_req_login_ParamsNone'
    _req_login_CredsEmail:
      required:
        - email
        - password
      type: object
      description: Auth login creds for auth_type="email"
      properties:
        email:
          type: string
        password:
          type: string
    _req_login_CredsPhone:
      type: object
      description: Auth login creds for auth_type="phone"
      required:
        - phone
      properties:
        phone:
          type: string
        code:
          type: string
    _req_login_CredsOIDC:
      type: string
      description: |
        Auth login creds for auth_type="oidc"
          - full redirect URI received from OIDC provider
    _req_login_CredsAPIKey:
      required:
        - api_key
      type: object
      description: Auth login creds for auth_type="api_key"
      properties:
        api_key:
          type: string
        anonymous_id:
          type: string
    _req_login_ParamsEmail:
      type: object
      description: Auth login params for auth_type="email"
      properties:
        new_user:
          type: boolean
          default: false
    _req_login_ParamsOIDC:
      type: object
      description: Auth login params for auth_type="oidc"
      properties:
        redirect_uri:
          type: string
        pkce_verifier:
          type: string
    _req_login_ParamsNone:
      type: object
      description: Auth login request params for unlisted auth_types (None)
      nullable: true
    _res_login_Response:
      type: object
      properties:
        token:
          $ref: '#/components/schemas/_res_shared_RokwireToken'
        account:
          $ref: '#/components/schemas/_res_login_Account'
        params:
          type: object
          nullable: true
          anyOf:
            - $ref: '#/components/schemas/_res_shared_ParamsOIDC'
            - type: object
              properties:
                anonymous_id:
                  type: string
            - $ref: '#/components/schemas/_res_shared_ParamsNone'
        message:
          type: string
    _res_login_Account:
      required:
        - id
      type: object
      properties:
        id:
          type: string
        profile:
          $ref: '#/components/schemas/ProfileFields'
        permissions:
          type: array
          items:
            $ref: '#/components/schemas/ApplicationPermissionFields'
        roles:
          type: array
          items:
            $ref: '#/components/schemas/ApplicationRoleFields'
        groups:
          type: array
          items:
            $ref: '#/components/schemas/ApplicationGroupFields'
        auth_types:
          type: array
          items:
            $ref: '#/components/schemas/AccountAuthTypeFields'
    _req_login-url_Request:
      required:
        - auth_type
        - app_type_identifier
        - org_id
        - redirect_uri
      type: object
      properties:
        auth_type:
          type: string
          enum:
            - illinois_oidc
        app_type_identifier:
          type: string
        org_id:
          type: string
        redirect_uri:
          type: string
    _res_login-url_Response:
      required:
        - login_url
      type: object
      properties:
        login_url:
          type: string
        params:
          type: object
          description: Params to be submitted with 'login' request (if necessary)
    _res_refresh_Response:
      type: object
      properties:
        token:
          $ref: '#/components/schemas/_res_shared_RokwireToken'
        params:
          type: object
          anyOf:
            - $ref: '#/components/schemas/_res_shared_ParamsOIDC'
            - $ref: '#/components/schemas/_res_shared_ParamsNone'
    _req_authorize-service_Request:
      required:
        - service_id
      type: object
      properties:
        service_id:
          type: string
        approved_scopes:
          description: Scopes to be granted to this service in this and future tokens. Replaces existing scopes if present.
          type: array
          items:
            type: string
    _res_authorize-service_Response:
      type: object
      properties:
        access_token:
          type: string
        token_type:
          description: The type of the provided tokens to be specified when they are sent in the "Authorization" header
          type: string
          enum:
            - Bearer
        approved_scopes:
          type: array
          items:
            type: string
        service_reg:
          $ref: '#/components/schemas/ServiceReg'
<<<<<<< HEAD
    _req_create-Organization_Request:
      required:
        - name
        - type
      type: object
      properties:
        id:
          readOnly: true
          type: string
        name:
          type: string
        type:
          type: string
          enum:
            - micro
            - small
            - medium
            - large
            - huge
        config:
          $ref: '#/components/schemas/OrganizationConfigFields'
    _res_create_Organization_Response:
      required:
        - id
        - name
        - type
      type: object
      properties:
        id:
          readOnly: true
          type: string
        name:
          type: string
        type:
          type: string
          enum:
            - micro
            - small
            - medium
            - large
            - huge
        config:
          $ref: '#/components/schemas/OrganizationConfigFields'
    _req_update_Organization_Request:
      required:
        - id
        - name
        - type
      type: object
      properties:
        id:
          readOnly: true
          type: string
        name:
          type: string
        type:
          type: string
          enum:
            - micro
            - small
            - medium
            - large
            - huge
        config:
          $ref: '#/components/schemas/OrganizationConfigFields'
    _res_update_Organization_Response:
      required:
        - id
        - name
        - type
      type: object
      properties:
        id:
          readOnly: true
          type: string
        name:
          type: string
        type:
          type: string
          enum:
            - micro
            - small
            - medium
            - large
            - huge
        config:
          $ref: '#/components/schemas/OrganizationConfigFields'
    _req_get_Organization_Request:
      required:
        - id
      properties:
        id:
          readOnly: true
          type: string
    _res_get_Organization_Response:
      required:
        - id
        - name
        - type
      type: object
      properties:
        id:
          readOnly: true
          type: string
        name:
          type: string
        type:
          type: string
          enum:
            - micro
            - small
            - medium
            - large
            - huge
        config:
          $ref: '#/components/schemas/OrganizationConfigFields'
    _res_get_Organizations_Response:
      required:
        - id
        - name
        - type
      type: object
      properties:
        id:
          readOnly: true
          type: string
        name:
          type: string
        type:
          type: string
          enum:
            - micro
            - small
            - medium
            - large
            - huge
        config:
          type: array
          items:
            $ref: '#/components/schemas/OrganizationConfigFields'
    _req_create_Application_Request:
      required:
        - name
        - multi_tenant
        - requires_own_users
      type: object
      properties:
        name:
          type: string
        multi_tenant:
          type: boolean
        requires_own_users:
          type: boolean
        application_types:
          type: array
          items:
            required:
              - identifier
            type: object
            properties:
              identifier:
                type: string
              name:
                type: string
              versions:
                type: array
                items:
                  type: string
    _req_get_Application_Request:
      required:
        - id
      type: string
      properties:
        id:
          readOnly: true
          type: string
    _res_get_Application_Response:
      required:
        - id
        - name
      type: object
      properties:
        id:
          readOnly: true
          type: string
        name:
          type: string
        multi_tenant:
          type: boolean
        requires_own_users:
          type: boolean
        organization:
          $ref: '#/components/schemas/ApplicationOrganization'
        applicationType:
          $ref: '#/components/schemas/ApplicationType'
    _res_get_Applications_Response:
      required:
        - id
        - name
        - multi_tenant
        - requires_own_users
      type: object
      properties:
        id:
          readOnly: true
          type: string
        name:
          type: string
        multi_tenant:
          type: boolean
        requires_own_users:
          type: boolean
        application_types:
          $ref: '#/components/schemas/ApplicationTypeFields'
=======
    _req_application-permissions_Request:
      required:
        - name
        - app_id
      type: object
      properties:
        name:
          type: string
        app_id:
          type: string
    _req_application-roles_Request:
      required:
        - name
        - app_id
        - description
        - permissions
      type: object
      properties:
        name:
          type: string
        app_id:
          type: string
        description:
          type: string
        permissions:
          type: array
          items:
            type: string
    _req_account-permissions_Request:
      required:
        - account_id
        - app_id
        - permissions
      type: object
      properties:
        account_id:
          type: string
        app_id:
          type: string
        permissions:
          type: array
          items:
            type: string
    _req_account-roles_Request:
      required:
        - account_id
        - app_id
        - role_ids
      type: object
      properties:
        account_id:
          type: string
        app_id:
          type: string
        role_ids:
          type: array
          items:
            type: string
>>>>>>> 56a404f7
<|MERGE_RESOLUTION|>--- conflicted
+++ resolved
@@ -2009,7 +2009,6 @@
             type: string
         service_reg:
           $ref: '#/components/schemas/ServiceReg'
-<<<<<<< HEAD
     _req_create-Organization_Request:
       required:
         - name
@@ -2224,7 +2223,6 @@
           type: boolean
         application_types:
           $ref: '#/components/schemas/ApplicationTypeFields'
-=======
     _req_application-permissions_Request:
       required:
         - name
@@ -2282,5 +2280,4 @@
         role_ids:
           type: array
           items:
-            type: string
->>>>>>> 56a404f7
+            type: string