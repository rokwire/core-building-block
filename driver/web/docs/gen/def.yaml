--- conflicted
+++ resolved
@@ -1434,38 +1434,6 @@
         - login_url
       type: object
       properties:
-<<<<<<< HEAD
-        id:
-          type: string
-        pii:
-          $ref: '#/components/schemas/UserPII'
-    UserPII:
-      type: object
-      properties:
-        first_name:
-          type: string
-        last_name:
-          type: string
-        photo_url:
-          type: string
-        middle_name:
-          type: string
-        date_of_birth:
-          type: string
-        address:
-          type: string
-        zip_code:
-          type: string
-        home_county:
-          type: string
-        work_county:
-          type: string
-        state:
-          type: string
-        country:
-          type: string
-    OrganizationMembership:
-=======
         login_url:
           type: string
         params:
@@ -1481,7 +1449,6 @@
           anyOf:
             - $ref: '#/components/schemas/_res_shared_ParamsOidc'
     _req_authorize-service_Request:
->>>>>>> efe32a51
       required:
         - service_id
       type: object
