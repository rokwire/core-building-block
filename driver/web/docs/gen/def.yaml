--- conflicted
+++ resolved
@@ -1918,6 +1918,150 @@
           description: AppConfig not found
         '500':
           description: Internal error
+  '/admin/configs/{id}':
+    get:
+      tags:
+        - Admin
+      summary: Get config
+      description: |
+        Get an existing config
+
+        **Auth:** Requires admin access token with `get_core_configs`, `update_core_configs`, or `all_core_configs` permission
+      security:
+        - bearerAuth: []
+      parameters:
+        - name: id
+          in: path
+          description: config ID
+          required: true
+          style: simple
+          explode: false
+          schema:
+            type: string
+      responses:
+        '200':
+          description: Success
+          content:
+            application/json:
+              schema:
+                $ref: '#/components/schemas/Config'
+        '400':
+          description: Bad request
+        '401':
+          description: Unauthorized
+        '500':
+          description: Internal error
+    post:
+      tags:
+        - Admin
+      summary: Create config
+      description: |
+        Creates a new config
+
+        **Auth:** Requires admin access token with `update_core_configs` or `all_core_configs` permission
+      security:
+        - bearerAuth: []
+      parameters:
+        - name: id
+          in: path
+          description: config ID
+          required: true
+          style: simple
+          explode: false
+          schema:
+            type: string
+      requestBody:
+        content:
+          application/json:
+            schema:
+              $ref: '#/components/schemas/Config'
+        required: true
+      responses:
+        '200':
+          description: Success
+          content:
+            text/plain:
+              schema:
+                type: string
+                example: Success
+        '400':
+          description: Bad request
+        '401':
+          description: Unauthorized
+        '500':
+          description: Internal error
+    put:
+      tags:
+        - Admin
+      summary: Update config
+      description: |
+        Updates an existing config
+
+        **Auth:** Requires admin access token with `update_core_configs` or `all_core_configs` permission
+      security:
+        - bearerAuth: []
+      parameters:
+        - name: id
+          in: path
+          description: config ID
+          required: true
+          style: simple
+          explode: false
+          schema:
+            type: string
+      requestBody:
+        content:
+          application/json:
+            schema:
+              $ref: '#/components/schemas/Config'
+        required: true
+      responses:
+        '200':
+          description: Success
+          content:
+            text/plain:
+              schema:
+                type: string
+                example: Success
+        '400':
+          description: Bad request
+        '401':
+          description: Unauthorized
+        '500':
+          description: Internal error
+    delete:
+      tags:
+        - Admin
+      summary: Delete config
+      description: |
+        Deletes a config
+
+        **Auth:** Requires admin access token with `delete_core_configs` or `all_core_configs` permission
+      security:
+        - bearerAuth: []
+      parameters:
+        - name: id
+          in: path
+          description: config ID
+          required: true
+          style: simple
+          explode: false
+          schema:
+            type: string
+      responses:
+        '200':
+          description: Success
+          content:
+            text/plain:
+              schema:
+                type: string
+                example: Success
+        '400':
+          description: Bad request
+        '401':
+          description: Unauthorized
+        '500':
+          description: Internal error
   /admin/application/accounts:
     get:
       tags:
@@ -3651,150 +3795,6 @@
             application/json:
               schema:
                 $ref: '#/components/schemas/AdminToken'
-        '400':
-          description: Bad request
-        '401':
-          description: Unauthorized
-        '500':
-          description: Internal error
-  '/system/configs/{id}':
-    get:
-      tags:
-        - System
-      summary: Get config
-      description: |
-        Get an existing config
-
-        **Auth:** Requires system access token with `get_configs`, `update_configs`, or `all_configs` permission
-      security:
-        - bearerAuth: []
-      parameters:
-        - name: id
-          in: path
-          description: config ID
-          required: true
-          style: simple
-          explode: false
-          schema:
-            type: string
-      responses:
-        '200':
-          description: Success
-          content:
-            application/json:
-              schema:
-                $ref: '#/components/schemas/Config'
-        '400':
-          description: Bad request
-        '401':
-          description: Unauthorized
-        '500':
-          description: Internal error
-    post:
-      tags:
-        - System
-      summary: Create config
-      description: |
-        Creates a new config
-
-        **Auth:** Requires system access token with `update_configs` or `all_configs` permission
-      security:
-        - bearerAuth: []
-      parameters:
-        - name: id
-          in: path
-          description: config ID
-          required: true
-          style: simple
-          explode: false
-          schema:
-            type: string
-      requestBody:
-        content:
-          application/json:
-            schema:
-              $ref: '#/components/schemas/Config'
-        required: true
-      responses:
-        '200':
-          description: Success
-          content:
-            text/plain:
-              schema:
-                type: string
-                example: Success
-        '400':
-          description: Bad request
-        '401':
-          description: Unauthorized
-        '500':
-          description: Internal error
-    put:
-      tags:
-        - System
-      summary: Update config
-      description: |
-        Updates an existing config
-
-        **Auth:** Requires system access token with `update_configs` or `all_configs` permission
-      security:
-        - bearerAuth: []
-      parameters:
-        - name: id
-          in: path
-          description: config ID
-          required: true
-          style: simple
-          explode: false
-          schema:
-            type: string
-      requestBody:
-        content:
-          application/json:
-            schema:
-              $ref: '#/components/schemas/Config'
-        required: true
-      responses:
-        '200':
-          description: Success
-          content:
-            text/plain:
-              schema:
-                type: string
-                example: Success
-        '400':
-          description: Bad request
-        '401':
-          description: Unauthorized
-        '500':
-          description: Internal error
-    delete:
-      tags:
-        - System
-      summary: Delete config
-      description: |
-        Deletes a config
-
-        **Auth:** Requires system access token with `delete_configs` or `all_configs` permission
-      security:
-        - bearerAuth: []
-      parameters:
-        - name: id
-          in: path
-          description: config ID
-          required: true
-          style: simple
-          explode: false
-          schema:
-            type: string
-      responses:
-        '200':
-          description: Success
-          content:
-            text/plain:
-              schema:
-                type: string
-                example: Success
         '400':
           description: Bad request
         '401':
@@ -5384,13 +5384,10 @@
     Config:
       required:
         - id
-<<<<<<< HEAD
-=======
         - type
         - app_id
         - org_id
         - system
->>>>>>> 35fc8270
         - data
         - date_created
         - date_updated
@@ -5398,9 +5395,6 @@
       properties:
         id:
           readOnly: true
-<<<<<<< HEAD
-          type: string
-=======
           type: string
         type:
           type: string
@@ -5410,7 +5404,6 @@
           type: string
         system:
           type: boolean
->>>>>>> 35fc8270
         data:
           anyOf:
             - $ref: '#/components/schemas/EnvConfigData'
@@ -5426,19 +5419,6 @@
         allow_legacy_refresh:
           type: boolean
           nullable: true
-<<<<<<< HEAD
-=======
-        cors_allowed_origins:
-          type: array
-          items:
-            type: string
-          nullable: true
-        cors_allowed_headers:
-          type: array
-          items:
-            type: string
-          nullable: true
->>>>>>> 35fc8270
     Application:
       required:
         - id
