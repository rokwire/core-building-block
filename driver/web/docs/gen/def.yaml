openapi: 3.0.3
info:
  title: Rokwire Core Building Block API
  description: Core Building Block API Documentation
  version: 1.12.0
servers:
  - url: 'https://api.rokwire.illinois.edu/core'
    description: Production server
  - url: 'https://api-test.rokwire.illinois.edu/core'
    description: Test server
  - url: 'https://api-dev.rokwire.illinois.edu/core'
    description: Development server
  - url: 'http://localhost/core'
    description: Local server
tags:
  - name: Services
    description: Clients applications APIs.
  - name: Admin
    description: Clients administration applications APIs.
  - name: Enc
    description: APIs consumed by the Encryption building block.
  - name: BBs
    description: APIs consumed by the platform building blocks.
  - name: Third-Party Services
    description: APIs consumed by third-party services.
  - name: System
    description: System APIs.
paths:
  /services/auth/login:
    post:
      tags:
        - Services
      summary: Login
      description: |
        Login using credentials to retrieve access token, refresh token, and user data
      requestBody:
        description: |
          User credential details and parameters
        content:
          application/json:
            schema:
              $ref: '#/components/schemas/_req_shared_Login'
            examples:
              email-sign_in:
                summary: Email - sign in
                value: |
                  {
                    "auth_type": "email",
                    "app_type_identifier": "edu.illinois.rokwire.safercommunity",
                    "org_id": "0a2eff20-e2cd-11eb-af68-60f81db5ecc0",
                    "api_key": "95a463e3-2ce8-450b-ba75-d8506b874738",
                    "creds": {
                      "email": "test@test.com", 
                      "password": "test12345"
                    },
                    "device": {
                      "type": "mobile",
                      "device_id": "5555",
                      "os": "Android"
                    }
                  }
              email-sign_up:
                summary: Email - sign up
                value: |
                  {
                    "auth_type": "email",
                    "app_type_identifier": "edu.illinois.rokwire.safercommunity",
                    "org_id": "0a2eff20-e2cd-11eb-af68-60f81db5ecc0",
                    "api_key": "95a463e3-2ce8-450b-ba75-d8506b874738",
                    "creds": {
                      "email": "test@test.com", 
                      "password": "test12345"
                    },
                    "params":{
                        "sign_up":true,
                        "confirm_password": "test12345"
                    },
                    "preferences":{
                        "key1":"value1",
                        "key2":"value2"
                    },
                    "profile":{
                      "address": "address",
                      "birth_year": 1990,
                      "country": "county",
                      "email": "email",
                      "first_name": "first name",
                      "last_name": "last name",
                      "phone": "+000000000000",
                      "photo_url": "photo url",
                      "state": "state",
                      "zip_code": "zip code"
                    },
                    "device": {
                      "type": "mobile",
                      "device_id": "5555",
                      "os": "Android"
                    }
                  }
              phone:
                summary: Phone - sign in OR sign up
                value: |
                  {
                    "auth_type": "twilio_phone",
                    "app_type_identifier": "edu.illinois.rokwire",
                    "org_id": "0a2eff20-e2cd-11eb-af68-60f81db5ecc0",
                    "api_key": "95a463e3-2ce8-450b-ba75-d8506b874738",
                    "creds": {
                      "phone": "+12223334444", 
                      "code": "123456"
                    },
                    "preferences":{
                        "key1":"value1",
                        "key2":"value2"
                    },
                    "profile":{
                      "address": "address",
                      "birth_year": 1990,
                      "country": "county",
                      "email": "email",
                      "first_name": "first name",
                      "last_name": "last name",
                      "phone": "+000000000000",
                      "photo_url": "photo url",
                      "state": "state",
                      "zip_code": "zip code"
                    },
                    "device": {
                      "type": "mobile",
                      "device_id": "5555",
                      "os": "Android"
                    }
                  }
              illinois_oidc:
                summary: Illinois OIDC login
                value: |
                  {
                    "auth_type": "illinois_oidc",
                    "app_type_identifier": "edu.illinois.rokwire",
                    "org_id": "0a2eff20-e2cd-11eb-af68-60f81db5ecc0",
                    "api_key": "95a463e3-2ce8-450b-ba75-d8506b874738",
                    "creds": "https://redirect.example.com?code=ai324uith8gSEefesEguorgwsf43",
                    "params": {
                      "redirect_uri": "https://redirect.example.com",
                      "pkce_verifier": "w4iuhfq0u43hfq38ghn3gnSFSFiqp3ugnpugnqiprgUGNPINfsdoirpgia"
                    },
                    "preferences":{
                        "key1":"value1",
                        "key2":"value2"
                    },
                    "profile":{
                      "address": "address",
                      "birth_year": 1990,
                      "country": "county",
                      "email": "email",
                      "first_name": "first name",
                      "last_name": "last name",
                      "phone": "+000000000000",
                      "photo_url": "photo url",
                      "state": "state",
                      "zip_code": "zip code"
                    },
                    "device": {
                      "type": "mobile",
                      "device_id": "5555",
                      "os": "Android"
                    }
                  }
              anonymous:
                summary: Anonymous login
                value: |
                  {
                    "auth_type": "anonymous",
                    "app_type_identifier": "edu.illinois.rokwire",
                    "org_id": "0a2eff20-e2cd-11eb-af68-60f81db5ecc0",
                    "api_key": "95a463e3-2ce8-450b-ba75-d8506b874738",
                    "creds": {
                      "anonymous_id": "dbb5ea5d-6c6c-44b8-9952-7ebf0e844beb"
                    },
                    "device": {
                      "type": "mobile",
                      "device_id": "5555",
                      "os": "Android"
                    }
                  }
        required: true
      responses:
        '200':
          description: Success
          content:
            application/json:
              schema:
                $ref: '#/components/schemas/_res_shared_Login'
        '400':
          description: Bad request
        '401':
          description: Unauthorized
        '500':
          description: Internal error
          content:
            application/json:
              schema:
                type: object
                properties:
                  status:
                    type: string
                    enum:
                      - invalid
                      - unverified
                      - verification-expired
                      - already-exists
                      - not-found
                      - internal-server-error
                    description: |
                      - `invalid`: Invalid credentials
                      - `unverified`: Unverified credentials
                      - `verification-expired`: Credentials verification expired. The verification is restarted
                      - `already-found`: Account already exists when `sign-up=true`
                      - `not-found`: Account could not be found when `sign-up=false`
                      - `internal-server-error`: An undefined error occurred
                  message:
                    type: string
  /services/auth/refresh:
    post:
      tags:
        - Services
      summary: Refresh
      description: |
        Refresh access token using a refresh token
      requestBody:
        description: |
          Refresh token
        content:
          application/json:
            schema:
              $ref: '#/components/schemas/_req_shared_Refresh'
        required: true
      responses:
        '200':
          description: Success
          content:
            application/json:
              schema:
                $ref: '#/components/schemas/_res_shared_Refresh'
        '400':
          description: Bad request
        '401':
          description: Unauthorized
        '500':
          description: Internal error
  /services/auth/login-url:
    post:
      tags:
        - Services
      summary: Get SSO login url
      description: |
        Retrieve a pre-formatted SSO login URL
      requestBody:
        content:
          application/json:
            schema:
              $ref: '#/components/schemas/_req_shared_LoginUrl'
        required: true
      responses:
        '200':
          description: Success
          content:
            application/json:
              schema:
                $ref: '#/components/schemas/_res_shared_LoginUrl'
        '400':
          description: Bad request
        '401':
          description: Unauthorized
        '500':
          description: Internal error
  /services/auth/credential/verify:
    get:
      tags:
        - Services
      summary: Validate verification code
      description: |
        Validates verification code to verify account ownership
      parameters:
        - name: id
          in: query
          description: Credential ID
          required: true
          style: form
          explode: false
          schema:
            type: string
        - name: code
          in: query
          description: Verification code
          required: true
          style: form
          explode: false
          schema:
            type: string
      responses:
        '200':
          description: Successful operation
          content:
            text/plain:
              schema:
                type: string
                example: Successfully verified code
        '400':
          description: Bad request
        '401':
          description: Unauthorized
        '500':
          description: Internal error
  /services/auth/credential/send-verify:
    post:
      tags:
        - Services
      summary: Send verification code to identifier
      description: |
        Sends verification code to identifier to verify account ownership
      requestBody:
        description: |
          Account information to be checked
        content:
          application/json:
            schema:
              $ref: '#/components/schemas/_req_credential_send-verify_Request'
        required: true
      responses:
        '200':
          description: Successful operation
          content:
            text/plain:
              schema:
                type: string
                example: Successfully sent verification code
        '400':
          description: Bad request
        '401':
          description: Unauthorized
        '500':
          description: Internal error
  /services/auth/credential/forgot/initiate:
    post:
      tags:
        - Services
      summary: Initiate reset credential for a given identifier
      description: |
        Email auth type:
        Sends the reset password code for a given identifier
        Generates a reset code and expiry and sends it to the given identifier 
      requestBody:
        content:
          application/json:
            schema:
              $ref: '#/components/schemas/_req_credential_forgot_initiate_Request'
        required: true
      responses:
        '200':
          description: Success
          content:
            text/plain:
              schema:
                type: string
        '400':
          description: Bad request
        '401':
          description: Unauthorized
        '500':
          description: Internal error
  /services/auth/credential/forgot/complete:
    post:
      tags:
        - Services
      summary: Complete resetting forgotten credential
      requestBody:
        content:
          application/json:
            schema:
              $ref: '#/components/schemas/_req_credential_forgot_complete_Request'
        required: true
      responses:
        '200':
          description: Success
          content:
            text/plain:
              schema:
                type: string
        '400':
          description: Bad request
        '401':
          description: Unauthorized
        '500':
          description: Internal error
  /services/auth/credential/update:
    post:
      tags:
        - Services
      summary: Reset a credential from client application
      description: |
        Needs user auth token for authorization

        **Auth:** Requires token from direct user authentication from recent login
      security:
        - bearerAuth: []
      requestBody:
        content:
          application/json:
            schema:
              $ref: '#/components/schemas/_req_credential_update_Request'
        required: true
      responses:
        '200':
          description: Success
          content:
            text/plain:
              schema:
                type: string
        '400':
          description: Bad request
        '401':
          description: Unauthorized
        '500':
          description: Internal error
  /services/auth/account-exists:
    post:
      tags:
        - Services
      summary: Check if an account already exists
      description: |
        Account exists checks if an account exists for the provided user identifier and auth type
      requestBody:
        description: |
          Account information to be checked
        content:
          application/json:
            schema:
              $ref: '#/components/schemas/_req_account-exists_Request'
        required: true
      responses:
        '200':
          description: Success
          content:
            application/json:
              schema:
                $ref: '#/components/schemas/_res_account-exists_Response'
        '400':
          description: Bad request
        '401':
          description: Unauthorized
        '500':
          description: Internal error
  /services/auth/authorize-service:
    post:
      tags:
        - Services
      summary: Authorize service
      description: |
        Authorize a third-party service and get a scoped access token that can be used to access its APIs

        **Auth:** Requires user auth token
      security:
        - bearerAuth: []
      requestBody:
        content:
          application/json:
            schema:
              $ref: '#/components/schemas/_req_authorize-service_Request'
      responses:
        '200':
          description: Success
          content:
            application/json:
              schema:
                $ref: '#/components/schemas/_res_authorize-service_Response'
              examples:
                authorized:
                  summary: Service authorized
                  value: |
                    {
                      "access_token": "string",
                      "token_type": "Bearer",
                      "approved_scopes": [
                        "string"
                      ]
                    }
                unauthorized:
                  summary: Service unauthorized
                  value: |
                    {
                      "service_reg": {
                        "service_id": "string",
                        "host": "string",
                        "pub_key": {
                          "key_pem": "string",
                          "alg": "string"
                        },
                        "name": "string",
                        "description": "string",
                        "info_url": "string",
                        "logo_url": "string",
                        "scopes": [
                          {
                            "scope": "string",
                            "required": true,
                            "explanation": "string"
                          }
                        ],
                        "first_party": true
                      }
                    }
        '400':
          description: Bad request
        '401':
          description: Unauthorized
        '500':
          description: Internal error
  /services/auth/service-regs:
    get:
      tags:
        - Services
      summary: Get service registrations
      description: |
        Returns service registration records

        **Auth:** Requires auth token
      security:
        - bearerAuth: []
      parameters:
        - name: ids
          in: query
          description: A comma-separated list of service IDs to return registrations for
          required: true
          style: form
          explode: false
          schema:
            type: string
      responses:
        '200':
          description: Success
          content:
            application/json:
              schema:
                type: array
                items:
                  $ref: '#/components/schemas/ServiceReg'
        '400':
          description: Bad request
        '401':
          description: Unauthorized
        '500':
          description: Internal error
  /services/account:
    delete:
      tags:
        - Services
      summary: Delete user account
      description: |
        Deletes a user account

        **Auth:** Requires user auth token
      security:
        - bearerAuth: []
      responses:
        '200':
          description: Success
          content:
            text/plain:
              schema:
                type: string
                example: Success
        '400':
          description: Bad request
        '401':
          description: Unauthorized
        '500':
          description: Internal error
    get:
      tags:
        - Services
      summary: Get user account
      description: |
        Get the user account

        **Auth:** Requires user auth token
      security:
        - bearerAuth: []
      responses:
        '200':
          description: Success
          content:
            application/json:
              schema:
                $ref: '#/components/schemas/_res_shared_Account'
        '400':
          description: Bad request
        '401':
          description: Unauthorized
        '500':
          description: Internal error
  /services/account/preferences:
    put:
      tags:
        - Services
      summary: Update account preferences
      description: |
        Updates account preferences

        **Auth:** Requires user auth token
      security:
        - bearerAuth: []
      requestBody:
        description: Account preferences
        content:
          application/json:
            schema:
              type: object
        required: true
      responses:
        '200':
          description: Success
          content:
            text/plain:
              schema:
                type: string
                example: Success
        '400':
          description: Bad request
        '401':
          description: Unauthorized
        '500':
          description: Internal error
    get:
      tags:
        - Services
      summary: Get preferences
      description: |
        Returns a user preferences

        **Auth:** Requires user auth token
      security:
        - bearerAuth: []
      responses:
        '200':
          description: Success
          content:
            application/json:
              schema:
                type: object
        '400':
          description: Bad request
        '401':
          description: Unauthorized
        '500':
          description: Internal error
  /services/account/profile:
    get:
      tags:
        - Services
      summary: Get user profile
      description: |
        Returns a user profile

        **Auth:** Requires user auth token
      security:
        - bearerAuth: []
      responses:
        '200':
          description: Success
          content:
            application/json:
              schema:
                $ref: '#/components/schemas/ProfileFields'
        '400':
          description: Bad request
        '401':
          description: Unauthorized
        '500':
          description: Internal error
    put:
      tags:
        - Services
      summary: Update user profile
      description: |
        Updates a user profile

        **Auth:** Requires user auth token
      security:
        - bearerAuth: []
      requestBody:
        description: Profile update
        content:
          application/json:
            schema:
              $ref: '#/components/schemas/_req_shared_Profile'
        required: true
      responses:
        '200':
          description: Success
          content:
            text/plain:
              schema:
                type: string
                example: Success
        '400':
          description: Bad request
        '401':
          description: Unauthorized
        '500':
          description: Internal error
  /services/test:
    get:
      tags:
        - Services
      summary: Test API..
      responses:
        '200':
          description: Success
          content:
            text/plain:
              schema:
                type: string
                example: Echooo
  /admin/auth/login:
    post:
      tags:
        - Admin
      summary: Login
      description: |
        Login using credentials to retrieve access token, refresh token, and user data
      requestBody:
        description: |
          User credential details and parameters
        content:
          application/json:
            schema:
              $ref: '#/components/schemas/_req_shared_Login'
            examples:
              email-sign_in:
                summary: Email - sign in
                value: |
                  {
                    "auth_type": "email",
                    "app_type_identifier": "edu.illinois.rokwire.safercommunity",
                    "org_id": "0a2eff20-e2cd-11eb-af68-60f81db5ecc0",
                    "api_key": "95a463e3-2ce8-450b-ba75-d8506b874738",
                    "creds": {
                      "email": "test@test.com", 
                      "password": "test12345"
                    },
                    "device": {
                      "type": "mobile",
                      "device_id": "5555",
                      "os": "Android"
                    }
                  }
              email-sign_up:
                summary: Email - sign up
                value: |
                  {
                    "auth_type": "email",
                    "app_type_identifier": "edu.illinois.rokwire.safercommunity",
                    "org_id": "0a2eff20-e2cd-11eb-af68-60f81db5ecc0",
                    "api_key": "95a463e3-2ce8-450b-ba75-d8506b874738",
                    "creds": {
                      "email": "test@test.com", 
                      "password": "test12345"
                    },
                    "params":{
                        "sign_up":true,
                        "confirm_password": "test12345"
                    },
                    "preferences":{
                        "key1":"value1",
                        "key2":"value2"
                    },
                    "profile":{
                      "address": "address",
                      "birth_year": 1990,
                      "country": "county",
                      "email": "email",
                      "first_name": "first name",
                      "last_name": "last name",
                      "phone": "+000000000000",
                      "photo_url": "photo url",
                      "state": "state",
                      "zip_code": "zip code"
                    },
                    "device": {
                      "type": "mobile",
                      "device_id": "5555",
                      "os": "Android"
                    }
                  }
              phone:
                summary: Phone - sign in OR sign up
                value: |
                  {
                    "auth_type": "twilio_phone",
                    "app_type_identifier": "edu.illinois.rokwire",
                    "org_id": "0a2eff20-e2cd-11eb-af68-60f81db5ecc0",
                    "api_key": "95a463e3-2ce8-450b-ba75-d8506b874738",
                    "creds": {
                      "phone": "+12223334444", 
                      "code": "123456"
                    },
                    "preferences":{
                        "key1":"value1",
                        "key2":"value2"
                    },
                    "profile":{
                      "address": "address",
                      "birth_year": 1990,
                      "country": "county",
                      "email": "email",
                      "first_name": "first name",
                      "last_name": "last name",
                      "phone": "+000000000000",
                      "photo_url": "photo url",
                      "state": "state",
                      "zip_code": "zip code"
                    },
                    "device": {
                      "type": "mobile",
                      "device_id": "5555",
                      "os": "Android"
                    }
                  }
              illinois_oidc:
                summary: Illinois OIDC login
                value: |
                  {
                    "auth_type": "illinois_oidc",
                    "app_type_identifier": "edu.illinois.rokwire",
                    "org_id": "0a2eff20-e2cd-11eb-af68-60f81db5ecc0",
                    "api_key": "95a463e3-2ce8-450b-ba75-d8506b874738",
                    "creds": "https://redirect.example.com?code=ai324uith8gSEefesEguorgwsf43",
                    "params": {
                      "redirect_uri": "https://redirect.example.com",
                      "pkce_verifier": "w4iuhfq0u43hfq38ghn3gnSFSFiqp3ugnpugnqiprgUGNPINfsdoirpgia"
                    },
                    "preferences":{
                        "key1":"value1",
                        "key2":"value2"
                    },
                    "profile":{
                      "address": "address",
                      "birth_year": 1990,
                      "country": "county",
                      "email": "email",
                      "first_name": "first name",
                      "last_name": "last name",
                      "phone": "+000000000000",
                      "photo_url": "photo url",
                      "state": "state",
                      "zip_code": "zip code"
                    },
                    "device": {
                      "type": "mobile",
                      "device_id": "5555",
                      "os": "Android"
                    }
                  }
              anonymous:
                summary: Anonymous login
                value: |
                  {
                    "auth_type": "anonymous",
                    "app_type_identifier": "edu.illinois.rokwire",
                    "org_id": "0a2eff20-e2cd-11eb-af68-60f81db5ecc0",
                    "api_key": "95a463e3-2ce8-450b-ba75-d8506b874738",
                    "creds": {
                      "anonymous_id": "dbb5ea5d-6c6c-44b8-9952-7ebf0e844beb"
                    },
                    "device": {
                      "type": "mobile",
                      "device_id": "5555",
                      "os": "Android"
                    }
                  }
        required: true
      responses:
        '200':
          description: Success
          content:
            application/json:
              schema:
                $ref: '#/components/schemas/_res_shared_Login'
        '400':
          description: Bad request
        '401':
          description: Unauthorized
        '500':
          description: Internal error
  /admin/auth/refresh:
    post:
      tags:
        - Admin
      summary: Refresh
      description: |
        Refresh access token using a refresh token
      requestBody:
        description: |
          Refresh token
        content:
          application/json:
            schema:
              $ref: '#/components/schemas/_req_shared_Refresh'
        required: true
      responses:
        '200':
          description: Success
          content:
            application/json:
              schema:
                $ref: '#/components/schemas/_res_shared_Refresh'
        '400':
          description: Bad request
        '401':
          description: Unauthorized
        '500':
          description: Internal error
  /admin/auth/login-url:
    post:
<<<<<<< HEAD
      tags:
        - Admin
      summary: Get SSO login url
      description: |
        Retrieve a pre-formatted SSO login URL
      requestBody:
        content:
          application/json:
            schema:
              $ref: '#/components/schemas/_req_shared_LoginUrl'
        required: true
      responses:
        '200':
          description: Success
          content:
            application/json:
              schema:
                $ref: '#/components/schemas/_res_shared_LoginUrl'
        '400':
          description: Bad request
        '401':
          description: Unauthorized
        '500':
          description: Internal error
  /admin/global-config:
    get:
=======
>>>>>>> 1389ce9a
      tags:
        - Admin
      summary: Get SSO login url
      description: |
        Retrieve a pre-formatted SSO login URL
      requestBody:
        content:
          application/json:
            schema:
              $ref: '#/components/schemas/_req_shared_LoginUrl'
        required: true
      responses:
        '200':
          description: Success
          content:
            application/json:
              schema:
                $ref: '#/components/schemas/_res_shared_LoginUrl'
        '400':
          description: Bad request
        '401':
          description: Unauthorized
        '500':
          description: Internal error
  /enc/test:
    get:
      tags:
        - Enc
      summary: Test API..
      responses:
        '200':
          description: Success
          content:
            text/plain:
              schema:
                type: string
                example: Echooo
  /bbs/test:
    get:
      tags:
        - BBs
      summary: Test API..
      responses:
        '200':
          description: Success
          content:
            text/plain:
              schema:
                type: string
                example: Echooo
  /bbs/service-regs:
    get:
      tags:
        - BBs
      summary: Get service registrations
      description: |
        Returns service registration records
      parameters:
        - name: ids
          in: query
          description: A comma-separated list of service IDs to return registrations for
          required: true
          style: form
          explode: false
          schema:
            type: string
      responses:
        '200':
          description: Success
          content:
            application/json:
              schema:
                type: array
                items:
                  $ref: '#/components/schemas/AuthServiceReg'
        '400':
          description: Bad request
        '401':
          description: Unauthorized
        '500':
          description: Internal error
  /tps/service-regs:
    get:
      tags:
        - Third-Party Services
      summary: Get service registrations
      description: |
        Returns service registration records
      parameters:
        - name: ids
          in: query
          description: A comma-separated list of service IDs to return registrations for
          required: true
          style: form
          explode: false
          schema:
            type: string
      responses:
        '200':
          description: Success
          content:
            application/json:
              schema:
                type: array
                items:
                  $ref: '#/components/schemas/AuthServiceReg'
        '400':
          description: Bad request
        '401':
          description: Unauthorized
        '500':
          description: Internal error
  /tps/auth-keys:
    get:
      tags:
        - Third-Party Services
      summary: Get auth public key
      description: |
        Returns auth public key in JWKS format
      responses:
        '200':
          description: Success
          content:
            application/json:
              schema:
                $ref: '#/components/schemas/JWKS'
        '400':
          description: Bad request
        '401':
          description: Unauthorized
        '500':
          description: Internal error
  /system/global-config:
    get:
      deprecated: true
      tags:
        - System
      summary: Get global config
      description: |
        Gives the system global config

        **Auth:** Requires auth token with `config_admin` permission
      security:
        - bearerAuth: []
      responses:
        '200':
          description: Success
          content:
            application/json:
              schema:
                $ref: '#/components/schemas/GlobalConfig'
        '400':
          description: Bad request
        '401':
          description: Unauthorized
        '500':
          description: Internal error
    post:
      deprecated: true
      tags:
        - System
      summary: Create global config
      description: |
        Creates the system global config

        **Auth:** Requires auth token with `config_admin` permission
      security:
        - bearerAuth: []
      requestBody:
        content:
          application/json:
            schema:
              $ref: '#/components/schemas/GlobalConfig'
        required: true
      responses:
        '200':
          description: Success
          content:
            text/plain:
              schema:
                type: string
                example: Success
        '400':
          description: Bad request
        '401':
          description: Unauthorized
        '500':
          description: Internal error
    put:
      deprecated: true
      tags:
        - System
      summary: Update global config
      description: |
        Updates the system global config

        **Auth:** Requires auth token with `config_admin` permission
      security:
        - bearerAuth: []
      requestBody:
        content:
          application/json:
            schema:
              $ref: '#/components/schemas/GlobalConfig'
        required: true
      responses:
        '200':
          description: Success
          content:
            text/plain:
              schema:
                type: string
                example: Success
        '400':
          description: Bad request
        '401':
          description: Unauthorized
        '500':
          description: Internal error
  '/system/organizations/{id}':
    put:
      deprecated: true
      tags:
        - System
      summary: Update organization
      description: |
        Updates organization

         **Auth:** Requires auth token with `org_admin` permission
      security:
        - bearerAuth: []
      parameters:
        - name: id
          in: path
          description: ID of the organization that needs to be updated
          required: true
          style: simple
          explode: false
          schema:
            type: string
      requestBody:
        description: update one organization
        content:
          application/json:
            schema:
              $ref: '#/components/schemas/_req_update_Organization_Request'
        required: true
      responses:
        '200':
          description: Success
          content:
            text/plain:
              schema:
                type: string
                example: Success
        '400':
          description: Bad request
        '401':
          description: Unauthorized
        '500':
          description: Internal error
    get:
      deprecated: true
      tags:
        - System
      summary: Get organization
      description: |
        Gets organization

        **Auth:** Requires auth token with `org_admin` permission
      security:
        - bearerAuth: []
      parameters:
        - name: id
          in: path
          description: ID of the organization
          required: true
          style: simple
          explode: false
          schema:
            type: string
      responses:
        '200':
          description: successful operation
          content:
            application/json:
              schema:
                $ref: '#/components/schemas/_req_get_Organization_Request'
        '400':
          description: Bad request
        '401':
          description: Unauthorized
        '404':
          description: Not Found
        '500':
          description: Internal error
  /system/organizations:
    get:
      deprecated: true
      tags:
        - System
      summary: Get organizations
      description: |
        Gets organizations

        **Auth:** Requires auth token with `org_admin` permission
      security:
        - bearerAuth: []
      responses:
        '200':
          description: Successful operation
          content:
            application/json:
              schema:
                type: array
                items:
                  $ref: '#/components/schemas/_res_get_Organizations_Response'
        '400':
          description: Bad request
        '401':
          description: Unauthorized
        '500':
          description: Internal error
    post:
      deprecated: true
      tags:
        - System
      summary: Create organization
      description: |
        Creates organization

        **Auth:** Requires auth token with `org_admin` permission
      security:
        - bearerAuth: []
      requestBody:
        description: creates one organization
        content:
          application/json:
            schema:
              $ref: '#/components/schemas/_req_create-Organization_Request'
        required: true
      responses:
        '200':
          description: Success
          content:
            text/plain:
              schema:
                type: string
                example: Success
        '400':
          description: Bad request
        '401':
          description: Unauthorized
        '500':
          description: Internal error
  /system/service-regs:
    get:
      deprecated: true
      tags:
        - System
      summary: Get service registrations
      description: |
        Returns service registration records

        **Auth:** Requires auth token with `service_admin` permission
      security:
        - bearerAuth: []
      parameters:
        - name: ids
          in: query
          description: A comma-separated list of service IDs to return registrations for
          required: true
          style: form
          explode: false
          schema:
            type: string
      responses:
        '200':
          description: Success
          content:
            application/json:
              schema:
                type: array
                items:
                  $ref: '#/components/schemas/ServiceReg'
        '400':
          description: Bad request
        '401':
          description: Unauthorized
        '500':
          description: Internal error
    post:
      deprecated: true
      tags:
        - System
      summary: Register service
      description: |
        Creates a new service registration

        The "service_id" of the registration must not match an existing registration  

        **Auth:** Requires auth token with `service_admin` permission
      security:
        - bearerAuth: []
      requestBody:
        description: service registration record to be added
        content:
          application/json:
            schema:
              $ref: '#/components/schemas/ServiceReg'
        required: true
      responses:
        '200':
          description: Success
          content:
            text/plain:
              schema:
                type: string
                example: Success
        '400':
          description: Bad request
        '401':
          description: Unauthorized
        '500':
          description: Internal error
    put:
      deprecated: true
      tags:
        - System
      summary: Update service registration
      description: |
        Update an existing service registration

        The "service_id" of the registration must match an existing registration

        **Auth:** Requires auth token with `service_admin` permission
      security:
        - bearerAuth: []
      requestBody:
        description: Service registration record update to be applied
        content:
          application/json:
            schema:
              $ref: '#/components/schemas/ServiceReg'
        required: true
      responses:
        '200':
          description: Success
          content:
            text/plain:
              schema:
                type: string
                example: Success
        '400':
          description: Bad request
        '401':
          description: Unauthorized
        '500':
          description: Internal error
    delete:
      deprecated: true
      tags:
        - System
      summary: Deregister service
      description: |
        Deletes an existing service registration record

        **Auth:** Requires auth token with `service_admin` permission
      security:
        - bearerAuth: []
      parameters:
        - name: id
          in: query
          description: The service ID of the registration to delete
          required: true
          style: form
          explode: false
          schema:
            type: string
      responses:
        '200':
          description: Success
          content:
            text/plain:
              schema:
                type: string
                example: Success
        '400':
          description: Bad request
        '401':
          description: Unauthorized
        '500':
          description: Internal error
  '/system/applications/{id}':
    get:
      deprecated: true
      tags:
        - System
      summary: Get application
      description: |
        Gets application

        **Auth:** Requires auth token with `app_admin` permission
      security:
        - bearerAuth: []
      parameters:
        - name: id
          in: path
          description: ID of the application
          required: true
          style: simple
          explode: false
          schema:
            type: string
      responses:
        '200':
          description: successful operation
          content:
            application/json:
              schema:
                $ref: '#/components/schemas/_req_get_Application_Request'
        '400':
          description: Bad request
        '401':
          description: Unauthorized
        '404':
          description: Not Found
        '500':
          description: Internal error
  /system/applications:
    get:
      deprecated: true
      tags:
        - System
      summary: Get applications
      description: |
        Gets applications

        **Auth:** Requires auth token with `app_admin` permission
      security:
        - bearerAuth: []
      responses:
        '200':
          description: Successful operation
          content:
            application/json:
              schema:
                type: array
                items:
                  $ref: '#/components/schemas/_res_get_Applications_Response'
        '400':
          description: Bad request
        '401':
          description: Unauthorized
        '500':
          description: Internal error
    post:
      deprecated: true
      tags:
        - System
      summary: Create application
      description: |
        Creates application

        **Auth:** Requires auth token with `app_admin` permission
      security:
        - bearerAuth: []
      requestBody:
        description: creates one application
        content:
          application/json:
            schema:
              $ref: '#/components/schemas/_req_create_Application_Request'
        required: true
      responses:
        '200':
          description: Success
          content:
            text/plain:
              schema:
                type: string
                example: Success
        '400':
          description: Bad request
        '401':
          description: Unauthorized
        '500':
          description: Internal error
  /system/permissions:
    post:
      deprecated: true
      tags:
        - System
      summary: Create permission
      description: |
        Creates permission

        **Auth:** Requires auth token with `all_permission` or 'update_permission" permission
      security:
        - bearerAuth: []
      requestBody:
        description: Permission
        content:
          application/json:
            schema:
              $ref: '#/components/schemas/_req_permissions_Request'
        required: true
      responses:
        '200':
          description: Success
          content:
            text/plain:
              schema:
                type: string
                example: Success
        '400':
          description: Bad request
        '401':
          description: Unauthorized
        '500':
          description: Internal error
    put:
      deprecated: true
      tags:
        - System
      summary: Updates permission
      description: |
        Updates permission

        **Auth:** Requires auth token with `all_permission` or 'update_permission" permission
      security:
        - bearerAuth: []
      requestBody:
        description: Permission
        content:
          application/json:
            schema:
              $ref: '#/components/schemas/_req_permissions_Request'
        required: true
      responses:
        '200':
          description: Success
          content:
            text/plain:
              schema:
                type: string
                example: Success
        '400':
          description: Bad request
        '401':
          description: Unauthorized
        '500':
          description: Internal error
  /system/application-roles:
    post:
      deprecated: true
      tags:
        - System
      summary: Create application role
      description: |
        Creates application role

        **Auth:** Requires auth token with `auth_admin` permission
      security:
        - bearerAuth: []
      requestBody:
        description: Application role
        content:
          application/json:
            schema:
              $ref: '#/components/schemas/_req_application-roles_Request'
        required: true
      responses:
        '200':
          description: Success
          content:
            text/plain:
              schema:
                type: string
                example: Success
        '400':
          description: Bad request
        '401':
          description: Unauthorized
        '500':
          description: Internal error
  /system/application-api-keys:
    get:
      deprecated: true
      tags:
        - System
      summary: Get application API keys
      description: |
        Returns all API key records for a given app ID

        **Auth:** Requires auth token with `get_api-keys` permission
      security:
        - bearerAuth: []
      parameters:
        - name: app_id
          in: query
          description: The app ID of the API keys to return
          required: true
          style: form
          explode: false
          schema:
            type: string
      responses:
        '200':
          description: Success
          content:
            application/json:
              schema:
                type: array
                items:
                  $ref: '#/components/schemas/APIKey'
        '400':
          description: Bad request
        '401':
          description: Unauthorized
        '500':
          description: Internal error
  /system/account/permissions:
    put:
      deprecated: true
      tags:
        - System
      summary: Grant account permissions
      description: |
        Grant account permissions

        **Auth:** Requires auth token with `auth_admin` permission
      security:
        - bearerAuth: []
      requestBody:
        description: Permissions
        content:
          application/json:
            schema:
              $ref: '#/components/schemas/_req_account-permissions_Request'
        required: true
      responses:
        '200':
          description: Success
          content:
            text/plain:
              schema:
                type: string
                example: Success
        '400':
          description: Bad request
        '401':
          description: Unauthorized
        '500':
          description: Internal error
  /system/account/roles:
    put:
      deprecated: true
      tags:
        - System
      summary: Grant account roles
      description: |
        Grant account roles

        **Auth:** Requires auth token with `auth_admin` permission
      security:
        - bearerAuth: []
      requestBody:
        description: Roles
        content:
          application/json:
            schema:
              $ref: '#/components/schemas/_req_account-roles_Request'
        required: true
      responses:
        '200':
          description: Success
          content:
            text/plain:
              schema:
                type: string
                example: Success
        '400':
          description: Bad request
        '401':
          description: Unauthorized
        '500':
          description: Internal error
  /system/api-keys:
    get:
      deprecated: true
      tags:
        - System
      summary: Get API key
      description: |
        Returns API key record

        **Auth:** Requires auth token with `get_api-keys` permission
      security:
        - bearerAuth: []
      parameters:
        - name: id
          in: query
          description: The ID of the API key to return
          required: true
          style: form
          explode: false
          schema:
            type: string
      responses:
        '200':
          description: Success
          content:
            application/json:
              schema:
                $ref: '#/components/schemas/APIKey'
        '400':
          description: Bad request
        '401':
          description: Unauthorized
        '500':
          description: Internal error
    post:
      deprecated: true
      tags:
        - System
      summary: Create API key
      description: |
        Creates a new API key record

        **Auth:** Requires auth token with `update_api-keys` permission
      security:
        - bearerAuth: []
      requestBody:
        description: API key record to be added
        content:
          application/json:
            schema:
              $ref: '#/components/schemas/APIKey'
            example: |
              {
                "app_id": "string",
                "key": "string"
              }
        required: true
      responses:
        '200':
          description: Success
          content:
            text/plain:
              schema:
                type: string
                example: Success
        '400':
          description: Bad request
        '401':
          description: Unauthorized
        '500':
          description: Internal error
    put:
      deprecated: true
      tags:
        - System
      summary: Update API key
      description: |
        Update an existing API key record

        Must include the "id" field to identify which key is to be udpated

        **Auth:** Requires auth token with `update_api-keys` permission
      security:
        - bearerAuth: []
      requestBody:
        description: API key record update to be applied
        content:
          application/json:
            schema:
              $ref: '#/components/schemas/APIKey'
        required: true
      responses:
        '200':
          description: Success
          content:
            text/plain:
              schema:
                type: string
                example: Success
        '400':
          description: Bad request
        '401':
          description: Unauthorized
        '500':
          description: Internal error
    delete:
      deprecated: true
      tags:
        - System
      summary: Delete API key
      description: |
        Deletes an existing API key record

        **Auth:** Requires auth token with `update_api-keys` permission
      security:
        - bearerAuth: []
      parameters:
        - name: id
          in: query
          description: The ID of the API key to delete
          required: true
          style: form
          explode: false
          schema:
            type: string
      responses:
        '200':
          description: Success
          content:
            text/plain:
              schema:
                type: string
                example: Success
        '400':
          description: Bad request
        '401':
          description: Unauthorized
        '500':
          description: Internal error
  /version:
    get:
      summary: Get service version
      responses:
        '200':
          description: Success
          content:
            text/plain:
              schema:
                type: string
                example: v1.1.0
  /.well-known/openid-configuration:
    get:
      summary: OpenID Connect Discovery
      responses:
        '200':
          description: Success
          content:
            application/json:
              schema:
                $ref: '#/components/schemas/OIDCDiscovery'
components:
  securitySchemes:
    bearerAuth:
      type: http
      scheme: bearer
      bearerFormat: JWT
  schemas:
    GlobalConfig:
      required:
        - setting
      type: object
      properties:
        setting:
          type: string
    Application:
      type: object
      properties:
        fields:
          $ref: '#/components/schemas/ApplicationFields'
        types:
          type: array
          items:
            $ref: '#/components/schemas/ApplicationType'
        organizations:
          type: array
          items:
            $ref: '#/components/schemas/ApplicationOrganization'
    ApplicationFields:
      required:
        - id
        - name
      type: object
      properties:
        id:
          readOnly: true
          type: string
        name:
          type: string
        multi_tenant:
          type: boolean
        requires_own_users:
          type: boolean
        max_login_session_duration:
          description: The maximum allowed duration (in hours) of a user's login session for this application
          type: integer
    ApplicationType:
      type: object
      properties:
        fields:
          $ref: '#/components/schemas/ApplicationTypeFields'
        application:
          $ref: '#/components/schemas/Application'
    ApplicationTypeFields:
      required:
        - id
        - identifier
      type: object
      properties:
        id:
          type: string
        identifier:
          type: string
        name:
          type: string
        versions:
          type: array
          items:
            type: string
    ApplicationOrganization:
      type: object
      properties:
        id:
          type: string
        application:
          $ref: '#/components/schemas/Application'
        organization:
          $ref: '#/components/schemas/Organization'
        TODO:
          type: string
    Permission:
      type: object
      properties:
        fields:
          $ref: '#/components/schemas/PermissionFields'
    PermissionFields:
      required:
        - id
        - name
      type: object
      properties:
        id:
          type: string
        name:
          type: string
        service_id:
          type: string
        assigners:
          type: array
          items:
            type: string
    AppOrgRole:
      type: object
      properties:
        fields:
          $ref: '#/components/schemas/AppOrgRoleFields'
        application:
          $ref: '#/components/schemas/Application'
        permissions:
          type: array
          items:
            $ref: '#/components/schemas/Permission'
    AppOrgRoleFields:
      required:
        - id
        - name
      type: object
      properties:
        id:
          type: string
        name:
          type: string
        system:
          type: boolean
    AppOrgGroup:
      type: object
      properties:
        fields:
          $ref: '#/components/schemas/AppOrgGroupFields'
        application:
          $ref: '#/components/schemas/Application'
        permissions:
          type: array
          items:
            $ref: '#/components/schemas/Permission'
        roles:
          type: array
          items:
            $ref: '#/components/schemas/AppOrgRole'
    AppOrgGroupFields:
      required:
        - id
        - name
      type: object
      properties:
        id:
          type: string
        name:
          type: string
        system:
          type: boolean
    Organization:
      type: object
      properties:
        fields:
          $ref: '#/components/schemas/OrganizationFields'
        config:
          $ref: '#/components/schemas/OrganizationConfig'
    OrganizationFields:
      required:
        - id
        - name
        - type
      type: object
      properties:
        id:
          readOnly: true
          type: string
        name:
          type: string
        type:
          type: string
          enum:
            - micro
            - small
            - medium
            - large
            - huge
    OrganizationConfig:
      type: object
      properties:
        fields:
          $ref: '#/components/schemas/OrganizationConfigFields'
    OrganizationConfigFields:
      type: object
      properties:
        id:
          readOnly: true
          type: string
          description: organization config id
        domains:
          type: array
          description: organization domains
          items:
            type: string
    LoginSession:
      type: object
      properties:
        fields:
          $ref: '#/components/schemas/LoginSessionFields'
        app_org:
          $ref: '#/components/schemas/ApplicationOrganization'
        auth_type:
          $ref: '#/components/schemas/AuthType'
        app_type:
          $ref: '#/components/schemas/ApplicationType'
        account_auth_type:
          $ref: '#/components/schemas/AccountAuthType'
          nullable: true
        device:
          $ref: '#/components/schemas/Device'
    LoginSessionFields:
      type: object
      properties:
        id:
          type: string
        anonymous:
          type: boolean
        identifier:
          type: string
        id_address:
          type: string
        access_token:
          type: string
        refresh_token:
          type: string
        params:
          type: object
          additionalProperties: true
        expires:
          type: string
        date_updated:
          type: string
          nullable: true
        date_created:
          type: string
    AuthType:
      type: object
      properties:
        fields:
          $ref: '#/components/schemas/AuthTypeFields'
    AuthTypeFields:
      type: object
      properties:
        id:
          type: string
        code:
          type: string
        description:
          type: string
        is_external:
          type: boolean
        params:
          type: object
          additionalProperties: true
    Credential:
      type: object
      properties:
        fields:
          $ref: '#/components/schemas/CredentialFields'
        accounts_auth_types:
          type: array
          items:
            $ref: '#/components/schemas/AccountAuthType'
    CredentialFields:
      type: object
      properties:
        id:
          type: string
        value:
          type: object
    ServiceReg:
      required:
        - service_id
        - host
        - name
        - description
        - first_party
      type: object
      description: Full service registration record
      properties:
        service_id:
          type: string
        host:
          type: string
        pub_key:
          $ref: '#/components/schemas/PubKey'
        name:
          type: string
        description:
          type: string
        info_url:
          type: string
        logo_url:
          type: string
        scopes:
          type: array
          nullable: true
          items:
            $ref: '#/components/schemas/ServiceScope'
        first_party:
          type: boolean
    AuthServiceReg:
      required:
        - service_id
        - host
      type: object
      description: Service registration record used for auth
      properties:
        service_id:
          type: string
        host:
          type: string
        pub_key:
          $ref: '#/components/schemas/PubKey'
    PubKey:
      required:
        - key_pem
        - alg
      type: object
      properties:
        key_pem:
          type: string
        alg:
          type: string
    ServiceScope:
      required:
        - scope
        - required
      type: object
      properties:
        scope:
          type: string
        required:
          type: boolean
        explanation:
          description: Explanation displayed to users for why this scope is requested/required
          type: string
    APIKey:
      required:
        - app_id
        - key
      type: object
      description: API key record
      properties:
        id:
          type: string
        app_id:
          type: string
        key:
          type: string
    JWK:
      required:
        - kty
        - use
        - alg
        - kid
        - 'n'
        - e
      type: object
      description: JSON Web Key (JWK)
      properties:
        kty:
          type: string
          description: The "kty" (key type) parameter identifies the cryptographic algorithm family used with the key
          enum:
            - RSA
        use:
          type: string
          description: The "use" (public key use) parameter identifies the intended use of the public key
          enum:
            - sig
        alg:
          type: string
          description: The "alg" (algorithm) parameter identifies the algorithm intended for use with the key
          enum:
            - RS256
        kid:
          type: string
          description: The "kid" (key ID) parameter is used to match a specific key
        'n':
          type: string
          description: The modulus (2048 bit) of the key - Base64URL encoded.
        e:
          type: string
          description: The exponent of the key - Base64URL encoded
    JWKS:
      required:
        - keys
      type: object
      description: JSON Web Key Set (JWKS)
      properties:
        keys:
          type: array
          items:
            $ref: '#/components/schemas/JWK'
    OIDCDiscovery:
      required:
        - issuer
        - jwks_uri
      type: object
      description: OpenID Connect Discovery Metadata
      properties:
        issuer:
          type: string
        jwks_uri:
          type: string
    Account:
      type: object
      properties:
        fields:
          $ref: '#/components/schemas/AccountFields'
        app_org:
          $ref: '#/components/schemas/ApplicationOrganization'
        permissions:
          type: array
          items:
            $ref: '#/components/schemas/Permission'
        roles:
          type: array
          items:
            $ref: '#/components/schemas/AppOrgRole'
        groups:
          type: array
          items:
            $ref: '#/components/schemas/AppOrgGroup'
        auth_types:
          type: array
          items:
            $ref: '#/components/schemas/AccountAuthType'
        preferences:
          type: object
        profile:
          $ref: '#/components/schemas/Profile'
        devices:
          type: array
          items:
            $ref: '#/components/schemas/Device'
    AccountFields:
      required:
        - id
      type: object
      properties:
        id:
          type: string
    Profile:
      type: object
      properties:
        fields:
          $ref: '#/components/schemas/ProfileFields'
        accounts:
          type: array
          items:
            $ref: '#/components/schemas/Account'
    ProfileFields:
      type: object
      properties:
        id:
          type: string
        photo_url:
          type: string
        first_name:
          type: string
        last_name:
          type: string
        email:
          type: string
          nullable: true
        phone:
          type: string
          nullable: true
        birth_year:
          type: integer
          nullable: true
        address:
          type: string
          nullable: true
        zip_code:
          type: string
          nullable: true
        state:
          type: string
          nullable: true
        country:
          type: string
          nullable: true
    AccountAuthType:
      type: object
      properties:
        fields:
          $ref: '#/components/schemas/AccountAuthTypeFields'
        auth_type:
          $ref: '#/components/schemas/AuthType'
        account:
          $ref: '#/components/schemas/Account'
        credential:
          $ref: '#/components/schemas/Credential'
    AccountAuthTypeFields:
      type: object
      properties:
        id:
          type: string
        code:
          type: string
        identifier:
          type: string
        params:
          type: object
          additionalProperties: true
          nullable: true
        active:
          type: boolean
        active_2fa:
          type: boolean
    Device:
      type: object
      properties:
        fields:
          $ref: '#/components/schemas/DeviceFields'
        accounts:
          type: array
          items:
            $ref: '#/components/schemas/Account'
    DeviceFields:
      required:
        - id
        - type
      type: object
      properties:
        id:
          type: string
        type:
          type: string
          enum:
            - mobile
            - web
            - desktop
            - other
        os:
          type: string
    _req_shared_Login:
      required:
        - auth_type
        - app_type_identifier
        - org_id
        - api_key
        - device
      type: object
      properties:
        auth_type:
          type: string
          enum:
            - email
        app_type_identifier:
          type: string
        org_id:
          type: string
        api_key:
          type: string
        creds:
          anyOf:
            - $ref: '#/components/schemas/_req_shared_Login_CredsEmail'
            - $ref: '#/components/schemas/_req_shared_Login_CredsTwilioPhone'
            - $ref: '#/components/schemas/_req_shared_Login_CredsOIDC'
            - $ref: '#/components/schemas/_req_shared_Login_CredsAPIKey'
        params:
          type: object
          anyOf:
            - $ref: '#/components/schemas/_req_shared_Login_ParamsEmail'
            - $ref: '#/components/schemas/_req_shared_Login_ParamsOIDC'
            - $ref: '#/components/schemas/_req_shared_Login_ParamsNone'
        device:
          $ref: '#/components/schemas/_req_shared_Login_Device'
        profile:
          $ref: '#/components/schemas/_req_shared_ProfileNullable'
        preferences:
          type: object
          nullable: true
    _req_shared_Login_CredsEmail:
      required:
        - email
        - password
      type: object
      description: Auth login creds for auth_type="email"
      properties:
        email:
          type: string
        password:
          type: string
    _req_shared_Login_CredsTwilioPhone:
      type: object
      description: Auth login creds for auth_type="twilio_phone"
      required:
        - phone
      properties:
        phone:
          type: string
        code:
          type: string
    _req_shared_Login_CredsOIDC:
      type: string
      description: |
        Auth login creds for auth_type="oidc" (or variants)
          - full redirect URI received from OIDC provider
    _req_shared_Login_CredsAPIKey:
      type: object
      description: Auth login creds for auth_type="anonymous"
      properties:
        anonymous_id:
          type: string
    _req_shared_Login_ParamsEmail:
      type: object
      description: Auth login params for auth_type="email"
      properties:
        confirm_password:
          type: string
          description: This should match the `creds` password field when sign_up=true. This should be verified on the client side as well to reduce invalid requests.
        sign_up:
          type: boolean
          default: false
    _req_shared_Login_ParamsOIDC:
      type: object
      description: Auth login params for auth_type="oidc" (or variants)
      properties:
        redirect_uri:
          type: string
        pkce_verifier:
          type: string
    _req_shared_Login_ParamsNone:
      type: object
      description: Auth login request params for unlisted auth_types (None)
      nullable: true
    _req_shared_Login_Device:
      required:
        - type
      type: object
      description: Client device
      properties:
        device_id:
          type: string
        type:
          type: string
          enum:
            - mobile
            - web
            - desktop
            - other
        os:
          type: string
    _req_shared_LoginUrl:
      required:
        - auth_type
        - app_type_identifier
        - org_id
        - api_key
        - redirect_uri
      type: object
      properties:
        auth_type:
          type: string
          enum:
            - illinois_oidc
        app_type_identifier:
          type: string
        org_id:
          type: string
        api_key:
          type: string
        redirect_uri:
          type: string
    _req_shared_Refresh:
      required:
        - api_key
        - refresh_token
      type: object
      properties:
        api_key:
          type: string
        refresh_token:
          type: string
    _req_shared_Profile:
      type: object
      properties:
        photo_url:
          type: string
          nullable: true
        first_name:
          type: string
          nullable: true
        last_name:
          type: string
          nullable: true
        email:
          type: string
          nullable: true
        phone:
          type: string
          nullable: true
        birth_year:
          type: integer
          nullable: true
        address:
          type: string
          nullable: true
        zip_code:
          type: string
          nullable: true
        state:
          type: string
          nullable: true
        country:
          type: string
          nullable: true
    _req_shared_ProfileNullable:
      type: object
      nullable: true
      properties:
        photo_url:
          type: string
          nullable: true
        first_name:
          type: string
          nullable: true
        last_name:
          type: string
          nullable: true
        email:
          type: string
          nullable: true
        phone:
          type: string
          nullable: true
        birth_year:
          type: integer
          nullable: true
        address:
          type: string
          nullable: true
        zip_code:
          type: string
          nullable: true
        state:
          type: string
          nullable: true
        country:
          type: string
          nullable: true
<<<<<<< HEAD
=======
    _req_shared_ParamsSetEmailCredential:
      required:
        - new_password
        - confirm_password
      type: object
      properties:
        new_password:
          type: string
        confirm_password:
          type: string
>>>>>>> 1389ce9a
    _res_shared_LoginUrl:
      required:
        - login_url
      type: object
      properties:
        login_url:
          type: string
        params:
          type: object
          description: Params to be submitted with 'login' request (if necessary)
    _res_shared_Login:
      type: object
      properties:
        token:
          $ref: '#/components/schemas/_res_shared_RokwireToken'
        account:
<<<<<<< HEAD
          $ref: '#/components/schemas/_res_shared_Login_Account'
=======
          $ref: '#/components/schemas/_res_shared_Account'
>>>>>>> 1389ce9a
        params:
          type: object
          nullable: true
          anyOf:
            - type: object
              description: Auth login response params for auth_type="oidc" (or variants)
              properties:
                oidc_token:
                  type: object
                  properties:
                    id_token:
                      type: string
                    access_token:
                      type: string
                    refresh_token:
                      type: string
                    token_type:
                      type: string
                    redirect_uri:
                      type: string
            - type: object
              description: Auth login response params for auth_type="anonymous"
              properties:
                anonymous_id:
                  type: string
            - type: object
              description: Auth login response params for unlisted auth_types (None)
              nullable: true
        message:
          type: string
<<<<<<< HEAD
    _res_shared_Login_Account:
=======
    _res_shared_Refresh:
      type: object
      properties:
        token:
          $ref: '#/components/schemas/_res_shared_RokwireToken'
        params:
          type: object
          nullable: true
          anyOf:
            - $ref: '#/components/schemas/_res_shared_Login/properties/params/anyOf/0'
            - $ref: '#/components/schemas/_res_shared_Login/properties/params/anyOf/1'
            - $ref: '#/components/schemas/_res_shared_Login/properties/params/anyOf/2'
    _res_shared_Account:
>>>>>>> 1389ce9a
      required:
        - id
      type: object
      properties:
        id:
          type: string
        profile:
          $ref: '#/components/schemas/ProfileFields'
        preferences:
          type: object
          nullable: true
        permissions:
          type: array
          items:
            $ref: '#/components/schemas/PermissionFields'
        roles:
          type: array
          items:
            $ref: '#/components/schemas/AppOrgRoleFields'
        groups:
          type: array
          items:
            $ref: '#/components/schemas/AppOrgGroupFields'
        auth_types:
          type: array
          items:
            $ref: '#/components/schemas/AccountAuthTypeFields'
<<<<<<< HEAD
    _res_shared_Refresh:
      type: object
      properties:
        token:
          $ref: '#/components/schemas/_res_shared_RokwireToken'
        params:
          type: object
          nullable: true
          anyOf:
            - $ref: '#/components/schemas/_res_shared_Login/properties/params/anyOf/0'
            - $ref: '#/components/schemas/_res_shared_Login/properties/params/anyOf/1'
            - $ref: '#/components/schemas/_res_shared_Login/properties/params/anyOf/2'
    _res_shared_RokwireToken:
      type: object
      properties:
        access_token:
          description: The user's access token to be provided to authorize access to ROKWIRE APIs
          type: string
        refresh_token:
          description: A refresh token that can be used to get a new access token once the one provided expires
          type: string
        token_type:
          description: The type of the provided tokens to be specified when they are sent in the "Authorization" header
          type: string
          enum:
            - Bearer
    _req_account-exists_Request:
=======
    _res_shared_RokwireToken:
      type: object
      properties:
        access_token:
          description: The user's access token to be provided to authorize access to ROKWIRE APIs
          type: string
        refresh_token:
          description: A refresh token that can be used to get a new access token once the one provided expires
          type: string
        token_type:
          description: The type of the provided tokens to be specified when they are sent in the "Authorization" header
          type: string
          enum:
            - Bearer
    _req_account-exists_Request:
      required:
        - auth_type
        - app_type_identifier
        - org_id
        - api_key
        - user_identifier
      type: object
      properties:
        auth_type:
          type: string
          enum:
            - username
            - email
            - twilio_phone
            - illinois_oidc
            - anonymous
        app_type_identifier:
          type: string
        org_id:
          type: string
        api_key:
          type: string
        user_identifier:
          type: string
    _res_account-exists_Response:
      type: boolean
    _req_credential_update_Request:
      required:
        - account_auth_type_id
      type: object
      properties:
        account_auth_type_id:
          type: string
        params:
          type: object
          anyOf:
            - $ref: '#/components/schemas/_req_shared_ParamsSetEmailCredential'
    _req_credential_send-verify_Request:
      required:
        - auth_type
        - app_type_identifier
        - org_id
        - api_key
        - identifier
      type: object
      properties:
        identifier:
          type: string
        org_id:
          type: string
        api_key:
          type: string
        app_type_identifier:
          type: string
        auth_type:
          type: string
          enum:
            - username
            - email
            - twilio_phone
            - illinois_oidc
            - anonymous
    _req_credential_forgot_initiate_Request:
>>>>>>> 1389ce9a
      required:
        - auth_type
        - app_type_identifier
        - org_id
        - api_key
        - identifier
      type: object
      properties:
        auth_type:
          type: string
          enum:
            - username
            - email
            - twilio_phone
            - illinois_oidc
            - api_key
        app_type_identifier:
          type: string
        org_id:
          type: string
        api_key:
          type: string
        identifier:
          type: string
    _req_credential_forgot_complete_Request:
      required:
        - credential_id
        - reset_code
      type: object
      properties:
        credential_id:
          type: string
        reset_code:
          type: string
        params:
          type: object
          anyOf:
            - $ref: '#/components/schemas/_req_shared_ParamsSetEmailCredential'
    _req_authorize-service_Request:
      required:
        - service_id
      type: object
      properties:
        service_id:
          type: string
        approved_scopes:
          description: Scopes to be granted to this service in this and future tokens. Replaces existing scopes if present.
          type: array
          items:
            type: string
    _res_authorize-service_Response:
      type: object
      properties:
        access_token:
          type: string
        token_type:
          description: The type of the provided tokens to be specified when they are sent in the "Authorization" header
          type: string
          enum:
            - Bearer
        approved_scopes:
          type: array
          items:
            type: string
        service_reg:
          $ref: '#/components/schemas/ServiceReg'
    _req_create-Organization_Request:
      required:
        - name
        - type
      type: object
      properties:
        id:
          readOnly: true
          type: string
        name:
          type: string
        type:
          type: string
          enum:
            - micro
            - small
            - medium
            - large
            - huge
        config:
          $ref: '#/components/schemas/OrganizationConfigFields'
    _res_create_Organization_Response:
      required:
        - id
        - name
        - type
      type: object
      properties:
        id:
          readOnly: true
          type: string
        name:
          type: string
        type:
          type: string
          enum:
            - micro
            - small
            - medium
            - large
            - huge
        config:
          $ref: '#/components/schemas/OrganizationConfigFields'
    _req_update_Organization_Request:
      required:
        - id
        - name
        - type
      type: object
      properties:
        id:
          readOnly: true
          type: string
        name:
          type: string
        type:
          type: string
          enum:
            - micro
            - small
            - medium
            - large
            - huge
        config:
          $ref: '#/components/schemas/OrganizationConfigFields'
    _res_update_Organization_Response:
      required:
        - id
        - name
        - type
      type: object
      properties:
        id:
          readOnly: true
          type: string
        name:
          type: string
        type:
          type: string
          enum:
            - micro
            - small
            - medium
            - large
            - huge
        config:
          $ref: '#/components/schemas/OrganizationConfigFields'
    _req_get_Organization_Request:
      required:
        - id
      properties:
        id:
          readOnly: true
          type: string
    _res_get_Organization_Response:
      required:
        - id
        - name
        - type
      type: object
      properties:
        id:
          readOnly: true
          type: string
        name:
          type: string
        type:
          type: string
          enum:
            - micro
            - small
            - medium
            - large
            - huge
        config:
          $ref: '#/components/schemas/OrganizationConfigFields'
    _res_get_Organizations_Response:
      required:
        - id
        - name
        - type
      type: object
      properties:
        id:
          readOnly: true
          type: string
        name:
          type: string
        type:
          type: string
          enum:
            - micro
            - small
            - medium
            - large
            - huge
        config:
          type: array
          items:
            $ref: '#/components/schemas/OrganizationConfigFields'
    _req_create_Application_Request:
      required:
        - name
        - multi_tenant
        - requires_own_users
      type: object
      properties:
        name:
          type: string
        multi_tenant:
          type: boolean
        requires_own_users:
          type: boolean
        max_login_session_duration:
          description: The maximum allowed duration (in hours) of a user's login session for this application
          type: integer
        application_types:
          type: array
          items:
            required:
              - identifier
            type: object
            properties:
              identifier:
                type: string
              name:
                type: string
              versions:
                type: array
                items:
                  type: string
    _req_get_Application_Request:
      required:
        - id
      type: string
      properties:
        id:
          readOnly: true
          type: string
    _res_get_Application_Response:
      required:
        - id
        - name
      type: object
      properties:
        id:
          readOnly: true
          type: string
        name:
          type: string
        multi_tenant:
          type: boolean
        requires_own_users:
          type: boolean
        max_login_session_duration:
          description: The maximum allowed duration (in hours) of a user's login session for this application
          type: integer
        organization:
          $ref: '#/components/schemas/ApplicationOrganization'
        applicationType:
          $ref: '#/components/schemas/ApplicationType'
    _res_get_Applications_Response:
      required:
        - id
        - name
        - multi_tenant
        - requires_own_users
      type: object
      properties:
        id:
          readOnly: true
          type: string
        name:
          type: string
        multi_tenant:
          type: boolean
        requires_own_users:
          type: boolean
        max_login_session_duration:
          description: The maximum allowed duration (in hours) of a user's login session for this application
          type: integer
        application_types:
          $ref: '#/components/schemas/ApplicationTypeFields'
    _req_permissions_Request:
      required:
        - name
      type: object
      properties:
        name:
          type: string
        service_id:
          type: string
        assigners:
          type: array
          description: permissions that could assign current permission to accounts
          items:
            type: string
    _req_application-roles_Request:
      required:
        - name
        - app_id
        - description
        - permissions
      type: object
      properties:
        name:
          type: string
        app_id:
          type: string
        description:
          type: string
        permissions:
          type: array
          items:
            type: string
    _req_account-permissions_Request:
      required:
        - account_id
        - app_id
        - permissions
      type: object
      properties:
        account_id:
          type: string
        app_id:
          type: string
        permissions:
          type: array
          items:
            type: string
    _req_account-roles_Request:
      required:
        - account_id
        - app_id
        - role_ids
      type: object
      properties:
        account_id:
          type: string
        app_id:
          type: string
        role_ids:
          type: array
          items:
            type: string<|MERGE_RESOLUTION|>--- conflicted
+++ resolved
@@ -923,35 +923,6 @@
           description: Internal error
   /admin/auth/login-url:
     post:
-<<<<<<< HEAD
-      tags:
-        - Admin
-      summary: Get SSO login url
-      description: |
-        Retrieve a pre-formatted SSO login URL
-      requestBody:
-        content:
-          application/json:
-            schema:
-              $ref: '#/components/schemas/_req_shared_LoginUrl'
-        required: true
-      responses:
-        '200':
-          description: Success
-          content:
-            application/json:
-              schema:
-                $ref: '#/components/schemas/_res_shared_LoginUrl'
-        '400':
-          description: Bad request
-        '401':
-          description: Unauthorized
-        '500':
-          description: Internal error
-  /admin/global-config:
-    get:
-=======
->>>>>>> 1389ce9a
       tags:
         - Admin
       summary: Get SSO login url
@@ -2646,8 +2617,6 @@
         country:
           type: string
           nullable: true
-<<<<<<< HEAD
-=======
     _req_shared_ParamsSetEmailCredential:
       required:
         - new_password
@@ -2658,7 +2627,6 @@
           type: string
         confirm_password:
           type: string
->>>>>>> 1389ce9a
     _res_shared_LoginUrl:
       required:
         - login_url
@@ -2675,11 +2643,7 @@
         token:
           $ref: '#/components/schemas/_res_shared_RokwireToken'
         account:
-<<<<<<< HEAD
-          $ref: '#/components/schemas/_res_shared_Login_Account'
-=======
           $ref: '#/components/schemas/_res_shared_Account'
->>>>>>> 1389ce9a
         params:
           type: object
           nullable: true
@@ -2710,9 +2674,6 @@
               nullable: true
         message:
           type: string
-<<<<<<< HEAD
-    _res_shared_Login_Account:
-=======
     _res_shared_Refresh:
       type: object
       properties:
@@ -2726,7 +2687,6 @@
             - $ref: '#/components/schemas/_res_shared_Login/properties/params/anyOf/1'
             - $ref: '#/components/schemas/_res_shared_Login/properties/params/anyOf/2'
     _res_shared_Account:
->>>>>>> 1389ce9a
       required:
         - id
       type: object
@@ -2754,35 +2714,6 @@
           type: array
           items:
             $ref: '#/components/schemas/AccountAuthTypeFields'
-<<<<<<< HEAD
-    _res_shared_Refresh:
-      type: object
-      properties:
-        token:
-          $ref: '#/components/schemas/_res_shared_RokwireToken'
-        params:
-          type: object
-          nullable: true
-          anyOf:
-            - $ref: '#/components/schemas/_res_shared_Login/properties/params/anyOf/0'
-            - $ref: '#/components/schemas/_res_shared_Login/properties/params/anyOf/1'
-            - $ref: '#/components/schemas/_res_shared_Login/properties/params/anyOf/2'
-    _res_shared_RokwireToken:
-      type: object
-      properties:
-        access_token:
-          description: The user's access token to be provided to authorize access to ROKWIRE APIs
-          type: string
-        refresh_token:
-          description: A refresh token that can be used to get a new access token once the one provided expires
-          type: string
-        token_type:
-          description: The type of the provided tokens to be specified when they are sent in the "Authorization" header
-          type: string
-          enum:
-            - Bearer
-    _req_account-exists_Request:
-=======
     _res_shared_RokwireToken:
       type: object
       properties:
@@ -2861,7 +2792,6 @@
             - illinois_oidc
             - anonymous
     _req_credential_forgot_initiate_Request:
->>>>>>> 1389ce9a
       required:
         - auth_type
         - app_type_identifier
