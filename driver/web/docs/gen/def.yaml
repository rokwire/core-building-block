--- conflicted
+++ resolved
@@ -883,7 +883,6 @@
         '500':
           description: Internal error
   /services/accounts:
-<<<<<<< HEAD
     get:
       tags:
         - Services
@@ -891,7 +890,7 @@
       description: |
         Finds accounts using a set of optional search parameters
 
-        **Auth:** Requires access token with `get_accounts` permission
+        **Auth:** Requires access token with `get_accounts` or `update_accounts` permission
       security:
         - bearerAuth: []
       parameters:
@@ -974,8 +973,6 @@
           description: Unauthorized
         '500':
           description: Internal error
-=======
->>>>>>> 84db2ac7
     post:
       tags:
         - Services
@@ -1888,68 +1885,6 @@
           description: Unauthorized
         '500':
           description: Internal error
-    post:
-      tags:
-        - Admin
-      summary: Create admin accounts
-      description: |
-        Create a new admin account
-
-        **Auth:** Requires auth token with `create_accounts` permission
-      security:
-        - bearerAuth: []
-      requestBody:
-        description: |
-          User account details and parameters
-        content:
-          application/json:
-            schema:
-              $ref: '#/components/schemas/_shared_req_CreateAccount'
-        required: true
-      responses:
-        '200':
-          description: Success
-          content:
-            application/json:
-              schema:
-                $ref: '#/components/schemas/PartialAccount'
-        '400':
-          description: Bad request
-        '401':
-          description: Unauthorized
-        '500':
-          description: Internal error
-    put:
-      tags:
-        - Admin
-      summary: Update admin account
-      description: |
-        Update an existing admin account
-
-        **Auth:** Requires auth token with `update_accounts` permission
-      security:
-        - bearerAuth: []
-      requestBody:
-        description: |
-          User account details and parameters
-        content:
-          application/json:
-            schema:
-              $ref: '#/components/schemas/_shared_req_UpdateAccount'
-        required: true
-      responses:
-        '200':
-          description: Success
-          content:
-            application/json:
-              schema:
-                $ref: '#/components/schemas/PartialAccount'
-        '400':
-          description: Bad request
-        '401':
-          description: Unauthorized
-        '500':
-          description: Internal error
   '/admin/application/account/{id}/devices':
     get:
       tags:
@@ -4069,7 +4004,6 @@
           description: Unauthorized
         '500':
           description: Internal error
-<<<<<<< HEAD
   /system/permissions:
     post:
       tags:
@@ -4133,8 +4067,6 @@
           description: Unauthorized
         '500':
           description: Internal error
-=======
->>>>>>> 84db2ac7
   /system/application/configs:
     get:
       tags:
@@ -5338,10 +5270,7 @@
         - org_id
         - first_name
         - last_name
-<<<<<<< HEAD
         - admin
-=======
->>>>>>> 84db2ac7
         - permissions
         - roles
         - groups
@@ -5360,11 +5289,8 @@
           type: string
         last_name:
           type: string
-<<<<<<< HEAD
         admin:
           type: boolean
-=======
->>>>>>> 84db2ac7
         permissions:
           type: array
           items:
