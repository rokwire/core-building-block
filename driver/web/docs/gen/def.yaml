--- conflicted
+++ resolved
@@ -764,6 +764,34 @@
           description: Unauthorized
         '500':
           description: Internal error
+  /admin/auth/account-exists:
+    post:
+      tags:
+        - Services
+      summary: Check if an account already exists
+      description: |
+        Account exists checks if an account exists for the provided user identifier and auth type
+      requestBody:
+        description: |
+          Account information to be checked
+        content:
+          application/json:
+            schema:
+              $ref: '#/components/schemas/_req_account-exists_Request'
+        required: true
+      responses:
+        '200':
+          description: Success
+          content:
+            application/json:
+              schema:
+                $ref: '#/components/schemas/_res_account-exists_Response'
+        '400':
+          description: Bad request
+        '401':
+          description: Unauthorized
+        '500':
+          description: Internal error
   /enc/test:
     get:
       tags:
@@ -959,39 +987,7 @@
           description: Unauthorized
         '500':
           description: Internal error
-<<<<<<< HEAD
-  /admin/auth/account-exists:
-    post:
-      tags:
-        - Services
-      summary: Check if an account already exists
-      description: |
-        Account exists checks if an account exists for the provided user identifier and auth type
-      requestBody:
-        description: |
-          Account information to be checked
-        content:
-          application/json:
-            schema:
-              $ref: '#/components/schemas/_req_account-exists_Request'
-        required: true
-      responses:
-        '200':
-          description: Success
-          content:
-            application/json:
-              schema:
-                $ref: '#/components/schemas/_res_account-exists_Response'
-        '400':
-          description: Bad request
-        '401':
-          description: Unauthorized
-        '500':
-          description: Internal error
-  '/admin/organizations/{id}':
-=======
   '/system/organizations/{id}':
->>>>>>> 53ae519c
     put:
       deprecated: true
       tags:
