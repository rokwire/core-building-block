openapi: 3.0.3
info:
  title: Rokwire Core Building Block API
  description: Core Building Block API Documentation
  version: 1.12.0
servers:
  - url: 'https://api.rokwire.illinois.edu/core'
    description: Production server
  - url: 'https://api-test.rokwire.illinois.edu/core'
    description: Test server
  - url: 'https://api-dev.rokwire.illinois.edu/core'
    description: Development server
  - url: 'http://localhost/core'
    description: Local server
tags:
  - name: Services
    description: Clients applications APIs.
  - name: Admin
    description: Clients administration applications APIs.
  - name: Enc
    description: APIs consumed by the Encryption building block.
  - name: BBs
    description: APIs consumed by the platform building blocks.
  - name: Third-Party Services
    description: APIs consumed by third-party services.
  - name: System
    description: System APIs.
paths:
  /services/auth/login:
    post:
      tags:
        - Services
      summary: Login
      description: |
        Login using credentials to retrieve access token, refresh token, and user data
      requestBody:
        description: |
          User credential details and parameters
        content:
          application/json:
            schema:
              $ref: '#/components/schemas/_req_shared_Login'
            examples:
              email-sign_in:
                summary: Email - sign in
                value: |
                  {
                    "auth_type": "email",
                    "app_type_identifier": "edu.illinois.rokwire.safercommunity",
                    "org_id": "0a2eff20-e2cd-11eb-af68-60f81db5ecc0",
                    "api_key": "95a463e3-2ce8-450b-ba75-d8506b874738",
                    "creds": {
                      "email": "test@test.com", 
                      "password": "test12345"
                    },
                    "device": {
                      "type": "mobile",
                      "device_id": "5555",
                      "os": "Android"
                    }
                  }
              email-sign_up:
                summary: Email - sign up
                value: |
                  {
                    "auth_type": "email",
                    "app_type_identifier": "edu.illinois.rokwire.safercommunity",
                    "org_id": "0a2eff20-e2cd-11eb-af68-60f81db5ecc0",
                    "api_key": "95a463e3-2ce8-450b-ba75-d8506b874738",
                    "creds": {
                      "email": "test@test.com", 
                      "password": "test12345"
                    },
                    "params":{
                        "sign_up":true,
                        "confirm_password": "test12345"
                    },
                    "preferences":{
                        "key1":"value1",
                        "key2":"value2"
                    },
                    "profile":{
                      "address": "address",
                      "birth_year": 1990,
                      "country": "county",
                      "email": "email",
                      "first_name": "first name",
                      "last_name": "last name",
                      "phone": "+000000000000",
                      "photo_url": "photo url",
                      "state": "state",
                      "zip_code": "zip code"
                    },
                    "device": {
                      "type": "mobile",
                      "device_id": "5555",
                      "os": "Android"
                    }
                  }
              phone:
                summary: Phone - sign in OR sign up
                value: |
                  {
                    "auth_type": "twilio_phone",
                    "app_type_identifier": "edu.illinois.rokwire",
                    "org_id": "0a2eff20-e2cd-11eb-af68-60f81db5ecc0",
                    "api_key": "95a463e3-2ce8-450b-ba75-d8506b874738",
                    "creds": {
                      "phone": "+12223334444", 
                      "code": "123456"
                    },
                    "preferences":{
                        "key1":"value1",
                        "key2":"value2"
                    },
                    "profile":{
                      "address": "address",
                      "birth_year": 1990,
                      "country": "county",
                      "email": "email",
                      "first_name": "first name",
                      "last_name": "last name",
                      "phone": "+000000000000",
                      "photo_url": "photo url",
                      "state": "state",
                      "zip_code": "zip code"
                    },
                    "device": {
                      "type": "mobile",
                      "device_id": "5555",
                      "os": "Android"
                    }
                  }
              illinois_oidc:
                summary: Illinois OIDC login
                value: |
                  {
                    "auth_type": "illinois_oidc",
                    "app_type_identifier": "edu.illinois.rokwire",
                    "org_id": "0a2eff20-e2cd-11eb-af68-60f81db5ecc0",
                    "api_key": "95a463e3-2ce8-450b-ba75-d8506b874738",
                    "creds": "https://redirect.example.com?code=ai324uith8gSEefesEguorgwsf43",
                    "params": {
                      "redirect_uri": "https://redirect.example.com",
                      "pkce_verifier": "w4iuhfq0u43hfq38ghn3gnSFSFiqp3ugnpugnqiprgUGNPINfsdoirpgia"
                    },
                    "preferences":{
                        "key1":"value1",
                        "key2":"value2"
                    },
                    "profile":{
                      "address": "address",
                      "birth_year": 1990,
                      "country": "county",
                      "email": "email",
                      "first_name": "first name",
                      "last_name": "last name",
                      "phone": "+000000000000",
                      "photo_url": "photo url",
                      "state": "state",
                      "zip_code": "zip code"
                    },
                    "device": {
                      "type": "mobile",
                      "device_id": "5555",
                      "os": "Android"
                    }
                  }
              anonymous:
                summary: Anonymous login
                value: |
                  {
                    "auth_type": "anonymous",
                    "app_type_identifier": "edu.illinois.rokwire",
                    "org_id": "0a2eff20-e2cd-11eb-af68-60f81db5ecc0",
                    "api_key": "95a463e3-2ce8-450b-ba75-d8506b874738",
                    "creds": {
                      "anonymous_id": "dbb5ea5d-6c6c-44b8-9952-7ebf0e844beb"
                    },
                    "device": {
                      "type": "mobile",
                      "device_id": "5555",
                      "os": "Android"
                    }
                  }
        required: true
      responses:
        '200':
          description: Success
          content:
            application/json:
              schema:
                $ref: '#/components/schemas/_res_shared_Login'
        '400':
          description: Bad request
        '401':
          description: Unauthorized
        '500':
          description: Internal error
          content:
            application/json:
              schema:
                type: object
                properties:
                  status:
                    type: string
                    enum:
                      - invalid
                      - unverified
                      - verification-expired
                      - already-exists
                      - not-found
                      - internal-server-error
                    description: |
                      - `invalid`: Invalid credentials
                      - `unverified`: Unverified credentials
                      - `verification-expired`: Credentials verification expired. The verification is restarted
                      - `already-found`: Account already exists when `sign-up=true`
                      - `not-found`: Account could not be found when `sign-up=false`
                      - `internal-server-error`: An undefined error occurred
                  message:
                    type: string
  /services/auth/refresh:
    post:
      tags:
        - Services
      summary: Refresh
      description: |
        Refresh access token using a refresh token
      requestBody:
        description: |
          Refresh token
        content:
          application/json:
            schema:
              $ref: '#/components/schemas/_req_shared_Refresh'
        required: true
      responses:
        '200':
          description: Success
          content:
            application/json:
              schema:
                $ref: '#/components/schemas/_res_shared_Refresh'
        '400':
          description: Bad request
        '401':
          description: Unauthorized
        '500':
          description: Internal error
  /services/auth/login-url:
    post:
      tags:
        - Services
      summary: Get SSO login url
      description: |
        Retrieve a pre-formatted SSO login URL
      requestBody:
        content:
          application/json:
            schema:
              $ref: '#/components/schemas/_req_shared_LoginUrl'
        required: true
      responses:
        '200':
          description: Success
          content:
            application/json:
              schema:
                $ref: '#/components/schemas/_res_shared_LoginUrl'
        '400':
          description: Bad request
        '401':
          description: Unauthorized
        '500':
          description: Internal error
  /services/auth/credential/verify:
    get:
      tags:
        - Services
      summary: Validate verification code
      description: |
        Validates verification code to verify account ownership
      parameters:
        - name: id
          in: query
          description: Credential ID
          required: true
          style: form
          explode: false
          schema:
            type: string
        - name: code
          in: query
          description: Verification code
          required: true
          style: form
          explode: false
          schema:
            type: string
      responses:
        '200':
          description: Successful operation
          content:
            text/plain:
              schema:
                type: string
                example: Successfully verified code
        '400':
          description: Bad request
        '401':
          description: Unauthorized
        '500':
          description: Internal error
  /services/auth/credential/send-verify:
    post:
      tags:
        - Services
      summary: Send verification code to identifier
      description: |
        Sends verification code to identifier to verify account ownership
      requestBody:
        description: |
          Account information to be checked
        content:
          application/json:
            schema:
              $ref: '#/components/schemas/_req_credential_send-verify_Request'
        required: true
      responses:
        '200':
          description: Successful operation
          content:
            text/plain:
              schema:
                type: string
                example: Successfully sent verification code
        '400':
          description: Bad request
        '401':
          description: Unauthorized
        '500':
          description: Internal error
  /services/auth/credential/forgot/initiate:
    post:
      tags:
        - Services
      summary: Initiate reset credential for a given identifier
      description: |
        Email auth type:
        Sends the reset password code for a given identifier
        Generates a reset code and expiry and sends it to the given identifier 
      requestBody:
        content:
          application/json:
            schema:
              $ref: '#/components/schemas/_req_credential_forgot_initiate_Request'
        required: true
      responses:
        '200':
          description: Success
          content:
            text/plain:
              schema:
                type: string
        '400':
          description: Bad request
        '401':
          description: Unauthorized
        '500':
          description: Internal error
  /services/auth/credential/forgot/complete:
    post:
      tags:
        - Services
      summary: Complete resetting forgotten credential
      requestBody:
        content:
          application/json:
            schema:
              $ref: '#/components/schemas/_req_credential_forgot_complete_Request'
        required: true
      responses:
        '200':
          description: Success
          content:
            text/plain:
              schema:
                type: string
        '400':
          description: Bad request
        '401':
          description: Unauthorized
        '500':
          description: Internal error
  /services/auth/credential/update:
    post:
      tags:
        - Services
      summary: Reset a credential from client application
      description: |
        Needs user auth token for authorization

        **Auth:** Requires token from direct user authentication from recent login
      security:
        - bearerAuth: []
      requestBody:
        content:
          application/json:
            schema:
              $ref: '#/components/schemas/_req_credential_update_Request'
        required: true
      responses:
        '200':
          description: Success
          content:
            text/plain:
              schema:
                type: string
        '400':
          description: Bad request
        '401':
          description: Unauthorized
        '500':
          description: Internal error
  /services/auth/account-exists:
    post:
      tags:
        - Services
      summary: Check if an account already exists
      description: |
        Account exists checks if an account exists for the provided user identifier and auth type
      requestBody:
        description: |
          Account information to be checked
        content:
          application/json:
            schema:
              $ref: '#/components/schemas/_req_account-exists_Request'
        required: true
      responses:
        '200':
          description: Success
          content:
            application/json:
              schema:
                $ref: '#/components/schemas/_res_account-exists_Response'
        '400':
          description: Bad request
        '401':
          description: Unauthorized
        '500':
          description: Internal error
  /services/auth/authorize-service:
    post:
      tags:
        - Services
      summary: Authorize service
      description: |
        Authorize a third-party service and get a scoped access token that can be used to access its APIs

        **Auth:** Requires user auth token
      security:
        - bearerAuth: []
      requestBody:
        content:
          application/json:
            schema:
              $ref: '#/components/schemas/_req_authorize-service_Request'
      responses:
        '200':
          description: Success
          content:
            application/json:
              schema:
                $ref: '#/components/schemas/_res_authorize-service_Response'
              examples:
                authorized:
                  summary: Service authorized
                  value: |
                    {
                      "access_token": "string",
                      "token_type": "Bearer",
                      "approved_scopes": [
                        "string"
                      ]
                    }
                unauthorized:
                  summary: Service unauthorized
                  value: |
                    {
                      "service_reg": {
                        "service_id": "string",
                        "host": "string",
                        "pub_key": {
                          "key_pem": "string",
                          "alg": "string"
                        },
                        "name": "string",
                        "description": "string",
                        "info_url": "string",
                        "logo_url": "string",
                        "scopes": [
                          {
                            "scope": "string",
                            "required": true,
                            "explanation": "string"
                          }
                        ],
                        "first_party": true
                      }
                    }
        '400':
          description: Bad request
        '401':
          description: Unauthorized
        '500':
          description: Internal error
  /services/auth/service-regs:
    get:
      tags:
        - Services
      summary: Get service registrations
      description: |
        Returns service registration records

        **Auth:** Requires auth token
      security:
        - bearerAuth: []
      parameters:
        - name: ids
          in: query
          description: A comma-separated list of service IDs to return registrations for
          required: true
          style: form
          explode: false
          schema:
            type: string
      responses:
        '200':
          description: Success
          content:
            application/json:
              schema:
                type: array
                items:
                  $ref: '#/components/schemas/ServiceReg'
        '400':
          description: Bad request
        '401':
          description: Unauthorized
        '500':
          description: Internal error
  /services/account:
    delete:
      tags:
        - Services
      summary: Delete user account
      description: |
        Deletes a user account

        **Auth:** Requires user auth token
      security:
        - bearerAuth: []
      responses:
        '200':
          description: Success
          content:
            text/plain:
              schema:
                type: string
                example: Success
        '400':
          description: Bad request
        '401':
          description: Unauthorized
        '500':
          description: Internal error
    get:
      tags:
        - Services
      summary: Get user account
      description: |
        Get the user account

        **Auth:** Requires user auth token
      security:
        - bearerAuth: []
      responses:
        '200':
          description: Success
          content:
            application/json:
              schema:
<<<<<<< HEAD
                $ref: '#/paths/~1admin~1account/get/responses/200/content/application~1json/schema'
=======
                $ref: '#/components/schemas/_res_shared_Account'
>>>>>>> 1389ce9a
        '400':
          description: Bad request
        '401':
          description: Unauthorized
        '500':
          description: Internal error
  /services/account/preferences:
    put:
      tags:
        - Services
      summary: Update account preferences
      description: |
        Updates account preferences

        **Auth:** Requires user auth token
      security:
        - bearerAuth: []
      requestBody:
        description: Account preferences
        content:
          application/json:
            schema:
              type: object
        required: true
      responses:
        '200':
          description: Success
          content:
            text/plain:
              schema:
                type: string
                example: Success
        '400':
          description: Bad request
        '401':
          description: Unauthorized
        '500':
          description: Internal error
    get:
      tags:
        - Services
      summary: Get preferences
      description: |
        Returns a user preferences

        **Auth:** Requires user auth token
      security:
        - bearerAuth: []
      responses:
        '200':
          description: Success
          content:
            application/json:
              schema:
                type: object
        '400':
          description: Bad request
        '401':
          description: Unauthorized
        '500':
          description: Internal error
  /services/account/profile:
    get:
      tags:
        - Services
      summary: Get user profile
      description: |
        Returns a user profile

        **Auth:** Requires user auth token
      security:
        - bearerAuth: []
      responses:
        '200':
          description: Success
          content:
            application/json:
              schema:
                $ref: '#/components/schemas/ProfileFields'
        '400':
          description: Bad request
        '401':
          description: Unauthorized
        '500':
          description: Internal error
    put:
      tags:
        - Services
      summary: Update user profile
      description: |
        Updates a user profile

        **Auth:** Requires user auth token
      security:
        - bearerAuth: []
      requestBody:
        description: Profile update
        content:
          application/json:
            schema:
              $ref: '#/components/schemas/_req_shared_Profile'
        required: true
      responses:
        '200':
          description: Success
          content:
            text/plain:
              schema:
                type: string
                example: Success
        '400':
          description: Bad request
        '401':
          description: Unauthorized
        '500':
          description: Internal error
  /services/test:
    get:
      tags:
        - Services
      summary: Test API..
      responses:
        '200':
          description: Success
          content:
            text/plain:
              schema:
                type: string
                example: Echooo
  /admin/account:
    get:
      tags:
        - Admin
      summary: Get user account
      description: |
        Get the user account

        **Auth:** Requires user auth token
      security:
        - bearerAuth: []
      responses:
        '200':
          description: Success
          content:
            application/json:
              schema:
                required:
                  - id
                type: object
                properties:
                  id:
                    type: string
                  profile:
                    $ref: '#/components/schemas/ProfileFields'
                  permissions:
                    type: array
                    items:
                      $ref: '#/components/schemas/PermissionFields'
                  roles:
                    type: array
                    items:
                      $ref: '#/components/schemas/AppOrgRoleFields'
                  groups:
                    type: array
                    items:
                      $ref: '#/components/schemas/AppOrgGroupFields'
                  auth_types:
                    type: array
                    items:
                      $ref: '#/components/schemas/AccountAuthTypeFields'
        '400':
          description: Bad request
        '401':
          description: Unauthorized
        '500':
          description: Internal error
  /admin/accounts:
    get:
      tags:
        - Admin
      summary: Get accounts
      description: |
        Gets accounts

        **Auth:** Requires user auth token
      security:
        - bearerAuth: []
      responses:
        '200':
          description: Successful operation
          content:
            application/json:
              schema:
                type: array
                items:
                  $ref: '#/paths/~1admin~1account/get/responses/200/content/application~1json/schema'
        '400':
          description: Bad request
        '401':
          description: Unauthorized
        '500':
          description: Internal error
  /admin/auth/login:
    post:
      tags:
        - Admin
      summary: Login
      description: |
        Login using credentials to retrieve access token, refresh token, and user data
      requestBody:
        description: |
          User credential details and parameters
        content:
          application/json:
            schema:
              $ref: '#/components/schemas/_req_shared_Login'
            examples:
              email-sign_in:
                summary: Email - sign in
                value: |
                  {
                    "auth_type": "email",
                    "app_type_identifier": "edu.illinois.rokwire.safercommunity",
                    "org_id": "0a2eff20-e2cd-11eb-af68-60f81db5ecc0",
                    "api_key": "95a463e3-2ce8-450b-ba75-d8506b874738",
                    "creds": {
                      "email": "test@test.com", 
                      "password": "test12345"
                    },
                    "device": {
                      "type": "mobile",
                      "device_id": "5555",
                      "os": "Android"
                    }
                  }
              email-sign_up:
                summary: Email - sign up
                value: |
                  {
                    "auth_type": "email",
                    "app_type_identifier": "edu.illinois.rokwire.safercommunity",
                    "org_id": "0a2eff20-e2cd-11eb-af68-60f81db5ecc0",
                    "api_key": "95a463e3-2ce8-450b-ba75-d8506b874738",
                    "creds": {
                      "email": "test@test.com", 
                      "password": "test12345"
                    },
                    "params":{
                        "sign_up":true,
                        "confirm_password": "test12345"
                    },
                    "preferences":{
                        "key1":"value1",
                        "key2":"value2"
                    },
                    "profile":{
                      "address": "address",
                      "birth_year": 1990,
                      "country": "county",
                      "email": "email",
                      "first_name": "first name",
                      "last_name": "last name",
                      "phone": "+000000000000",
                      "photo_url": "photo url",
                      "state": "state",
                      "zip_code": "zip code"
                    },
                    "device": {
                      "type": "mobile",
                      "device_id": "5555",
                      "os": "Android"
                    }
                  }
              phone:
                summary: Phone - sign in OR sign up
                value: |
                  {
                    "auth_type": "twilio_phone",
                    "app_type_identifier": "edu.illinois.rokwire",
                    "org_id": "0a2eff20-e2cd-11eb-af68-60f81db5ecc0",
                    "api_key": "95a463e3-2ce8-450b-ba75-d8506b874738",
                    "creds": {
                      "phone": "+12223334444", 
                      "code": "123456"
                    },
                    "preferences":{
                        "key1":"value1",
                        "key2":"value2"
                    },
                    "profile":{
                      "address": "address",
                      "birth_year": 1990,
                      "country": "county",
                      "email": "email",
                      "first_name": "first name",
                      "last_name": "last name",
                      "phone": "+000000000000",
                      "photo_url": "photo url",
                      "state": "state",
                      "zip_code": "zip code"
                    },
                    "device": {
                      "type": "mobile",
                      "device_id": "5555",
                      "os": "Android"
                    }
                  }
              illinois_oidc:
                summary: Illinois OIDC login
                value: |
                  {
                    "auth_type": "illinois_oidc",
                    "app_type_identifier": "edu.illinois.rokwire",
                    "org_id": "0a2eff20-e2cd-11eb-af68-60f81db5ecc0",
                    "api_key": "95a463e3-2ce8-450b-ba75-d8506b874738",
                    "creds": "https://redirect.example.com?code=ai324uith8gSEefesEguorgwsf43",
                    "params": {
                      "redirect_uri": "https://redirect.example.com",
                      "pkce_verifier": "w4iuhfq0u43hfq38ghn3gnSFSFiqp3ugnpugnqiprgUGNPINfsdoirpgia"
                    },
                    "preferences":{
                        "key1":"value1",
                        "key2":"value2"
                    },
                    "profile":{
                      "address": "address",
                      "birth_year": 1990,
                      "country": "county",
                      "email": "email",
                      "first_name": "first name",
                      "last_name": "last name",
                      "phone": "+000000000000",
                      "photo_url": "photo url",
                      "state": "state",
                      "zip_code": "zip code"
                    },
                    "device": {
                      "type": "mobile",
                      "device_id": "5555",
                      "os": "Android"
                    }
                  }
              anonymous:
                summary: Anonymous login
                value: |
                  {
                    "auth_type": "anonymous",
                    "app_type_identifier": "edu.illinois.rokwire",
                    "org_id": "0a2eff20-e2cd-11eb-af68-60f81db5ecc0",
                    "api_key": "95a463e3-2ce8-450b-ba75-d8506b874738",
                    "creds": {
                      "anonymous_id": "dbb5ea5d-6c6c-44b8-9952-7ebf0e844beb"
                    },
                    "device": {
                      "type": "mobile",
                      "device_id": "5555",
                      "os": "Android"
                    }
                  }
        required: true
      responses:
        '200':
          description: Success
          content:
            application/json:
              schema:
                $ref: '#/components/schemas/_res_shared_Login'
        '400':
          description: Bad request
        '401':
          description: Unauthorized
        '500':
          description: Internal error
  /admin/auth/refresh:
    post:
      tags:
        - Admin
      summary: Refresh
      description: |
        Refresh access token using a refresh token
      requestBody:
        description: |
          Refresh token
        content:
          application/json:
            schema:
              $ref: '#/components/schemas/_req_shared_Refresh'
        required: true
      responses:
        '200':
          description: Success
          content:
            application/json:
              schema:
                $ref: '#/components/schemas/_res_shared_Refresh'
        '400':
          description: Bad request
        '401':
          description: Unauthorized
        '500':
          description: Internal error
  /admin/auth/login-url:
    post:
      tags:
        - Admin
      summary: Get SSO login url
      description: |
        Retrieve a pre-formatted SSO login URL
      requestBody:
        content:
          application/json:
            schema:
              $ref: '#/components/schemas/_req_shared_LoginUrl'
        required: true
      responses:
        '200':
          description: Success
          content:
            application/json:
              schema:
                $ref: '#/components/schemas/_res_shared_LoginUrl'
        '400':
          description: Bad request
        '401':
          description: Unauthorized
        '500':
          description: Internal error
  /enc/test:
    get:
      tags:
        - Enc
      summary: Test API..
      responses:
        '200':
          description: Success
          content:
            text/plain:
              schema:
                type: string
                example: Echooo
  /bbs/test:
    get:
      tags:
        - BBs
      summary: Test API..
      responses:
        '200':
          description: Success
          content:
            text/plain:
              schema:
                type: string
                example: Echooo
  /bbs/service-regs:
    get:
      tags:
        - BBs
      summary: Get service registrations
      description: |
        Returns service registration records
      parameters:
        - name: ids
          in: query
          description: A comma-separated list of service IDs to return registrations for
          required: true
          style: form
          explode: false
          schema:
            type: string
      responses:
        '200':
          description: Success
          content:
            application/json:
              schema:
                type: array
                items:
                  $ref: '#/components/schemas/AuthServiceReg'
        '400':
          description: Bad request
        '401':
          description: Unauthorized
        '500':
          description: Internal error
  /tps/service-regs:
    get:
      tags:
        - Third-Party Services
      summary: Get service registrations
      description: |
        Returns service registration records
      parameters:
        - name: ids
          in: query
          description: A comma-separated list of service IDs to return registrations for
          required: true
          style: form
          explode: false
          schema:
            type: string
      responses:
        '200':
          description: Success
          content:
            application/json:
              schema:
                type: array
                items:
                  $ref: '#/components/schemas/AuthServiceReg'
        '400':
          description: Bad request
        '401':
          description: Unauthorized
        '500':
          description: Internal error
  /tps/auth-keys:
    get:
      tags:
        - Third-Party Services
      summary: Get auth public key
      description: |
        Returns auth public key in JWKS format
      responses:
        '200':
          description: Success
          content:
            application/json:
              schema:
                $ref: '#/components/schemas/JWKS'
        '400':
          description: Bad request
        '401':
          description: Unauthorized
        '500':
          description: Internal error
  /system/global-config:
    get:
      deprecated: true
      tags:
        - System
      summary: Get global config
      description: |
        Gives the system global config

        **Auth:** Requires auth token with `config_admin` permission
      security:
        - bearerAuth: []
      responses:
        '200':
          description: Success
          content:
            application/json:
              schema:
                $ref: '#/components/schemas/GlobalConfig'
        '400':
          description: Bad request
        '401':
          description: Unauthorized
        '500':
          description: Internal error
    post:
      deprecated: true
      tags:
        - System
      summary: Create global config
      description: |
        Creates the system global config

        **Auth:** Requires auth token with `config_admin` permission
      security:
        - bearerAuth: []
      requestBody:
        content:
          application/json:
            schema:
              $ref: '#/components/schemas/GlobalConfig'
        required: true
      responses:
        '200':
          description: Success
          content:
            text/plain:
              schema:
                type: string
                example: Success
        '400':
          description: Bad request
        '401':
          description: Unauthorized
        '500':
          description: Internal error
    put:
      deprecated: true
      tags:
        - System
      summary: Update global config
      description: |
        Updates the system global config

        **Auth:** Requires auth token with `config_admin` permission
      security:
        - bearerAuth: []
      requestBody:
        content:
          application/json:
            schema:
              $ref: '#/components/schemas/GlobalConfig'
        required: true
      responses:
        '200':
          description: Success
          content:
            text/plain:
              schema:
                type: string
                example: Success
        '400':
          description: Bad request
        '401':
          description: Unauthorized
        '500':
          description: Internal error
  '/system/organizations/{id}':
    put:
      deprecated: true
      tags:
        - System
      summary: Update organization
      description: |
        Updates organization

         **Auth:** Requires auth token with `org_admin` permission
      security:
        - bearerAuth: []
      parameters:
        - name: id
          in: path
          description: ID of the organization that needs to be updated
          required: true
          style: simple
          explode: false
          schema:
            type: string
      requestBody:
        description: update one organization
        content:
          application/json:
            schema:
              $ref: '#/components/schemas/_req_update_Organization_Request'
        required: true
      responses:
        '200':
          description: Success
          content:
            text/plain:
              schema:
                type: string
                example: Success
        '400':
          description: Bad request
        '401':
          description: Unauthorized
        '500':
          description: Internal error
    get:
      deprecated: true
      tags:
        - System
      summary: Get organization
      description: |
        Gets organization

        **Auth:** Requires auth token with `org_admin` permission
      security:
        - bearerAuth: []
      parameters:
        - name: id
          in: path
          description: ID of the organization
          required: true
          style: simple
          explode: false
          schema:
            type: string
      responses:
        '200':
          description: successful operation
          content:
            application/json:
              schema:
                $ref: '#/components/schemas/_req_get_Organization_Request'
        '400':
          description: Bad request
        '401':
          description: Unauthorized
        '404':
          description: Not Found
        '500':
          description: Internal error
  /system/organizations:
    get:
      deprecated: true
      tags:
        - System
      summary: Get organizations
      description: |
        Gets organizations

        **Auth:** Requires auth token with `org_admin` permission
      security:
        - bearerAuth: []
      responses:
        '200':
          description: Successful operation
          content:
            application/json:
              schema:
                type: array
                items:
                  $ref: '#/components/schemas/_res_get_Organizations_Response'
        '400':
          description: Bad request
        '401':
          description: Unauthorized
        '500':
          description: Internal error
    post:
      deprecated: true
      tags:
        - System
      summary: Create organization
      description: |
        Creates organization

        **Auth:** Requires auth token with `org_admin` permission
      security:
        - bearerAuth: []
      requestBody:
        description: creates one organization
        content:
          application/json:
            schema:
              $ref: '#/components/schemas/_req_create-Organization_Request'
        required: true
      responses:
        '200':
          description: Success
          content:
            text/plain:
              schema:
                type: string
                example: Success
        '400':
          description: Bad request
        '401':
          description: Unauthorized
        '500':
          description: Internal error
  /system/service-regs:
    get:
      deprecated: true
      tags:
        - System
      summary: Get service registrations
      description: |
        Returns service registration records

        **Auth:** Requires auth token with `service_admin` permission
      security:
        - bearerAuth: []
      parameters:
        - name: ids
          in: query
          description: A comma-separated list of service IDs to return registrations for
          required: true
          style: form
          explode: false
          schema:
            type: string
      responses:
        '200':
          description: Success
          content:
            application/json:
              schema:
                type: array
                items:
                  $ref: '#/components/schemas/ServiceReg'
        '400':
          description: Bad request
        '401':
          description: Unauthorized
        '500':
          description: Internal error
    post:
      deprecated: true
      tags:
        - System
      summary: Register service
      description: |
        Creates a new service registration

        The "service_id" of the registration must not match an existing registration  

        **Auth:** Requires auth token with `service_admin` permission
      security:
        - bearerAuth: []
      requestBody:
        description: service registration record to be added
        content:
          application/json:
            schema:
              $ref: '#/components/schemas/ServiceReg'
        required: true
      responses:
        '200':
          description: Success
          content:
            text/plain:
              schema:
                type: string
                example: Success
        '400':
          description: Bad request
        '401':
          description: Unauthorized
        '500':
          description: Internal error
    put:
      deprecated: true
      tags:
        - System
      summary: Update service registration
      description: |
        Update an existing service registration

        The "service_id" of the registration must match an existing registration

        **Auth:** Requires auth token with `service_admin` permission
      security:
        - bearerAuth: []
      requestBody:
        description: Service registration record update to be applied
        content:
          application/json:
            schema:
              $ref: '#/components/schemas/ServiceReg'
        required: true
      responses:
        '200':
          description: Success
          content:
            text/plain:
              schema:
                type: string
                example: Success
        '400':
          description: Bad request
        '401':
          description: Unauthorized
        '500':
          description: Internal error
    delete:
      deprecated: true
      tags:
        - System
      summary: Deregister service
      description: |
        Deletes an existing service registration record

        **Auth:** Requires auth token with `service_admin` permission
      security:
        - bearerAuth: []
      parameters:
        - name: id
          in: query
          description: The service ID of the registration to delete
          required: true
          style: form
          explode: false
          schema:
            type: string
      responses:
        '200':
          description: Success
          content:
            text/plain:
              schema:
                type: string
                example: Success
        '400':
          description: Bad request
        '401':
          description: Unauthorized
        '500':
          description: Internal error
  '/system/applications/{id}':
    get:
      deprecated: true
      tags:
        - System
      summary: Get application
      description: |
        Gets application

        **Auth:** Requires auth token with `app_admin` permission
      security:
        - bearerAuth: []
      parameters:
        - name: id
          in: path
          description: ID of the application
          required: true
          style: simple
          explode: false
          schema:
            type: string
      responses:
        '200':
          description: successful operation
          content:
            application/json:
              schema:
                $ref: '#/components/schemas/_req_get_Application_Request'
        '400':
          description: Bad request
        '401':
          description: Unauthorized
        '404':
          description: Not Found
        '500':
          description: Internal error
  /system/applications:
    get:
      deprecated: true
      tags:
        - System
      summary: Get applications
      description: |
        Gets applications

        **Auth:** Requires auth token with `app_admin` permission
      security:
        - bearerAuth: []
      responses:
        '200':
          description: Successful operation
          content:
            application/json:
              schema:
                type: array
                items:
                  $ref: '#/components/schemas/_res_get_Applications_Response'
        '400':
          description: Bad request
        '401':
          description: Unauthorized
        '500':
          description: Internal error
    post:
      deprecated: true
      tags:
        - System
      summary: Create application
      description: |
        Creates application

        **Auth:** Requires auth token with `app_admin` permission
      security:
        - bearerAuth: []
      requestBody:
        description: creates one application
        content:
          application/json:
            schema:
              $ref: '#/components/schemas/_req_create_Application_Request'
        required: true
      responses:
        '200':
          description: Success
          content:
            text/plain:
              schema:
                type: string
                example: Success
        '400':
          description: Bad request
        '401':
          description: Unauthorized
        '500':
          description: Internal error
  /system/permissions:
    post:
      deprecated: true
      tags:
        - System
      summary: Create permission
      description: |
        Creates permission

        **Auth:** Requires auth token with `all_permission` or 'update_permission" permission
      security:
        - bearerAuth: []
      requestBody:
        description: Permission
        content:
          application/json:
            schema:
              $ref: '#/components/schemas/_req_permissions_Request'
        required: true
      responses:
        '200':
          description: Success
          content:
            text/plain:
              schema:
                type: string
                example: Success
        '400':
          description: Bad request
        '401':
          description: Unauthorized
        '500':
          description: Internal error
    put:
      deprecated: true
      tags:
        - System
      summary: Updates permission
      description: |
        Updates permission

        **Auth:** Requires auth token with `all_permission` or 'update_permission" permission
      security:
        - bearerAuth: []
      requestBody:
        description: Permission
        content:
          application/json:
            schema:
              $ref: '#/components/schemas/_req_permissions_Request'
        required: true
      responses:
        '200':
          description: Success
          content:
            text/plain:
              schema:
                type: string
                example: Success
        '400':
          description: Bad request
        '401':
          description: Unauthorized
        '500':
          description: Internal error
  /system/application-roles:
    post:
      deprecated: true
      tags:
        - System
      summary: Create application role
      description: |
        Creates application role

        **Auth:** Requires auth token with `auth_admin` permission
      security:
        - bearerAuth: []
      requestBody:
        description: Application role
        content:
          application/json:
            schema:
              $ref: '#/components/schemas/_req_application-roles_Request'
        required: true
      responses:
        '200':
          description: Success
          content:
            text/plain:
              schema:
                type: string
                example: Success
        '400':
          description: Bad request
        '401':
          description: Unauthorized
        '500':
          description: Internal error
  /system/application-api-keys:
    get:
      deprecated: true
      tags:
        - System
      summary: Get application API keys
      description: |
        Returns all API key records for a given app ID

        **Auth:** Requires auth token with `get_api-keys` permission
      security:
        - bearerAuth: []
      parameters:
        - name: app_id
          in: query
          description: The app ID of the API keys to return
          required: true
          style: form
          explode: false
          schema:
            type: string
      responses:
        '200':
          description: Success
          content:
            application/json:
              schema:
                type: array
                items:
                  $ref: '#/components/schemas/APIKey'
        '400':
          description: Bad request
        '401':
          description: Unauthorized
        '500':
          description: Internal error
  /system/account/permissions:
    put:
      deprecated: true
      tags:
        - System
      summary: Grant account permissions
      description: |
        Grant account permissions

        **Auth:** Requires auth token with `auth_admin` permission
      security:
        - bearerAuth: []
      requestBody:
        description: Permissions
        content:
          application/json:
            schema:
              $ref: '#/components/schemas/_req_account-permissions_Request'
        required: true
      responses:
        '200':
          description: Success
          content:
            text/plain:
              schema:
                type: string
                example: Success
        '400':
          description: Bad request
        '401':
          description: Unauthorized
        '500':
          description: Internal error
  /system/account/roles:
    put:
      deprecated: true
      tags:
        - System
      summary: Grant account roles
      description: |
        Grant account roles

        **Auth:** Requires auth token with `auth_admin` permission
      security:
        - bearerAuth: []
      requestBody:
        description: Roles
        content:
          application/json:
            schema:
              $ref: '#/components/schemas/_req_account-roles_Request'
        required: true
      responses:
        '200':
          description: Success
          content:
            text/plain:
              schema:
                type: string
                example: Success
        '400':
          description: Bad request
        '401':
          description: Unauthorized
        '500':
          description: Internal error
  /system/api-keys:
    get:
      deprecated: true
      tags:
        - System
      summary: Get API key
      description: |
        Returns API key record

        **Auth:** Requires auth token with `get_api-keys` permission
      security:
        - bearerAuth: []
      parameters:
        - name: id
          in: query
          description: The ID of the API key to return
          required: true
          style: form
          explode: false
          schema:
            type: string
      responses:
        '200':
          description: Success
          content:
            application/json:
              schema:
                $ref: '#/components/schemas/APIKey'
        '400':
          description: Bad request
        '401':
          description: Unauthorized
        '500':
          description: Internal error
    post:
      deprecated: true
      tags:
        - System
      summary: Create API key
      description: |
        Creates a new API key record

        **Auth:** Requires auth token with `update_api-keys` permission
      security:
        - bearerAuth: []
      requestBody:
        description: API key record to be added
        content:
          application/json:
            schema:
              $ref: '#/components/schemas/APIKey'
            example: |
              {
                "app_id": "string",
                "key": "string"
              }
        required: true
      responses:
        '200':
          description: Success
          content:
            text/plain:
              schema:
                type: string
                example: Success
        '400':
          description: Bad request
        '401':
          description: Unauthorized
        '500':
          description: Internal error
    put:
      deprecated: true
      tags:
        - System
      summary: Update API key
      description: |
        Update an existing API key record

        Must include the "id" field to identify which key is to be udpated

        **Auth:** Requires auth token with `update_api-keys` permission
      security:
        - bearerAuth: []
      requestBody:
        description: API key record update to be applied
        content:
          application/json:
            schema:
              $ref: '#/components/schemas/APIKey'
        required: true
      responses:
        '200':
          description: Success
          content:
            text/plain:
              schema:
                type: string
                example: Success
        '400':
          description: Bad request
        '401':
          description: Unauthorized
        '500':
          description: Internal error
    delete:
      deprecated: true
      tags:
        - System
      summary: Delete API key
      description: |
        Deletes an existing API key record

        **Auth:** Requires auth token with `update_api-keys` permission
      security:
        - bearerAuth: []
      parameters:
        - name: id
          in: query
          description: The ID of the API key to delete
          required: true
          style: form
          explode: false
          schema:
            type: string
      responses:
        '200':
          description: Success
          content:
            text/plain:
              schema:
                type: string
                example: Success
        '400':
          description: Bad request
        '401':
          description: Unauthorized
        '500':
          description: Internal error
  /version:
    get:
      summary: Get service version
      responses:
        '200':
          description: Success
          content:
            text/plain:
              schema:
                type: string
                example: v1.1.0
  /.well-known/openid-configuration:
    get:
      summary: OpenID Connect Discovery
      responses:
        '200':
          description: Success
          content:
            application/json:
              schema:
                $ref: '#/components/schemas/OIDCDiscovery'
components:
  securitySchemes:
    bearerAuth:
      type: http
      scheme: bearer
      bearerFormat: JWT
  schemas:
    GlobalConfig:
      required:
        - setting
      type: object
      properties:
        setting:
          type: string
    Application:
      type: object
      properties:
        fields:
          $ref: '#/components/schemas/ApplicationFields'
        types:
          type: array
          items:
            $ref: '#/components/schemas/ApplicationType'
        organizations:
          type: array
          items:
            $ref: '#/components/schemas/ApplicationOrganization'
    ApplicationFields:
      required:
        - id
        - name
      type: object
      properties:
        id:
          readOnly: true
          type: string
        name:
          type: string
        multi_tenant:
          type: boolean
        requires_own_users:
          type: boolean
        max_login_session_duration:
          description: The maximum allowed duration (in hours) of a user's login session for this application
          type: integer
    ApplicationType:
      type: object
      properties:
        fields:
          $ref: '#/components/schemas/ApplicationTypeFields'
        application:
          $ref: '#/components/schemas/Application'
    ApplicationTypeFields:
      required:
        - id
        - identifier
      type: object
      properties:
        id:
          type: string
        identifier:
          type: string
        name:
          type: string
        versions:
          type: array
          items:
            type: string
    ApplicationOrganization:
      type: object
      properties:
        id:
          type: string
        application:
          $ref: '#/components/schemas/Application'
        organization:
          $ref: '#/components/schemas/Organization'
        TODO:
          type: string
    Permission:
      type: object
      properties:
        fields:
          $ref: '#/components/schemas/PermissionFields'
    PermissionFields:
      required:
        - id
        - name
      type: object
      properties:
        id:
          type: string
        name:
          type: string
        service_id:
          type: string
        assigners:
          type: array
          items:
            type: string
    AppOrgRole:
      type: object
      properties:
        fields:
          $ref: '#/components/schemas/AppOrgRoleFields'
        application:
          $ref: '#/components/schemas/Application'
        permissions:
          type: array
          items:
            $ref: '#/components/schemas/Permission'
    AppOrgRoleFields:
      required:
        - id
        - name
      type: object
      properties:
        id:
          type: string
        name:
          type: string
        system:
          type: boolean
    AppOrgGroup:
      type: object
      properties:
        fields:
          $ref: '#/components/schemas/AppOrgGroupFields'
        application:
          $ref: '#/components/schemas/Application'
        permissions:
          type: array
          items:
            $ref: '#/components/schemas/Permission'
        roles:
          type: array
          items:
            $ref: '#/components/schemas/AppOrgRole'
    AppOrgGroupFields:
      required:
        - id
        - name
      type: object
      properties:
        id:
          type: string
        name:
          type: string
        system:
          type: boolean
    Organization:
      type: object
      properties:
        fields:
          $ref: '#/components/schemas/OrganizationFields'
        config:
          $ref: '#/components/schemas/OrganizationConfig'
    OrganizationFields:
      required:
        - id
        - name
        - type
      type: object
      properties:
        id:
          readOnly: true
          type: string
        name:
          type: string
        type:
          type: string
          enum:
            - micro
            - small
            - medium
            - large
            - huge
    OrganizationConfig:
      type: object
      properties:
        fields:
          $ref: '#/components/schemas/OrganizationConfigFields'
    OrganizationConfigFields:
      type: object
      properties:
        id:
          readOnly: true
          type: string
          description: organization config id
        domains:
          type: array
          description: organization domains
          items:
            type: string
    LoginSession:
      type: object
      properties:
        fields:
          $ref: '#/components/schemas/LoginSessionFields'
        app_org:
          $ref: '#/components/schemas/ApplicationOrganization'
        auth_type:
          $ref: '#/components/schemas/AuthType'
        app_type:
          $ref: '#/components/schemas/ApplicationType'
        account_auth_type:
          $ref: '#/components/schemas/AccountAuthType'
          nullable: true
        device:
          $ref: '#/components/schemas/Device'
    LoginSessionFields:
      type: object
      properties:
        id:
          type: string
        anonymous:
          type: boolean
        identifier:
          type: string
        id_address:
          type: string
        access_token:
          type: string
        refresh_token:
          type: string
        params:
          type: object
          additionalProperties: true
        expires:
          type: string
        date_updated:
          type: string
          nullable: true
        date_created:
          type: string
    AuthType:
      type: object
      properties:
        fields:
          $ref: '#/components/schemas/AuthTypeFields'
    AuthTypeFields:
      type: object
      properties:
        id:
          type: string
        code:
          type: string
        description:
          type: string
        is_external:
          type: boolean
        params:
          type: object
          additionalProperties: true
    Credential:
      type: object
      properties:
        fields:
          $ref: '#/components/schemas/CredentialFields'
        accounts_auth_types:
          type: array
          items:
            $ref: '#/components/schemas/AccountAuthType'
    CredentialFields:
      type: object
      properties:
        id:
          type: string
        value:
          type: object
    ServiceReg:
      required:
        - service_id
        - host
        - name
        - description
        - first_party
      type: object
      description: Full service registration record
      properties:
        service_id:
          type: string
        host:
          type: string
        pub_key:
          $ref: '#/components/schemas/PubKey'
        name:
          type: string
        description:
          type: string
        info_url:
          type: string
        logo_url:
          type: string
        scopes:
          type: array
          nullable: true
          items:
            $ref: '#/components/schemas/ServiceScope'
        first_party:
          type: boolean
    AuthServiceReg:
      required:
        - service_id
        - host
      type: object
      description: Service registration record used for auth
      properties:
        service_id:
          type: string
        host:
          type: string
        pub_key:
          $ref: '#/components/schemas/PubKey'
    PubKey:
      required:
        - key_pem
        - alg
      type: object
      properties:
        key_pem:
          type: string
        alg:
          type: string
    ServiceScope:
      required:
        - scope
        - required
      type: object
      properties:
        scope:
          type: string
        required:
          type: boolean
        explanation:
          description: Explanation displayed to users for why this scope is requested/required
          type: string
    APIKey:
      required:
        - app_id
        - key
      type: object
      description: API key record
      properties:
        id:
          type: string
        app_id:
          type: string
        key:
          type: string
    JWK:
      required:
        - kty
        - use
        - alg
        - kid
        - 'n'
        - e
      type: object
      description: JSON Web Key (JWK)
      properties:
        kty:
          type: string
          description: The "kty" (key type) parameter identifies the cryptographic algorithm family used with the key
          enum:
            - RSA
        use:
          type: string
          description: The "use" (public key use) parameter identifies the intended use of the public key
          enum:
            - sig
        alg:
          type: string
          description: The "alg" (algorithm) parameter identifies the algorithm intended for use with the key
          enum:
            - RS256
        kid:
          type: string
          description: The "kid" (key ID) parameter is used to match a specific key
        'n':
          type: string
          description: The modulus (2048 bit) of the key - Base64URL encoded.
        e:
          type: string
          description: The exponent of the key - Base64URL encoded
    JWKS:
      required:
        - keys
      type: object
      description: JSON Web Key Set (JWKS)
      properties:
        keys:
          type: array
          items:
            $ref: '#/components/schemas/JWK'
    OIDCDiscovery:
      required:
        - issuer
        - jwks_uri
      type: object
      description: OpenID Connect Discovery Metadata
      properties:
        issuer:
          type: string
        jwks_uri:
          type: string
    Account:
      type: object
      properties:
        fields:
          $ref: '#/components/schemas/AccountFields'
        app_org:
          $ref: '#/components/schemas/ApplicationOrganization'
        permissions:
          type: array
          items:
            $ref: '#/components/schemas/Permission'
        roles:
          type: array
          items:
            $ref: '#/components/schemas/AppOrgRole'
        groups:
          type: array
          items:
            $ref: '#/components/schemas/AppOrgGroup'
        auth_types:
          type: array
          items:
            $ref: '#/components/schemas/AccountAuthType'
        preferences:
          type: object
        profile:
          $ref: '#/components/schemas/Profile'
        devices:
          type: array
          items:
            $ref: '#/components/schemas/Device'
    AccountFields:
      required:
        - id
      type: object
      properties:
        id:
          type: string
    Profile:
      type: object
      properties:
        fields:
          $ref: '#/components/schemas/ProfileFields'
        accounts:
          type: array
          items:
            $ref: '#/components/schemas/Account'
    ProfileFields:
      type: object
      properties:
        id:
          type: string
        photo_url:
          type: string
        first_name:
          type: string
        last_name:
          type: string
        email:
          type: string
          nullable: true
        phone:
          type: string
          nullable: true
        birth_year:
          type: integer
          nullable: true
        address:
          type: string
          nullable: true
        zip_code:
          type: string
          nullable: true
        state:
          type: string
          nullable: true
        country:
          type: string
          nullable: true
    AccountAuthType:
      type: object
      properties:
        fields:
          $ref: '#/components/schemas/AccountAuthTypeFields'
        auth_type:
          $ref: '#/components/schemas/AuthType'
        account:
          $ref: '#/components/schemas/Account'
        credential:
          $ref: '#/components/schemas/Credential'
    AccountAuthTypeFields:
      type: object
      properties:
        id:
          type: string
        code:
          type: string
        identifier:
          type: string
        params:
          type: object
          additionalProperties: true
          nullable: true
        active:
          type: boolean
        active_2fa:
          type: boolean
    Device:
      type: object
      properties:
        fields:
          $ref: '#/components/schemas/DeviceFields'
        accounts:
          type: array
          items:
            $ref: '#/components/schemas/Account'
    DeviceFields:
      required:
        - id
        - type
      type: object
      properties:
        id:
          type: string
        type:
          type: string
          enum:
            - mobile
            - web
            - desktop
            - other
        os:
          type: string
    _res_get_Accounts_Response:
      $ref: '#/components/schemas/_res_shared_Login_Account'
    _req_shared_Login:
      required:
        - auth_type
        - app_type_identifier
        - org_id
        - api_key
        - device
      type: object
      properties:
        auth_type:
          type: string
          enum:
            - email
        app_type_identifier:
          type: string
        org_id:
          type: string
        api_key:
          type: string
        creds:
          anyOf:
            - $ref: '#/components/schemas/_req_shared_Login_CredsEmail'
            - $ref: '#/components/schemas/_req_shared_Login_CredsTwilioPhone'
            - $ref: '#/components/schemas/_req_shared_Login_CredsOIDC'
            - $ref: '#/components/schemas/_req_shared_Login_CredsAPIKey'
        params:
          type: object
          anyOf:
            - $ref: '#/components/schemas/_req_shared_Login_ParamsEmail'
            - $ref: '#/components/schemas/_req_shared_Login_ParamsOIDC'
            - $ref: '#/components/schemas/_req_shared_Login_ParamsNone'
        device:
          $ref: '#/components/schemas/_req_shared_Login_Device'
        profile:
          $ref: '#/components/schemas/_req_shared_ProfileNullable'
        preferences:
          type: object
          nullable: true
    _req_shared_Login_CredsEmail:
      required:
        - email
        - password
      type: object
      description: Auth login creds for auth_type="email"
      properties:
        email:
          type: string
        password:
          type: string
    _req_shared_Login_CredsTwilioPhone:
      type: object
      description: Auth login creds for auth_type="twilio_phone"
      required:
        - phone
      properties:
        phone:
          type: string
        code:
          type: string
    _req_shared_Login_CredsOIDC:
      type: string
      description: |
        Auth login creds for auth_type="oidc" (or variants)
          - full redirect URI received from OIDC provider
    _req_shared_Login_CredsAPIKey:
      type: object
      description: Auth login creds for auth_type="anonymous"
      properties:
        anonymous_id:
          type: string
    _req_shared_Login_ParamsEmail:
      type: object
      description: Auth login params for auth_type="email"
      properties:
        confirm_password:
          type: string
          description: This should match the `creds` password field when sign_up=true. This should be verified on the client side as well to reduce invalid requests.
        sign_up:
          type: boolean
          default: false
    _req_shared_Login_ParamsOIDC:
      type: object
      description: Auth login params for auth_type="oidc" (or variants)
      properties:
        redirect_uri:
          type: string
        pkce_verifier:
          type: string
    _req_shared_Login_ParamsNone:
      type: object
      description: Auth login request params for unlisted auth_types (None)
      nullable: true
    _req_shared_Login_Device:
      required:
        - type
      type: object
      description: Client device
      properties:
        device_id:
          type: string
        type:
          type: string
          enum:
            - mobile
            - web
            - desktop
            - other
        os:
          type: string
    _req_shared_LoginUrl:
      required:
        - auth_type
        - app_type_identifier
        - org_id
        - api_key
        - redirect_uri
      type: object
      properties:
        auth_type:
          type: string
          enum:
            - illinois_oidc
        app_type_identifier:
          type: string
        org_id:
          type: string
        api_key:
          type: string
        redirect_uri:
          type: string
    _req_shared_Refresh:
      required:
        - api_key
        - refresh_token
      type: object
      properties:
        api_key:
          type: string
        refresh_token:
          type: string
    _req_shared_Profile:
      type: object
      properties:
        photo_url:
          type: string
          nullable: true
        first_name:
          type: string
          nullable: true
        last_name:
          type: string
          nullable: true
        email:
          type: string
          nullable: true
        phone:
          type: string
          nullable: true
        birth_year:
          type: integer
          nullable: true
        address:
          type: string
          nullable: true
        zip_code:
          type: string
          nullable: true
        state:
          type: string
          nullable: true
        country:
          type: string
          nullable: true
    _req_shared_ProfileNullable:
      type: object
      nullable: true
      properties:
        photo_url:
          type: string
          nullable: true
        first_name:
          type: string
          nullable: true
        last_name:
          type: string
          nullable: true
        email:
          type: string
          nullable: true
        phone:
          type: string
          nullable: true
        birth_year:
          type: integer
          nullable: true
        address:
          type: string
          nullable: true
        zip_code:
          type: string
          nullable: true
        state:
          type: string
          nullable: true
        country:
          type: string
          nullable: true
    _req_shared_ParamsSetEmailCredential:
      required:
        - new_password
        - confirm_password
      type: object
      properties:
        new_password:
          type: string
        confirm_password:
          type: string
    _res_shared_LoginUrl:
      required:
        - login_url
      type: object
      properties:
        login_url:
          type: string
        params:
          type: object
          description: Params to be submitted with 'login' request (if necessary)
    _res_shared_Login:
      type: object
      properties:
        token:
          $ref: '#/components/schemas/_res_shared_RokwireToken'
        account:
          $ref: '#/components/schemas/_res_shared_Account'
        params:
          type: object
          nullable: true
          anyOf:
            - type: object
              description: Auth login response params for auth_type="oidc" (or variants)
              properties:
                oidc_token:
                  type: object
                  properties:
                    id_token:
                      type: string
                    access_token:
                      type: string
                    refresh_token:
                      type: string
                    token_type:
                      type: string
                    redirect_uri:
                      type: string
            - type: object
              description: Auth login response params for auth_type="anonymous"
              properties:
                anonymous_id:
                  type: string
            - type: object
              description: Auth login response params for unlisted auth_types (None)
              nullable: true
        message:
          type: string
    _res_shared_Refresh:
      type: object
      properties:
        token:
          $ref: '#/components/schemas/_res_shared_RokwireToken'
        params:
          type: object
          nullable: true
          anyOf:
            - $ref: '#/components/schemas/_res_shared_Login/properties/params/anyOf/0'
            - $ref: '#/components/schemas/_res_shared_Login/properties/params/anyOf/1'
            - $ref: '#/components/schemas/_res_shared_Login/properties/params/anyOf/2'
    _res_shared_Account:
      required:
        - id
      type: object
      properties:
        id:
          type: string
        profile:
          $ref: '#/components/schemas/ProfileFields'
        preferences:
          type: object
          nullable: true
        permissions:
          type: array
          items:
            $ref: '#/components/schemas/PermissionFields'
        roles:
          type: array
          items:
            $ref: '#/components/schemas/AppOrgRoleFields'
        groups:
          type: array
          items:
            $ref: '#/components/schemas/AppOrgGroupFields'
        auth_types:
          type: array
          items:
            $ref: '#/components/schemas/AccountAuthTypeFields'
    _res_shared_RokwireToken:
      type: object
      properties:
        access_token:
          description: The user's access token to be provided to authorize access to ROKWIRE APIs
          type: string
        refresh_token:
          description: A refresh token that can be used to get a new access token once the one provided expires
          type: string
        token_type:
          description: The type of the provided tokens to be specified when they are sent in the "Authorization" header
          type: string
          enum:
            - Bearer
    _req_account-exists_Request:
      required:
        - auth_type
        - app_type_identifier
        - org_id
        - api_key
        - user_identifier
      type: object
      properties:
        auth_type:
          type: string
          enum:
            - username
            - email
            - twilio_phone
            - illinois_oidc
            - anonymous
        app_type_identifier:
          type: string
        org_id:
          type: string
        api_key:
          type: string
        user_identifier:
          type: string
    _res_account-exists_Response:
      type: boolean
    _req_credential_update_Request:
      required:
        - account_auth_type_id
      type: object
      properties:
        account_auth_type_id:
          type: string
        params:
          type: object
          anyOf:
            - $ref: '#/components/schemas/_req_shared_ParamsSetEmailCredential'
    _req_credential_send-verify_Request:
      required:
        - auth_type
        - app_type_identifier
        - org_id
        - api_key
        - identifier
      type: object
      properties:
        identifier:
          type: string
        org_id:
          type: string
        api_key:
          type: string
        app_type_identifier:
          type: string
        auth_type:
          type: string
          enum:
            - username
            - email
            - twilio_phone
            - illinois_oidc
            - anonymous
    _req_credential_forgot_initiate_Request:
      required:
        - auth_type
        - app_type_identifier
        - org_id
        - api_key
        - identifier
      type: object
      properties:
        auth_type:
          type: string
          enum:
            - username
            - email
            - twilio_phone
            - illinois_oidc
            - api_key
        app_type_identifier:
          type: string
        org_id:
          type: string
        api_key:
          type: string
        identifier:
          type: string
    _req_credential_forgot_complete_Request:
      required:
        - credential_id
        - reset_code
      type: object
      properties:
        credential_id:
          type: string
        reset_code:
          type: string
        params:
          type: object
          anyOf:
            - $ref: '#/components/schemas/_req_shared_ParamsSetEmailCredential'
    _req_authorize-service_Request:
      required:
        - service_id
      type: object
      properties:
        service_id:
          type: string
        approved_scopes:
          description: Scopes to be granted to this service in this and future tokens. Replaces existing scopes if present.
          type: array
          items:
            type: string
    _res_authorize-service_Response:
      type: object
      properties:
        access_token:
          type: string
        token_type:
          description: The type of the provided tokens to be specified when they are sent in the "Authorization" header
          type: string
          enum:
            - Bearer
        approved_scopes:
          type: array
          items:
            type: string
        service_reg:
          $ref: '#/components/schemas/ServiceReg'
    _req_create-Organization_Request:
      required:
        - name
        - type
      type: object
      properties:
        id:
          readOnly: true
          type: string
        name:
          type: string
        type:
          type: string
          enum:
            - micro
            - small
            - medium
            - large
            - huge
        config:
          $ref: '#/components/schemas/OrganizationConfigFields'
    _res_create_Organization_Response:
      required:
        - id
        - name
        - type
      type: object
      properties:
        id:
          readOnly: true
          type: string
        name:
          type: string
        type:
          type: string
          enum:
            - micro
            - small
            - medium
            - large
            - huge
        config:
          $ref: '#/components/schemas/OrganizationConfigFields'
    _req_update_Organization_Request:
      required:
        - id
        - name
        - type
      type: object
      properties:
        id:
          readOnly: true
          type: string
        name:
          type: string
        type:
          type: string
          enum:
            - micro
            - small
            - medium
            - large
            - huge
        config:
          $ref: '#/components/schemas/OrganizationConfigFields'
    _res_update_Organization_Response:
      required:
        - id
        - name
        - type
      type: object
      properties:
        id:
          readOnly: true
          type: string
        name:
          type: string
        type:
          type: string
          enum:
            - micro
            - small
            - medium
            - large
            - huge
        config:
          $ref: '#/components/schemas/OrganizationConfigFields'
    _req_get_Organization_Request:
      required:
        - id
      properties:
        id:
          readOnly: true
          type: string
    _res_get_Organization_Response:
      required:
        - id
        - name
        - type
      type: object
      properties:
        id:
          readOnly: true
          type: string
        name:
          type: string
        type:
          type: string
          enum:
            - micro
            - small
            - medium
            - large
            - huge
        config:
          $ref: '#/components/schemas/OrganizationConfigFields'
    _res_get_Organizations_Response:
      required:
        - id
        - name
        - type
      type: object
      properties:
        id:
          readOnly: true
          type: string
        name:
          type: string
        type:
          type: string
          enum:
            - micro
            - small
            - medium
            - large
            - huge
        config:
          type: array
          items:
            $ref: '#/components/schemas/OrganizationConfigFields'
    _req_create_Application_Request:
      required:
        - name
        - multi_tenant
        - requires_own_users
      type: object
      properties:
        name:
          type: string
        multi_tenant:
          type: boolean
        requires_own_users:
          type: boolean
        max_login_session_duration:
          description: The maximum allowed duration (in hours) of a user's login session for this application
          type: integer
        application_types:
          type: array
          items:
            required:
              - identifier
            type: object
            properties:
              identifier:
                type: string
              name:
                type: string
              versions:
                type: array
                items:
                  type: string
    _req_get_Application_Request:
      required:
        - id
      type: string
      properties:
        id:
          readOnly: true
          type: string
    _res_get_Application_Response:
      required:
        - id
        - name
      type: object
      properties:
        id:
          readOnly: true
          type: string
        name:
          type: string
        multi_tenant:
          type: boolean
        requires_own_users:
          type: boolean
        max_login_session_duration:
          description: The maximum allowed duration (in hours) of a user's login session for this application
          type: integer
        organization:
          $ref: '#/components/schemas/ApplicationOrganization'
        applicationType:
          $ref: '#/components/schemas/ApplicationType'
    _res_get_Applications_Response:
      required:
        - id
        - name
        - multi_tenant
        - requires_own_users
      type: object
      properties:
        id:
          readOnly: true
          type: string
        name:
          type: string
        multi_tenant:
          type: boolean
        requires_own_users:
          type: boolean
        max_login_session_duration:
          description: The maximum allowed duration (in hours) of a user's login session for this application
          type: integer
        application_types:
          $ref: '#/components/schemas/ApplicationTypeFields'
    _req_permissions_Request:
      required:
        - name
      type: object
      properties:
        name:
          type: string
        service_id:
          type: string
        assigners:
          type: array
          description: permissions that could assign current permission to accounts
          items:
            type: string
    _req_application-roles_Request:
      required:
        - name
        - app_id
        - description
        - permissions
      type: object
      properties:
        name:
          type: string
        app_id:
          type: string
        description:
          type: string
        permissions:
          type: array
          items:
            type: string
    _req_account-permissions_Request:
      required:
        - account_id
        - app_id
        - permissions
      type: object
      properties:
        account_id:
          type: string
        app_id:
          type: string
        permissions:
          type: array
          items:
            type: string
    _req_account-roles_Request:
      required:
        - account_id
        - app_id
        - role_ids
      type: object
      properties:
        account_id:
          type: string
        app_id:
          type: string
        role_ids:
          type: array
          items:
            type: string<|MERGE_RESOLUTION|>--- conflicted
+++ resolved
@@ -592,11 +592,7 @@
           content:
             application/json:
               schema:
-<<<<<<< HEAD
-                $ref: '#/paths/~1admin~1account/get/responses/200/content/application~1json/schema'
-=======
                 $ref: '#/components/schemas/_res_shared_Account'
->>>>>>> 1389ce9a
         '400':
           description: Bad request
         '401':
