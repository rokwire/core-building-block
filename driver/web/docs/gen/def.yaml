openapi: 3.0.3
info:
  title: Rokwire Core Building Block API
  description: Core Building Block API Documentation
  version: 1.24.1
servers:
  - url: 'https://api.rokwire.illinois.edu/core'
    description: Production server
  - url: 'https://api-test.rokwire.illinois.edu/core'
    description: Test server
  - url: 'https://api-dev.rokwire.illinois.edu/core'
    description: Development server
  - url: 'http://localhost/core'
    description: Local server
tags:
  - name: Services
    description: Clients applications APIs.
  - name: Admin
    description: Clients administration applications APIs.
  - name: Enc
    description: APIs consumed by the Encryption building block.
  - name: BBs
    description: APIs consumed by the platform building blocks.
  - name: Third-Party Services
    description: APIs consumed by third-party services.
  - name: UI
    description: Endpoints for HTML webpages
  - name: System
    description: System APIs.
paths:
  /services/auth/login:
    post:
      tags:
        - Services
      summary: Login
      description: |
        Login using credentials to retrieve access token, refresh token, and user data
      requestBody:
        description: |
          User credential details and parameters
        content:
          application/json:
            schema:
              $ref: '#/components/schemas/_shared_req_Login'
            examples:
              email-sign_in:
                summary: Email - sign in
                value: |
                  {
                    "auth_type": "email",
                    "app_type_identifier": "edu.illinois.rokwire",
                    "org_id": "0a2eff20-e2cd-11eb-af68-60f81db5ecc0",
                    "api_key": "95a463e3-2ce8-450b-ba75-d8506b874738",
                    "creds": {
                      "email": "test@example.com", 
                      "password": "test12345"
                    },
                    "device": {
                      "type": "mobile",
                      "device_id": "5555",
                      "os": "Android"
                    }
                  }
              email-sign_up:
                summary: Email - sign up
                value: |
                  {
                    "auth_type": "email",
                    "app_type_identifier": "edu.illinois.rokwire",
                    "org_id": "0a2eff20-e2cd-11eb-af68-60f81db5ecc0",
                    "api_key": "95a463e3-2ce8-450b-ba75-d8506b874738",
                    "creds": {
                      "email": "test@example.com", 
                      "password": "test12345"
                    },
                    "params":{
                        "sign_up":true,
                        "confirm_password": "test12345"
                    },
                    "preferences":{
                        "key1":"value1",
                        "key2":"value2"
                    },
                    "profile":{
                      "address": "address",
                      "birth_year": 1990,
                      "country": "county",
                      "email": "email",
                      "first_name": "first name",
                      "last_name": "last name",
                      "phone": "+000000000000",
                      "photo_url": "photo url",
                      "state": "state",
                      "zip_code": "zip code"
                    },
                    "device": {
                      "type": "mobile",
                      "device_id": "5555",
                      "os": "Android"
                    }
                  }
              phone:
                summary: Phone - sign in OR sign up
                value: |
                  {
                    "auth_type": "twilio_phone",
                    "app_type_identifier": "edu.illinois.rokwire",
                    "org_id": "0a2eff20-e2cd-11eb-af68-60f81db5ecc0",
                    "api_key": "95a463e3-2ce8-450b-ba75-d8506b874738",
                    "creds": {
                      "phone": "+12223334444", 
                      "code": "123456"
                    },
                    "preferences":{
                        "key1":"value1",
                        "key2":"value2"
                    },
                    "profile":{
                      "address": "address",
                      "birth_year": 1990,
                      "country": "county",
                      "email": "email",
                      "first_name": "first name",
                      "last_name": "last name",
                      "phone": "+000000000000",
                      "photo_url": "photo url",
                      "state": "state",
                      "zip_code": "zip code"
                    },
                    "device": {
                      "type": "mobile",
                      "device_id": "5555",
                      "os": "Android"
                    }
                  }
              illinois_oidc:
                summary: Illinois OIDC login
                value: |
                  {
                    "auth_type": "illinois_oidc",
                    "app_type_identifier": "edu.illinois.rokwire",
                    "org_id": "0a2eff20-e2cd-11eb-af68-60f81db5ecc0",
                    "api_key": "95a463e3-2ce8-450b-ba75-d8506b874738",
                    "creds": "https://redirect.example.com?code=ai324uith8gSEefesEguorgwsf43",
                    "params": {
                      "redirect_uri": "https://redirect.example.com",
                      "pkce_verifier": "w4iuhfq0u43hfq38ghn3gnSFSFiqp3ugnpugnqiprgUGNPINfsdoirpgia"
                    },
                    "preferences":{
                        "key1":"value1",
                        "key2":"value2"
                    },
                    "profile":{
                      "address": "address",
                      "birth_year": 1990,
                      "country": "county",
                      "email": "email",
                      "first_name": "first name",
                      "last_name": "last name",
                      "phone": "+000000000000",
                      "photo_url": "photo url",
                      "state": "state",
                      "zip_code": "zip code"
                    },
                    "device": {
                      "type": "mobile",
                      "device_id": "5555",
                      "os": "Android"
                    }
                  }
              anonymous:
                summary: Anonymous login
                value: |
                  {
                    "auth_type": "anonymous",
                    "app_type_identifier": "edu.illinois.rokwire",
                    "org_id": "0a2eff20-e2cd-11eb-af68-60f81db5ecc0",
                    "api_key": "95a463e3-2ce8-450b-ba75-d8506b874738",
                    "creds": {
                      "anonymous_id": "dbb5ea5d-6c6c-44b8-9952-7ebf0e844beb"
                    },
                    "device": {
                      "type": "mobile",
                      "device_id": "5555",
                      "os": "Android"
                    }
                  }
        required: true
      responses:
        '200':
          description: Success
          content:
            application/json:
              schema:
                anyOf:
                  - $ref: '#/components/schemas/_shared_res_Login_Mfa'
                  - $ref: '#/components/schemas/_shared_res_Login'
        '400':
          description: Bad request
        '401':
          description: Unauthorized
        '500':
          description: Internal error
          content:
            application/json:
              schema:
                type: object
                properties:
                  status:
                    type: string
                    enum:
                      - invalid
                      - unverified
                      - verification-expired
                      - already-exists
                      - not-found
                      - internal-server-error
                      - shared-credential-unverified
                    description: |
                      - `invalid`: Invalid credentials
                      - `unverified`: Unverified credentials
                      - `verification-expired`: Credentials verification expired. The verification is restarted
                      - `already-exists`: Account already exists when `sign-up=true`
                      - `not-found`: Account could not be found when `sign-up=false`
                      - `internal-server-error`: An undefined error occurred
                      - `shared-credential-unverified`: The shared credential has not been verified yet
                  message:
                    type: string
  /services/auth/mfa:
    post:
      tags:
        - Services
      summary: MFA
      description: |
        Verify multi-factor authentication credentials to complete login
      parameters:
        - name: state
          in: query
          description: Login state
          required: false
          style: form
          explode: false
          schema:
            type: string
      requestBody:
        description: |
          MFA credentials and parameters
        content:
          application/json:
            schema:
              $ref: '#/components/schemas/_shared_req_Login_Mfa'
        required: true
      responses:
        '200':
          description: Success
          content:
            application/json:
              schema:
                $ref: '#/components/schemas/_shared_res_Login'
        '400':
          description: Bad request
        '401':
          description: Unauthorized
        '500':
          description: Internal error
  /services/auth/refresh:
    post:
      tags:
        - Services
      summary: Refresh
      description: |
        Refresh access token using a refresh token
      requestBody:
        description: |
          Refresh token
        content:
          application/json:
            schema:
              $ref: '#/components/schemas/_shared_req_Refresh'
        required: true
      responses:
        '200':
          description: Success
          content:
            application/json:
              schema:
                $ref: '#/components/schemas/_shared_res_Refresh'
        '400':
          description: Bad request
        '401':
          description: Unauthorized
        '500':
          description: Internal error
  /services/auth/login-url:
    post:
      tags:
        - Services
      summary: Get SSO login url
      description: |
        Retrieve a pre-formatted SSO login URL
      requestBody:
        content:
          application/json:
            schema:
              $ref: '#/components/schemas/_shared_req_LoginUrl'
        required: true
      responses:
        '200':
          description: Success
          content:
            application/json:
              schema:
                $ref: '#/components/schemas/_shared_res_LoginUrl'
        '400':
          description: Bad request
        '401':
          description: Unauthorized
        '500':
          description: Internal error
  /services/auth/logout:
    post:
      tags:
        - Services
      summary: Logout
      description: |
        Logouts an account
      security:
        - bearerAuth: []
      requestBody:
        content:
          application/json:
            schema:
              required:
                - all_sessions
              type: object
              properties:
                all_sessions:
                  type: boolean
                  default: false
      responses:
        '200':
          description: Success
          content:
            text/plain:
              schema:
                type: string
                example: Success
        '400':
          description: Bad request
        '401':
          description: Unauthorized
        '500':
          description: Internal error
  /services/auth/credential/verify:
    get:
      tags:
        - Services
      summary: Validate verification code
      description: |
        Validates verification code to verify account ownership
      parameters:
        - name: id
          in: query
          description: Credential ID
          required: true
          style: form
          explode: false
          schema:
            type: string
        - name: code
          in: query
          description: Verification code
          required: true
          style: form
          explode: false
          schema:
            type: string
      responses:
        '200':
          description: Successful operation
          content:
            text/plain:
              schema:
                type: string
                example: Successfully verified code
        '400':
          description: Bad request
        '401':
          description: Unauthorized
        '500':
          description: Internal error
  /services/auth/credential/send-verify:
    post:
      tags:
        - Services
      summary: Send verification code to identifier
      description: |
        Sends verification code to identifier to verify account ownership
      requestBody:
        description: |
          Account information to be checked
        content:
          application/json:
            schema:
              $ref: '#/components/schemas/_services_req_credential_send-verify'
        required: true
      responses:
        '200':
          description: Successful operation
          content:
            text/plain:
              schema:
                type: string
                example: Successfully sent verification code
        '400':
          description: Bad request
        '401':
          description: Unauthorized
        '500':
          description: Internal error
  /services/auth/credential/forgot/initiate:
    post:
      tags:
        - Services
      summary: Initiate reset credential for a given identifier
      description: |
        Email auth type:
        Sends the reset password code for a given identifier
        Generates a reset code and expiry and sends it to the given identifier 
      requestBody:
        content:
          application/json:
            schema:
              $ref: '#/components/schemas/_services_req_credential_forgot_initiate'
        required: true
      responses:
        '200':
          description: Success
          content:
            text/plain:
              schema:
                type: string
        '400':
          description: Bad request
        '401':
          description: Unauthorized
        '500':
          description: Internal error
          content:
            application/json:
              schema:
                type: object
                properties:
                  status:
                    type: string
                    enum:
                      - unverified
                      - verification-expired
                      - internal-server-error
                    description: |
                      - `unverified`: Unverified credentials
                      - `verification-expired`: Credentials verification expired. The verification is restarted
                      - `internal-server-error`: An undefined error occurred
                  message:
                    type: string
  /services/auth/credential/forgot/complete:
    post:
      tags:
        - Services
      summary: Complete resetting forgotten credential
      requestBody:
        content:
          application/json:
            schema:
              $ref: '#/components/schemas/_services_req_credential_forgot_complete'
        required: true
      responses:
        '200':
          description: Success
          content:
            text/plain:
              schema:
                type: string
        '400':
          description: Bad request
        '401':
          description: Unauthorized
        '500':
          description: Internal error
  /services/auth/credential/update:
    post:
      tags:
        - Services
      summary: Reset a credential from client application
      description: |
        Needs user auth token for authorization

        **Auth:** Requires token from direct user authentication from recent login
      security:
        - bearerAuth: []
      requestBody:
        content:
          application/json:
            schema:
              $ref: '#/components/schemas/_services_req_credential_update'
        required: true
      responses:
        '200':
          description: Success
          content:
            text/plain:
              schema:
                type: string
        '400':
          description: Bad request
        '401':
          description: Unauthorized
        '500':
          description: Internal error
  /services/auth/verify-mfa:
    post:
      tags:
        - Services
      summary: MFA
      description: |
        Verify multi-factor authentication credentials to complete MFA registration
      requestBody:
        description: |
          MFA credentials and parameters
        content:
          application/json:
            schema:
              $ref: '#/components/schemas/_shared_req_Mfa'
        required: true
      responses:
        '200':
          description: Success
          content:
            application/json:
              schema:
                type: array
                items:
                  type: string
        '400':
          description: Bad request
        '401':
          description: Unauthorized
        '500':
          description: Internal error
  /services/auth/account/exists:
    post:
      tags:
        - Services
      summary: Check if an account already exists
      description: |
        Account exists checks if an account exists for the provided user identifier and auth type
      requestBody:
        description: |
          Account information to be checked
        content:
          application/json:
            schema:
              $ref: '#/components/schemas/_shared_req_AccountCheck'
        required: true
      responses:
        '200':
          description: Success
          content:
            application/json:
              schema:
                $ref: '#/components/schemas/_shared_res_AccountCheck'
        '400':
          description: Bad request
        '401':
          description: Unauthorized
        '500':
          description: Internal error
  /services/auth/account/can-sign-in:
    post:
      tags:
        - Services
      summary: Check if a client can sign in
      description: |
        Checks if a client can sign in to an existing account for the provided user identifier and auth type
      requestBody:
        description: |
          Account information to be checked
        content:
          application/json:
            schema:
              $ref: '#/components/schemas/_shared_req_AccountCheck'
        required: true
      responses:
        '200':
          description: Success
          content:
            application/json:
              schema:
                $ref: '#/components/schemas/_shared_res_AccountCheck'
        '400':
          description: Bad request
        '401':
          description: Unauthorized
        '500':
          description: Internal error
  /services/auth/account/can-link:
    post:
      tags:
        - Services
      summary: Check if a client can link an auth type
      description: |
        Checks if a client is able to link a new auth type to an account
      requestBody:
        description: |
          Account information to be checked
        content:
          application/json:
            schema:
              $ref: '#/components/schemas/_shared_req_AccountCheck'
        required: true
      responses:
        '200':
          description: Success
          content:
            application/json:
              schema:
                $ref: '#/components/schemas/_shared_res_AccountCheck'
        '400':
          description: Bad request
        '401':
          description: Unauthorized
        '500':
          description: Internal error
  /services/auth/account/auth-type/link:
    post:
      tags:
        - Services
      summary: Link credentials
      description: |
        Link credentials to an existing account

        **Auth:** Requires "authenticated" auth token
      security:
        - bearerAuth: []
      requestBody:
        content:
          application/json:
            schema:
              $ref: '#/components/schemas/_services_req_account_auth-type-link'
            examples:
              email-sign_up:
                summary: Email
                value: |
                  {
                    "auth_type": "email",
                    "app_type_identifier": "edu.illinois.rokwire",
                    "org_id": "0a2eff20-e2cd-11eb-af68-60f81db5ecc0",
                    "api_key": "95a463e3-2ce8-450b-ba75-d8506b874738",
                    "creds": {
                      "email": "test@example.com", 
                      "password": "test12345"
                    },
                    "params":{
                        "confirm_password": "test12345"
                    }
                  }
              phone:
                summary: Phone
                value: |
                  {
                    "auth_type": "twilio_phone",
                    "app_type_identifier": "edu.illinois.rokwire",
                    "org_id": "0a2eff20-e2cd-11eb-af68-60f81db5ecc0",
                    "api_key": "95a463e3-2ce8-450b-ba75-d8506b874738",
                    "creds": {
                      "phone": "+12223334444"
                    }
                  }
              illinois_oidc:
                summary: Illinois OIDC
                value: |
                  {
                    "auth_type": "illinois_oidc",
                    "app_type_identifier": "edu.illinois.rokwire",
                    "org_id": "0a2eff20-e2cd-11eb-af68-60f81db5ecc0",
                    "api_key": "95a463e3-2ce8-450b-ba75-d8506b874738",
                    "creds": "https://redirect.example.com?code=ai324uith8gSEefesEguorgwsf43",
                    "params": {
                      "redirect_uri": "https://redirect.example.com",
                      "pkce_verifier": "w4iuhfq0u43hfq38ghn3gnSFSFiqp3ugnpugnqiprgUGNPINfsdoirpgia"
                    }
                  }
        required: true
      responses:
        '200':
          description: Success
          content:
            application/json:
              schema:
                $ref: '#/components/schemas/_services_res_account_auth-type-link'
        '400':
          description: Bad request
        '401':
          description: Unauthorized
        '500':
          description: Internal error
          content:
            application/json:
              schema:
                type: object
                properties:
                  status:
                    type: string
                    enum:
                      - invalid
                      - unverified
                      - verification-expired
                      - already-exists
                      - not-found
                      - internal-server-error
                    description: |
                      - `invalid`: Invalid credentials
                      - `unverified`: Unverified credentials
                      - `verification-expired`: Credentials verification expired. The verification is restarted
                      - `already-exists`: Auth type identifier already exists
                      - `not-found`: Account could not be found when `sign-up=false`
                      - `internal-server-error`: An undefined error occurred
                  message:
                    type: string
    delete:
      tags:
        - Services
      summary: Unlink credentials
      description: |
        Unlink credentials from an existing account

        **Auth:** Requires "authenticated" auth token
      security:
        - bearerAuth: []
      requestBody:
        content:
          application/json:
            schema:
              $ref: '#/components/schemas/_services_req_account_auth-type-unlink'
            examples:
              email:
                summary: Email
                value: |
                  {
                    "auth_type": "email",
                    "app_type_identifier": "edu.illinois.rokwire",
                    "identifier": "test@example.com"
                  }
              phone:
                summary: Phone
                value: |
                  {
                    "auth_type": "twilio_phone",
                    "app_type_identifier": "edu.illinois.rokwire",
                    "identifier": "+12223334444"
                  }
              illinois_oidc:
                summary: Illinois OIDC
                value: |
                  {
                    "auth_type": "illinois_oidc",
                    "app_type_identifier": "edu.illinois.rokwire",
                    "identifier": "123456789"
                  }
        required: true
      responses:
        '200':
          description: Success
          content:
            application/json:
              schema:
                $ref: '#/components/schemas/_services_res_account_auth-type-link'
        '400':
          description: Bad request
        '401':
          description: Unauthorized
        '500':
          description: Internal error
  /services/auth/authorize-service:
    post:
      tags:
        - Services
      summary: Authorize service
      description: |
        Authorize a third-party service and get a scoped access token that can be used to access its APIs

        **Auth:** Requires user auth token
      security:
        - bearerAuth: []
      requestBody:
        content:
          application/json:
            schema:
              $ref: '#/components/schemas/_services_req_authorize-service'
      responses:
        '200':
          description: Success
          content:
            application/json:
              schema:
                $ref: '#/components/schemas/_services_res_authorize-service'
              examples:
                authorized:
                  summary: Service authorized
                  value: |
                    {
                      "access_token": "string",
                      "token_type": "Bearer",
                      "approved_scopes": [
                        "string"
                      ]
                    }
                unauthorized:
                  summary: Service unauthorized
                  value: |
                    {
                      "service_reg": {
                        "service_id": "string",
                        "service_account_id": "string",
                        "host": "string",
                        "pub_key": {
                          "key_pem": "string",
                          "alg": "string"
                        },
                        "name": "string",
                        "description": "string",
                        "info_url": "string",
                        "logo_url": "string",
                        "scopes": [
                          {
                            "scope": "string",
                            "required": true,
                            "explanation": "string"
                          }
                        ],
                        "first_party": true
                      }
                    }
        '400':
          description: Bad request
        '401':
          description: Unauthorized
        '500':
          description: Internal error
  /services/auth/service-regs:
    get:
      tags:
        - Services
      summary: Get service registrations
      description: |
        Returns service registration records

        **Auth:** Requires auth token
      security:
        - bearerAuth: []
      parameters:
        - name: ids
          in: query
          description: A comma-separated list of service IDs to return registrations for
          required: true
          style: form
          explode: false
          schema:
            type: string
      responses:
        '200':
          description: Success
          content:
            application/json:
              schema:
                type: array
                items:
                  $ref: '#/components/schemas/ServiceReg'
        '400':
          description: Bad request
        '401':
          description: Unauthorized
        '500':
          description: Internal error
  /services/accounts:
    get:
      tags:
        - Services
      summary: Finds accounts
      description: |
        Finds accounts using a set of optional search parameters

        **Auth:** Requires access token with `get_accounts`, `update_accounts`, or `all_accounts` permission
      security:
        - bearerAuth: []
      parameters:
        - name: limit
          in: query
          description: The maximum number of accounts to return
          required: false
          style: form
          explode: false
          schema:
            type: integer
        - name: offset
          in: query
          description: The index of the first account to return
          required: false
          style: form
          explode: false
          schema:
            type: integer
        - name: account-id
          in: query
          description: The account ID
          required: false
          style: form
          explode: false
          schema:
            type: string
        - name: firstname
          in: query
          description: The account profile first name
          required: false
          style: form
          explode: false
          schema:
            type: string
        - name: lastname
          in: query
          description: The account profile last name
          required: false
          style: form
          explode: false
          schema:
            type: string
        - name: auth-type
          in: query
          description: The auth type
          required: false
          style: form
          explode: false
          schema:
            type: string
        - name: auth-type-identifier
          in: query
          description: The authentication type identifier
          required: false
          style: form
          explode: false
          schema:
            type: string
        - name: has-permissions
          in: query
          description: 'Account has permissions (permissions, roles, or groups) filter'
          required: false
          style: form
          explode: false
          schema:
            type: boolean
        - name: permissions
          in: query
          description: A comma-separated list of permission names
          required: false
          style: form
          explode: false
          schema:
            type: string
        - name: role-ids
          in: query
          description: A comma-separated list of role IDs
          required: false
          style: form
          explode: false
          schema:
            type: string
        - name: group-ids
          in: query
          description: A comma-separated list of group IDs
          required: false
          style: form
          explode: false
          schema:
            type: string
      responses:
        '200':
          description: Success
          content:
            application/json:
              schema:
                type: array
                items:
                  $ref: '#/components/schemas/PartialAccount'
        '400':
          description: Bad request
        '401':
          description: Unauthorized
        '500':
          description: Internal error
    post:
      tags:
        - Services
      summary: Create admin account
      description: |
        Create a new admin account

        **Auth:** Requires auth token with `create_accounts` or `all_accounts` permission
      security:
        - bearerAuth: []
      requestBody:
        description: |
          User account details and parameters
        content:
          application/json:
            schema:
              $ref: '#/components/schemas/_shared_req_CreateAccount'
        required: true
      responses:
        '200':
          description: Success
          content:
            application/json:
              schema:
                $ref: '#/components/schemas/PartialAccount'
        '400':
          description: Bad request
        '401':
          description: Unauthorized
        '500':
          description: Internal error
    put:
      tags:
        - Services
      summary: Update admin account
      description: |
        Update an existing admin account

        **Auth:** Requires auth token with `update_accounts` or `all_accounts` permission
      security:
        - bearerAuth: []
      requestBody:
        description: |
          User account details and parameters
        content:
          application/json:
            schema:
              $ref: '#/components/schemas/_shared_req_UpdateAccount'
        required: true
      responses:
        '200':
          description: Success
          content:
            application/json:
              schema:
                $ref: '#/components/schemas/PartialAccount'
        '400':
          description: Bad request
        '401':
          description: Unauthorized
        '500':
          description: Internal error
  /services/account:
    delete:
      tags:
        - Services
      summary: Delete user account
      description: |
        Deletes a user account

        **Auth:** Requires user auth token
      security:
        - bearerAuth: []
      responses:
        '200':
          description: Success
          content:
            text/plain:
              schema:
                type: string
                example: Success
        '400':
          description: Bad request
        '401':
          description: Unauthorized
        '500':
          description: Internal error
    get:
      tags:
        - Services
      summary: Get user account
      description: |
        Get the user account

        **Auth:** Requires user auth token
      security:
        - bearerAuth: []
      responses:
        '200':
          description: Success
          content:
            application/json:
              schema:
                $ref: '#/components/schemas/_shared_res_Account'
        '400':
          description: Bad request
        '401':
          description: Unauthorized
        '500':
          description: Internal error
  /services/account/mfa:
    get:
      tags:
        - Services
      summary: Get account MFA types
      description: |
        Get MFA types set up for an account

        **Auth:** Requires user auth token
      security:
        - bearerAuth: []
      responses:
        '200':
          description: Success
          content:
            application/json:
              schema:
                type: array
                items:
                  $ref: '#/components/schemas/_shared_res_Mfa'
        '400':
          description: Bad request
        '401':
          description: Unauthorized
        '500':
          description: Internal error
    post:
      tags:
        - Services
      summary: Enroll in MFA type
      description: |
        Add MFA type to an account

        **Auth:** Requires user auth token
      security:
        - bearerAuth: []
      requestBody:
        description: |
          MFA enrollment params
        content:
          application/json:
            schema:
              $ref: '#/components/schemas/_shared_req_Mfa'
            examples:
              email:
                summary: Enroll in email MFA
                value: |
                  {
                    "identifier": "test@test.com",
                    "type": "email"
                  }
        required: true
      responses:
        '200':
          description: Success
          content:
            application/json:
              schema:
                $ref: '#/components/schemas/_shared_res_Mfa'
        '400':
          description: Bad request
        '401':
          description: Unauthorized
        '500':
          description: Internal error
    delete:
      tags:
        - Services
      summary: Remove MFA type
      description: |
        Remove MFA type from an account

        **Auth:** Requires user auth token
      security:
        - bearerAuth: []
      requestBody:
        description: |
          MFA params
        content:
          application/json:
            schema:
              $ref: '#/components/schemas/_shared_req_Mfa'
            examples:
              email:
                summary: Unenroll in email MFA
                value: |
                  {
                    "identifier": "test@test.com",
                    "type": "email"
                  }
      responses:
        '200':
          description: Success
        '400':
          description: Bad request
        '401':
          description: Unauthorized
        '500':
          description: Internal error
  /services/account/preferences:
    put:
      tags:
        - Services
      summary: Update account preferences
      description: |
        Updates account preferences

        **Auth:** Requires user auth token
      security:
        - bearerAuth: []
      requestBody:
        description: Account preferences
        content:
          application/json:
            schema:
              type: object
        required: true
      responses:
        '200':
          description: Success
          content:
            text/plain:
              schema:
                type: string
                example: Success
        '400':
          description: Bad request
        '401':
          description: Unauthorized
        '500':
          description: Internal error
    get:
      tags:
        - Services
      summary: Get preferences
      description: |
        Returns a user preferences

        **Auth:** Requires user auth token
      security:
        - bearerAuth: []
      responses:
        '200':
          description: Success
          content:
            application/json:
              schema:
                type: object
        '400':
          description: Bad request
        '401':
          description: Unauthorized
        '500':
          description: Internal error
  /services/account/profile:
    get:
      tags:
        - Services
      summary: Get user profile
      description: |
        Returns a user profile

        **Auth:** Requires user auth token
      security:
        - bearerAuth: []
      responses:
        '200':
          description: Success
          content:
            application/json:
              schema:
                $ref: '#/components/schemas/ProfileFields'
        '400':
          description: Bad request
        '401':
          description: Unauthorized
        '500':
          description: Internal error
    put:
      tags:
        - Services
      summary: Update user profile
      description: |
        Updates a user profile

        **Auth:** Requires user auth token
      security:
        - bearerAuth: []
      requestBody:
        description: Profile update
        content:
          application/json:
            schema:
              $ref: '#/components/schemas/_shared_req_Profile'
        required: true
      responses:
        '200':
          description: Success
          content:
            text/plain:
              schema:
                type: string
                example: Success
        '400':
          description: Bad request
        '401':
          description: Unauthorized
        '500':
          description: Internal error
  /services/test:
    get:
      tags:
        - Services
      summary: Test API..
      responses:
        '200':
          description: Success
          content:
            text/plain:
              schema:
                type: string
                example: Echooo
  /services/application/configs:
    post:
      tags:
        - Services
      summary: Gets default app config
      description: |
        Returns the default app config for the highest version that is equal to or less than the provided version

        **Auth:** Requires a valid API Key for access.
      requestBody:
        description: |
          App config query
        content:
          application/json:
            schema:
              $ref: '#/components/schemas/_services_req_application_configs'
            example:
              version: 1.0.1
              app_type_identifier: edu.illinois.rokwire.android
              api_key: ''
      responses:
        '200':
          description: successfully read app configuration
          content:
            application/json:
              schema:
                $ref: '#/components/schemas/ApplicationConfig'
        '400':
          description: Bad request.
        '401':
          description: Unauthorized
        '404':
          description: AppConfig not found
        '500':
          description: Internal error
  /services/application/organization/configs:
    post:
      tags:
        - Services
      summary: Gets organization-specific app configs
      description: |
        Returns the app config for the highest version that is equal to or less than the provided version for the currently authenticated organization

        **Auth:** Requires auth token
      security:
        - bearerAuth: []
      requestBody:
        content:
          application/json:
            schema:
              $ref: '#/components/schemas/_services_req_application_org-configs'
            example:
              version: 1.0.1
              app_type_identifier: edu.illinois.rokwire.android
      responses:
        '200':
          description: successfully read app configuration
          content:
            application/json:
              schema:
                $ref: '#/components/schemas/ApplicationConfig'
        '400':
          description: Bad request.
        '401':
          description: Unauthorized
        '404':
          description: AppConfig not found
        '500':
          description: Internal error
  /admin/auth/login:
    post:
      tags:
        - Admin
      summary: Login
      description: |
        Login using credentials to retrieve access token, refresh token, and user data

        **Auth:** Requires API key
      requestBody:
        description: |
          User credential details and parameters
        content:
          application/json:
            schema:
              $ref: '#/components/schemas/_shared_req_Login'
            examples:
              email:
                summary: Email
                value: |
                  {
                    "auth_type": "email",
                    "app_type_identifier": "edu.illinois.rokwire",
                    "org_id": "0a2eff20-e2cd-11eb-af68-60f81db5ecc0",
                    "api_key": "95a463e3-2ce8-450b-ba75-d8506b874738",
                    "creds": {
                      "email": "test@example.com", 
                      "password": "test12345"
                    },
                    "device": {
                      "type": "mobile",
                      "device_id": "5555",
                      "os": "Android"
                    }
                  }
              illinois_oidc:
                summary: Illinois OIDC
                value: |
                  {
                    "auth_type": "illinois_oidc",
                    "app_type_identifier": "edu.illinois.rokwire",
                    "org_id": "0a2eff20-e2cd-11eb-af68-60f81db5ecc0",
                    "api_key": "95a463e3-2ce8-450b-ba75-d8506b874738",
                    "creds": "https://redirect.example.com?code=ai324uith8gSEefesEguorgwsf43",
                    "params": {
                      "redirect_uri": "https://redirect.example.com",
                      "pkce_verifier": "w4iuhfq0u43hfq38ghn3gnSFSFiqp3ugnpugnqiprgUGNPINfsdoirpgia"
                    },
                    "preferences":{
                        "key1":"value1",
                        "key2":"value2"
                    },
                    "profile":{
                      "address": "address",
                      "birth_year": 1990,
                      "country": "county",
                      "email": "email",
                      "first_name": "first name",
                      "last_name": "last name",
                      "phone": "+000000000000",
                      "photo_url": "photo url",
                      "state": "state",
                      "zip_code": "zip code"
                    },
                    "device": {
                      "type": "mobile",
                      "device_id": "5555",
                      "os": "Android"
                    }
                  }
        required: true
      responses:
        '200':
          description: Success
          content:
            application/json:
              schema:
                anyOf:
                  - $ref: '#/components/schemas/_shared_res_Login_Mfa'
                  - $ref: '#/components/schemas/_shared_res_Login'
        '400':
          description: Bad request
        '401':
          description: Unauthorized
        '500':
          description: Internal error
  /admin/auth/mfa:
    post:
      tags:
        - Admin
      summary: MFA
      description: |
        Verify multi-factor authentication credentials to complete login

        **Auth:** Requires API key
      parameters:
        - name: state
          in: query
          description: Login state
          required: false
          style: form
          explode: false
          schema:
            type: string
      requestBody:
        description: |
          MFA credentials and parameters
        content:
          application/json:
            schema:
              $ref: '#/components/schemas/_shared_req_Login_Mfa'
        required: true
      responses:
        '200':
          description: Success
          content:
            application/json:
              schema:
                $ref: '#/components/schemas/_shared_res_Login'
        '400':
          description: Bad request
        '401':
          description: Unauthorized
        '500':
          description: Internal error
  /admin/auth/refresh:
    post:
      tags:
        - Admin
      summary: Refresh
      description: |
        Refresh access token using a refresh token

        **Auth:** Requires API key
      requestBody:
        description: |
          Refresh token
        content:
          application/json:
            schema:
              $ref: '#/components/schemas/_shared_req_Refresh'
        required: true
      responses:
        '200':
          description: Success
          content:
            application/json:
              schema:
                $ref: '#/components/schemas/_shared_res_Refresh'
        '400':
          description: Bad request
        '401':
          description: Unauthorized
        '500':
          description: Internal error
  /admin/auth/login-url:
    post:
      tags:
        - Admin
      summary: Get SSO login url
      description: |
        Retrieve a pre-formatted SSO login URL

        **Auth:** Requires API key
      requestBody:
        content:
          application/json:
            schema:
              $ref: '#/components/schemas/_shared_req_LoginUrl'
        required: true
      responses:
        '200':
          description: Success
          content:
            application/json:
              schema:
                $ref: '#/components/schemas/_shared_res_LoginUrl'
        '400':
          description: Bad request
        '401':
          description: Unauthorized
        '500':
          description: Internal error
  /admin/auth/verify-mfa:
    post:
      tags:
        - Admin
      summary: MFA
      description: |
        Verify multi-factor authentication credentials to complete MFA registration

        **Auth:** Requires admin access token
      requestBody:
        description: |
          MFA credentials and parameters
        content:
          application/json:
            schema:
              $ref: '#/components/schemas/_shared_req_Mfa'
        required: true
      responses:
        '200':
          description: Success
          content:
            application/json:
              schema:
                type: array
                items:
                  type: string
        '400':
          description: Bad request
        '401':
          description: Unauthorized
        '500':
          description: Internal error
  /admin/auth/app-token:
    get:
      tags:
        - Admin
      summary: App token
      description: |
        Retrieve an admin token for the specified application

        **Auth:** Requires admin access token
      security:
        - bearerAuth: []
      parameters:
        - name: app_id
          in: query
          description: The application ID of the token to return
          required: true
          style: form
          explode: false
          schema:
            type: string
      responses:
        '200':
          description: Success
          content:
            application/json:
              schema:
                $ref: '#/components/schemas/_admin_res_app-token'
        '400':
          description: Bad request
        '401':
          description: Unauthorized
        '500':
          description: Internal error
  /admin/account:
    get:
      tags:
        - Admin
      summary: Get user account
      description: |
        Get the user account

        **Auth:** Requires admin access token
      security:
        - bearerAuth: []
      responses:
        '200':
          description: Success
          content:
            application/json:
              schema:
                $ref: '#/components/schemas/_shared_res_Account'
        '400':
          description: Bad request
        '401':
          description: Unauthorized
        '500':
          description: Internal error
  /admin/account/mfa:
    get:
      tags:
        - Admin
      summary: Get account MFA types
      description: |
        Get MFA types set up for an account

        **Auth:** Requires admin access token
      security:
        - bearerAuth: []
      responses:
        '200':
          description: Success
          content:
            application/json:
              schema:
                type: array
                items:
                  $ref: '#/components/schemas/_shared_res_Mfa'
        '400':
          description: Bad request
        '401':
          description: Unauthorized
        '500':
          description: Internal error
    post:
      tags:
        - Admin
      summary: Enroll in MFA type
      description: |
        Add MFA type to an account

        **Auth:** Requires user auth token
      security:
        - bearerAuth: []
      parameters:
        - name: type
          in: query
          description: MFA type
          required: true
          style: form
          explode: false
          schema:
            type: string
      responses:
        '200':
          description: Success
          content:
            application/json:
              schema:
                $ref: '#/components/schemas/_shared_res_Mfa'
        '400':
          description: Bad request
        '401':
          description: Unauthorized
        '500':
          description: Internal error
    delete:
      tags:
        - Admin
      summary: Remove MFA type
      description: |
        Remove MFA type from an account

        **Auth:** Requires user auth token
      security:
        - bearerAuth: []
      parameters:
        - name: type
          in: query
          description: MFA type
          required: true
          style: form
          explode: false
          schema:
            type: string
      responses:
        '200':
          description: Success
        '400':
          description: Bad request
        '401':
          description: Unauthorized
        '500':
          description: Internal error
  /admin/application/accounts:
    get:
      tags:
        - Admin
      summary: Finds application accounts
      description: |
        Finds accounts for the specified application

        **Auth:** Requires admin access token with `get_accounts`, `update_accounts`, or `all_accounts` permission
      security:
        - bearerAuth: []
      parameters:
        - name: limit
          in: query
          description: The maximum number of accounts to return
          required: false
          style: form
          explode: false
          schema:
            type: integer
        - name: offset
          in: query
          description: The index of the first account to return
          required: false
          style: form
          explode: false
          schema:
            type: integer
        - name: account-id
          in: query
          description: The account ID
          required: false
          style: form
          explode: false
          schema:
            type: string
        - name: firstname
          in: query
          description: The account profile first name
          required: false
          style: form
          explode: false
          schema:
            type: string
        - name: lastname
          in: query
          description: The account profile last name
          required: false
          style: form
          explode: false
          schema:
            type: string
        - name: auth-type
          in: query
          description: The auth type
          required: false
          style: form
          explode: false
          schema:
            type: string
        - name: auth-type-identifier
          in: query
          description: The authentication type identifier
          required: false
          style: form
          explode: false
          schema:
            type: string
        - name: has-permissions
          in: query
          description: 'Account has permissions (permissions, roles, or groups) filter'
          required: false
          style: form
          explode: false
          schema:
            type: boolean
        - name: permissions
          in: query
          description: A comma-separated list of permission names
          required: false
          style: form
          explode: false
          schema:
            type: string
        - name: role-ids
          in: query
          description: A comma-separated list of role IDs
          required: false
          style: form
          explode: false
          schema:
            type: string
        - name: group-ids
          in: query
          description: A comma-separated list of group IDs
          required: false
          style: form
          explode: false
          schema:
            type: string
      responses:
        '200':
          description: Success
          content:
            application/json:
              schema:
                type: array
                items:
                  $ref: '#/components/schemas/PartialAccount'
        '400':
          description: Bad request
        '401':
          description: Unauthorized
        '500':
          description: Internal error
    post:
      tags:
        - Admin
      summary: Create admin accounts
      description: |
        Create a new admin account

        **Auth:** Requires auth token with `create_accounts` or `all_accounts` permission
      security:
        - bearerAuth: []
      requestBody:
        description: |
          User account details and parameters
        content:
          application/json:
            schema:
              $ref: '#/components/schemas/_shared_req_CreateAccount'
        required: true
      responses:
        '200':
          description: Success
          content:
            application/json:
              schema:
                $ref: '#/components/schemas/PartialAccount'
        '400':
          description: Bad request
        '401':
          description: Unauthorized
        '500':
          description: Internal error
    put:
      tags:
        - Admin
      summary: Update admin account
      description: |
        Update an existing admin account

        **Auth:** Requires auth token with `update_accounts` or `all_accounts` permission
      security:
        - bearerAuth: []
      requestBody:
        description: |
          User account details and parameters
        content:
          application/json:
            schema:
              $ref: '#/components/schemas/_shared_req_UpdateAccount'
        required: true
      responses:
        '200':
          description: Success
          content:
            application/json:
              schema:
                $ref: '#/components/schemas/PartialAccount'
        '400':
          description: Bad request
        '401':
          description: Unauthorized
        '500':
          description: Internal error
  '/admin/application/accounts/{id}/devices':
    get:
      tags:
        - Admin
      summary: Finds application account devices
      description: |
        Finds devices for the specified account and application

        **Auth:** Requires admin access token with `get_account-devices` permission
      security:
        - bearerAuth: []
      parameters:
        - name: id
          in: path
          description: The account ID
          required: true
          style: simple
          explode: false
          schema:
            type: string
      responses:
        '200':
          description: Success
          content:
            application/json:
              schema:
                type: array
                items:
                  $ref: '#/components/schemas/DeviceFields'
        '400':
          description: Bad request
        '401':
          description: Unauthorized
        '500':
          description: Internal error
  '/admin/application/accounts/{account_id}/login-sessions/{session_id}':
    delete:
      tags:
        - Admin
      summary: Delete an account session
      description: |
        Delete an account session for specific application

        **Auth:** Requires admin access token with `delete_login-sessions` or `all_login-sessions` permission
      security:
        - bearerAuth: []
      parameters:
        - name: session_id
          in: path
          description: The sessionID of the login session to delete
          required: true
          explode: false
          schema:
            type: string
        - name: account_id
          in: path
          description: The accountID of the login session to delete
          required: true
          explode: false
          schema:
            type: string
      responses:
        '200':
          description: Success
          content:
            text/plain:
              schema:
                type: string
                example: Success
        '400':
          description: Bad request
        '401':
          description: Unauthorized
        '500':
          description: Internal error
  '/admin/application/accounts/{id}/permissions':
    put:
      tags:
        - Admin
      summary: Grant account permissions
      description: |
        Grant account permissions

        **Auth:** Requires admin access token with `update_account-permissions` or `update_account-authorization` permission
      security:
        - bearerAuth: []
      parameters:
        - name: id
          in: path
          description: The account ID
          required: true
          style: simple
          explode: false
          schema:
            type: string
      requestBody:
        description: Permissions
        content:
          application/json:
            schema:
              $ref: '#/components/schemas/_admin_req_grant-permissions'
        required: true
      responses:
        '200':
          description: Success
          content:
            text/plain:
              schema:
                type: string
                example: Success
        '400':
          description: Bad request
        '401':
          description: Unauthorized
        '500':
          description: Internal error
    delete:
      tags:
        - Admin
      summary: Delete permissions from account
      description: |
        Deletes an existing permissions from account

        **Auth:** Requires admin access token with `update_account-permissions` or `update_account-authorization` permission
      security:
        - bearerAuth: []
      parameters:
        - name: id
          in: path
          description: The account ID
          required: true
          style: simple
          explode: false
          schema:
            type: string
      requestBody:
        description: Permissions
        content:
          application/json:
            schema:
              $ref: '#/components/schemas/_admin_req_revoke-permissions'
      responses:
        '200':
          description: Success
          content:
            text/plain:
              schema:
                type: string
                example: Success
        '400':
          description: Bad request
        '401':
          description: Unauthorized
        '500':
          description: Internal error
  '/admin/application/accounts/{id}/roles':
    put:
      tags:
        - Admin
      summary: Grant account roles
      description: |
        Grant account roles

        **Auth:** Requires admin access token with `update_account-auth-roles` or `update_account-authorization` permission
      security:
        - bearerAuth: []
      parameters:
        - name: id
          in: path
          description: The account ID
          required: true
          style: simple
          explode: false
          schema:
            type: string
      requestBody:
        description: Roles
        content:
          application/json:
            schema:
              $ref: '#/components/schemas/_admin_req_grant-roles-to-account'
        required: true
      responses:
        '200':
          description: Success
          content:
            text/plain:
              schema:
                type: string
                example: Success
        '400':
          description: Bad request
        '401':
          description: Unauthorized
        '500':
          description: Internal error
    delete:
      tags:
        - Admin
      summary: Delete roles from account
      description: |
        Deletes an existing roles from account

        **Auth:** Requires admin access token with `update_account-auth-roles` or `update_account-authorization` permission
      security:
        - bearerAuth: []
      parameters:
        - name: id
          in: path
          description: The account ID
          required: true
          style: simple
          explode: false
          schema:
            type: string
      requestBody:
        description: Roles
        content:
          application/json:
            schema:
              $ref: '#/components/schemas/_admin_req_revoke-roles-from-account'
      responses:
        '200':
          description: Success
          content:
            text/plain:
              schema:
                type: string
                example: Success
        '400':
          description: Bad request
        '401':
          description: Unauthorized
        '500':
          description: Internal error
  /admin/application/login-sessions:
    get:
      tags:
        - Admin
      summary: Get application sessions
      description: |
        Get application sessions

        **Auth:** Requires admin access token with `get_login-sessions`, `update_login-sessions`, `delete_login-sessions`, or `all_login-sessions` permission
      security:
        - bearerAuth: []
      parameters:
        - name: identifier
          in: query
          description: identifier
          required: false
          style: form
          explode: false
          schema:
            type: string
        - name: account-auth-type-identifier
          in: query
          description: account auth type identifier
          required: false
          style: form
          explode: false
          schema:
            type: string
        - name: app-type-id
          in: query
          description: app type id
          required: false
          style: form
          explode: false
          schema:
            type: string
        - name: app-type-identifier
          in: query
          description: app type identifier
          required: false
          style: form
          explode: false
          schema:
            type: string
        - name: anonymous
          in: query
          description: anonymous
          required: false
          style: form
          explode: false
          schema:
            type: boolean
        - name: device-id
          in: query
          description: device id
          required: false
          style: form
          explode: false
          schema:
            type: string
        - name: ip-address
          in: query
          description: ip address
          required: false
          style: form
          explode: false
          schema:
            type: string
      responses:
        '200':
          description: Success
          content:
            application/json:
              schema:
                type: array
                items:
                  $ref: '#/components/schemas/_shared_res_LoginSession'
        '400':
          description: Bad request
        '401':
          description: Unauthorized
        '500':
          description: Internal error
  /admin/application/groups:
    get:
      tags:
        - Admin
      summary: Get application groups
      description: |
        Gets application groups
            
        **Auth:** Requires admin access token with at least one of the following permissions:
        - `get_auth-groups`
        - `update_auth-groups`
        - `delete_auth-groups`
        - `all_auth-groups`
        - `update_account-auth-groups`
        - `update_account-authorization`
      security:
        - bearerAuth: []
      responses:
        '200':
          description: Successful operation
          content:
            application/json:
              schema:
                type: array
                items:
                  $ref: '#/components/schemas/AppOrgGroup'
        '400':
          description: Bad request
        '401':
          description: Unauthorized
        '500':
          description: Internal error
    post:
      tags:
        - Admin
      summary: Create application group
      description: |
        Create application group

         **Auth:** Requires admin access token with `update_auth-groups` or `all_auth-groups` permission
         - bearerAuth: []
      security:
        - bearerAuth: []
      requestBody:
        description: Application group
        content:
          application/json:
            schema:
              $ref: '#/components/schemas/_admin_req_create-application_group'
        required: true
      responses:
        '200':
          description: Success
          content:
            application/json:
              schema:
                $ref: '#/components/schemas/AppOrgGroup'
        '400':
          description: Bad request
        '401':
          description: Unauthorized
        '500':
          description: Internal error
  '/admin/application/groups/{id}':
    delete:
      tags:
        - Admin
      summary: Delete application group
      description: |
        Deletes an existing application group

        **Auth:** Requires admin access token with `delete_auth-groups` or `all_auth-groups` permission
      security:
        - bearerAuth: []
      parameters:
        - name: id
          in: path
          description: The group ID
          required: true
          schema:
            type: string
      responses:
        '200':
          description: Success
        '400':
          description: Bad request
        '401':
          description: Unauthorized
        '500':
          description: Internal error
  '/admin/application/groups/{id}/accounts':
    put:
      tags:
        - Admin
      summary: Add accounts to a group
      description: |
        Add accounts 

        **Auth:** Requires admin access token with `update_account-auth-groups` or `update_account-authorization` permission
      security:
        - bearerAuth: []
      parameters:
        - name: id
          in: path
          description: The group ID
          required: true
          style: simple
          explode: false
          schema:
            type: string
      requestBody:
        description: Roles
        content:
          application/json:
            schema:
              $ref: '#/components/schemas/_admin_req_add-accounts-to-group'
        required: true
      responses:
        '200':
          description: Success
          content:
            text/plain:
              schema:
                type: string
                example: Success
        '400':
          description: Bad request
        '401':
          description: Unauthorized
        '500':
          description: Internal error
    delete:
      tags:
        - Admin
      summary: Delete accounts from group
      description: |
        Deletes an existing accounts from group

        **Auth:** Requires admin access token with `update_account-auth-groups` or `update_account-authorization` permission
      security:
        - bearerAuth: []
      parameters:
        - name: id
          in: path
          description: The group ID
          required: true
          style: simple
          explode: false
          schema:
            type: string
      requestBody:
        description: account ID for removing
        content:
          application/json:
            schema:
              $ref: '#/components/schemas/_admin_req_remove-account-from-group'
      responses:
        '200':
          description: Success
          content:
            text/plain:
              schema:
                type: string
                example: Success
        '400':
          description: Bad request
        '401':
          description: Unauthorized
        '500':
          description: Internal error
  /admin/application/permissions:
    get:
      tags:
        - Admin
      summary: Get application permissions
      description: |
        Get application permissions

        **Auth:** Requires admin access token with at least one of the following permissions:
<<<<<<< HEAD
        - 'get_permissions'
=======
        - `get_permissions`
>>>>>>> d68c1082
        - `update_account-permissions`
        - `update_account-authorization`
      security:
        - bearerAuth: []
      responses:
        '200':
          description: Success
          content:
            application/json:
              schema:
                type: array
                items:
                  $ref: '#/components/schemas/Permission'
        '400':
          description: Bad request
        '401':
          description: Unauthorized
        '500':
          description: Internal error
  /admin/application/roles:
    get:
      tags:
        - Admin
      summary: Get application roles
      description: |
        Gets application roles

        **Auth:** Requires admin access token with at least one of the following permissions: 
<<<<<<< HEAD
        - 'get_auth-roles'
        - 'update_auth-roles'
        - 'delete_auth-roles'
=======
        - `get_auth-roles`
        - `update_auth-roles`
        - `delete_auth-roles`
>>>>>>> d68c1082
        - `all_auth-roles`
        - `update_account-auth-roles`
        - `update_account-authorization`
      security:
        - bearerAuth: []
      responses:
        '200':
          description: Successful operation
          content:
            application/json:
              schema:
                type: array
                items:
                  $ref: '#/components/schemas/AppOrgRole'
        '400':
          description: Bad request
        '401':
          description: Unauthorized
        '500':
          description: Internal error
    post:
      tags:
        - Admin
      summary: Create application role
      description: |
        Creates application role

        **Auth:** Requires admin access token with `update_auth-roles` or `all_auth-roles` permission
      security:
        - bearerAuth: []
      requestBody:
        description: Application role
        content:
          application/json:
            schema:
              $ref: '#/components/schemas/_admin_req_create-application_role'
        required: true
      responses:
        '200':
          description: Success
          content:
            application/json:
              schema:
                $ref: '#/components/schemas/AppOrgRole'
        '400':
          description: Bad request
        '401':
          description: Unauthorized
        '500':
          description: Internal error
  '/admin/application/roles/{id}':
    delete:
      tags:
        - Admin
      summary: Delete application role
      description: |
        Delete application role

        **Auth:** Requires admin access token with `delete_auth-roles` or `all_auth-roles` permission
      security:
        - bearerAuth: []
      parameters:
        - name: id
          in: path
          description: The role ID
          required: true
          schema:
            type: string
      responses:
        '200':
          description: Success
        '400':
          description: Bad request
        '401':
          description: Unauthorized
        '500':
          description: Internal error
  '/admin/application/roles/{id}/permissions':
    put:
      tags:
        - Admin
      summary: Grant permissions to role
      description: |
        Grant permissions to role

        **Auth:** Requires admin access token with `update_auth-roles` or `all_auth-roles` permission
      security:
        - bearerAuth: []
      parameters:
        - name: id
          in: path
          description: The role ID
          required: true
          schema:
            type: string
      requestBody:
        description: Permissions
        content:
          application/json:
            schema:
              $ref: '#/components/schemas/_admin_req_grant-permissions-to-role'
        required: true
      responses:
        '200':
          description: Success
          content:
            text/plain:
              schema:
                type: string
                example: Success
        '400':
          description: Bad request
        '401':
          description: Unauthorized
        '500':
          description: Internal error
  /admin/organization/applications:
    get:
      tags:
        - Admin
      summary: Get applications for an organization
      description: |
        Gets applications for an organization

        **Auth:** Requires admin access token
      security:
        - bearerAuth: []
      responses:
        '200':
          description: Successful operation
          content:
            application/json:
              schema:
                type: array
                items:
                  $ref: '#/components/schemas/ApplicationFields'
        '400':
          description: Bad request
        '401':
          description: Unauthorized
        '500':
          description: Internal error
  /enc/test:
    get:
      tags:
        - Enc
      summary: Test API..
      responses:
        '200':
          description: Success
          content:
            text/plain:
              schema:
                type: string
                example: Echooo
  /bbs/test:
    get:
      tags:
        - BBs
      summary: Test API..
      responses:
        '200':
          description: Success
          content:
            text/plain:
              schema:
                type: string
                example: Echooo
  /bbs/service-regs:
    get:
      tags:
        - BBs
      summary: Get service registrations
      description: |
        Returns service registration records
      parameters:
        - name: ids
          in: query
          description: A comma-separated list of service IDs to return registrations for
          required: true
          style: form
          explode: false
          schema:
            type: string
      responses:
        '200':
          description: Success
          content:
            application/json:
              schema:
                type: array
                items:
                  $ref: '#/components/schemas/AuthServiceReg'
        '400':
          description: Bad request
        '401':
          description: Unauthorized
        '500':
          description: Internal error
  '/bbs/service-account/{id}':
    post:
      tags:
        - BBs
      summary: Get service account params
      description: |
        Returns service account parameters
      parameters:
        - name: id
          in: path
          description: ID of the service account
          required: true
          style: simple
          explode: false
          schema:
            type: string
      requestBody:
        description: |
          Service account credentials
        content:
          application/json:
            schema:
              $ref: '#/components/schemas/_services_req_service-accounts_params'
            examples:
              static_token:
                summary: Static token
                value: |
                  {
                    "auth_type": "static_token",
                    "creds": {
                      "token": "account_token"
                    }
                  }
              signature:
                summary: Signature
                value: |
                  {
                    "auth_type": "signature"
                  }
        required: true
      responses:
        '200':
          description: Success
          content:
            application/json:
              schema:
                type: array
                items:
                  $ref: '#/components/schemas/AppOrgPair'
        '400':
          description: Bad request
        '401':
          description: Unauthorized
        '500':
          description: Internal error
  /bbs/access-token:
    post:
      tags:
        - BBs
      summary: Get service account access token
      description: |
        Returns a new service account access token
      requestBody:
        description: |
          Service account credentials
        content:
          application/json:
            schema:
              $ref: '#/components/schemas/_services_req_service-accounts_access-token'
            examples:
              static_token:
                summary: Static token
                value: |
                  {
                    "account_id": "service_account_id",
                    "app_id": "9766",
                    "org_id": "0a2eff20-e2cd-11eb-af68-60f81db5ecc0",
                    "auth_type": "static_token",
                    "creds": {
                      "token": "account_token"
                    }
                  }
              signature:
                summary: Signature
                value: |
                  {
                    "account_id": "service_account_id",
                    "app_id": "9766",
                    "org_id": "0a2eff20-e2cd-11eb-af68-60f81db5ecc0",
                    "auth_type": "signature",
                  }
        required: true
      responses:
        '200':
          description: Success
          content:
            application/json:
              schema:
                $ref: '#/components/schemas/_shared_res_RokwireToken'
        '400':
          description: Bad request
        '401':
          description: Unauthorized
        '500':
          description: Internal error
  /bbs/access-tokens:
    post:
      tags:
        - BBs
      summary: Get all service account access tokens
      description: |
        Returns a new service account access token for all authorized app org pairs
      requestBody:
        description: |
          Service account credentials
        content:
          application/json:
            schema:
              $ref: '#/components/schemas/_services_req_service-accounts_access-tokens'
            examples:
              static_token:
                summary: Static token
                value: |
                  {
                    "account_id": "service_account_id",
                    "auth_type": "static_token",
                    "creds": {
                      "token": "account_token"
                    }
                  }
              signature:
                summary: Signature
                value: |
                  {
                    "account_id": "service_account_id",
                    "auth_type": "signature",
                  }
        required: true
      responses:
        '200':
          description: Success
          content:
            application/json:
              schema:
                type: array
                items:
                  $ref: '#/components/schemas/_services_res_service-accounts_access-tokens'
        '400':
          description: Bad request
        '401':
          description: Unauthorized
        '500':
          description: Internal error
  /tps/service-regs:
    get:
      tags:
        - Third-Party Services
      summary: Get service registrations
      description: |
        Returns service registration records
      parameters:
        - name: ids
          in: query
          description: A comma-separated list of service IDs to return registrations for
          required: true
          style: form
          explode: false
          schema:
            type: string
      responses:
        '200':
          description: Success
          content:
            application/json:
              schema:
                type: array
                items:
                  $ref: '#/components/schemas/AuthServiceReg'
        '400':
          description: Bad request
        '401':
          description: Unauthorized
        '500':
          description: Internal error
  /tps/auth-keys:
    get:
      tags:
        - Third-Party Services
      summary: Get auth public key
      description: |
        Returns auth public key in JWKS format
      responses:
        '200':
          description: Success
          content:
            application/json:
              schema:
                $ref: '#/components/schemas/JWKS'
        '400':
          description: Bad request
        '401':
          description: Unauthorized
        '500':
          description: Internal error
  '/tps/service-account/{id}':
    post:
      tags:
        - Third-Party Services
      summary: Get service account params
      description: |
        Returns service account parameters
      parameters:
        - name: id
          in: path
          description: ID of the service account
          required: true
          style: simple
          explode: false
          schema:
            type: string
      requestBody:
        description: |
          Service account credentials
        content:
          application/json:
            schema:
              $ref: '#/components/schemas/_services_req_service-accounts_params'
            examples:
              static_token:
                summary: Static token
                value: |
                  {
                    "auth_type": "static_token",
                    "creds": {
                      "token": "account_token"
                    }
                  }
              signature:
                summary: Signature
                value: |
                  {
                    "auth_type": "signature"
                  }
        required: true
      responses:
        '200':
          description: Success
          content:
            application/json:
              schema:
                type: array
                items:
                  $ref: '#/components/schemas/AppOrgPair'
        '400':
          description: Bad request
        '401':
          description: Unauthorized
        '500':
          description: Internal error
  /tps/access-token:
    post:
      tags:
        - Third-Party Services
      summary: Get service account access token
      description: |
        Returns a new service account access token
      requestBody:
        description: |
          Service account credentials
        content:
          application/json:
            schema:
              $ref: '#/components/schemas/_services_req_service-accounts_access-token'
            examples:
              static_token:
                summary: Static token
                value: |
                  {
                    "account_id": "service_account_id",
                    "app_id": "9766",
                    "org_id": "0a2eff20-e2cd-11eb-af68-60f81db5ecc0",
                    "auth_type": "static_token",
                    "creds": {
                      "token": "account_token"
                    }
                  }
              signature:
                summary: Signature
                value: |
                  {
                    "account_id": "service_account_id",
                    "app_id": "9766",
                    "org_id": "0a2eff20-e2cd-11eb-af68-60f81db5ecc0",
                    "auth_type": "signature",
                  }
        required: true
      responses:
        '200':
          description: Success
          content:
            application/json:
              schema:
                $ref: '#/components/schemas/_shared_res_RokwireToken'
        '400':
          description: Bad request
        '401':
          description: Unauthorized
        '500':
          description: Internal error
  /tps/access-tokens:
    post:
      tags:
        - Third-Party Services
      summary: Get all service account access tokens
      description: |
        Returns a new service account access token for all authorized app org pairs
      requestBody:
        description: |
          Service account credentials
        content:
          application/json:
            schema:
              $ref: '#/components/schemas/_services_req_service-accounts_access-tokens'
            examples:
              static_token:
                summary: Static token
                value: |
                  {
                    "account_id": "service_account_id",
                    "auth_type": "static_token",
                    "creds": {
                      "token": "account_token"
                    }
                  }
              signature:
                summary: Signature
                value: |
                  {
                    "account_id": "service_account_id",
                    "auth_type": "signature",
                  }
        required: true
      responses:
        '200':
          description: Success
          content:
            application/json:
              schema:
                type: array
                items:
                  $ref: '#/components/schemas/_services_res_service-accounts_access-tokens'
        '400':
          description: Bad request
        '401':
          description: Unauthorized
        '500':
          description: Internal error
  /system/global-config:
    get:
      tags:
        - System
      summary: Get global config
      description: |
        Gives the system global config

        **Auth:** Requires system access token with `get_global-config`, `update_global-config`, or `all_global-config` permission
      security:
        - bearerAuth: []
      responses:
        '200':
          description: Success
          content:
            application/json:
              schema:
                $ref: '#/components/schemas/GlobalConfig'
        '400':
          description: Bad request
        '401':
          description: Unauthorized
        '500':
          description: Internal error
    post:
      tags:
        - System
      summary: Create global config
      description: |
        Creates the system global config

        **Auth:** Requires system access token with `update_global-config` or `all_global-config` permission
      security:
        - bearerAuth: []
      requestBody:
        content:
          application/json:
            schema:
              $ref: '#/components/schemas/GlobalConfig'
        required: true
      responses:
        '200':
          description: Success
          content:
            text/plain:
              schema:
                type: string
                example: Success
        '400':
          description: Bad request
        '401':
          description: Unauthorized
        '500':
          description: Internal error
    put:
      tags:
        - System
      summary: Update global config
      description: |
        Updates the system global config

        **Auth:** Requires system access token with `update_global-config` or `all_global-config` permission
      security:
        - bearerAuth: []
      requestBody:
        content:
          application/json:
            schema:
              $ref: '#/components/schemas/GlobalConfig'
        required: true
      responses:
        '200':
          description: Success
          content:
            text/plain:
              schema:
                type: string
                example: Success
        '400':
          description: Bad request
        '401':
          description: Unauthorized
        '500':
          description: Internal error
  '/system/organizations/{id}':
    get:
      tags:
        - System
      summary: Get organization by ID
      description: |
        Gets organization by ID

        **Auth:** Requires system access token with `get_organizations`, `update_organizations`, or `all_organizations` permission
      security:
        - bearerAuth: []
      parameters:
        - name: id
          in: path
          description: ID of the organization
          required: true
          style: simple
          explode: false
          schema:
            type: string
      responses:
        '200':
          description: successful operation
          content:
            application/json:
              schema:
                $ref: '#/components/schemas/Organization'
        '400':
          description: Bad request
        '401':
          description: Unauthorized
        '404':
          description: Not Found
        '500':
          description: Internal error
    put:
      tags:
        - System
      summary: Update organization by ID
      description: |
        Updates organization by ID

        **Auth:** Requires system access token with `update_organizations` or `all_organizations` permission
      security:
        - bearerAuth: []
      parameters:
        - name: id
          in: path
          description: ID of the organization that needs to be updated
          required: true
          style: simple
          explode: false
          schema:
            type: string
      requestBody:
        description: update one organization
        content:
          application/json:
            schema:
              $ref: '#/components/schemas/_system_req_update_Organization'
        required: true
      responses:
        '200':
          description: Success
          content:
            text/plain:
              schema:
                type: string
                example: Success
        '400':
          description: Bad request
        '401':
          description: Unauthorized
        '500':
          description: Internal error
  /system/organizations:
    get:
      tags:
        - System
      summary: Get organizations
      description: |
        Gets organizations

        **Auth:** Requires system access token with `get_organizations`, `update_organizations`, or `all_organizations` permission
      security:
        - bearerAuth: []
      responses:
        '200':
          description: Successful operation
          content:
            application/json:
              schema:
                type: array
                items:
                  $ref: '#/components/schemas/Organization'
        '400':
          description: Bad request
        '401':
          description: Unauthorized
        '500':
          description: Internal error
    post:
      tags:
        - System
      summary: Create organization
      description: |
        Creates organization

        **Auth:** Requires system access token with `update_organizations` or `all_organizations` permission
      security:
        - bearerAuth: []
      requestBody:
        description: creates one organization
        content:
          application/json:
            schema:
              $ref: '#/components/schemas/_system_req_create-Organization'
        required: true
      responses:
        '200':
          description: Success
          content:
            text/plain:
              schema:
                type: string
                example: Success
        '400':
          description: Bad request
        '401':
          description: Unauthorized
        '500':
          description: Internal error
  /system/service-regs:
    get:
      tags:
        - System
      summary: Get service registrations
      description: |
        Returns service registration records

        **Auth:** Requires system access token with `get_service-regs`, `update_service-regs`, `delete_service-regs`, or `all_service-regs` permission
      security:
        - bearerAuth: []
      parameters:
        - name: ids
          in: query
          description: A comma-separated list of service IDs to return registrations for
          required: true
          style: form
          explode: false
          schema:
            type: string
      responses:
        '200':
          description: Success
          content:
            application/json:
              schema:
                type: array
                items:
                  $ref: '#/components/schemas/ServiceReg'
        '400':
          description: Bad request
        '401':
          description: Unauthorized
        '500':
          description: Internal error
    post:
      tags:
        - System
      summary: Register service
      description: |
        Creates a new service registration

        The "service_id" of the registration must not match an existing registration  

        **Auth:** Requires system access token with `update_service-regs` or `all_service-regs` permission
      security:
        - bearerAuth: []
      requestBody:
        description: service registration record to be added
        content:
          application/json:
            schema:
              $ref: '#/components/schemas/ServiceReg'
        required: true
      responses:
        '200':
          description: Success
          content:
            text/plain:
              schema:
                type: string
                example: Success
        '400':
          description: Bad request
        '401':
          description: Unauthorized
        '500':
          description: Internal error
    put:
      tags:
        - System
      summary: Update service registration
      description: |
        Update an existing service registration

        The "service_id" of the registration must match an existing registration

        **Auth:** Requires system access token with `update_service-regs` or `all_service-regs` permission
      security:
        - bearerAuth: []
      requestBody:
        description: Service registration record update to be applied
        content:
          application/json:
            schema:
              $ref: '#/components/schemas/ServiceReg'
        required: true
      responses:
        '200':
          description: Success
          content:
            text/plain:
              schema:
                type: string
                example: Success
        '400':
          description: Bad request
        '401':
          description: Unauthorized
        '500':
          description: Internal error
    delete:
      tags:
        - System
      summary: Deregister service
      description: |
        Deletes an existing service registration record

        **Auth:** Requires system access token with `delete_service-regs` or `all_service-regs` permission
      security:
        - bearerAuth: []
      parameters:
        - name: id
          in: query
          description: The service ID of the registration to delete
          required: true
          style: form
          explode: false
          schema:
            type: string
      responses:
        '200':
          description: Success
          content:
            text/plain:
              schema:
                type: string
                example: Success
        '400':
          description: Bad request
        '401':
          description: Unauthorized
        '500':
          description: Internal error
  '/system/service-accounts/{id}':
    get:
      tags:
        - System
      summary: Get service account instance
      description: |
        Get service account instance by account ID, app ID, and org ID

        **Auth:** Requires system access token with `get_service-accounts`, `update_service-accounts`, `delete_service-accounts`, or `all_service-accounts` permission
      security:
        - bearerAuth: []
      parameters:
        - name: id
          in: path
          description: ID of the service account
          required: true
          style: simple
          explode: false
          schema:
            type: string
        - name: app_id
          in: query
          description: Application ID of the service account instance
          required: true
          style: form
          explode: false
          schema:
            type: string
        - name: org_id
          in: query
          description: Organization ID of the service account instance
          required: true
          style: form
          explode: false
          schema:
            type: string
      responses:
        '200':
          description: Success
          content:
            application/json:
              schema:
                $ref: '#/components/schemas/ServiceAccount'
        '400':
          description: Bad request
        '401':
          description: Unauthorized
        '500':
          description: Internal error
    put:
      tags:
        - System
      summary: Update service account instance
      description: |
        Updates a service account instance

        **Auth:** Requires system access token with `update_service-accounts` or `all_service-accounts` permission
      security:
        - bearerAuth: []
      parameters:
        - name: id
          in: path
          description: ID of the service account instance
          required: true
          style: simple
          explode: false
          schema:
            type: string
        - name: app_id
          in: query
          description: Application ID of the service account instance
          required: true
          style: form
          explode: false
          schema:
            type: string
        - name: org_id
          in: query
          description: Organization ID of the service account instance
          required: true
          style: form
          explode: false
          schema:
            type: string
      requestBody:
        description: |
          Service account
        content:
          application/json:
            schema:
              $ref: '#/components/schemas/_system_req_update_service-account'
            examples:
              update_account:
                summary: Update service account
                value: |
                  {
                    "name": "updated_name",
                    "permissions": ["permission1", "new_permission1"]
                  }
        required: true
      responses:
        '200':
          description: Success
          content:
            application/json:
              schema:
                $ref: '#/components/schemas/ServiceAccount'
        '400':
          description: Bad request
        '401':
          description: Unauthorized
        '500':
          description: Internal error
    delete:
      tags:
        - System
      summary: Deregister service account instance
      description: |
        Removes a service account instance

        **Auth:** Requires system access token with `delete_service-accounts` or `all_service-accounts` permission
      security:
        - bearerAuth: []
      parameters:
        - name: id
          in: path
          description: ID of the service account instance to delete
          required: true
          style: simple
          explode: false
          schema:
            type: string
        - name: app_id
          in: query
          description: Application ID of the service account instance
          required: true
          style: form
          explode: false
          schema:
            type: string
        - name: org_id
          in: query
          description: Organization ID of the service account instance
          required: true
          style: form
          explode: false
          schema:
            type: string
      responses:
        '200':
          description: Success
        '400':
          description: Bad request
        '401':
          description: Unauthorized
        '500':
          description: Internal error
  /system/service-accounts:
    get:
      tags:
        - System
      summary: Get service accounts
      description: |
        Get list of all service accounts matching a search

        **Auth:** Requires system access token with `get_service-accounts`, `update_service-accounts`, `delete_service-accounts`, or `all_service-accounts` permission
      security:
        - bearerAuth: []
      parameters:
        - name: account_id
          in: query
          description: Service account ID to search for
          required: false
          style: form
          explode: false
          schema:
            type: string
        - name: name
          in: query
          description: Service account name to search for
          required: false
          style: form
          explode: false
          schema:
            type: string
        - name: app_id
          in: query
          description: Service account app ID to search for
          required: false
          style: form
          explode: false
          schema:
            type: string
        - name: org_id
          in: query
          description: Service account org ID to search for
          required: false
          style: form
          explode: false
          schema:
            type: string
        - name: permissions
          in: query
          description: A comma-separated list of service account permissions to search for
          required: false
          style: form
          explode: false
          schema:
            type: string
      responses:
        '200':
          description: Success
          content:
            application/json:
              schema:
                type: array
                items:
                  $ref: '#/components/schemas/ServiceAccount'
        '400':
          description: Bad request
        '401':
          description: Unauthorized
        '500':
          description: Internal error
    post:
      tags:
        - System
      summary: Register service account
      description: |
        Creates a new service account

        **Auth:** Requires system access token with `update_service-accounts` or `all_service-accounts` permission
      security:
        - bearerAuth: []
      parameters:
        - name: app_id
          in: query
          description: Service account app ID to copy from
          required: false
          style: form
          explode: false
          schema:
            type: string
        - name: org_id
          in: query
          description: Service account org ID to copy from
          required: false
          style: form
          explode: false
          schema:
            type: string
      requestBody:
        description: |
          Service account
        content:
          application/json:
            schema:
              $ref: '#/components/schemas/_system_req_create_service-account'
            examples:
              initial_creds:
                summary: Register new account with initial credentials
                value: |
                  {
                    "name": "test_account",
                    "app_id": "9766",
                    "org_id": "0a2eff20-e2cd-11eb-af68-60f81db5ecc0",
                    "permissions": ["permission1", "permission2"],
                    "first_party": true,
                    "creds": [
                      {
                        "name": "initial_token",
                        "type": "static_token"
                      },
                      {
                        "name": "initial_signature",
                        "type": "signature",
                        "params": {
                          "pub_key": "public_key_pem"
                        }
                      }
                    ]
                  }
              no_initial_creds:
                summary: Register new account without initial credentials
                value: |
                  {
                    "name": "test_account",
                    "app_id": "9766",
                    "org_id": "0a2eff20-e2cd-11eb-af68-60f81db5ecc0",
                    "permissions": ["permission1", "permission2"],
                    "first_party": true
                  }
              copy_from:
                summary: Register new account instance by copying from existing account instance
                value: |
                  {
                    "account_id": "12345678-e2cd-11eb-af68-60f81db5ecc0",
                    "app_id": "9766",
                    "org_id": "0a2eff20-e2cd-11eb-af68-60f81db5ecc0",
                    "permissions": ["permission1", "permission2"]
                  }
        required: true
      responses:
        '200':
          description: Success
          content:
            application/json:
              schema:
                $ref: '#/components/schemas/ServiceAccount'
        '400':
          description: Bad request
        '401':
          description: Unauthorized
        '500':
          description: Internal error
    delete:
      tags:
        - System
      summary: Delete service accounts
      description: |
        Delete service accounts matching an account ID

        **Auth:** Requires system access token with `delete_service-accounts` or `all_service-accounts` permission
      security:
        - bearerAuth: []
      parameters:
        - name: account_id
          in: query
          description: Service account ID to delete
          required: true
          style: form
          explode: false
          schema:
            type: string
      responses:
        '200':
          description: Success
        '400':
          description: Bad request
        '401':
          description: Unauthorized
        '500':
          description: Internal error
  '/system/service-accounts/{id}/creds':
    post:
      tags:
        - System
      summary: Add service account credential
      description: |
        Adds a new credential to an existing service account

        **Auth:** Requires system access token with `update_service-accounts` or `all_service-accounts` permission
      security:
        - bearerAuth: []
      parameters:
        - name: id
          in: path
          description: ID of the service account to add new credential
          required: true
          style: simple
          explode: false
          schema:
            type: string
      requestBody:
        description: |
          Service account credentials
        content:
          application/json:
            schema:
              $ref: '#/components/schemas/ServiceAccountCredential'
            examples:
              static_token:
                summary: Add static token credential
                value: |
                  {
                    "name": "token_cred",
                    "type": "static_token"
                  }
              signature:
                summary: Add signature credential
                value: |
                  {
                    "name": "signature_cred",
                    "type": "signature",
                    "params": {
                      "pub_key": "public_key_pem"
                    }
                  }
        required: true
      responses:
        '200':
          description: Success
          content:
            application/json:
              schema:
                $ref: '#/components/schemas/ServiceAccountCredential'
        '400':
          description: Bad request
        '401':
          description: Unauthorized
        '500':
          description: Internal error
    delete:
      tags:
        - System
      summary: Remove service account credential
      description: |
        Removes a credential from an existing service account

        **Auth:** Requires system access token with `delete_service-accounts` or `all_service-accounts` permission
      security:
        - bearerAuth: []
      parameters:
        - name: id
          in: path
          description: ID of the service account to remove credential
          required: true
          style: simple
          explode: false
          schema:
            type: string
        - name: cred_id
          in: query
          description: id of the credential to be removed
          required: true
          style: form
          explode: false
          schema:
            type: string
      responses:
        '200':
          description: Success
        '400':
          description: Bad request
        '401':
          description: Unauthorized
        '500':
          description: Internal error
  '/system/applications/{id}':
    get:
      tags:
        - System
      summary: Get application by ID
      description: |
        Gets application by provided ID

        **Auth:** Requires system access token with `get_applications` or `all_applications` permission
      security:
        - bearerAuth: []
      parameters:
        - name: id
          in: path
          description: ID of the application
          required: true
          style: simple
          explode: false
          schema:
            type: string
      responses:
        '200':
          description: successful operation
          content:
            application/json:
              schema:
                $ref: '#/components/schemas/Application'
        '400':
          description: Bad request
        '401':
          description: Unauthorized
        '404':
          description: Not Found
        '500':
          description: Internal error
  /system/applications:
    get:
      tags:
        - System
      summary: Get applications
      description: |
        Gets applications

        **Auth:** Requires system access token with `get_applications`, `udpate_applications`, or `all_applications` permission
      security:
        - bearerAuth: []
      responses:
        '200':
          description: Successful operation
          content:
            application/json:
              schema:
                type: array
                items:
                  $ref: '#/components/schemas/Application'
        '400':
          description: Bad request
        '401':
          description: Unauthorized
        '500':
          description: Internal error
    post:
      tags:
        - System
      summary: Create application
      description: |
        Creates application

        **Auth:** Requires system access token with `update_applications` or `all_applications` permission
      security:
        - bearerAuth: []
      requestBody:
        description: creates one application
        content:
          application/json:
            schema:
              $ref: '#/components/schemas/_system_req_create_Application'
        required: true
      responses:
        '200':
          description: Success
          content:
            text/plain:
              schema:
                type: string
                example: Success
        '400':
          description: Bad request
        '401':
          description: Unauthorized
        '500':
          description: Internal error
  /system/permissions:
    post:
      tags:
        - System
      summary: Create permission
      description: |
        Creates permission

        **Auth:** Requires system access token with `update_permissions` or `all_permissions` permission
      security:
        - bearerAuth: []
      requestBody:
        description: Permission
        content:
          application/json:
            schema:
              $ref: '#/components/schemas/_system_req_permissions'
        required: true
      responses:
        '200':
          description: Success
          content:
            text/plain:
              schema:
                type: string
                example: Success
        '400':
          description: Bad request
        '401':
          description: Unauthorized
        '500':
          description: Internal error
    put:
      tags:
        - System
      summary: Updates permission
      description: |
        Updates permission

        **Auth:** Requires system access token with `update_permissions` or `all_permissions` permission
      security:
        - bearerAuth: []
      requestBody:
        description: Permission
        content:
          application/json:
            schema:
              $ref: '#/components/schemas/_system_req_permissions'
        required: true
      responses:
        '200':
          description: Success
          content:
            text/plain:
              schema:
                type: string
                example: Success
        '400':
          description: Bad request
        '401':
          description: Unauthorized
        '500':
          description: Internal error
  /system/application/configs:
    get:
      tags:
        - System
      summary: Reads app configs
      description: |
        If version is provided, the app config for the highest version that is equal to or less than this value will be returned as the only item in the list.
        Otherwise it will return a list of all app config versions for the given app_type_id. If org_id is provided, the configs for that organization will
        be returned, otherwise the default configs will be returned.

        **Auth:** Requires system access token with `get_app-configs`, `update_app-configs`, `delete_app-configs`, or `all_app-configs` permission
      security:
        - bearerAuth: []
      parameters:
        - name: app_type_id
          in: query
          required: true
          style: form
          explode: false
          schema:
            type: string
        - name: org_id
          in: query
          style: form
          explode: false
          schema:
            type: string
        - name: version
          in: query
          style: form
          explode: false
          schema:
            type: string
      responses:
        '200':
          description: successfully read app configuration
          content:
            application/json:
              schema:
                type: array
                items:
                  $ref: '#/components/schemas/ApplicationConfig'
        '400':
          description: Bad request.
        '401':
          description: Unauthorized
        '500':
          description: Internal error
    post:
      tags:
        - System
      summary: Creates app configs
      description: |
        Creates a new app config

        **Auth:** Requires system access token with `update_app-configs` or `all_app-configs` permission
      security:
        - bearerAuth: []
      requestBody:
        description: New app configs
        content:
          application/json:
            schema:
              $ref: '#/components/schemas/_system_req_create_ApplicationConfig_Request'
            example:
              version: 1.0.1
              app_type_id: 7e037f2d-b423-4b4d-a1bc-18507f81c6d1
              org_id: 0a2eff20-e2cd-11eb-af68-60f81db5ecc0
              data: {}
        required: true
      responses:
        '200':
          description: Success
          content:
            text/plain:
              schema:
                type: string
                example: Success
        '400':
          description: Bad request
        '401':
          description: Unauthorized
        '500':
          description: Internal error
  '/system/application/configs/{id}':
    get:
      tags:
        - System
      summary: Reads app configs by ID
      description: |
        Get app configs for the provided ID

        **Auth:** Requires system access token with `get_app-configs`, `update_app-configs`, `delete_app-configs`, or `all_app-configs` permission
      security:
        - bearerAuth: []
      parameters:
        - name: id
          in: path
          description: app config id to read
          required: true
          style: simple
          explode: false
          schema:
            type: string
      responses:
        '200':
          description: Success
          content:
            application/json:
              schema:
                $ref: '#/components/schemas/ApplicationConfig'
        '400':
          description: Bad request.
        '401':
          description: Unauthorized
        '500':
          description: Internal error
    put:
      tags:
        - System
      summary: Updates app config by ID
      description: |
        Updates app config with the provided ID

        **Auth:** Requires system access token with `update_app-configs` or `all_app-configs` permission
      security:
        - bearerAuth: []
      parameters:
        - name: id
          in: path
          required: true
          style: simple
          explode: false
          schema:
            type: string
      requestBody:
        description: updated app config
        content:
          application/json:
            schema:
              $ref: '#/components/schemas/_system_req_create_ApplicationConfig_Request'
            example:
              version: 1.0.1
              app_type_id: 7e037f2d-b423-4b4d-a1bc-18507f81c6d1
              org_id: 0a2eff20-e2cd-11eb-af68-60f81db5ecc0
              data:
                url: rokmetro.dev
        required: true
      responses:
        '200':
          description: Success
          content:
            text/plain:
              schema:
                type: string
                example: Success
        '400':
          description: Bad request
        '401':
          description: Unauthorized
        '500':
          description: Internal error
    delete:
      tags:
        - System
      summary: Deletes app config by ID
      description: |
        Deletes app config with the provided ID

        **Auth:** Requires system access token with `delete_app-configs` or `all_app-configs` permission
      security:
        - bearerAuth: []
      parameters:
        - name: id
          in: path
          required: true
          style: simple
          explode: false
          schema:
            type: string
      responses:
        '200':
          description: Success
        '400':
          description: Bad request
        '401':
          description: Unauthorized
        '500':
          description: Internal error
  /system/api-keys:
    get:
      tags:
        - System
      summary: Get API key
      description: |
        Returns API key records for given ID or app ID

        **Auth:** Requires system access token with `get_api-keys`, `update_api-keys`, `delete_api-keys`, or `all_api-keys` permission
      security:
        - bearerAuth: []
      parameters:
        - name: id
          in: query
          description: The ID of the API key to return. Required if `app_id` is not provided.
          required: false
          style: form
          explode: false
          schema:
            type: string
        - name: app_id
          in: query
          description: The app ID of the API keys to return. Required if `id` is not provided.
          required: false
          style: form
          explode: false
          schema:
            type: string
      responses:
        '200':
          description: Success
          content:
            application/json:
              schema:
                type: array
                items:
                  $ref: '#/components/schemas/APIKey'
        '400':
          description: Bad request
        '401':
          description: Unauthorized
        '500':
          description: Internal error
    post:
      tags:
        - System
      summary: Create API key
      description: |
        Creates a new API key record

        **Auth:** Requires system access token with `update_api-keys` or `all_api-keys` permission
      security:
        - bearerAuth: []
      requestBody:
        description: API key record to be added
        content:
          application/json:
            schema:
              $ref: '#/components/schemas/APIKey'
            example: |
              {
                "app_id": "string",
                "key": "string"
              }
        required: true
      responses:
        '200':
          description: Success
          content:
            text/plain:
              schema:
                type: string
                example: Success
        '400':
          description: Bad request
        '401':
          description: Unauthorized
        '500':
          description: Internal error
    put:
      tags:
        - System
      summary: Update API key
      description: |
        Update an existing API key record

        Must include the "id" field to identify which key is to be udpated

        **Auth:** Requires system access token with `update_api-keys` or `all_api-keys` permission
      security:
        - bearerAuth: []
      requestBody:
        description: API key record update to be applied
        content:
          application/json:
            schema:
              $ref: '#/components/schemas/APIKey'
        required: true
      responses:
        '200':
          description: Success
          content:
            text/plain:
              schema:
                type: string
                example: Success
        '400':
          description: Bad request
        '401':
          description: Unauthorized
        '500':
          description: Internal error
    delete:
      tags:
        - System
      summary: Delete API key
      description: |
        Deletes an existing API key record

        **Auth:** Requires system access token with `delete_api-keys` or `all_api-keys` permission
      security:
        - bearerAuth: []
      parameters:
        - name: id
          in: query
          description: The ID of the API key to delete
          required: true
          style: form
          explode: false
          schema:
            type: string
      responses:
        '200':
          description: Success
          content:
            text/plain:
              schema:
                type: string
                example: Success
        '400':
          description: Bad request
        '401':
          description: Unauthorized
        '500':
          description: Internal error
  /system/auth-types:
    get:
      tags:
        - System
      summary: Get auth types
      description: |
        Gets auth types

        **Auth:** Requires system access token with `get_auth-types`, `update_auth-types`, or `all_auth-types` permission
      security:
        - bearerAuth: []
      responses:
        '200':
          description: Successful operation
          content:
            application/json:
              schema:
                type: array
                items:
                  $ref: '#/components/schemas/AuthTypeFields'
        '400':
          description: Bad request
        '401':
          description: Unauthorized
        '500':
          description: Internal error
    post:
      tags:
        - System
      summary: Create auth type
      description: |
        Creates auth type

        **Auth:** Requires system access token with `update_auth-types` or `all_auth-types` permission
      security:
        - bearerAuth: []
      requestBody:
        description: creates one auth-type
        content:
          application/json:
            schema:
              $ref: '#/components/schemas/_system_req_create_auth_type'
        required: true
      responses:
        '200':
          description: Success
          content:
            text/plain:
              schema:
                type: string
                example: Success
        '400':
          description: Bad request
        '401':
          description: Unauthorized
        '500':
          description: Internal error
  '/system/auth-types/{id}':
    put:
      tags:
        - System
      summary: Update auth type by ID
      description: |
        Updates auth type with the provided ID

        **Auth:** Requires system access token with `update_auth-types` or `all_auth-types` permission
      security:
        - bearerAuth: []
      parameters:
        - name: id
          in: path
          description: ID of the auth type that needs to be updated
          required: true
          schema:
            type: string
      requestBody:
        description: update one auth type
        content:
          application/json:
            schema:
              $ref: '#/components/schemas/_system_req_update_auth_type'
        required: true
      responses:
        '200':
          description: Success
          content:
            text/plain:
              schema:
                type: string
                items:
                  $ref: '#/components/schemas/AuthTypeFields'
        '400':
          description: Bad request
        '401':
          description: Unauthorized
        '500':
          description: Internal error
  /ui/credential/reset:
    get:
      tags:
        - UI
      summary: Display HTML password reset page
      description: |
        Serves an HTML page with password reset form
      parameters:
        - name: id
          in: query
          description: Credential ID
          required: true
          style: form
          explode: false
          schema:
            type: string
        - name: code
          in: query
          description: Reset code
          required: true
          style: form
          explode: false
          schema:
            type: string
      responses:
        '200':
          description: Successful operation (HTML)
        '400':
          description: Bad request
        '401':
          description: Unauthorized
        '500':
          description: Internal error
  /ui/credential/verify:
    get:
      tags:
        - UI
      summary: Validate verification code
      description: |
        Validates verification code to verify account ownership and displays result in an HTML page
      parameters:
        - name: id
          in: query
          description: Credential ID
          required: true
          style: form
          explode: false
          schema:
            type: string
        - name: code
          in: query
          description: Verification code
          required: true
          style: form
          explode: false
          schema:
            type: string
      responses:
        '200':
          description: Successful operation (HTML page)
        '400':
          description: Bad request
        '401':
          description: Unauthorized
        '500':
          description: Internal error
  /version:
    get:
      summary: Get service version
      responses:
        '200':
          description: Success
          content:
            text/plain:
              schema:
                type: string
                example: v1.1.0
  /.well-known/openid-configuration:
    get:
      summary: OpenID Connect Discovery
      responses:
        '200':
          description: Success
          content:
            application/json:
              schema:
                $ref: '#/components/schemas/OIDCDiscovery'
components:
  securitySchemes:
    bearerAuth:
      type: http
      scheme: bearer
      bearerFormat: JWT
  schemas:
    GlobalConfig:
      required:
        - setting
      type: object
      properties:
        setting:
          type: string
    Application:
      type: object
      properties:
        fields:
          $ref: '#/components/schemas/ApplicationFields'
        types:
          type: array
          items:
            $ref: '#/components/schemas/ApplicationType'
        organizations:
          type: array
          items:
            $ref: '#/components/schemas/ApplicationOrganization'
    ApplicationFields:
      required:
        - id
        - name
      type: object
      properties:
        id:
          readOnly: true
          type: string
        name:
          type: string
        multi_tenant:
          type: boolean
        admin:
          type: boolean
        shared_identities:
          type: boolean
    ApplicationType:
      type: object
      properties:
        fields:
          $ref: '#/components/schemas/ApplicationTypeFields'
        application:
          $ref: '#/components/schemas/Application'
    ApplicationTypeFields:
      required:
        - id
        - identifier
      type: object
      properties:
        id:
          type: string
        identifier:
          type: string
        name:
          type: string
        versions:
          type: array
          items:
            type: string
    ApplicationOrganization:
      type: object
      properties:
        id:
          type: string
        application:
          $ref: '#/components/schemas/Application'
        organization:
          $ref: '#/components/schemas/Organization'
        TODO:
          type: string
    Permission:
      required:
        - id
        - name
      type: object
      properties:
        id:
          type: string
        name:
          type: string
        description:
          type: string
        service_id:
          type: string
        assigners:
          type: array
          items:
            type: string
        date_created:
          type: string
        date_updated:
          type: string
    AppOrgRole:
      required:
        - id
        - name
      type: object
      properties:
        id:
          type: string
          readOnly: true
        name:
          type: string
        description:
          type: string
        system:
          type: boolean
        date_created:
          type: string
        date_updated:
          type: string
        application:
          $ref: '#/components/schemas/Application'
        permissions:
          type: array
          items:
            $ref: '#/components/schemas/Permission'
    AppOrgGroup:
      required:
        - id
        - name
      type: object
      properties:
        id:
          type: string
          readOnly: true
        name:
          type: string
        description:
          type: string
        system:
          type: boolean
        date_created:
          type: string
        date_updated:
          type: string
        application:
          $ref: '#/components/schemas/Application'
        permissions:
          type: array
          items:
            $ref: '#/components/schemas/Permission'
        roles:
          type: array
          items:
            $ref: '#/components/schemas/AppOrgRole'
    Organization:
      type: object
      properties:
        fields:
          $ref: '#/components/schemas/OrganizationFields'
        config:
          $ref: '#/components/schemas/OrganizationConfigFields'
    OrganizationFields:
      required:
        - id
        - name
        - type
      type: object
      properties:
        id:
          readOnly: true
          type: string
        name:
          type: string
        type:
          type: string
          enum:
            - micro
            - small
            - medium
            - large
            - huge
    OrganizationConfig:
      type: object
      properties:
        fields:
          $ref: '#/components/schemas/OrganizationConfigFields'
    OrganizationConfigFields:
      type: object
      properties:
        id:
          readOnly: true
          type: string
          description: organization config id
        domains:
          type: array
          description: organization domains
          items:
            type: string
    ApplicationConfig:
      required:
        - id
        - app_type_id
        - version
        - data
      type: object
      properties:
        id:
          type: string
        app_type_id:
          type: string
        org_id:
          type: string
        version:
          type: string
          description: conforms major.minor.patch format
        data:
          type: object
    LoginSession:
      type: object
      properties:
        fields:
          $ref: '#/components/schemas/LoginSessionFields'
        app_org:
          $ref: '#/components/schemas/ApplicationOrganization'
        auth_type:
          $ref: '#/components/schemas/AuthType'
        app_type:
          $ref: '#/components/schemas/ApplicationType'
        account_auth_type:
          $ref: '#/components/schemas/AccountAuthType'
          nullable: true
        device:
          $ref: '#/components/schemas/Device'
    LoginSessionFields:
      type: object
      properties:
        id:
          type: string
        anonymous:
          type: boolean
        identifier:
          type: string
        id_address:
          type: string
        access_token:
          type: string
        refresh_tokens:
          type: array
          items:
            type: string
        params:
          type: object
          additionalProperties: true
        state:
          type: string
        state_expires:
          type: string
          nullable: true
        mfa_attempts:
          type: integer
        date_refreshed:
          type: string
          nullable: true
        date_updated:
          type: string
          nullable: true
        date_created:
          type: string
    AuthType:
      type: object
      properties:
        fields:
          $ref: '#/components/schemas/AuthTypeFields'
    AuthTypeFields:
      type: object
      properties:
        id:
          type: string
        code:
          type: string
          description: username or email or phone or illinois_oidc etc
        description:
          type: string
        is_external:
          type: boolean
          description: says if the users source is external - identity providers
        is_anonymous:
          type: boolean
          description: says if the auth type results in anonymous users
        use_credentials:
          type: boolean
          description: says if the auth type uses credentials
        ignore_mfa:
          type: boolean
          description: says if login using this auth type may bypass account MFA
        params:
          type: object
          additionalProperties: true
    Credential:
      type: object
      properties:
        fields:
          $ref: '#/components/schemas/CredentialFields'
        accounts_auth_types:
          type: array
          items:
            $ref: '#/components/schemas/AccountAuthType'
    CredentialFields:
      type: object
      properties:
        id:
          type: string
        value:
          type: object
    ServiceAccount:
      required:
        - account_id
        - name
        - app_id
        - org_id
        - permissions
        - first_party
      type: object
      properties:
        account_id:
          type: string
        name:
          type: string
        app_id:
          type: string
        org_id:
          type: string
        permissions:
          type: array
          items:
            type: string
        first_party:
          type: boolean
        creds:
          type: array
          items:
            $ref: '#/components/schemas/ServiceAccountCredential'
    AppOrgPair:
      required:
        - app_id
        - org_id
      type: object
      properties:
        app_id:
          type: string
        org_id:
          type: string
    ServiceAccountCredential:
      required:
        - name
        - type
      type: object
      properties:
        id:
          readOnly: true
          type: string
        name:
          type: string
        type:
          type: string
          enum:
            - static_token
            - signature
        params:
          type: object
          nullable: true
        date_created:
          readOnly: true
          type: string
    ServiceReg:
      required:
        - service_id
        - host
        - name
        - description
        - first_party
      type: object
      description: Full service registration record
      properties:
        service_id:
          type: string
        service_account_id:
          type: string
        host:
          type: string
        pub_key:
          $ref: '#/components/schemas/PubKey'
        name:
          type: string
        description:
          type: string
        info_url:
          type: string
        logo_url:
          type: string
        scopes:
          type: array
          nullable: true
          items:
            $ref: '#/components/schemas/ServiceScope'
        first_party:
          type: boolean
    AuthServiceReg:
      required:
        - service_id
        - host
      type: object
      description: Service registration record used for auth
      properties:
        service_id:
          type: string
        service_account_id:
          type: string
        host:
          type: string
        pub_key:
          $ref: '#/components/schemas/PubKey'
    PubKey:
      required:
        - key_pem
        - alg
      type: object
      properties:
        key_pem:
          type: string
        alg:
          type: string
    ServiceScope:
      required:
        - scope
        - required
      type: object
      properties:
        scope:
          type: string
        required:
          type: boolean
        explanation:
          description: Explanation displayed to users for why this scope is requested/required
          type: string
    APIKey:
      required:
        - app_id
        - key
      type: object
      description: API key record
      properties:
        id:
          type: string
        app_id:
          type: string
        key:
          type: string
    JWK:
      required:
        - kty
        - use
        - alg
        - kid
        - 'n'
        - e
      type: object
      description: JSON Web Key (JWK)
      properties:
        kty:
          type: string
          description: The "kty" (key type) parameter identifies the cryptographic algorithm family used with the key
          enum:
            - RSA
        use:
          type: string
          description: The "use" (public key use) parameter identifies the intended use of the public key
          enum:
            - sig
        alg:
          type: string
          description: The "alg" (algorithm) parameter identifies the algorithm intended for use with the key
          enum:
            - RS256
        kid:
          type: string
          description: The "kid" (key ID) parameter is used to match a specific key
        'n':
          type: string
          description: The modulus (2048 bit) of the key - Base64URL encoded.
        e:
          type: string
          description: The exponent of the key - Base64URL encoded
    JWKS:
      required:
        - keys
      type: object
      description: JSON Web Key Set (JWKS)
      properties:
        keys:
          type: array
          items:
            $ref: '#/components/schemas/JWK'
    OIDCDiscovery:
      required:
        - issuer
        - jwks_uri
      type: object
      description: OpenID Connect Discovery Metadata
      properties:
        issuer:
          type: string
        jwks_uri:
          type: string
    Account:
      type: object
      properties:
        fields:
          $ref: '#/components/schemas/AccountFields'
        app_org:
          $ref: '#/components/schemas/ApplicationOrganization'
        permissions:
          type: array
          items:
            $ref: '#/components/schemas/Permission'
        roles:
          type: array
          items:
            $ref: '#/components/schemas/AppOrgRole'
        groups:
          type: array
          items:
            $ref: '#/components/schemas/AppOrgGroup'
        auth_types:
          type: array
          items:
            $ref: '#/components/schemas/AccountAuthType'
        preferences:
          type: object
        profile:
          $ref: '#/components/schemas/Profile'
        devices:
          type: array
          items:
            $ref: '#/components/schemas/Device'
    PartialAccount:
      required:
        - id
        - app_id
        - org_id
        - first_name
        - last_name
        - has_permissions
        - permissions
        - roles
        - groups
        - auth_types
        - date_created
      type: object
      properties:
        id:
          type: string
          readOnly: true
        app_id:
          type: string
        org_id:
          type: string
        first_name:
          type: string
        last_name:
          type: string
        has_permissions:
          type: boolean
        permissions:
          type: array
          items:
            $ref: '#/components/schemas/Permission'
        roles:
          type: array
          items:
            $ref: '#/components/schemas/AppOrgRole'
        groups:
          type: array
          items:
            $ref: '#/components/schemas/AppOrgGroup'
        auth_types:
          type: array
          items:
            $ref: '#/components/schemas/AccountAuthTypeFields'
        params:
          type: object
          nullable: true
        date_created:
          type: string
        date_updated:
          type: string
          nullable: true
    AccountFields:
      required:
        - id
        - has_permissions
      type: object
      properties:
        id:
          type: string
        has_permissions:
          type: boolean
    Profile:
      type: object
      properties:
        fields:
          $ref: '#/components/schemas/ProfileFields'
        accounts:
          type: array
          items:
            $ref: '#/components/schemas/Account'
    ProfileFields:
      type: object
      properties:
        id:
          type: string
        photo_url:
          type: string
        first_name:
          type: string
        last_name:
          type: string
        email:
          type: string
          nullable: true
        phone:
          type: string
          nullable: true
        birth_year:
          type: integer
          nullable: true
        address:
          type: string
          nullable: true
        zip_code:
          type: string
          nullable: true
        state:
          type: string
          nullable: true
        country:
          type: string
          nullable: true
    AccountAuthType:
      type: object
      properties:
        fields:
          $ref: '#/components/schemas/AccountAuthTypeFields'
        auth_type:
          $ref: '#/components/schemas/AuthType'
        account:
          $ref: '#/components/schemas/Account'
        credential:
          $ref: '#/components/schemas/Credential'
    AccountAuthTypeFields:
      type: object
      properties:
        id:
          type: string
        code:
          type: string
        identifier:
          type: string
        params:
          type: object
          additionalProperties: true
          nullable: true
        active:
          type: boolean
        unverified:
          type: boolean
    Device:
      type: object
      properties:
        fields:
          $ref: '#/components/schemas/DeviceFields'
        account:
          $ref: '#/components/schemas/Account'
    DeviceFields:
      required:
        - id
        - type
      type: object
      properties:
        id:
          type: string
        device_id:
          type: string
        type:
          type: string
          enum:
            - mobile
            - web
            - desktop
            - other
        os:
          type: string
    _shared_req_Login:
      required:
        - auth_type
        - app_type_identifier
        - org_id
        - api_key
        - device
      type: object
      properties:
        auth_type:
          type: string
          enum:
            - email
            - twilio_phone
            - illinois_oidc
            - anonymous
        app_type_identifier:
          type: string
        org_id:
          type: string
        api_key:
          type: string
        creds:
          anyOf:
            - $ref: '#/components/schemas/_shared_req_CredsEmail'
            - $ref: '#/components/schemas/_shared_req_CredsTwilioPhone'
            - $ref: '#/components/schemas/_shared_req_CredsOIDC'
            - $ref: '#/components/schemas/_shared_req_CredsAPIKey'
        params:
          type: object
          anyOf:
            - $ref: '#/components/schemas/_shared_req_ParamsEmail'
            - $ref: '#/components/schemas/_shared_req_ParamsOIDC'
            - $ref: '#/components/schemas/_shared_req_ParamsNone'
        device:
          $ref: '#/components/schemas/_shared_req_Login_Device'
        profile:
          $ref: '#/components/schemas/_shared_req_ProfileNullable'
        preferences:
          type: object
          nullable: true
    _shared_req_Login_Mfa:
      required:
        - api_key
        - account_id
        - session_id
        - state
        - identifier
        - type
        - code
      type: object
      properties:
        api_key:
          type: string
        account_id:
          type: string
        session_id:
          type: string
        state:
          type: string
        identifier:
          type: string
        type:
          type: string
          enum:
            - email
            - phone
            - totp
            - recovery
        code:
          type: string
    _shared_req_Login_Device:
      required:
        - type
      type: object
      description: Client device
      properties:
        device_id:
          type: string
        type:
          type: string
          enum:
            - mobile
            - web
            - desktop
            - other
        os:
          type: string
    _shared_req_LoginUrl:
      required:
        - auth_type
        - app_type_identifier
        - org_id
        - api_key
        - redirect_uri
      type: object
      properties:
        auth_type:
          type: string
          enum:
            - illinois_oidc
        app_type_identifier:
          type: string
        org_id:
          type: string
        api_key:
          type: string
        redirect_uri:
          type: string
    _shared_req_Refresh:
      required:
        - api_key
        - refresh_token
      type: object
      properties:
        api_key:
          type: string
        refresh_token:
          type: string
    _shared_req_Mfa:
      required:
        - identifier
        - type
      type: object
      properties:
        identifier:
          type: string
        type:
          type: string
          enum:
            - email
            - phone
            - totp
        code:
          type: string
    _shared_req_CreateAccount:
      required:
        - auth_type
        - identifier
      type: object
      properties:
        auth_type:
          type: string
          enum:
            - email
            - illinois_oidc
        identifier:
          type: string
        permissions:
          type: array
          items:
            type: string
        role_ids:
          type: array
          items:
            type: string
        group_ids:
          type: array
          items:
            type: string
        profile:
          $ref: '#/components/schemas/_shared_req_ProfileNullable'
    _shared_req_UpdateAccount:
      required:
        - auth_type
        - identifier
      type: object
      properties:
        auth_type:
          type: string
          enum:
            - email
            - illinois_oidc
        identifier:
          type: string
        permissions:
          type: array
          items:
            type: string
        role_ids:
          type: array
          items:
            type: string
        group_ids:
          type: array
          items:
            type: string
    _shared_req_AccountCheck:
      required:
        - auth_type
        - app_type_identifier
        - org_id
        - api_key
        - user_identifier
      type: object
      properties:
        auth_type:
          type: string
          enum:
            - username
            - email
            - twilio_phone
            - illinois_oidc
            - anonymous
        app_type_identifier:
          type: string
        org_id:
          type: string
        api_key:
          type: string
        user_identifier:
          type: string
    _shared_req_CredsEmail:
      required:
        - email
        - password
      type: object
      description: Auth login creds for auth_type="email"
      properties:
        email:
          type: string
        password:
          type: string
    _shared_req_CredsTwilioPhone:
      type: object
      description: Auth login creds for auth_type="twilio_phone"
      required:
        - phone
      properties:
        phone:
          type: string
        code:
          type: string
    _shared_req_CredsOIDC:
      type: string
      description: |
        Auth login creds for auth_type="oidc" (or variants)
          - full redirect URI received from OIDC provider
    _shared_req_CredsAPIKey:
      type: object
      description: Auth login creds for auth_type="anonymous"
      properties:
        anonymous_id:
          type: string
    _shared_req_ParamsEmail:
      type: object
      description: Auth login params for auth_type="email"
      properties:
        confirm_password:
          type: string
          description: This should match the `creds` password field when sign_up=true. This should be verified on the client side as well to reduce invalid requests.
        sign_up:
          type: boolean
          default: false
    _shared_req_ParamsOIDC:
      type: object
      description: Auth login params for auth_type="oidc" (or variants)
      properties:
        redirect_uri:
          type: string
        pkce_verifier:
          type: string
    _shared_req_ParamsNone:
      type: object
      description: Auth login request params for unlisted auth_types (None)
      nullable: true
    _shared_req_Profile:
      type: object
      properties:
        photo_url:
          type: string
          nullable: true
        first_name:
          type: string
          nullable: true
        last_name:
          type: string
          nullable: true
        email:
          type: string
          nullable: true
        phone:
          type: string
          nullable: true
        birth_year:
          type: integer
          nullable: true
        address:
          type: string
          nullable: true
        zip_code:
          type: string
          nullable: true
        state:
          type: string
          nullable: true
        country:
          type: string
          nullable: true
    _shared_req_ProfileNullable:
      type: object
      nullable: true
      properties:
        photo_url:
          type: string
          nullable: true
        first_name:
          type: string
          nullable: true
        last_name:
          type: string
          nullable: true
        email:
          type: string
          nullable: true
        phone:
          type: string
          nullable: true
        birth_year:
          type: integer
          nullable: true
        address:
          type: string
          nullable: true
        zip_code:
          type: string
          nullable: true
        state:
          type: string
          nullable: true
        country:
          type: string
          nullable: true
    _shared_req_ParamsSetEmailCredential:
      required:
        - new_password
        - confirm_password
      type: object
      properties:
        new_password:
          type: string
        confirm_password:
          type: string
    _shared_res_Login:
      type: object
      properties:
        token:
          $ref: '#/components/schemas/_shared_res_RokwireToken'
        account:
          $ref: '#/components/schemas/_shared_res_Account'
        params:
          type: object
          nullable: true
          anyOf:
            - type: object
              description: Auth login response params for auth_type="oidc" (or variants)
              properties:
                oidc_token:
                  type: object
                  properties:
                    id_token:
                      type: string
                    access_token:
                      type: string
                    refresh_token:
                      type: string
                    token_type:
                      type: string
                redirect_uri:
                  type: string
            - type: object
              description: Auth login response params for auth_type="anonymous"
              properties:
                anonymous_id:
                  type: string
            - type: object
              description: Auth login response params for unlisted auth_types (None)
              nullable: true
        message:
          type: string
    _shared_res_Login_Mfa:
      required:
        - enrolled
        - account_id
        - session_id
        - state
      type: object
      properties:
        enrolled:
          type: array
          items:
            $ref: '#/components/schemas/_shared_res_Mfa'
        account_id:
          type: string
        session_id:
          type: string
        state:
          type: string
        params:
          type: object
          nullable: true
          anyOf:
            - $ref: '#/components/schemas/_shared_res_Login/properties/params/anyOf/0'
            - $ref: '#/components/schemas/_shared_res_Login/properties/params/anyOf/1'
            - $ref: '#/components/schemas/_shared_res_Login/properties/params/anyOf/2'
    _shared_res_LoginUrl:
      required:
        - login_url
      type: object
      properties:
        login_url:
          type: string
        params:
          type: object
          description: Params to be submitted with 'login' request (if necessary)
    _shared_res_Refresh:
      type: object
      properties:
        token:
          $ref: '#/components/schemas/_shared_res_RokwireToken'
        params:
          type: object
          nullable: true
          anyOf:
            - $ref: '#/components/schemas/_shared_res_Login/properties/params/anyOf/0'
            - $ref: '#/components/schemas/_shared_res_Login/properties/params/anyOf/1'
            - $ref: '#/components/schemas/_shared_res_Login/properties/params/anyOf/2'
    _shared_res_Mfa:
      type: object
      properties:
        type:
          type: string
        verified:
          type: boolean
        params:
          type: object
    _shared_res_Account:
      required:
        - id
      type: object
      properties:
        id:
          type: string
        profile:
          $ref: '#/components/schemas/ProfileFields'
        preferences:
          type: object
          nullable: true
        has_permissions:
          type: boolean
        permissions:
          type: array
          items:
            $ref: '#/components/schemas/Permission'
        roles:
          type: array
          items:
            $ref: '#/components/schemas/AppOrgRole'
        groups:
          type: array
          items:
            $ref: '#/components/schemas/AppOrgGroup'
        auth_types:
          type: array
          items:
            $ref: '#/components/schemas/AccountAuthTypeFields'
    _shared_res_AccountCheck:
      type: boolean
    _shared_res_RokwireToken:
      type: object
      properties:
        access_token:
          description: The user's access token to be provided to authorize access to ROKWIRE APIs
          type: string
        refresh_token:
          description: A refresh token that can be used to get a new access token once the one provided expires
          type: string
        token_type:
          description: The type of the provided tokens to be specified when they are sent in the "Authorization" header
          type: string
          enum:
            - Bearer
    _shared_res_LoginSession:
      type: object
      properties:
        id:
          type: string
        auth_type_code:
          type: string
        app_type_id:
          type: string
        app_type_identifier:
          type: string
        anonymous:
          type: boolean
        identifier:
          type: string
        account_auth_type_id:
          type: string
        account_auth_type_identifier:
          type: string
        device_id:
          type: string
        ip_address:
          type: string
        refresh_tokens_count:
          type: integer
        state:
          type: string
        state_expires:
          type: string
          nullable: true
        mfa_attempts:
          type: integer
        date_refreshed:
          type: string
          nullable: true
        date_updated:
          type: string
          nullable: true
        date_created:
          type: string
    _services_req_account_auth-type-link:
      required:
        - auth_type
        - app_type_identifier
        - creds
      type: object
      properties:
        auth_type:
          type: string
          enum:
            - email
            - twilio_phone
            - illinois_oidc
            - username
        app_type_identifier:
          type: string
        creds:
          anyOf:
            - $ref: '#/components/schemas/_shared_req_CredsEmail'
            - $ref: '#/components/schemas/_shared_req_CredsTwilioPhone'
            - $ref: '#/components/schemas/_shared_req_CredsOIDC'
        params:
          type: object
          anyOf:
            - $ref: '#/components/schemas/_shared_req_ParamsEmail'
            - $ref: '#/components/schemas/_shared_req_ParamsOIDC'
            - $ref: '#/components/schemas/_shared_req_ParamsNone'
    _services_req_account_auth-type-unlink:
      required:
        - auth_type
        - app_type_identifier
        - identifier
      type: object
      properties:
        auth_type:
          type: string
          enum:
            - email
            - twilio_phone
            - illinois_oidc
            - username
        app_type_identifier:
          type: string
        identifier:
          type: string
    _services_res_account_auth-type-link:
      required:
        - auth_types
      type: object
      properties:
        message:
          type: string
          nullable: true
        auth_types:
          type: array
          items:
            $ref: '#/components/schemas/AccountAuthTypeFields'
    _services_req_credential_update:
      required:
        - account_auth_type_id
      type: object
      properties:
        account_auth_type_id:
          type: string
        params:
          type: object
          anyOf:
            - $ref: '#/components/schemas/_shared_req_ParamsSetEmailCredential'
    _services_req_credential_send-verify:
      required:
        - auth_type
        - app_type_identifier
        - org_id
        - api_key
        - identifier
      type: object
      properties:
        identifier:
          type: string
        org_id:
          type: string
        api_key:
          type: string
        app_type_identifier:
          type: string
        auth_type:
          type: string
          enum:
            - email
    _services_req_credential_forgot_initiate:
      required:
        - auth_type
        - app_type_identifier
        - org_id
        - api_key
        - identifier
      type: object
      properties:
        auth_type:
          type: string
          enum:
            - email
        app_type_identifier:
          type: string
        org_id:
          type: string
        api_key:
          type: string
        identifier:
          type: string
    _services_req_credential_forgot_complete:
      required:
        - credential_id
        - reset_code
      type: object
      properties:
        credential_id:
          type: string
        reset_code:
          type: string
        params:
          type: object
          anyOf:
            - $ref: '#/components/schemas/_shared_req_ParamsSetEmailCredential'
    _services_req_authorize-service:
      required:
        - service_id
      type: object
      properties:
        service_id:
          type: string
        approved_scopes:
          description: Scopes to be granted to this service in this and future tokens. Replaces existing scopes if present.
          type: array
          items:
            type: string
    _services_res_authorize-service:
      type: object
      properties:
        access_token:
          type: string
        token_type:
          description: The type of the provided tokens to be specified when they are sent in the "Authorization" header
          type: string
          enum:
            - Bearer
        approved_scopes:
          type: array
          items:
            type: string
        service_reg:
          $ref: '#/components/schemas/ServiceReg'
    _services_req_service-accounts_params:
      required:
        - auth_type
      type: object
      properties:
        auth_type:
          type: string
          enum:
            - static_token
            - signature
        creds:
          $ref: '#/components/schemas/_services_service-accounts_CredsStaticToken'
    _services_req_service-accounts_access-token:
      required:
        - account_id
        - app_id
        - org_id
        - auth_type
      type: object
      properties:
        account_id:
          type: string
        app_id:
          type: string
        org_id:
          type: string
        auth_type:
          type: string
          enum:
            - static_token
            - signature
        creds:
          $ref: '#/components/schemas/_services_service-accounts_CredsStaticToken'
    _services_req_service-accounts_access-tokens:
      required:
        - account_id
        - auth_type
      type: object
      properties:
        account_id:
          type: string
        auth_type:
          type: string
          enum:
            - static_token
            - signature
        creds:
          $ref: '#/components/schemas/_services_service-accounts_CredsStaticToken'
    _services_res_service-accounts_access-tokens:
      required:
        - app_id
        - org_id
        - token
      type: object
      properties:
        app_id:
          type: string
        org_id:
          type: string
        token:
          $ref: '#/components/schemas/_shared_res_RokwireToken'
    _services_service-accounts_CredsStaticToken:
      required:
        - token
      type: object
      description: Service account token for auth_type="static_token"
      properties:
        token:
          type: string
    _services_req_application_configs:
      required:
        - app_type_identifier
        - version
        - api_key
      type: object
      properties:
        app_type_identifier:
          type: string
        version:
          type: string
          description: conforms major.minor.patch format
        api_key:
          type: string
    _services_req_application_org-configs:
      required:
        - app_type_identifier
        - version
      type: object
      properties:
        app_type_identifier:
          type: string
        version:
          type: string
          description: conforms major.minor.patch format
    _admin_res_app-token:
      required:
        - token
      type: object
      properties:
        token:
          type: string
    _admin_req_create-application_role:
      required:
        - name
        - description
        - permissions
      type: object
      properties:
        name:
          type: string
        description:
          type: string
        permissions:
          type: array
          items:
            type: string
    _admin_req_create-application_group:
      required:
        - name
      type: object
      properties:
        name:
          type: string
        permissions:
          type: array
          items:
            type: string
        roles:
          type: array
          items:
            type: string
    _admin_req_add-accounts-to-group:
      required:
        - account_ids
      type: object
      properties:
        account_ids:
          type: array
          items:
            type: string
    _admin_req_remove-account-from-group:
      required:
        - account_ids
      type: object
      properties:
        account_ids:
          type: array
          items:
            type: string
    _admin_req_grant-roles-to-account:
      required:
        - role_ids
      type: object
      properties:
        role_ids:
          type: array
          items:
            type: string
    _admin_req_revoke-roles-from-account:
      required:
        - role_ids
      type: object
      properties:
        role_ids:
          type: array
          items:
            type: string
    _admin_req_grant-permissions:
      required:
        - permissions
      type: object
      properties:
        permissions:
          type: array
          items:
            type: string
    _admin_req_revoke-permissions:
      required:
        - permissions
      type: object
      properties:
        permissions:
          type: array
          items:
            type: string
    _admin_req_grant-permissions-to-role:
      required:
        - permissions
      type: object
      properties:
        permissions:
          type: array
          items:
            type: string
    _system_req_create-Organization:
      required:
        - name
        - type
      type: object
      properties:
        id:
          readOnly: true
          type: string
        name:
          type: string
        type:
          type: string
          enum:
            - micro
            - small
            - medium
            - large
            - huge
        config:
          $ref: '#/components/schemas/OrganizationConfigFields'
    _system_res_create_Organization:
      required:
        - id
        - name
        - type
      type: object
      properties:
        id:
          readOnly: true
          type: string
        name:
          type: string
        type:
          type: string
          enum:
            - micro
            - small
            - medium
            - large
            - huge
        config:
          $ref: '#/components/schemas/OrganizationConfigFields'
    _system_req_update_Organization:
      required:
        - id
        - name
        - type
      type: object
      properties:
        id:
          readOnly: true
          type: string
        name:
          type: string
        type:
          type: string
          enum:
            - micro
            - small
            - medium
            - large
            - huge
        config:
          $ref: '#/components/schemas/OrganizationConfigFields'
    _system_res_update_Organization:
      required:
        - id
        - name
        - type
      type: object
      properties:
        id:
          readOnly: true
          type: string
        name:
          type: string
        type:
          type: string
          enum:
            - micro
            - small
            - medium
            - large
            - huge
        config:
          $ref: '#/components/schemas/OrganizationConfigFields'
    _system_req_get_Organization:
      required:
        - id
      properties:
        id:
          readOnly: true
          type: string
    _system_res_get_Organization:
      required:
        - id
        - name
        - type
      type: object
      properties:
        id:
          readOnly: true
          type: string
        name:
          type: string
        type:
          type: string
          enum:
            - micro
            - small
            - medium
            - large
            - huge
        config:
          $ref: '#/components/schemas/OrganizationConfigFields'
    _system_res_get_Organizations:
      required:
        - id
        - name
        - type
      type: object
      properties:
        id:
          readOnly: true
          type: string
        name:
          type: string
        type:
          type: string
          enum:
            - micro
            - small
            - medium
            - large
            - huge
        config:
          $ref: '#/components/schemas/OrganizationConfigFields'
    _system_req_create_Application:
      required:
        - name
        - multi_tenant
        - admin
        - shared_identities
      type: object
      properties:
        name:
          type: string
        multi_tenant:
          type: boolean
        admin:
          type: boolean
        shared_identities:
          type: boolean
        application_types:
          type: array
          items:
            required:
              - identifier
            type: object
            properties:
              identifier:
                type: string
              name:
                type: string
              versions:
                type: array
                items:
                  type: string
    _system_req_get_Application:
      required:
        - id
      type: string
      properties:
        id:
          readOnly: true
          type: string
    _system_res_get_Application:
      required:
        - id
        - name
      type: object
      properties:
        id:
          readOnly: true
          type: string
        name:
          type: string
        multi_tenant:
          type: boolean
        shared_identities:
          type: boolean
        max_login_session_duration:
          description: The maximum allowed duration (in hours) of a user's login session for this application
          type: integer
        organization:
          $ref: '#/components/schemas/ApplicationOrganization'
        applicationType:
          $ref: '#/components/schemas/ApplicationType'
    _system_res_get_Applications:
      required:
        - id
        - name
        - multi_tenant
        - shared_identities
      type: object
      properties:
        id:
          readOnly: true
          type: string
        name:
          type: string
        multi_tenant:
          type: boolean
        shared_identities:
          type: boolean
        max_login_session_duration:
          description: The maximum allowed duration (in hours) of a user's login session for this application
          type: integer
        application_types:
          $ref: '#/components/schemas/ApplicationTypeFields'
    _system_req_permissions:
      required:
        - name
      type: object
      properties:
        name:
          type: string
        description:
          type: string
        service_id:
          type: string
        assigners:
          type: array
          description: permissions that could assign current permission to accounts
          items:
            type: string
    _system_req_create_auth_type:
      type: object
      required:
        - code
        - description
        - is_external
        - is_anonymous
        - use_credentials
        - ignore_mfa
      properties:
        code:
          type: string
        description:
          type: string
        is_external:
          type: boolean
        is_anonymous:
          type: boolean
        use_credentials:
          type: boolean
        ignore_mfa:
          type: boolean
        params:
          type: object
          additionalProperties: true
    _system_req_update_auth_type:
      type: object
      required:
        - code
        - description
        - is_external
        - is_anonymous
        - use_credentials
        - ignore_mfa
      properties:
        code:
          type: string
        description:
          type: string
        is_external:
          type: boolean
        is_anonymous:
          type: boolean
        use_credentials:
          type: boolean
        ignore_mfa:
          type: boolean
        params:
          type: object
          additionalProperties: true
    _system_req_create_ApplicationConfig_Request:
      required:
        - app_type_id
        - version
        - data
      type: object
      properties:
        app_type_id:
          type: string
        org_id:
          type: string
        version:
          type: string
          description: conforms major.minor.patch format
        data:
          type: object
    _system_req_create_service-account:
      required:
        - app_id
        - org_id
      type: object
      properties:
        account_id:
          type: string
        name:
          type: string
        app_id:
          type: string
        org_id:
          type: string
        permissions:
          type: array
          items:
            type: string
        first_party:
          type: boolean
        creds:
          type: array
          items:
            $ref: '#/components/schemas/ServiceAccountCredential'
    _system_req_update_service-account:
      required:
        - name
        - permissions
      type: object
      properties:
        name:
          type: string
        permissions:
          type: array
          items:
            type: string<|MERGE_RESOLUTION|>--- conflicted
+++ resolved
@@ -2430,11 +2430,7 @@
         Get application permissions
 
         **Auth:** Requires admin access token with at least one of the following permissions:
-<<<<<<< HEAD
-        - 'get_permissions'
-=======
         - `get_permissions`
->>>>>>> d68c1082
         - `update_account-permissions`
         - `update_account-authorization`
       security:
@@ -2463,15 +2459,9 @@
         Gets application roles
 
         **Auth:** Requires admin access token with at least one of the following permissions: 
-<<<<<<< HEAD
-        - 'get_auth-roles'
-        - 'update_auth-roles'
-        - 'delete_auth-roles'
-=======
         - `get_auth-roles`
         - `update_auth-roles`
         - `delete_auth-roles`
->>>>>>> d68c1082
         - `all_auth-roles`
         - `update_account-auth-roles`
         - `update_account-authorization`
