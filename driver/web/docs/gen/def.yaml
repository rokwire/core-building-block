--- conflicted
+++ resolved
@@ -813,6 +813,53 @@
           description: Unauthorized
         '500':
           description: Internal error
+  /admin/account:
+    get:
+      tags:
+        - Admin
+      summary: Get user account
+      description: |
+        Get the user account
+
+        **Auth:** Requires user auth token
+      security:
+        - bearerAuth: []
+      responses:
+        '200':
+          description: Success
+          content:
+            application/json:
+              schema:
+                required:
+                  - id
+                type: object
+                properties:
+                  id:
+                    type: string
+                  profile:
+                    $ref: '#/components/schemas/ProfileFields'
+                  permissions:
+                    type: array
+                    items:
+                      $ref: '#/components/schemas/PermissionFields'
+                  roles:
+                    type: array
+                    items:
+                      $ref: '#/components/schemas/AppOrgRoleFields'
+                  groups:
+                    type: array
+                    items:
+                      $ref: '#/components/schemas/AppOrgGroupFields'
+                  auth_types:
+                    type: array
+                    items:
+                      $ref: '#/components/schemas/AccountAuthTypeFields'
+        '400':
+          description: Bad request
+        '401':
+          description: Unauthorized
+        '500':
+          description: Internal error
   /enc/test:
     get:
       tags:
@@ -1475,19 +1522,6 @@
           description: Unauthorized
         '500':
           description: Internal error
-<<<<<<< HEAD
-  /admin/account:
-    get:
-      tags:
-        - Admin
-      summary: Get user account
-      description: |
-        Get the user account
-
-        **Auth:** Requires user auth token
-      security:
-        - bearerAuth: []
-=======
   /system/application-api-keys:
     get:
       deprecated: true
@@ -1509,54 +1543,22 @@
           explode: false
           schema:
             type: string
->>>>>>> 53ae519c
       responses:
         '200':
           description: Success
           content:
             application/json:
               schema:
-<<<<<<< HEAD
-                required:
-                  - id
-                type: object
-                properties:
-                  id:
-                    type: string
-                  profile:
-                    $ref: '#/components/schemas/ProfileFields'
-                  permissions:
-                    type: array
-                    items:
-                      $ref: '#/components/schemas/ApplicationPermissionFields'
-                  roles:
-                    type: array
-                    items:
-                      $ref: '#/components/schemas/ApplicationRoleFields'
-                  groups:
-                    type: array
-                    items:
-                      $ref: '#/components/schemas/ApplicationGroupFields'
-                  auth_types:
-                    type: array
-                    items:
-                      $ref: '#/components/schemas/AccountAuthTypeFields'
-=======
                 type: array
                 items:
                   $ref: '#/components/schemas/APIKey'
->>>>>>> 53ae519c
-        '400':
-          description: Bad request
-        '401':
-          description: Unauthorized
-        '500':
-          description: Internal error
-<<<<<<< HEAD
-  /admin/account/permissions:
-=======
+        '400':
+          description: Bad request
+        '401':
+          description: Unauthorized
+        '500':
+          description: Internal error
   /system/account/permissions:
->>>>>>> 53ae519c
     put:
       deprecated: true
       tags:
