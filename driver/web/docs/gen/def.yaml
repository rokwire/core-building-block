openapi: 3.0.3
info:
  title: Rokwire Core Building Block API
  description: Core Building Block API Documentation
  version: 1.0.0
servers:
  - url: 'https://api.rokwire.illinois.edu/core'
    description: Production server
  - url: 'https://api-test.rokwire.illinois.edu/core'
    description: Test server
  - url: 'https://api-dev.rokwire.illinois.edu/core'
    description: Development server
  - url: 'http://localhost/core'
    description: Local server
tags:
  - name: Auth
    description: APIs handling the authentication.
  - name: Common
    description: End users applications APIs.
  - name: Admin
    description: Administration applications APIs.
  - name: Enc
    description: APIs consumed by the Encryption building block.
  - name: BBs
    description: APIs consumed by the platform building blocks.
paths:
  /services/auth/test:
    get:
      tags:
        - Auth
      summary: Test API..
      responses:
        '200':
          description: successful operation
          content:
            text/plain:
              schema:
                type: string
                example: Echooo
<<<<<<< HEAD
  '/services/auth/verify/{auth-type}/{id}/{code}':
    post:
      tags:
        - Auth
      summary: Send verify code
      description: |
        Sends code as path parameter for verification of the auth type
      parameters:
        - name: auth-type
          in: path
          description: Auth type of the verification code
          required: true
          style: simple
          explode: false
          schema:
            type: string
        - name: id
          in: path
          description: ID of the verification code
          required: true
          style: simple
          explode: false
          schema:
            type: string
        - name: code
          in: path
          description: Verification code
          required: true
          style: simple
=======
  /services/auth/service-regs:
    get:
      tags:
        - Auth
      summary: Get service registrations
      description: |
        Returns service registration records
      parameters:
        - name: ids
          in: query
          description: A comma-separated list of service IDs to return registrations for
          required: true
          style: form
>>>>>>> 085d32b5
          explode: false
          schema:
            type: string
      responses:
        '200':
<<<<<<< HEAD
          description: Successful operation
          content:
            text/plain:
              schema:
                type: string
                example: Successfully verified code
=======
          description: Success
          content:
            application/json:
              schema:
                type: array
                items:
                  $ref: '#/components/schemas/ServiceReg'
>>>>>>> 085d32b5
        '400':
          description: Bad request
        '401':
          description: Unauthorized
        '500':
          description: Internal error
  /services/common/test:
    get:
      tags:
        - Common
      summary: Test API..
      responses:
        '200':
          description: successful operation
          content:
            text/plain:
              schema:
                type: string
                example: Echooo
  /admin/global-config:
    get:
      tags:
        - Admin
      summary: Get global config
      description: |
        Gives the system global config
      responses:
        '200':
          description: Successful operation
          content:
            application/json:
              schema:
                $ref: '#/components/schemas/GlobalConfig'
        '400':
          description: Bad request
        '401':
          description: Unauthorized
        '500':
          description: Internal error
    post:
      tags:
        - Admin
      summary: Create global config
      description: |
        Creates the system global config
      requestBody:
        content:
          application/json:
            schema:
              $ref: '#/components/schemas/GlobalConfig'
        required: true
      responses:
        '200':
          description: successful operation
          content:
            text/plain:
              schema:
                type: string
                example: Successfully created
        '400':
          description: Bad request
        '401':
          description: Unauthorized
        '500':
          description: Internal error
    put:
      tags:
        - Admin
      summary: Update global config
      description: |
        Updates the system global config
      requestBody:
        content:
          application/json:
            schema:
              $ref: '#/components/schemas/GlobalConfig'
        required: true
      responses:
        '200':
          description: successful operation
          content:
            text/plain:
              schema:
                type: string
                example: Successfully updated
        '400':
          description: Bad request
        '401':
          description: Unauthorized
        '500':
          description: Internal error
  '/admin/organizations/{id}':
    put:
      tags:
        - Admin
      summary: Update organization
      description: |
        Updates organization
      parameters:
        - name: id
          in: path
          description: ID of the organization that needs to be updated
          required: true
          style: simple
          explode: false
          schema:
            type: string
      requestBody:
        description: update one organization
        content:
          application/json:
            schema:
              $ref: '#/components/schemas/Organization'
        required: true
      responses:
        '200':
          description: successful operation
          content:
            text/plain:
              schema:
                type: string
                example: Successfullly created
        '400':
          description: Bad request
        '401':
          description: Unauthorized
        '500':
          description: Internal error
    get:
      tags:
        - Admin
      summary: Get organization
      description: |
        Gets organization
      parameters:
        - name: id
          in: path
          description: ID of the organization
          required: true
          style: simple
          explode: false
          schema:
            type: string
      responses:
        '200':
          description: successful operation
          content:
            application/json:
              schema:
                $ref: '#/components/schemas/Organization'
        '400':
          description: Bad request
        '401':
          description: Unauthorized
        '404':
          description: Not Found
        '500':
          description: Internal error
  /admin/organizations:
    get:
      tags:
        - Admin
      summary: Get organizations
      description: |
        Gets organizations
      responses:
        '200':
          description: Successful operation
          content:
            application/json:
              schema:
                type: array
                items:
                  $ref: '#/components/schemas/Organization'
        '400':
          description: Bad request
        '401':
          description: Unauthorized
        '500':
          description: Internal error
    post:
      tags:
        - Admin
      summary: Create organization
      description: |
        Creates organization
      requestBody:
        description: creates one organization
        content:
          application/json:
            schema:
              $ref: '#/components/schemas/Organization'
        required: true
      responses:
        '200':
          description: successful operation
          content:
            text/plain:
              schema:
                type: string
                example: Successfullly created
        '400':
          description: Bad request
        '401':
          description: Unauthorized
        '500':
          description: Internal error
  /admin/service-regs:
    get:
      tags:
        - Admin
      summary: Get service registrations
      description: |
        Returns service registration records
      parameters:
        - name: ids
          in: query
          description: A comma-separated list of service IDs to return registrations for
          required: true
          style: form
          explode: false
          schema:
            type: string
      responses:
        '200':
          description: Success
          content:
            application/json:
              schema:
                type: array
                items:
                  $ref: '#/components/schemas/ServiceReg'
        '400':
          description: Bad request
        '401':
          description: Unauthorized
        '500':
          description: Internal error
    post:
      tags:
        - Admin
      summary: Register service
      description: |
        Creates a new service registration

        The "service_id" of the registration must not match an existing registration  
      requestBody:
        description: service registration record to be added
        content:
          application/json:
            schema:
              $ref: '#/components/schemas/ServiceReg'
        required: true
      responses:
        '200':
          description: Success
          content:
            text/plain:
              schema:
                type: string
                example: Success
        '400':
          description: Bad request
        '401':
          description: Unauthorized
        '500':
          description: Internal error
    put:
      tags:
        - Admin
      summary: Update service registration
      description: |
        Update an existing service registration

        The "service_id" of the registration must match an existing registration
      requestBody:
        description: Service registration record update to be applied
        content:
          application/json:
            schema:
              $ref: '#/components/schemas/ServiceReg'
        required: true
      responses:
        '200':
          description: Success
          content:
            text/plain:
              schema:
                type: string
                example: Success
        '400':
          description: Bad request
        '401':
          description: Unauthorized
        '500':
          description: Internal error
    delete:
      tags:
        - Admin
      summary: Deregister service
      description: |
        Deletes an existing service registration record
      parameters:
        - name: id
          in: query
          description: The service ID of the registration to delete
          required: true
          style: form
          explode: false
          schema:
            type: string
      responses:
        '200':
          description: Success
          content:
            text/plain:
              schema:
                type: string
                example: Success
        '400':
          description: Bad request
        '401':
          description: Unauthorized
        '500':
          description: Internal error
  /enc/test:
    get:
      tags:
        - Enc
      summary: Test API..
      responses:
        '200':
          description: successful operation
          content:
            text/plain:
              schema:
                type: string
                example: Echooo
  /bbs/test:
    get:
      tags:
        - BBs
      summary: Test API..
      responses:
        '200':
          description: successful operation
          content:
            text/plain:
              schema:
                type: string
                example: Echooo
  /version:
    get:
      summary: Get service version
      responses:
        '200':
          description: successful operation
          content:
            text/plain:
              schema:
                type: string
                example: v1.1.0
components:
  schemas:
    GlobalConfig:
      required:
        - setting
      type: object
      properties:
        setting:
          type: string
    Organization:
      required:
        - id
        - name
        - type
      type: object
      properties:
        id:
          readOnly: true
          type: string
        name:
          type: string
        type:
          type: string
          enum:
            - micro
            - small
            - medium
            - large
            - huge
        requires_own_login:
          type: boolean
        login_types:
          type: array
          nullable: true
          items:
            type: string
        config:
          $ref: '#/components/schemas/OrganizationConfig'
    OrganizationConfig:
      type: object
      properties:
        id:
          readOnly: true
          type: string
          description: organization config id
        domains:
          type: array
          description: organization domains
          items:
            type: string
    ServiceReg:
      required:
        - service_id
        - host
      type: object
      properties:
        service_id:
          type: string
        host:
          type: string
        pub_key:
          $ref: '#/components/schemas/PubKey'
    PubKey:
      required:
        - key_pem
        - alg
      type: object
      properties:
        key_pem:
          type: string
        alg:
          type: string<|MERGE_RESOLUTION|>--- conflicted
+++ resolved
@@ -37,7 +37,6 @@
               schema:
                 type: string
                 example: Echooo
-<<<<<<< HEAD
   '/services/auth/verify/{auth-type}/{id}/{code}':
     post:
       tags:
@@ -67,7 +66,23 @@
           description: Verification code
           required: true
           style: simple
-=======
+          explode: false
+          schema:
+            type: string
+      responses:
+        '200':
+          description: Successful operation
+          content:
+            text/plain:
+              schema:
+                type: string
+                example: Successfully verified code
+        '400':
+          description: Bad request
+        '401':
+          description: Unauthorized
+        '500':
+          description: Internal error
   /services/auth/service-regs:
     get:
       tags:
@@ -81,20 +96,11 @@
           description: A comma-separated list of service IDs to return registrations for
           required: true
           style: form
->>>>>>> 085d32b5
-          explode: false
-          schema:
-            type: string
-      responses:
-        '200':
-<<<<<<< HEAD
-          description: Successful operation
-          content:
-            text/plain:
-              schema:
-                type: string
-                example: Successfully verified code
-=======
+          explode: false
+          schema:
+            type: string
+      responses:
+        '200':
           description: Success
           content:
             application/json:
@@ -102,7 +108,6 @@
                 type: array
                 items:
                   $ref: '#/components/schemas/ServiceReg'
->>>>>>> 085d32b5
         '400':
           description: Bad request
         '401':
