openapi: 3.0.3
info:
  title: Rokwire Core Building Block API
  description: Core Building Block API Documentation
  version: 1.17.0
servers:
  - url: 'https://api.rokwire.illinois.edu/core'
    description: Production server
  - url: 'https://api-test.rokwire.illinois.edu/core'
    description: Test server
  - url: 'https://api-dev.rokwire.illinois.edu/core'
    description: Development server
  - url: 'http://localhost/core'
    description: Local server
tags:
  - name: Services
    description: Clients applications APIs.
  - name: Admin
    description: Clients administration applications APIs.
  - name: Enc
    description: APIs consumed by the Encryption building block.
  - name: BBs
    description: APIs consumed by the platform building blocks.
  - name: Third-Party Services
    description: APIs consumed by third-party services.
  - name: System
    description: System APIs.
paths:
  /services/auth/login:
    post:
      tags:
        - Services
      summary: Login
      description: |
        Login using credentials to retrieve access token, refresh token, and user data
      requestBody:
        description: |
          User credential details and parameters
        content:
          application/json:
            schema:
              $ref: '#/components/schemas/_req_shared_Login'
            examples:
              email-sign_in:
                summary: Email - sign in
                value: |
                  {
                    "auth_type": "email",
                    "app_type_identifier": "edu.illinois.rokwire.safercommunity",
                    "org_id": "0a2eff20-e2cd-11eb-af68-60f81db5ecc0",
                    "api_key": "95a463e3-2ce8-450b-ba75-d8506b874738",
                    "creds": {
                      "email": "test@example.com", 
                      "password": "test12345"
                    },
                    "device": {
                      "type": "mobile",
                      "device_id": "5555",
                      "os": "Android"
                    }
                  }
              email-sign_up:
                summary: Email - sign up
                value: |
                  {
                    "auth_type": "email",
                    "app_type_identifier": "edu.illinois.rokwire.safercommunity",
                    "org_id": "0a2eff20-e2cd-11eb-af68-60f81db5ecc0",
                    "api_key": "95a463e3-2ce8-450b-ba75-d8506b874738",
                    "creds": {
                      "email": "test@example.com", 
                      "password": "test12345"
                    },
                    "params":{
                        "sign_up":true,
                        "confirm_password": "test12345"
                    },
                    "preferences":{
                        "key1":"value1",
                        "key2":"value2"
                    },
                    "profile":{
                      "address": "address",
                      "birth_year": 1990,
                      "country": "county",
                      "email": "email",
                      "first_name": "first name",
                      "last_name": "last name",
                      "phone": "+000000000000",
                      "photo_url": "photo url",
                      "state": "state",
                      "zip_code": "zip code"
                    },
                    "device": {
                      "type": "mobile",
                      "device_id": "5555",
                      "os": "Android"
                    }
                  }
              phone:
                summary: Phone - sign in OR sign up
                value: |
                  {
                    "auth_type": "twilio_phone",
                    "app_type_identifier": "edu.illinois.rokwire",
                    "org_id": "0a2eff20-e2cd-11eb-af68-60f81db5ecc0",
                    "api_key": "95a463e3-2ce8-450b-ba75-d8506b874738",
                    "creds": {
                      "phone": "+12223334444", 
                      "code": "123456"
                    },
                    "preferences":{
                        "key1":"value1",
                        "key2":"value2"
                    },
                    "profile":{
                      "address": "address",
                      "birth_year": 1990,
                      "country": "county",
                      "email": "email",
                      "first_name": "first name",
                      "last_name": "last name",
                      "phone": "+000000000000",
                      "photo_url": "photo url",
                      "state": "state",
                      "zip_code": "zip code"
                    },
                    "device": {
                      "type": "mobile",
                      "device_id": "5555",
                      "os": "Android"
                    }
                  }
              illinois_oidc:
                summary: Illinois OIDC login
                value: |
                  {
                    "auth_type": "illinois_oidc",
                    "app_type_identifier": "edu.illinois.rokwire",
                    "org_id": "0a2eff20-e2cd-11eb-af68-60f81db5ecc0",
                    "api_key": "95a463e3-2ce8-450b-ba75-d8506b874738",
                    "creds": "https://redirect.example.com?code=ai324uith8gSEefesEguorgwsf43",
                    "params": {
                      "redirect_uri": "https://redirect.example.com",
                      "pkce_verifier": "w4iuhfq0u43hfq38ghn3gnSFSFiqp3ugnpugnqiprgUGNPINfsdoirpgia"
                    },
                    "preferences":{
                        "key1":"value1",
                        "key2":"value2"
                    },
                    "profile":{
                      "address": "address",
                      "birth_year": 1990,
                      "country": "county",
                      "email": "email",
                      "first_name": "first name",
                      "last_name": "last name",
                      "phone": "+000000000000",
                      "photo_url": "photo url",
                      "state": "state",
                      "zip_code": "zip code"
                    },
                    "device": {
                      "type": "mobile",
                      "device_id": "5555",
                      "os": "Android"
                    }
                  }
              anonymous:
                summary: Anonymous login
                value: |
                  {
                    "auth_type": "anonymous",
                    "app_type_identifier": "edu.illinois.rokwire",
                    "org_id": "0a2eff20-e2cd-11eb-af68-60f81db5ecc0",
                    "api_key": "95a463e3-2ce8-450b-ba75-d8506b874738",
                    "creds": {
                      "anonymous_id": "dbb5ea5d-6c6c-44b8-9952-7ebf0e844beb"
                    },
                    "device": {
                      "type": "mobile",
                      "device_id": "5555",
                      "os": "Android"
                    }
                  }
        required: true
      responses:
        '200':
          description: Success
          content:
            application/json:
              schema:
                anyOf:
                  - $ref: '#/components/schemas/_res_shared_Login_Mfa'
                  - $ref: '#/components/schemas/_res_shared_Login'
        '400':
          description: Bad request
        '401':
          description: Unauthorized
        '500':
          description: Internal error
          content:
            application/json:
              schema:
                type: object
                properties:
                  status:
                    type: string
                    enum:
                      - invalid
                      - unverified
                      - verification-expired
                      - already-exists
                      - not-found
                      - internal-server-error
                    description: |
                      - `invalid`: Invalid credentials
                      - `unverified`: Unverified credentials
                      - `verification-expired`: Credentials verification expired. The verification is restarted
                      - `already-found`: Account already exists when `sign-up=true`
                      - `not-found`: Account could not be found when `sign-up=false`
                      - `internal-server-error`: An undefined error occurred
                  message:
                    type: string
  /services/auth/mfa:
    post:
      tags:
        - Services
      summary: MFA
      description: |
        Verify multi-factor authentication credentials to complete login
      parameters:
        - name: state
          in: query
          description: Login state
          required: false
          style: form
          explode: false
          schema:
            type: string
      requestBody:
        description: |
          MFA credentials and parameters
        content:
          application/json:
            schema:
              $ref: '#/components/schemas/_req_shared_Login_Mfa'
        required: true
      responses:
        '200':
          description: Success
          content:
            application/json:
              schema:
                $ref: '#/components/schemas/_res_shared_Login'
        '400':
          description: Bad request
        '401':
          description: Unauthorized
        '500':
          description: Internal error
  /services/auth/refresh:
    post:
      tags:
        - Services
      summary: Refresh
      description: |
        Refresh access token using a refresh token
      requestBody:
        description: |
          Refresh token
        content:
          application/json:
            schema:
              $ref: '#/components/schemas/_req_shared_Refresh'
        required: true
      responses:
        '200':
          description: Success
          content:
            application/json:
              schema:
                $ref: '#/components/schemas/_res_shared_Refresh'
        '400':
          description: Bad request
        '401':
          description: Unauthorized
        '500':
          description: Internal error
  /services/auth/login-url:
    post:
      tags:
        - Services
      summary: Get SSO login url
      description: |
        Retrieve a pre-formatted SSO login URL
      requestBody:
        content:
          application/json:
            schema:
              $ref: '#/components/schemas/_req_shared_LoginUrl'
        required: true
      responses:
        '200':
          description: Success
          content:
            application/json:
              schema:
                $ref: '#/components/schemas/_res_shared_LoginUrl'
        '400':
          description: Bad request
        '401':
          description: Unauthorized
        '500':
          description: Internal error
  /services/auth/credential/verify:
    get:
      tags:
        - Services
      summary: Validate verification code
      description: |
        Validates verification code to verify account ownership
      parameters:
        - name: id
          in: query
          description: Credential ID
          required: true
          style: form
          explode: false
          schema:
            type: string
        - name: code
          in: query
          description: Verification code
          required: true
          style: form
          explode: false
          schema:
            type: string
      responses:
        '200':
          description: Successful operation
          content:
            text/plain:
              schema:
                type: string
                example: Successfully verified code
        '400':
          description: Bad request
        '401':
          description: Unauthorized
        '500':
          description: Internal error
  /services/auth/credential/send-verify:
    post:
      tags:
        - Services
      summary: Send verification code to identifier
      description: |
        Sends verification code to identifier to verify account ownership
      requestBody:
        description: |
          Account information to be checked
        content:
          application/json:
            schema:
              $ref: '#/components/schemas/_req_credential_send-verify_Request'
        required: true
      responses:
        '200':
          description: Successful operation
          content:
            text/plain:
              schema:
                type: string
                example: Successfully sent verification code
        '400':
          description: Bad request
        '401':
          description: Unauthorized
        '500':
          description: Internal error
  /services/auth/credential/forgot/initiate:
    post:
      tags:
        - Services
      summary: Initiate reset credential for a given identifier
      description: |
        Email auth type:
        Sends the reset password code for a given identifier
        Generates a reset code and expiry and sends it to the given identifier 
      requestBody:
        content:
          application/json:
            schema:
              $ref: '#/components/schemas/_req_credential_forgot_initiate_Request'
        required: true
      responses:
        '200':
          description: Success
          content:
            text/plain:
              schema:
                type: string
        '400':
          description: Bad request
        '401':
          description: Unauthorized
        '500':
          description: Internal error
  /services/auth/credential/forgot/complete:
    post:
      tags:
        - Services
      summary: Complete resetting forgotten credential
      requestBody:
        content:
          application/json:
            schema:
              $ref: '#/components/schemas/_req_credential_forgot_complete_Request'
        required: true
      responses:
        '200':
          description: Success
          content:
            text/plain:
              schema:
                type: string
        '400':
          description: Bad request
        '401':
          description: Unauthorized
        '500':
          description: Internal error
  /services/auth/credential/update:
    post:
      tags:
        - Services
      summary: Reset a credential from client application
      description: |
        Needs user auth token for authorization

        **Auth:** Requires token from direct user authentication from recent login
      security:
        - bearerAuth: []
      requestBody:
        content:
          application/json:
            schema:
              $ref: '#/components/schemas/_req_credential_update_Request'
        required: true
      responses:
        '200':
          description: Success
          content:
            text/plain:
              schema:
                type: string
        '400':
          description: Bad request
        '401':
          description: Unauthorized
        '500':
          description: Internal error
  /services/auth/verify-mfa:
    post:
      tags:
        - Services
      summary: MFA
      description: |
        Verify multi-factor authentication credentials to complete MFA registration
      requestBody:
        description: |
          MFA credentials and parameters
        content:
          application/json:
            schema:
              $ref: '#/components/schemas/_req_shared_Mfa'
        required: true
      responses:
        '200':
          description: Success
          content:
            application/json:
              schema:
                type: array
                items:
                  type: string
        '400':
          description: Bad request
        '401':
          description: Unauthorized
        '500':
          description: Internal error
  /services/auth/account/exists:
    post:
      tags:
        - Services
      summary: Check if an account already exists
      description: |
        Account exists checks if an account exists for the provided user identifier and auth type
      requestBody:
        description: |
          Account information to be checked
        content:
          application/json:
            schema:
              $ref: '#/components/schemas/_req_account-exists_Request'
        required: true
      responses:
        '200':
          description: Success
          content:
            application/json:
              schema:
                $ref: '#/components/schemas/_res_account-exists_Response'
        '400':
          description: Bad request
        '401':
          description: Unauthorized
        '500':
          description: Internal error
  /services/auth/account/auth-type/link:
    post:
      tags:
        - Services
      summary: Link credentials
      description: |
        Link credentials to an existing account

        **Auth:** Requires "authenticated" auth token
      security:
        - bearerAuth: []
      requestBody:
        content:
          application/json:
            schema:
              $ref: '#/components/schemas/_req_account_auth-type_link_Request'
            examples:
              email-sign_up:
                summary: Email
                value: |
                  {
                    "auth_type": "email",
                    "app_type_identifier": "edu.illinois.rokwire.safercommunity",
                    "org_id": "0a2eff20-e2cd-11eb-af68-60f81db5ecc0",
                    "api_key": "95a463e3-2ce8-450b-ba75-d8506b874738",
                    "creds": {
                      "email": "test@example.com", 
                      "password": "test12345"
                    },
                    "params":{
                        "confirm_password": "test12345"
                    }
                  }
              phone:
                summary: Phone
                value: |
                  {
                    "auth_type": "twilio_phone",
                    "app_type_identifier": "edu.illinois.rokwire",
                    "org_id": "0a2eff20-e2cd-11eb-af68-60f81db5ecc0",
                    "api_key": "95a463e3-2ce8-450b-ba75-d8506b874738",
                    "creds": {
                      "phone": "+12223334444"
                    }
                  }
              illinois_oidc:
                summary: Illinois OIDC
                value: |
                  {
                    "auth_type": "illinois_oidc",
                    "app_type_identifier": "edu.illinois.rokwire",
                    "org_id": "0a2eff20-e2cd-11eb-af68-60f81db5ecc0",
                    "api_key": "95a463e3-2ce8-450b-ba75-d8506b874738",
                    "creds": "https://redirect.example.com?code=ai324uith8gSEefesEguorgwsf43",
                    "params": {
                      "redirect_uri": "https://redirect.example.com",
                      "pkce_verifier": "w4iuhfq0u43hfq38ghn3gnSFSFiqp3ugnpugnqiprgUGNPINfsdoirpgia"
                    }
                  }
        required: true
      responses:
        '200':
          description: Success
          content:
            text/plain:
              schema:
                type: string
                example: Success
        '400':
          description: Bad request
        '401':
          description: Unauthorized
        '500':
          description: Internal error
  /services/auth/authorize-service:
    post:
      tags:
        - Services
      summary: Authorize service
      description: |
        Authorize a third-party service and get a scoped access token that can be used to access its APIs

        **Auth:** Requires user auth token
      security:
        - bearerAuth: []
      requestBody:
        content:
          application/json:
            schema:
              $ref: '#/components/schemas/_req_authorize-service_Request'
      responses:
        '200':
          description: Success
          content:
            application/json:
              schema:
                $ref: '#/components/schemas/_res_authorize-service_Response'
              examples:
                authorized:
                  summary: Service authorized
                  value: |
                    {
                      "access_token": "string",
                      "token_type": "Bearer",
                      "approved_scopes": [
                        "string"
                      ]
                    }
                unauthorized:
                  summary: Service unauthorized
                  value: |
                    {
                      "service_reg": {
                        "service_id": "string",
                        "host": "string",
                        "pub_key": {
                          "key_pem": "string",
                          "alg": "string"
                        },
                        "name": "string",
                        "description": "string",
                        "info_url": "string",
                        "logo_url": "string",
                        "scopes": [
                          {
                            "scope": "string",
                            "required": true,
                            "explanation": "string"
                          }
                        ],
                        "first_party": true
                      }
                    }
        '400':
          description: Bad request
        '401':
          description: Unauthorized
        '500':
          description: Internal error
  /services/auth/service-regs:
    get:
      tags:
        - Services
      summary: Get service registrations
      description: |
        Returns service registration records

        **Auth:** Requires auth token
      security:
        - bearerAuth: []
      parameters:
        - name: ids
          in: query
          description: A comma-separated list of service IDs to return registrations for
          required: true
          style: form
          explode: false
          schema:
            type: string
      responses:
        '200':
          description: Success
          content:
            application/json:
              schema:
                type: array
                items:
                  $ref: '#/components/schemas/ServiceReg'
        '400':
          description: Bad request
        '401':
          description: Unauthorized
        '500':
          description: Internal error
  /services/account:
    delete:
      tags:
        - Services
      summary: Delete user account
      description: |
        Deletes a user account

        **Auth:** Requires user auth token
      security:
        - bearerAuth: []
      responses:
        '200':
          description: Success
          content:
            text/plain:
              schema:
                type: string
                example: Success
        '400':
          description: Bad request
        '401':
          description: Unauthorized
        '500':
          description: Internal error
    get:
      tags:
        - Services
      summary: Get user account
      description: |
        Get the user account

        **Auth:** Requires user auth token
      security:
        - bearerAuth: []
      responses:
        '200':
          description: Success
          content:
            application/json:
              schema:
                $ref: '#/components/schemas/_res_shared_Account'
        '400':
          description: Bad request
        '401':
          description: Unauthorized
        '500':
          description: Internal error
  /services/account/mfa:
    get:
      tags:
        - Services
      summary: Get account MFA types
      description: |
        Get MFA types set up for an account

        **Auth:** Requires user auth token
      security:
        - bearerAuth: []
      responses:
        '200':
          description: Success
          content:
            application/json:
              schema:
                type: array
                items:
                  $ref: '#/components/schemas/_res_shared_Mfa'
        '400':
          description: Bad request
        '401':
          description: Unauthorized
        '500':
          description: Internal error
    post:
      tags:
        - Services
      summary: Enroll in MFA type
      description: |
        Add MFA type to an account

        **Auth:** Requires user auth token
      security:
        - bearerAuth: []
      requestBody:
        description: |
          MFA enrollment params
        content:
          application/json:
            schema:
              $ref: '#/components/schemas/_req_shared_Mfa'
            examples:
              email:
                summary: Enroll in email MFA
                value: |
                  {
                    "identifier": "test@test.com",
                    "type": "email"
                  }
        required: true
      responses:
        '200':
          description: Success
          content:
            application/json:
              schema:
                $ref: '#/components/schemas/_res_shared_Mfa'
        '400':
          description: Bad request
        '401':
          description: Unauthorized
        '500':
          description: Internal error
    delete:
      tags:
        - Services
      summary: Remove MFA type
      description: |
        Remove MFA type from an account

        **Auth:** Requires user auth token
      security:
        - bearerAuth: []
      requestBody:
        description: |
          MFA params
        content:
          application/json:
            schema:
              $ref: '#/components/schemas/_req_shared_Mfa'
            examples:
              email:
                summary: Unenroll in email MFA
                value: |
                  {
                    "identifier": "test@test.com",
                    "type": "email"
                  }
      responses:
        '200':
          description: Success
        '400':
          description: Bad request
        '401':
          description: Unauthorized
        '500':
          description: Internal error
  /services/account/preferences:
    put:
      tags:
        - Services
      summary: Update account preferences
      description: |
        Updates account preferences

        **Auth:** Requires user auth token
      security:
        - bearerAuth: []
      requestBody:
        description: Account preferences
        content:
          application/json:
            schema:
              type: object
        required: true
      responses:
        '200':
          description: Success
          content:
            text/plain:
              schema:
                type: string
                example: Success
        '400':
          description: Bad request
        '401':
          description: Unauthorized
        '500':
          description: Internal error
    get:
      tags:
        - Services
      summary: Get preferences
      description: |
        Returns a user preferences

        **Auth:** Requires user auth token
      security:
        - bearerAuth: []
      responses:
        '200':
          description: Success
          content:
            application/json:
              schema:
                type: object
        '400':
          description: Bad request
        '401':
          description: Unauthorized
        '500':
          description: Internal error
  /services/account/profile:
    get:
      tags:
        - Services
      summary: Get user profile
      description: |
        Returns a user profile

        **Auth:** Requires user auth token
      security:
        - bearerAuth: []
      responses:
        '200':
          description: Success
          content:
            application/json:
              schema:
                $ref: '#/components/schemas/ProfileFields'
        '400':
          description: Bad request
        '401':
          description: Unauthorized
        '500':
          description: Internal error
    put:
      tags:
        - Services
      summary: Update user profile
      description: |
        Updates a user profile

        **Auth:** Requires user auth token
      security:
        - bearerAuth: []
      requestBody:
        description: Profile update
        content:
          application/json:
            schema:
              $ref: '#/components/schemas/_req_shared_Profile'
        required: true
      responses:
        '200':
          description: Success
          content:
            text/plain:
              schema:
                type: string
                example: Success
        '400':
          description: Bad request
        '401':
          description: Unauthorized
        '500':
          description: Internal error
  /services/test:
    get:
      tags:
        - Services
      summary: Test API..
      responses:
        '200':
          description: Success
          content:
            text/plain:
              schema:
                type: string
                example: Echooo
  /services/app/configs:
    post:
      tags:
        - Services
      summary: Gets app config
      description: |
        Returns the app config for the highest version that is equal to or less than the provided version

        **Auth:** Requires a valid API Key for access.
      requestBody:
        description: |
          App config query
        content:
          application/json:
            schema:
              $ref: '#/components/schemas/_req_app-configs_Request'
      responses:
        '200':
          description: successfully read app configuration
          content:
            application/json:
              schema:
                $ref: '#/components/schemas/AppConfig'
        '400':
          description: Bad request.
        '401':
          description: Unauthorized
        '404':
          description: AppConfig not found
        '500':
          description: Internal error
  /admin/auth/login:
    post:
      tags:
        - Admin
      summary: Login
      description: |
        Login using credentials to retrieve access token, refresh token, and user data
      requestBody:
        description: |
          User credential details and parameters
        content:
          application/json:
            schema:
              $ref: '#/components/schemas/_req_shared_Login'
            examples:
              email-sign_in:
                summary: Email - sign in
                value: |
                  {
                    "auth_type": "email",
                    "app_type_identifier": "edu.illinois.rokwire.safercommunity",
                    "org_id": "0a2eff20-e2cd-11eb-af68-60f81db5ecc0",
                    "api_key": "95a463e3-2ce8-450b-ba75-d8506b874738",
                    "creds": {
                      "email": "test@example.com", 
                      "password": "test12345"
                    },
                    "device": {
                      "type": "mobile",
                      "device_id": "5555",
                      "os": "Android"
                    }
                  }
              email-sign_up:
                summary: Email - sign up
                value: |
                  {
                    "auth_type": "email",
                    "app_type_identifier": "edu.illinois.rokwire.safercommunity",
                    "org_id": "0a2eff20-e2cd-11eb-af68-60f81db5ecc0",
                    "api_key": "95a463e3-2ce8-450b-ba75-d8506b874738",
                    "creds": {
                      "email": "test@example.com", 
                      "password": "test12345"
                    },
                    "params":{
                        "sign_up":true,
                        "confirm_password": "test12345"
                    },
                    "preferences":{
                        "key1":"value1",
                        "key2":"value2"
                    },
                    "profile":{
                      "address": "address",
                      "birth_year": 1990,
                      "country": "county",
                      "email": "email",
                      "first_name": "first name",
                      "last_name": "last name",
                      "phone": "+000000000000",
                      "photo_url": "photo url",
                      "state": "state",
                      "zip_code": "zip code"
                    },
                    "device": {
                      "type": "mobile",
                      "device_id": "5555",
                      "os": "Android"
                    }
                  }
              phone:
                summary: Phone - sign in OR sign up
                value: |
                  {
                    "auth_type": "twilio_phone",
                    "app_type_identifier": "edu.illinois.rokwire",
                    "org_id": "0a2eff20-e2cd-11eb-af68-60f81db5ecc0",
                    "api_key": "95a463e3-2ce8-450b-ba75-d8506b874738",
                    "creds": {
                      "phone": "+12223334444", 
                      "code": "123456"
                    },
                    "preferences":{
                        "key1":"value1",
                        "key2":"value2"
                    },
                    "profile":{
                      "address": "address",
                      "birth_year": 1990,
                      "country": "county",
                      "email": "email",
                      "first_name": "first name",
                      "last_name": "last name",
                      "phone": "+000000000000",
                      "photo_url": "photo url",
                      "state": "state",
                      "zip_code": "zip code"
                    },
                    "device": {
                      "type": "mobile",
                      "device_id": "5555",
                      "os": "Android"
                    }
                  }
              illinois_oidc:
                summary: Illinois OIDC login
                value: |
                  {
                    "auth_type": "illinois_oidc",
                    "app_type_identifier": "edu.illinois.rokwire",
                    "org_id": "0a2eff20-e2cd-11eb-af68-60f81db5ecc0",
                    "api_key": "95a463e3-2ce8-450b-ba75-d8506b874738",
                    "creds": "https://redirect.example.com?code=ai324uith8gSEefesEguorgwsf43",
                    "params": {
                      "redirect_uri": "https://redirect.example.com",
                      "pkce_verifier": "w4iuhfq0u43hfq38ghn3gnSFSFiqp3ugnpugnqiprgUGNPINfsdoirpgia"
                    },
                    "preferences":{
                        "key1":"value1",
                        "key2":"value2"
                    },
                    "profile":{
                      "address": "address",
                      "birth_year": 1990,
                      "country": "county",
                      "email": "email",
                      "first_name": "first name",
                      "last_name": "last name",
                      "phone": "+000000000000",
                      "photo_url": "photo url",
                      "state": "state",
                      "zip_code": "zip code"
                    },
                    "device": {
                      "type": "mobile",
                      "device_id": "5555",
                      "os": "Android"
                    }
                  }
              anonymous:
                summary: Anonymous login
                value: |
                  {
                    "auth_type": "anonymous",
                    "app_type_identifier": "edu.illinois.rokwire",
                    "org_id": "0a2eff20-e2cd-11eb-af68-60f81db5ecc0",
                    "api_key": "95a463e3-2ce8-450b-ba75-d8506b874738",
                    "creds": {
                      "anonymous_id": "dbb5ea5d-6c6c-44b8-9952-7ebf0e844beb"
                    },
                    "device": {
                      "type": "mobile",
                      "device_id": "5555",
                      "os": "Android"
                    }
                  }
        required: true
      responses:
        '200':
          description: Success
          content:
            application/json:
              schema:
                anyOf:
                  - $ref: '#/components/schemas/_res_shared_Login_Mfa'
                  - $ref: '#/components/schemas/_res_shared_Login'
        '400':
          description: Bad request
        '401':
          description: Unauthorized
        '500':
          description: Internal error
  /admin/auth/mfa:
    post:
      tags:
        - Admin
      summary: MFA
      description: |
        Verify multi-factor authentication credentials to complete login
      parameters:
        - name: state
          in: query
          description: Login state
          required: false
          style: form
          explode: false
          schema:
            type: string
      requestBody:
        description: |
          MFA credentials and parameters
        content:
          application/json:
            schema:
              $ref: '#/components/schemas/_req_shared_Login_Mfa'
        required: true
      responses:
        '200':
          description: Success
          content:
            application/json:
              schema:
                $ref: '#/components/schemas/_res_shared_Login'
        '400':
          description: Bad request
        '401':
          description: Unauthorized
        '500':
          description: Internal error
  /admin/auth/refresh:
    post:
      tags:
        - Admin
      summary: Refresh
      description: |
        Refresh access token using a refresh token
      requestBody:
        description: |
          Refresh token
        content:
          application/json:
            schema:
              $ref: '#/components/schemas/_req_shared_Refresh'
        required: true
      responses:
        '200':
          description: Success
          content:
            application/json:
              schema:
                $ref: '#/components/schemas/_res_shared_Refresh'
        '400':
          description: Bad request
        '401':
          description: Unauthorized
        '500':
          description: Internal error
  /admin/auth/login-url:
    post:
      tags:
        - Admin
      summary: Get SSO login url
      description: |
        Retrieve a pre-formatted SSO login URL
      requestBody:
        content:
          application/json:
            schema:
              $ref: '#/components/schemas/_req_shared_LoginUrl'
        required: true
      responses:
        '200':
          description: Success
          content:
            application/json:
              schema:
                $ref: '#/components/schemas/_res_shared_LoginUrl'
        '400':
          description: Bad request
        '401':
          description: Unauthorized
        '500':
          description: Internal error
  /admin/auth/verify-mfa:
    post:
      tags:
        - Admin
      summary: MFA
      description: |
        Verify multi-factor authentication credentials to complete MFA registration
      requestBody:
        description: |
          MFA credentials and parameters
        content:
          application/json:
            schema:
              $ref: '#/components/schemas/_req_shared_Mfa'
        required: true
      responses:
        '200':
          description: Success
          content:
            application/json:
              schema:
                type: array
                items:
                  type: string
        '400':
          description: Bad request
        '401':
          description: Unauthorized
        '500':
          description: Internal error
  /admin/auth/app-token:
    get:
      tags:
        - Admin
      summary: App token
      description: |
        Retrieve an admin token for the specified application

        **Auth:** Requires user auth token
      security:
        - bearerAuth: []
      parameters:
        - name: app_id
          in: query
          description: The application ID of the token to return
          required: true
          style: form
          explode: false
          schema:
            type: string
      responses:
        '200':
          description: Success
          content:
            application/json:
              schema:
                $ref: '#/components/schemas/_req_admin_app-token_Response'
        '400':
          description: Bad request
        '401':
          description: Unauthorized
        '500':
          description: Internal error
  /admin/account:
    get:
      tags:
        - Admin
      summary: Get user account
      description: |
        Get the user account

        **Auth:** Requires user auth token
      security:
        - bearerAuth: []
      responses:
        '200':
          description: Success
          content:
            application/json:
              schema:
                $ref: '#/components/schemas/_res_shared_Account'
        '400':
          description: Bad request
        '401':
          description: Unauthorized
        '500':
          description: Internal error
  /admin/account/mfa:
    get:
      tags:
        - Admin
      summary: Get account MFA types
      description: |
        Get MFA types set up for an account

        **Auth:** Requires user auth token
      security:
        - bearerAuth: []
      responses:
        '200':
          description: Success
          content:
            application/json:
              schema:
                type: array
                items:
                  $ref: '#/components/schemas/_res_shared_Mfa'
        '400':
          description: Bad request
        '401':
          description: Unauthorized
        '500':
          description: Internal error
    post:
      tags:
        - Admin
      summary: Enroll in MFA type
      description: |
        Add MFA type to an account

        **Auth:** Requires user auth token
      security:
        - bearerAuth: []
      parameters:
        - name: type
          in: query
          description: MFA type
          required: true
          style: form
          explode: false
          schema:
            type: string
      responses:
        '200':
          description: Success
          content:
            application/json:
              schema:
                $ref: '#/components/schemas/_res_shared_Mfa'
        '400':
          description: Bad request
        '401':
          description: Unauthorized
        '500':
          description: Internal error
    delete:
      tags:
        - Admin
      summary: Remove MFA type
      description: |
        Remove MFA type from an account

        **Auth:** Requires user auth token
      security:
        - bearerAuth: []
      parameters:
        - name: type
          in: query
          description: MFA type
          required: true
          style: form
          explode: false
          schema:
            type: string
      responses:
        '200':
          description: Success
        '400':
          description: Bad request
        '401':
          description: Unauthorized
        '500':
          description: Internal error
  /enc/test:
    get:
      tags:
        - Enc
      summary: Test API..
      responses:
        '200':
          description: Success
          content:
            text/plain:
              schema:
                type: string
                example: Echooo
  /bbs/test:
    get:
      tags:
        - BBs
      summary: Test API..
      responses:
        '200':
          description: Success
          content:
            text/plain:
              schema:
                type: string
                example: Echooo
  /bbs/service-regs:
    get:
      tags:
        - BBs
      summary: Get service registrations
      description: |
        Returns service registration records
      parameters:
        - name: ids
          in: query
          description: A comma-separated list of service IDs to return registrations for
          required: true
          style: form
          explode: false
          schema:
            type: string
      responses:
        '200':
          description: Success
          content:
            application/json:
              schema:
                type: array
                items:
                  $ref: '#/components/schemas/AuthServiceReg'
        '400':
          description: Bad request
        '401':
          description: Unauthorized
        '500':
          description: Internal error
  /tps/service-regs:
    get:
      tags:
        - Third-Party Services
      summary: Get service registrations
      description: |
        Returns service registration records
      parameters:
        - name: ids
          in: query
          description: A comma-separated list of service IDs to return registrations for
          required: true
          style: form
          explode: false
          schema:
            type: string
      responses:
        '200':
          description: Success
          content:
            application/json:
              schema:
                type: array
                items:
                  $ref: '#/components/schemas/AuthServiceReg'
        '400':
          description: Bad request
        '401':
          description: Unauthorized
        '500':
          description: Internal error
  /tps/auth-keys:
    get:
      tags:
        - Third-Party Services
      summary: Get auth public key
      description: |
        Returns auth public key in JWKS format
      responses:
        '200':
          description: Success
          content:
            application/json:
              schema:
                $ref: '#/components/schemas/JWKS'
        '400':
          description: Bad request
        '401':
          description: Unauthorized
        '500':
          description: Internal error
  /system/global-config:
    get:
      deprecated: true
      tags:
        - System
      summary: Get global config
      description: |
        Gives the system global config

        **Auth:** Requires auth token with `config_admin` permission
      security:
        - bearerAuth: []
      responses:
        '200':
          description: Success
          content:
            application/json:
              schema:
                $ref: '#/components/schemas/GlobalConfig'
        '400':
          description: Bad request
        '401':
          description: Unauthorized
        '500':
          description: Internal error
    post:
      deprecated: true
      tags:
        - System
      summary: Create global config
      description: |
        Creates the system global config

        **Auth:** Requires auth token with `config_admin` permission
      security:
        - bearerAuth: []
      requestBody:
        content:
          application/json:
            schema:
              $ref: '#/components/schemas/GlobalConfig'
        required: true
      responses:
        '200':
          description: Success
          content:
            text/plain:
              schema:
                type: string
                example: Success
        '400':
          description: Bad request
        '401':
          description: Unauthorized
        '500':
          description: Internal error
    put:
      deprecated: true
      tags:
        - System
      summary: Update global config
      description: |
        Updates the system global config

        **Auth:** Requires auth token with `config_admin` permission
      security:
        - bearerAuth: []
      requestBody:
        content:
          application/json:
            schema:
              $ref: '#/components/schemas/GlobalConfig'
        required: true
      responses:
        '200':
          description: Success
          content:
            text/plain:
              schema:
                type: string
                example: Success
        '400':
          description: Bad request
        '401':
          description: Unauthorized
        '500':
          description: Internal error
  '/system/organizations/{id}':
    put:
      deprecated: true
      tags:
        - System
      summary: Update organization
      description: |
        Updates organization

         **Auth:** Requires auth token with `org_admin` permission
      security:
        - bearerAuth: []
      parameters:
        - name: id
          in: path
          description: ID of the organization that needs to be updated
          required: true
          style: simple
          explode: false
          schema:
            type: string
      requestBody:
        description: update one organization
        content:
          application/json:
            schema:
              $ref: '#/components/schemas/_req_update_Organization_Request'
        required: true
      responses:
        '200':
          description: Success
          content:
            text/plain:
              schema:
                type: string
                example: Success
        '400':
          description: Bad request
        '401':
          description: Unauthorized
        '500':
          description: Internal error
    get:
      deprecated: true
      tags:
        - System
      summary: Get organization
      description: |
        Gets organization

        **Auth:** Requires auth token with `org_admin` permission
      security:
        - bearerAuth: []
      parameters:
        - name: id
          in: path
          description: ID of the organization
          required: true
          style: simple
          explode: false
          schema:
            type: string
      responses:
        '200':
          description: successful operation
          content:
            application/json:
              schema:
                $ref: '#/components/schemas/_req_get_Organization_Request'
        '400':
          description: Bad request
        '401':
          description: Unauthorized
        '404':
          description: Not Found
        '500':
          description: Internal error
  /system/organizations:
    get:
      deprecated: true
      tags:
        - System
      summary: Get organizations
      description: |
        Gets organizations

        **Auth:** Requires auth token with `org_admin` permission
      security:
        - bearerAuth: []
      responses:
        '200':
          description: Successful operation
          content:
            application/json:
              schema:
                type: array
                items:
                  $ref: '#/components/schemas/_res_get_Organizations_Response'
        '400':
          description: Bad request
        '401':
          description: Unauthorized
        '500':
          description: Internal error
    post:
      deprecated: true
      tags:
        - System
      summary: Create organization
      description: |
        Creates organization

        **Auth:** Requires auth token with `org_admin` permission
      security:
        - bearerAuth: []
      requestBody:
        description: creates one organization
        content:
          application/json:
            schema:
              $ref: '#/components/schemas/_req_create-Organization_Request'
        required: true
      responses:
        '200':
          description: Success
          content:
            text/plain:
              schema:
                type: string
                example: Success
        '400':
          description: Bad request
        '401':
          description: Unauthorized
        '500':
          description: Internal error
  /system/service-regs:
    get:
      deprecated: true
      tags:
        - System
      summary: Get service registrations
      description: |
        Returns service registration records

        **Auth:** Requires auth token with `service_admin` permission
      security:
        - bearerAuth: []
      parameters:
        - name: ids
          in: query
          description: A comma-separated list of service IDs to return registrations for
          required: true
          style: form
          explode: false
          schema:
            type: string
      responses:
        '200':
          description: Success
          content:
            application/json:
              schema:
                type: array
                items:
                  $ref: '#/components/schemas/ServiceReg'
        '400':
          description: Bad request
        '401':
          description: Unauthorized
        '500':
          description: Internal error
    post:
      deprecated: true
      tags:
        - System
      summary: Register service
      description: |
        Creates a new service registration

        The "service_id" of the registration must not match an existing registration  

        **Auth:** Requires auth token with `service_admin` permission
      security:
        - bearerAuth: []
      requestBody:
        description: service registration record to be added
        content:
          application/json:
            schema:
              $ref: '#/components/schemas/ServiceReg'
        required: true
      responses:
        '200':
          description: Success
          content:
            text/plain:
              schema:
                type: string
                example: Success
        '400':
          description: Bad request
        '401':
          description: Unauthorized
        '500':
          description: Internal error
    put:
      deprecated: true
      tags:
        - System
      summary: Update service registration
      description: |
        Update an existing service registration

        The "service_id" of the registration must match an existing registration

        **Auth:** Requires auth token with `service_admin` permission
      security:
        - bearerAuth: []
      requestBody:
        description: Service registration record update to be applied
        content:
          application/json:
            schema:
              $ref: '#/components/schemas/ServiceReg'
        required: true
      responses:
        '200':
          description: Success
          content:
            text/plain:
              schema:
                type: string
                example: Success
        '400':
          description: Bad request
        '401':
          description: Unauthorized
        '500':
          description: Internal error
    delete:
      deprecated: true
      tags:
        - System
      summary: Deregister service
      description: |
        Deletes an existing service registration record

        **Auth:** Requires auth token with `service_admin` permission
      security:
        - bearerAuth: []
      parameters:
        - name: id
          in: query
          description: The service ID of the registration to delete
          required: true
          style: form
          explode: false
          schema:
            type: string
      responses:
        '200':
          description: Success
          content:
            text/plain:
              schema:
                type: string
                example: Success
        '400':
          description: Bad request
        '401':
          description: Unauthorized
        '500':
          description: Internal error
  '/system/applications/{id}':
    get:
      deprecated: true
      tags:
        - System
      summary: Get application
      description: |
        Gets application

        **Auth:** Requires auth token with `app_admin` permission
      security:
        - bearerAuth: []
      parameters:
        - name: id
          in: path
          description: ID of the application
          required: true
          style: simple
          explode: false
          schema:
            type: string
      responses:
        '200':
          description: successful operation
          content:
            application/json:
              schema:
                $ref: '#/components/schemas/_req_get_Application_Request'
        '400':
          description: Bad request
        '401':
          description: Unauthorized
        '404':
          description: Not Found
        '500':
          description: Internal error
  /system/applications:
    get:
      deprecated: true
      tags:
        - System
      summary: Get applications
      description: |
        Gets applications

        **Auth:** Requires auth token with `app_admin` permission
      security:
        - bearerAuth: []
      responses:
        '200':
          description: Successful operation
          content:
            application/json:
              schema:
                type: array
                items:
                  $ref: '#/components/schemas/_res_get_Applications_Response'
        '400':
          description: Bad request
        '401':
          description: Unauthorized
        '500':
          description: Internal error
    post:
      deprecated: true
      tags:
        - System
      summary: Create application
      description: |
        Creates application

        **Auth:** Requires auth token with `app_admin` permission
      security:
        - bearerAuth: []
      requestBody:
        description: creates one application
        content:
          application/json:
            schema:
              $ref: '#/components/schemas/_req_create_Application_Request'
        required: true
      responses:
        '200':
          description: Success
          content:
            text/plain:
              schema:
                type: string
                example: Success
        '400':
          description: Bad request
        '401':
          description: Unauthorized
        '500':
          description: Internal error
  /system/permissions:
    post:
      deprecated: true
      tags:
        - System
      summary: Create permission
      description: |
        Creates permission

        **Auth:** Requires auth token with `all_permission` or 'update_permission" permission
      security:
        - bearerAuth: []
      requestBody:
        description: Permission
        content:
          application/json:
            schema:
              $ref: '#/components/schemas/_req_permissions_Request'
        required: true
      responses:
        '200':
          description: Success
          content:
            text/plain:
              schema:
                type: string
                example: Success
        '400':
          description: Bad request
        '401':
          description: Unauthorized
        '500':
          description: Internal error
    put:
      deprecated: true
      tags:
        - System
      summary: Updates permission
      description: |
        Updates permission

        **Auth:** Requires auth token with `all_permission` or 'update_permission" permission
      security:
        - bearerAuth: []
      requestBody:
        description: Permission
        content:
          application/json:
            schema:
              $ref: '#/components/schemas/_req_permissions_Request'
        required: true
      responses:
        '200':
          description: Success
          content:
            text/plain:
              schema:
                type: string
                example: Success
        '400':
          description: Bad request
        '401':
          description: Unauthorized
        '500':
          description: Internal error
  /system/application-roles:
    post:
      deprecated: true
      tags:
        - System
      summary: Create application role
      description: |
        Creates application role

        **Auth:** Requires auth token with `auth_admin` permission
      security:
        - bearerAuth: []
      requestBody:
        description: Application role
        content:
          application/json:
            schema:
              $ref: '#/components/schemas/_req_application-roles_Request'
        required: true
      responses:
        '200':
          description: Success
          content:
            text/plain:
              schema:
                type: string
                example: Success
        '400':
          description: Bad request
        '401':
          description: Unauthorized
        '500':
          description: Internal error
  /system/application-api-keys:
    get:
      deprecated: true
      tags:
        - System
      summary: Get application API keys
      description: |
        Returns all API key records for a given app ID

        **Auth:** Requires auth token with `get_api-keys` permission
      security:
        - bearerAuth: []
      parameters:
        - name: app_id
          in: query
          description: The app ID of the API keys to return
          required: true
          style: form
          explode: false
          schema:
            type: string
      responses:
        '200':
          description: Success
          content:
            application/json:
              schema:
                type: array
                items:
                  $ref: '#/components/schemas/APIKey'
        '400':
          description: Bad request
        '401':
          description: Unauthorized
        '500':
          description: Internal error
  /system/app/configs:
    get:
      deprecated: true
      tags:
        - System
      summary: Reads app configuration
      description: |
        If version is provided, the app config for the highest version that is equal to or less than this value will be returned as the only item in the list.
        Otherwise it will return a list of all app config versions for the given app_id.

        **Auth:** Requires user auth token with 'all_appconfigs' or 'get_appconfig' permission
      security:
        - bearerAuth: []
      parameters:
        - name: app_id
          in: query
          description: 'query by app version and app_id, results contain all app configs that match the given app_id.'
          required: true
          style: form
          explode: false
          schema:
            type: string
        - name: version
          in: query
          description: 'query by app version and app_id. If given version and app_id, it will return the closest app config that is less than or equal to the given version.'
          style: form
          explode: false
          schema:
            type: string
      responses:
        '200':
          description: successfully read app configuration
          content:
            application/json:
              schema:
                type: array
                items:
                  $ref: '#/components/schemas/AppConfig'
        '400':
          description: Bad request.
        '401':
          description: Unauthorized
        '404':
          description: AppConfig not found
        '405':
          description: Invalid input
        '500':
          description: Internal error
    post:
      deprecated: true
      tags:
        - System
      summary: Creates mobile app configuration
      description: |
        **Auth:** Requires user auth token with 'all_appconfigs' or 'update_appconfig' permission.
      security:
        - bearerAuth: []
      requestBody:
        description: Creates AppConfig object
        content:
          application/json:
            schema:
              $ref: '#/components/schemas/AppConfig'
            example:
              version: 1.0.0
              app_id: '9766'
              data: {}
        required: true
      responses:
        '200':
          description: AppConfig created
          content:
            text/plain:
              schema:
                type: string
                example: Success
        '400':
          description: Bad request
        '401':
          description: Unauthorized
        '500':
          description: Internal error
  '/system/app/configs/{id}':
    get:
      deprecated: true
      tags:
        - System
      summary: Reads mobile app configuration by given id
      description: |
        **Auth:** Requires user auth token  with 'all_appconfigs' or 'get_appconfig' permission
      security:
        - bearerAuth: []
      parameters:
        - name: id
          in: path
          description: app config id to read
          required: true
          style: simple
          explode: false
          schema:
            type: string
      responses:
        '200':
          description: successfully read mobile app configuration
          content:
            application/json:
              schema:
                $ref: '#/components/schemas/AppConfig'
        '400':
          description: Bad request.
        '401':
          description: Unauthorized
        '404':
          description: AppConfig not found
        '500':
          description: Internal error
    put:
      deprecated: true
      tags:
        - System
      summary: Updates mobile app configuration
      description: |
        **Auth:** Requires user auth token with 'all_appconfigs' or 'update_appconfig' permission
      security:
        - bearerAuth: []
      parameters:
        - name: id
          in: path
          description: app config id to update
          required: true
          style: simple
          explode: false
          schema:
            type: string
      requestBody:
        description: update AppConfig object
        content:
          application/json:
            schema:
              $ref: '#/components/schemas/AppConfig'
        required: true
      responses:
        '200':
          description: successfully updated mobile app configuration
          content:
            text/plain:
              schema:
                type: string
                example: Success
        '400':
          description: Bad request
        '401':
          description: Unauthorized
        '405':
          description: Invalid input
        '500':
          description: Internal error
    delete:
      deprecated: true
      tags:
        - System
      summary: Deletes mobile app configuration
      description: |
        **Auth:** Requires user auth token with 'all_appconfigs' or 'update_appconfig' permission
      security:
        - bearerAuth: []
      parameters:
        - name: id
          in: path
          description: app config id to delete
          required: true
          style: simple
          explode: false
          schema:
            type: string
      responses:
        '200':
          description: AppConfig deleted
        '400':
          description: Bad request
        '401':
          description: Unauthorized
        '404':
          description: AppConfig not found
        '500':
          description: Internal error
  /system/account/permissions:
    put:
      deprecated: true
      tags:
        - System
      summary: Grant account permissions
      description: |
        Grant account permissions

        **Auth:** Requires auth token with `auth_admin` permission
      security:
        - bearerAuth: []
      requestBody:
        description: Permissions
        content:
          application/json:
            schema:
              $ref: '#/components/schemas/_req_account-permissions_Request'
        required: true
      responses:
        '200':
          description: Success
          content:
            text/plain:
              schema:
                type: string
                example: Success
        '400':
          description: Bad request
        '401':
          description: Unauthorized
        '500':
          description: Internal error
  /system/account/roles:
    put:
      deprecated: true
      tags:
        - System
      summary: Grant account roles
      description: |
        Grant account roles

        **Auth:** Requires auth token with `auth_admin` permission
      security:
        - bearerAuth: []
      requestBody:
        description: Roles
        content:
          application/json:
            schema:
              $ref: '#/components/schemas/_req_account-roles_Request'
        required: true
      responses:
        '200':
          description: Success
          content:
            text/plain:
              schema:
                type: string
                example: Success
        '400':
          description: Bad request
        '401':
          description: Unauthorized
        '500':
          description: Internal error
  /system/account/mfa:
    get:
      deprecated: true
      tags:
        - System
      summary: Get account MFA types
      description: |
        Get MFA types set up for an account

        **Auth:** Requires user auth token
      security:
        - bearerAuth: []
      responses:
        '200':
          description: Success
          content:
            application/json:
              schema:
                type: array
                items:
                  $ref: '#/components/schemas/_res_shared_Mfa'
        '400':
          description: Bad request
        '401':
          description: Unauthorized
        '500':
          description: Internal error
    post:
      deprecated: true
      tags:
        - System
      summary: Enroll in MFA type
      description: |
        Add MFA type to an account

        **Auth:** Requires user auth token
      security:
        - bearerAuth: []
      parameters:
        - name: type
          in: query
          description: MFA type
          required: true
          style: form
          explode: false
          schema:
            type: string
      responses:
        '200':
          description: Success
          content:
            application/json:
              schema:
                $ref: '#/components/schemas/_res_shared_Mfa'
        '400':
          description: Bad request
        '401':
          description: Unauthorized
        '500':
          description: Internal error
    delete:
      deprecated: true
      tags:
        - System
      summary: Remove MFA type
      description: |
        Remove MFA type from an account

        **Auth:** Requires user auth token
      security:
        - bearerAuth: []
      parameters:
        - name: type
          in: query
          description: MFA type
          required: true
          style: form
          explode: false
          schema:
            type: string
      responses:
        '200':
          description: Success
        '400':
          description: Bad request
        '401':
          description: Unauthorized
        '500':
          description: Internal error
  /system/api-keys:
    get:
      deprecated: true
      tags:
        - System
      summary: Get API key
      description: |
        Returns API key record

        **Auth:** Requires auth token with `get_api-keys` permission
      security:
        - bearerAuth: []
      parameters:
        - name: id
          in: query
          description: The ID of the API key to return
          required: true
          style: form
          explode: false
          schema:
            type: string
      responses:
        '200':
          description: Success
          content:
            application/json:
              schema:
                $ref: '#/components/schemas/APIKey'
        '400':
          description: Bad request
        '401':
          description: Unauthorized
        '500':
          description: Internal error
    post:
      deprecated: true
      tags:
        - System
      summary: Create API key
      description: |
        Creates a new API key record

        **Auth:** Requires auth token with `update_api-keys` permission
      security:
        - bearerAuth: []
      requestBody:
        description: API key record to be added
        content:
          application/json:
            schema:
              $ref: '#/components/schemas/APIKey'
            example: |
              {
                "app_id": "string",
                "key": "string"
              }
        required: true
      responses:
        '200':
          description: Success
          content:
            text/plain:
              schema:
                type: string
                example: Success
        '400':
          description: Bad request
        '401':
          description: Unauthorized
        '500':
          description: Internal error
    put:
      deprecated: true
      tags:
        - System
      summary: Update API key
      description: |
        Update an existing API key record

        Must include the "id" field to identify which key is to be udpated

        **Auth:** Requires auth token with `update_api-keys` permission
      security:
        - bearerAuth: []
      requestBody:
        description: API key record update to be applied
        content:
          application/json:
            schema:
              $ref: '#/components/schemas/APIKey'
        required: true
      responses:
        '200':
          description: Success
          content:
            text/plain:
              schema:
                type: string
                example: Success
        '400':
          description: Bad request
        '401':
          description: Unauthorized
        '500':
          description: Internal error
    delete:
      deprecated: true
      tags:
        - System
      summary: Delete API key
      description: |
        Deletes an existing API key record

        **Auth:** Requires auth token with `update_api-keys` permission
      security:
        - bearerAuth: []
      parameters:
        - name: id
          in: query
          description: The ID of the API key to delete
          required: true
          style: form
          explode: false
          schema:
            type: string
      responses:
        '200':
          description: Success
          content:
            text/plain:
              schema:
                type: string
                example: Success
        '400':
          description: Bad request
        '401':
          description: Unauthorized
        '500':
          description: Internal error
  /version:
    get:
      summary: Get service version
      responses:
        '200':
          description: Success
          content:
            text/plain:
              schema:
                type: string
                example: v1.1.0
  /.well-known/openid-configuration:
    get:
      summary: OpenID Connect Discovery
      responses:
        '200':
          description: Success
          content:
            application/json:
              schema:
                $ref: '#/components/schemas/OIDCDiscovery'
components:
  securitySchemes:
    bearerAuth:
      type: http
      scheme: bearer
      bearerFormat: JWT
  schemas:
    GlobalConfig:
      required:
        - setting
      type: object
      properties:
        setting:
          type: string
    Application:
      type: object
      properties:
        fields:
          $ref: '#/components/schemas/ApplicationFields'
        types:
          type: array
          items:
            $ref: '#/components/schemas/ApplicationType'
        organizations:
          type: array
          items:
            $ref: '#/components/schemas/ApplicationOrganization'
    ApplicationFields:
      required:
        - id
        - name
      type: object
      properties:
        id:
          readOnly: true
          type: string
        name:
          type: string
        multi_tenant:
          type: boolean
        requires_own_users:
          type: boolean
        max_login_session_duration:
          description: The maximum allowed duration (in hours) of a user's login session for this application
          type: integer
    ApplicationType:
      type: object
      properties:
        fields:
          $ref: '#/components/schemas/ApplicationTypeFields'
        application:
          $ref: '#/components/schemas/Application'
    ApplicationTypeFields:
      required:
        - id
        - identifier
      type: object
      properties:
        id:
          type: string
        identifier:
          type: string
        name:
          type: string
        versions:
          type: array
          items:
            type: string
    ApplicationOrganization:
      type: object
      properties:
        id:
          type: string
        application:
          $ref: '#/components/schemas/Application'
        organization:
          $ref: '#/components/schemas/Organization'
        TODO:
          type: string
    Permission:
      type: object
      properties:
        fields:
          $ref: '#/components/schemas/PermissionFields'
    PermissionFields:
      required:
        - id
        - name
      type: object
      properties:
        id:
          type: string
        name:
          type: string
        service_id:
          type: string
        assigners:
          type: array
          items:
            type: string
    AppOrgRole:
      type: object
      properties:
        fields:
          $ref: '#/components/schemas/AppOrgRoleFields'
        application:
          $ref: '#/components/schemas/Application'
        permissions:
          type: array
          items:
            $ref: '#/components/schemas/Permission'
    AppOrgRoleFields:
      required:
        - id
        - name
      type: object
      properties:
        id:
          type: string
        name:
          type: string
        system:
          type: boolean
    AppOrgGroup:
      type: object
      properties:
        fields:
          $ref: '#/components/schemas/AppOrgGroupFields'
        application:
          $ref: '#/components/schemas/Application'
        permissions:
          type: array
          items:
            $ref: '#/components/schemas/Permission'
        roles:
          type: array
          items:
            $ref: '#/components/schemas/AppOrgRole'
    AppOrgGroupFields:
      required:
        - id
        - name
      type: object
      properties:
        id:
          type: string
        name:
          type: string
        system:
          type: boolean
    Organization:
      type: object
      properties:
        fields:
          $ref: '#/components/schemas/OrganizationFields'
        config:
          $ref: '#/components/schemas/OrganizationConfig'
    OrganizationFields:
      required:
        - id
        - name
        - type
      type: object
      properties:
        id:
          readOnly: true
          type: string
        name:
          type: string
        type:
          type: string
          enum:
            - micro
            - small
            - medium
            - large
            - huge
    OrganizationConfig:
      type: object
      properties:
        fields:
          $ref: '#/components/schemas/OrganizationConfigFields'
    OrganizationConfigFields:
      type: object
      properties:
        id:
          readOnly: true
          type: string
          description: organization config id
        domains:
          type: array
          description: organization domains
          items:
            type: string
    AppConfig:
      required:
        - app_id
        - version
        - data
      type: object
      properties:
        id:
          type: string
        app_id:
          type: string
        version:
          type: string
          description: conforms major.minor.patch format
        data:
          type: object
    LoginSession:
      type: object
      properties:
        fields:
          $ref: '#/components/schemas/LoginSessionFields'
        app_org:
          $ref: '#/components/schemas/ApplicationOrganization'
        auth_type:
          $ref: '#/components/schemas/AuthType'
        app_type:
          $ref: '#/components/schemas/ApplicationType'
        account_auth_type:
          $ref: '#/components/schemas/AccountAuthType'
          nullable: true
        device:
          $ref: '#/components/schemas/Device'
    LoginSessionFields:
      type: object
      properties:
        id:
          type: string
        anonymous:
          type: boolean
        identifier:
          type: string
        id_address:
          type: string
        access_token:
          type: string
        refresh_token:
          type: string
        params:
          type: object
          additionalProperties: true
        expires:
          type: string
        date_updated:
          type: string
          nullable: true
        date_created:
          type: string
    AuthType:
      type: object
      properties:
        fields:
          $ref: '#/components/schemas/AuthTypeFields'
    AuthTypeFields:
      type: object
      properties:
        id:
          type: string
        code:
          type: string
        description:
          type: string
        is_external:
          type: boolean
        ignore_mfa:
          type: boolean
        params:
          type: object
          additionalProperties: true
    Credential:
      type: object
      properties:
        fields:
          $ref: '#/components/schemas/CredentialFields'
        accounts_auth_types:
          type: array
          items:
            $ref: '#/components/schemas/AccountAuthType'
    CredentialFields:
      type: object
      properties:
        id:
          type: string
        value:
          type: object
    ServiceReg:
      required:
        - service_id
        - host
        - name
        - description
        - first_party
      type: object
      description: Full service registration record
      properties:
        service_id:
          type: string
        host:
          type: string
        pub_key:
          $ref: '#/components/schemas/PubKey'
        name:
          type: string
        description:
          type: string
        info_url:
          type: string
        logo_url:
          type: string
        scopes:
          type: array
          nullable: true
          items:
            $ref: '#/components/schemas/ServiceScope'
        first_party:
          type: boolean
    AuthServiceReg:
      required:
        - service_id
        - host
      type: object
      description: Service registration record used for auth
      properties:
        service_id:
          type: string
        host:
          type: string
        pub_key:
          $ref: '#/components/schemas/PubKey'
    PubKey:
      required:
        - key_pem
        - alg
      type: object
      properties:
        key_pem:
          type: string
        alg:
          type: string
    ServiceScope:
      required:
        - scope
        - required
      type: object
      properties:
        scope:
          type: string
        required:
          type: boolean
        explanation:
          description: Explanation displayed to users for why this scope is requested/required
          type: string
    APIKey:
      required:
        - app_id
        - key
      type: object
      description: API key record
      properties:
        id:
          type: string
        app_id:
          type: string
        key:
          type: string
    JWK:
      required:
        - kty
        - use
        - alg
        - kid
        - 'n'
        - e
      type: object
      description: JSON Web Key (JWK)
      properties:
        kty:
          type: string
          description: The "kty" (key type) parameter identifies the cryptographic algorithm family used with the key
          enum:
            - RSA
        use:
          type: string
          description: The "use" (public key use) parameter identifies the intended use of the public key
          enum:
            - sig
        alg:
          type: string
          description: The "alg" (algorithm) parameter identifies the algorithm intended for use with the key
          enum:
            - RS256
        kid:
          type: string
          description: The "kid" (key ID) parameter is used to match a specific key
        'n':
          type: string
          description: The modulus (2048 bit) of the key - Base64URL encoded.
        e:
          type: string
          description: The exponent of the key - Base64URL encoded
    JWKS:
      required:
        - keys
      type: object
      description: JSON Web Key Set (JWKS)
      properties:
        keys:
          type: array
          items:
            $ref: '#/components/schemas/JWK'
    OIDCDiscovery:
      required:
        - issuer
        - jwks_uri
      type: object
      description: OpenID Connect Discovery Metadata
      properties:
        issuer:
          type: string
        jwks_uri:
          type: string
    Account:
      type: object
      properties:
        fields:
          $ref: '#/components/schemas/AccountFields'
        app_org:
          $ref: '#/components/schemas/ApplicationOrganization'
        permissions:
          type: array
          items:
            $ref: '#/components/schemas/Permission'
        roles:
          type: array
          items:
            $ref: '#/components/schemas/AppOrgRole'
        groups:
          type: array
          items:
            $ref: '#/components/schemas/AppOrgGroup'
        auth_types:
          type: array
          items:
            $ref: '#/components/schemas/AccountAuthType'
        preferences:
          type: object
        profile:
          $ref: '#/components/schemas/Profile'
        devices:
          type: array
          items:
            $ref: '#/components/schemas/Device'
    AccountFields:
      required:
        - id
      type: object
      properties:
        id:
          type: string
    Profile:
      type: object
      properties:
        fields:
          $ref: '#/components/schemas/ProfileFields'
        accounts:
          type: array
          items:
            $ref: '#/components/schemas/Account'
    ProfileFields:
      type: object
      properties:
        id:
          type: string
        photo_url:
          type: string
        first_name:
          type: string
        last_name:
          type: string
        email:
          type: string
          nullable: true
        phone:
          type: string
          nullable: true
        birth_year:
          type: integer
          nullable: true
        address:
          type: string
          nullable: true
        zip_code:
          type: string
          nullable: true
        state:
          type: string
          nullable: true
        country:
          type: string
          nullable: true
    AccountAuthType:
      type: object
      properties:
        fields:
          $ref: '#/components/schemas/AccountAuthTypeFields'
        auth_type:
          $ref: '#/components/schemas/AuthType'
        account:
          $ref: '#/components/schemas/Account'
        credential:
          $ref: '#/components/schemas/Credential'
    AccountAuthTypeFields:
      type: object
      properties:
        id:
          type: string
        code:
          type: string
        identifier:
          type: string
        params:
          type: object
          additionalProperties: true
          nullable: true
        active:
          type: boolean
    Device:
      type: object
      properties:
        fields:
          $ref: '#/components/schemas/DeviceFields'
        account:
          $ref: '#/components/schemas/Account'
    DeviceFields:
      required:
        - id
        - type
      type: object
      properties:
        id:
          type: string
        type:
          type: string
          enum:
            - mobile
            - web
            - desktop
            - other
        os:
          type: string
    _req_shared_Login:
      required:
        - auth_type
        - app_type_identifier
        - org_id
        - api_key
        - device
      type: object
      properties:
        auth_type:
          type: string
          enum:
            - email
            - twilio_phone
            - illinois_oidc
            - anonymous
        app_type_identifier:
          type: string
        org_id:
          type: string
        api_key:
          type: string
        creds:
          anyOf:
            - $ref: '#/components/schemas/_req_shared_CredsEmail'
            - $ref: '#/components/schemas/_req_shared_CredsTwilioPhone'
            - $ref: '#/components/schemas/_req_shared_CredsOIDC'
            - $ref: '#/components/schemas/_req_shared_CredsAPIKey'
        params:
          type: object
          anyOf:
            - $ref: '#/components/schemas/_req_shared_ParamsEmail'
            - $ref: '#/components/schemas/_req_shared_ParamsOIDC'
            - $ref: '#/components/schemas/_req_shared_ParamsNone'
        device:
          $ref: '#/components/schemas/_req_shared_Login_Device'
        profile:
          $ref: '#/components/schemas/_req_shared_ProfileNullable'
        preferences:
          type: object
          nullable: true
    _req_shared_Login_Mfa:
      required:
        - api_key
        - account_id
        - session_id
        - state
        - identifier
        - type
        - code
      type: object
      properties:
        api_key:
          type: string
        account_id:
          type: string
        session_id:
          type: string
        state:
          type: string
        identifier:
          type: string
        type:
          type: string
          enum:
            - email
            - phone
            - totp
            - recovery
        code:
          type: string
    _req_shared_Login_Device:
      required:
        - type
      type: object
      description: Client device
      properties:
        device_id:
          type: string
        type:
          type: string
          enum:
            - mobile
            - web
            - desktop
            - other
        os:
          type: string
    _req_shared_LoginUrl:
      required:
        - auth_type
        - app_type_identifier
        - org_id
        - api_key
        - redirect_uri
      type: object
      properties:
        auth_type:
          type: string
          enum:
            - illinois_oidc
        app_type_identifier:
          type: string
        org_id:
          type: string
        api_key:
          type: string
        redirect_uri:
          type: string
    _req_shared_Refresh:
      required:
        - api_key
        - refresh_token
      type: object
      properties:
        api_key:
          type: string
        refresh_token:
          type: string
    _req_shared_Mfa:
      required:
        - identifier
        - type
      type: object
      properties:
        identifier:
          type: string
        type:
          type: string
          enum:
            - email
            - phone
            - totp
        code:
          type: string
    _req_shared_CredsEmail:
      required:
        - email
        - password
      type: object
      description: Auth login creds for auth_type="email"
      properties:
        email:
          type: string
        password:
          type: string
    _req_shared_CredsTwilioPhone:
      type: object
      description: Auth login creds for auth_type="twilio_phone"
      required:
        - phone
      properties:
        phone:
          type: string
        code:
          type: string
    _req_shared_CredsOIDC:
      type: string
      description: |
        Auth login creds for auth_type="oidc" (or variants)
          - full redirect URI received from OIDC provider
    _req_shared_CredsAPIKey:
      type: object
      description: Auth login creds for auth_type="anonymous"
      properties:
        anonymous_id:
          type: string
    _req_shared_ParamsEmail:
      type: object
      description: Auth login params for auth_type="email"
      properties:
        confirm_password:
          type: string
          description: This should match the `creds` password field when sign_up=true. This should be verified on the client side as well to reduce invalid requests.
        sign_up:
          type: boolean
          default: false
    _req_shared_ParamsOIDC:
      type: object
      description: Auth login params for auth_type="oidc" (or variants)
      properties:
        redirect_uri:
          type: string
        pkce_verifier:
          type: string
    _req_shared_ParamsNone:
      type: object
      description: Auth login request params for unlisted auth_types (None)
      nullable: true
    _req_shared_Profile:
      type: object
      properties:
        photo_url:
          type: string
          nullable: true
        first_name:
          type: string
          nullable: true
        last_name:
          type: string
          nullable: true
        email:
          type: string
          nullable: true
        phone:
          type: string
          nullable: true
        birth_year:
          type: integer
          nullable: true
        address:
          type: string
          nullable: true
        zip_code:
          type: string
          nullable: true
        state:
          type: string
          nullable: true
        country:
          type: string
          nullable: true
    _req_shared_ProfileNullable:
      type: object
      nullable: true
      properties:
        photo_url:
          type: string
          nullable: true
        first_name:
          type: string
          nullable: true
        last_name:
          type: string
          nullable: true
        email:
          type: string
          nullable: true
        phone:
          type: string
          nullable: true
        birth_year:
          type: integer
          nullable: true
        address:
          type: string
          nullable: true
        zip_code:
          type: string
          nullable: true
        state:
          type: string
          nullable: true
        country:
          type: string
          nullable: true
    _req_shared_ParamsSetEmailCredential:
      required:
        - new_password
        - confirm_password
      type: object
      properties:
        new_password:
          type: string
        confirm_password:
          type: string
    _res_shared_Login:
      type: object
      properties:
        token:
          $ref: '#/components/schemas/_res_shared_RokwireToken'
        account:
          $ref: '#/components/schemas/_res_shared_Account'
        params:
          type: object
          nullable: true
          anyOf:
            - type: object
              description: Auth login response params for auth_type="oidc" (or variants)
              properties:
                oidc_token:
                  type: object
                  properties:
                    id_token:
                      type: string
                    access_token:
                      type: string
                    refresh_token:
                      type: string
                    token_type:
                      type: string
                redirect_uri:
                  type: string
            - type: object
              description: Auth login response params for auth_type="anonymous"
              properties:
                anonymous_id:
                  type: string
            - type: object
              description: Auth login response params for unlisted auth_types (None)
              nullable: true
        message:
          type: string
    _res_shared_Login_Mfa:
      required:
        - enrolled
        - account_id
        - session_id
        - state
      type: object
      properties:
        enrolled:
          type: array
          items:
            $ref: '#/components/schemas/_res_shared_Mfa'
        account_id:
          type: string
        session_id:
          type: string
        state:
          type: string
        params:
          type: object
          nullable: true
          anyOf:
            - $ref: '#/components/schemas/_res_shared_Login/properties/params/anyOf/0'
            - $ref: '#/components/schemas/_res_shared_Login/properties/params/anyOf/1'
            - $ref: '#/components/schemas/_res_shared_Login/properties/params/anyOf/2'
    _res_shared_LoginUrl:
      required:
        - login_url
      type: object
      properties:
        login_url:
          type: string
        params:
          type: object
          description: Params to be submitted with 'login' request (if necessary)
    _res_shared_Refresh:
      type: object
      properties:
        token:
          $ref: '#/components/schemas/_res_shared_RokwireToken'
        params:
          type: object
          nullable: true
          anyOf:
            - $ref: '#/components/schemas/_res_shared_Login/properties/params/anyOf/0'
            - $ref: '#/components/schemas/_res_shared_Login/properties/params/anyOf/1'
            - $ref: '#/components/schemas/_res_shared_Login/properties/params/anyOf/2'
    _res_shared_Account:
      required:
        - id
      type: object
      properties:
        id:
          type: string
        profile:
          $ref: '#/components/schemas/ProfileFields'
        preferences:
          type: object
          nullable: true
        permissions:
          type: array
          items:
            $ref: '#/components/schemas/PermissionFields'
        roles:
          type: array
          items:
            $ref: '#/components/schemas/AppOrgRoleFields'
        groups:
          type: array
          items:
            $ref: '#/components/schemas/AppOrgGroupFields'
        auth_types:
          type: array
          items:
            $ref: '#/components/schemas/AccountAuthTypeFields'
    _res_shared_Mfa:
      type: object
      properties:
        type:
          type: string
        verified:
          type: boolean
        params:
          type: object
    _res_shared_RokwireToken:
      type: object
      properties:
        access_token:
          description: The user's access token to be provided to authorize access to ROKWIRE APIs
          type: string
        refresh_token:
          description: A refresh token that can be used to get a new access token once the one provided expires
          type: string
        token_type:
          description: The type of the provided tokens to be specified when they are sent in the "Authorization" header
          type: string
          enum:
            - Bearer
    _req_account-exists_Request:
      required:
        - auth_type
        - app_type_identifier
        - org_id
        - api_key
        - user_identifier
      type: object
      properties:
        auth_type:
          type: string
          enum:
            - username
            - email
            - twilio_phone
            - illinois_oidc
            - anonymous
        app_type_identifier:
          type: string
        org_id:
          type: string
        api_key:
          type: string
        user_identifier:
          type: string
    _res_account-exists_Response:
      type: boolean
    _req_account_auth-type_link_Request:
      required:
        - auth_type
        - app_type_identifier
        - creds
      type: object
      properties:
        auth_type:
          type: string
          enum:
            - email
            - twilio_phone
            - illinois_oidc
            - username
        app_type_identifier:
          type: string
        creds:
          anyOf:
            - $ref: '#/components/schemas/_req_shared_CredsEmail'
            - $ref: '#/components/schemas/_req_shared_CredsTwilioPhone'
            - $ref: '#/components/schemas/_req_shared_CredsOIDC'
        params:
          type: object
          anyOf:
            - $ref: '#/components/schemas/_req_shared_ParamsEmail'
            - $ref: '#/components/schemas/_req_shared_ParamsOIDC'
            - $ref: '#/components/schemas/_req_shared_ParamsNone'
    _req_credential_update_Request:
      required:
        - account_auth_type_id
      type: object
      properties:
        account_auth_type_id:
          type: string
        params:
          type: object
          anyOf:
            - $ref: '#/components/schemas/_req_shared_ParamsSetEmailCredential'
    _req_credential_send-verify_Request:
      required:
        - auth_type
        - app_type_identifier
        - org_id
        - api_key
        - identifier
      type: object
      properties:
        identifier:
          type: string
        org_id:
          type: string
        api_key:
          type: string
        app_type_identifier:
          type: string
        auth_type:
          type: string
          enum:
            - email
    _req_credential_forgot_initiate_Request:
      required:
        - auth_type
        - app_type_identifier
        - org_id
        - api_key
        - identifier
      type: object
      properties:
        auth_type:
          type: string
          enum:
            - email
        app_type_identifier:
          type: string
        org_id:
          type: string
        api_key:
          type: string
        identifier:
          type: string
    _req_credential_forgot_complete_Request:
      required:
        - credential_id
        - reset_code
      type: object
      properties:
        credential_id:
          type: string
        reset_code:
          type: string
        params:
          type: object
          anyOf:
            - $ref: '#/components/schemas/_req_shared_ParamsSetEmailCredential'
    _req_authorize-service_Request:
      required:
        - service_id
      type: object
      properties:
        service_id:
          type: string
        approved_scopes:
          description: Scopes to be granted to this service in this and future tokens. Replaces existing scopes if present.
          type: array
          items:
            type: string
    _res_authorize-service_Response:
      type: object
      properties:
        access_token:
          type: string
        token_type:
          description: The type of the provided tokens to be specified when they are sent in the "Authorization" header
          type: string
          enum:
            - Bearer
        approved_scopes:
          type: array
          items:
            type: string
        service_reg:
          $ref: '#/components/schemas/ServiceReg'
<<<<<<< HEAD
    _req_app-configs_Request:
      required:
        - app_type_identifier
        - version
        - api_key
      type: object
      properties:
        app_type_identifier:
          type: string
        version:
          type: string
          description: conforms major.minor.patch format
        api_key:
=======
    _req_admin_app-token_Response:
      required:
        - token
      type: object
      properties:
        token:
>>>>>>> ac142f86
          type: string
    _req_create-Organization_Request:
      required:
        - name
        - type
      type: object
      properties:
        id:
          readOnly: true
          type: string
        name:
          type: string
        type:
          type: string
          enum:
            - micro
            - small
            - medium
            - large
            - huge
        config:
          $ref: '#/components/schemas/OrganizationConfigFields'
    _res_create_Organization_Response:
      required:
        - id
        - name
        - type
      type: object
      properties:
        id:
          readOnly: true
          type: string
        name:
          type: string
        type:
          type: string
          enum:
            - micro
            - small
            - medium
            - large
            - huge
        config:
          $ref: '#/components/schemas/OrganizationConfigFields'
    _req_update_Organization_Request:
      required:
        - id
        - name
        - type
      type: object
      properties:
        id:
          readOnly: true
          type: string
        name:
          type: string
        type:
          type: string
          enum:
            - micro
            - small
            - medium
            - large
            - huge
        config:
          $ref: '#/components/schemas/OrganizationConfigFields'
    _res_update_Organization_Response:
      required:
        - id
        - name
        - type
      type: object
      properties:
        id:
          readOnly: true
          type: string
        name:
          type: string
        type:
          type: string
          enum:
            - micro
            - small
            - medium
            - large
            - huge
        config:
          $ref: '#/components/schemas/OrganizationConfigFields'
    _req_get_Organization_Request:
      required:
        - id
      properties:
        id:
          readOnly: true
          type: string
    _res_get_Organization_Response:
      required:
        - id
        - name
        - type
      type: object
      properties:
        id:
          readOnly: true
          type: string
        name:
          type: string
        type:
          type: string
          enum:
            - micro
            - small
            - medium
            - large
            - huge
        config:
          $ref: '#/components/schemas/OrganizationConfigFields'
    _res_get_Organizations_Response:
      required:
        - id
        - name
        - type
      type: object
      properties:
        id:
          readOnly: true
          type: string
        name:
          type: string
        type:
          type: string
          enum:
            - micro
            - small
            - medium
            - large
            - huge
        config:
          type: array
          items:
            $ref: '#/components/schemas/OrganizationConfigFields'
    _req_create_Application_Request:
      required:
        - name
        - multi_tenant
        - requires_own_users
      type: object
      properties:
        name:
          type: string
        multi_tenant:
          type: boolean
        requires_own_users:
          type: boolean
        max_login_session_duration:
          description: The maximum allowed duration (in hours) of a user's login session for this application
          type: integer
        application_types:
          type: array
          items:
            required:
              - identifier
            type: object
            properties:
              identifier:
                type: string
              name:
                type: string
              versions:
                type: array
                items:
                  type: string
    _req_get_Application_Request:
      required:
        - id
      type: string
      properties:
        id:
          readOnly: true
          type: string
    _res_get_Application_Response:
      required:
        - id
        - name
      type: object
      properties:
        id:
          readOnly: true
          type: string
        name:
          type: string
        multi_tenant:
          type: boolean
        requires_own_users:
          type: boolean
        max_login_session_duration:
          description: The maximum allowed duration (in hours) of a user's login session for this application
          type: integer
        organization:
          $ref: '#/components/schemas/ApplicationOrganization'
        applicationType:
          $ref: '#/components/schemas/ApplicationType'
    _res_get_Applications_Response:
      required:
        - id
        - name
        - multi_tenant
        - requires_own_users
      type: object
      properties:
        id:
          readOnly: true
          type: string
        name:
          type: string
        multi_tenant:
          type: boolean
        requires_own_users:
          type: boolean
        max_login_session_duration:
          description: The maximum allowed duration (in hours) of a user's login session for this application
          type: integer
        application_types:
          $ref: '#/components/schemas/ApplicationTypeFields'
    _req_permissions_Request:
      required:
        - name
      type: object
      properties:
        name:
          type: string
        service_id:
          type: string
        assigners:
          type: array
          description: permissions that could assign current permission to accounts
          items:
            type: string
    _req_application-roles_Request:
      required:
        - name
        - app_id
        - description
        - permissions
      type: object
      properties:
        name:
          type: string
        app_id:
          type: string
        description:
          type: string
        permissions:
          type: array
          items:
            type: string
    _req_account-permissions_Request:
      required:
        - account_id
        - app_id
        - permissions
      type: object
      properties:
        account_id:
          type: string
        app_id:
          type: string
        permissions:
          type: array
          items:
            type: string
    _req_account-roles_Request:
      required:
        - account_id
        - app_id
        - role_ids
      type: object
      properties:
        account_id:
          type: string
        app_id:
          type: string
        role_ids:
          type: array
          items:
            type: string<|MERGE_RESOLUTION|>--- conflicted
+++ resolved
@@ -2138,15 +2138,23 @@
       summary: Reads app configuration
       description: |
         If version is provided, the app config for the highest version that is equal to or less than this value will be returned as the only item in the list.
-        Otherwise it will return a list of all app config versions for the given app_id.
+        Otherwise it will return a list of all app config versions for the given app_type_id.
 
         **Auth:** Requires user auth token with 'all_appconfigs' or 'get_appconfig' permission
       security:
         - bearerAuth: []
       parameters:
-        - name: app_id
+        - name: app_type_id
           in: query
-          description: 'query by app version and app_id, results contain all app configs that match the given app_id.'
+          description: 'query by app version, app_type_id, and org_id, results contain all app configs that match the given app_type_id and org_id.'
+          required: true
+          style: form
+          explode: false
+          schema:
+            type: string
+        - name: org_id
+          in: query
+          description: 'query by app version, app_type_id, and org_id, results contain all app configs that match the given app_type_id and org_id.'
           required: true
           style: form
           explode: false
@@ -2154,7 +2162,7 @@
             type: string
         - name: version
           in: query
-          description: 'query by app version and app_id. If given version and app_id, it will return the closest app config that is less than or equal to the given version.'
+          description: 'query by app version, app_type_id, and org_id. If given version, app_type_id, and org_id, it will return the closest app config that is less than or equal to the given version.'
           style: form
           explode: false
           schema:
@@ -2195,7 +2203,7 @@
               $ref: '#/components/schemas/AppConfig'
             example:
               version: 1.0.0
-              app_id: '9766'
+              app_type_id: '9766'
               data: {}
         required: true
       responses:
@@ -2827,14 +2835,17 @@
             type: string
     AppConfig:
       required:
-        - app_id
+        - app_type_id
+        - app_org_id
         - version
         - data
       type: object
       properties:
         id:
           type: string
-        app_id:
+        app_type_id:
+          type: string
+        app_org_id:
           type: string
         version:
           type: string
@@ -3734,28 +3745,29 @@
             type: string
         service_reg:
           $ref: '#/components/schemas/ServiceReg'
-<<<<<<< HEAD
     _req_app-configs_Request:
       required:
         - app_type_identifier
+        - org_id
         - version
         - api_key
       type: object
       properties:
         app_type_identifier:
           type: string
+        org_id:
+          type: string
         version:
           type: string
           description: conforms major.minor.patch format
         api_key:
-=======
+          type: string
     _req_admin_app-token_Response:
       required:
         - token
       type: object
       properties:
         token:
->>>>>>> ac142f86
           type: string
     _req_create-Organization_Request:
       required:
