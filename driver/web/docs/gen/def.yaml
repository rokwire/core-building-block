openapi: 3.0.3
info:
  title: Rokwire Core Building Block API
  description: Core Building Block API Documentation
<<<<<<< HEAD
  version: 1.4.0
=======
  version: 1.5.0
>>>>>>> e6622b8d
servers:
  - url: 'https://api.rokwire.illinois.edu/core'
    description: Production server
  - url: 'https://api-test.rokwire.illinois.edu/core'
    description: Test server
  - url: 'https://api-dev.rokwire.illinois.edu/core'
    description: Development server
  - url: 'http://localhost/core'
    description: Local server
tags:
  - name: Services
    description: End users applications APIs.
  - name: Admin
    description: Administration applications APIs.
  - name: Enc
    description: APIs consumed by the Encryption building block.
  - name: BBs
    description: APIs consumed by the platform building blocks.
  - name: Third-Party Services
    description: APIs consumed by third-party services.
paths:
  /services/auth/login:
    post:
      tags:
        - Services
      summary: Login
      description: |
        Login using credentials to retrieve access token, refresh token, and user data
      requestBody:
        description: |
          User credential details and parameters
        content:
          application/json:
            schema:
              $ref: '#/components/schemas/_req_login_Request'
            examples:
              email-sign_in:
                summary: Email - sign in
                value: |
                  {
                    "auth_type": "email",
                    "app_type_identifier": "edu.illinois.rokwire.safercommunity",
                    "org_id": "0a2eff20-e2cd-11eb-af68-60f81db5ecc0",
                    "creds": {
                      "email": "test@test.com", 
                      "password": "test12345"
                    }
                  }
              email-sign_up:
                summary: Email - sign up
                value: |
                  {
                    "auth_type": "email",
                    "app_type_identifier": "edu.illinois.rokwire.safercommunity",
                    "org_id": "0a2eff20-e2cd-11eb-af68-60f81db5ecc0",
                    "creds": {
                      "email": "test@test.com", 
                      "password": "test12345"
                    },
                    "params":{
                        "sign_up":true,
                        "confirm_password": "test12345"
                    },
                    "preferences":{
                        "key1":"value1",
                        "key2":"value2"
                    },
                    "profile":{
                      "address": "address",
                      "birth_year": 1990,
                      "country": "county",
                      "email": "email",
                      "first_name": "first name",
                      "last_name": "last name",
                      "phone": "+000000000000",
                      "photo_url": "photo url",
                      "state": "state",
                      "zip_code": "zip code"
                    }
                  }
              phone:
                summary: Phone - sign in OR sign up
                value: |
                  {
                    "auth_type": "twilio_phone",
                    "app_type_identifier": "edu.illinois.rokwire",
                    "org_id": "0a2eff20-e2cd-11eb-af68-60f81db5ecc0",
                    "creds": {
                      "phone": "+12223334444", 
                      "code": "123456"
                    },
                    "preferences":{
                        "key1":"value1",
                        "key2":"value2"
                    },
                    "profile":{
                      "address": "address",
                      "birth_year": 1990,
                      "country": "county",
                      "email": "email",
                      "first_name": "first name",
                      "last_name": "last name",
                      "phone": "+000000000000",
                      "photo_url": "photo url",
                      "state": "state",
                      "zip_code": "zip code"
                    }
                  }
              illinois_oidc:
                summary: Illinois OIDC login
                value: |
                  {
                    "auth_type": "illinois_oidc",
                    "app_type_identifier": "edu.illinois.rokwire",
                    "org_id": "0a2eff20-e2cd-11eb-af68-60f81db5ecc0",
                    "creds": "https://redirect.example.com?code=ai324uith8gSEefesEguorgwsf43",
                    "params": {
                      "redirect_uri": "https://redirect.example.com",
                      "pkce_verifier": "w4iuhfq0u43hfq38ghn3gnSFSFiqp3ugnpugnqiprgUGNPINfsdoirpgia"
                    },
                    "preferences":{
                        "key1":"value1",
                        "key2":"value2"
                    },
                    "profile":{
                      "address": "address",
                      "birth_year": 1990,
                      "country": "county",
                      "email": "email",
                      "first_name": "first name",
                      "last_name": "last name",
                      "phone": "+000000000000",
                      "photo_url": "photo url",
                      "state": "state",
                      "zip_code": "zip code"
                    }
                  }
              api_key:
                summary: API key login (Anonymous)
                value: |
                  {
                    "auth_type": "api_key",
                    "app_type_identifier": "edu.illinois.rokwire",
                    "org_id": "0a2eff20-e2cd-11eb-af68-60f81db5ecc0",
                    "creds": {
                      "api_key": "95a463e3-2ce8-450b-ba75-d8506b874738"
                    }
                  }
        required: true
      responses:
        '200':
          description: Success
          content:
            application/json:
              schema:
                $ref: '#/components/schemas/_res_login_Response'
        '400':
          description: Bad request
        '401':
          description: Unauthorized
        '500':
          description: Internal error
  /services/auth/refresh:
    post:
      tags:
        - Services
      summary: Refresh
      description: |
        Refresh access token using a refresh token
      requestBody:
        description: |
          Refresh token
        content:
          text/plain:
            schema:
              type: string
        required: true
      responses:
        '200':
          description: Success
          content:
            application/json:
              schema:
                $ref: '#/components/schemas/_res_refresh_Response'
        '400':
          description: Bad request
        '401':
          description: Unauthorized
        '500':
          description: Internal error
  /services/auth/login-url:
    post:
      tags:
        - Services
      summary: Get SSO login url
      description: |
        Retrieve a pre-formatted SSO login URL
      requestBody:
        content:
          application/json:
            schema:
              $ref: '#/components/schemas/_req_login-url_Request'
        required: true
      responses:
        '200':
          description: Success
          content:
            application/json:
              schema:
                $ref: '#/components/schemas/_res_login-url_Response'
        '400':
          description: Bad request
        '401':
          description: Unauthorized
        '500':
          description: Internal error
  /services/auth/verify:
    get:
      tags:
        - Services
      summary: Validate verification code
      description: |
        Validates verification code to verify account ownership
      parameters:
        - name: id
          in: query
          description: Credential ID
          required: true
          style: form
          explode: false
          schema:
            type: string
        - name: code
          in: query
          description: Verification code
          required: true
          style: form
          explode: false
          schema:
            type: string
      responses:
        '200':
          description: Successful operation
          content:
            text/plain:
              schema:
                type: string
                example: Successfully verified code
        '400':
          description: Bad request
        '401':
          description: Unauthorized
        '500':
          description: Internal error
  /services/auth/authorize-service:
    post:
      tags:
        - Services
      summary: Authorize service
      description: |
        Authorize a third-party service and get a scoped access token that can be used to access its APIs

        **Auth:** Requires user auth token
      security:
        - bearerAuth: []
      requestBody:
        content:
          application/json:
            schema:
              $ref: '#/components/schemas/_req_authorize-service_Request'
      responses:
        '200':
          description: Success
          content:
            application/json:
              schema:
                $ref: '#/components/schemas/_res_authorize-service_Response'
              examples:
                authorized:
                  summary: Service authorized
                  value: |
                    {
                      "access_token": "string",
                      "token_type": "Bearer",
                      "approved_scopes": [
                        "string"
                      ]
                    }
                unauthorized:
                  summary: Service unauthorized
                  value: |
                    {
                      "service_reg": {
                        "service_id": "string",
                        "host": "string",
                        "pub_key": {
                          "key_pem": "string",
                          "alg": "string"
                        },
                        "name": "string",
                        "description": "string",
                        "info_url": "string",
                        "logo_url": "string",
                        "scopes": [
                          {
                            "scope": "string",
                            "required": true,
                            "explanation": "string"
                          }
                        ],
                        "first_party": true
                      }
                    }
        '400':
          description: Bad request
        '401':
          description: Unauthorized
        '500':
          description: Internal error
  /services/auth/service-regs:
    get:
      tags:
        - Services
      summary: Get service registrations
      description: |
        Returns service registration records

        **Auth:** Requires auth token
      security:
        - bearerAuth: []
      parameters:
        - name: ids
          in: query
          description: A comma-separated list of service IDs to return registrations for
          required: true
          style: form
          explode: false
          schema:
            type: string
      responses:
        '200':
          description: Success
          content:
            application/json:
              schema:
                type: array
                items:
                  $ref: '#/components/schemas/ServiceReg'
        '400':
          description: Bad request
        '401':
          description: Unauthorized
        '500':
          description: Internal error
  /services/account:
    delete:
      tags:
        - Services
      summary: Delete user account
      description: |
        Deletes a user account

        **Auth:** Requires user auth token
      security:
        - bearerAuth: []
      responses:
        '200':
          description: Success
          content:
            text/plain:
              schema:
                type: string
                example: Success
        '400':
          description: Bad request
        '401':
          description: Unauthorized
        '500':
          description: Internal error
  /services/account/preferences:
    put:
      tags:
        - Services
      summary: Update account preferences
      description: |
        Updates account preferences

        **Auth:** Requires user auth token
      security:
        - bearerAuth: []
      requestBody:
        description: Account preferences
        content:
          application/json:
            schema:
              type: object
        required: true
      responses:
        '200':
          description: Success
          content:
            text/plain:
              schema:
                type: string
                example: Success
        '400':
          description: Bad request
        '401':
          description: Unauthorized
        '500':
          description: Internal error
    get:
      tags:
        - Services
      summary: Get preferences
      description: |
        Returns a user preferences

        **Auth:** Requires user auth token
      security:
        - bearerAuth: []
      responses:
        '200':
          description: Success
          content:
            application/json:
              schema:
                type: object
        '400':
          description: Bad request
        '401':
          description: Unauthorized
        '500':
          description: Internal error
  /services/account/profile:
    get:
      tags:
        - Services
      summary: Get user profile
      description: |
        Returns a user profile

        **Auth:** Requires user auth token
      security:
        - bearerAuth: []
      responses:
        '200':
          description: Success
          content:
            application/json:
              schema:
                $ref: '#/components/schemas/ProfileFields'
        '400':
          description: Bad request
        '401':
          description: Unauthorized
        '500':
          description: Internal error
    put:
      tags:
        - Services
      summary: Update user profile
      description: |
        Updates a user profile

        **Auth:** Requires user auth token
      security:
        - bearerAuth: []
      requestBody:
        description: Profile update
        content:
          application/json:
            schema:
              $ref: '#/components/schemas/_req_shared_Profile'
        required: true
      responses:
        '200':
          description: Success
          content:
            text/plain:
              schema:
                type: string
                example: Success
        '400':
          description: Bad request
        '401':
          description: Unauthorized
        '500':
          description: Internal error
  /services/test:
    get:
      tags:
        - Services
      summary: Test API..
      responses:
        '200':
          description: Success
          content:
            text/plain:
              schema:
                type: string
                example: Echooo
  /admin/global-config:
    get:
      tags:
        - Admin
      summary: Get global config
      description: |
        Gives the system global config

        **Auth:** Requires auth token with `config_admin` permission
      security:
        - bearerAuth: []
      responses:
        '200':
          description: Success
          content:
            application/json:
              schema:
                $ref: '#/components/schemas/GlobalConfig'
        '400':
          description: Bad request
        '401':
          description: Unauthorized
        '500':
          description: Internal error
    post:
      tags:
        - Admin
      summary: Create global config
      description: |
        Creates the system global config

        **Auth:** Requires auth token with `config_admin` permission
      security:
        - bearerAuth: []
      requestBody:
        content:
          application/json:
            schema:
              $ref: '#/components/schemas/GlobalConfig'
        required: true
      responses:
        '200':
          description: Success
          content:
            text/plain:
              schema:
                type: string
                example: Success
        '400':
          description: Bad request
        '401':
          description: Unauthorized
        '500':
          description: Internal error
    put:
      tags:
        - Admin
      summary: Update global config
      description: |
        Updates the system global config

        **Auth:** Requires auth token with `config_admin` permission
      security:
        - bearerAuth: []
      requestBody:
        content:
          application/json:
            schema:
              $ref: '#/components/schemas/GlobalConfig'
        required: true
      responses:
        '200':
          description: Success
          content:
            text/plain:
              schema:
                type: string
                example: Success
        '400':
          description: Bad request
        '401':
          description: Unauthorized
        '500':
          description: Internal error
  '/admin/organizations/{id}':
    put:
      tags:
        - Admin
      summary: Update organization
      description: |
        Updates organization

         **Auth:** Requires auth token with `org_admin` permission
      security:
        - bearerAuth: []
      parameters:
        - name: id
          in: path
          description: ID of the organization that needs to be updated
          required: true
          style: simple
          explode: false
          schema:
            type: string
      requestBody:
        description: update one organization
        content:
          application/json:
            schema:
              $ref: '#/components/schemas/_req_update_Organization_Request'
        required: true
      responses:
        '200':
          description: Success
          content:
            text/plain:
              schema:
                type: string
                example: Success
        '400':
          description: Bad request
        '401':
          description: Unauthorized
        '500':
          description: Internal error
    get:
      tags:
        - Admin
      summary: Get organization
      description: |
        Gets organization

        **Auth:** Requires auth token with `org_admin` permission
      security:
        - bearerAuth: []
      parameters:
        - name: id
          in: path
          description: ID of the organization
          required: true
          style: simple
          explode: false
          schema:
            type: string
      responses:
        '200':
          description: successful operation
          content:
            application/json:
              schema:
                $ref: '#/components/schemas/_req_get_Organization_Request'
        '400':
          description: Bad request
        '401':
          description: Unauthorized
        '404':
          description: Not Found
        '500':
          description: Internal error
  /admin/organizations:
    get:
      tags:
        - Admin
      summary: Get organizations
      description: |
        Gets organizations

        **Auth:** Requires auth token with `org_admin` permission
      security:
        - bearerAuth: []
      responses:
        '200':
          description: Successful operation
          content:
            application/json:
              schema:
                type: array
                items:
                  $ref: '#/components/schemas/_res_get_Organizations_Response'
        '400':
          description: Bad request
        '401':
          description: Unauthorized
        '500':
          description: Internal error
    post:
      tags:
        - Admin
      summary: Create organization
      description: |
        Creates organization

        **Auth:** Requires auth token with `org_admin` permission
      security:
        - bearerAuth: []
      requestBody:
        description: creates one organization
        content:
          application/json:
            schema:
              $ref: '#/components/schemas/_req_create-Organization_Request'
        required: true
      responses:
        '200':
          description: Success
          content:
            text/plain:
              schema:
                type: string
                example: Success
        '400':
          description: Bad request
        '401':
          description: Unauthorized
        '500':
          description: Internal error
  /admin/service-regs:
    get:
      tags:
        - Admin
      summary: Get service registrations
      description: |
        Returns service registration records

        **Auth:** Requires auth token with `service_admin` permission
      security:
        - bearerAuth: []
      parameters:
        - name: ids
          in: query
          description: A comma-separated list of service IDs to return registrations for
          required: true
          style: form
          explode: false
          schema:
            type: string
      responses:
        '200':
          description: Success
          content:
            application/json:
              schema:
                type: array
                items:
                  $ref: '#/components/schemas/ServiceReg'
        '400':
          description: Bad request
        '401':
          description: Unauthorized
        '500':
          description: Internal error
    post:
      tags:
        - Admin
      summary: Register service
      description: |
        Creates a new service registration

        The "service_id" of the registration must not match an existing registration  

        **Auth:** Requires auth token with `service_admin` permission
      security:
        - bearerAuth: []
      requestBody:
        description: service registration record to be added
        content:
          application/json:
            schema:
              $ref: '#/components/schemas/ServiceReg'
        required: true
      responses:
        '200':
          description: Success
          content:
            text/plain:
              schema:
                type: string
                example: Success
        '400':
          description: Bad request
        '401':
          description: Unauthorized
        '500':
          description: Internal error
    put:
      tags:
        - Admin
      summary: Update service registration
      description: |
        Update an existing service registration

        The "service_id" of the registration must match an existing registration

        **Auth:** Requires auth token with `service_admin` permission
      security:
        - bearerAuth: []
      requestBody:
        description: Service registration record update to be applied
        content:
          application/json:
            schema:
              $ref: '#/components/schemas/ServiceReg'
        required: true
      responses:
        '200':
          description: Success
          content:
            text/plain:
              schema:
                type: string
                example: Success
        '400':
          description: Bad request
        '401':
          description: Unauthorized
        '500':
          description: Internal error
    delete:
      tags:
        - Admin
      summary: Deregister service
      description: |
        Deletes an existing service registration record

        **Auth:** Requires auth token with `service_admin` permission
      security:
        - bearerAuth: []
      parameters:
        - name: id
          in: query
          description: The service ID of the registration to delete
          required: true
          style: form
          explode: false
          schema:
            type: string
      responses:
        '200':
          description: Success
          content:
            text/plain:
              schema:
                type: string
                example: Success
        '400':
          description: Bad request
        '401':
          description: Unauthorized
        '500':
          description: Internal error
  '/admin/applications/{id}':
    get:
      tags:
        - Admin
      summary: Get application
      description: |
        Gets application

        **Auth:** Requires auth token with `app_admin` permission
      security:
        - bearerAuth: []
      parameters:
        - name: id
          in: path
          description: ID of the application
          required: true
          style: simple
          explode: false
          schema:
            type: string
      responses:
        '200':
          description: successful operation
          content:
            application/json:
              schema:
                $ref: '#/components/schemas/_req_get_Application_Request'
        '400':
          description: Bad request
        '401':
          description: Unauthorized
        '404':
          description: Not Found
        '500':
          description: Internal error
  /admin/applications:
    get:
      tags:
        - Admin
      summary: Get applications
      description: |
        Gets applications

        **Auth:** Requires auth token with `app_admin` permission
      security:
        - bearerAuth: []
      responses:
        '200':
          description: Successful operation
          content:
            application/json:
              schema:
                type: array
                items:
                  $ref: '#/components/schemas/_res_get_Applications_Response'
        '400':
          description: Bad request
        '401':
          description: Unauthorized
        '500':
          description: Internal error
    post:
      tags:
        - Admin
      summary: Create application
      description: |
        Creates application

        **Auth:** Requires auth token with `app_admin` permission
      security:
        - bearerAuth: []
      requestBody:
        description: creates one application
        content:
          application/json:
            schema:
              $ref: '#/components/schemas/_req_create_Application_Request'
        required: true
      responses:
        '200':
          description: Success
          content:
            text/plain:
              schema:
                type: string
                example: Success
        '400':
          description: Bad request
        '401':
          description: Unauthorized
        '500':
          description: Internal error
  /admin/permissions:
    post:
      tags:
        - Admin
      summary: Create permission
      description: |
        Creates permission

        **Auth:** Requires auth token with `all_permission` or 'update_permission" permission
      security:
        - bearerAuth: []
      requestBody:
        description: Permission
        content:
          application/json:
            schema:
              $ref: '#/components/schemas/_req_permissions_Request'
        required: true
      responses:
        '200':
          description: Success
          content:
            text/plain:
              schema:
                type: string
                example: Success
        '400':
          description: Bad request
        '401':
          description: Unauthorized
        '500':
          description: Internal error
    put:
      tags:
        - Admin
      summary: Updates permission
      description: |
        Updates permission

        **Auth:** Requires auth token with `all_permission` or 'update_permission" permission
      security:
        - bearerAuth: []
      requestBody:
        description: Permission
        content:
          application/json:
            schema:
              $ref: '#/components/schemas/_req_permissions_Request'
        required: true
      responses:
        '200':
          description: Success
          content:
            text/plain:
              schema:
                type: string
                example: Success
        '400':
          description: Bad request
        '401':
          description: Unauthorized
        '500':
          description: Internal error
  /admin/application-roles:
    post:
      tags:
        - Admin
      summary: Create application role
      description: |
        Creates application role

        **Auth:** Requires auth token with `auth_admin` permission
      security:
        - bearerAuth: []
      requestBody:
        description: Application role
        content:
          application/json:
            schema:
              $ref: '#/components/schemas/_req_application-roles_Request'
        required: true
      responses:
        '200':
          description: Success
          content:
            text/plain:
              schema:
                type: string
                example: Success
        '400':
          description: Bad request
        '401':
          description: Unauthorized
        '500':
          description: Internal error
  /admin/account/permissions:
    put:
      tags:
        - Admin
      summary: Grant account permissions
      description: |
        Grant account permissions

        **Auth:** Requires auth token with `auth_admin` permission
      security:
        - bearerAuth: []
      requestBody:
        description: Permissions
        content:
          application/json:
            schema:
              $ref: '#/components/schemas/_req_account-permissions_Request'
        required: true
      responses:
        '200':
          description: Success
          content:
            text/plain:
              schema:
                type: string
                example: Success
        '400':
          description: Bad request
        '401':
          description: Unauthorized
        '500':
          description: Internal error
  /admin/account/roles:
    put:
      tags:
        - Admin
      summary: Grant account roles
      description: |
        Grant account roles

        **Auth:** Requires auth token with `auth_admin` permission
      security:
        - bearerAuth: []
      requestBody:
        description: Roles
        content:
          application/json:
            schema:
              $ref: '#/components/schemas/_req_account-roles_Request'
        required: true
      responses:
        '200':
          description: Success
          content:
            text/plain:
              schema:
                type: string
                example: Success
        '400':
          description: Bad request
        '401':
          description: Unauthorized
        '500':
          description: Internal error
  /admin/api-keys:
    get:
      tags:
        - Admin
      summary: Get API key
      description: |
        Returns API key record

        **Auth:** Requires auth token with `auth_admin` permission
      security:
        - bearerAuth: []
      parameters:
        - name: org_id
          in: query
          description: The org ID of the API key to return
          required: true
          style: form
          explode: false
          schema:
            type: string
        - name: app_id
          in: query
          description: The app ID of the API key to return
          required: true
          style: form
          explode: false
          schema:
            type: string
      responses:
        '200':
          description: Success
          content:
            application/json:
              schema:
                $ref: '#/components/schemas/APIKey'
        '400':
          description: Bad request
        '401':
          description: Unauthorized
        '500':
          description: Internal error
    post:
      tags:
        - Admin
      summary: Create API key
      description: |
        Creates a new API key record

        The "org_id" and "app_id" of the record must not match an existing registration  

        **Auth:** Requires auth token with `auth_admin` permission
      security:
        - bearerAuth: []
      requestBody:
        description: API key record to be added
        content:
          application/json:
            schema:
              $ref: '#/components/schemas/APIKey'
        required: true
      responses:
        '200':
          description: Success
          content:
            text/plain:
              schema:
                type: string
                example: Success
        '400':
          description: Bad request
        '401':
          description: Unauthorized
        '500':
          description: Internal error
    put:
      tags:
        - Admin
      summary: Update API key
      description: |
        Update an existing API key record

        The "org_id" and "app_id" of the record must match an existing registration  

        **Auth:** Requires auth token with `auth_admin` permission
      security:
        - bearerAuth: []
      requestBody:
        description: API key record update to be applied
        content:
          application/json:
            schema:
              $ref: '#/components/schemas/APIKey'
        required: true
      responses:
        '200':
          description: Success
          content:
            text/plain:
              schema:
                type: string
                example: Success
        '400':
          description: Bad request
        '401':
          description: Unauthorized
        '500':
          description: Internal error
    delete:
      tags:
        - Admin
      summary: Delete API key
      description: |
        Deletes an existing API key record

        **Auth:** Requires auth token with `auth_admin` permission
      security:
        - bearerAuth: []
      parameters:
        - name: org_id
          in: query
          description: The org ID of the API key to delete
          required: true
          style: form
          explode: false
          schema:
            type: string
        - name: app_id
          in: query
          description: The app ID of the API key to delete
          required: true
          style: form
          explode: false
          schema:
            type: string
      responses:
        '200':
          description: Success
          content:
            text/plain:
              schema:
                type: string
                example: Success
        '400':
          description: Bad request
        '401':
          description: Unauthorized
        '500':
          description: Internal error
  /enc/test:
    get:
      tags:
        - Enc
      summary: Test API..
      responses:
        '200':
          description: Success
          content:
            text/plain:
              schema:
                type: string
                example: Echooo
  /bbs/test:
    get:
      tags:
        - BBs
      summary: Test API..
      responses:
        '200':
          description: Success
          content:
            text/plain:
              schema:
                type: string
                example: Echooo
  /bbs/service-regs:
    get:
      tags:
        - BBs
      summary: Get service registrations
      description: |
        Returns service registration records
      parameters:
        - name: ids
          in: query
          description: A comma-separated list of service IDs to return registrations for
          required: true
          style: form
          explode: false
          schema:
            type: string
      responses:
        '200':
          description: Success
          content:
            application/json:
              schema:
                type: array
                items:
                  $ref: '#/components/schemas/AuthServiceReg'
        '400':
          description: Bad request
        '401':
          description: Unauthorized
        '500':
          description: Internal error
  /tps/service-regs:
    get:
      tags:
        - Third-Party Services
      summary: Get service registrations
      description: |
        Returns service registration records
      parameters:
        - name: ids
          in: query
          description: A comma-separated list of service IDs to return registrations for
          required: true
          style: form
          explode: false
          schema:
            type: string
      responses:
        '200':
          description: Success
          content:
            application/json:
              schema:
                type: array
                items:
                  $ref: '#/components/schemas/AuthServiceReg'
        '400':
          description: Bad request
        '401':
          description: Unauthorized
        '500':
          description: Internal error
  /tps/auth-keys:
    get:
      tags:
        - Third-Party Services
      summary: Get auth public key
      description: |
        Returns auth public key in JWKS format
      responses:
        '200':
          description: Success
          content:
            application/json:
              schema:
                $ref: '#/components/schemas/JWKS'
        '400':
          description: Bad request
        '401':
          description: Unauthorized
        '500':
          description: Internal error
  /version:
    get:
      summary: Get service version
      responses:
        '200':
          description: Success
          content:
            text/plain:
              schema:
                type: string
                example: v1.1.0
  /.well-known/openid-configuration:
    get:
      summary: OpenID Connect Discovery
      responses:
        '200':
          description: Success
          content:
            application/json:
              schema:
                $ref: '#/components/schemas/OIDCDiscovery'
components:
  securitySchemes:
    bearerAuth:
      type: http
      scheme: bearer
      bearerFormat: JWT
  schemas:
    GlobalConfig:
      required:
        - setting
      type: object
      properties:
        setting:
          type: string
    Application:
      type: object
      properties:
        fields:
          $ref: '#/components/schemas/ApplicationFields'
        types:
          type: array
          items:
            $ref: '#/components/schemas/ApplicationType'
        organizations:
          type: array
          items:
            $ref: '#/components/schemas/ApplicationOrganization'
    ApplicationFields:
      required:
        - id
        - name
      type: object
      properties:
        id:
          readOnly: true
          type: string
        name:
          type: string
        multi_tenant:
          type: boolean
        requires_own_users:
          type: boolean
    ApplicationType:
      type: object
      properties:
        fields:
          $ref: '#/components/schemas/ApplicationTypeFields'
        application:
          $ref: '#/components/schemas/Application'
    ApplicationTypeFields:
      required:
        - id
        - identifier
      type: object
      properties:
        id:
          type: string
        identifier:
          type: string
        name:
          type: string
        versions:
          type: array
          items:
            type: string
    ApplicationOrganization:
      type: object
      properties:
        id:
          type: string
        TODO:
          type: string
    ApplicationPermission:
      type: object
      properties:
        fields:
          $ref: '#/components/schemas/ApplicationPermissionFields'
        application:
          $ref: '#/components/schemas/Application'
    ApplicationPermissionFields:
      required:
        - id
        - name
      type: object
      properties:
        id:
          type: string
        name:
          type: string
        service_ids:
          type: array
          items:
            type: string
    ApplicationRole:
      type: object
      properties:
        fields:
          $ref: '#/components/schemas/ApplicationRoleFields'
        application:
          $ref: '#/components/schemas/Application'
        permissions:
          type: array
          items:
            $ref: '#/components/schemas/ApplicationPermission'
    ApplicationRoleFields:
      required:
        - id
        - name
      type: object
      properties:
        id:
          type: string
        name:
          type: string
    ApplicationGroup:
      type: object
      properties:
        fields:
          $ref: '#/components/schemas/ApplicationGroupFields'
        application:
          $ref: '#/components/schemas/Application'
        permissions:
          type: array
          items:
            $ref: '#/components/schemas/ApplicationPermission'
        roles:
          type: array
          items:
            $ref: '#/components/schemas/ApplicationRole'
    ApplicationGroupFields:
      required:
        - id
        - name
      type: object
      properties:
        id:
          type: string
        name:
          type: string
    Organization:
      type: object
      properties:
        fields:
          $ref: '#/components/schemas/OrganizationFields'
        config:
          $ref: '#/components/schemas/OrganizationConfig'
    OrganizationFields:
      required:
        - id
        - name
        - type
      type: object
      properties:
        id:
          readOnly: true
          type: string
        name:
          type: string
        type:
          type: string
          enum:
            - micro
            - small
            - medium
            - large
            - huge
    OrganizationConfig:
      type: object
      properties:
        fields:
          $ref: '#/components/schemas/OrganizationConfigFields'
    OrganizationConfigFields:
      type: object
      properties:
        id:
          readOnly: true
          type: string
          description: organization config id
        domains:
          type: array
          description: organization domains
          items:
            type: string
    AuthType:
      type: object
      properties:
        fields:
          $ref: '#/components/schemas/AuthTypeFields'
    AuthTypeFields:
      type: object
      properties:
        id:
          type: string
        code:
          type: string
        description:
          type: string
        is_external:
          type: boolean
        params:
          type: object
          additionalProperties: true
    Credential:
      type: object
      properties:
        fields:
          $ref: '#/components/schemas/CredentialFields'
        accounts_auth_types:
          type: array
          items:
            $ref: '#/components/schemas/AccountAuthType'
    CredentialFields:
      type: object
      properties:
        id:
          type: string
        value:
          type: object
    ServiceReg:
      required:
        - service_id
        - host
        - name
        - description
        - first_party
      type: object
      description: Full service registration record
      properties:
        service_id:
          type: string
        host:
          type: string
        pub_key:
          $ref: '#/components/schemas/PubKey'
        name:
          type: string
        description:
          type: string
        info_url:
          type: string
        logo_url:
          type: string
        scopes:
          type: array
          nullable: true
          items:
            $ref: '#/components/schemas/ServiceScope'
        first_party:
          type: boolean
    AuthServiceReg:
      required:
        - service_id
        - host
      type: object
      description: Service registration record used for auth
      properties:
        service_id:
          type: string
        host:
          type: string
        pub_key:
          $ref: '#/components/schemas/PubKey'
    PubKey:
      required:
        - key_pem
        - alg
      type: object
      properties:
        key_pem:
          type: string
        alg:
          type: string
    ServiceScope:
      required:
        - scope
        - required
      type: object
      properties:
        scope:
          type: string
        required:
          type: boolean
        explanation:
          description: Explanation displayed to users for why this scope is requested/required
          type: string
    APIKey:
      required:
        - org_id
        - app_id
        - key
      type: object
      description: API key record
      properties:
        org_id:
          type: string
        app_id:
          type: string
        key:
          type: string
    JWK:
      required:
        - kty
        - use
        - alg
        - kid
        - 'n'
        - e
      type: object
      description: JSON Web Key (JWK)
      properties:
        kty:
          type: string
          description: The "kty" (key type) parameter identifies the cryptographic algorithm family used with the key
          enum:
            - RSA
        use:
          type: string
          description: The "use" (public key use) parameter identifies the intended use of the public key
          enum:
            - sig
        alg:
          type: string
          description: The "alg" (algorithm) parameter identifies the algorithm intended for use with the key
          enum:
            - RS256
        kid:
          type: string
          description: The "kid" (key ID) parameter is used to match a specific key
        'n':
          type: string
          description: The modulus (2048 bit) of the key - Base64URL encoded.
        e:
          type: string
          description: The exponent of the key - Base64URL encoded
    JWKS:
      required:
        - keys
      type: object
      description: JSON Web Key Set (JWKS)
      properties:
        keys:
          type: array
          items:
            $ref: '#/components/schemas/JWK'
    OIDCDiscovery:
      required:
        - issuer
        - jwks_uri
      type: object
      description: OpenID Connect Discovery Metadata
      properties:
        issuer:
          type: string
        jwks_uri:
          type: string
    Account:
      type: object
      properties:
        fields:
          $ref: '#/components/schemas/AccountFields'
        application:
          $ref: '#/components/schemas/Application'
        organization:
          $ref: '#/components/schemas/Organization'
        permissions:
          type: array
          items:
            $ref: '#/components/schemas/ApplicationPermission'
        roles:
          type: array
          items:
            $ref: '#/components/schemas/ApplicationRole'
        groups:
          type: array
          items:
            $ref: '#/components/schemas/ApplicationGroup'
        auth_types:
          type: array
          items:
            $ref: '#/components/schemas/AccountAuthType'
        preferences:
          type: object
        profile:
          $ref: '#/components/schemas/Profile'
        devices:
          type: array
          items:
            $ref: '#/components/schemas/Device'
    AccountFields:
      required:
        - id
      type: object
      properties:
        id:
          type: string
    Profile:
      type: object
      properties:
        fields:
          $ref: '#/components/schemas/ProfileFields'
        accounts:
          type: array
          items:
            $ref: '#/components/schemas/Account'
    ProfileFields:
      type: object
      properties:
        id:
          type: string
        photo_url:
          type: string
        first_name:
          type: string
        last_name:
          type: string
        email:
          type: string
          nullable: true
        phone:
          type: string
          nullable: true
        birth_year:
          type: integer
          nullable: true
        address:
          type: string
          nullable: true
        zip_code:
          type: string
          nullable: true
        state:
          type: string
          nullable: true
        country:
          type: string
          nullable: true
    AccountAuthType:
      type: object
      properties:
        fields:
          $ref: '#/components/schemas/AccountAuthTypeFields'
        auth_type:
          $ref: '#/components/schemas/AuthType'
        account:
          $ref: '#/components/schemas/Account'
        credential:
          $ref: '#/components/schemas/Credential'
    AccountAuthTypeFields:
      type: object
      properties:
        id:
          type: string
        code:
          type: string
        identifier:
          type: string
        params:
          type: object
          additionalProperties: true
          nullable: true
        active:
          type: boolean
        active_2fa:
          type: boolean
    Device:
      type: object
      properties:
        fields:
          $ref: '#/components/schemas/DeviceFields'
        accounts:
          type: array
          items:
            $ref: '#/components/schemas/Account'
    AnonymousProfile:
      required:
        - id
      type: object
      description: Anonymous data of user profile
      properties:
        id:
          type: string
        interests:
          type: array
          items:
            type: string
        favorites:
          type: array
          items:
            type: string
        over_13:
          type: boolean
        positive_interest_tags:
          type: array
          items:
            type: string
        negative_interest_tags:
          type: array
          items:
            type: string
        creation_date:
          type: string
        last_modified_date:
          type: string
        privacy_settings:
          type: string
    DeviceFields:
      required:
        - id
        - type
      type: object
      properties:
        id:
          type: string
        type:
          type: string
          enum:
            - mobile
            - web
            - desktop
            - other
        os:
          type: string
        mac_address:
          type: string
    _req_shared_Profile:
      type: object
      properties:
        photo_url:
          type: string
          nullable: true
        first_name:
          type: string
          nullable: true
        last_name:
          type: string
          nullable: true
        email:
          type: string
          nullable: true
        phone:
          type: string
          nullable: true
        birth_year:
          type: integer
          nullable: true
        address:
          type: string
          nullable: true
        zip_code:
          type: string
          nullable: true
        state:
          type: string
          nullable: true
        country:
          type: string
          nullable: true
    _req_shared_ProfileNullable:
      type: object
      nullable: true
      properties:
        photo_url:
          type: string
          nullable: true
        first_name:
          type: string
          nullable: true
        last_name:
          type: string
          nullable: true
        email:
          type: string
          nullable: true
        phone:
          type: string
          nullable: true
        birth_year:
          type: integer
          nullable: true
        address:
          type: string
          nullable: true
        zip_code:
          type: string
          nullable: true
        state:
          type: string
          nullable: true
        country:
          type: string
          nullable: true
    _res_shared_RokwireToken:
      type: object
      properties:
        access_token:
          description: The user's access token to be provided to authorize access to ROKWIRE APIs
          type: string
        refresh_token:
          description: A refresh token that can be used to get a new access token once the one provided expires
          type: string
        token_type:
          description: The type of the provided tokens to be specified when they are sent in the "Authorization" header
          type: string
          enum:
            - Bearer
    _res_shared_ParamsOIDC:
      type: object
      properties:
        oidc_token:
          type: object
          properties:
            id_token:
              type: string
            access_token:
              type: string
            token_type:
              type: string
    _res_shared_ParamsNone:
      type: object
      description: Auth login response params for unlisted auth_types (None)
      nullable: true
    _req_login_Request:
      required:
        - auth_type
        - app_type_identifier
        - org_id
      type: object
      properties:
        auth_type:
          type: string
          enum:
            - username
            - email
            - twilio_phone
            - illinois_oidc
            - api_key
        app_type_identifier:
          type: string
        org_id:
          type: string
        creds:
          anyOf:
            - $ref: '#/components/schemas/_req_login_CredsEmail'
            - $ref: '#/components/schemas/_req_login_CredsTwilioPhone'
            - $ref: '#/components/schemas/_req_login_CredsOIDC'
            - $ref: '#/components/schemas/_req_login_CredsAPIKey'
        params:
          type: object
          anyOf:
            - $ref: '#/components/schemas/_req_login_ParamsEmail'
            - $ref: '#/components/schemas/_req_login_ParamsOIDC'
            - $ref: '#/components/schemas/_req_login_ParamsNone'
        profile:
          $ref: '#/components/schemas/_req_shared_ProfileNullable'
        preferences:
          type: object
          nullable: true
    _req_login_CredsEmail:
      required:
        - email
        - password
      type: object
      description: Auth login creds for auth_type="email"
      properties:
        email:
          type: string
        password:
          type: string
    _req_login_CredsTwilioPhone:
      type: object
      description: Auth login creds for auth_type="twilio_phone"
      required:
        - phone
      properties:
        phone:
          type: string
        code:
          type: string
    _req_login_CredsOIDC:
      type: string
      description: |
        Auth login creds for auth_type="oidc"
          - full redirect URI received from OIDC provider
    _req_login_CredsAPIKey:
      required:
        - api_key
      type: object
      description: Auth login creds for auth_type="api_key"
      properties:
        api_key:
          type: string
        anonymous_id:
          type: string
    _req_login_ParamsEmail:
      type: object
      description: Auth login params for auth_type="email"
      properties:
        confirm_password:
          type: string
          description: This should match the `creds` password field when sign_up=true. This should be verified on the client side as well to reduce invalid requests.
        sign_up:
          type: boolean
          default: false
    _req_login_ParamsOIDC:
      type: object
      description: Auth login params for auth_type="oidc"
      properties:
        redirect_uri:
          type: string
        pkce_verifier:
          type: string
    _req_login_ParamsNone:
      type: object
      description: Auth login request params for unlisted auth_types (None)
      nullable: true
    _res_login_Response:
      type: object
      properties:
        token:
          $ref: '#/components/schemas/_res_shared_RokwireToken'
        account:
          $ref: '#/components/schemas/_res_login_Account'
        params:
          type: object
          nullable: true
          anyOf:
            - $ref: '#/components/schemas/_res_shared_ParamsOIDC'
            - type: object
              properties:
                anonymous_id:
                  type: string
            - $ref: '#/components/schemas/_res_shared_ParamsNone'
        message:
          type: string
    _res_login_Account:
      required:
        - id
      type: object
      properties:
        id:
          type: string
        profile:
          $ref: '#/components/schemas/ProfileFields'
        preferences:
          type: object
          nullable: true
        permissions:
          type: array
          items:
            $ref: '#/components/schemas/ApplicationPermissionFields'
        roles:
          type: array
          items:
            $ref: '#/components/schemas/ApplicationRoleFields'
        groups:
          type: array
          items:
            $ref: '#/components/schemas/ApplicationGroupFields'
        auth_types:
          type: array
          items:
            $ref: '#/components/schemas/AccountAuthTypeFields'
    _req_login-url_Request:
      required:
        - auth_type
        - app_type_identifier
        - org_id
        - redirect_uri
      type: object
      properties:
        auth_type:
          type: string
          enum:
            - illinois_oidc
        app_type_identifier:
          type: string
        org_id:
          type: string
        redirect_uri:
          type: string
    _res_login-url_Response:
      required:
        - login_url
      type: object
      properties:
        login_url:
          type: string
        params:
          type: object
          description: Params to be submitted with 'login' request (if necessary)
    _res_refresh_Response:
      type: object
      properties:
        token:
          $ref: '#/components/schemas/_res_shared_RokwireToken'
        params:
          type: object
          anyOf:
            - $ref: '#/components/schemas/_res_shared_ParamsOIDC'
            - $ref: '#/components/schemas/_res_shared_ParamsNone'
    _req_authorize-service_Request:
      required:
        - service_id
      type: object
      properties:
        service_id:
          type: string
        approved_scopes:
          description: Scopes to be granted to this service in this and future tokens. Replaces existing scopes if present.
          type: array
          items:
            type: string
    _res_authorize-service_Response:
      type: object
      properties:
        access_token:
          type: string
        token_type:
          description: The type of the provided tokens to be specified when they are sent in the "Authorization" header
          type: string
          enum:
            - Bearer
        approved_scopes:
          type: array
          items:
            type: string
        service_reg:
          $ref: '#/components/schemas/ServiceReg'
    _req_create-Organization_Request:
      required:
        - name
        - type
      type: object
      properties:
        id:
          readOnly: true
          type: string
        name:
          type: string
        type:
          type: string
          enum:
            - micro
            - small
            - medium
            - large
            - huge
        config:
          $ref: '#/components/schemas/OrganizationConfigFields'
    _res_create_Organization_Response:
      required:
        - id
        - name
        - type
      type: object
      properties:
        id:
          readOnly: true
          type: string
        name:
          type: string
        type:
          type: string
          enum:
            - micro
            - small
            - medium
            - large
            - huge
        config:
          $ref: '#/components/schemas/OrganizationConfigFields'
    _req_update_Organization_Request:
      required:
        - id
        - name
        - type
      type: object
      properties:
        id:
          readOnly: true
          type: string
        name:
          type: string
        type:
          type: string
          enum:
            - micro
            - small
            - medium
            - large
            - huge
        config:
          $ref: '#/components/schemas/OrganizationConfigFields'
    _res_update_Organization_Response:
      required:
        - id
        - name
        - type
      type: object
      properties:
        id:
          readOnly: true
          type: string
        name:
          type: string
        type:
          type: string
          enum:
            - micro
            - small
            - medium
            - large
            - huge
        config:
          $ref: '#/components/schemas/OrganizationConfigFields'
    _req_get_Organization_Request:
      required:
        - id
      properties:
        id:
          readOnly: true
          type: string
    _res_get_Organization_Response:
      required:
        - id
        - name
        - type
      type: object
      properties:
        id:
          readOnly: true
          type: string
        name:
          type: string
        type:
          type: string
          enum:
            - micro
            - small
            - medium
            - large
            - huge
        config:
          $ref: '#/components/schemas/OrganizationConfigFields'
    _res_get_Organizations_Response:
      required:
        - id
        - name
        - type
      type: object
      properties:
        id:
          readOnly: true
          type: string
        name:
          type: string
        type:
          type: string
          enum:
            - micro
            - small
            - medium
            - large
            - huge
        config:
          type: array
          items:
            $ref: '#/components/schemas/OrganizationConfigFields'
    _req_create_Application_Request:
      required:
        - name
        - multi_tenant
        - requires_own_users
      type: object
      properties:
        name:
          type: string
        multi_tenant:
          type: boolean
        requires_own_users:
          type: boolean
        application_types:
          type: array
          items:
            required:
              - identifier
            type: object
            properties:
              identifier:
                type: string
              name:
                type: string
              versions:
                type: array
                items:
                  type: string
    _req_get_Application_Request:
      required:
        - id
      type: string
      properties:
        id:
          readOnly: true
          type: string
    _res_get_Application_Response:
      required:
        - id
        - name
      type: object
      properties:
        id:
          readOnly: true
          type: string
        name:
          type: string
        multi_tenant:
          type: boolean
        requires_own_users:
          type: boolean
        organization:
          $ref: '#/components/schemas/ApplicationOrganization'
        applicationType:
          $ref: '#/components/schemas/ApplicationType'
    _res_get_Applications_Response:
      required:
        - id
        - name
        - multi_tenant
        - requires_own_users
      type: object
      properties:
        id:
          readOnly: true
          type: string
        name:
          type: string
        multi_tenant:
          type: boolean
        requires_own_users:
          type: boolean
        application_types:
          $ref: '#/components/schemas/ApplicationTypeFields'
    _req_permissions_Request:
      required:
        - name
      type: object
      properties:
        name:
          type: string
        service_ids:
          type: array
          description: services that use the permission
<<<<<<< HEAD
          items:
            type: string
        assigners:
          type: array
          description: permissions that could assign current permission to accounts
=======
>>>>>>> e6622b8d
          items:
            type: string
    _req_application-roles_Request:
      required:
        - name
        - app_id
        - description
        - permissions
      type: object
      properties:
        name:
          type: string
        app_id:
          type: string
        description:
          type: string
        permissions:
          type: array
          items:
            type: string
    _req_account-permissions_Request:
      required:
        - account_id
        - app_id
        - permissions
      type: object
      properties:
        account_id:
          type: string
        app_id:
          type: string
        permissions:
          type: array
          items:
            type: string
    _req_account-roles_Request:
      required:
        - account_id
        - app_id
        - role_ids
      type: object
      properties:
        account_id:
          type: string
        app_id:
          type: string
        role_ids:
          type: array
          items:
            type: string<|MERGE_RESOLUTION|>--- conflicted
+++ resolved
@@ -2,11 +2,7 @@
 info:
   title: Rokwire Core Building Block API
   description: Core Building Block API Documentation
-<<<<<<< HEAD
-  version: 1.4.0
-=======
   version: 1.5.0
->>>>>>> e6622b8d
 servers:
   - url: 'https://api.rokwire.illinois.edu/core'
     description: Production server
@@ -2439,14 +2435,11 @@
         service_ids:
           type: array
           description: services that use the permission
-<<<<<<< HEAD
           items:
             type: string
         assigners:
           type: array
           description: permissions that could assign current permission to accounts
-=======
->>>>>>> e6622b8d
           items:
             type: string
     _req_application-roles_Request:
