openapi: 3.0.3
info:
  title: Rokwire Core Building Block API
  description: Core Building Block API Documentation
  version: 1.24.2
servers:
  - url: 'https://api.rokwire.illinois.edu/core'
    description: Production server
  - url: 'https://api-test.rokwire.illinois.edu/core'
    description: Test server
  - url: 'https://api-dev.rokwire.illinois.edu/core'
    description: Development server
  - url: 'http://localhost/core'
    description: Local server
tags:
  - name: Services
    description: Clients applications APIs.
  - name: Admin
    description: Clients administration applications APIs.
  - name: Enc
    description: APIs consumed by the Encryption building block.
  - name: BBs
    description: APIs consumed by the platform building blocks.
  - name: Third-Party Services
    description: APIs consumed by third-party services.
  - name: UI
    description: Endpoints for HTML webpages
  - name: System
    description: System APIs.
paths:
  /services/auth/login:
    post:
      tags:
        - Services
      summary: Login
      description: |
        Login using credentials to retrieve access token, refresh token, and user data
      requestBody:
        description: |
          User credential details and parameters
        content:
          application/json:
            schema:
              $ref: '#/components/schemas/_shared_req_Login'
            examples:
              email-sign_in:
                summary: Email - sign in
                value: |
                  {
                    "auth_type": "email",
                    "app_type_identifier": "edu.illinois.rokwire",
                    "org_id": "0a2eff20-e2cd-11eb-af68-60f81db5ecc0",
                    "api_key": "95a463e3-2ce8-450b-ba75-d8506b874738",
                    "creds": {
                      "email": "test@example.com", 
                      "password": "test12345"
                    },
                    "device": {
                      "type": "mobile",
                      "device_id": "5555",
                      "os": "Android"
                    }
                  }
              email-sign_up:
                summary: Email - sign up
                value: |
                  {
                    "auth_type": "email",
                    "app_type_identifier": "edu.illinois.rokwire",
                    "org_id": "0a2eff20-e2cd-11eb-af68-60f81db5ecc0",
                    "api_key": "95a463e3-2ce8-450b-ba75-d8506b874738",
                    "creds": {
                      "email": "test@example.com", 
                      "password": "test12345"
                    },
                    "params":{
                        "sign_up":true,
                        "confirm_password": "test12345"
                    },
                    "preferences":{
                        "key1":"value1",
                        "key2":"value2"
                    },
                    "profile":{
                      "address": "address",
                      "birth_year": 1990,
                      "country": "county",
                      "email": "email",
                      "first_name": "first name",
                      "last_name": "last name",
                      "phone": "+000000000000",
                      "photo_url": "photo url",
                      "state": "state",
                      "zip_code": "zip code"
                    },
                    "device": {
                      "type": "mobile",
                      "device_id": "5555",
                      "os": "Android"
                    }
                  }
              phone:
                summary: Phone - sign in OR sign up
                value: |
                  {
                    "auth_type": "twilio_phone",
                    "app_type_identifier": "edu.illinois.rokwire",
                    "org_id": "0a2eff20-e2cd-11eb-af68-60f81db5ecc0",
                    "api_key": "95a463e3-2ce8-450b-ba75-d8506b874738",
                    "creds": {
                      "phone": "+12223334444", 
                      "code": "123456"
                    },
                    "preferences":{
                        "key1":"value1",
                        "key2":"value2"
                    },
                    "profile":{
                      "address": "address",
                      "birth_year": 1990,
                      "country": "county",
                      "email": "email",
                      "first_name": "first name",
                      "last_name": "last name",
                      "phone": "+000000000000",
                      "photo_url": "photo url",
                      "state": "state",
                      "zip_code": "zip code"
                    },
                    "device": {
                      "type": "mobile",
                      "device_id": "5555",
                      "os": "Android"
                    }
                  }
              illinois_oidc:
                summary: Illinois OIDC login
                value: |
                  {
                    "auth_type": "illinois_oidc",
                    "app_type_identifier": "edu.illinois.rokwire",
                    "org_id": "0a2eff20-e2cd-11eb-af68-60f81db5ecc0",
                    "api_key": "95a463e3-2ce8-450b-ba75-d8506b874738",
                    "creds": "https://redirect.example.com?code=ai324uith8gSEefesEguorgwsf43",
                    "params": {
                      "redirect_uri": "https://redirect.example.com",
                      "pkce_verifier": "w4iuhfq0u43hfq38ghn3gnSFSFiqp3ugnpugnqiprgUGNPINfsdoirpgia"
                    },
                    "preferences":{
                        "key1":"value1",
                        "key2":"value2"
                    },
                    "profile":{
                      "address": "address",
                      "birth_year": 1990,
                      "country": "county",
                      "email": "email",
                      "first_name": "first name",
                      "last_name": "last name",
                      "phone": "+000000000000",
                      "photo_url": "photo url",
                      "state": "state",
                      "zip_code": "zip code"
                    },
                    "device": {
                      "type": "mobile",
                      "device_id": "5555",
                      "os": "Android"
                    }
                  }
              anonymous:
                summary: Anonymous login
                value: |
                  {
                    "auth_type": "anonymous",
                    "app_type_identifier": "edu.illinois.rokwire",
                    "org_id": "0a2eff20-e2cd-11eb-af68-60f81db5ecc0",
                    "api_key": "95a463e3-2ce8-450b-ba75-d8506b874738",
                    "creds": {
                      "anonymous_id": "dbb5ea5d-6c6c-44b8-9952-7ebf0e844beb"
                    },
                    "device": {
                      "type": "mobile",
                      "device_id": "5555",
                      "os": "Android"
                    }
                  }
        required: true
      responses:
        '200':
          description: Success
          content:
            application/json:
              schema:
                anyOf:
                  - $ref: '#/components/schemas/_shared_res_Login_Mfa'
                  - $ref: '#/components/schemas/_shared_res_Login'
        '400':
          description: Bad request
        '401':
          description: Unauthorized
        '500':
          description: Internal error
          content:
            application/json:
              schema:
                type: object
                properties:
                  status:
                    type: string
                    enum:
                      - invalid
                      - unverified
                      - verification-expired
                      - already-exists
                      - not-found
                      - internal-server-error
                      - shared-credential-unverified
                    description: |
                      - `invalid`: Invalid credentials
                      - `unverified`: Unverified credentials
                      - `verification-expired`: Credentials verification expired. The verification is restarted
                      - `already-exists`: Account already exists when `sign-up=true`
                      - `not-found`: Account could not be found when `sign-up=false`
                      - `internal-server-error`: An undefined error occurred
                      - `shared-credential-unverified`: The shared credential has not been verified yet
                  message:
                    type: string
  /services/auth/mfa:
    post:
      tags:
        - Services
      summary: MFA
      description: |
        Verify multi-factor authentication credentials to complete login
      parameters:
        - name: state
          in: query
          description: Login state
          required: false
          style: form
          explode: false
          schema:
            type: string
      requestBody:
        description: |
          MFA credentials and parameters
        content:
          application/json:
            schema:
              $ref: '#/components/schemas/_shared_req_Login_Mfa'
        required: true
      responses:
        '200':
          description: Success
          content:
            application/json:
              schema:
                $ref: '#/components/schemas/_shared_res_Login'
        '400':
          description: Bad request
        '401':
          description: Unauthorized
        '500':
          description: Internal error
  /services/auth/refresh:
    post:
      tags:
        - Services
      summary: Refresh
      description: |
        Refresh access token using a refresh token
      requestBody:
        description: |
          Refresh token
        content:
          application/json:
            schema:
              $ref: '#/components/schemas/_shared_req_Refresh'
        required: true
      responses:
        '200':
          description: Success
          content:
            application/json:
              schema:
                $ref: '#/components/schemas/_shared_res_Refresh'
        '400':
          description: Bad request
        '401':
          description: Unauthorized
        '500':
          description: Internal error
  /services/auth/login-url:
    post:
      tags:
        - Services
      summary: Get SSO login url
      description: |
        Retrieve a pre-formatted SSO login URL
      requestBody:
        content:
          application/json:
            schema:
              $ref: '#/components/schemas/_shared_req_LoginUrl'
        required: true
      responses:
        '200':
          description: Success
          content:
            application/json:
              schema:
                $ref: '#/components/schemas/_shared_res_LoginUrl'
        '400':
          description: Bad request
        '401':
          description: Unauthorized
        '500':
          description: Internal error
  /services/auth/logout:
    post:
      tags:
        - Services
      summary: Logout
      description: |
        Logouts an account
      security:
        - bearerAuth: []
      requestBody:
        content:
          application/json:
            schema:
              required:
                - all_sessions
              type: object
              properties:
                all_sessions:
                  type: boolean
                  default: false
      responses:
        '200':
          description: Success
          content:
            text/plain:
              schema:
                type: string
                example: Success
        '400':
          description: Bad request
        '401':
          description: Unauthorized
        '500':
          description: Internal error
  /services/auth/credential/verify:
    get:
      tags:
        - Services
      summary: Validate verification code
      description: |
        Validates verification code to verify account ownership
      parameters:
        - name: id
          in: query
          description: Credential ID
          required: true
          style: form
          explode: false
          schema:
            type: string
        - name: code
          in: query
          description: Verification code
          required: true
          style: form
          explode: false
          schema:
            type: string
      responses:
        '200':
          description: Successful operation
          content:
            text/plain:
              schema:
                type: string
                example: Successfully verified code
        '400':
          description: Bad request
        '401':
          description: Unauthorized
        '500':
          description: Internal error
  /services/auth/credential/send-verify:
    post:
      tags:
        - Services
      summary: Send verification code to identifier
      description: |
        Sends verification code to identifier to verify account ownership
      requestBody:
        description: |
          Account information to be checked
        content:
          application/json:
            schema:
              $ref: '#/components/schemas/_services_req_credential_send-verify'
        required: true
      responses:
        '200':
          description: Successful operation
          content:
            text/plain:
              schema:
                type: string
                example: Successfully sent verification code
        '400':
          description: Bad request
        '401':
          description: Unauthorized
        '500':
          description: Internal error
  /services/auth/credential/forgot/initiate:
    post:
      tags:
        - Services
      summary: Initiate reset credential for a given identifier
      description: |
        Email auth type:
        Sends the reset password code for a given identifier
        Generates a reset code and expiry and sends it to the given identifier 
      requestBody:
        content:
          application/json:
            schema:
              $ref: '#/components/schemas/_services_req_credential_forgot_initiate'
        required: true
      responses:
        '200':
          description: Success
          content:
            text/plain:
              schema:
                type: string
        '400':
          description: Bad request
        '401':
          description: Unauthorized
        '500':
          description: Internal error
          content:
            application/json:
              schema:
                type: object
                properties:
                  status:
                    type: string
                    enum:
                      - unverified
                      - verification-expired
                      - internal-server-error
                    description: |
                      - `unverified`: Unverified credentials
                      - `verification-expired`: Credentials verification expired. The verification is restarted
                      - `internal-server-error`: An undefined error occurred
                  message:
                    type: string
  /services/auth/credential/forgot/complete:
    post:
      tags:
        - Services
      summary: Complete resetting forgotten credential
      requestBody:
        content:
          application/json:
            schema:
              $ref: '#/components/schemas/_services_req_credential_forgot_complete'
        required: true
      responses:
        '200':
          description: Success
          content:
            text/plain:
              schema:
                type: string
        '400':
          description: Bad request
        '401':
          description: Unauthorized
        '500':
          description: Internal error
  /services/auth/credential/update:
    post:
      tags:
        - Services
      summary: Reset a credential from client application
      description: |
        Needs user auth token for authorization

        **Auth:** Requires token from direct user authentication from recent login
      security:
        - bearerAuth: []
      requestBody:
        content:
          application/json:
            schema:
              $ref: '#/components/schemas/_services_req_credential_update'
        required: true
      responses:
        '200':
          description: Success
          content:
            text/plain:
              schema:
                type: string
        '400':
          description: Bad request
        '401':
          description: Unauthorized
        '500':
          description: Internal error
  /services/auth/verify-mfa:
    post:
      tags:
        - Services
      summary: MFA
      description: |
        Verify multi-factor authentication credentials to complete MFA registration
      requestBody:
        description: |
          MFA credentials and parameters
        content:
          application/json:
            schema:
              $ref: '#/components/schemas/_shared_req_Mfa'
        required: true
      responses:
        '200':
          description: Success
          content:
            application/json:
              schema:
                type: array
                items:
                  type: string
        '400':
          description: Bad request
        '401':
          description: Unauthorized
        '500':
          description: Internal error
  /services/auth/account/exists:
    post:
      tags:
        - Services
      summary: Check if an account already exists
      description: |
        Account exists checks if an account exists for the provided user identifier and auth type
      requestBody:
        description: |
          Account information to be checked
        content:
          application/json:
            schema:
              $ref: '#/components/schemas/_shared_req_AccountCheck'
        required: true
      responses:
        '200':
          description: Success
          content:
            application/json:
              schema:
                $ref: '#/components/schemas/_shared_res_AccountCheck'
        '400':
          description: Bad request
        '401':
          description: Unauthorized
        '500':
          description: Internal error
  /services/auth/account/can-sign-in:
    post:
      tags:
        - Services
      summary: Check if a client can sign in
      description: |
        Checks if a client can sign in to an existing account for the provided user identifier and auth type
      requestBody:
        description: |
          Account information to be checked
        content:
          application/json:
            schema:
              $ref: '#/components/schemas/_shared_req_AccountCheck'
        required: true
      responses:
        '200':
          description: Success
          content:
            application/json:
              schema:
                $ref: '#/components/schemas/_shared_res_AccountCheck'
        '400':
          description: Bad request
        '401':
          description: Unauthorized
        '500':
          description: Internal error
  /services/auth/account/can-link:
    post:
      tags:
        - Services
      summary: Check if a client can link an auth type
      description: |
        Checks if a client is able to link a new auth type to an account
      requestBody:
        description: |
          Account information to be checked
        content:
          application/json:
            schema:
              $ref: '#/components/schemas/_shared_req_AccountCheck'
        required: true
      responses:
        '200':
          description: Success
          content:
            application/json:
              schema:
                $ref: '#/components/schemas/_shared_res_AccountCheck'
        '400':
          description: Bad request
        '401':
          description: Unauthorized
        '500':
          description: Internal error
  /services/auth/account/auth-type/link:
    post:
      tags:
        - Services
      summary: Link credentials
      description: |
        Link credentials to an existing account

        **Auth:** Requires "authenticated" auth token
      security:
        - bearerAuth: []
      requestBody:
        content:
          application/json:
            schema:
              $ref: '#/components/schemas/_services_req_account_auth-type-link'
            examples:
              email-sign_up:
                summary: Email
                value: |
                  {
                    "auth_type": "email",
                    "app_type_identifier": "edu.illinois.rokwire",
                    "org_id": "0a2eff20-e2cd-11eb-af68-60f81db5ecc0",
                    "api_key": "95a463e3-2ce8-450b-ba75-d8506b874738",
                    "creds": {
                      "email": "test@example.com", 
                      "password": "test12345"
                    },
                    "params":{
                        "confirm_password": "test12345"
                    }
                  }
              phone:
                summary: Phone
                value: |
                  {
                    "auth_type": "twilio_phone",
                    "app_type_identifier": "edu.illinois.rokwire",
                    "org_id": "0a2eff20-e2cd-11eb-af68-60f81db5ecc0",
                    "api_key": "95a463e3-2ce8-450b-ba75-d8506b874738",
                    "creds": {
                      "phone": "+12223334444"
                    }
                  }
              illinois_oidc:
                summary: Illinois OIDC
                value: |
                  {
                    "auth_type": "illinois_oidc",
                    "app_type_identifier": "edu.illinois.rokwire",
                    "org_id": "0a2eff20-e2cd-11eb-af68-60f81db5ecc0",
                    "api_key": "95a463e3-2ce8-450b-ba75-d8506b874738",
                    "creds": "https://redirect.example.com?code=ai324uith8gSEefesEguorgwsf43",
                    "params": {
                      "redirect_uri": "https://redirect.example.com",
                      "pkce_verifier": "w4iuhfq0u43hfq38ghn3gnSFSFiqp3ugnpugnqiprgUGNPINfsdoirpgia"
                    }
                  }
        required: true
      responses:
        '200':
          description: Success
          content:
            application/json:
              schema:
                $ref: '#/components/schemas/_services_res_account_auth-type-link'
        '400':
          description: Bad request
        '401':
          description: Unauthorized
        '500':
          description: Internal error
          content:
            application/json:
              schema:
                type: object
                properties:
                  status:
                    type: string
                    enum:
                      - invalid
                      - unverified
                      - verification-expired
                      - already-exists
                      - not-found
                      - internal-server-error
                    description: |
                      - `invalid`: Invalid credentials
                      - `unverified`: Unverified credentials
                      - `verification-expired`: Credentials verification expired. The verification is restarted
                      - `already-exists`: Auth type identifier already exists
                      - `not-found`: Account could not be found when `sign-up=false`
                      - `internal-server-error`: An undefined error occurred
                  message:
                    type: string
    delete:
      tags:
        - Services
      summary: Unlink credentials
      description: |
        Unlink credentials from an existing account

        **Auth:** Requires "authenticated" auth token
      security:
        - bearerAuth: []
      requestBody:
        content:
          application/json:
            schema:
              $ref: '#/components/schemas/_services_req_account_auth-type-unlink'
            examples:
              email:
                summary: Email
                value: |
                  {
                    "auth_type": "email",
                    "app_type_identifier": "edu.illinois.rokwire",
                    "identifier": "test@example.com"
                  }
              phone:
                summary: Phone
                value: |
                  {
                    "auth_type": "twilio_phone",
                    "app_type_identifier": "edu.illinois.rokwire",
                    "identifier": "+12223334444"
                  }
              illinois_oidc:
                summary: Illinois OIDC
                value: |
                  {
                    "auth_type": "illinois_oidc",
                    "app_type_identifier": "edu.illinois.rokwire",
                    "identifier": "123456789"
                  }
        required: true
      responses:
        '200':
          description: Success
          content:
            application/json:
              schema:
                $ref: '#/components/schemas/_services_res_account_auth-type-link'
        '400':
          description: Bad request
        '401':
          description: Unauthorized
        '500':
          description: Internal error
  /services/auth/authorize-service:
    post:
      tags:
        - Services
      summary: Authorize service
      description: |
        Authorize a third-party service and get a scoped access token that can be used to access its APIs

        **Auth:** Requires user auth token
      security:
        - bearerAuth: []
      requestBody:
        content:
          application/json:
            schema:
              $ref: '#/components/schemas/_services_req_authorize-service'
      responses:
        '200':
          description: Success
          content:
            application/json:
              schema:
                $ref: '#/components/schemas/_services_res_authorize-service'
              examples:
                authorized:
                  summary: Service authorized
                  value: |
                    {
                      "access_token": "string",
                      "token_type": "Bearer",
                      "approved_scopes": [
                        "string"
                      ]
                    }
                unauthorized:
                  summary: Service unauthorized
                  value: |
                    {
                      "service_reg": {
                        "service_id": "string",
                        "service_account_id": "string",
                        "host": "string",
                        "pub_key": {
                          "key_pem": "string",
                          "alg": "string"
                        },
                        "name": "string",
                        "description": "string",
                        "info_url": "string",
                        "logo_url": "string",
                        "scopes": [
                          {
                            "scope": "string",
                            "required": true,
                            "explanation": "string"
                          }
                        ],
                        "first_party": true
                      }
                    }
        '400':
          description: Bad request
        '401':
          description: Unauthorized
        '500':
          description: Internal error
  /services/auth/service-regs:
    get:
      tags:
        - Services
      summary: Get service registrations
      description: |
        Returns service registration records

        **Auth:** Requires auth token
      security:
        - bearerAuth: []
      parameters:
        - name: ids
          in: query
          description: A comma-separated list of service IDs to return registrations for
          required: true
          style: form
          explode: false
          schema:
            type: string
      responses:
        '200':
          description: Success
          content:
            application/json:
              schema:
                type: array
                items:
                  $ref: '#/components/schemas/ServiceReg'
        '400':
          description: Bad request
        '401':
          description: Unauthorized
        '500':
          description: Internal error
  /services/accounts:
    get:
      tags:
        - Services
      summary: Finds accounts
      description: |
        Finds accounts using a set of optional search parameters

        **Auth:** Requires access token with `get_accounts`, `update_accounts`, or `all_accounts` permission
      security:
        - bearerAuth: []
      parameters:
        - name: limit
          in: query
          description: The maximum number of accounts to return
          required: false
          style: form
          explode: false
          schema:
            type: integer
        - name: offset
          in: query
          description: The index of the first account to return
          required: false
          style: form
          explode: false
          schema:
            type: integer
        - name: account-id
          in: query
          description: The account ID
          required: false
          style: form
          explode: false
          schema:
            type: string
        - name: firstname
          in: query
          description: The account profile first name
          required: false
          style: form
          explode: false
          schema:
            type: string
        - name: lastname
          in: query
          description: The account profile last name
          required: false
          style: form
          explode: false
          schema:
            type: string
        - name: auth-type
          in: query
          description: The auth type
          required: false
          style: form
          explode: false
          schema:
            type: string
        - name: auth-type-identifier
          in: query
          description: The authentication type identifier
          required: false
          style: form
          explode: false
          schema:
            type: string
        - name: has-permissions
          in: query
          description: 'Account has permissions (permissions, roles, or groups) filter'
          required: false
          style: form
          explode: false
          schema:
            type: boolean
        - name: permissions
          in: query
          description: A comma-separated list of permission names
          required: false
          style: form
          explode: false
          schema:
            type: string
        - name: role-ids
          in: query
          description: A comma-separated list of role IDs
          required: false
          style: form
          explode: false
          schema:
            type: string
        - name: group-ids
          in: query
          description: A comma-separated list of group IDs
          required: false
          style: form
          explode: false
          schema:
            type: string
      responses:
        '200':
          description: Success
          content:
            application/json:
              schema:
                type: array
                items:
                  $ref: '#/components/schemas/PartialAccount'
        '400':
          description: Bad request
        '401':
          description: Unauthorized
        '500':
          description: Internal error
    post:
      tags:
        - Services
      summary: Create admin account
      description: |
        Create a new admin account

        **Auth:** Requires auth token with `create_accounts` or `all_accounts` permission
      security:
        - bearerAuth: []
      requestBody:
        description: |
          User account details and parameters
        content:
          application/json:
            schema:
              $ref: '#/components/schemas/_shared_req_CreateAccount'
        required: true
      responses:
        '200':
          description: Success
          content:
            application/json:
              schema:
                $ref: '#/components/schemas/PartialAccount'
        '400':
          description: Bad request
        '401':
          description: Unauthorized
        '500':
          description: Internal error
    put:
      tags:
        - Services
      summary: Update admin account
      description: |
        Update an existing admin account

        **Auth:** Requires auth token with `update_accounts` or `all_accounts` permission
      security:
        - bearerAuth: []
      requestBody:
        description: |
          User account details and parameters
        content:
          application/json:
            schema:
              $ref: '#/components/schemas/_shared_req_UpdateAccount'
        required: true
      responses:
        '200':
          description: Success
          content:
            application/json:
              schema:
                $ref: '#/components/schemas/PartialAccount'
        '400':
          description: Bad request
        '401':
          description: Unauthorized
        '500':
          description: Internal error
  /services/account:
    delete:
      tags:
        - Services
      summary: Delete account
      description: |
        Deletes account

        **Auth:** Requires auth token
      security:
        - bearerAuth: []
      responses:
        '200':
          description: Success
          content:
            text/plain:
              schema:
                type: string
                example: Success
        '400':
          description: Bad request
        '401':
          description: Unauthorized
        '500':
          description: Internal error
    get:
      tags:
        - Services
      summary: Get account
      description: |
        Gets account

        **Auth:** Requires auth token
      security:
        - bearerAuth: []
      responses:
        '200':
          description: Success
          content:
            application/json:
              schema:
                $ref: '#/components/schemas/_shared_res_Account'
        '400':
          description: Bad request
        '401':
          description: Unauthorized
        '500':
          description: Internal error
  /services/account/mfa:
    get:
      tags:
        - Services
      summary: Get account MFA types
      description: |
        Get MFA types set up for an account

        **Auth:** Requires user auth token
      security:
        - bearerAuth: []
      responses:
        '200':
          description: Success
          content:
            application/json:
              schema:
                type: array
                items:
                  $ref: '#/components/schemas/_shared_res_Mfa'
        '400':
          description: Bad request
        '401':
          description: Unauthorized
        '500':
          description: Internal error
    post:
      tags:
        - Services
      summary: Enroll in MFA type
      description: |
        Add MFA type to an account

        **Auth:** Requires user auth token
      security:
        - bearerAuth: []
      requestBody:
        description: |
          MFA enrollment params
        content:
          application/json:
            schema:
              $ref: '#/components/schemas/_shared_req_Mfa'
            examples:
              email:
                summary: Enroll in email MFA
                value: |
                  {
                    "identifier": "test@test.com",
                    "type": "email"
                  }
        required: true
      responses:
        '200':
          description: Success
          content:
            application/json:
              schema:
                $ref: '#/components/schemas/_shared_res_Mfa'
        '400':
          description: Bad request
        '401':
          description: Unauthorized
        '500':
          description: Internal error
    delete:
      tags:
        - Services
      summary: Remove MFA type
      description: |
        Remove MFA type from an account

        **Auth:** Requires user auth token
      security:
        - bearerAuth: []
      requestBody:
        description: |
          MFA params
        content:
          application/json:
            schema:
              $ref: '#/components/schemas/_shared_req_Mfa'
            examples:
              email:
                summary: Unenroll in email MFA
                value: |
                  {
                    "identifier": "test@test.com",
                    "type": "email"
                  }
      responses:
        '200':
          description: Success
        '400':
          description: Bad request
        '401':
          description: Unauthorized
        '500':
          description: Internal error
  /services/account/preferences:
    put:
      tags:
        - Services
      summary: Update account preferences
      description: |
        Updates account preferences

        **Auth:** Requires auth token
      security:
        - bearerAuth: []
      requestBody:
        description: Account preferences
        content:
          application/json:
            schema:
              type: object
        required: true
      responses:
        '200':
          description: Success
          content:
            text/plain:
              schema:
                type: string
                example: Success
        '400':
          description: Bad request
        '401':
          description: Unauthorized
        '500':
          description: Internal error
    get:
      tags:
        - Services
      summary: Get preferences
      description: |
        Returns account preferences

        **Auth:** Requires auth token
      security:
        - bearerAuth: []
      responses:
        '200':
          description: Success
          content:
            application/json:
              schema:
                type: object
        '400':
          description: Bad request
        '401':
          description: Unauthorized
        '500':
          description: Internal error
  /services/account/profile:
    get:
      tags:
        - Services
      summary: Get user profile
      description: |
        Returns a user profile

        **Auth:** Requires user auth token
      security:
        - bearerAuth: []
      responses:
        '200':
          description: Success
          content:
            application/json:
              schema:
                $ref: '#/components/schemas/ProfileFields'
        '400':
          description: Bad request
        '401':
          description: Unauthorized
        '500':
          description: Internal error
    put:
      tags:
        - Services
      summary: Update user profile
      description: |
        Updates a user profile

        **Auth:** Requires user auth token
      security:
        - bearerAuth: []
      requestBody:
        description: Profile update
        content:
          application/json:
            schema:
              $ref: '#/components/schemas/_shared_req_Profile'
        required: true
      responses:
        '200':
          description: Success
          content:
            text/plain:
              schema:
                type: string
                example: Success
        '400':
          description: Bad request
        '401':
          description: Unauthorized
        '500':
          description: Internal error
  /services/account/system-configs:
    get:
      tags:
        - Services
      summary: Get system configs
      description: |
        Returns account system configs

        **Auth:** Requires auth token
      security:
        - bearerAuth: []
      responses:
        '200':
          description: Success
          content:
            application/json:
              schema:
                type: object
                nullable: true
        '400':
          description: Bad request
        '401':
          description: Unauthorized
        '500':
          description: Internal error
  /services/account/username:
    put:
      tags:
        - Services
      summary: Update account username
      description: |
        Update the username associated with the user's account

        **Auth:** Requires user access token
      security:
        - bearerAuth: []
      requestBody:
        description: Username
        content:
          application/json:
            schema:
              $ref: '#/components/schemas/Username'
        required: true
      responses:
        '200':
          description: Success
          content:
            text/plain:
              schema:
                type: string
                example: Success
        '400':
          description: Bad request
        '401':
          description: Unauthorized
        '500':
          description: Internal error
  /services/test:
    get:
      tags:
        - Services
      summary: Test API..
      responses:
        '200':
          description: Success
          content:
            text/plain:
              schema:
                type: string
                example: Echooo
  /services/application/configs:
    post:
      tags:
        - Services
      summary: Gets default app config
      description: |
        Returns the default app config for the highest version that is equal to or less than the provided version

        **Auth:** Requires a valid API Key for access.
      requestBody:
        description: |
          App config query
        content:
          application/json:
            schema:
              $ref: '#/components/schemas/_services_req_application_configs'
            example:
              version: 1.0.1
              app_type_identifier: edu.illinois.rokwire.android
              api_key: ''
      responses:
        '200':
          description: successfully read app configuration
          content:
            application/json:
              schema:
                $ref: '#/components/schemas/ApplicationConfig'
        '400':
          description: Bad request.
        '401':
          description: Unauthorized
        '404':
          description: AppConfig not found
        '500':
          description: Internal error
  /services/application/organization/configs:
    post:
      tags:
        - Services
      summary: Gets organization-specific app configs
      description: |
        Returns the app config for the highest version that is equal to or less than the provided version for the currently authenticated organization

        **Auth:** Requires auth token
      security:
        - bearerAuth: []
      requestBody:
        content:
          application/json:
            schema:
              $ref: '#/components/schemas/_services_req_application_org-configs'
            example:
              version: 1.0.1
              app_type_identifier: edu.illinois.rokwire.android
      responses:
        '200':
          description: successfully read app configuration
          content:
            application/json:
              schema:
                $ref: '#/components/schemas/ApplicationConfig'
        '400':
          description: Bad request.
        '401':
          description: Unauthorized
        '404':
          description: AppConfig not found
        '500':
          description: Internal error
  /admin/auth/login:
    post:
      tags:
        - Admin
      summary: Login
      description: |
        Login using credentials to retrieve access token, refresh token, and user data

        **Auth:** Requires API key
      requestBody:
        description: |
          User credential details and parameters
        content:
          application/json:
            schema:
              $ref: '#/components/schemas/_shared_req_Login'
            examples:
              email:
                summary: Email
                value: |
                  {
                    "auth_type": "email",
                    "app_type_identifier": "edu.illinois.rokwire",
                    "org_id": "0a2eff20-e2cd-11eb-af68-60f81db5ecc0",
                    "api_key": "95a463e3-2ce8-450b-ba75-d8506b874738",
                    "creds": {
                      "email": "test@example.com", 
                      "password": "test12345"
                    },
                    "device": {
                      "type": "mobile",
                      "device_id": "5555",
                      "os": "Android"
                    }
                  }
              illinois_oidc:
                summary: Illinois OIDC
                value: |
                  {
                    "auth_type": "illinois_oidc",
                    "app_type_identifier": "edu.illinois.rokwire",
                    "org_id": "0a2eff20-e2cd-11eb-af68-60f81db5ecc0",
                    "api_key": "95a463e3-2ce8-450b-ba75-d8506b874738",
                    "creds": "https://redirect.example.com?code=ai324uith8gSEefesEguorgwsf43",
                    "params": {
                      "redirect_uri": "https://redirect.example.com",
                      "pkce_verifier": "w4iuhfq0u43hfq38ghn3gnSFSFiqp3ugnpugnqiprgUGNPINfsdoirpgia"
                    },
                    "preferences":{
                        "key1":"value1",
                        "key2":"value2"
                    },
                    "profile":{
                      "address": "address",
                      "birth_year": 1990,
                      "country": "county",
                      "email": "email",
                      "first_name": "first name",
                      "last_name": "last name",
                      "phone": "+000000000000",
                      "photo_url": "photo url",
                      "state": "state",
                      "zip_code": "zip code"
                    },
                    "device": {
                      "type": "mobile",
                      "device_id": "5555",
                      "os": "Android"
                    }
                  }
        required: true
      responses:
        '200':
          description: Success
          content:
            application/json:
              schema:
                anyOf:
                  - $ref: '#/components/schemas/_shared_res_Login_Mfa'
                  - $ref: '#/components/schemas/_shared_res_Login'
        '400':
          description: Bad request
        '401':
          description: Unauthorized
        '500':
          description: Internal error
  /admin/auth/mfa:
    post:
      tags:
        - Admin
      summary: MFA
      description: |
        Verify multi-factor authentication credentials to complete login

        **Auth:** Requires API key
      parameters:
        - name: state
          in: query
          description: Login state
          required: false
          style: form
          explode: false
          schema:
            type: string
      requestBody:
        description: |
          MFA credentials and parameters
        content:
          application/json:
            schema:
              $ref: '#/components/schemas/_shared_req_Login_Mfa'
        required: true
      responses:
        '200':
          description: Success
          content:
            application/json:
              schema:
                $ref: '#/components/schemas/_shared_res_Login'
        '400':
          description: Bad request
        '401':
          description: Unauthorized
        '500':
          description: Internal error
  /admin/auth/refresh:
    post:
      tags:
        - Admin
      summary: Refresh
      description: |
        Refresh access token using a refresh token

        **Auth:** Requires API key
      requestBody:
        description: |
          Refresh token
        content:
          application/json:
            schema:
              $ref: '#/components/schemas/_shared_req_Refresh'
        required: true
      responses:
        '200':
          description: Success
          content:
            application/json:
              schema:
                $ref: '#/components/schemas/_shared_res_Refresh'
        '400':
          description: Bad request
        '401':
          description: Unauthorized
        '500':
          description: Internal error
  /admin/auth/login-url:
    post:
      tags:
        - Admin
      summary: Get SSO login url
      description: |
        Retrieve a pre-formatted SSO login URL

        **Auth:** Requires API key
      requestBody:
        content:
          application/json:
            schema:
              $ref: '#/components/schemas/_shared_req_LoginUrl'
        required: true
      responses:
        '200':
          description: Success
          content:
            application/json:
              schema:
                $ref: '#/components/schemas/_shared_res_LoginUrl'
        '400':
          description: Bad request
        '401':
          description: Unauthorized
        '500':
          description: Internal error
  /admin/auth/verify-mfa:
    post:
      tags:
        - Admin
      summary: MFA
      description: |
        Verify multi-factor authentication credentials to complete MFA registration

        **Auth:** Requires admin access token
      requestBody:
        description: |
          MFA credentials and parameters
        content:
          application/json:
            schema:
              $ref: '#/components/schemas/_shared_req_Mfa'
        required: true
      responses:
        '200':
          description: Success
          content:
            application/json:
              schema:
                type: array
                items:
                  type: string
        '400':
          description: Bad request
        '401':
          description: Unauthorized
        '500':
          description: Internal error
  /admin/auth/app-token:
    get:
      tags:
        - Admin
      summary: App token
      description: |
        Retrieve an admin token for the specified application

        **Auth:** Requires admin access token
      security:
        - bearerAuth: []
      parameters:
        - name: app_id
          in: query
          description: The application ID of the token to return
          required: true
          style: form
          explode: false
          schema:
            type: string
      responses:
        '200':
          description: Success
          content:
            application/json:
              schema:
                $ref: '#/components/schemas/AdminToken'
        '400':
          description: Bad request
        '401':
          description: Unauthorized
        '500':
          description: Internal error
  /admin/account:
    get:
      tags:
        - Admin
      summary: Get user account
      description: |
        Get the user account

        **Auth:** Requires admin access token
      security:
        - bearerAuth: []
      responses:
        '200':
          description: Success
          content:
            application/json:
              schema:
                $ref: '#/components/schemas/_shared_res_Account'
        '400':
          description: Bad request
        '401':
          description: Unauthorized
        '500':
          description: Internal error
  /admin/account/mfa:
    get:
      tags:
        - Admin
      summary: Get account MFA types
      description: |
        Get MFA types set up for an account

        **Auth:** Requires admin access token
      security:
        - bearerAuth: []
      responses:
        '200':
          description: Success
          content:
            application/json:
              schema:
                type: array
                items:
                  $ref: '#/components/schemas/_shared_res_Mfa'
        '400':
          description: Bad request
        '401':
          description: Unauthorized
        '500':
          description: Internal error
    post:
      tags:
        - Admin
      summary: Enroll in MFA type
      description: |
        Add MFA type to an account

        **Auth:** Requires user auth token
      security:
        - bearerAuth: []
      parameters:
        - name: type
          in: query
          description: MFA type
          required: true
          style: form
          explode: false
          schema:
            type: string
      responses:
        '200':
          description: Success
          content:
            application/json:
              schema:
                $ref: '#/components/schemas/_shared_res_Mfa'
        '400':
          description: Bad request
        '401':
          description: Unauthorized
        '500':
          description: Internal error
    delete:
      tags:
        - Admin
      summary: Remove MFA type
      description: |
        Remove MFA type from an account

        **Auth:** Requires user auth token
      security:
        - bearerAuth: []
      parameters:
        - name: type
          in: query
          description: MFA type
          required: true
          style: form
          explode: false
          schema:
            type: string
      responses:
        '200':
          description: Success
        '400':
          description: Bad request
        '401':
          description: Unauthorized
        '500':
          description: Internal error
  /admin/account/username:
    put:
      tags:
        - Admin
      summary: Update account username
      description: |
        Update the username associated with the user's account

        **Auth:** Requires user access token
      security:
        - bearerAuth: []
      requestBody:
        description: Username
        content:
          application/json:
            schema:
              $ref: '#/components/schemas/Username'
        required: true
      responses:
        '200':
          description: Success
          content:
            text/plain:
              schema:
                type: string
                example: Success
        '400':
          description: Bad request
        '401':
          description: Unauthorized
        '500':
          description: Internal error
  /admin/application/accounts:
    get:
      tags:
        - Admin
      summary: Finds application accounts
      description: |
        Finds accounts for the specified application

        **Auth:** Requires admin access token with `get_accounts`, `update_accounts`, or `all_accounts` permission
      security:
        - bearerAuth: []
      parameters:
        - name: limit
          in: query
          description: The maximum number of accounts to return
          required: false
          style: form
          explode: false
          schema:
            type: integer
        - name: offset
          in: query
          description: The index of the first account to return
          required: false
          style: form
          explode: false
          schema:
            type: integer
        - name: account-id
          in: query
          description: The account ID
          required: false
          style: form
          explode: false
          schema:
            type: string
        - name: firstname
          in: query
          description: The account profile first name
          required: false
          style: form
          explode: false
          schema:
            type: string
        - name: lastname
          in: query
          description: The account profile last name
          required: false
          style: form
          explode: false
          schema:
            type: string
        - name: auth-type
          in: query
          description: The auth type
          required: false
          style: form
          explode: false
          schema:
            type: string
        - name: auth-type-identifier
          in: query
          description: The authentication type identifier
          required: false
          style: form
          explode: false
          schema:
            type: string
        - name: has-permissions
          in: query
          description: 'Account has permissions (permissions, roles, or groups) filter'
          required: false
          style: form
          explode: false
          schema:
            type: boolean
        - name: permissions
          in: query
          description: A comma-separated list of permission names
          required: false
          style: form
          explode: false
          schema:
            type: string
        - name: role-ids
          in: query
          description: A comma-separated list of role IDs
          required: false
          style: form
          explode: false
          schema:
            type: string
        - name: group-ids
          in: query
          description: A comma-separated list of group IDs
          required: false
          style: form
          explode: false
          schema:
            type: string
      responses:
        '200':
          description: Success
          content:
            application/json:
              schema:
                type: array
                items:
                  $ref: '#/components/schemas/PartialAccount'
        '400':
          description: Bad request
        '401':
          description: Unauthorized
        '500':
          description: Internal error
    post:
      tags:
        - Admin
      summary: Create admin accounts
      description: |
        Create a new admin account

        **Auth:** Requires admin access token with `create_accounts` or `all_accounts` permission
      security:
        - bearerAuth: []
      requestBody:
        description: |
          User account details and parameters
        content:
          application/json:
            schema:
              $ref: '#/components/schemas/_shared_req_CreateAccount'
        required: true
      responses:
        '200':
          description: Success
          content:
            application/json:
              schema:
                $ref: '#/components/schemas/PartialAccount'
        '400':
          description: Bad request
        '401':
          description: Unauthorized
        '500':
          description: Internal error
    put:
      tags:
        - Admin
      summary: Update admin account
      description: |
        Update an existing admin account

        **Auth:** Requires admin access token with `update_accounts` or `all_accounts` permission
      security:
        - bearerAuth: []
      requestBody:
        description: |
          User account details and parameters
        content:
          application/json:
            schema:
              $ref: '#/components/schemas/_shared_req_UpdateAccount'
        required: true
      responses:
        '200':
          description: Success
          content:
            application/json:
              schema:
                $ref: '#/components/schemas/PartialAccount'
        '400':
          description: Bad request
        '401':
          description: Unauthorized
        '500':
          description: Internal error
  '/admin/application/accounts/{id}/devices':
    get:
      tags:
        - Admin
      summary: Finds application account devices
      description: |
        Finds devices for the specified account and application

        **Auth:** Requires admin access token with `get_account-devices` permission
      security:
        - bearerAuth: []
      parameters:
        - name: id
          in: path
          description: The account ID
          required: true
          style: simple
          explode: false
          schema:
            type: string
      responses:
        '200':
          description: Success
          content:
            application/json:
              schema:
                type: array
                items:
                  $ref: '#/components/schemas/DeviceFields'
        '400':
          description: Bad request
        '401':
          description: Unauthorized
        '500':
          description: Internal error
  '/admin/application/accounts/{account_id}/login-sessions/{session_id}':
    delete:
      tags:
        - Admin
      summary: Delete an account session
      description: |
        Delete an account session for specific application

        **Auth:** Requires admin access token with `delete_login-sessions` or `all_login-sessions` permission
      security:
        - bearerAuth: []
      parameters:
        - name: session_id
          in: path
          description: The sessionID of the login session to delete
          required: true
          explode: false
          schema:
            type: string
        - name: account_id
          in: path
          description: The accountID of the login session to delete
          required: true
          explode: false
          schema:
            type: string
      responses:
        '200':
          description: Success
          content:
            text/plain:
              schema:
                type: string
                example: Success
        '400':
          description: Bad request
        '401':
          description: Unauthorized
        '500':
          description: Internal error
  '/admin/application/accounts/{id}/permissions':
    put:
      tags:
        - Admin
      summary: Grant account permissions
      description: |
        Grant account permissions

        **Auth:** Requires admin access token with `update_account-permissions`, `update_accounts`, or `all_accounts` permission
      security:
        - bearerAuth: []
      parameters:
        - name: id
          in: path
          description: The account ID
          required: true
          style: simple
          explode: false
          schema:
            type: string
      requestBody:
        description: Permissions
        content:
          application/json:
            schema:
              $ref: '#/components/schemas/_admin_req_grant-permissions'
        required: true
      responses:
        '200':
          description: Success
          content:
            text/plain:
              schema:
                type: string
                example: Success
        '400':
          description: Bad request
        '401':
          description: Unauthorized
        '500':
          description: Internal error
    delete:
      tags:
        - Admin
      summary: Delete permissions from account
      description: |
        Deletes an existing permissions from account

        **Auth:** Requires admin access token with `update_account-permissions`, `update_accounts`, or `all_accounts` permission
      security:
        - bearerAuth: []
      parameters:
        - name: id
          in: path
          description: The account ID
          required: true
          style: simple
          explode: false
          schema:
            type: string
      requestBody:
        description: Permissions
        content:
          application/json:
            schema:
              $ref: '#/components/schemas/_admin_req_revoke-permissions'
      responses:
        '200':
          description: Success
          content:
            text/plain:
              schema:
                type: string
                example: Success
        '400':
          description: Bad request
        '401':
          description: Unauthorized
        '500':
          description: Internal error
  '/admin/application/accounts/{id}/roles':
    put:
      tags:
        - Admin
      summary: Grant account roles
      description: |
        Grant account roles

        **Auth:** Requires admin access token with `update_account-auth-roles`, `update_accounts`, or `all_accounts` permission
      security:
        - bearerAuth: []
      parameters:
        - name: id
          in: path
          description: The account ID
          required: true
          style: simple
          explode: false
          schema:
            type: string
      requestBody:
        description: Roles
        content:
          application/json:
            schema:
              $ref: '#/components/schemas/_admin_req_grant-roles-to-account'
        required: true
      responses:
        '200':
          description: Success
          content:
            text/plain:
              schema:
                type: string
                example: Success
        '400':
          description: Bad request
        '401':
          description: Unauthorized
        '500':
          description: Internal error
    delete:
      tags:
        - Admin
      summary: Delete roles from account
      description: |
        Deletes an existing roles from account

        **Auth:** Requires admin access token with `update_account-auth-roles`, `update_accounts`, or `all_accounts` permission
      security:
        - bearerAuth: []
      parameters:
        - name: id
          in: path
          description: The account ID
          required: true
          style: simple
          explode: false
          schema:
            type: string
      requestBody:
        description: Roles
        content:
          application/json:
            schema:
              $ref: '#/components/schemas/_admin_req_revoke-roles-from-account'
      responses:
        '200':
          description: Success
          content:
            text/plain:
              schema:
                type: string
                example: Success
        '400':
          description: Bad request
        '401':
          description: Unauthorized
        '500':
          description: Internal error
  '/admin/application/accounts/{id}/system-configs':
    get:
      tags:
        - Admin
      summary: Get system configs
      description: |
        Returns account system configs

        **Auth:** Requires admin access token with `get_account-system-configs` or `all_account-system-configs` permission
      security:
        - bearerAuth: []
      parameters:
        - name: id
          in: path
          description: The account ID
          required: true
          style: simple
          explode: false
          schema:
            type: string
      responses:
        '200':
          description: Success
          content:
            application/json:
              schema:
                type: object
                nullable: true
        '400':
          description: Bad request
        '401':
          description: Unauthorized
        '500':
          description: Internal error
    put:
      tags:
        - Admin
      summary: Update account system configs
      description: |
        Updates account system configs

        **Auth:** Requires admin access token with `update_account-system-configs` or `all_account-system-configs` permission
      security:
        - bearerAuth: []
      parameters:
        - name: id
          in: path
          description: The account ID
          required: true
          style: simple
          explode: false
          schema:
            type: string
        - name: create-anonymous
          in: query
          description: Create anonymous account if account with ID cannot be found. Default is `false`
          required: false
          style: form
          explode: false
          schema:
            type: boolean
      requestBody:
        description: Account system configs (will be merged with existing configs)
        content:
          application/json:
            schema:
              type: object
        required: true
      responses:
        '200':
          description: Success
          content:
            text/plain:
              schema:
                type: string
                example: Success
        '400':
          description: Bad request
        '401':
          description: Unauthorized
        '500':
          description: Internal error
  /admin/application/login-sessions:
    get:
      tags:
        - Admin
      summary: Get application sessions
      description: |
        Get application sessions

        **Auth:** Requires admin access token with `get_login-sessions`, `update_login-sessions`, `delete_login-sessions`, or `all_login-sessions` permission
      security:
        - bearerAuth: []
      parameters:
        - name: identifier
          in: query
          description: identifier
          required: false
          style: form
          explode: false
          schema:
            type: string
        - name: account-auth-type-identifier
          in: query
          description: account auth type identifier
          required: false
          style: form
          explode: false
          schema:
            type: string
        - name: app-type-id
          in: query
          description: app type id
          required: false
          style: form
          explode: false
          schema:
            type: string
        - name: app-type-identifier
          in: query
          description: app type identifier
          required: false
          style: form
          explode: false
          schema:
            type: string
        - name: anonymous
          in: query
          description: anonymous
          required: false
          style: form
          explode: false
          schema:
            type: boolean
        - name: device-id
          in: query
          description: device id
          required: false
          style: form
          explode: false
          schema:
            type: string
        - name: ip-address
          in: query
          description: ip address
          required: false
          style: form
          explode: false
          schema:
            type: string
      responses:
        '200':
          description: Success
          content:
            application/json:
              schema:
                type: array
                items:
                  $ref: '#/components/schemas/_shared_res_LoginSession'
        '400':
          description: Bad request
        '401':
          description: Unauthorized
        '500':
          description: Internal error
  /admin/application/groups:
    get:
      tags:
        - Admin
      summary: Get application groups
      description: |
        Gets application groups
            
        **Auth:** Requires admin access token with at least one of the following permissions:
        - `get_auth-groups`
        - `update_auth-groups`
        - `delete_auth-groups`
        - `all_auth-groups`
        - `update_account-auth-groups`
        - `create_accounts`
        - `update_accounts`
        - `all_accounts`
      security:
        - bearerAuth: []
      responses:
        '200':
          description: Successful operation
          content:
            application/json:
              schema:
                type: array
                items:
                  $ref: '#/components/schemas/AppOrgGroup'
        '400':
          description: Bad request
        '401':
          description: Unauthorized
        '500':
          description: Internal error
    post:
      tags:
        - Admin
      summary: Create application group
      description: |
        Create application group

         **Auth:** Requires admin access token with `update_auth-groups` or `all_auth-groups` permission
         - bearerAuth: []
      security:
        - bearerAuth: []
      requestBody:
        description: Application group
        content:
          application/json:
            schema:
              $ref: '#/components/schemas/_admin_req_create-application_group'
        required: true
      responses:
        '200':
          description: Success
          content:
            application/json:
              schema:
                $ref: '#/components/schemas/AppOrgGroup'
        '400':
          description: Bad request
        '401':
          description: Unauthorized
        '500':
          description: Internal error
  '/admin/application/groups/{id}':
    delete:
      tags:
        - Admin
      summary: Delete application group
      description: |
        Deletes an existing application group

        **Auth:** Requires admin access token with `delete_auth-groups` or `all_auth-groups` permission
      security:
        - bearerAuth: []
      parameters:
        - name: id
          in: path
          description: The group ID
          required: true
          schema:
            type: string
      responses:
        '200':
          description: Success
        '400':
          description: Bad request
        '401':
          description: Unauthorized
        '500':
          description: Internal error
  '/admin/application/groups/{id}/accounts':
    put:
      tags:
        - Admin
      summary: Add accounts to a group
      description: |
        Add accounts 

        **Auth:** Requires admin access token with `update_account-auth-groups`, `update_accounts`, or `all_accounts` permission
      security:
        - bearerAuth: []
      parameters:
        - name: id
          in: path
          description: The group ID
          required: true
          style: simple
          explode: false
          schema:
            type: string
      requestBody:
        description: Roles
        content:
          application/json:
            schema:
              $ref: '#/components/schemas/_admin_req_add-accounts-to-group'
        required: true
      responses:
        '200':
          description: Success
          content:
            text/plain:
              schema:
                type: string
                example: Success
        '400':
          description: Bad request
        '401':
          description: Unauthorized
        '500':
          description: Internal error
    delete:
      tags:
        - Admin
      summary: Delete accounts from group
      description: |
        Deletes an existing accounts from group

        **Auth:** Requires admin access token with `update_account-auth-groups`, `update_accounts`, or `all_accounts` permission
      security:
        - bearerAuth: []
      parameters:
        - name: id
          in: path
          description: The group ID
          required: true
          style: simple
          explode: false
          schema:
            type: string
      requestBody:
        description: account ID for removing
        content:
          application/json:
            schema:
              $ref: '#/components/schemas/_admin_req_remove-account-from-group'
      responses:
        '200':
          description: Success
          content:
            text/plain:
              schema:
                type: string
                example: Success
        '400':
          description: Bad request
        '401':
          description: Unauthorized
        '500':
          description: Internal error
  /admin/application/permissions:
    get:
      tags:
        - Admin
      summary: Get application permissions
      description: |
        Get application permissions

        **Auth:** Requires admin access token with at least one of the following permissions:
        - `get_permissions`
        - `update_account-permissions`
        - `create_accounts`
        - `update_accounts`
        - `all_accounts`
      security:
        - bearerAuth: []
      responses:
        '200':
          description: Success
          content:
            application/json:
              schema:
                type: array
                items:
                  $ref: '#/components/schemas/Permission'
        '400':
          description: Bad request
        '401':
          description: Unauthorized
        '500':
          description: Internal error
  /admin/application/roles:
    get:
      tags:
        - Admin
      summary: Get application roles
      description: |
        Gets application roles

        **Auth:** Requires admin access token with at least one of the following permissions: 
        - `get_auth-roles`
        - `update_auth-roles`
        - `delete_auth-roles`
        - `all_auth-roles`
        - `update_account-auth-roles`
        - `create_accounts`
        - `update_accounts`
        - `all_accounts`
      security:
        - bearerAuth: []
      responses:
        '200':
          description: Successful operation
          content:
            application/json:
              schema:
                type: array
                items:
                  $ref: '#/components/schemas/AppOrgRole'
        '400':
          description: Bad request
        '401':
          description: Unauthorized
        '500':
          description: Internal error
    post:
      tags:
        - Admin
      summary: Create application role
      description: |
        Creates application role

        **Auth:** Requires admin access token with `update_auth-roles` or `all_auth-roles` permission
      security:
        - bearerAuth: []
      requestBody:
        description: Application role
        content:
          application/json:
            schema:
              $ref: '#/components/schemas/_admin_req_create-application_role'
        required: true
      responses:
        '200':
          description: Success
          content:
            application/json:
              schema:
                $ref: '#/components/schemas/AppOrgRole'
        '400':
          description: Bad request
        '401':
          description: Unauthorized
        '500':
          description: Internal error
  '/admin/application/roles/{id}':
    delete:
      tags:
        - Admin
      summary: Delete application role
      description: |
        Delete application role

        **Auth:** Requires admin access token with `delete_auth-roles` or `all_auth-roles` permission
      security:
        - bearerAuth: []
      parameters:
        - name: id
          in: path
          description: The role ID
          required: true
          schema:
            type: string
      responses:
        '200':
          description: Success
        '400':
          description: Bad request
        '401':
          description: Unauthorized
        '500':
          description: Internal error
  '/admin/application/roles/{id}/permissions':
    put:
      tags:
        - Admin
      summary: Grant permissions to role
      description: |
        Grant permissions to role

        **Auth:** Requires admin access token with `update_auth-roles` or `all_auth-roles` permission
      security:
        - bearerAuth: []
      parameters:
        - name: id
          in: path
          description: The role ID
          required: true
          schema:
            type: string
      requestBody:
        description: Permissions
        content:
          application/json:
            schema:
              $ref: '#/components/schemas/_admin_req_grant-permissions-to-role'
        required: true
      responses:
        '200':
          description: Success
          content:
            text/plain:
              schema:
                type: string
                example: Success
        '400':
          description: Bad request
        '401':
          description: Unauthorized
        '500':
          description: Internal error
  /admin/organization/applications:
    get:
      tags:
        - Admin
      summary: Get applications for an organization
      description: |
        Gets applications for an organization

        **Auth:** Requires admin access token
      security:
        - bearerAuth: []
      responses:
        '200':
          description: Successful operation
          content:
            application/json:
              schema:
                type: array
                items:
                  $ref: '#/components/schemas/ApplicationFields'
        '400':
          description: Bad request
        '401':
          description: Unauthorized
        '500':
          description: Internal error
  /enc/test:
    get:
      tags:
        - Enc
      summary: Test API..
      responses:
        '200':
          description: Success
          content:
            text/plain:
              schema:
                type: string
                example: Echooo
  /bbs/test:
    get:
      tags:
        - BBs
      summary: Test API..
      responses:
        '200':
          description: Success
          content:
            text/plain:
              schema:
                type: string
                example: Echooo
  /bbs/service-regs:
    get:
      tags:
        - BBs
      summary: Get service registrations
      description: |
        Returns service registration records
      parameters:
        - name: ids
          in: query
          description: A comma-separated list of service IDs to return registrations for
          required: true
          style: form
          explode: false
          schema:
            type: string
      responses:
        '200':
          description: Success
          content:
            application/json:
              schema:
                type: array
                items:
                  $ref: '#/components/schemas/AuthServiceReg'
        '400':
          description: Bad request
        '401':
          description: Unauthorized
        '500':
          description: Internal error
  '/bbs/service-account/{id}':
    post:
      tags:
        - BBs
      summary: Get service account params
      description: |
        Returns service account parameters
      parameters:
        - name: id
          in: path
          description: ID of the service account
          required: true
          style: simple
          explode: false
          schema:
            type: string
      requestBody:
        description: |
          Service account credentials
        content:
          application/json:
            schema:
              $ref: '#/components/schemas/_services_req_service-accounts_params'
            examples:
              static_token:
                summary: Static token
                value: |
                  {
                    "auth_type": "static_token",
                    "creds": {
                      "token": "account_token"
                    }
                  }
              signature:
                summary: Signature
                value: |
                  {
                    "auth_type": "signature"
                  }
        required: true
      responses:
        '200':
          description: Success
          content:
            application/json:
              schema:
                type: array
                items:
                  $ref: '#/components/schemas/AppOrgPair'
        '400':
          description: Bad request
        '401':
          description: Unauthorized
        '500':
          description: Internal error
  /bbs/access-token:
    post:
      tags:
        - BBs
      summary: Get service account access token
      description: |
        Returns a new service account access token
      requestBody:
        description: |
          Service account credentials
        content:
          application/json:
            schema:
              $ref: '#/components/schemas/_services_req_service-accounts_access-token'
            examples:
              static_token:
                summary: Static token
                value: |
                  {
                    "account_id": "service_account_id",
                    "app_id": "9766",
                    "org_id": "0a2eff20-e2cd-11eb-af68-60f81db5ecc0",
                    "auth_type": "static_token",
                    "creds": {
                      "token": "account_token"
                    }
                  }
              signature:
                summary: Signature
                value: |
                  {
                    "account_id": "service_account_id",
                    "app_id": "9766",
                    "org_id": "0a2eff20-e2cd-11eb-af68-60f81db5ecc0",
                    "auth_type": "signature",
                  }
        required: true
      responses:
        '200':
          description: Success
          content:
            application/json:
              schema:
                $ref: '#/components/schemas/_shared_res_RokwireToken'
        '400':
          description: Bad request
        '401':
          description: Unauthorized
        '500':
          description: Internal error
  /bbs/access-tokens:
    post:
      tags:
        - BBs
      summary: Get all service account access tokens
      description: |
        Returns a new service account access token for all authorized app org pairs
      requestBody:
        description: |
          Service account credentials
        content:
          application/json:
            schema:
              $ref: '#/components/schemas/_services_req_service-accounts_access-tokens'
            examples:
              static_token:
                summary: Static token
                value: |
                  {
                    "account_id": "service_account_id",
                    "auth_type": "static_token",
                    "creds": {
                      "token": "account_token"
                    }
                  }
              signature:
                summary: Signature
                value: |
                  {
                    "account_id": "service_account_id",
                    "auth_type": "signature",
                  }
        required: true
      responses:
        '200':
          description: Success
          content:
            application/json:
              schema:
                type: array
                items:
                  $ref: '#/components/schemas/_services_res_service-accounts_access-tokens'
        '400':
          description: Bad request
        '401':
          description: Unauthorized
        '500':
          description: Internal error
  /tps/service-regs:
    get:
      tags:
        - Third-Party Services
      summary: Get service registrations
      description: |
        Returns service registration records
      parameters:
        - name: ids
          in: query
          description: A comma-separated list of service IDs to return registrations for
          required: true
          style: form
          explode: false
          schema:
            type: string
      responses:
        '200':
          description: Success
          content:
            application/json:
              schema:
                type: array
                items:
                  $ref: '#/components/schemas/AuthServiceReg'
        '400':
          description: Bad request
        '401':
          description: Unauthorized
        '500':
          description: Internal error
  /tps/auth-keys:
    get:
      tags:
        - Third-Party Services
      summary: Get auth public key
      description: |
        Returns auth public key in JWKS format
      responses:
        '200':
          description: Success
          content:
            application/json:
              schema:
                $ref: '#/components/schemas/JWKS'
        '400':
          description: Bad request
        '401':
          description: Unauthorized
        '500':
          description: Internal error
  '/tps/service-account/{id}':
    post:
      tags:
        - Third-Party Services
      summary: Get service account params
      description: |
        Returns service account parameters
      parameters:
        - name: id
          in: path
          description: ID of the service account
          required: true
          style: simple
          explode: false
          schema:
            type: string
      requestBody:
        description: |
          Service account credentials
        content:
          application/json:
            schema:
              $ref: '#/components/schemas/_services_req_service-accounts_params'
            examples:
              static_token:
                summary: Static token
                value: |
                  {
                    "auth_type": "static_token",
                    "creds": {
                      "token": "account_token"
                    }
                  }
              signature:
                summary: Signature
                value: |
                  {
                    "auth_type": "signature"
                  }
        required: true
      responses:
        '200':
          description: Success
          content:
            application/json:
              schema:
                type: array
                items:
                  $ref: '#/components/schemas/AppOrgPair'
        '400':
          description: Bad request
        '401':
          description: Unauthorized
        '500':
          description: Internal error
  /tps/access-token:
    post:
      tags:
        - Third-Party Services
      summary: Get service account access token
      description: |
        Returns a new service account access token
      requestBody:
        description: |
          Service account credentials
        content:
          application/json:
            schema:
              $ref: '#/components/schemas/_services_req_service-accounts_access-token'
            examples:
              static_token:
                summary: Static token
                value: |
                  {
                    "account_id": "service_account_id",
                    "app_id": "9766",
                    "org_id": "0a2eff20-e2cd-11eb-af68-60f81db5ecc0",
                    "auth_type": "static_token",
                    "creds": {
                      "token": "account_token"
                    }
                  }
              signature:
                summary: Signature
                value: |
                  {
                    "account_id": "service_account_id",
                    "app_id": "9766",
                    "org_id": "0a2eff20-e2cd-11eb-af68-60f81db5ecc0",
                    "auth_type": "signature",
                  }
        required: true
      responses:
        '200':
          description: Success
          content:
            application/json:
              schema:
                $ref: '#/components/schemas/_shared_res_RokwireToken'
        '400':
          description: Bad request
        '401':
          description: Unauthorized
        '500':
          description: Internal error
  /tps/access-tokens:
    post:
      tags:
        - Third-Party Services
      summary: Get all service account access tokens
      description: |
        Returns a new service account access token for all authorized app org pairs
      requestBody:
        description: |
          Service account credentials
        content:
          application/json:
            schema:
              $ref: '#/components/schemas/_services_req_service-accounts_access-tokens'
            examples:
              static_token:
                summary: Static token
                value: |
                  {
                    "account_id": "service_account_id",
                    "auth_type": "static_token",
                    "creds": {
                      "token": "account_token"
                    }
                  }
              signature:
                summary: Signature
                value: |
                  {
                    "account_id": "service_account_id",
                    "auth_type": "signature",
                  }
        required: true
      responses:
        '200':
          description: Success
          content:
            application/json:
              schema:
                type: array
                items:
                  $ref: '#/components/schemas/_services_res_service-accounts_access-tokens'
        '400':
          description: Bad request
        '401':
          description: Unauthorized
        '500':
          description: Internal error
  /system/auth/app-org-token:
    get:
      tags:
        - System
      summary: App org token
      description: |
        Retrieve a system token for the specified application and organization

        **Auth:** Requires system access token
      security:
        - bearerAuth: []
      parameters:
        - name: app_id
          in: query
          description: The application ID of the token to return
          required: true
          style: form
          explode: false
          schema:
            type: string
        - name: org_id
          in: query
          description: The organization ID of the token to return
          required: true
          style: form
          explode: false
          schema:
            type: string
      responses:
        '200':
          description: Success
          content:
            application/json:
              schema:
                $ref: '#/components/schemas/AdminToken'
        '400':
          description: Bad request
        '401':
          description: Unauthorized
        '500':
          description: Internal error
  /system/global-config:
    get:
      tags:
        - System
      summary: Get global config
      description: |
        Gives the system global config

        **Auth:** Requires system access token with `get_global-config`, `update_global-config`, or `all_global-config` permission
      security:
        - bearerAuth: []
      responses:
        '200':
          description: Success
          content:
            application/json:
              schema:
                $ref: '#/components/schemas/GlobalConfig'
        '400':
          description: Bad request
        '401':
          description: Unauthorized
        '500':
          description: Internal error
    post:
      tags:
        - System
      summary: Create global config
      description: |
        Creates the system global config

        **Auth:** Requires system access token with `update_global-config` or `all_global-config` permission
      security:
        - bearerAuth: []
      requestBody:
        content:
          application/json:
            schema:
              $ref: '#/components/schemas/GlobalConfig'
        required: true
      responses:
        '200':
          description: Success
          content:
            text/plain:
              schema:
                type: string
                example: Success
        '400':
          description: Bad request
        '401':
          description: Unauthorized
        '500':
          description: Internal error
    put:
      tags:
        - System
      summary: Update global config
      description: |
        Updates the system global config

        **Auth:** Requires system access token with `update_global-config` or `all_global-config` permission
      security:
        - bearerAuth: []
      requestBody:
        content:
          application/json:
            schema:
              $ref: '#/components/schemas/GlobalConfig'
        required: true
      responses:
        '200':
          description: Success
          content:
            text/plain:
              schema:
                type: string
                example: Success
        '400':
          description: Bad request
        '401':
          description: Unauthorized
        '500':
          description: Internal error
  '/system/organizations/{id}':
    get:
      tags:
        - System
      summary: Get organization by ID
      description: |
        Gets organization by ID

        **Auth:** Requires system access token with `get_organizations`, `update_organizations`, or `all_organizations` permission
      security:
        - bearerAuth: []
      parameters:
        - name: id
          in: path
          description: ID of the organization
          required: true
          style: simple
          explode: false
          schema:
            type: string
      responses:
        '200':
          description: successful operation
          content:
            application/json:
              schema:
                $ref: '#/components/schemas/Organization'
        '400':
          description: Bad request
        '401':
          description: Unauthorized
        '404':
          description: Not Found
        '500':
          description: Internal error
    put:
      tags:
        - System
      summary: Update organization by ID
      description: |
        Updates organization by ID

        **Auth:** Requires system access token with `update_organizations` or `all_organizations` permission
      security:
        - bearerAuth: []
      parameters:
        - name: id
          in: path
          description: ID of the organization that needs to be updated
          required: true
          style: simple
          explode: false
          schema:
            type: string
      requestBody:
        description: update one organization
        content:
          application/json:
            schema:
              $ref: '#/components/schemas/_system_req_update_Organization'
        required: true
      responses:
        '200':
          description: Success
          content:
            text/plain:
              schema:
                type: string
                example: Success
        '400':
          description: Bad request
        '401':
          description: Unauthorized
        '500':
          description: Internal error
  /system/organizations:
    get:
      tags:
        - System
      summary: Get organizations
      description: |
        Gets organizations

        **Auth:** Requires system access token with `get_organizations`, `update_organizations`, or `all_organizations` permission
      security:
        - bearerAuth: []
      responses:
        '200':
          description: Successful operation
          content:
            application/json:
              schema:
                type: array
                items:
                  $ref: '#/components/schemas/Organization'
        '400':
          description: Bad request
        '401':
          description: Unauthorized
        '500':
          description: Internal error
    post:
      tags:
        - System
      summary: Create organization
      description: |
        Creates organization

        **Auth:** Requires system access token with `update_organizations` or `all_organizations` permission
      security:
        - bearerAuth: []
      requestBody:
        description: creates one organization
        content:
          application/json:
            schema:
              $ref: '#/components/schemas/_system_req_create-Organization'
        required: true
      responses:
        '200':
          description: Success
          content:
            text/plain:
              schema:
                type: string
                example: Success
        '400':
          description: Bad request
        '401':
          description: Unauthorized
        '500':
          description: Internal error
  /system/service-regs:
    get:
      tags:
        - System
      summary: Get service registrations
      description: |
        Returns service registration records

        **Auth:** Requires system access token with `get_service-regs`, `update_service-regs`, `delete_service-regs`, or `all_service-regs` permission
      security:
        - bearerAuth: []
      parameters:
        - name: ids
          in: query
          description: A comma-separated list of service IDs to return registrations for
          required: true
          style: form
          explode: false
          schema:
            type: string
      responses:
        '200':
          description: Success
          content:
            application/json:
              schema:
                type: array
                items:
                  $ref: '#/components/schemas/ServiceReg'
        '400':
          description: Bad request
        '401':
          description: Unauthorized
        '500':
          description: Internal error
    post:
      tags:
        - System
      summary: Register service
      description: |
        Creates a new service registration

        The "service_id" of the registration must not match an existing registration  

        **Auth:** Requires system access token with `update_service-regs` or `all_service-regs` permission
      security:
        - bearerAuth: []
      requestBody:
        description: service registration record to be added
        content:
          application/json:
            schema:
              $ref: '#/components/schemas/ServiceReg'
        required: true
      responses:
        '200':
          description: Success
          content:
            text/plain:
              schema:
                type: string
                example: Success
        '400':
          description: Bad request
        '401':
          description: Unauthorized
        '500':
          description: Internal error
    put:
      tags:
        - System
      summary: Update service registration
      description: |
        Update an existing service registration

        The "service_id" of the registration must match an existing registration

        **Auth:** Requires system access token with `update_service-regs` or `all_service-regs` permission
      security:
        - bearerAuth: []
      requestBody:
        description: Service registration record update to be applied
        content:
          application/json:
            schema:
              $ref: '#/components/schemas/ServiceReg'
        required: true
      responses:
        '200':
          description: Success
          content:
            text/plain:
              schema:
                type: string
                example: Success
        '400':
          description: Bad request
        '401':
          description: Unauthorized
        '500':
          description: Internal error
    delete:
      tags:
        - System
      summary: Deregister service
      description: |
        Deletes an existing service registration record

        **Auth:** Requires system access token with `delete_service-regs` or `all_service-regs` permission
      security:
        - bearerAuth: []
      parameters:
        - name: id
          in: query
          description: The service ID of the registration to delete
          required: true
          style: form
          explode: false
          schema:
            type: string
      responses:
        '200':
          description: Success
          content:
            text/plain:
              schema:
                type: string
                example: Success
        '400':
          description: Bad request
        '401':
          description: Unauthorized
        '500':
          description: Internal error
  '/system/service-accounts/{id}':
    get:
      tags:
        - System
      summary: Get service account instance
      description: |
        Get service account instance by account ID, app ID, and org ID

        **Auth:** Requires system access token with `get_service-accounts`, `update_service-accounts`, `delete_service-accounts`, or `all_service-accounts` permission
      security:
        - bearerAuth: []
      parameters:
        - name: id
          in: path
          description: ID of the service account
          required: true
          style: simple
          explode: false
          schema:
            type: string
        - name: app_id
          in: query
          description: Application ID of the service account instance
          required: true
          style: form
          explode: false
          schema:
            type: string
        - name: org_id
          in: query
          description: Organization ID of the service account instance
          required: true
          style: form
          explode: false
          schema:
            type: string
      responses:
        '200':
          description: Success
          content:
            application/json:
              schema:
                $ref: '#/components/schemas/ServiceAccount'
        '400':
          description: Bad request
        '401':
          description: Unauthorized
        '500':
          description: Internal error
    put:
      tags:
        - System
      summary: Update service account instance
      description: |
        Updates a service account instance

        **Auth:** Requires system access token with `update_service-accounts` or `all_service-accounts` permission
      security:
        - bearerAuth: []
      parameters:
        - name: id
          in: path
          description: ID of the service account instance
          required: true
          style: simple
          explode: false
          schema:
            type: string
        - name: app_id
          in: query
          description: Application ID of the service account instance
          required: true
          style: form
          explode: false
          schema:
            type: string
        - name: org_id
          in: query
          description: Organization ID of the service account instance
          required: true
          style: form
          explode: false
          schema:
            type: string
      requestBody:
        description: |
          Service account
        content:
          application/json:
            schema:
              $ref: '#/components/schemas/_system_req_update_service-account'
            examples:
              update_account:
                summary: Update service account
                value: |
                  {
                    "name": "updated_name",
                    "permissions": ["permission1", "new_permission1"]
                  }
        required: true
      responses:
        '200':
          description: Success
          content:
            application/json:
              schema:
                $ref: '#/components/schemas/ServiceAccount'
        '400':
          description: Bad request
        '401':
          description: Unauthorized
        '500':
          description: Internal error
    delete:
      tags:
        - System
      summary: Deregister service account instance
      description: |
        Removes a service account instance

        **Auth:** Requires system access token with `delete_service-accounts` or `all_service-accounts` permission
      security:
        - bearerAuth: []
      parameters:
        - name: id
          in: path
          description: ID of the service account instance to delete
          required: true
          style: simple
          explode: false
          schema:
            type: string
        - name: app_id
          in: query
          description: Application ID of the service account instance
          required: true
          style: form
          explode: false
          schema:
            type: string
        - name: org_id
          in: query
          description: Organization ID of the service account instance
          required: true
          style: form
          explode: false
          schema:
            type: string
      responses:
        '200':
          description: Success
        '400':
          description: Bad request
        '401':
          description: Unauthorized
        '500':
          description: Internal error
  /system/service-accounts:
    get:
      tags:
        - System
      summary: Get service accounts
      description: |
        Get list of all service accounts matching a search

        **Auth:** Requires system access token with `get_service-accounts`, `update_service-accounts`, `delete_service-accounts`, or `all_service-accounts` permission
      security:
        - bearerAuth: []
      parameters:
        - name: account_id
          in: query
          description: Service account ID to search for
          required: false
          style: form
          explode: false
          schema:
            type: string
        - name: name
          in: query
          description: Service account name to search for
          required: false
          style: form
          explode: false
          schema:
            type: string
        - name: app_id
          in: query
          description: Service account app ID to search for
          required: false
          style: form
          explode: false
          schema:
            type: string
        - name: org_id
          in: query
          description: Service account org ID to search for
          required: false
          style: form
          explode: false
          schema:
            type: string
        - name: permissions
          in: query
          description: A comma-separated list of service account permissions to search for
          required: false
          style: form
          explode: false
          schema:
            type: string
      responses:
        '200':
          description: Success
          content:
            application/json:
              schema:
                type: array
                items:
                  $ref: '#/components/schemas/ServiceAccount'
        '400':
          description: Bad request
        '401':
          description: Unauthorized
        '500':
          description: Internal error
    post:
      tags:
        - System
      summary: Register service account
      description: |
        Creates a new service account

        **Auth:** Requires system access token with `update_service-accounts` or `all_service-accounts` permission
      security:
        - bearerAuth: []
      parameters:
        - name: app_id
          in: query
          description: Service account app ID to copy from
          required: false
          style: form
          explode: false
          schema:
            type: string
        - name: org_id
          in: query
          description: Service account org ID to copy from
          required: false
          style: form
          explode: false
          schema:
            type: string
      requestBody:
        description: |
          Service account
        content:
          application/json:
            schema:
              $ref: '#/components/schemas/_system_req_create_service-account'
            examples:
              initial_creds:
                summary: Register new account with initial credentials
                value: |
                  {
                    "name": "test_account",
                    "app_id": "9766",
                    "org_id": "0a2eff20-e2cd-11eb-af68-60f81db5ecc0",
                    "permissions": ["permission1", "permission2"],
                    "first_party": true,
                    "creds": [
                      {
                        "name": "initial_token",
                        "type": "static_token"
                      },
                      {
                        "name": "initial_signature",
                        "type": "signature",
                        "params": {
                          "key_pem": "public_key_pem"
                        }
                      }
                    ]
                  }
              no_initial_creds:
                summary: Register new account without initial credentials
                value: |
                  {
                    "name": "test_account",
                    "app_id": "9766",
                    "org_id": "0a2eff20-e2cd-11eb-af68-60f81db5ecc0",
                    "permissions": ["permission1", "permission2"],
                    "first_party": true
                  }
              copy_from:
                summary: Register new account instance by copying from existing account instance
                value: |
                  {
                    "account_id": "12345678-e2cd-11eb-af68-60f81db5ecc0",
                    "app_id": "9766",
                    "org_id": "0a2eff20-e2cd-11eb-af68-60f81db5ecc0",
                    "permissions": ["permission1", "permission2"]
                  }
        required: true
      responses:
        '200':
          description: Success
          content:
            application/json:
              schema:
                $ref: '#/components/schemas/ServiceAccount'
        '400':
          description: Bad request
        '401':
          description: Unauthorized
        '500':
          description: Internal error
    delete:
      tags:
        - System
      summary: Delete service accounts
      description: |
        Delete service accounts matching an account ID

        **Auth:** Requires system access token with `delete_service-accounts` or `all_service-accounts` permission
      security:
        - bearerAuth: []
      parameters:
        - name: account_id
          in: query
          description: Service account ID to delete
          required: true
          style: form
          explode: false
          schema:
            type: string
      responses:
        '200':
          description: Success
        '400':
          description: Bad request
        '401':
          description: Unauthorized
        '500':
          description: Internal error
  '/system/service-accounts/{id}/creds':
    post:
      tags:
        - System
      summary: Add service account credential
      description: |
        Adds a new credential to an existing service account

        **Auth:** Requires system access token with `update_service-accounts` or `all_service-accounts` permission
      security:
        - bearerAuth: []
      parameters:
        - name: id
          in: path
          description: ID of the service account to add new credential
          required: true
          style: simple
          explode: false
          schema:
            type: string
      requestBody:
        description: |
          Service account credentials
        content:
          application/json:
            schema:
              $ref: '#/components/schemas/ServiceAccountCredential'
            examples:
              static_token:
                summary: Add static token credential
                value: |
                  {
                    "name": "token_cred",
                    "type": "static_token"
                  }
              signature:
                summary: Add signature credential
                value: |
                  {
                    "name": "signature_cred",
                    "type": "signature",
                    "params": {
                      "key_pem": "public_key_pem"
                    }
                  }
        required: true
      responses:
        '200':
          description: Success
          content:
            application/json:
              schema:
                $ref: '#/components/schemas/ServiceAccountCredential'
        '400':
          description: Bad request
        '401':
          description: Unauthorized
        '500':
          description: Internal error
    delete:
      tags:
        - System
      summary: Remove service account credential
      description: |
        Removes a credential from an existing service account

        **Auth:** Requires system access token with `delete_service-accounts` or `all_service-accounts` permission
      security:
        - bearerAuth: []
      parameters:
        - name: id
          in: path
          description: ID of the service account to remove credential
          required: true
          style: simple
          explode: false
          schema:
            type: string
        - name: cred_id
          in: query
          description: id of the credential to be removed
          required: true
          style: form
          explode: false
          schema:
            type: string
      responses:
        '200':
          description: Success
        '400':
          description: Bad request
        '401':
          description: Unauthorized
        '500':
          description: Internal error
  '/system/applications/{id}':
    get:
      tags:
        - System
      summary: Get application by ID
      description: |
        Gets application by provided ID

        **Auth:** Requires system access token with `get_applications` or `all_applications` permission
      security:
        - bearerAuth: []
      parameters:
        - name: id
          in: path
          description: ID of the application
          required: true
          style: simple
          explode: false
          schema:
            type: string
      responses:
        '200':
          description: successful operation
          content:
            application/json:
              schema:
                $ref: '#/components/schemas/Application'
        '400':
          description: Bad request
        '401':
          description: Unauthorized
        '404':
          description: Not Found
        '500':
          description: Internal error
  /system/applications:
    get:
      tags:
        - System
      summary: Get applications
      description: |
        Gets applications

        **Auth:** Requires system access token with `get_applications`, `udpate_applications`, or `all_applications` permission
      security:
        - bearerAuth: []
      responses:
        '200':
          description: Successful operation
          content:
            application/json:
              schema:
                type: array
                items:
                  $ref: '#/components/schemas/Application'
        '400':
          description: Bad request
        '401':
          description: Unauthorized
        '500':
          description: Internal error
    post:
      tags:
        - System
      summary: Create application
      description: |
        Creates application

        **Auth:** Requires system access token with `update_applications` or `all_applications` permission
      security:
        - bearerAuth: []
      requestBody:
        description: creates one application
        content:
          application/json:
            schema:
              $ref: '#/components/schemas/_system_req_create_Application'
        required: true
      responses:
        '200':
          description: Success
          content:
            text/plain:
              schema:
                type: string
                example: Success
        '400':
          description: Bad request
        '401':
          description: Unauthorized
        '500':
          description: Internal error
  /system/permissions:
    post:
      tags:
        - System
      summary: Create permission
      description: |
        Creates permission

        **Auth:** Requires system access token with `update_permissions` or `all_permissions` permission
      security:
        - bearerAuth: []
      requestBody:
        description: Permission
        content:
          application/json:
            schema:
              $ref: '#/components/schemas/_system_req_permissions'
        required: true
      responses:
        '200':
          description: Success
          content:
            text/plain:
              schema:
                type: string
                example: Success
        '400':
          description: Bad request
        '401':
          description: Unauthorized
        '500':
          description: Internal error
    put:
      tags:
        - System
      summary: Updates permission
      description: |
        Updates permission

        **Auth:** Requires system access token with `update_permissions` or `all_permissions` permission
      security:
        - bearerAuth: []
      requestBody:
        description: Permission
        content:
          application/json:
            schema:
              $ref: '#/components/schemas/_system_req_permissions'
        required: true
      responses:
        '200':
          description: Success
          content:
            text/plain:
              schema:
                type: string
                example: Success
        '400':
          description: Bad request
        '401':
          description: Unauthorized
        '500':
          description: Internal error
  /system/application/configs:
    get:
      tags:
        - System
      summary: Reads app configs
      description: |
        If version is provided, the app config for the highest version that is equal to or less than this value will be returned as the only item in the list.
        Otherwise it will return a list of all app config versions for the given app_type_id. If org_id is provided, the configs for that organization will
        be returned, otherwise the default configs will be returned.

        **Auth:** Requires system access token with `get_app-configs`, `update_app-configs`, `delete_app-configs`, or `all_app-configs` permission
      security:
        - bearerAuth: []
      parameters:
        - name: app_type_id
          in: query
          required: true
          style: form
          explode: false
          schema:
            type: string
        - name: org_id
          in: query
          style: form
          explode: false
          schema:
            type: string
        - name: version
          in: query
          style: form
          explode: false
          schema:
            type: string
      responses:
        '200':
          description: successfully read app configuration
          content:
            application/json:
              schema:
                type: array
                items:
                  $ref: '#/components/schemas/ApplicationConfig'
        '400':
          description: Bad request.
        '401':
          description: Unauthorized
        '500':
          description: Internal error
    post:
      tags:
        - System
      summary: Creates app configs
      description: |
        Creates a new app config

        **Auth:** Requires system access token with `update_app-configs` or `all_app-configs` permission
      security:
        - bearerAuth: []
      requestBody:
        description: New app configs
        content:
          application/json:
            schema:
              $ref: '#/components/schemas/_system_req_create_ApplicationConfig_Request'
            example:
              version: 1.0.1
              app_type_id: 7e037f2d-b423-4b4d-a1bc-18507f81c6d1
              org_id: 0a2eff20-e2cd-11eb-af68-60f81db5ecc0
              data: {}
        required: true
      responses:
        '200':
          description: Success
          content:
            text/plain:
              schema:
                type: string
                example: Success
        '400':
          description: Bad request
        '401':
          description: Unauthorized
        '500':
          description: Internal error
  '/system/application/configs/{id}':
    get:
      tags:
        - System
      summary: Reads app configs by ID
      description: |
        Get app configs for the provided ID

        **Auth:** Requires system access token with `get_app-configs`, `update_app-configs`, `delete_app-configs`, or `all_app-configs` permission
      security:
        - bearerAuth: []
      parameters:
        - name: id
          in: path
          description: app config id to read
          required: true
          style: simple
          explode: false
          schema:
            type: string
      responses:
        '200':
          description: Success
          content:
            application/json:
              schema:
                $ref: '#/components/schemas/ApplicationConfig'
        '400':
          description: Bad request.
        '401':
          description: Unauthorized
        '500':
          description: Internal error
    put:
      tags:
        - System
      summary: Updates app config by ID
      description: |
        Updates app config with the provided ID

        **Auth:** Requires system access token with `update_app-configs` or `all_app-configs` permission
      security:
        - bearerAuth: []
      parameters:
        - name: id
          in: path
          required: true
          style: simple
          explode: false
          schema:
            type: string
      requestBody:
        description: updated app config
        content:
          application/json:
            schema:
              $ref: '#/components/schemas/_system_req_create_ApplicationConfig_Request'
            example:
              version: 1.0.1
              app_type_id: 7e037f2d-b423-4b4d-a1bc-18507f81c6d1
              org_id: 0a2eff20-e2cd-11eb-af68-60f81db5ecc0
              data:
                url: rokmetro.dev
        required: true
      responses:
        '200':
          description: Success
          content:
            text/plain:
              schema:
                type: string
                example: Success
        '400':
          description: Bad request
        '401':
          description: Unauthorized
        '500':
          description: Internal error
    delete:
      tags:
        - System
      summary: Deletes app config by ID
      description: |
        Deletes app config with the provided ID

        **Auth:** Requires system access token with `delete_app-configs` or `all_app-configs` permission
      security:
        - bearerAuth: []
      parameters:
        - name: id
          in: path
          required: true
          style: simple
          explode: false
          schema:
            type: string
      responses:
        '200':
          description: Success
        '400':
          description: Bad request
        '401':
          description: Unauthorized
        '500':
          description: Internal error
  /system/api-keys:
    get:
      tags:
        - System
      summary: Get API key
      description: |
        Returns API key records for given ID or app ID

        **Auth:** Requires system access token with `get_api-keys`, `update_api-keys`, `delete_api-keys`, or `all_api-keys` permission
      security:
        - bearerAuth: []
      parameters:
        - name: id
          in: query
          description: The ID of the API key to return. Required if `app_id` is not provided.
          required: false
          style: form
          explode: false
          schema:
            type: string
        - name: app_id
          in: query
          description: The app ID of the API keys to return. Required if `id` is not provided.
          required: false
          style: form
          explode: false
          schema:
            type: string
      responses:
        '200':
          description: Success
          content:
            application/json:
              schema:
                type: array
                items:
                  $ref: '#/components/schemas/APIKey'
        '400':
          description: Bad request
        '401':
          description: Unauthorized
        '500':
          description: Internal error
    post:
      tags:
        - System
      summary: Create API key
      description: |
        Creates a new API key record

        **Auth:** Requires system access token with `update_api-keys` or `all_api-keys` permission
      security:
        - bearerAuth: []
      requestBody:
        description: API key record to be added
        content:
          application/json:
            schema:
              $ref: '#/components/schemas/APIKey'
            example: |
              {
                "app_id": "string",
                "key": "string"
              }
        required: true
      responses:
        '200':
          description: Success
          content:
            text/plain:
              schema:
                type: string
                example: Success
        '400':
          description: Bad request
        '401':
          description: Unauthorized
        '500':
          description: Internal error
    put:
      tags:
        - System
      summary: Update API key
      description: |
        Update an existing API key record

        Must include the "id" field to identify which key is to be udpated

        **Auth:** Requires system access token with `update_api-keys` or `all_api-keys` permission
      security:
        - bearerAuth: []
      requestBody:
        description: API key record update to be applied
        content:
          application/json:
            schema:
              $ref: '#/components/schemas/APIKey'
        required: true
      responses:
        '200':
          description: Success
          content:
            text/plain:
              schema:
                type: string
                example: Success
        '400':
          description: Bad request
        '401':
          description: Unauthorized
        '500':
          description: Internal error
    delete:
      tags:
        - System
      summary: Delete API key
      description: |
        Deletes an existing API key record

        **Auth:** Requires system access token with `delete_api-keys` or `all_api-keys` permission
      security:
        - bearerAuth: []
      parameters:
        - name: id
          in: query
          description: The ID of the API key to delete
          required: true
          style: form
          explode: false
          schema:
            type: string
      responses:
        '200':
          description: Success
          content:
            text/plain:
              schema:
                type: string
                example: Success
        '400':
          description: Bad request
        '401':
          description: Unauthorized
        '500':
          description: Internal error
  /system/auth-types:
    get:
      tags:
        - System
      summary: Get auth types
      description: |
        Gets auth types

        **Auth:** Requires system access token with `get_auth-types`, `update_auth-types`, or `all_auth-types` permission
      security:
        - bearerAuth: []
      responses:
        '200':
          description: Successful operation
          content:
            application/json:
              schema:
                type: array
                items:
                  $ref: '#/components/schemas/AuthTypeFields'
        '400':
          description: Bad request
        '401':
          description: Unauthorized
        '500':
          description: Internal error
    post:
      tags:
        - System
      summary: Create auth type
      description: |
        Creates auth type

        **Auth:** Requires system access token with `update_auth-types` or `all_auth-types` permission
      security:
        - bearerAuth: []
      requestBody:
        description: creates one auth-type
        content:
          application/json:
            schema:
              $ref: '#/components/schemas/_system_req_create_auth_type'
        required: true
      responses:
        '200':
          description: Success
          content:
            text/plain:
              schema:
                type: string
                example: Success
        '400':
          description: Bad request
        '401':
          description: Unauthorized
        '500':
          description: Internal error
  '/system/auth-types/{id}':
    put:
      tags:
        - System
      summary: Update auth type by ID
      description: |
        Updates auth type with the provided ID

        **Auth:** Requires system access token with `update_auth-types` or `all_auth-types` permission
      security:
        - bearerAuth: []
      parameters:
        - name: id
          in: path
          description: ID of the auth type that needs to be updated
          required: true
          schema:
            type: string
      requestBody:
        description: update one auth type
        content:
          application/json:
            schema:
              $ref: '#/components/schemas/_system_req_update_auth_type'
        required: true
      responses:
        '200':
          description: Success
          content:
            text/plain:
              schema:
                type: string
                items:
                  $ref: '#/components/schemas/AuthTypeFields'
        '400':
          description: Bad request
        '401':
          description: Unauthorized
        '500':
          description: Internal error
  /ui/credential/reset:
    get:
      tags:
        - UI
      summary: Display HTML password reset page
      description: |
        Serves an HTML page with password reset form
      parameters:
        - name: id
          in: query
          description: Credential ID
          required: true
          style: form
          explode: false
          schema:
            type: string
        - name: code
          in: query
          description: Reset code
          required: true
          style: form
          explode: false
          schema:
            type: string
      responses:
        '200':
          description: Successful operation (HTML)
        '400':
          description: Bad request
        '401':
          description: Unauthorized
        '500':
          description: Internal error
  /ui/credential/verify:
    get:
      tags:
        - UI
      summary: Validate verification code
      description: |
        Validates verification code to verify account ownership and displays result in an HTML page
      parameters:
        - name: id
          in: query
          description: Credential ID
          required: true
          style: form
          explode: false
          schema:
            type: string
        - name: code
          in: query
          description: Verification code
          required: true
          style: form
          explode: false
          schema:
            type: string
      responses:
        '200':
          description: Successful operation (HTML page)
        '400':
          description: Bad request
        '401':
          description: Unauthorized
        '500':
          description: Internal error
  /version:
    get:
      summary: Get service version
      responses:
        '200':
          description: Success
          content:
            text/plain:
              schema:
                type: string
                example: v1.1.0
  /.well-known/openid-configuration:
    get:
      summary: OpenID Connect Discovery
      responses:
        '200':
          description: Success
          content:
            application/json:
              schema:
                $ref: '#/components/schemas/OIDCDiscovery'
components:
  securitySchemes:
    bearerAuth:
      type: http
      scheme: bearer
      bearerFormat: JWT
  schemas:
    GlobalConfig:
      required:
        - setting
      type: object
      properties:
        setting:
          type: string
    Application:
      type: object
      properties:
        fields:
          $ref: '#/components/schemas/ApplicationFields'
        types:
          type: array
          items:
            $ref: '#/components/schemas/ApplicationType'
        organizations:
          type: array
          items:
            $ref: '#/components/schemas/ApplicationOrganization'
    ApplicationFields:
      required:
        - id
        - name
      type: object
      properties:
        id:
          readOnly: true
          type: string
        name:
          type: string
        multi_tenant:
          type: boolean
        admin:
          type: boolean
        shared_identities:
          type: boolean
    ApplicationType:
      type: object
      properties:
        fields:
          $ref: '#/components/schemas/ApplicationTypeFields'
        application:
          $ref: '#/components/schemas/Application'
    ApplicationTypeFields:
      required:
        - id
        - identifier
      type: object
      properties:
        id:
          type: string
        identifier:
          type: string
        name:
          type: string
        versions:
          type: array
          items:
            type: string
    ApplicationOrganization:
      type: object
      properties:
        id:
          type: string
        application:
          $ref: '#/components/schemas/Application'
        organization:
          $ref: '#/components/schemas/Organization'
        TODO:
          type: string
    Permission:
      required:
        - id
        - name
      type: object
      properties:
        id:
          type: string
        name:
          type: string
        description:
          type: string
        service_id:
          type: string
        assigners:
          type: array
          items:
            type: string
        date_created:
          type: string
        date_updated:
          type: string
    AppOrgRole:
      required:
        - id
        - name
      type: object
      properties:
        id:
          type: string
          readOnly: true
        name:
          type: string
        description:
          type: string
        system:
          type: boolean
        date_created:
          type: string
        date_updated:
          type: string
        application:
          $ref: '#/components/schemas/Application'
        permissions:
          type: array
          items:
            $ref: '#/components/schemas/Permission'
    AppOrgGroup:
      required:
        - id
        - name
      type: object
      properties:
        id:
          type: string
          readOnly: true
        name:
          type: string
        description:
          type: string
        system:
          type: boolean
        date_created:
          type: string
        date_updated:
          type: string
        application:
          $ref: '#/components/schemas/Application'
        permissions:
          type: array
          items:
            $ref: '#/components/schemas/Permission'
        roles:
          type: array
          items:
            $ref: '#/components/schemas/AppOrgRole'
    Organization:
      type: object
      properties:
        fields:
          $ref: '#/components/schemas/OrganizationFields'
        config:
          $ref: '#/components/schemas/OrganizationConfigFields'
    OrganizationFields:
      required:
        - id
        - name
        - type
      type: object
      properties:
        id:
          readOnly: true
          type: string
        name:
          type: string
        type:
          type: string
          enum:
            - micro
            - small
            - medium
            - large
            - huge
    OrganizationConfig:
      type: object
      properties:
        fields:
          $ref: '#/components/schemas/OrganizationConfigFields'
    OrganizationConfigFields:
      type: object
      properties:
        id:
          readOnly: true
          type: string
          description: organization config id
        domains:
          type: array
          description: organization domains
          items:
            type: string
    ApplicationConfig:
      required:
        - id
        - app_type_id
        - version
        - data
      type: object
      properties:
        id:
          type: string
        app_type_id:
          type: string
        org_id:
          type: string
        version:
          type: string
          description: conforms major.minor.patch format
        data:
          type: object
    LoginSession:
      type: object
      properties:
        fields:
          $ref: '#/components/schemas/LoginSessionFields'
        app_org:
          $ref: '#/components/schemas/ApplicationOrganization'
        auth_type:
          $ref: '#/components/schemas/AuthType'
        app_type:
          $ref: '#/components/schemas/ApplicationType'
        account_auth_type:
          $ref: '#/components/schemas/AccountAuthType'
          nullable: true
        device:
          $ref: '#/components/schemas/Device'
    LoginSessionFields:
      type: object
      properties:
        id:
          type: string
        anonymous:
          type: boolean
        identifier:
          type: string
        id_address:
          type: string
        access_token:
          type: string
        refresh_tokens:
          type: array
          items:
            type: string
        params:
          type: object
          additionalProperties: true
        state:
          type: string
        state_expires:
          type: string
          nullable: true
        mfa_attempts:
          type: integer
        date_refreshed:
          type: string
          nullable: true
        date_updated:
          type: string
          nullable: true
        date_created:
          type: string
    AuthType:
      type: object
      properties:
        fields:
          $ref: '#/components/schemas/AuthTypeFields'
    AuthTypeFields:
      type: object
      properties:
        id:
          type: string
        code:
          type: string
          description: username or email or phone or illinois_oidc etc
        description:
          type: string
        is_external:
          type: boolean
          description: says if the users source is external - identity providers
        is_anonymous:
          type: boolean
          description: says if the auth type results in anonymous users
        use_credentials:
          type: boolean
          description: says if the auth type uses credentials
        ignore_mfa:
          type: boolean
          description: says if login using this auth type may bypass account MFA
        params:
          type: object
          additionalProperties: true
    Credential:
      type: object
      properties:
        fields:
          $ref: '#/components/schemas/CredentialFields'
        accounts_auth_types:
          type: array
          items:
            $ref: '#/components/schemas/AccountAuthType'
    CredentialFields:
      type: object
      properties:
        id:
          type: string
        value:
          type: object
    ServiceAccount:
      required:
        - account_id
        - name
        - app_id
        - org_id
        - permissions
        - first_party
      type: object
      properties:
        account_id:
          type: string
        name:
          type: string
        app_id:
          type: string
        org_id:
          type: string
        permissions:
          type: array
          items:
            type: string
        first_party:
          type: boolean
        creds:
          type: array
          items:
            $ref: '#/components/schemas/ServiceAccountCredential'
    AppOrgPair:
      required:
        - app_id
        - org_id
      type: object
      properties:
        app_id:
          type: string
        org_id:
          type: string
    ServiceAccountCredential:
      required:
        - name
        - type
      type: object
      properties:
        id:
          readOnly: true
          type: string
        name:
          type: string
        type:
          type: string
          enum:
            - static_token
            - signature
        params:
          type: object
          nullable: true
        date_created:
          readOnly: true
          type: string
    ServiceReg:
      required:
        - service_id
        - host
        - name
        - description
        - first_party
      type: object
      description: Full service registration record
      properties:
        service_id:
          type: string
        service_account_id:
          type: string
        host:
          type: string
        pub_key:
          $ref: '#/components/schemas/PubKey'
        name:
          type: string
        description:
          type: string
        info_url:
          type: string
        logo_url:
          type: string
        scopes:
          type: array
          nullable: true
          items:
            $ref: '#/components/schemas/ServiceScope'
        first_party:
          type: boolean
    AuthServiceReg:
      required:
        - service_id
        - host
      type: object
      description: Service registration record used for auth
      properties:
        service_id:
          type: string
        service_account_id:
          type: string
        host:
          type: string
        pub_key:
          $ref: '#/components/schemas/PubKey'
    PubKey:
      required:
        - key_pem
        - alg
      type: object
      properties:
        key_pem:
          type: string
        alg:
          type: string
    ServiceScope:
      required:
        - scope
        - required
      type: object
      properties:
        scope:
          type: string
        required:
          type: boolean
        explanation:
          description: Explanation displayed to users for why this scope is requested/required
          type: string
    AdminToken:
      required:
        - token
      type: object
      properties:
        token:
          type: string
    APIKey:
      required:
        - app_id
        - key
      type: object
      description: API key record
      properties:
        id:
          type: string
        app_id:
          type: string
        key:
          type: string
    JWK:
      required:
        - kty
        - use
        - alg
        - kid
        - 'n'
        - e
      type: object
      description: JSON Web Key (JWK)
      properties:
        kty:
          type: string
          description: The "kty" (key type) parameter identifies the cryptographic algorithm family used with the key
          enum:
            - RSA
        use:
          type: string
          description: The "use" (public key use) parameter identifies the intended use of the public key
          enum:
            - sig
        alg:
          type: string
          description: The "alg" (algorithm) parameter identifies the algorithm intended for use with the key
          enum:
            - RS256
        kid:
          type: string
          description: The "kid" (key ID) parameter is used to match a specific key
        'n':
          type: string
          description: The modulus (2048 bit) of the key - Base64URL encoded.
        e:
          type: string
          description: The exponent of the key - Base64URL encoded
    JWKS:
      required:
        - keys
      type: object
      description: JSON Web Key Set (JWKS)
      properties:
        keys:
          type: array
          items:
            $ref: '#/components/schemas/JWK'
    OIDCDiscovery:
      required:
        - issuer
        - jwks_uri
      type: object
      description: OpenID Connect Discovery Metadata
      properties:
        issuer:
          type: string
        jwks_uri:
          type: string
    Account:
      type: object
      properties:
        fields:
          $ref: '#/components/schemas/AccountFields'
        app_org:
          $ref: '#/components/schemas/ApplicationOrganization'
        system:
          type: boolean
        username:
          type: string
        permissions:
          type: array
          items:
            $ref: '#/components/schemas/Permission'
        roles:
          type: array
          items:
            $ref: '#/components/schemas/AppOrgRole'
        groups:
          type: array
          items:
            $ref: '#/components/schemas/AppOrgGroup'
        auth_types:
          type: array
          items:
            $ref: '#/components/schemas/AccountAuthType'
        preferences:
          type: object
          nullable: true
        system_configs:
          type: object
          nullable: true
        profile:
          $ref: '#/components/schemas/Profile'
        devices:
          type: array
          items:
            $ref: '#/components/schemas/Device'
        anonymous:
          type: boolean
    PartialAccount:
      required:
        - id
        - app_id
        - org_id
        - first_name
        - last_name
        - permissions
        - roles
        - groups
        - anonymous
        - auth_types
        - date_created
      type: object
      properties:
        id:
          type: string
          readOnly: true
        app_id:
          type: string
        org_id:
          type: string
        first_name:
          type: string
        last_name:
          type: string
        system:
          type: boolean
<<<<<<< HEAD
=======
        username:
          type: string
        has_permissions:
          type: boolean
>>>>>>> c408ace7
        permissions:
          type: array
          items:
            $ref: '#/components/schemas/Permission'
        roles:
          type: array
          items:
            $ref: '#/components/schemas/AppOrgRole'
        groups:
          type: array
          items:
            $ref: '#/components/schemas/AppOrgGroup'
        auth_types:
          type: array
          items:
            $ref: '#/components/schemas/AccountAuthTypeFields'
        system_configs:
          type: object
          nullable: true
        params:
          type: object
          nullable: true
        anonymous:
          type: boolean
        date_created:
          readOnly: true
          type: string
        date_updated:
          type: string
          nullable: true
    AccountFields:
      required:
        - id
      type: object
      properties:
        id:
          type: string
    Profile:
      type: object
      properties:
        fields:
          $ref: '#/components/schemas/ProfileFields'
        accounts:
          type: array
          items:
            $ref: '#/components/schemas/Account'
    ProfileFields:
      type: object
      properties:
        id:
          type: string
        photo_url:
          type: string
        first_name:
          type: string
        last_name:
          type: string
        email:
          type: string
          nullable: true
        phone:
          type: string
          nullable: true
        birth_year:
          type: integer
          nullable: true
        address:
          type: string
          nullable: true
        zip_code:
          type: string
          nullable: true
        state:
          type: string
          nullable: true
        country:
          type: string
          nullable: true
    Username:
      required:
        - username
      type: object
      properties:
        username:
          type: string
    AccountAuthType:
      type: object
      properties:
        fields:
          $ref: '#/components/schemas/AccountAuthTypeFields'
        auth_type:
          $ref: '#/components/schemas/AuthType'
        account:
          $ref: '#/components/schemas/Account'
        credential:
          $ref: '#/components/schemas/Credential'
    AccountAuthTypeFields:
      type: object
      properties:
        id:
          type: string
        code:
          type: string
        identifier:
          type: string
        params:
          type: object
          additionalProperties: true
          nullable: true
        active:
          type: boolean
        unverified:
          type: boolean
    Device:
      type: object
      properties:
        fields:
          $ref: '#/components/schemas/DeviceFields'
        account:
          $ref: '#/components/schemas/Account'
    DeviceFields:
      required:
        - id
        - type
      type: object
      properties:
        id:
          type: string
        device_id:
          type: string
        type:
          type: string
          enum:
            - mobile
            - web
            - desktop
            - other
        os:
          type: string
    _shared_req_Login:
      required:
        - auth_type
        - app_type_identifier
        - org_id
        - api_key
        - device
      type: object
      properties:
        auth_type:
          type: string
          enum:
            - email
            - twilio_phone
            - illinois_oidc
            - anonymous
        app_type_identifier:
          type: string
        org_id:
          type: string
        api_key:
          type: string
        creds:
          anyOf:
            - $ref: '#/components/schemas/_shared_req_CredsEmail'
            - $ref: '#/components/schemas/_shared_req_CredsTwilioPhone'
            - $ref: '#/components/schemas/_shared_req_CredsOIDC'
            - $ref: '#/components/schemas/_shared_req_CredsAPIKey'
        params:
          type: object
          anyOf:
            - $ref: '#/components/schemas/_shared_req_ParamsEmail'
            - $ref: '#/components/schemas/_shared_req_ParamsOIDC'
            - $ref: '#/components/schemas/_shared_req_ParamsNone'
        device:
          $ref: '#/components/schemas/_shared_req_Login_Device'
        profile:
          $ref: '#/components/schemas/_shared_req_ProfileNullable'
        preferences:
          type: object
          nullable: true
        username:
          type: string
          nullable: true
    _shared_req_Login_Mfa:
      required:
        - api_key
        - account_id
        - session_id
        - state
        - identifier
        - type
        - code
      type: object
      properties:
        api_key:
          type: string
        account_id:
          type: string
        session_id:
          type: string
        state:
          type: string
        identifier:
          type: string
        type:
          type: string
          enum:
            - email
            - phone
            - totp
            - recovery
        code:
          type: string
    _shared_req_Login_Device:
      required:
        - type
      type: object
      description: Client device
      properties:
        device_id:
          type: string
        type:
          type: string
          enum:
            - mobile
            - web
            - desktop
            - other
        os:
          type: string
    _shared_req_LoginUrl:
      required:
        - auth_type
        - app_type_identifier
        - org_id
        - api_key
        - redirect_uri
      type: object
      properties:
        auth_type:
          type: string
          enum:
            - illinois_oidc
        app_type_identifier:
          type: string
        org_id:
          type: string
        api_key:
          type: string
        redirect_uri:
          type: string
    _shared_req_Refresh:
      required:
        - api_key
        - refresh_token
      type: object
      properties:
        api_key:
          type: string
        refresh_token:
          type: string
    _shared_req_Mfa:
      required:
        - identifier
        - type
      type: object
      properties:
        identifier:
          type: string
        type:
          type: string
          enum:
            - email
            - phone
            - totp
        code:
          type: string
    _shared_req_CreateAccount:
      required:
        - auth_type
        - identifier
      type: object
      properties:
        auth_type:
          type: string
          enum:
            - email
            - illinois_oidc
        identifier:
          type: string
        permissions:
          type: array
          items:
            type: string
        role_ids:
          type: array
          items:
            type: string
        group_ids:
          type: array
          items:
            type: string
        profile:
          $ref: '#/components/schemas/_shared_req_ProfileNullable'
        username:
          type: string
          nullable: true
    _shared_req_UpdateAccount:
      required:
        - auth_type
        - identifier
      type: object
      properties:
        auth_type:
          type: string
          enum:
            - email
            - illinois_oidc
        identifier:
          type: string
        permissions:
          type: array
          items:
            type: string
        role_ids:
          type: array
          items:
            type: string
        group_ids:
          type: array
          items:
            type: string
    _shared_req_AccountCheck:
      required:
        - auth_type
        - app_type_identifier
        - org_id
        - api_key
        - user_identifier
      type: object
      properties:
        auth_type:
          type: string
          enum:
            - username
            - email
            - twilio_phone
            - illinois_oidc
            - anonymous
        app_type_identifier:
          type: string
        org_id:
          type: string
        api_key:
          type: string
        user_identifier:
          type: string
    _shared_req_CredsEmail:
      required:
        - email
        - password
      type: object
      description: Auth login creds for auth_type="email"
      properties:
        email:
          type: string
        password:
          type: string
    _shared_req_CredsTwilioPhone:
      type: object
      description: Auth login creds for auth_type="twilio_phone"
      required:
        - phone
      properties:
        phone:
          type: string
        code:
          type: string
    _shared_req_CredsOIDC:
      type: string
      description: |
        Auth login creds for auth_type="oidc" (or variants)
          - full redirect URI received from OIDC provider
    _shared_req_CredsAPIKey:
      type: object
      description: Auth login creds for auth_type="anonymous"
      properties:
        anonymous_id:
          type: string
    _shared_req_ParamsEmail:
      type: object
      description: Auth login params for auth_type="email"
      properties:
        confirm_password:
          type: string
          description: This should match the `creds` password field when sign_up=true. This should be verified on the client side as well to reduce invalid requests.
        sign_up:
          type: boolean
          default: false
    _shared_req_ParamsOIDC:
      type: object
      description: Auth login params for auth_type="oidc" (or variants)
      properties:
        redirect_uri:
          type: string
        pkce_verifier:
          type: string
    _shared_req_ParamsNone:
      type: object
      description: Auth login request params for unlisted auth_types (None)
      nullable: true
    _shared_req_Profile:
      type: object
      properties:
        photo_url:
          type: string
          nullable: true
        first_name:
          type: string
          nullable: true
        last_name:
          type: string
          nullable: true
        email:
          type: string
          nullable: true
        phone:
          type: string
          nullable: true
        birth_year:
          type: integer
          nullable: true
        address:
          type: string
          nullable: true
        zip_code:
          type: string
          nullable: true
        state:
          type: string
          nullable: true
        country:
          type: string
          nullable: true
    _shared_req_ProfileNullable:
      type: object
      nullable: true
      properties:
        photo_url:
          type: string
          nullable: true
        first_name:
          type: string
          nullable: true
        last_name:
          type: string
          nullable: true
        email:
          type: string
          nullable: true
        phone:
          type: string
          nullable: true
        birth_year:
          type: integer
          nullable: true
        address:
          type: string
          nullable: true
        zip_code:
          type: string
          nullable: true
        state:
          type: string
          nullable: true
        country:
          type: string
          nullable: true
    _shared_req_ParamsSetEmailCredential:
      required:
        - new_password
        - confirm_password
      type: object
      properties:
        new_password:
          type: string
        confirm_password:
          type: string
    _shared_res_Login:
      type: object
      properties:
        token:
          $ref: '#/components/schemas/_shared_res_RokwireToken'
        account:
          $ref: '#/components/schemas/_shared_res_Account'
        params:
          type: object
          nullable: true
          anyOf:
            - type: object
              description: Auth login response params for auth_type="oidc" (or variants)
              properties:
                oidc_token:
                  type: object
                  properties:
                    id_token:
                      type: string
                    access_token:
                      type: string
                    refresh_token:
                      type: string
                    token_type:
                      type: string
                redirect_uri:
                  type: string
            - type: object
              description: Auth login response params for auth_type="anonymous"
              properties:
                anonymous_id:
                  type: string
            - type: object
              description: Auth login response params for unlisted auth_types (None)
              nullable: true
        message:
          type: string
    _shared_res_Login_Mfa:
      required:
        - enrolled
        - account_id
        - session_id
        - state
      type: object
      properties:
        enrolled:
          type: array
          items:
            $ref: '#/components/schemas/_shared_res_Mfa'
        account_id:
          type: string
        session_id:
          type: string
        state:
          type: string
        params:
          type: object
          nullable: true
          anyOf:
            - $ref: '#/components/schemas/_shared_res_Login/properties/params/anyOf/0'
            - $ref: '#/components/schemas/_shared_res_Login/properties/params/anyOf/1'
            - $ref: '#/components/schemas/_shared_res_Login/properties/params/anyOf/2'
    _shared_res_LoginUrl:
      required:
        - login_url
      type: object
      properties:
        login_url:
          type: string
        params:
          type: object
          description: Params to be submitted with 'login' request (if necessary)
    _shared_res_Refresh:
      type: object
      properties:
        token:
          $ref: '#/components/schemas/_shared_res_RokwireToken'
        params:
          type: object
          nullable: true
          anyOf:
            - $ref: '#/components/schemas/_shared_res_Login/properties/params/anyOf/0'
            - $ref: '#/components/schemas/_shared_res_Login/properties/params/anyOf/1'
            - $ref: '#/components/schemas/_shared_res_Login/properties/params/anyOf/2'
    _shared_res_Mfa:
      type: object
      properties:
        type:
          type: string
        verified:
          type: boolean
        params:
          type: object
    _shared_res_Account:
      required:
        - id
      type: object
      properties:
        id:
          type: string
        username:
          type: string
        profile:
          $ref: '#/components/schemas/ProfileFields'
        preferences:
          type: object
          nullable: true
        system_configs:
          type: object
          nullable: true
        system:
          type: boolean
        permissions:
          type: array
          items:
            $ref: '#/components/schemas/Permission'
        roles:
          type: array
          items:
            $ref: '#/components/schemas/AppOrgRole'
        groups:
          type: array
          items:
            $ref: '#/components/schemas/AppOrgGroup'
        auth_types:
          type: array
          items:
            $ref: '#/components/schemas/AccountAuthTypeFields'
        anonymous:
          type: boolean
        last_login_date:
          type: string
        last_access_token_date:
          type: string
        most_recent_client_version:
          type: string
    _shared_res_AccountCheck:
      type: boolean
    _shared_res_RokwireToken:
      type: object
      properties:
        access_token:
          description: The user's access token to be provided to authorize access to ROKWIRE APIs
          type: string
        refresh_token:
          description: A refresh token that can be used to get a new access token once the one provided expires
          type: string
        token_type:
          description: The type of the provided tokens to be specified when they are sent in the "Authorization" header
          type: string
          enum:
            - Bearer
    _shared_res_LoginSession:
      type: object
      properties:
        id:
          type: string
        auth_type_code:
          type: string
        app_type_id:
          type: string
        app_type_identifier:
          type: string
        anonymous:
          type: boolean
        identifier:
          type: string
        account_auth_type_id:
          type: string
        account_auth_type_identifier:
          type: string
        device_id:
          type: string
        ip_address:
          type: string
        refresh_tokens_count:
          type: integer
        state:
          type: string
        state_expires:
          type: string
          nullable: true
        mfa_attempts:
          type: integer
        date_refreshed:
          type: string
          nullable: true
        date_updated:
          type: string
          nullable: true
        date_created:
          type: string
    _services_req_account_auth-type-link:
      required:
        - auth_type
        - app_type_identifier
        - creds
      type: object
      properties:
        auth_type:
          type: string
          enum:
            - email
            - twilio_phone
            - illinois_oidc
            - username
        app_type_identifier:
          type: string
        creds:
          anyOf:
            - $ref: '#/components/schemas/_shared_req_CredsEmail'
            - $ref: '#/components/schemas/_shared_req_CredsTwilioPhone'
            - $ref: '#/components/schemas/_shared_req_CredsOIDC'
        params:
          type: object
          anyOf:
            - $ref: '#/components/schemas/_shared_req_ParamsEmail'
            - $ref: '#/components/schemas/_shared_req_ParamsOIDC'
            - $ref: '#/components/schemas/_shared_req_ParamsNone'
    _services_req_account_auth-type-unlink:
      required:
        - auth_type
        - app_type_identifier
        - identifier
      type: object
      properties:
        auth_type:
          type: string
          enum:
            - email
            - twilio_phone
            - illinois_oidc
            - username
        app_type_identifier:
          type: string
        identifier:
          type: string
    _services_res_account_auth-type-link:
      required:
        - auth_types
      type: object
      properties:
        message:
          type: string
          nullable: true
        auth_types:
          type: array
          items:
            $ref: '#/components/schemas/AccountAuthTypeFields'
    _services_req_credential_update:
      required:
        - account_auth_type_id
      type: object
      properties:
        account_auth_type_id:
          type: string
        params:
          type: object
          anyOf:
            - $ref: '#/components/schemas/_shared_req_ParamsSetEmailCredential'
    _services_req_credential_send-verify:
      required:
        - auth_type
        - app_type_identifier
        - org_id
        - api_key
        - identifier
      type: object
      properties:
        identifier:
          type: string
        org_id:
          type: string
        api_key:
          type: string
        app_type_identifier:
          type: string
        auth_type:
          type: string
          enum:
            - email
    _services_req_credential_forgot_initiate:
      required:
        - auth_type
        - app_type_identifier
        - org_id
        - api_key
        - identifier
      type: object
      properties:
        auth_type:
          type: string
          enum:
            - email
        app_type_identifier:
          type: string
        org_id:
          type: string
        api_key:
          type: string
        identifier:
          type: string
    _services_req_credential_forgot_complete:
      required:
        - credential_id
        - reset_code
      type: object
      properties:
        credential_id:
          type: string
        reset_code:
          type: string
        params:
          type: object
          anyOf:
            - $ref: '#/components/schemas/_shared_req_ParamsSetEmailCredential'
    _services_req_authorize-service:
      required:
        - service_id
      type: object
      properties:
        service_id:
          type: string
        approved_scopes:
          description: Scopes to be granted to this service in this and future tokens. Replaces existing scopes if present.
          type: array
          items:
            type: string
    _services_res_authorize-service:
      type: object
      properties:
        access_token:
          type: string
        token_type:
          description: The type of the provided tokens to be specified when they are sent in the "Authorization" header
          type: string
          enum:
            - Bearer
        approved_scopes:
          type: array
          items:
            type: string
        service_reg:
          $ref: '#/components/schemas/ServiceReg'
    _services_req_service-accounts_params:
      required:
        - auth_type
      type: object
      properties:
        auth_type:
          type: string
          enum:
            - static_token
            - signature
        creds:
          $ref: '#/components/schemas/_services_service-accounts_CredsStaticToken'
    _services_req_service-accounts_access-token:
      required:
        - account_id
        - app_id
        - org_id
        - auth_type
      type: object
      properties:
        account_id:
          type: string
        app_id:
          type: string
        org_id:
          type: string
        auth_type:
          type: string
          enum:
            - static_token
            - signature
        creds:
          $ref: '#/components/schemas/_services_service-accounts_CredsStaticToken'
    _services_req_service-accounts_access-tokens:
      required:
        - account_id
        - auth_type
      type: object
      properties:
        account_id:
          type: string
        auth_type:
          type: string
          enum:
            - static_token
            - signature
        creds:
          $ref: '#/components/schemas/_services_service-accounts_CredsStaticToken'
    _services_res_service-accounts_access-tokens:
      required:
        - app_id
        - org_id
        - token
      type: object
      properties:
        app_id:
          type: string
        org_id:
          type: string
        token:
          $ref: '#/components/schemas/_shared_res_RokwireToken'
    _services_service-accounts_CredsStaticToken:
      required:
        - token
      type: object
      description: Service account token for auth_type="static_token"
      properties:
        token:
          type: string
    _services_req_application_configs:
      required:
        - app_type_identifier
        - version
        - api_key
      type: object
      properties:
        app_type_identifier:
          type: string
        version:
          type: string
          description: conforms major.minor.patch format
        api_key:
          type: string
    _services_req_application_org-configs:
      required:
        - app_type_identifier
        - version
      type: object
      properties:
        app_type_identifier:
          type: string
        version:
          type: string
          description: conforms major.minor.patch format
    _admin_req_create-application_role:
      required:
        - name
        - description
        - permissions
      type: object
      properties:
        name:
          type: string
        description:
          type: string
        permissions:
          type: array
          items:
            type: string
    _admin_req_create-application_group:
      required:
        - name
      type: object
      properties:
        name:
          type: string
        permissions:
          type: array
          items:
            type: string
        roles:
          type: array
          items:
            type: string
    _admin_req_add-accounts-to-group:
      required:
        - account_ids
      type: object
      properties:
        account_ids:
          type: array
          items:
            type: string
    _admin_req_remove-account-from-group:
      required:
        - account_ids
      type: object
      properties:
        account_ids:
          type: array
          items:
            type: string
    _admin_req_grant-roles-to-account:
      required:
        - role_ids
      type: object
      properties:
        role_ids:
          type: array
          items:
            type: string
    _admin_req_revoke-roles-from-account:
      required:
        - role_ids
      type: object
      properties:
        role_ids:
          type: array
          items:
            type: string
    _admin_req_grant-permissions:
      required:
        - permissions
      type: object
      properties:
        permissions:
          type: array
          items:
            type: string
    _admin_req_revoke-permissions:
      required:
        - permissions
      type: object
      properties:
        permissions:
          type: array
          items:
            type: string
    _admin_req_grant-permissions-to-role:
      required:
        - permissions
      type: object
      properties:
        permissions:
          type: array
          items:
            type: string
    _system_req_create-Organization:
      required:
        - name
        - type
      type: object
      properties:
        id:
          readOnly: true
          type: string
        name:
          type: string
        type:
          type: string
          enum:
            - micro
            - small
            - medium
            - large
            - huge
        config:
          $ref: '#/components/schemas/OrganizationConfigFields'
    _system_res_create_Organization:
      required:
        - id
        - name
        - type
      type: object
      properties:
        id:
          readOnly: true
          type: string
        name:
          type: string
        type:
          type: string
          enum:
            - micro
            - small
            - medium
            - large
            - huge
        config:
          $ref: '#/components/schemas/OrganizationConfigFields'
    _system_req_update_Organization:
      required:
        - id
        - name
        - type
      type: object
      properties:
        id:
          readOnly: true
          type: string
        name:
          type: string
        type:
          type: string
          enum:
            - micro
            - small
            - medium
            - large
            - huge
        config:
          $ref: '#/components/schemas/OrganizationConfigFields'
    _system_res_update_Organization:
      required:
        - id
        - name
        - type
      type: object
      properties:
        id:
          readOnly: true
          type: string
        name:
          type: string
        type:
          type: string
          enum:
            - micro
            - small
            - medium
            - large
            - huge
        config:
          $ref: '#/components/schemas/OrganizationConfigFields'
    _system_req_get_Organization:
      required:
        - id
      properties:
        id:
          readOnly: true
          type: string
    _system_res_get_Organization:
      required:
        - id
        - name
        - type
      type: object
      properties:
        id:
          readOnly: true
          type: string
        name:
          type: string
        type:
          type: string
          enum:
            - micro
            - small
            - medium
            - large
            - huge
        config:
          $ref: '#/components/schemas/OrganizationConfigFields'
    _system_res_get_Organizations:
      required:
        - id
        - name
        - type
      type: object
      properties:
        id:
          readOnly: true
          type: string
        name:
          type: string
        type:
          type: string
          enum:
            - micro
            - small
            - medium
            - large
            - huge
        config:
          $ref: '#/components/schemas/OrganizationConfigFields'
    _system_req_create_Application:
      required:
        - name
        - multi_tenant
        - admin
        - shared_identities
      type: object
      properties:
        name:
          type: string
        multi_tenant:
          type: boolean
        admin:
          type: boolean
        shared_identities:
          type: boolean
        application_types:
          type: array
          items:
            required:
              - identifier
            type: object
            properties:
              identifier:
                type: string
              name:
                type: string
              versions:
                type: array
                items:
                  type: string
    _system_req_get_Application:
      required:
        - id
      type: string
      properties:
        id:
          readOnly: true
          type: string
    _system_res_get_Application:
      required:
        - id
        - name
      type: object
      properties:
        id:
          readOnly: true
          type: string
        name:
          type: string
        multi_tenant:
          type: boolean
        shared_identities:
          type: boolean
        max_login_session_duration:
          description: The maximum allowed duration (in hours) of a user's login session for this application
          type: integer
        organization:
          $ref: '#/components/schemas/ApplicationOrganization'
        applicationType:
          $ref: '#/components/schemas/ApplicationType'
    _system_res_get_Applications:
      required:
        - id
        - name
        - multi_tenant
        - shared_identities
      type: object
      properties:
        id:
          readOnly: true
          type: string
        name:
          type: string
        multi_tenant:
          type: boolean
        shared_identities:
          type: boolean
        max_login_session_duration:
          description: The maximum allowed duration (in hours) of a user's login session for this application
          type: integer
        application_types:
          $ref: '#/components/schemas/ApplicationTypeFields'
    _system_req_permissions:
      required:
        - name
      type: object
      properties:
        name:
          type: string
        description:
          type: string
        service_id:
          type: string
        assigners:
          type: array
          description: permissions that could assign current permission to accounts
          items:
            type: string
    _system_req_create_auth_type:
      type: object
      required:
        - code
        - description
        - is_external
        - is_anonymous
        - use_credentials
        - ignore_mfa
      properties:
        code:
          type: string
        description:
          type: string
        is_external:
          type: boolean
        is_anonymous:
          type: boolean
        use_credentials:
          type: boolean
        ignore_mfa:
          type: boolean
        params:
          type: object
          additionalProperties: true
    _system_req_update_auth_type:
      type: object
      required:
        - code
        - description
        - is_external
        - is_anonymous
        - use_credentials
        - ignore_mfa
      properties:
        code:
          type: string
        description:
          type: string
        is_external:
          type: boolean
        is_anonymous:
          type: boolean
        use_credentials:
          type: boolean
        ignore_mfa:
          type: boolean
        params:
          type: object
          additionalProperties: true
    _system_req_create_ApplicationConfig_Request:
      required:
        - app_type_id
        - version
        - data
      type: object
      properties:
        app_type_id:
          type: string
        org_id:
          type: string
        version:
          type: string
          description: conforms major.minor.patch format
        data:
          type: object
    _system_req_create_service-account:
      required:
        - app_id
        - org_id
      type: object
      properties:
        account_id:
          type: string
        name:
          type: string
        app_id:
          type: string
        org_id:
          type: string
        permissions:
          type: array
          items:
            type: string
        first_party:
          type: boolean
        creds:
          type: array
          items:
            $ref: '#/components/schemas/ServiceAccountCredential'
    _system_req_update_service-account:
      required:
        - name
        - permissions
      type: object
      properties:
        name:
          type: string
        permissions:
          type: array
          items:
            type: string<|MERGE_RESOLUTION|>--- conflicted
+++ resolved
@@ -5287,13 +5287,8 @@
           type: string
         system:
           type: boolean
-<<<<<<< HEAD
-=======
         username:
           type: string
-        has_permissions:
-          type: boolean
->>>>>>> c408ace7
         permissions:
           type: array
           items:
