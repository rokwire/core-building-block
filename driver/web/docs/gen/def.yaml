openapi: 3.0.3
info:
  title: Rokwire Core Building Block API
  description: Core Building Block API Documentation
  version: 1.6.0
servers:
  - url: 'https://api.rokwire.illinois.edu/core'
    description: Production server
  - url: 'https://api-test.rokwire.illinois.edu/core'
    description: Test server
  - url: 'https://api-dev.rokwire.illinois.edu/core'
    description: Development server
  - url: 'http://localhost/core'
    description: Local server
tags:
  - name: Services
    description: End users applications APIs.
  - name: Admin
    description: Administration applications APIs.
  - name: Enc
    description: APIs consumed by the Encryption building block.
  - name: BBs
    description: APIs consumed by the platform building blocks.
  - name: Third-Party Services
    description: APIs consumed by third-party services.
paths:
  /services/auth/login:
    post:
      tags:
        - Services
      summary: Login
      description: |
        Login using credentials to retrieve access token, refresh token, and user data
      parameters:
        - name: state
          in: query
          description: Login state
          required: false
          style: form
          explode: false
          schema:
            type: string
      requestBody:
        description: |
          User credential details and parameters
        content:
          application/json:
            schema:
              anyOf:
                - $ref: '#/components/schemas/_req_login_Request'
                - $ref: '#/components/schemas/_req_login_MFAVerify'
            examples:
              email-sign_in:
                summary: Email - sign in
                value: |
                  {
                    "auth_type": "email",
                    "app_type_identifier": "edu.illinois.rokwire.safercommunity",
                    "org_id": "0a2eff20-e2cd-11eb-af68-60f81db5ecc0",
                    "creds": {
                      "email": "test@test.com", 
                      "password": "test12345"
                    },
                    "device": {
                      "type": "mobile",
                      "device_id": "5555",
                      "os": "Android"
                    }
                  }
              email-sign_up:
                summary: Email - sign up
                value: |
                  {
                    "auth_type": "email",
                    "app_type_identifier": "edu.illinois.rokwire.safercommunity",
                    "org_id": "0a2eff20-e2cd-11eb-af68-60f81db5ecc0",
                    "creds": {
                      "email": "test@test.com", 
                      "password": "test12345"
                    },
                    "params":{
                        "sign_up":true,
                        "confirm_password": "test12345"
                    },
                    "preferences":{
                        "key1":"value1",
                        "key2":"value2"
                    },
                    "profile":{
                      "address": "address",
                      "birth_year": 1990,
                      "country": "county",
                      "email": "email",
                      "first_name": "first name",
                      "last_name": "last name",
                      "phone": "+000000000000",
                      "photo_url": "photo url",
                      "state": "state",
                      "zip_code": "zip code"
                    },
                    "device": {
                      "type": "mobile",
                      "device_id": "5555",
                      "os": "Android"
                    }
                  }
              phone:
                summary: Phone - sign in OR sign up
                value: |
                  {
                    "auth_type": "twilio_phone",
                    "app_type_identifier": "edu.illinois.rokwire",
                    "org_id": "0a2eff20-e2cd-11eb-af68-60f81db5ecc0",
                    "creds": {
                      "phone": "+12223334444", 
                      "code": "123456"
                    },
                    "preferences":{
                        "key1":"value1",
                        "key2":"value2"
                    },
                    "profile":{
                      "address": "address",
                      "birth_year": 1990,
                      "country": "county",
                      "email": "email",
                      "first_name": "first name",
                      "last_name": "last name",
                      "phone": "+000000000000",
                      "photo_url": "photo url",
                      "state": "state",
                      "zip_code": "zip code"
                    },
                    "device": {
                      "type": "mobile",
                      "device_id": "5555",
                      "os": "Android"
                    }
                  }
              illinois_oidc:
                summary: Illinois OIDC login
                value: |
                  {
                    "auth_type": "illinois_oidc",
                    "app_type_identifier": "edu.illinois.rokwire",
                    "org_id": "0a2eff20-e2cd-11eb-af68-60f81db5ecc0",
                    "creds": "https://redirect.example.com?code=ai324uith8gSEefesEguorgwsf43",
                    "params": {
                      "redirect_uri": "https://redirect.example.com",
                      "pkce_verifier": "w4iuhfq0u43hfq38ghn3gnSFSFiqp3ugnpugnqiprgUGNPINfsdoirpgia"
                    },
                    "preferences":{
                        "key1":"value1",
                        "key2":"value2"
                    },
                    "profile":{
                      "address": "address",
                      "birth_year": 1990,
                      "country": "county",
                      "email": "email",
                      "first_name": "first name",
                      "last_name": "last name",
                      "phone": "+000000000000",
                      "photo_url": "photo url",
                      "state": "state",
                      "zip_code": "zip code"
                    },
                    "device": {
                      "type": "mobile",
                      "device_id": "5555",
                      "os": "Android"
                    }
                  }
              api_key:
                summary: API key login (Anonymous)
                value: |
                  {
                    "auth_type": "api_key",
                    "app_type_identifier": "edu.illinois.rokwire",
                    "org_id": "0a2eff20-e2cd-11eb-af68-60f81db5ecc0",
                    "creds": {
                      "api_key": "95a463e3-2ce8-450b-ba75-d8506b874738"
                    },
                    "device": {
                      "type": "mobile",
                      "device_id": "5555",
                      "os": "Android"
                    }
                  }
        required: true
      responses:
        '200':
          description: Success
          content:
            application/json:
              schema:
                anyOf:
                  - $ref: '#/components/schemas/_res_login_MFAVerify'
                  - $ref: '#/components/schemas/_res_login_Response'
        '400':
          description: Bad request
        '401':
          description: Unauthorized
        '500':
          description: Internal error
  /services/auth/refresh:
    post:
      tags:
        - Services
      summary: Refresh
      description: |
        Refresh access token using a refresh token
      requestBody:
        description: |
          Refresh token
        content:
          text/plain:
            schema:
              type: string
        required: true
      responses:
        '200':
          description: Success
          content:
            application/json:
              schema:
                $ref: '#/components/schemas/_res_refresh_Response'
        '400':
          description: Bad request
        '401':
          description: Unauthorized
        '500':
          description: Internal error
  /services/auth/login-url:
    post:
      tags:
        - Services
      summary: Get SSO login url
      description: |
        Retrieve a pre-formatted SSO login URL
      requestBody:
        content:
          application/json:
            schema:
              $ref: '#/components/schemas/_req_login-url_Request'
        required: true
      responses:
        '200':
          description: Success
          content:
            application/json:
              schema:
                $ref: '#/components/schemas/_res_login-url_Response'
        '400':
          description: Bad request
        '401':
          description: Unauthorized
        '500':
          description: Internal error
  /services/auth/verify:
    get:
      tags:
        - Services
      summary: Validate verification code
      description: |
        Validates verification code to verify account ownership
      parameters:
        - name: id
          in: query
          description: Credential ID
          required: true
          style: form
          explode: false
          schema:
            type: string
        - name: code
          in: query
          description: Verification code
          required: true
          style: form
          explode: false
          schema:
            type: string
      responses:
        '200':
          description: Successful operation
          content:
            text/plain:
              schema:
                type: string
                example: Successfully verified code
        '400':
          description: Bad request
        '401':
          description: Unauthorized
        '500':
          description: Internal error
  /services/auth/authorize-service:
    post:
      tags:
        - Services
      summary: Authorize service
      description: |
        Authorize a third-party service and get a scoped access token that can be used to access its APIs

        **Auth:** Requires user auth token
      security:
        - bearerAuth: []
      requestBody:
        content:
          application/json:
            schema:
              $ref: '#/components/schemas/_req_authorize-service_Request'
      responses:
        '200':
          description: Success
          content:
            application/json:
              schema:
                $ref: '#/components/schemas/_res_authorize-service_Response'
              examples:
                authorized:
                  summary: Service authorized
                  value: |
                    {
                      "access_token": "string",
                      "token_type": "Bearer",
                      "approved_scopes": [
                        "string"
                      ]
                    }
                unauthorized:
                  summary: Service unauthorized
                  value: |
                    {
                      "service_reg": {
                        "service_id": "string",
                        "host": "string",
                        "pub_key": {
                          "key_pem": "string",
                          "alg": "string"
                        },
                        "name": "string",
                        "description": "string",
                        "info_url": "string",
                        "logo_url": "string",
                        "scopes": [
                          {
                            "scope": "string",
                            "required": true,
                            "explanation": "string"
                          }
                        ],
                        "first_party": true
                      }
                    }
        '400':
          description: Bad request
        '401':
          description: Unauthorized
        '500':
          description: Internal error
  /services/auth/service-regs:
    get:
      tags:
        - Services
      summary: Get service registrations
      description: |
        Returns service registration records

        **Auth:** Requires auth token
      security:
        - bearerAuth: []
      parameters:
        - name: ids
          in: query
          description: A comma-separated list of service IDs to return registrations for
          required: true
          style: form
          explode: false
          schema:
            type: string
      responses:
        '200':
          description: Success
          content:
            application/json:
              schema:
                type: array
                items:
                  $ref: '#/components/schemas/ServiceReg'
        '400':
          description: Bad request
        '401':
          description: Unauthorized
        '500':
          description: Internal error
  /services/account:
    delete:
      tags:
        - Services
      summary: Delete user account
      description: |
        Deletes a user account

        **Auth:** Requires user auth token
      security:
        - bearerAuth: []
      responses:
        '200':
          description: Success
          content:
            text/plain:
              schema:
                type: string
                example: Success
        '400':
          description: Bad request
        '401':
          description: Unauthorized
        '500':
          description: Internal error
  /services/account/mfa:
    get:
      tags:
        - Services
      summary: Get account MFA types
      description: |
        Get MFA types set up for an account

        **Auth:** Requires user auth token
      security:
        - bearerAuth: []
      responses:
        '200':
          description: Success
          content:
            application/json:
              schema:
                type: array
                items:
                  $ref: '#/components/schemas/_res_shared_Mfa'
        '400':
          description: Bad request
        '401':
          description: Unauthorized
        '500':
          description: Internal error
    post:
      tags:
        - Services
      summary: Enroll in MFA type
      description: |
        Add MFA type to an account

        **Auth:** Requires user auth token
      security:
        - bearerAuth: []
      parameters:
        - name: type
          in: query
          description: MFA type
          required: true
          style: form
          explode: false
          schema:
            type: string
      responses:
        '200':
          description: Success
          content:
            application/json:
              schema:
                $ref: '#/components/schemas/_res_shared_Mfa'
        '400':
          description: Bad request
        '401':
          description: Unauthorized
        '500':
          description: Internal error
    delete:
      tags:
        - Services
      summary: Remove MFA type
      description: |
        Remove MFA type from an account

        **Auth:** Requires user auth token
      security:
        - bearerAuth: []
      parameters:
        - name: type
          in: query
          description: MFA type
          required: true
          style: form
          explode: false
          schema:
            type: string
      responses:
        '200':
          description: Success
        '400':
          description: Bad request
        '401':
          description: Unauthorized
        '500':
          description: Internal error
  /services/account/preferences:
    put:
      tags:
        - Services
      summary: Update account preferences
      description: |
        Updates account preferences

        **Auth:** Requires user auth token
      security:
        - bearerAuth: []
      requestBody:
        description: Account preferences
        content:
          application/json:
            schema:
              type: object
        required: true
      responses:
        '200':
          description: Success
          content:
            text/plain:
              schema:
                type: string
                example: Success
        '400':
          description: Bad request
        '401':
          description: Unauthorized
        '500':
          description: Internal error
    get:
      tags:
        - Services
      summary: Get preferences
      description: |
        Returns a user preferences

        **Auth:** Requires user auth token
      security:
        - bearerAuth: []
      responses:
        '200':
          description: Success
          content:
            application/json:
              schema:
                type: object
        '400':
          description: Bad request
        '401':
          description: Unauthorized
        '500':
          description: Internal error
  /services/account/profile:
    get:
      tags:
        - Services
      summary: Get user profile
      description: |
        Returns a user profile

        **Auth:** Requires user auth token
      security:
        - bearerAuth: []
      responses:
        '200':
          description: Success
          content:
            application/json:
              schema:
                $ref: '#/components/schemas/ProfileFields'
        '400':
          description: Bad request
        '401':
          description: Unauthorized
        '500':
          description: Internal error
    put:
      tags:
        - Services
      summary: Update user profile
      description: |
        Updates a user profile

        **Auth:** Requires user auth token
      security:
        - bearerAuth: []
      requestBody:
        description: Profile update
        content:
          application/json:
            schema:
              $ref: '#/components/schemas/_req_shared_Profile'
        required: true
      responses:
        '200':
          description: Success
          content:
            text/plain:
              schema:
                type: string
                example: Success
        '400':
          description: Bad request
        '401':
          description: Unauthorized
        '500':
          description: Internal error
  /services/test:
    get:
      tags:
        - Services
      summary: Test API..
      responses:
        '200':
          description: Success
          content:
            text/plain:
              schema:
                type: string
                example: Echooo
  /admin/global-config:
    get:
      tags:
        - Admin
      summary: Get global config
      description: |
        Gives the system global config

        **Auth:** Requires auth token with `config_admin` permission
      security:
        - bearerAuth: []
      responses:
        '200':
          description: Success
          content:
            application/json:
              schema:
                $ref: '#/components/schemas/GlobalConfig'
        '400':
          description: Bad request
        '401':
          description: Unauthorized
        '500':
          description: Internal error
    post:
      tags:
        - Admin
      summary: Create global config
      description: |
        Creates the system global config

        **Auth:** Requires auth token with `config_admin` permission
      security:
        - bearerAuth: []
      requestBody:
        content:
          application/json:
            schema:
              $ref: '#/components/schemas/GlobalConfig'
        required: true
      responses:
        '200':
          description: Success
          content:
            text/plain:
              schema:
                type: string
                example: Success
        '400':
          description: Bad request
        '401':
          description: Unauthorized
        '500':
          description: Internal error
    put:
      tags:
        - Admin
      summary: Update global config
      description: |
        Updates the system global config

        **Auth:** Requires auth token with `config_admin` permission
      security:
        - bearerAuth: []
      requestBody:
        content:
          application/json:
            schema:
              $ref: '#/components/schemas/GlobalConfig'
        required: true
      responses:
        '200':
          description: Success
          content:
            text/plain:
              schema:
                type: string
                example: Success
        '400':
          description: Bad request
        '401':
          description: Unauthorized
        '500':
          description: Internal error
  '/admin/organizations/{id}':
    put:
      tags:
        - Admin
      summary: Update organization
      description: |
        Updates organization

         **Auth:** Requires auth token with `org_admin` permission
      security:
        - bearerAuth: []
      parameters:
        - name: id
          in: path
          description: ID of the organization that needs to be updated
          required: true
          style: simple
          explode: false
          schema:
            type: string
      requestBody:
        description: update one organization
        content:
          application/json:
            schema:
              $ref: '#/components/schemas/_req_update_Organization_Request'
        required: true
      responses:
        '200':
          description: Success
          content:
            text/plain:
              schema:
                type: string
                example: Success
        '400':
          description: Bad request
        '401':
          description: Unauthorized
        '500':
          description: Internal error
    get:
      tags:
        - Admin
      summary: Get organization
      description: |
        Gets organization

        **Auth:** Requires auth token with `org_admin` permission
      security:
        - bearerAuth: []
      parameters:
        - name: id
          in: path
          description: ID of the organization
          required: true
          style: simple
          explode: false
          schema:
            type: string
      responses:
        '200':
          description: successful operation
          content:
            application/json:
              schema:
                $ref: '#/components/schemas/_req_get_Organization_Request'
        '400':
          description: Bad request
        '401':
          description: Unauthorized
        '404':
          description: Not Found
        '500':
          description: Internal error
  /admin/organizations:
    get:
      tags:
        - Admin
      summary: Get organizations
      description: |
        Gets organizations

        **Auth:** Requires auth token with `org_admin` permission
      security:
        - bearerAuth: []
      responses:
        '200':
          description: Successful operation
          content:
            application/json:
              schema:
                type: array
                items:
                  $ref: '#/components/schemas/_res_get_Organizations_Response'
        '400':
          description: Bad request
        '401':
          description: Unauthorized
        '500':
          description: Internal error
    post:
      tags:
        - Admin
      summary: Create organization
      description: |
        Creates organization

        **Auth:** Requires auth token with `org_admin` permission
      security:
        - bearerAuth: []
      requestBody:
        description: creates one organization
        content:
          application/json:
            schema:
              $ref: '#/components/schemas/_req_create-Organization_Request'
        required: true
      responses:
        '200':
          description: Success
          content:
            text/plain:
              schema:
                type: string
                example: Success
        '400':
          description: Bad request
        '401':
          description: Unauthorized
        '500':
          description: Internal error
  /admin/service-regs:
    get:
      tags:
        - Admin
      summary: Get service registrations
      description: |
        Returns service registration records

        **Auth:** Requires auth token with `service_admin` permission
      security:
        - bearerAuth: []
      parameters:
        - name: ids
          in: query
          description: A comma-separated list of service IDs to return registrations for
          required: true
          style: form
          explode: false
          schema:
            type: string
      responses:
        '200':
          description: Success
          content:
            application/json:
              schema:
                type: array
                items:
                  $ref: '#/components/schemas/ServiceReg'
        '400':
          description: Bad request
        '401':
          description: Unauthorized
        '500':
          description: Internal error
    post:
      tags:
        - Admin
      summary: Register service
      description: |
        Creates a new service registration

        The "service_id" of the registration must not match an existing registration  

        **Auth:** Requires auth token with `service_admin` permission
      security:
        - bearerAuth: []
      requestBody:
        description: service registration record to be added
        content:
          application/json:
            schema:
              $ref: '#/components/schemas/ServiceReg'
        required: true
      responses:
        '200':
          description: Success
          content:
            text/plain:
              schema:
                type: string
                example: Success
        '400':
          description: Bad request
        '401':
          description: Unauthorized
        '500':
          description: Internal error
    put:
      tags:
        - Admin
      summary: Update service registration
      description: |
        Update an existing service registration

        The "service_id" of the registration must match an existing registration

        **Auth:** Requires auth token with `service_admin` permission
      security:
        - bearerAuth: []
      requestBody:
        description: Service registration record update to be applied
        content:
          application/json:
            schema:
              $ref: '#/components/schemas/ServiceReg'
        required: true
      responses:
        '200':
          description: Success
          content:
            text/plain:
              schema:
                type: string
                example: Success
        '400':
          description: Bad request
        '401':
          description: Unauthorized
        '500':
          description: Internal error
    delete:
      tags:
        - Admin
      summary: Deregister service
      description: |
        Deletes an existing service registration record

        **Auth:** Requires auth token with `service_admin` permission
      security:
        - bearerAuth: []
      parameters:
        - name: id
          in: query
          description: The service ID of the registration to delete
          required: true
          style: form
          explode: false
          schema:
            type: string
      responses:
        '200':
          description: Success
          content:
            text/plain:
              schema:
                type: string
                example: Success
        '400':
          description: Bad request
        '401':
          description: Unauthorized
        '500':
          description: Internal error
  '/admin/applications/{id}':
    get:
      tags:
        - Admin
      summary: Get application
      description: |
        Gets application

        **Auth:** Requires auth token with `app_admin` permission
      security:
        - bearerAuth: []
      parameters:
        - name: id
          in: path
          description: ID of the application
          required: true
          style: simple
          explode: false
          schema:
            type: string
      responses:
        '200':
          description: successful operation
          content:
            application/json:
              schema:
                $ref: '#/components/schemas/_req_get_Application_Request'
        '400':
          description: Bad request
        '401':
          description: Unauthorized
        '404':
          description: Not Found
        '500':
          description: Internal error
  /admin/applications:
    get:
      tags:
        - Admin
      summary: Get applications
      description: |
        Gets applications

        **Auth:** Requires auth token with `app_admin` permission
      security:
        - bearerAuth: []
      responses:
        '200':
          description: Successful operation
          content:
            application/json:
              schema:
                type: array
                items:
                  $ref: '#/components/schemas/_res_get_Applications_Response'
        '400':
          description: Bad request
        '401':
          description: Unauthorized
        '500':
          description: Internal error
    post:
      tags:
        - Admin
      summary: Create application
      description: |
        Creates application

        **Auth:** Requires auth token with `app_admin` permission
      security:
        - bearerAuth: []
      requestBody:
        description: creates one application
        content:
          application/json:
            schema:
              $ref: '#/components/schemas/_req_create_Application_Request'
        required: true
      responses:
        '200':
          description: Success
          content:
            text/plain:
              schema:
                type: string
                example: Success
        '400':
          description: Bad request
        '401':
          description: Unauthorized
        '500':
          description: Internal error
  /admin/application-permissions:
    post:
      tags:
        - Admin
      summary: Create application permission
      description: |
        Creates application permission

        **Auth:** Requires auth token with `auth_admin` permission
      security:
        - bearerAuth: []
      requestBody:
        description: Application permission
        content:
          application/json:
            schema:
              $ref: '#/components/schemas/_req_application-permissions_Request'
        required: true
      responses:
        '200':
          description: Success
          content:
            text/plain:
              schema:
                type: string
                example: Success
        '400':
          description: Bad request
        '401':
          description: Unauthorized
        '500':
          description: Internal error
  /admin/application-roles:
    post:
      tags:
        - Admin
      summary: Create application role
      description: |
        Creates application role

        **Auth:** Requires auth token with `auth_admin` permission
      security:
        - bearerAuth: []
      requestBody:
        description: Application role
        content:
          application/json:
            schema:
              $ref: '#/components/schemas/_req_application-roles_Request'
        required: true
      responses:
        '200':
          description: Success
          content:
            text/plain:
              schema:
                type: string
                example: Success
        '400':
          description: Bad request
        '401':
          description: Unauthorized
        '500':
          description: Internal error
  /admin/account/permissions:
    put:
      tags:
        - Admin
      summary: Grant account permissions
      description: |
        Grant account permissions

        **Auth:** Requires auth token with `auth_admin` permission
      security:
        - bearerAuth: []
      requestBody:
        description: Permissions
        content:
          application/json:
            schema:
              $ref: '#/components/schemas/_req_account-permissions_Request'
        required: true
      responses:
        '200':
          description: Success
          content:
            text/plain:
              schema:
                type: string
                example: Success
        '400':
          description: Bad request
        '401':
          description: Unauthorized
        '500':
          description: Internal error
  /admin/account/roles:
    put:
      tags:
        - Admin
      summary: Grant account roles
      description: |
        Grant account roles

        **Auth:** Requires auth token with `auth_admin` permission
      security:
        - bearerAuth: []
      requestBody:
        description: Roles
        content:
          application/json:
            schema:
              $ref: '#/components/schemas/_req_account-roles_Request'
        required: true
      responses:
        '200':
          description: Success
          content:
            text/plain:
              schema:
                type: string
                example: Success
        '400':
          description: Bad request
        '401':
          description: Unauthorized
        '500':
          description: Internal error
  /admin/api-keys:
    get:
      tags:
        - Admin
      summary: Get API key
      description: |
        Returns API key record

        **Auth:** Requires auth token with `auth_admin` permission
      security:
        - bearerAuth: []
      parameters:
        - name: org_id
          in: query
          description: The org ID of the API key to return
          required: true
          style: form
          explode: false
          schema:
            type: string
        - name: app_id
          in: query
          description: The app ID of the API key to return
          required: true
          style: form
          explode: false
          schema:
            type: string
      responses:
        '200':
          description: Success
          content:
            application/json:
              schema:
                $ref: '#/components/schemas/APIKey'
        '400':
          description: Bad request
        '401':
          description: Unauthorized
        '500':
          description: Internal error
    post:
      tags:
        - Admin
      summary: Create API key
      description: |
        Creates a new API key record

        The "org_id" and "app_id" of the record must not match an existing registration  

        **Auth:** Requires auth token with `auth_admin` permission
      security:
        - bearerAuth: []
      requestBody:
        description: API key record to be added
        content:
          application/json:
            schema:
              $ref: '#/components/schemas/APIKey'
        required: true
      responses:
        '200':
          description: Success
          content:
            text/plain:
              schema:
                type: string
                example: Success
        '400':
          description: Bad request
        '401':
          description: Unauthorized
        '500':
          description: Internal error
    put:
      tags:
        - Admin
      summary: Update API key
      description: |
        Update an existing API key record

        The "org_id" and "app_id" of the record must match an existing registration  

        **Auth:** Requires auth token with `auth_admin` permission
      security:
        - bearerAuth: []
      requestBody:
        description: API key record update to be applied
        content:
          application/json:
            schema:
              $ref: '#/components/schemas/APIKey'
        required: true
      responses:
        '200':
          description: Success
          content:
            text/plain:
              schema:
                type: string
                example: Success
        '400':
          description: Bad request
        '401':
          description: Unauthorized
        '500':
          description: Internal error
    delete:
      tags:
        - Admin
      summary: Delete API key
      description: |
        Deletes an existing API key record

        **Auth:** Requires auth token with `auth_admin` permission
      security:
        - bearerAuth: []
      parameters:
        - name: org_id
          in: query
          description: The org ID of the API key to delete
          required: true
          style: form
          explode: false
          schema:
            type: string
        - name: app_id
          in: query
          description: The app ID of the API key to delete
          required: true
          style: form
          explode: false
          schema:
            type: string
      responses:
        '200':
          description: Success
          content:
            text/plain:
              schema:
                type: string
                example: Success
        '400':
          description: Bad request
        '401':
          description: Unauthorized
        '500':
          description: Internal error
  /enc/test:
    get:
      tags:
        - Enc
      summary: Test API..
      responses:
        '200':
          description: Success
          content:
            text/plain:
              schema:
                type: string
                example: Echooo
  /bbs/test:
    get:
      tags:
        - BBs
      summary: Test API..
      responses:
        '200':
          description: Success
          content:
            text/plain:
              schema:
                type: string
                example: Echooo
  /bbs/service-regs:
    get:
      tags:
        - BBs
      summary: Get service registrations
      description: |
        Returns service registration records
      parameters:
        - name: ids
          in: query
          description: A comma-separated list of service IDs to return registrations for
          required: true
          style: form
          explode: false
          schema:
            type: string
      responses:
        '200':
          description: Success
          content:
            application/json:
              schema:
                type: array
                items:
                  $ref: '#/components/schemas/AuthServiceReg'
        '400':
          description: Bad request
        '401':
          description: Unauthorized
        '500':
          description: Internal error
  /tps/service-regs:
    get:
      tags:
        - Third-Party Services
      summary: Get service registrations
      description: |
        Returns service registration records
      parameters:
        - name: ids
          in: query
          description: A comma-separated list of service IDs to return registrations for
          required: true
          style: form
          explode: false
          schema:
            type: string
      responses:
        '200':
          description: Success
          content:
            application/json:
              schema:
                type: array
                items:
                  $ref: '#/components/schemas/AuthServiceReg'
        '400':
          description: Bad request
        '401':
          description: Unauthorized
        '500':
          description: Internal error
  /tps/auth-keys:
    get:
      tags:
        - Third-Party Services
      summary: Get auth public key
      description: |
        Returns auth public key in JWKS format
      responses:
        '200':
          description: Success
          content:
            application/json:
              schema:
                $ref: '#/components/schemas/JWKS'
        '400':
          description: Bad request
        '401':
          description: Unauthorized
        '500':
          description: Internal error
  /version:
    get:
      summary: Get service version
      responses:
        '200':
          description: Success
          content:
            text/plain:
              schema:
                type: string
                example: v1.1.0
  /.well-known/openid-configuration:
    get:
      summary: OpenID Connect Discovery
      responses:
        '200':
          description: Success
          content:
            application/json:
              schema:
                $ref: '#/components/schemas/OIDCDiscovery'
components:
  securitySchemes:
    bearerAuth:
      type: http
      scheme: bearer
      bearerFormat: JWT
  schemas:
    GlobalConfig:
      required:
        - setting
      type: object
      properties:
        setting:
          type: string
    Application:
      type: object
      properties:
        fields:
          $ref: '#/components/schemas/ApplicationFields'
        types:
          type: array
          items:
            $ref: '#/components/schemas/ApplicationType'
        organizations:
          type: array
          items:
            $ref: '#/components/schemas/ApplicationOrganization'
    ApplicationFields:
      required:
        - id
        - name
      type: object
      properties:
        id:
          readOnly: true
          type: string
        name:
          type: string
        multi_tenant:
          type: boolean
        requires_own_users:
          type: boolean
    ApplicationType:
      type: object
      properties:
        fields:
          $ref: '#/components/schemas/ApplicationTypeFields'
        application:
          $ref: '#/components/schemas/Application'
    ApplicationTypeFields:
      required:
        - id
        - identifier
      type: object
      properties:
        id:
          type: string
        identifier:
          type: string
        name:
          type: string
        versions:
          type: array
          items:
            type: string
    ApplicationOrganization:
      type: object
      properties:
        id:
          type: string
        TODO:
          type: string
    ApplicationPermission:
      type: object
      properties:
        fields:
          $ref: '#/components/schemas/ApplicationPermissionFields'
        application:
          $ref: '#/components/schemas/Application'
    ApplicationPermissionFields:
      required:
        - id
        - name
      type: object
      properties:
        id:
          type: string
        name:
          type: string
    ApplicationRole:
      type: object
      properties:
        fields:
          $ref: '#/components/schemas/ApplicationRoleFields'
        application:
          $ref: '#/components/schemas/Application'
        permissions:
          type: array
          items:
            $ref: '#/components/schemas/ApplicationPermission'
    ApplicationRoleFields:
      required:
        - id
        - name
      type: object
      properties:
        id:
          type: string
        name:
          type: string
    ApplicationGroup:
      type: object
      properties:
        fields:
          $ref: '#/components/schemas/ApplicationGroupFields'
        application:
          $ref: '#/components/schemas/Application'
        permissions:
          type: array
          items:
            $ref: '#/components/schemas/ApplicationPermission'
        roles:
          type: array
          items:
            $ref: '#/components/schemas/ApplicationRole'
    ApplicationGroupFields:
      required:
        - id
        - name
      type: object
      properties:
        id:
          type: string
        name:
          type: string
    Organization:
      type: object
      properties:
        fields:
          $ref: '#/components/schemas/OrganizationFields'
        config:
          $ref: '#/components/schemas/OrganizationConfig'
    OrganizationFields:
      required:
        - id
        - name
        - type
      type: object
      properties:
        id:
          readOnly: true
          type: string
        name:
          type: string
        type:
          type: string
          enum:
            - micro
            - small
            - medium
            - large
            - huge
    OrganizationConfig:
      type: object
      properties:
        fields:
          $ref: '#/components/schemas/OrganizationConfigFields'
    OrganizationConfigFields:
      type: object
      properties:
        id:
          readOnly: true
          type: string
          description: organization config id
        domains:
          type: array
          description: organization domains
          items:
            type: string
    LoginSession:
      type: object
      properties:
        fields:
          $ref: '#/components/schemas/LoginSessionFields'
        app_org:
          $ref: '#/components/schemas/ApplicationOrganization'
        auth_type:
          $ref: '#/components/schemas/AuthType'
        app_type:
          $ref: '#/components/schemas/ApplicationType'
        account_auth_type:
          $ref: '#/components/schemas/AccountAuthType'
          nullable: true
        device:
          $ref: '#/components/schemas/Device'
    LoginSessionFields:
      type: object
      properties:
        id:
          type: string
        anonymous:
          type: boolean
        identifier:
          type: string
        id_address:
          type: string
        access_token:
          type: string
        refresh_token:
          type: string
        params:
          type: object
          additionalProperties: true
        expires:
          type: string
        date_updated:
          type: string
          nulable: true
        date_created:
          type: string
    AuthType:
      type: object
      properties:
        fields:
          $ref: '#/components/schemas/AuthTypeFields'
    AuthTypeFields:
      type: object
      properties:
        id:
          type: string
        code:
          type: string
        description:
          type: string
        is_external:
          type: boolean
        ignore_mfa:
          type: boolean
        params:
          type: object
          additionalProperties: true
    Credential:
      type: object
      properties:
        fields:
          $ref: '#/components/schemas/CredentialFields'
        accounts_auth_types:
          type: array
          items:
            $ref: '#/components/schemas/AccountAuthType'
    CredentialFields:
      type: object
      properties:
        id:
          type: string
        value:
          type: object
    ServiceReg:
      required:
        - service_id
        - host
        - name
        - description
        - first_party
      type: object
      description: Full service registration record
      properties:
        service_id:
          type: string
        host:
          type: string
        pub_key:
          $ref: '#/components/schemas/PubKey'
        name:
          type: string
        description:
          type: string
        info_url:
          type: string
        logo_url:
          type: string
        scopes:
          type: array
          nullable: true
          items:
            $ref: '#/components/schemas/ServiceScope'
        first_party:
          type: boolean
    AuthServiceReg:
      required:
        - service_id
        - host
      type: object
      description: Service registration record used for auth
      properties:
        service_id:
          type: string
        host:
          type: string
        pub_key:
          $ref: '#/components/schemas/PubKey'
    PubKey:
      required:
        - key_pem
        - alg
      type: object
      properties:
        key_pem:
          type: string
        alg:
          type: string
    ServiceScope:
      required:
        - scope
        - required
      type: object
      properties:
        scope:
          type: string
        required:
          type: boolean
        explanation:
          description: Explanation displayed to users for why this scope is requested/required
          type: string
    APIKey:
      required:
        - org_id
        - app_id
        - key
      type: object
      description: API key record
      properties:
        org_id:
          type: string
        app_id:
          type: string
        key:
          type: string
    JWK:
      required:
        - kty
        - use
        - alg
        - kid
        - 'n'
        - e
      type: object
      description: JSON Web Key (JWK)
      properties:
        kty:
          type: string
          description: The "kty" (key type) parameter identifies the cryptographic algorithm family used with the key
          enum:
            - RSA
        use:
          type: string
          description: The "use" (public key use) parameter identifies the intended use of the public key
          enum:
            - sig
        alg:
          type: string
          description: The "alg" (algorithm) parameter identifies the algorithm intended for use with the key
          enum:
            - RS256
        kid:
          type: string
          description: The "kid" (key ID) parameter is used to match a specific key
        'n':
          type: string
          description: The modulus (2048 bit) of the key - Base64URL encoded.
        e:
          type: string
          description: The exponent of the key - Base64URL encoded
    JWKS:
      required:
        - keys
      type: object
      description: JSON Web Key Set (JWKS)
      properties:
        keys:
          type: array
          items:
            $ref: '#/components/schemas/JWK'
    OIDCDiscovery:
      required:
        - issuer
        - jwks_uri
      type: object
      description: OpenID Connect Discovery Metadata
      properties:
        issuer:
          type: string
        jwks_uri:
          type: string
    Account:
      type: object
      properties:
        fields:
          $ref: '#/components/schemas/AccountFields'
        application:
          $ref: '#/components/schemas/Application'
        organization:
          $ref: '#/components/schemas/Organization'
        permissions:
          type: array
          items:
            $ref: '#/components/schemas/ApplicationPermission'
        roles:
          type: array
          items:
            $ref: '#/components/schemas/ApplicationRole'
        groups:
          type: array
          items:
            $ref: '#/components/schemas/ApplicationGroup'
        auth_types:
          type: array
          items:
            $ref: '#/components/schemas/AccountAuthType'
        preferences:
          type: object
        profile:
          $ref: '#/components/schemas/Profile'
        devices:
          type: array
          items:
            $ref: '#/components/schemas/Device'
    AccountFields:
      required:
        - id
      type: object
      properties:
        id:
          type: string
    Profile:
      type: object
      properties:
        fields:
          $ref: '#/components/schemas/ProfileFields'
        accounts:
          type: array
          items:
            $ref: '#/components/schemas/Account'
    ProfileFields:
      type: object
      properties:
        id:
          type: string
        photo_url:
          type: string
        first_name:
          type: string
        last_name:
          type: string
        email:
          type: string
          nullable: true
        phone:
          type: string
          nullable: true
        birth_year:
          type: integer
          nullable: true
        address:
          type: string
          nullable: true
        zip_code:
          type: string
          nullable: true
        state:
          type: string
          nullable: true
        country:
          type: string
          nullable: true
    AccountAuthType:
      type: object
      properties:
        fields:
          $ref: '#/components/schemas/AccountAuthTypeFields'
        auth_type:
          $ref: '#/components/schemas/AuthType'
        account:
          $ref: '#/components/schemas/Account'
        credential:
          $ref: '#/components/schemas/Credential'
    AccountAuthTypeFields:
      type: object
      properties:
        id:
          type: string
        code:
          type: string
        identifier:
          type: string
        params:
          type: object
          additionalProperties: true
          nullable: true
        active:
          type: boolean
    Device:
      type: object
      properties:
        fields:
          $ref: '#/components/schemas/DeviceFields'
        accounts:
          type: array
          items:
            $ref: '#/components/schemas/Account'
    DeviceFields:
      required:
        - id
        - type
      type: object
      properties:
        id:
          type: string
        type:
          type: string
          enum:
            - mobile
            - web
            - desktop
            - other
        os:
          type: string
    _req_shared_Profile:
      type: object
      properties:
        photo_url:
          type: string
          nullable: true
        first_name:
          type: string
          nullable: true
        last_name:
          type: string
          nullable: true
        email:
          type: string
          nullable: true
        phone:
          type: string
          nullable: true
        birth_year:
          type: integer
          nullable: true
        address:
          type: string
          nullable: true
        zip_code:
          type: string
          nullable: true
        state:
          type: string
          nullable: true
        country:
          type: string
          nullable: true
    _req_shared_ProfileNullable:
      type: object
      nullable: true
      properties:
        photo_url:
          type: string
          nullable: true
        first_name:
          type: string
          nullable: true
        last_name:
          type: string
          nullable: true
        email:
          type: string
          nullable: true
        phone:
          type: string
          nullable: true
        birth_year:
          type: integer
          nullable: true
        address:
          type: string
          nullable: true
        zip_code:
          type: string
          nullable: true
        state:
          type: string
          nullable: true
        country:
          type: string
          nullable: true
    _res_shared_RokwireToken:
      type: object
      properties:
        access_token:
          description: The user's access token to be provided to authorize access to ROKWIRE APIs
          type: string
        refresh_token:
          description: A refresh token that can be used to get a new access token once the one provided expires
          type: string
        token_type:
          description: The type of the provided tokens to be specified when they are sent in the "Authorization" header
          type: string
          enum:
            - Bearer
<<<<<<< HEAD
    _res_shared_ParamsOIDC:
      type: object
      properties:
        oidc_token:
          type: object
          properties:
            id_token:
              type: string
            access_token:
              type: string
            token_type:
              type: string
    _res_shared_ParamsNone:
      type: object
      description: Auth login response params for unlisted auth_types (None)
      nullable: true
    _res_shared_Mfa:
      type: object
      properties:
        type:
          type: string
        account_id:
          type: string
        verified:
          type: boolean
        params:
          type: object
=======
>>>>>>> 72a52796
    _req_login_Request:
      required:
        - auth_type
        - app_type_identifier
        - org_id
        - device
      type: object
      properties:
        auth_type:
          type: string
          enum:
            - username
            - email
            - twilio_phone
            - illinois_oidc
            - api_key
        app_type_identifier:
          type: string
        org_id:
          type: string
        creds:
          anyOf:
            - $ref: '#/components/schemas/_req_login_CredsEmail'
            - $ref: '#/components/schemas/_req_login_CredsTwilioPhone'
            - $ref: '#/components/schemas/_req_login_CredsOIDC'
            - $ref: '#/components/schemas/_req_login_CredsAPIKey'
        params:
          type: object
          anyOf:
            - $ref: '#/components/schemas/_req_login_ParamsEmail'
            - $ref: '#/components/schemas/_req_login_ParamsOIDC'
            - $ref: '#/components/schemas/_req_login_ParamsNone'
        device:
          $ref: '#/components/schemas/_req_login_Device'
        profile:
          $ref: '#/components/schemas/_req_shared_ProfileNullable'
        preferences:
          type: object
          nullable: true
    _req_login_MFAVerify:
      required:
        - account_id
        - mfa_type
        - mfa_code
      type: object
      properties:
        account_id:
          type: string
        mfa_type:
          type: string
          enum:
            - email
            - phone
            - totp
        mfa_code:
          type: string
    _req_login_CredsEmail:
      required:
        - email
        - password
      type: object
      description: Auth login creds for auth_type="email"
      properties:
        email:
          type: string
        password:
          type: string
        mfa_code:
          type: string
        mfa_type:
          type: string
    _req_login_CredsTwilioPhone:
      type: object
      description: Auth login creds for auth_type="twilio_phone"
      required:
        - phone
      properties:
        phone:
          type: string
        code:
          type: string
    _req_login_CredsOIDC:
      type: string
      description: |
        Auth login creds for auth_type="oidc"
          - full redirect URI received from OIDC provider
    _req_login_CredsAPIKey:
      required:
        - api_key
      type: object
      description: Auth login creds for auth_type="api_key"
      properties:
        api_key:
          type: string
        anonymous_id:
          type: string
    _req_login_ParamsEmail:
      type: object
      description: Auth login params for auth_type="email"
      properties:
        confirm_password:
          type: string
          description: This should match the `creds` password field when sign_up=true. This should be verified on the client side as well to reduce invalid requests.
        sign_up:
          type: boolean
          default: false
    _req_login_ParamsOIDC:
      type: object
      description: Auth login params for auth_type="oidc"
      properties:
        redirect_uri:
          type: string
        pkce_verifier:
          type: string
    _req_login_ParamsNone:
      type: object
      description: Auth login request params for unlisted auth_types (None)
      nullable: true
    _req_login_Device:
      required:
        - type
      type: object
      description: Client device
      properties:
        device_id:
          type: string
        type:
          type: string
          enum:
            - mobile
            - web
            - desktop
            - other
        os:
          type: string
    _res_login_Response:
      type: object
      properties:
        token:
          $ref: '#/components/schemas/_res_shared_RokwireToken'
        account:
          $ref: '#/components/schemas/_res_login_Account'
        params:
          type: object
          nullable: true
          anyOf:
            - type: object
              properties:
                oidc_token:
                  type: object
                  properties:
                    id_token:
                      type: string
                    access_token:
                      type: string
                    refresh_token:
                      type: string
                    token_type:
                      type: string
                    redirect_uri:
                      type: string
            - type: object
              properties:
                anonymous_id:
                  type: string
            - type: object
              description: Auth login response params for unlisted auth_types (None)
              nullable: true
        message:
          type: string
    _res_login_MFAVerify:
      required:
        - enrolled
        - state
      type: object
      properties:
        enrolled:
          type: array
          items:
            $ref: '#/components/schemas/_res_shared_Mfa'
        state:
          type: string
        params:
          type: object
          nullable: true
          anyOf:
            - $ref: '#/components/schemas/_res_shared_ParamsOIDC'
            - $ref: '#/components/schemas/_res_login_Response/properties/params/anyOf/1'
            - $ref: '#/components/schemas/_res_shared_ParamsNone'
    _res_login_Account:
      required:
        - id
      type: object
      properties:
        id:
          type: string
        profile:
          $ref: '#/components/schemas/ProfileFields'
        preferences:
          type: object
          nullable: true
        permissions:
          type: array
          items:
            $ref: '#/components/schemas/ApplicationPermissionFields'
        roles:
          type: array
          items:
            $ref: '#/components/schemas/ApplicationRoleFields'
        groups:
          type: array
          items:
            $ref: '#/components/schemas/ApplicationGroupFields'
        auth_types:
          type: array
          items:
            $ref: '#/components/schemas/AccountAuthTypeFields'
    _req_login-url_Request:
      required:
        - auth_type
        - app_type_identifier
        - org_id
        - redirect_uri
      type: object
      properties:
        auth_type:
          type: string
          enum:
            - illinois_oidc
        app_type_identifier:
          type: string
        org_id:
          type: string
        redirect_uri:
          type: string
    _res_login-url_Response:
      required:
        - login_url
      type: object
      properties:
        login_url:
          type: string
        params:
          type: object
          description: Params to be submitted with 'login' request (if necessary)
    _res_refresh_Response:
      type: object
      properties:
        token:
          $ref: '#/components/schemas/_res_shared_RokwireToken'
        params:
          type: object
          nullable: true
          anyOf:
            - $ref: '#/components/schemas/_res_login_Response/properties/params/anyOf/0'
            - $ref: '#/components/schemas/_res_login_Response/properties/params/anyOf/1'
            - $ref: '#/components/schemas/_res_login_Response/properties/params/anyOf/2'
    _req_authorize-service_Request:
      required:
        - service_id
      type: object
      properties:
        service_id:
          type: string
        approved_scopes:
          description: Scopes to be granted to this service in this and future tokens. Replaces existing scopes if present.
          type: array
          items:
            type: string
    _res_authorize-service_Response:
      type: object
      properties:
        access_token:
          type: string
        token_type:
          description: The type of the provided tokens to be specified when they are sent in the "Authorization" header
          type: string
          enum:
            - Bearer
        approved_scopes:
          type: array
          items:
            type: string
        service_reg:
          $ref: '#/components/schemas/ServiceReg'
    _req_create-Organization_Request:
      required:
        - name
        - type
      type: object
      properties:
        id:
          readOnly: true
          type: string
        name:
          type: string
        type:
          type: string
          enum:
            - micro
            - small
            - medium
            - large
            - huge
        config:
          $ref: '#/components/schemas/OrganizationConfigFields'
    _res_create_Organization_Response:
      required:
        - id
        - name
        - type
      type: object
      properties:
        id:
          readOnly: true
          type: string
        name:
          type: string
        type:
          type: string
          enum:
            - micro
            - small
            - medium
            - large
            - huge
        config:
          $ref: '#/components/schemas/OrganizationConfigFields'
    _req_update_Organization_Request:
      required:
        - id
        - name
        - type
      type: object
      properties:
        id:
          readOnly: true
          type: string
        name:
          type: string
        type:
          type: string
          enum:
            - micro
            - small
            - medium
            - large
            - huge
        config:
          $ref: '#/components/schemas/OrganizationConfigFields'
    _res_update_Organization_Response:
      required:
        - id
        - name
        - type
      type: object
      properties:
        id:
          readOnly: true
          type: string
        name:
          type: string
        type:
          type: string
          enum:
            - micro
            - small
            - medium
            - large
            - huge
        config:
          $ref: '#/components/schemas/OrganizationConfigFields'
    _req_get_Organization_Request:
      required:
        - id
      properties:
        id:
          readOnly: true
          type: string
    _res_get_Organization_Response:
      required:
        - id
        - name
        - type
      type: object
      properties:
        id:
          readOnly: true
          type: string
        name:
          type: string
        type:
          type: string
          enum:
            - micro
            - small
            - medium
            - large
            - huge
        config:
          $ref: '#/components/schemas/OrganizationConfigFields'
    _res_get_Organizations_Response:
      required:
        - id
        - name
        - type
      type: object
      properties:
        id:
          readOnly: true
          type: string
        name:
          type: string
        type:
          type: string
          enum:
            - micro
            - small
            - medium
            - large
            - huge
        config:
          type: array
          items:
            $ref: '#/components/schemas/OrganizationConfigFields'
    _req_create_Application_Request:
      required:
        - name
        - multi_tenant
        - requires_own_users
      type: object
      properties:
        name:
          type: string
        multi_tenant:
          type: boolean
        requires_own_users:
          type: boolean
        application_types:
          type: array
          items:
            required:
              - identifier
            type: object
            properties:
              identifier:
                type: string
              name:
                type: string
              versions:
                type: array
                items:
                  type: string
    _req_get_Application_Request:
      required:
        - id
      type: string
      properties:
        id:
          readOnly: true
          type: string
    _res_get_Application_Response:
      required:
        - id
        - name
      type: object
      properties:
        id:
          readOnly: true
          type: string
        name:
          type: string
        multi_tenant:
          type: boolean
        requires_own_users:
          type: boolean
        organization:
          $ref: '#/components/schemas/ApplicationOrganization'
        applicationType:
          $ref: '#/components/schemas/ApplicationType'
    _res_get_Applications_Response:
      required:
        - id
        - name
        - multi_tenant
        - requires_own_users
      type: object
      properties:
        id:
          readOnly: true
          type: string
        name:
          type: string
        multi_tenant:
          type: boolean
        requires_own_users:
          type: boolean
        application_types:
          $ref: '#/components/schemas/ApplicationTypeFields'
    _req_application-permissions_Request:
      required:
        - name
        - app_id
      type: object
      properties:
        name:
          type: string
        app_id:
          type: string
    _req_application-roles_Request:
      required:
        - name
        - app_id
        - description
        - permissions
      type: object
      properties:
        name:
          type: string
        app_id:
          type: string
        description:
          type: string
        permissions:
          type: array
          items:
            type: string
    _req_account-permissions_Request:
      required:
        - account_id
        - app_id
        - permissions
      type: object
      properties:
        account_id:
          type: string
        app_id:
          type: string
        permissions:
          type: array
          items:
            type: string
    _req_account-roles_Request:
      required:
        - account_id
        - app_id
        - role_ids
      type: object
      properties:
        account_id:
          type: string
        app_id:
          type: string
        role_ids:
          type: array
          items:
            type: string<|MERGE_RESOLUTION|>--- conflicted
+++ resolved
@@ -2084,23 +2084,6 @@
           type: string
           enum:
             - Bearer
-<<<<<<< HEAD
-    _res_shared_ParamsOIDC:
-      type: object
-      properties:
-        oidc_token:
-          type: object
-          properties:
-            id_token:
-              type: string
-            access_token:
-              type: string
-            token_type:
-              type: string
-    _res_shared_ParamsNone:
-      type: object
-      description: Auth login response params for unlisted auth_types (None)
-      nullable: true
     _res_shared_Mfa:
       type: object
       properties:
@@ -2112,8 +2095,6 @@
           type: boolean
         params:
           type: object
-=======
->>>>>>> 72a52796
     _req_login_Request:
       required:
         - auth_type
@@ -2300,9 +2281,9 @@
           type: object
           nullable: true
           anyOf:
-            - $ref: '#/components/schemas/_res_shared_ParamsOIDC'
+            - $ref: '#/components/schemas/_res_login_Response/properties/params/anyOf/0'
             - $ref: '#/components/schemas/_res_login_Response/properties/params/anyOf/1'
-            - $ref: '#/components/schemas/_res_shared_ParamsNone'
+            - $ref: '#/components/schemas/_res_login_Response/properties/params/anyOf/2'
     _res_login_Account:
       required:
         - id
