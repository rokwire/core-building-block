openapi: 3.0.3
info:
  title: Rokwire Core Building Block API
  description: Core Building Block API Documentation
  version: 1.33.0
servers:
  - url: 'https://api.rokwire.illinois.edu/core'
    description: Production server
  - url: 'https://api-test.rokwire.illinois.edu/core'
    description: Test server
  - url: 'https://api-dev.rokwire.illinois.edu/core'
    description: Development server
  - url: 'http://localhost/core'
    description: Local server
tags:
  - name: Services
    description: Clients applications APIs.
  - name: Admin
    description: Clients administration applications APIs.
  - name: Enc
    description: APIs consumed by the Encryption building block.
  - name: BBs
    description: APIs consumed by the platform building blocks.
  - name: Third-Party Services
    description: APIs consumed by third-party services.
  - name: UI
    description: Endpoints for HTML webpages
  - name: System
    description: System APIs.
paths:
  /services/auth/login:
    post:
      tags:
        - Services
      summary: Login
      description: |
        Login using credentials to retrieve access token, refresh token, and user data
      requestBody:
        description: |
          User credential details and parameters
        content:
          application/json:
            schema:
              $ref: '#/components/schemas/_shared_req_Login'
            examples:
              email-sign_in:
                summary: Email - sign in
                value:
                  auth_type: email
                  app_type_identifier: edu.illinois.rokwire
                  org_id: 0a2eff20-e2cd-11eb-af68-60f81db5ecc0
                  api_key: 95a463e3-2ce8-450b-ba75-d8506b874738
                  creds:
                    email: test@example.com
                    password: test12345
                  device:
                    type: mobile
                    device_id: '5555'
                    os: Android
              email-sign_up:
                summary: Email - sign up
                value:
                  auth_type: email
                  app_type_identifier: edu.illinois.rokwire
                  org_id: 0a2eff20-e2cd-11eb-af68-60f81db5ecc0
                  api_key: 95a463e3-2ce8-450b-ba75-d8506b874738
                  creds:
                    email: test@example.com
                    password: test12345
                  params:
                    sign_up: true
                    confirm_password: test12345
                  preferences:
                    key1: value1
                    key2: value2
                  profile:
                    address: address
                    birth_year: 1990
                    country: county
                    email: email
                    first_name: first name
                    last_name: last name
                    phone: '+000000000000'
                    photo_url: photo url
                    state: state
                    zip_code: zip code
                  device:
                    type: mobile
                    device_id: '5555'
                    os: Android
              phone:
                summary: Phone - sign in OR sign up
                value:
                  auth_type: twilio_phone
                  app_type_identifier: edu.illinois.rokwire
                  org_id: 0a2eff20-e2cd-11eb-af68-60f81db5ecc0
                  api_key: 95a463e3-2ce8-450b-ba75-d8506b874738
                  creds:
                    phone: '+12223334444'
                    code: '123456'
                  preferences:
                    key1: value1
                    key2: value2
                  profile:
                    address: address
                    birth_year: 1990
                    country: county
                    email: email
                    first_name: first name
                    last_name: last name
                    phone: '+000000000000'
                    photo_url: photo url
                    state: state
                    zip_code: zip code
                  device:
                    type: mobile
                    device_id: '5555'
                    os: Android
              illinois_oidc:
                summary: Illinois OIDC login
                value:
                  auth_type: illinois_oidc
                  app_type_identifier: edu.illinois.rokwire
                  org_id: 0a2eff20-e2cd-11eb-af68-60f81db5ecc0
                  api_key: 95a463e3-2ce8-450b-ba75-d8506b874738
                  creds: 'https://redirect.example.com?code=ai324uith8gSEefesEguorgwsf43'
                  params:
                    redirect_uri: 'https://redirect.example.com'
                    pkce_verifier: w4iuhfq0u43hfq38ghn3gnSFSFiqp3ugnpugnqiprgUGNPINfsdoirpgia
                  preferences:
                    key1: value1
                    key2: value2
                  profile:
                    address: address
                    birth_year: 1990
                    country: county
                    email: email
                    first_name: first name
                    last_name: last name
                    phone: '+000000000000'
                    photo_url: photo url
                    state: state
                    zip_code: zip code
                  device:
                    type: mobile
                    device_id: '5555'
                    os: Android
              anonymous:
                summary: Anonymous login
                value:
                  auth_type: anonymous
                  app_type_identifier: edu.illinois.rokwire
                  org_id: 0a2eff20-e2cd-11eb-af68-60f81db5ecc0
                  api_key: 95a463e3-2ce8-450b-ba75-d8506b874738
                  creds:
                    anonymous_id: dbb5ea5d-6c6c-44b8-9952-7ebf0e844beb
                  device:
                    type: mobile
                    device_id: '5555'
                    os: Android
              username-sign_in:
                summary: Username - sign in
                value:
                  auth_type: username
                  app_type_identifier: edu.illinois.rokwire
                  org_id: 0a2eff20-e2cd-11eb-af68-60f81db5ecc0
                  api_key: 95a463e3-2ce8-450b-ba75-d8506b874738
                  creds:
                    username: testName
                    password: test12345
                  device:
                    type: mobile
                    device_id: '5555'
                    os: Android
              username-sign_up:
                summary: Username - sign up
                value:
                  auth_type: username
                  app_type_identifier: edu.illinois.rokwire
                  org_id: 0a2eff20-e2cd-11eb-af68-60f81db5ecc0
                  api_key: 95a463e3-2ce8-450b-ba75-d8506b874738
                  creds:
                    username: testName
                    password: test12345
                  params:
                    sign_up: true
                    confirm_password: test12345
                  preferences:
                    key1: value1
                    key2: value2
                  profile:
                    address: address
                    birth_year: 1990
                    country: county
                    email: email
                    first_name: first name
                    last_name: last name
                    phone: '+000000000000'
                    photo_url: photo url
                    state: state
                    zip_code: zip code
                  device:
                    type: mobile
                    device_id: '5555'
                    os: Android
        required: true
      responses:
        '200':
          description: Success
          content:
            application/json:
              schema:
                anyOf:
                  - $ref: '#/components/schemas/_shared_res_Login_Mfa'
                  - $ref: '#/components/schemas/_shared_res_Login'
        '400':
          description: Bad request
        '401':
          description: Unauthorized
        '500':
          description: Internal error
          content:
            application/json:
              schema:
                type: object
                properties:
                  status:
                    type: string
                    enum:
                      - invalid
                      - unverified
                      - verification-expired
                      - already-exists
                      - not-found
                      - internal-server-error
                      - shared-credential-unverified
                    description: |
                      - `invalid`: Invalid credentials
                      - `unverified`: Unverified credentials
                      - `verification-expired`: Credentials verification expired. The verification is restarted
                      - `already-exists`: Account already exists when `sign-up=true`
                      - `not-found`: Account could not be found when `sign-up=false`
                      - `internal-server-error`: An undefined error occurred
                      - `shared-credential-unverified`: The shared credential has not been verified yet
                  message:
                    type: string
  /services/auth/mfa:
    post:
      tags:
        - Services
      summary: MFA
      description: |
        Verify multi-factor authentication credentials to complete login
      parameters:
        - name: state
          in: query
          description: Login state
          required: false
          style: form
          explode: false
          schema:
            type: string
      requestBody:
        description: |
          MFA credentials and parameters
        content:
          application/json:
            schema:
              $ref: '#/components/schemas/_shared_req_Login_Mfa'
        required: true
      responses:
        '200':
          description: Success
          content:
            application/json:
              schema:
                $ref: '#/components/schemas/_shared_res_Login'
        '400':
          description: Bad request
        '401':
          description: Unauthorized
        '500':
          description: Internal error
  /services/auth/refresh:
    post:
      tags:
        - Services
      summary: Refresh
      description: |
        Refresh access token using a refresh token
      requestBody:
        description: |
          Refresh token
        content:
          application/json:
            schema:
              $ref: '#/components/schemas/_shared_req_Refresh'
        required: true
      responses:
        '200':
          description: Success
          content:
            application/json:
              schema:
                $ref: '#/components/schemas/_shared_res_Refresh'
        '400':
          description: Bad request
        '401':
          description: Unauthorized
        '500':
          description: Internal error
  /services/auth/login-url:
    post:
      tags:
        - Services
      summary: Get SSO login url
      description: |
        Retrieve a pre-formatted SSO login URL
      requestBody:
        content:
          application/json:
            schema:
              $ref: '#/components/schemas/_shared_req_LoginUrl'
        required: true
      responses:
        '200':
          description: Success
          content:
            application/json:
              schema:
                $ref: '#/components/schemas/_shared_res_LoginUrl'
        '400':
          description: Bad request
        '401':
          description: Unauthorized
        '500':
          description: Internal error
  /services/auth/logout:
    post:
      tags:
        - Services
      summary: Logout
      description: |
        Logouts an account
      security:
        - bearerAuth: []
      requestBody:
        content:
          application/json:
            schema:
              required:
                - all_sessions
              type: object
              properties:
                all_sessions:
                  type: boolean
                  default: false
      responses:
        '200':
          description: Success
          content:
            text/plain:
              schema:
                type: string
                example: Success
        '400':
          description: Bad request
        '401':
          description: Unauthorized
        '500':
          description: Internal error
  /services/auth/credential/verify:
    get:
      tags:
        - Services
      summary: Validate verification code
      description: |
        Validates verification code to verify account ownership
      parameters:
        - name: id
          in: query
          description: Credential ID
          required: true
          style: form
          explode: false
          schema:
            type: string
        - name: code
          in: query
          description: Verification code
          required: true
          style: form
          explode: false
          schema:
            type: string
      responses:
        '200':
          description: Successful operation
          content:
            text/plain:
              schema:
                type: string
                example: Successfully verified code
        '400':
          description: Bad request
        '401':
          description: Unauthorized
        '500':
          description: Internal error
  /services/auth/credential/send-verify:
    post:
      tags:
        - Services
      summary: Send verification code to identifier
      description: |
        Sends verification code to identifier to verify account ownership
      requestBody:
        description: |
          Account information to be checked
        content:
          application/json:
            schema:
              $ref: '#/components/schemas/_services_req_credential_send-verify'
        required: true
      responses:
        '200':
          description: Successful operation
          content:
            text/plain:
              schema:
                type: string
                example: Successfully sent verification code
        '400':
          description: Bad request
        '401':
          description: Unauthorized
        '500':
          description: Internal error
  /services/auth/credential/forgot/initiate:
    post:
      tags:
        - Services
      summary: Initiate reset credential for a given identifier
      description: |
        Email auth type:
        Sends the reset password code for a given identifier
        Generates a reset code and expiry and sends it to the given identifier 
      requestBody:
        content:
          application/json:
            schema:
              $ref: '#/components/schemas/_services_req_credential_forgot_initiate'
        required: true
      responses:
        '200':
          description: Success
          content:
            text/plain:
              schema:
                type: string
        '400':
          description: Bad request
        '401':
          description: Unauthorized
        '500':
          description: Internal error
          content:
            application/json:
              schema:
                type: object
                properties:
                  status:
                    type: string
                    enum:
                      - unverified
                      - verification-expired
                      - internal-server-error
                    description: |
                      - `unverified`: Unverified credentials
                      - `verification-expired`: Credentials verification expired. The verification is restarted
                      - `internal-server-error`: An undefined error occurred
                  message:
                    type: string
  /services/auth/credential/forgot/complete:
    post:
      tags:
        - Services
      summary: Complete resetting forgotten credential
      requestBody:
        content:
          application/json:
            schema:
              $ref: '#/components/schemas/_services_req_credential_forgot_complete'
        required: true
      responses:
        '200':
          description: Success
          content:
            text/plain:
              schema:
                type: string
        '400':
          description: Bad request
        '401':
          description: Unauthorized
        '500':
          description: Internal error
  /services/auth/credential/update:
    post:
      tags:
        - Services
      summary: Reset a credential from client application
      description: |
        Needs user auth token for authorization

        **Auth:** Requires token from direct user authentication from recent login
      security:
        - bearerAuth: []
      requestBody:
        content:
          application/json:
            schema:
              $ref: '#/components/schemas/_services_req_credential_update'
        required: true
      responses:
        '200':
          description: Success
          content:
            text/plain:
              schema:
                type: string
        '400':
          description: Bad request
        '401':
          description: Unauthorized
        '500':
          description: Internal error
  /services/auth/verify-mfa:
    post:
      tags:
        - Services
      summary: MFA
      description: |
        Verify multi-factor authentication credentials to complete MFA registration
      requestBody:
        description: |
          MFA credentials and parameters
        content:
          application/json:
            schema:
              $ref: '#/components/schemas/_shared_req_Mfa'
        required: true
      responses:
        '200':
          description: Success
          content:
            application/json:
              schema:
                type: array
                items:
                  type: string
        '400':
          description: Bad request
        '401':
          description: Unauthorized
        '500':
          description: Internal error
  /services/auth/account/exists:
    post:
      tags:
        - Services
      summary: Check if an account already exists
      description: |
        Account exists checks if an account exists for the provided user identifier and auth type
      requestBody:
        description: |
          Account information to be checked
        content:
          application/json:
            schema:
              $ref: '#/components/schemas/_shared_req_AccountCheck'
        required: true
      responses:
        '200':
          description: Success
          content:
            application/json:
              schema:
                $ref: '#/components/schemas/_shared_res_AccountCheck'
        '400':
          description: Bad request
        '401':
          description: Unauthorized
        '500':
          description: Internal error
  /services/auth/account/can-sign-in:
    post:
      tags:
        - Services
      summary: Check if a client can sign in
      description: |
        Checks if a client can sign in to an existing account for the provided user identifier and auth type
      requestBody:
        description: |
          Account information to be checked
        content:
          application/json:
            schema:
              $ref: '#/components/schemas/_shared_req_AccountCheck'
        required: true
      responses:
        '200':
          description: Success
          content:
            application/json:
              schema:
                $ref: '#/components/schemas/_shared_res_AccountCheck'
        '400':
          description: Bad request
        '401':
          description: Unauthorized
        '500':
          description: Internal error
  /services/auth/account/can-link:
    post:
      tags:
        - Services
      summary: Check if a client can link an auth type
      description: |
        Checks if a client is able to link a new auth type to an account
      requestBody:
        description: |
          Account information to be checked
        content:
          application/json:
            schema:
              $ref: '#/components/schemas/_shared_req_AccountCheck'
        required: true
      responses:
        '200':
          description: Success
          content:
            application/json:
              schema:
                $ref: '#/components/schemas/_shared_res_AccountCheck'
        '400':
          description: Bad request
        '401':
          description: Unauthorized
        '500':
          description: Internal error
  /services/auth/account/auth-type/link:
    post:
      tags:
        - Services
      summary: Link credentials
      description: |
        Link credentials to an existing account

        **Auth:** Requires "authenticated" auth token
      security:
        - bearerAuth: []
      requestBody:
        content:
          application/json:
            schema:
              $ref: '#/components/schemas/_services_req_account_auth-type-link'
            examples:
              email-sign_up:
                summary: Email
                value:
                  auth_type: email
                  app_type_identifier: edu.illinois.rokwire
                  org_id: 0a2eff20-e2cd-11eb-af68-60f81db5ecc0
                  api_key: 95a463e3-2ce8-450b-ba75-d8506b874738
                  creds:
                    email: test@example.com
                    password: test12345
                  params:
                    confirm_password: test12345
              phone:
                summary: Phone
                value:
                  auth_type: twilio_phone
                  app_type_identifier: edu.illinois.rokwire
                  org_id: 0a2eff20-e2cd-11eb-af68-60f81db5ecc0
                  api_key: 95a463e3-2ce8-450b-ba75-d8506b874738
                  creds:
                    phone: '+12223334444'
              illinois_oidc:
                summary: Illinois OIDC
                value:
                  auth_type: illinois_oidc
                  app_type_identifier: edu.illinois.rokwire
                  org_id: 0a2eff20-e2cd-11eb-af68-60f81db5ecc0
                  api_key: 95a463e3-2ce8-450b-ba75-d8506b874738
                  creds: 'https://redirect.example.com?code=ai324uith8gSEefesEguorgwsf43'
                  params:
                    redirect_uri: 'https://redirect.example.com'
                    pkce_verifier: w4iuhfq0u43hfq38ghn3gnSFSFiqp3ugnpugnqiprgUGNPINfsdoirpgia
        required: true
      responses:
        '200':
          description: Success
          content:
            application/json:
              schema:
                $ref: '#/components/schemas/_services_res_account_auth-type-link'
        '400':
          description: Bad request
        '401':
          description: Unauthorized
        '500':
          description: Internal error
          content:
            application/json:
              schema:
                type: object
                properties:
                  status:
                    type: string
                    enum:
                      - invalid
                      - unverified
                      - verification-expired
                      - already-exists
                      - not-found
                      - internal-server-error
                    description: |
                      - `invalid`: Invalid credentials
                      - `unverified`: Unverified credentials
                      - `verification-expired`: Credentials verification expired. The verification is restarted
                      - `already-exists`: Auth type identifier already exists
                      - `not-found`: Account could not be found when `sign-up=false`
                      - `internal-server-error`: An undefined error occurred
                  message:
                    type: string
    delete:
      tags:
        - Services
      summary: Unlink credentials
      description: |
        Unlink credentials from an existing account

        **Auth:** Requires "authenticated" auth token
      security:
        - bearerAuth: []
      requestBody:
        content:
          application/json:
            schema:
              $ref: '#/components/schemas/_services_req_account_auth-type-unlink'
            examples:
              email:
                summary: Email
                value:
                  auth_type: email
                  app_type_identifier: edu.illinois.rokwire
                  identifier: test@example.com
              phone:
                summary: Phone
                value:
                  auth_type: twilio_phone
                  app_type_identifier: edu.illinois.rokwire
                  identifier: '+12223334444'
              illinois_oidc:
                summary: Illinois OIDC
                value:
                  auth_type: illinois_oidc
                  app_type_identifier: edu.illinois.rokwire
                  identifier: '123456789'
        required: true
      responses:
        '200':
          description: Success
          content:
            application/json:
              schema:
                $ref: '#/components/schemas/_services_res_account_auth-type-link'
        '400':
          description: Bad request
        '401':
          description: Unauthorized
        '500':
          description: Internal error
  /services/auth/authorize-service:
    post:
      tags:
        - Services
      summary: Authorize service
      description: |
        Authorize a third-party service and get a scoped access token that can be used to access its APIs

        **Auth:** Requires user auth token
      security:
        - bearerAuth: []
      requestBody:
        content:
          application/json:
            schema:
              $ref: '#/components/schemas/_services_req_authorize-service'
      responses:
        '200':
          description: Success
          content:
            application/json:
              schema:
                $ref: '#/components/schemas/_services_res_authorize-service'
              examples:
                authorized:
                  summary: Service authorized
                  value:
                    access_token: string
                    token_type: Bearer
                    approved_scopes:
                      - string
                unauthorized:
                  summary: Service unauthorized
                  value:
                    service_reg:
                      service_id: string
                      service_account_id: string
                      host: string
                      pub_key:
                        key_pem: string
                        alg: string
                      name: string
                      description: string
                      info_url: string
                      logo_url: string
                      scopes:
                        - scope: string
                          required: true
                          explanation: string
                      first_party: true
        '400':
          description: Bad request
        '401':
          description: Unauthorized
        '500':
          description: Internal error
  /services/auth/service-regs:
    get:
      tags:
        - Services
      summary: Get service registrations
      description: |
        Returns service registration records

        **Auth:** Requires auth token
      security:
        - bearerAuth: []
      parameters:
        - name: ids
          in: query
          description: A comma-separated list of service IDs to return registrations for
          required: true
          style: form
          explode: false
          schema:
            type: string
      responses:
        '200':
          description: Success
          content:
            application/json:
              schema:
                type: array
                items:
                  $ref: '#/components/schemas/ServiceReg'
        '400':
          description: Bad request
        '401':
          description: Unauthorized
        '500':
          description: Internal error
  /services/accounts:
    get:
      tags:
        - Services
      summary: Finds accounts
      description: |
        Finds accounts using a set of optional search parameters

        **Auth:** Requires access token with `get_accounts`, `update_accounts`, or `all_accounts` permission
      security:
        - bearerAuth: []
      parameters:
        - name: limit
          in: query
          description: The maximum number of accounts to return
          required: false
          style: form
          explode: false
          schema:
            type: integer
        - name: offset
          in: query
          description: The index of the first account to return
          required: false
          style: form
          explode: false
          schema:
            type: integer
        - name: account-id
          in: query
          description: The account ID
          required: false
          style: form
          explode: false
          schema:
            type: string
        - name: firstname
          in: query
          description: The account profile first name
          required: false
          style: form
          explode: false
          schema:
            type: string
        - name: lastname
          in: query
          description: The account profile last name
          required: false
          style: form
          explode: false
          schema:
            type: string
        - name: auth-type
          in: query
          description: The auth type
          required: false
          style: form
          explode: false
          schema:
            type: string
        - name: auth-type-identifier
          in: query
          description: The authentication type identifier
          required: false
          style: form
          explode: false
          schema:
            type: string
        - name: has-permissions
          in: query
          description: 'Account has permissions (permissions, roles, or groups) filter'
          required: false
          style: form
          explode: false
          schema:
            type: boolean
        - name: permissions
          in: query
          description: A comma-separated list of permission names
          required: false
          style: form
          explode: false
          schema:
            type: string
        - name: role-ids
          in: query
          description: A comma-separated list of role IDs
          required: false
          style: form
          explode: false
          schema:
            type: string
        - name: group-ids
          in: query
          description: A comma-separated list of group IDs
          required: false
          style: form
          explode: false
          schema:
            type: string
      responses:
        '200':
          description: Success
          content:
            application/json:
              schema:
                type: array
                items:
                  $ref: '#/components/schemas/PartialAccount'
        '400':
          description: Bad request
        '401':
          description: Unauthorized
        '500':
          description: Internal error
    post:
      tags:
        - Services
      summary: Create admin account
      description: |
        Create a new admin account

        **Auth:** Requires auth token with `create_accounts` or `all_accounts` permission
      security:
        - bearerAuth: []
      requestBody:
        description: |
          User account details and parameters
        content:
          application/json:
            schema:
              $ref: '#/components/schemas/_shared_req_CreateAccount'
        required: true
      responses:
        '200':
          description: Success
          content:
            application/json:
              schema:
                $ref: '#/components/schemas/PartialAccount'
        '400':
          description: Bad request
        '401':
          description: Unauthorized
        '500':
          description: Internal error
    put:
      tags:
        - Services
      summary: Update admin account
      description: |
        Update an existing admin account

        **Auth:** Requires auth token with `update_accounts` or `all_accounts` permission
      security:
        - bearerAuth: []
      requestBody:
        description: |
          User account details and parameters
        content:
          application/json:
            schema:
              $ref: '#/components/schemas/_shared_req_UpdateAccount'
        required: true
      responses:
        '200':
          description: Success
          content:
            application/json:
              schema:
                $ref: '#/components/schemas/PartialAccount'
        '400':
          description: Bad request
        '401':
          description: Unauthorized
        '500':
          description: Internal error
  /services/account:
    delete:
      tags:
        - Services
      summary: Delete account
      description: |
        Deletes account

        **Auth:** Requires auth token
      security:
        - bearerAuth: []
      responses:
        '200':
          description: Success
          content:
            text/plain:
              schema:
                type: string
                example: Success
        '400':
          description: Bad request
        '401':
          description: Unauthorized
        '500':
          description: Internal error
    get:
      tags:
        - Services
      summary: Get account
      description: |
        Gets account

        **Auth:** Requires auth token
      security:
        - bearerAuth: []
      responses:
        '200':
          description: Success
          content:
            application/json:
              schema:
                $ref: '#/components/schemas/Account'
        '400':
          description: Bad request
        '401':
          description: Unauthorized
        '500':
          description: Internal error
  /services/account/mfa:
    get:
      tags:
        - Services
      summary: Get account MFA types
      description: |
        Get MFA types set up for an account

        **Auth:** Requires user auth token
      security:
        - bearerAuth: []
      responses:
        '200':
          description: Success
          content:
            application/json:
              schema:
                type: array
                items:
                  $ref: '#/components/schemas/_shared_res_Mfa'
        '400':
          description: Bad request
        '401':
          description: Unauthorized
        '500':
          description: Internal error
    post:
      tags:
        - Services
      summary: Enroll in MFA type
      description: |
        Add MFA type to an account

        **Auth:** Requires user auth token
      security:
        - bearerAuth: []
      requestBody:
        description: |
          MFA enrollment params
        content:
          application/json:
            schema:
              $ref: '#/components/schemas/_shared_req_Mfa'
            examples:
              email:
                summary: Enroll in email MFA
                value:
                  identifier: test@test.com
                  type: email
        required: true
      responses:
        '200':
          description: Success
          content:
            application/json:
              schema:
                $ref: '#/components/schemas/_shared_res_Mfa'
        '400':
          description: Bad request
        '401':
          description: Unauthorized
        '500':
          description: Internal error
    delete:
      tags:
        - Services
      summary: Remove MFA type
      description: |
        Remove MFA type from an account

        **Auth:** Requires user auth token
      security:
        - bearerAuth: []
      requestBody:
        description: |
          MFA params
        content:
          application/json:
            schema:
              $ref: '#/components/schemas/_shared_req_Mfa'
            examples:
              email:
                summary: Unenroll in email MFA
                value:
                  identifier: test@test.com
                  type: email
      responses:
        '200':
          description: Success
        '400':
          description: Bad request
        '401':
          description: Unauthorized
        '500':
          description: Internal error
  /services/account/preferences:
    put:
      tags:
        - Services
      summary: Update account preferences
      description: |
        Updates account preferences

        **Auth:** Requires auth token
      security:
        - bearerAuth: []
      requestBody:
        description: Account preferences
        content:
          application/json:
            schema:
              type: object
        required: true
      responses:
        '200':
          description: Success
          content:
            text/plain:
              schema:
                type: string
                example: Success
        '400':
          description: Bad request
        '401':
          description: Unauthorized
        '500':
          description: Internal error
    get:
      tags:
        - Services
      summary: Get preferences
      description: |
        Returns account preferences

        **Auth:** Requires auth token
      security:
        - bearerAuth: []
      responses:
        '200':
          description: Success
          content:
            application/json:
              schema:
                type: object
        '400':
          description: Bad request
        '401':
          description: Unauthorized
        '500':
          description: Internal error
  /services/account/profile:
    get:
      tags:
        - Services
      summary: Get user profile
      description: |
        Returns a user profile

        **Auth:** Requires user auth token
      security:
        - bearerAuth: []
      responses:
        '200':
          description: Success
          content:
            application/json:
              schema:
                $ref: '#/components/schemas/Profile'
        '400':
          description: Bad request
        '401':
          description: Unauthorized
        '500':
          description: Internal error
    put:
      tags:
        - Services
      summary: Update user profile
      description: |
        Updates a user profile

        **Auth:** Requires user auth token
      security:
        - bearerAuth: []
      requestBody:
        description: Profile update
        content:
          application/json:
            schema:
              $ref: '#/components/schemas/Profile'
        required: true
      responses:
        '200':
          description: Success
          content:
            text/plain:
              schema:
                type: string
                example: Success
        '400':
          description: Bad request
        '401':
          description: Unauthorized
        '500':
          description: Internal error
  /services/account/system-configs:
    get:
      tags:
        - Services
      summary: Get system configs
      description: |
        Returns account system configs

        **Auth:** Requires auth token
      security:
        - bearerAuth: []
      responses:
        '200':
          description: Success
          content:
            application/json:
              schema:
                type: object
                nullable: true
        '400':
          description: Bad request
        '401':
          description: Unauthorized
        '500':
          description: Internal error
  /services/account/username:
    put:
      tags:
        - Services
      summary: Update account username
      description: |
        Update the username associated with the user's account

        **Auth:** Requires user access token
      security:
        - bearerAuth: []
      requestBody:
        description: Username
        content:
          application/json:
            schema:
              $ref: '#/components/schemas/Username'
        required: true
      responses:
        '200':
          description: Success
          content:
            text/plain:
              schema:
                type: string
                example: Success
        '400':
          description: Bad request
        '401':
          description: Unauthorized
        '500':
          description: Internal error
  /services/test:
    get:
      tags:
        - Services
      summary: Test API..
      responses:
        '200':
          description: Success
          content:
            text/plain:
              schema:
                type: string
                example: Echooo
  /services/app-configs:
    post:
      tags:
        - Services
      summary: Gets default app config
      description: |
        Returns the default app config for the highest version that is equal to or less than the provided version

        **Auth:** Requires a valid API Key for access.
      requestBody:
        description: |
          App config query
        content:
          application/json:
            schema:
              $ref: '#/components/schemas/_shared_req_app-configs'
            example:
              version: 1.0.1
              app_type_identifier: edu.illinois.rokwire.android
              api_key: ''
      responses:
        '200':
          description: successfully read app configuration
          content:
            application/json:
              schema:
                $ref: '#/components/schemas/ApplicationConfig'
        '400':
          description: Bad request.
        '401':
          description: Unauthorized
        '404':
          description: AppConfig not found
        '500':
          description: Internal error
  /services/app-configs/organization:
    post:
      tags:
        - Services
      summary: Gets organization-specific app configs
      description: |
        Returns the app config for the highest version that is equal to or less than the provided version for the currently authenticated organization

        **Auth:** Requires auth token
      security:
        - bearerAuth: []
      requestBody:
        content:
          application/json:
            schema:
              $ref: '#/components/schemas/_shared_req_app-configs-org'
            example:
              version: 1.0.1
              app_type_identifier: edu.illinois.rokwire.android
      responses:
        '200':
          description: successfully read app configuration
          content:
            application/json:
              schema:
                $ref: '#/components/schemas/ApplicationConfig'
        '400':
          description: Bad request.
        '401':
          description: Unauthorized
        '404':
          description: AppConfig not found
        '500':
          description: Internal error
  /services/application/configs:
    post:
      tags:
        - Services
      summary: Gets default app config
      description: |
        Returns the default app config for the highest version that is equal to or less than the provided version

        **Auth:** Requires a valid API Key for access.
      deprecated: true
      requestBody:
        description: |
          App config query
        content:
          application/json:
            schema:
              $ref: '#/components/schemas/_shared_req_app-configs'
            example:
              version: 1.0.1
              app_type_identifier: edu.illinois.rokwire.android
              api_key: ''
      responses:
        '200':
          description: successfully read app configuration
          content:
            application/json:
              schema:
                $ref: '#/components/schemas/ApplicationConfig'
        '400':
          description: Bad request.
        '401':
          description: Unauthorized
        '404':
          description: AppConfig not found
        '500':
          description: Internal error
  /services/application/organization/configs:
    post:
      tags:
        - Services
      summary: Gets organization-specific app configs
      description: |
        Returns the app config for the highest version that is equal to or less than the provided version for the currently authenticated organization

        **Auth:** Requires auth token
      security:
        - bearerAuth: []
      deprecated: true
      requestBody:
        content:
          application/json:
            schema:
              $ref: '#/components/schemas/_shared_req_app-configs-org'
            example:
              version: 1.0.1
              app_type_identifier: edu.illinois.rokwire.android
      responses:
        '200':
          description: successfully read app configuration
          content:
            application/json:
              schema:
                $ref: '#/components/schemas/ApplicationConfig'
        '400':
          description: Bad request.
        '401':
          description: Unauthorized
        '404':
          description: AppConfig not found
        '500':
          description: Internal error
  /admin/auth/login:
    post:
      tags:
        - Admin
      summary: Login
      description: |
        Login using credentials to retrieve access token, refresh token, and user data

        **Auth:** Requires API key
      requestBody:
        description: |
          User credential details and parameters
        content:
          application/json:
            schema:
              $ref: '#/components/schemas/_shared_req_Login'
            examples:
              email:
                summary: Email
                value:
                  auth_type: email
                  app_type_identifier: edu.illinois.rokwire
                  org_id: 0a2eff20-e2cd-11eb-af68-60f81db5ecc0
                  api_key: 95a463e3-2ce8-450b-ba75-d8506b874738
                  creds:
                    email: test@example.com
                    password: test12345
                  device:
                    type: mobile
                    device_id: '5555'
                    os: Android
              illinois_oidc:
                summary: Illinois OIDC
                value:
                  auth_type: illinois_oidc
                  app_type_identifier: edu.illinois.rokwire
                  org_id: 0a2eff20-e2cd-11eb-af68-60f81db5ecc0
                  api_key: 95a463e3-2ce8-450b-ba75-d8506b874738
                  creds: 'https://redirect.example.com?code=ai324uith8gSEefesEguorgwsf43'
                  params:
                    redirect_uri: 'https://redirect.example.com'
                    pkce_verifier: w4iuhfq0u43hfq38ghn3gnSFSFiqp3ugnpugnqiprgUGNPINfsdoirpgia
                  preferences:
                    key1: value1
                    key2: value2
                  profile:
                    address: address
                    birth_year: 1990
                    country: county
                    email: email
                    first_name: first name
                    last_name: last name
                    phone: '+000000000000'
                    photo_url: photo url
                    state: state
                    zip_code: zip code
                  device:
                    type: mobile
                    device_id: '5555'
                    os: Android
        required: true
      responses:
        '200':
          description: Success
          content:
            application/json:
              schema:
                anyOf:
                  - $ref: '#/components/schemas/_shared_res_Login_Mfa'
                  - $ref: '#/components/schemas/_shared_res_Login'
        '400':
          description: Bad request
        '401':
          description: Unauthorized
        '500':
          description: Internal error
  /admin/auth/mfa:
    post:
      tags:
        - Admin
      summary: MFA
      description: |
        Verify multi-factor authentication credentials to complete login

        **Auth:** Requires API key
      parameters:
        - name: state
          in: query
          description: Login state
          required: false
          style: form
          explode: false
          schema:
            type: string
      requestBody:
        description: |
          MFA credentials and parameters
        content:
          application/json:
            schema:
              $ref: '#/components/schemas/_shared_req_Login_Mfa'
        required: true
      responses:
        '200':
          description: Success
          content:
            application/json:
              schema:
                $ref: '#/components/schemas/_shared_res_Login'
        '400':
          description: Bad request
        '401':
          description: Unauthorized
        '500':
          description: Internal error
  /admin/auth/refresh:
    post:
      tags:
        - Admin
      summary: Refresh
      description: |
        Refresh access token using a refresh token

        **Auth:** Requires API key
      requestBody:
        description: |
          Refresh token
        content:
          application/json:
            schema:
              $ref: '#/components/schemas/_shared_req_Refresh'
        required: true
      responses:
        '200':
          description: Success
          content:
            application/json:
              schema:
                $ref: '#/components/schemas/_shared_res_Refresh'
        '400':
          description: Bad request
        '401':
          description: Unauthorized
        '500':
          description: Internal error
  /admin/auth/login-url:
    post:
      tags:
        - Admin
      summary: Get SSO login url
      description: |
        Retrieve a pre-formatted SSO login URL

        **Auth:** Requires API key
      requestBody:
        content:
          application/json:
            schema:
              $ref: '#/components/schemas/_shared_req_LoginUrl'
        required: true
      responses:
        '200':
          description: Success
          content:
            application/json:
              schema:
                $ref: '#/components/schemas/_shared_res_LoginUrl'
        '400':
          description: Bad request
        '401':
          description: Unauthorized
        '500':
          description: Internal error
  /admin/auth/verify-mfa:
    post:
      tags:
        - Admin
      summary: MFA
      description: |
        Verify multi-factor authentication credentials to complete MFA registration

        **Auth:** Requires admin access token
      requestBody:
        description: |
          MFA credentials and parameters
        content:
          application/json:
            schema:
              $ref: '#/components/schemas/_shared_req_Mfa'
        required: true
      responses:
        '200':
          description: Success
          content:
            application/json:
              schema:
                type: array
                items:
                  type: string
        '400':
          description: Bad request
        '401':
          description: Unauthorized
        '500':
          description: Internal error
  /admin/auth/app-token:
    get:
      tags:
        - Admin
      summary: App token
      description: |
        Retrieve an admin token for the specified application

        **Auth:** Requires admin access token
      security:
        - bearerAuth: []
      parameters:
        - name: app_id
          in: query
          description: The application ID of the token to return
          required: true
          style: form
          explode: false
          schema:
            type: string
      responses:
        '200':
          description: Success
          content:
            application/json:
              schema:
                $ref: '#/components/schemas/AdminToken'
        '400':
          description: Bad request
        '401':
          description: Unauthorized
        '500':
          description: Internal error
  /admin/account:
    get:
      tags:
        - Admin
      summary: Get user account
      description: |
        Get the user account

        **Auth:** Requires admin access token
      security:
        - bearerAuth: []
      responses:
        '200':
          description: Success
          content:
            application/json:
              schema:
                $ref: '#/components/schemas/Account'
        '400':
          description: Bad request
        '401':
          description: Unauthorized
        '500':
          description: Internal error
  /admin/account/mfa:
    get:
      tags:
        - Admin
      summary: Get account MFA types
      description: |
        Get MFA types set up for an account

        **Auth:** Requires admin access token
      security:
        - bearerAuth: []
      responses:
        '200':
          description: Success
          content:
            application/json:
              schema:
                type: array
                items:
                  $ref: '#/components/schemas/_shared_res_Mfa'
        '400':
          description: Bad request
        '401':
          description: Unauthorized
        '500':
          description: Internal error
    post:
      tags:
        - Admin
      summary: Enroll in MFA type
      description: |
        Add MFA type to an account

        **Auth:** Requires user auth token
      security:
        - bearerAuth: []
      parameters:
        - name: type
          in: query
          description: MFA type
          required: true
          style: form
          explode: false
          schema:
            type: string
      responses:
        '200':
          description: Success
          content:
            application/json:
              schema:
                $ref: '#/components/schemas/_shared_res_Mfa'
        '400':
          description: Bad request
        '401':
          description: Unauthorized
        '500':
          description: Internal error
    delete:
      tags:
        - Admin
      summary: Remove MFA type
      description: |
        Remove MFA type from an account

        **Auth:** Requires user auth token
      security:
        - bearerAuth: []
      parameters:
        - name: type
          in: query
          description: MFA type
          required: true
          style: form
          explode: false
          schema:
            type: string
      responses:
        '200':
          description: Success
        '400':
          description: Bad request
        '401':
          description: Unauthorized
        '500':
          description: Internal error
  /admin/account/username:
    put:
      tags:
        - Admin
      summary: Update account username
      description: |
        Update the username associated with the user's account

        **Auth:** Requires user access token
      security:
        - bearerAuth: []
      requestBody:
        description: Username
        content:
          application/json:
            schema:
              $ref: '#/components/schemas/Username'
        required: true
      responses:
        '200':
          description: Success
          content:
            text/plain:
              schema:
                type: string
                example: Success
        '400':
          description: Bad request
        '401':
          description: Unauthorized
        '500':
          description: Internal error
  /admin/app-configs:
    post:
      tags:
        - Admin
      summary: Gets default admin app config
      description: |
        Returns the default admin app config for the highest version that is equal to or less than the provided version

        **Auth:** Requires a valid API Key for access.
      requestBody:
        description: |
          App config query
        content:
          application/json:
            schema:
              $ref: '#/components/schemas/_shared_req_app-configs'
            example:
              version: 1.0.1
              app_type_identifier: edu.illinois.rokwire.admin.android
              api_key: ''
      responses:
        '200':
          description: Success
          content:
            application/json:
              schema:
                $ref: '#/components/schemas/ApplicationConfig'
        '400':
          description: Bad request.
        '401':
          description: Unauthorized
        '404':
          description: AppConfig not found
        '500':
          description: Internal error
  /admin/app-configs/organization:
    post:
      tags:
        - Admin
      summary: Gets organization-specific admin app configs
      description: |
        Returns the admin app config for the highest version that is equal to or less than the provided version for the currently authenticated organization

        **Auth:** Requires admin auth token
      security:
        - bearerAuth: []
      requestBody:
        content:
          application/json:
            schema:
              $ref: '#/components/schemas/_shared_req_app-configs-org'
            example:
              version: 1.0.1
              app_type_identifier: edu.illinois.rokwire.admin.android
      responses:
        '200':
          description: Success
          content:
            application/json:
              schema:
                $ref: '#/components/schemas/ApplicationConfig'
        '400':
          description: Bad request.
        '401':
          description: Unauthorized
        '404':
          description: AppConfig not found
        '500':
          description: Internal error
  /admin/application/accounts:
    get:
      tags:
        - Admin
      summary: Finds application accounts
      description: |
        Finds accounts for the specified application

        **Auth:** Requires admin access token with `get_accounts`, `update_accounts`, or `all_accounts` permission
      security:
        - bearerAuth: []
      parameters:
        - name: limit
          in: query
          description: The maximum number of accounts to return
          required: false
          style: form
          explode: false
          schema:
            type: integer
        - name: offset
          in: query
          description: The index of the first account to return
          required: false
          style: form
          explode: false
          schema:
            type: integer
        - name: account-id
          in: query
          description: The account ID
          required: false
          style: form
          explode: false
          schema:
            type: string
        - name: firstname
          in: query
          description: The account profile first name
          required: false
          style: form
          explode: false
          schema:
            type: string
        - name: lastname
          in: query
          description: The account profile last name
          required: false
          style: form
          explode: false
          schema:
            type: string
        - name: auth-type
          in: query
          description: The auth type
          required: false
          style: form
          explode: false
          schema:
            type: string
        - name: auth-type-identifier
          in: query
          description: The authentication type identifier
          required: false
          style: form
          explode: false
          schema:
            type: string
        - name: has-permissions
          in: query
          description: 'Account has permissions (permissions, roles, or groups) filter'
          required: false
          style: form
          explode: false
          schema:
            type: boolean
        - name: permissions
          in: query
          description: A comma-separated list of permission names
          required: false
          style: form
          explode: false
          schema:
            type: string
        - name: role-ids
          in: query
          description: A comma-separated list of role IDs
          required: false
          style: form
          explode: false
          schema:
            type: string
        - name: group-ids
          in: query
          description: A comma-separated list of group IDs
          required: false
          style: form
          explode: false
          schema:
            type: string
      responses:
        '200':
          description: Success
          content:
            application/json:
              schema:
                type: array
                items:
                  $ref: '#/components/schemas/PartialAccount'
        '400':
          description: Bad request
        '401':
          description: Unauthorized
        '500':
          description: Internal error
    post:
      tags:
        - Admin
      summary: Create admin accounts
      description: |
        Create a new admin account

        **Auth:** Requires admin access token with `create_accounts` or `all_accounts` permission
      security:
        - bearerAuth: []
      requestBody:
        description: |
          User account details and parameters
        content:
          application/json:
            schema:
              $ref: '#/components/schemas/_shared_req_CreateAccount'
        required: true
      responses:
        '200':
          description: Success
          content:
            application/json:
              schema:
                $ref: '#/components/schemas/PartialAccount'
        '400':
          description: Bad request
        '401':
          description: Unauthorized
        '500':
          description: Internal error
    put:
      tags:
        - Admin
      summary: Update admin account
      description: |
        Update an existing admin account

        **Auth:** Requires admin access token with `update_accounts` or `all_accounts` permission
      security:
        - bearerAuth: []
      requestBody:
        description: |
          User account details and parameters
        content:
          application/json:
            schema:
              $ref: '#/components/schemas/_shared_req_UpdateAccount'
        required: true
      responses:
        '200':
          description: Success
          content:
            application/json:
              schema:
                $ref: '#/components/schemas/PartialAccount'
        '400':
          description: Bad request
        '401':
          description: Unauthorized
        '500':
          description: Internal error
  '/admin/application/accounts/{id}/devices':
    get:
      tags:
        - Admin
      summary: Finds application account devices
      description: |
        Finds devices for the specified account and application

        **Auth:** Requires admin access token with `get_account-devices` permission
      security:
        - bearerAuth: []
      parameters:
        - name: id
          in: path
          description: The account ID
          required: true
          style: simple
          explode: false
          schema:
            type: string
      responses:
        '200':
          description: Success
          content:
            application/json:
              schema:
                type: array
                items:
                  $ref: '#/components/schemas/Device'
        '400':
          description: Bad request
        '401':
          description: Unauthorized
        '500':
          description: Internal error
  '/admin/application/accounts/{account_id}/login-sessions/{session_id}':
    delete:
      tags:
        - Admin
      summary: Delete an account session
      description: |
        Delete an account session for specific application

        **Auth:** Requires admin access token with `delete_login-sessions` or `all_login-sessions` permission
      security:
        - bearerAuth: []
      parameters:
        - name: session_id
          in: path
          description: The sessionID of the login session to delete
          required: true
          explode: false
          schema:
            type: string
        - name: account_id
          in: path
          description: The accountID of the login session to delete
          required: true
          explode: false
          schema:
            type: string
      responses:
        '200':
          description: Success
          content:
            text/plain:
              schema:
                type: string
                example: Success
        '400':
          description: Bad request
        '401':
          description: Unauthorized
        '500':
          description: Internal error
  '/admin/application/accounts/{id}/permissions':
    put:
      tags:
        - Admin
      summary: Grant account permissions
      description: |
        Grant account permissions

        **Auth:** Requires admin access token with `update_account-permissions`, `update_accounts`, or `all_accounts` permission
      security:
        - bearerAuth: []
      parameters:
        - name: id
          in: path
          description: The account ID
          required: true
          style: simple
          explode: false
          schema:
            type: string
      requestBody:
        description: Permissions
        content:
          application/json:
            schema:
              $ref: '#/components/schemas/_admin_req_grant-permissions'
        required: true
      responses:
        '200':
          description: Success
          content:
            text/plain:
              schema:
                type: string
                example: Success
        '400':
          description: Bad request
        '401':
          description: Unauthorized
        '500':
          description: Internal error
    delete:
      tags:
        - Admin
      summary: Delete permissions from account
      description: |
        Deletes an existing permissions from account

        **Auth:** Requires admin access token with `update_account-permissions`, `update_accounts`, or `all_accounts` permission
      security:
        - bearerAuth: []
      parameters:
        - name: id
          in: path
          description: The account ID
          required: true
          style: simple
          explode: false
          schema:
            type: string
      requestBody:
        description: Permissions
        content:
          application/json:
            schema:
              $ref: '#/components/schemas/_admin_req_revoke-permissions'
      responses:
        '200':
          description: Success
          content:
            text/plain:
              schema:
                type: string
                example: Success
        '400':
          description: Bad request
        '401':
          description: Unauthorized
        '500':
          description: Internal error
  '/admin/application/accounts/{id}/roles':
    put:
      tags:
        - Admin
      summary: Grant account roles
      description: |
        Grant account roles

        **Auth:** Requires admin access token with `update_account-auth-roles`, `update_accounts`, or `all_accounts` permission
      security:
        - bearerAuth: []
      parameters:
        - name: id
          in: path
          description: The account ID
          required: true
          style: simple
          explode: false
          schema:
            type: string
      requestBody:
        description: Roles
        content:
          application/json:
            schema:
              $ref: '#/components/schemas/_admin_req_grant-roles-to-account'
        required: true
      responses:
        '200':
          description: Success
          content:
            text/plain:
              schema:
                type: string
                example: Success
        '400':
          description: Bad request
        '401':
          description: Unauthorized
        '500':
          description: Internal error
    delete:
      tags:
        - Admin
      summary: Delete roles from account
      description: |
        Deletes an existing roles from account

        **Auth:** Requires admin access token with `update_account-auth-roles`, `update_accounts`, or `all_accounts` permission
      security:
        - bearerAuth: []
      parameters:
        - name: id
          in: path
          description: The account ID
          required: true
          style: simple
          explode: false
          schema:
            type: string
      requestBody:
        description: Roles
        content:
          application/json:
            schema:
              $ref: '#/components/schemas/_admin_req_revoke-roles-from-account'
      responses:
        '200':
          description: Success
          content:
            text/plain:
              schema:
                type: string
                example: Success
        '400':
          description: Bad request
        '401':
          description: Unauthorized
        '500':
          description: Internal error
  '/admin/application/accounts/{id}/system-configs':
    get:
      tags:
        - Admin
      summary: Get system configs
      description: |
        Returns account system configs

        **Auth:** Requires admin access token with `get_account-system-configs` or `all_account-system-configs` permission
      security:
        - bearerAuth: []
      parameters:
        - name: id
          in: path
          description: The account ID
          required: true
          style: simple
          explode: false
          schema:
            type: string
      responses:
        '200':
          description: Success
          content:
            application/json:
              schema:
                type: object
                nullable: true
        '400':
          description: Bad request
        '401':
          description: Unauthorized
        '500':
          description: Internal error
    put:
      tags:
        - Admin
      summary: Update account system configs
      description: |
        Updates account system configs

        **Auth:** Requires admin access token with `update_account-system-configs` or `all_account-system-configs` permission
      security:
        - bearerAuth: []
      parameters:
        - name: id
          in: path
          description: The account ID
          required: true
          style: simple
          explode: false
          schema:
            type: string
        - name: create-anonymous
          in: query
          description: Create anonymous account if account with ID cannot be found. Default is `false`
          required: false
          style: form
          explode: false
          schema:
            type: boolean
      requestBody:
        description: Account system configs (will be merged with existing configs)
        content:
          application/json:
            schema:
              type: object
        required: true
      responses:
        '200':
          description: Success
          content:
            text/plain:
              schema:
                type: string
                example: Success
        '400':
          description: Bad request
        '401':
          description: Unauthorized
        '500':
          description: Internal error
  /admin/application/filter/accounts:
    post:
      tags:
        - Admin
      summary: Finds user accounts matching provided filter
      description: |
        **Auth:** Requires admin access token with `get_filter-accounts` permission
      security:
        - bearerAuth: []
      parameters:
        - name: limit
          in: query
          description: The maximum number of accounts to return
          required: false
          style: form
          explode: false
          schema:
            type: integer
        - name: offset
          in: query
          description: The index of the first account to return
          required: false
          style: form
          explode: false
          schema:
            type: integer
      requestBody:
        content:
          application/json:
            schema:
              type: object
            examples:
              single_value:
                summary: Multiple single-value search parameters
                value:
                  profile.first_name: Example
                  preferences.privacy_level: 4
                  external_ids.uin: '123456789'
              multiple_value:
                summary: 'Some single-value, some multi-value search parameters'
                value:
                  profile.first_name: Example
                  preferences.privacy_level:
                    - 3
                    - 4
                    - 5
                  external_ids.uin: '123456789'
        required: true
      responses:
        '200':
          description: Success
          content:
            application/json:
              schema:
                type: array
                items:
                  type: object
        '400':
          description: Bad request
        '401':
          description: Unauthorized
        '403':
          description: Forbidden
        '500':
          description: Internal error
  /admin/application/filter/accounts/count:
    post:
      tags:
        - Admin
      summary: Finds the count of user accounts matching filter
      description: |
        **Auth:** Requires service access token with `get_filter-accounts-count` permission
      security:
        - bearerAuth: []
      requestBody:
        description: |
          Service account credentials
        content:
          application/json:
            schema:
              type: object
            examples:
              single_value:
                summary: Multiple single-value search parameters
                value:
                  profile.first_name: Example
                  preferences.privacy_level: 4
                  external_ids.uin: '123456789'
              multiple_value:
                summary: 'Some single-value, some multi-value search parameters'
                value:
                  profile.first_name: Example
                  preferences.privacy_level:
                    - 3
                    - 4
                    - 5
                  external_ids.uin: '123456789'
        required: true
      responses:
        '200':
          description: Success
          content:
            application/json:
              schema:
                type: integer
        '400':
          description: Bad request
        '401':
          description: Unauthorized
        '403':
          description: Forbidden
        '500':
          description: Internal error
  /admin/application/login-sessions:
    get:
      tags:
        - Admin
      summary: Get application sessions
      description: |
        Get application sessions

        **Auth:** Requires admin access token with `get_login-sessions`, `update_login-sessions`, `delete_login-sessions`, or `all_login-sessions` permission
      security:
        - bearerAuth: []
      parameters:
        - name: identifier
          in: query
          description: identifier
          required: false
          style: form
          explode: false
          schema:
            type: string
        - name: account-auth-type-identifier
          in: query
          description: account auth type identifier
          required: false
          style: form
          explode: false
          schema:
            type: string
        - name: app-type-id
          in: query
          description: app type id
          required: false
          style: form
          explode: false
          schema:
            type: string
        - name: app-type-identifier
          in: query
          description: app type identifier
          required: false
          style: form
          explode: false
          schema:
            type: string
        - name: anonymous
          in: query
          description: anonymous
          required: false
          style: form
          explode: false
          schema:
            type: boolean
        - name: device-id
          in: query
          description: device id
          required: false
          style: form
          explode: false
          schema:
            type: string
        - name: ip-address
          in: query
          description: ip address
          required: false
          style: form
          explode: false
          schema:
            type: string
      responses:
        '200':
          description: Success
          content:
            application/json:
              schema:
                type: array
                items:
                  $ref: '#/components/schemas/LoginSession'
        '400':
          description: Bad request
        '401':
          description: Unauthorized
        '500':
          description: Internal error
  /admin/application/groups:
    get:
      tags:
        - Admin
      summary: Get application groups
      description: |
        Gets application groups
            
        **Auth:** Requires admin access token with at least one of the following permissions:
        - `get_auth-groups`
        - `update_auth-groups`
        - `delete_auth-groups`
        - `all_auth-groups`
        - `update_account-auth-groups`
        - `create_accounts`
        - `update_accounts`
        - `all_accounts`
      security:
        - bearerAuth: []
      responses:
        '200':
          description: Successful operation
          content:
            application/json:
              schema:
                type: array
                items:
                  $ref: '#/components/schemas/AppOrgGroup'
        '400':
          description: Bad request
        '401':
          description: Unauthorized
        '500':
          description: Internal error
    post:
      tags:
        - Admin
      summary: Create application group
      description: |
        Create application group

         **Auth:** Requires admin access token with `update_auth-groups` or `all_auth-groups` permission
         - bearerAuth: []
      security:
        - bearerAuth: []
      requestBody:
        description: Application group
        content:
          application/json:
            schema:
              $ref: '#/components/schemas/_admin_req_application_group'
        required: true
      responses:
        '200':
          description: Success
          content:
            application/json:
              schema:
                $ref: '#/components/schemas/AppOrgGroup'
        '400':
          description: Bad request
        '401':
          description: Unauthorized
        '500':
          description: Internal error
  '/admin/application/groups/{id}':
    put:
      tags:
        - Admin
      summary: Update application group
      description: |
        Updates an existing application group

        **Auth:** Requires admin access token with `update_auth-groups` or `all_auth-groups` permission
      security:
        - bearerAuth: []
      parameters:
        - name: id
          in: path
          description: The group ID
          required: true
          schema:
            type: string
      requestBody:
        description: Application group
        content:
          application/json:
            schema:
              $ref: '#/components/schemas/_admin_req_application_group'
        required: true
      responses:
        '200':
          description: Success
          content:
            application/json:
              schema:
                $ref: '#/components/schemas/AppOrgGroup'
        '400':
          description: Bad request
        '401':
          description: Unauthorized
        '500':
          description: Internal error
    delete:
      tags:
        - Admin
      summary: Delete application group
      description: |
        Deletes an existing application group

        **Auth:** Requires admin access token with `delete_auth-groups` or `all_auth-groups` permission
      security:
        - bearerAuth: []
      parameters:
        - name: id
          in: path
          description: The group ID
          required: true
          schema:
            type: string
      responses:
        '200':
          description: Success
        '400':
          description: Bad request
        '401':
          description: Unauthorized
        '500':
          description: Internal error
  '/admin/application/groups/{id}/accounts':
    put:
      tags:
        - Admin
      summary: Add accounts to a group
      description: |
        Add accounts 

        **Auth:** Requires admin access token with `update_account-auth-groups`, `update_accounts`, or `all_accounts` permission
      security:
        - bearerAuth: []
      parameters:
        - name: id
          in: path
          description: The group ID
          required: true
          style: simple
          explode: false
          schema:
            type: string
      requestBody:
        description: Roles
        content:
          application/json:
            schema:
              $ref: '#/components/schemas/_admin_req_add-accounts-to-group'
        required: true
      responses:
        '200':
          description: Success
          content:
            text/plain:
              schema:
                type: string
                example: Success
        '400':
          description: Bad request
        '401':
          description: Unauthorized
        '500':
          description: Internal error
    delete:
      tags:
        - Admin
      summary: Delete accounts from group
      description: |
        Deletes an existing accounts from group

        **Auth:** Requires admin access token with `update_account-auth-groups`, `update_accounts`, or `all_accounts` permission
      security:
        - bearerAuth: []
      parameters:
        - name: id
          in: path
          description: The group ID
          required: true
          style: simple
          explode: false
          schema:
            type: string
      requestBody:
        description: account ID for removing
        content:
          application/json:
            schema:
              $ref: '#/components/schemas/_admin_req_remove-account-from-group'
      responses:
        '200':
          description: Success
          content:
            text/plain:
              schema:
                type: string
                example: Success
        '400':
          description: Bad request
        '401':
          description: Unauthorized
        '500':
          description: Internal error
  /admin/application/permissions:
    get:
      tags:
        - Admin
      summary: Get application permissions
      description: |
        Get application permissions

        **Auth:** Requires admin access token with at least one of the following permissions:
        - `get_permissions`
        - `update_account-permissions`
        - `create_accounts`
        - `update_accounts`
        - `all_accounts`
      security:
        - bearerAuth: []
      responses:
        '200':
          description: Success
          content:
            application/json:
              schema:
                type: array
                items:
                  $ref: '#/components/schemas/Permission'
        '400':
          description: Bad request
        '401':
          description: Unauthorized
        '500':
          description: Internal error
  /admin/application/roles:
    get:
      tags:
        - Admin
      summary: Get application roles
      description: |
        Gets application roles

        **Auth:** Requires admin access token with at least one of the following permissions: 
        - `get_auth-roles`
        - `update_auth-roles`
        - `delete_auth-roles`
        - `all_auth-roles`
        - `update_account-auth-roles`
        - `create_accounts`
        - `update_accounts`
        - `all_accounts`
      security:
        - bearerAuth: []
      responses:
        '200':
          description: Successful operation
          content:
            application/json:
              schema:
                type: array
                items:
                  $ref: '#/components/schemas/AppOrgRole'
        '400':
          description: Bad request
        '401':
          description: Unauthorized
        '500':
          description: Internal error
    post:
      tags:
        - Admin
      summary: Create application role
      description: |
        Creates application role

        **Auth:** Requires admin access token with `update_auth-roles` or `all_auth-roles` permission
      security:
        - bearerAuth: []
      requestBody:
        description: Application role
        content:
          application/json:
            schema:
              $ref: '#/components/schemas/_admin_req_application_role'
        required: true
      responses:
        '200':
          description: Success
          content:
            application/json:
              schema:
                $ref: '#/components/schemas/AppOrgRole'
        '400':
          description: Bad request
        '401':
          description: Unauthorized
        '500':
          description: Internal error
  '/admin/application/roles/{id}':
    put:
      tags:
        - Admin
      summary: Update application role
      description: |
        Update application role

        **Auth:** Requires admin access token with `update_auth-roles` or `all_auth-roles` permission
      security:
        - bearerAuth: []
      parameters:
        - name: id
          in: path
          description: The role ID
          required: true
          schema:
            type: string
      requestBody:
        description: Application role
        content:
          application/json:
            schema:
              $ref: '#/components/schemas/_admin_req_application_role'
        required: true
      responses:
        '200':
          description: Success
          content:
            application/json:
              schema:
                $ref: '#/components/schemas/AppOrgRole'
        '400':
          description: Bad request
        '401':
          description: Unauthorized
        '500':
          description: Internal error
    delete:
      tags:
        - Admin
      summary: Delete application role
      description: |
        Delete application role

        **Auth:** Requires admin access token with `delete_auth-roles` or `all_auth-roles` permission
      security:
        - bearerAuth: []
      parameters:
        - name: id
          in: path
          description: The role ID
          required: true
          schema:
            type: string
      responses:
        '200':
          description: Success
        '400':
          description: Bad request
        '401':
          description: Unauthorized
        '500':
          description: Internal error
  '/admin/application/roles/{id}/permissions':
    put:
      tags:
        - Admin
      summary: Grant permissions to role
      description: |
        Grant permissions to role

        **Auth:** Requires admin access token with `update_auth-roles` or `all_auth-roles` permission
      security:
        - bearerAuth: []
      parameters:
        - name: id
          in: path
          description: The role ID
          required: true
          schema:
            type: string
      requestBody:
        description: Permissions
        content:
          application/json:
            schema:
              $ref: '#/components/schemas/_admin_req_grant-permissions-to-role'
        required: true
      responses:
        '200':
          description: Success
          content:
            text/plain:
              schema:
                type: string
                example: Success
        '400':
          description: Bad request
        '401':
          description: Unauthorized
        '500':
          description: Internal error
  /admin/organization/applications:
    get:
      tags:
        - Admin
      summary: Get applications for an organization
      description: |
        Gets applications for an organization

        **Auth:** Requires admin access token
      security:
        - bearerAuth: []
      responses:
        '200':
          description: Successful operation
          content:
            application/json:
              schema:
                type: array
                items:
                  $ref: '#/components/schemas/Application'
        '400':
          description: Bad request
        '401':
          description: Unauthorized
        '500':
          description: Internal error
  /enc/test:
    get:
      tags:
        - Enc
      summary: Test API..
      responses:
        '200':
          description: Success
          content:
            text/plain:
              schema:
                type: string
                example: Echooo
  /bbs/test:
    get:
      tags:
        - BBs
      summary: Test API..
      responses:
        '200':
          description: Success
          content:
            text/plain:
              schema:
                type: string
                example: Echooo
  /bbs/service-regs:
    get:
      tags:
        - BBs
      summary: Get service registrations
      description: |
        Returns service registration records
      parameters:
        - name: ids
          in: query
          description: A comma-separated list of service IDs to return registrations for
          required: true
          style: form
          explode: false
          schema:
            type: string
      responses:
        '200':
          description: Success
          content:
            application/json:
              schema:
                type: array
                items:
                  $ref: '#/components/schemas/AuthServiceReg'
        '400':
          description: Bad request
        '401':
          description: Unauthorized
        '500':
          description: Internal error
  '/bbs/service-account/{id}':
    post:
      tags:
        - BBs
      summary: Get service account params
      description: |
        Returns service account parameters
      parameters:
        - name: id
          in: path
          description: ID of the service account
          required: true
          style: simple
          explode: false
          schema:
            type: string
      requestBody:
        description: |
          Service account credentials
        content:
          application/json:
            schema:
              $ref: '#/components/schemas/_services_req_service-accounts_params'
            examples:
              static_token:
                summary: Static token
                value:
                  auth_type: static_token
                  creds:
                    token: account_token
              signature:
                summary: Signature
                value:
                  auth_type: signature
        required: true
      responses:
        '200':
          description: Success
          content:
            application/json:
              schema:
                type: array
                items:
                  $ref: '#/components/schemas/AppOrgPair'
        '400':
          description: Bad request
        '401':
          description: Unauthorized
        '500':
          description: Internal error
  /bbs/access-token:
    post:
      tags:
        - BBs
      summary: Get service account access token
      description: |
        Returns a new service account access token
      requestBody:
        description: |
          Service account credentials
        content:
          application/json:
            schema:
              $ref: '#/components/schemas/_services_req_service-accounts_access-token'
            examples:
              static_token:
                summary: Static token
                value:
                  account_id: service_account_id
                  app_id: '9766'
                  org_id: 0a2eff20-e2cd-11eb-af68-60f81db5ecc0
                  auth_type: static_token
                  creds:
                    token: account_token
              signature:
                summary: Signature
                value:
                  account_id: service_account_id
                  app_id: '9766'
                  org_id: 0a2eff20-e2cd-11eb-af68-60f81db5ecc0
                  auth_type: signature
        required: true
      responses:
        '200':
          description: Success
          content:
            application/json:
              schema:
                $ref: '#/components/schemas/_shared_res_RokwireToken'
        '400':
          description: Bad request
        '401':
          description: Unauthorized
        '500':
          description: Internal error
  /bbs/access-tokens:
    post:
      tags:
        - BBs
      summary: Get all service account access tokens
      description: |
        Returns a new service account access token for all authorized app org pairs
      requestBody:
        description: |
          Service account credentials
        content:
          application/json:
            schema:
              $ref: '#/components/schemas/_services_req_service-accounts_access-tokens'
            examples:
              static_token:
                summary: Static token
                value:
                  account_id: service_account_id
                  auth_type: static_token
                  creds:
                    token: account_token
              signature:
                summary: Signature
                value:
                  account_id: service_account_id
                  auth_type: signature
        required: true
      responses:
        '200':
          description: Success
          content:
            application/json:
              schema:
                type: array
                items:
                  $ref: '#/components/schemas/_services_res_service-accounts_access-tokens'
        '400':
          description: Bad request
        '401':
          description: Unauthorized
        '500':
          description: Internal error
  /bbs/accounts:
    post:
      tags:
        - BBs
      summary: Finds user accounts
      description: |
        Finds accounts for the given app_id and org_id (query or token)

        **Auth:** Requires service access token with `get_accounts` or `all_accounts` permission
      security:
        - bearerAuth: []
      parameters:
        - name: app_id
          in: query
          description: The application ID to use to filter accounts
          required: false
          style: form
          explode: false
          schema:
            type: string
        - name: org_id
          in: query
          description: The organization ID to use to filter accounts
          required: false
          style: form
          explode: false
          schema:
            type: string
        - name: limit
          in: query
          description: The maximum number of accounts to return
          required: false
          style: form
          explode: false
          schema:
            type: integer
        - name: offset
          in: query
          description: The index of the first account to return
          required: false
          style: form
          explode: false
          schema:
            type: integer
      requestBody:
        description: |
          Service account credentials
        content:
          application/json:
            schema:
              type: object
            examples:
              single_value:
                summary: Multiple single-value search parameters
                value:
                  profile.first_name: Example
                  preferences.privacy_level: 4
                  external_ids.uin: '123456789'
              multiple_value:
                summary: 'Some single-value, some multi-value search parameters'
                value:
                  profile.first_name: Example
                  preferences.privacy_level:
                    - 3
                    - 4
                    - 5
                  external_ids.uin: '123456789'
        required: true
      responses:
        '200':
          description: Success
          content:
            application/json:
              schema:
                type: array
                items:
                  type: object
        '400':
          description: Bad request
        '401':
          description: Unauthorized
        '403':
          description: Forbidden
        '500':
          description: Internal error
  /bbs/accounts/count:
    post:
      tags:
        - BBs
      summary: Finds the count of user accounts
      description: |
        Finds the count of accounts for the given app_id and org_id (query or token)

        **Auth:** Requires service access token with `get_accounts_count` or `get_accounts_count_limited` permission
      security:
        - bearerAuth: []
      parameters:
        - name: app_id
          in: query
          description: The application ID to use to filter accounts
          required: false
          style: form
          explode: false
          schema:
            type: string
        - name: org_id
          in: query
          description: The organization ID to use to filter accounts
          required: false
          style: form
          explode: false
          schema:
            type: string
      requestBody:
        description: |
          Service account credentials
        content:
          application/json:
            schema:
              type: object
            examples:
              single_value:
                summary: Multiple single-value search parameters
                value:
                  profile.first_name: Example
                  preferences.privacy_level: 4
                  external_ids.uin: '123456789'
              multiple_value:
                summary: 'Some single-value, some multi-value search parameters'
                value:
                  profile.first_name: Example
                  preferences.privacy_level:
                    - 3
                    - 4
                    - 5
                  external_ids.uin: '123456789'
        required: true
      responses:
        '200':
          description: Success
          content:
            application/json:
              schema:
                type: integer
        '400':
          description: Bad request
        '401':
          description: Unauthorized
        '403':
          description: Forbidden
        '500':
          description: Internal error
  /tps/service-regs:
    get:
      tags:
        - Third-Party Services
      summary: Get service registrations
      description: |
        Returns service registration records
      parameters:
        - name: ids
          in: query
          description: A comma-separated list of service IDs to return registrations for
          required: true
          style: form
          explode: false
          schema:
            type: string
      responses:
        '200':
          description: Success
          content:
            application/json:
              schema:
                type: array
                items:
                  $ref: '#/components/schemas/AuthServiceReg'
        '400':
          description: Bad request
        '401':
          description: Unauthorized
        '500':
          description: Internal error
  /tps/auth-keys:
    get:
      tags:
        - Third-Party Services
      summary: Get auth public key
      description: |
        Returns auth public key in JWKS format
      responses:
        '200':
          description: Success
          content:
            application/json:
              schema:
                $ref: '#/components/schemas/JWKS'
        '400':
          description: Bad request
        '401':
          description: Unauthorized
        '500':
          description: Internal error
  '/tps/service-account/{id}':
    post:
      tags:
        - Third-Party Services
      summary: Get service account params
      description: |
        Returns service account parameters
      parameters:
        - name: id
          in: path
          description: ID of the service account
          required: true
          style: simple
          explode: false
          schema:
            type: string
      requestBody:
        description: |
          Service account credentials
        content:
          application/json:
            schema:
              $ref: '#/components/schemas/_services_req_service-accounts_params'
            examples:
              static_token:
                summary: Static token
                value:
                  auth_type: static_token
                  creds:
                    token: account_token
              signature:
                summary: Signature
                value:
                  auth_type: signature
        required: true
      responses:
        '200':
          description: Success
          content:
            application/json:
              schema:
                type: array
                items:
                  $ref: '#/components/schemas/AppOrgPair'
        '400':
          description: Bad request
        '401':
          description: Unauthorized
        '500':
          description: Internal error
  /tps/access-token:
    post:
      tags:
        - Third-Party Services
      summary: Get service account access token
      description: |
        Returns a new service account access token
      requestBody:
        description: |
          Service account credentials
        content:
          application/json:
            schema:
              $ref: '#/components/schemas/_services_req_service-accounts_access-token'
            examples:
              static_token:
                summary: Static token
                value:
                  account_id: service_account_id
                  app_id: '9766'
                  org_id: 0a2eff20-e2cd-11eb-af68-60f81db5ecc0
                  auth_type: static_token
                  creds:
                    token: account_token
              signature:
                summary: Signature
                value:
                  account_id: service_account_id
                  app_id: '9766'
                  org_id: 0a2eff20-e2cd-11eb-af68-60f81db5ecc0
                  auth_type: signature
        required: true
      responses:
        '200':
          description: Success
          content:
            application/json:
              schema:
                $ref: '#/components/schemas/_shared_res_RokwireToken'
        '400':
          description: Bad request
        '401':
          description: Unauthorized
        '500':
          description: Internal error
  /tps/access-tokens:
    post:
      tags:
        - Third-Party Services
      summary: Get all service account access tokens
      description: |
        Returns a new service account access token for all authorized app org pairs
      requestBody:
        description: |
          Service account credentials
        content:
          application/json:
            schema:
              $ref: '#/components/schemas/_services_req_service-accounts_access-tokens'
            examples:
              static_token:
                summary: Static token
                value:
                  account_id: service_account_id
                  auth_type: static_token
                  creds:
                    token: account_token
              signature:
                summary: Signature
                value:
                  account_id: service_account_id
                  auth_type: signature
        required: true
      responses:
        '200':
          description: Success
          content:
            application/json:
              schema:
                type: array
                items:
                  $ref: '#/components/schemas/_services_res_service-accounts_access-tokens'
        '400':
          description: Bad request
        '401':
          description: Unauthorized
        '500':
          description: Internal error
  /tps/accounts:
    post:
      tags:
        - Third-Party Services
      summary: Finds user accounts
      description: |
        Finds accounts for the given app_id and org_id (query or token)

        **Auth:** Requires service access token with `get_accounts` or `all_accounts` permission
      security:
        - bearerAuth: []
      parameters:
        - name: app_id
          in: query
          description: The application ID to use to filter accounts
          required: false
          style: form
          explode: false
          schema:
            type: string
        - name: org_id
          in: query
          description: The organization ID to use to filter accounts
          required: false
          style: form
          explode: false
          schema:
            type: string
        - name: limit
          in: query
          description: The maximum number of accounts to return
          required: false
          style: form
          explode: false
          schema:
            type: integer
        - name: offset
          in: query
          description: The index of the first account to return
          required: false
          style: form
          explode: false
          schema:
            type: integer
      requestBody:
        description: |
          Service account credentials
        content:
          application/json:
            schema:
              type: object
            examples:
              single_value:
                summary: Multiple single-value search parameters
                value:
                  profile.first_name: Example
                  preferences.privacy_level: 4
                  external_ids.uin: '123456789'
              multiple_value:
                summary: 'Some single-value, some multi-value search parameters'
                value:
                  profile.first_name: Example
                  preferences.privacy_level:
                    - 3
                    - 4
                    - 5
                  external_ids.uin: '123456789'
        required: true
      responses:
        '200':
          description: Success
          content:
            application/json:
              schema:
                type: array
                items:
                  type: object
        '400':
          description: Bad request
        '401':
          description: Unauthorized
        '403':
          description: Forbidden
        '500':
          description: Internal error
  /tps/accounts/count:
    post:
      tags:
        - Third-Party Services
      summary: Finds the count of user accounts
      description: |
        Finds the count of accounts for the given app_id and org_id (query or token)

        **Auth:** Requires service access token with `get_accounts_count` or `get_accounts_count_limited` permission
      security:
        - bearerAuth: []
      parameters:
        - name: app_id
          in: query
          description: The application ID to use to filter accounts
          required: false
          style: form
          explode: false
          schema:
            type: string
        - name: org_id
          in: query
          description: The organization ID to use to filter accounts
          required: false
          style: form
          explode: false
          schema:
            type: string
      requestBody:
        description: |
          Service account credentials
        content:
          application/json:
            schema:
              type: object
            examples:
              single_value:
                summary: Multiple single-value search parameters
                value:
                  profile.first_name: Example
                  preferences.privacy_level: 4
                  external_ids.uin: '123456789'
              multiple_value:
                summary: 'Some single-value, some multi-value search parameters'
                value:
                  profile.first_name: Example
                  preferences.privacy_level:
                    - 3
                    - 4
                    - 5
                  external_ids.uin: '123456789'
        required: true
      responses:
        '200':
          description: Success
          content:
            application/json:
              schema:
                type: integer
        '400':
          description: Bad request
        '401':
          description: Unauthorized
        '403':
          description: Forbidden
        '500':
          description: Internal error
  /system/auth/app-org-token:
    get:
      tags:
        - System
      summary: App org token
      description: |
        Retrieve a system token for the specified application and organization

        **Auth:** Requires system access token
      security:
        - bearerAuth: []
      parameters:
        - name: app_id
          in: query
          description: The application ID of the token to return
          required: true
          style: form
          explode: false
          schema:
            type: string
        - name: org_id
          in: query
          description: The organization ID of the token to return
          required: true
          style: form
          explode: false
          schema:
            type: string
      responses:
        '200':
          description: Success
          content:
            application/json:
              schema:
                $ref: '#/components/schemas/AdminToken'
        '400':
          description: Bad request
        '401':
          description: Unauthorized
        '500':
          description: Internal error
  /system/global-config:
    get:
      tags:
        - System
      summary: Get global config
      description: |
        Gives the system global config

        **Auth:** Requires system access token with `get_global-config`, `update_global-config`, or `all_global-config` permission
      security:
        - bearerAuth: []
      responses:
        '200':
          description: Success
          content:
            application/json:
              schema:
                $ref: '#/components/schemas/GlobalConfig'
        '400':
          description: Bad request
        '401':
          description: Unauthorized
        '500':
          description: Internal error
    post:
      tags:
        - System
      summary: Create global config
      description: |
        Creates the system global config

        **Auth:** Requires system access token with `update_global-config` or `all_global-config` permission
      security:
        - bearerAuth: []
      requestBody:
        content:
          application/json:
            schema:
              $ref: '#/components/schemas/GlobalConfig'
        required: true
      responses:
        '200':
          description: Success
          content:
            text/plain:
              schema:
                type: string
                example: Success
        '400':
          description: Bad request
        '401':
          description: Unauthorized
        '500':
          description: Internal error
    put:
      tags:
        - System
      summary: Update global config
      description: |
        Updates the system global config

        **Auth:** Requires system access token with `update_global-config` or `all_global-config` permission
      security:
        - bearerAuth: []
      requestBody:
        content:
          application/json:
            schema:
              $ref: '#/components/schemas/GlobalConfig'
        required: true
      responses:
        '200':
          description: Success
          content:
            text/plain:
              schema:
                type: string
                example: Success
        '400':
          description: Bad request
        '401':
          description: Unauthorized
        '500':
          description: Internal error
  '/system/organizations/{id}':
    get:
      tags:
        - System
      summary: Get organization by ID
      description: |
        Gets organization by ID

        **Auth:** Requires system access token with `get_organizations`, `update_organizations`, or `all_organizations` permission
      security:
        - bearerAuth: []
      parameters:
        - name: id
          in: path
          description: ID of the organization
          required: true
          style: simple
          explode: false
          schema:
            type: string
      responses:
        '200':
          description: successful operation
          content:
            application/json:
              schema:
                $ref: '#/components/schemas/Organization'
        '400':
          description: Bad request
        '401':
          description: Unauthorized
        '404':
          description: Not Found
        '500':
          description: Internal error
    put:
      tags:
        - System
      summary: Update organization by ID
      description: |
        Updates organization by ID

        **Auth:** Requires system access token with `update_organizations` or `all_organizations` permission
      security:
        - bearerAuth: []
      parameters:
        - name: id
          in: path
          description: ID of the organization that needs to be updated
          required: true
          style: simple
          explode: false
          schema:
            type: string
      requestBody:
        description: update one organization
        content:
          application/json:
            schema:
              $ref: '#/components/schemas/Organization'
        required: true
      responses:
        '200':
          description: Success
          content:
            text/plain:
              schema:
                type: string
                example: Success
        '400':
          description: Bad request
        '401':
          description: Unauthorized
        '500':
          description: Internal error
  /system/organizations:
    get:
      tags:
        - System
      summary: Get organizations
      description: |
        Gets organizations

        **Auth:** Requires system access token with `get_organizations`, `update_organizations`, or `all_organizations` permission
      security:
        - bearerAuth: []
      responses:
        '200':
          description: Successful operation
          content:
            application/json:
              schema:
                type: array
                items:
                  $ref: '#/components/schemas/Organization'
        '400':
          description: Bad request
        '401':
          description: Unauthorized
        '500':
          description: Internal error
    post:
      tags:
        - System
      summary: Create organization
      description: |
        Creates organization

        **Auth:** Requires system access token with `update_organizations` or `all_organizations` permission
      security:
        - bearerAuth: []
      requestBody:
        description: creates one organization
        content:
          application/json:
            schema:
              $ref: '#/components/schemas/Organization'
        required: true
      responses:
        '200':
          description: Success
          content:
            text/plain:
              schema:
                type: string
                example: Success
        '400':
          description: Bad request
        '401':
          description: Unauthorized
        '500':
          description: Internal error
  /system/service-regs:
    get:
      tags:
        - System
      summary: Get service registrations
      description: |
        Returns service registration records

        **Auth:** Requires system access token with `get_service-regs`, `update_service-regs`, `delete_service-regs`, or `all_service-regs` permission
      security:
        - bearerAuth: []
      parameters:
        - name: ids
          in: query
          description: A comma-separated list of service IDs to return registrations for
          required: true
          style: form
          explode: false
          schema:
            type: string
      responses:
        '200':
          description: Success
          content:
            application/json:
              schema:
                type: array
                items:
                  $ref: '#/components/schemas/ServiceReg'
        '400':
          description: Bad request
        '401':
          description: Unauthorized
        '500':
          description: Internal error
    post:
      tags:
        - System
      summary: Register service
      description: |
        Creates a new service registration

        The "service_id" of the registration must not match an existing registration  

        **Auth:** Requires system access token with `update_service-regs` or `all_service-regs` permission
      security:
        - bearerAuth: []
      requestBody:
        description: service registration record to be added
        content:
          application/json:
            schema:
              $ref: '#/components/schemas/ServiceReg'
        required: true
      responses:
        '200':
          description: Success
          content:
            text/plain:
              schema:
                type: string
                example: Success
        '400':
          description: Bad request
        '401':
          description: Unauthorized
        '500':
          description: Internal error
    put:
      tags:
        - System
      summary: Update service registration
      description: |
        Update an existing service registration

        The "service_id" of the registration must match an existing registration

        **Auth:** Requires system access token with `update_service-regs` or `all_service-regs` permission
      security:
        - bearerAuth: []
      requestBody:
        description: Service registration record update to be applied
        content:
          application/json:
            schema:
              $ref: '#/components/schemas/ServiceReg'
        required: true
      responses:
        '200':
          description: Success
          content:
            text/plain:
              schema:
                type: string
                example: Success
        '400':
          description: Bad request
        '401':
          description: Unauthorized
        '500':
          description: Internal error
    delete:
      tags:
        - System
      summary: Deregister service
      description: |
        Deletes an existing service registration record

        **Auth:** Requires system access token with `delete_service-regs` or `all_service-regs` permission
      security:
        - bearerAuth: []
      parameters:
        - name: id
          in: query
          description: The service ID of the registration to delete
          required: true
          style: form
          explode: false
          schema:
            type: string
      responses:
        '200':
          description: Success
          content:
            text/plain:
              schema:
                type: string
                example: Success
        '400':
          description: Bad request
        '401':
          description: Unauthorized
        '500':
          description: Internal error
  '/system/service-accounts/{id}':
    get:
      tags:
        - System
      summary: Get service account instance
      description: |
        Get service account instance by account ID, app ID, and org ID

        **Auth:** Requires system access token with `get_service-accounts`, `update_service-accounts`, `delete_service-accounts`, or `all_service-accounts` permission
      security:
        - bearerAuth: []
      parameters:
        - name: id
          in: path
          description: ID of the service account
          required: true
          style: simple
          explode: false
          schema:
            type: string
        - name: app_id
          in: query
          description: Application ID of the service account instance
          required: true
          style: form
          explode: false
          schema:
            type: string
        - name: org_id
          in: query
          description: Organization ID of the service account instance
          required: true
          style: form
          explode: false
          schema:
            type: string
      responses:
        '200':
          description: Success
          content:
            application/json:
              schema:
                $ref: '#/components/schemas/ServiceAccount'
        '400':
          description: Bad request
        '401':
          description: Unauthorized
        '500':
          description: Internal error
    put:
      tags:
        - System
      summary: Update service account instance
      description: |
        Updates a service account instance

        **Auth:** Requires system access token with `update_service-accounts` or `all_service-accounts` permission
      security:
        - bearerAuth: []
      parameters:
        - name: id
          in: path
          description: ID of the service account instance
          required: true
          style: simple
          explode: false
          schema:
            type: string
        - name: app_id
          in: query
          description: Application ID of the service account instance
          required: true
          style: form
          explode: false
          schema:
            type: string
        - name: org_id
          in: query
          description: Organization ID of the service account instance
          required: true
          style: form
          explode: false
          schema:
            type: string
      requestBody:
        description: |
          Service account
        content:
          application/json:
            schema:
              $ref: '#/components/schemas/_system_req_update_service-account'
            examples:
              update_account:
                summary: Update service account
                value:
                  name: updated_name
                  permissions:
                    - permission1
                    - new_permission1
                  scopes:
                    - 'core:resource.value:get'
                    - 'core:resource.value2.get'
        required: true
      responses:
        '200':
          description: Success
          content:
            application/json:
              schema:
                $ref: '#/components/schemas/ServiceAccount'
        '400':
          description: Bad request
        '401':
          description: Unauthorized
        '500':
          description: Internal error
    delete:
      tags:
        - System
      summary: Deregister service account instance
      description: |
        Removes a service account instance

        **Auth:** Requires system access token with `delete_service-accounts` or `all_service-accounts` permission
      security:
        - bearerAuth: []
      parameters:
        - name: id
          in: path
          description: ID of the service account instance to delete
          required: true
          style: simple
          explode: false
          schema:
            type: string
        - name: app_id
          in: query
          description: Application ID of the service account instance
          required: true
          style: form
          explode: false
          schema:
            type: string
        - name: org_id
          in: query
          description: Organization ID of the service account instance
          required: true
          style: form
          explode: false
          schema:
            type: string
      responses:
        '200':
          description: Success
        '400':
          description: Bad request
        '401':
          description: Unauthorized
        '500':
          description: Internal error
  /system/service-accounts:
    get:
      tags:
        - System
      summary: Get service accounts
      description: |
        Get list of all service accounts matching a search

        **Auth:** Requires system access token with `get_service-accounts`, `update_service-accounts`, `delete_service-accounts`, or `all_service-accounts` permission
      security:
        - bearerAuth: []
      parameters:
        - name: account_id
          in: query
          description: Service account ID to search for
          required: false
          style: form
          explode: false
          schema:
            type: string
        - name: name
          in: query
          description: Service account name to search for
          required: false
          style: form
          explode: false
          schema:
            type: string
        - name: app_id
          in: query
          description: Service account app ID to search for
          required: false
          style: form
          explode: false
          schema:
            type: string
        - name: org_id
          in: query
          description: Service account org ID to search for
          required: false
          style: form
          explode: false
          schema:
            type: string
        - name: permissions
          in: query
          description: A comma-separated list of service account permissions to search for
          required: false
          style: form
          explode: false
          schema:
            type: string
        - name: scopes
          in: query
          description: A comma-separated list of service account scopes to search for
          required: false
          style: form
          explode: false
          schema:
            type: string
      responses:
        '200':
          description: Success
          content:
            application/json:
              schema:
                type: array
                items:
                  $ref: '#/components/schemas/ServiceAccount'
        '400':
          description: Bad request
        '401':
          description: Unauthorized
        '500':
          description: Internal error
    post:
      tags:
        - System
      summary: Register service account
      description: |
        Creates a new service account

        **Auth:** Requires system access token with `update_service-accounts` or `all_service-accounts` permission
      security:
        - bearerAuth: []
      parameters:
        - name: app_id
          in: query
          description: Service account app ID to copy from
          required: false
          style: form
          explode: false
          schema:
            type: string
        - name: org_id
          in: query
          description: Service account org ID to copy from
          required: false
          style: form
          explode: false
          schema:
            type: string
      requestBody:
        description: |
          Service account
        content:
          application/json:
            schema:
              $ref: '#/components/schemas/ServiceAccount'
            examples:
              initial_creds:
                summary: Register new account with initial credentials
                value:
                  name: test_account
                  app_id: '9766'
                  org_id: 0a2eff20-e2cd-11eb-af68-60f81db5ecc0
                  permissions:
                    - permission1
                    - permission2
                  scopes:
                    - 'core:resource.value:get'
                    - 'core:resource.value2.get'
                  first_party: true
                  creds:
                    - name: initial_token
                      type: static_token
                    - name: initial_signature
                      type: signature
                      params:
                        key_pem: public_key_pem
              no_initial_creds:
                summary: Register new account without initial credentials
                value:
                  name: test_account
                  app_id: '9766'
                  org_id: 0a2eff20-e2cd-11eb-af68-60f81db5ecc0
                  permissions:
                    - permission1
                    - permission2
                  scopes:
                    - 'core:resource.value:get'
                    - 'core:resource.value2.get'
                  first_party: true
              copy_from:
                summary: Register new account instance by copying from existing account instance
                value:
                  account_id: 12345678-e2cd-11eb-af68-60f81db5ecc0
                  app_id: '9766'
                  org_id: 0a2eff20-e2cd-11eb-af68-60f81db5ecc0
                  permissions:
                    - permission1
                    - permission2
                  scopes:
                    - 'core:resource.value:get'
                    - 'core:resource.value2.get'
        required: true
      responses:
        '200':
          description: Success
          content:
            application/json:
              schema:
                $ref: '#/components/schemas/ServiceAccount'
        '400':
          description: Bad request
        '401':
          description: Unauthorized
        '500':
          description: Internal error
    delete:
      tags:
        - System
      summary: Delete service accounts
      description: |
        Delete service accounts matching an account ID

        **Auth:** Requires system access token with `delete_service-accounts` or `all_service-accounts` permission
      security:
        - bearerAuth: []
      parameters:
        - name: account_id
          in: query
          description: Service account ID to delete
          required: true
          style: form
          explode: false
          schema:
            type: string
      responses:
        '200':
          description: Success
        '400':
          description: Bad request
        '401':
          description: Unauthorized
        '500':
          description: Internal error
  '/system/service-accounts/{id}/creds':
    post:
      tags:
        - System
      summary: Add service account credential
      description: |
        Adds a new credential to an existing service account

        **Auth:** Requires system access token with `update_service-accounts` or `all_service-accounts` permission
      security:
        - bearerAuth: []
      parameters:
        - name: id
          in: path
          description: ID of the service account to add new credential
          required: true
          style: simple
          explode: false
          schema:
            type: string
      requestBody:
        description: |
          Service account credentials
        content:
          application/json:
            schema:
              $ref: '#/components/schemas/ServiceAccountCredential'
            examples:
              static_token:
                summary: Add static token credential
                value:
                  name: token_cred
                  type: static_token
              signature:
                summary: Add signature credential
                value:
                  name: signature_cred
                  type: signature
                  params:
                    key_pem: public_key_pem
                    alg: PS256
        required: true
      responses:
        '200':
          description: Success
          content:
            application/json:
              schema:
                $ref: '#/components/schemas/ServiceAccountCredential'
        '400':
          description: Bad request
        '401':
          description: Unauthorized
        '500':
          description: Internal error
    delete:
      tags:
        - System
      summary: Remove service account credential
      description: |
        Removes a credential from an existing service account

        **Auth:** Requires system access token with `delete_service-accounts` or `all_service-accounts` permission
      security:
        - bearerAuth: []
      parameters:
        - name: id
          in: path
          description: ID of the service account to remove credential
          required: true
          style: simple
          explode: false
          schema:
            type: string
        - name: cred_id
          in: query
          description: id of the credential to be removed
          required: true
          style: form
          explode: false
          schema:
            type: string
      responses:
        '200':
          description: Success
        '400':
          description: Bad request
        '401':
          description: Unauthorized
        '500':
          description: Internal error
  '/system/applications/{id}':
    get:
      tags:
        - System
      summary: Get application by ID
      description: |
        Gets application by provided ID

        **Auth:** Requires system access token with `get_applications` or `all_applications` permission
      security:
        - bearerAuth: []
      parameters:
        - name: id
          in: path
          description: ID of the application
          required: true
          style: simple
          explode: false
          schema:
            type: string
      responses:
        '200':
          description: successful operation
          content:
            application/json:
              schema:
                $ref: '#/components/schemas/Application'
        '400':
          description: Bad request
        '401':
          description: Unauthorized
        '404':
          description: Not Found
        '500':
          description: Internal error
    put:
      tags:
        - System
      summary: Update application by ID
      description: |
        Updates application by provided ID

        **Auth:** Requires system access token with `update_applications` or `all_applications` permission
      security:
        - bearerAuth: []
      parameters:
        - name: id
          in: path
          description: ID of the application
          required: true
          style: simple
          explode: false
          schema:
            type: string
      requestBody:
        description: updates one application
        content:
          application/json:
            schema:
              $ref: '#/components/schemas/Application'
        required: true
      responses:
        '200':
          description: successful operation
          content:
            text/plain:
              schema:
                type: string
                example: Success
        '400':
          description: Bad request
        '401':
          description: Unauthorized
        '404':
          description: Not Found
        '500':
          description: Internal error
  /system/applications:
    get:
      tags:
        - System
      summary: Get applications
      description: |
        Gets applications

        **Auth:** Requires system access token with `get_applications`, `udpate_applications`, or `all_applications` permission
      security:
        - bearerAuth: []
      responses:
        '200':
          description: Successful operation
          content:
            application/json:
              schema:
                type: array
                items:
                  $ref: '#/components/schemas/Application'
        '400':
          description: Bad request
        '401':
          description: Unauthorized
        '500':
          description: Internal error
    post:
      tags:
        - System
      summary: Create application
      description: |
        Creates application

        **Auth:** Requires system access token with `update_applications` or `all_applications` permission
      security:
        - bearerAuth: []
      requestBody:
        description: creates one application
        content:
          application/json:
            schema:
              $ref: '#/components/schemas/Application'
        required: true
      responses:
        '200':
          description: Success
          content:
            text/plain:
              schema:
                type: string
                example: Success
        '400':
          description: Bad request
        '401':
          description: Unauthorized
        '500':
          description: Internal error
  /system/permissions:
    post:
      tags:
        - System
      summary: Create permission
      description: |
        Creates permission

        **Auth:** Requires system access token with `update_permissions` or `all_permissions` permission
      security:
        - bearerAuth: []
      requestBody:
        description: Permission
        content:
          application/json:
            schema:
              $ref: '#/components/schemas/Permission'
        required: true
      responses:
        '200':
          description: Success
          content:
            application/json:
              schema:
                $ref: '#/components/schemas/Permission'
        '400':
          description: Bad request
        '401':
          description: Unauthorized
        '500':
          description: Internal error
    put:
      tags:
        - System
      summary: Updates permission
      description: |
        Updates permission

        **Auth:** Requires system access token with `update_permissions` or `all_permissions` permission
      security:
        - bearerAuth: []
      requestBody:
        description: Permission
        content:
          application/json:
            schema:
              $ref: '#/components/schemas/Permission'
        required: true
      responses:
        '200':
          description: Success
          content:
            application/json:
              schema:
                $ref: '#/components/schemas/Permission'
        '400':
          description: Bad request
        '401':
          description: Unauthorized
        '500':
          description: Internal error
  /system/application/configs:
    get:
      tags:
        - System
      summary: Reads app configs
      description: |
        If version is provided, the app config for the highest version that is equal to or less than this value will be returned as the only item in the list.
        Otherwise it will return a list of all app config versions for the given app_type_id. If org_id is provided, the configs for that organization will
        be returned, otherwise the default configs will be returned.

        **Auth:** Requires system access token with `get_app-configs`, `update_app-configs`, `delete_app-configs`, or `all_app-configs` permission
      security:
        - bearerAuth: []
      parameters:
        - name: app_type_id
          in: query
          required: true
          style: form
          explode: false
          schema:
            type: string
        - name: org_id
          in: query
          style: form
          explode: false
          schema:
            type: string
        - name: version
          in: query
          style: form
          explode: false
          schema:
            type: string
      responses:
        '200':
          description: successfully read app configuration
          content:
            application/json:
              schema:
                type: array
                items:
                  $ref: '#/components/schemas/ApplicationConfig'
        '400':
          description: Bad request.
        '401':
          description: Unauthorized
        '500':
          description: Internal error
    post:
      tags:
        - System
      summary: Creates app configs
      description: |
        Creates a new app config

        **Auth:** Requires system access token with `update_app-configs` or `all_app-configs` permission
      security:
        - bearerAuth: []
      requestBody:
        description: New app configs
        content:
          application/json:
            schema:
              $ref: '#/components/schemas/ApplicationConfig'
            example:
              version: 1.0.1
              app_type_id: 7e037f2d-b423-4b4d-a1bc-18507f81c6d1
              org_id: 0a2eff20-e2cd-11eb-af68-60f81db5ecc0
              data: {}
        required: true
      responses:
        '200':
          description: Success
          content:
            text/plain:
              schema:
                type: string
                example: Success
        '400':
          description: Bad request
        '401':
          description: Unauthorized
        '500':
          description: Internal error
  '/system/application/configs/{id}':
    get:
      tags:
        - System
      summary: Reads app configs by ID
      description: |
        Get app configs for the provided ID

        **Auth:** Requires system access token with `get_app-configs`, `update_app-configs`, `delete_app-configs`, or `all_app-configs` permission
      security:
        - bearerAuth: []
      parameters:
        - name: id
          in: path
          description: app config id to read
          required: true
          style: simple
          explode: false
          schema:
            type: string
      responses:
        '200':
          description: Success
          content:
            application/json:
              schema:
                $ref: '#/components/schemas/ApplicationConfig'
        '400':
          description: Bad request.
        '401':
          description: Unauthorized
        '500':
          description: Internal error
    put:
      tags:
        - System
      summary: Updates app config by ID
      description: |
        Updates app config with the provided ID

        **Auth:** Requires system access token with `update_app-configs` or `all_app-configs` permission
      security:
        - bearerAuth: []
      parameters:
        - name: id
          in: path
          required: true
          style: simple
          explode: false
          schema:
            type: string
      requestBody:
        description: updated app config
        content:
          application/json:
            schema:
              $ref: '#/components/schemas/ApplicationConfig'
            example:
              version: 1.0.1
              app_type_id: 7e037f2d-b423-4b4d-a1bc-18507f81c6d1
              org_id: 0a2eff20-e2cd-11eb-af68-60f81db5ecc0
              data:
                url: rokmetro.dev
        required: true
      responses:
        '200':
          description: Success
          content:
            text/plain:
              schema:
                type: string
                example: Success
        '400':
          description: Bad request
        '401':
          description: Unauthorized
        '500':
          description: Internal error
    delete:
      tags:
        - System
      summary: Deletes app config by ID
      description: |
        Deletes app config with the provided ID

        **Auth:** Requires system access token with `delete_app-configs` or `all_app-configs` permission
      security:
        - bearerAuth: []
      parameters:
        - name: id
          in: path
          required: true
          style: simple
          explode: false
          schema:
            type: string
      responses:
        '200':
          description: Success
        '400':
          description: Bad request
        '401':
          description: Unauthorized
        '500':
          description: Internal error
  /system/api-keys:
    get:
      tags:
        - System
      summary: Get API key
      description: |
        Returns API key records for given ID or app ID

        **Auth:** Requires system access token with `get_api-keys`, `update_api-keys`, `delete_api-keys`, or `all_api-keys` permission
      security:
        - bearerAuth: []
      parameters:
        - name: id
          in: query
          description: The ID of the API key to return. Required if `app_id` is not provided.
          required: false
          style: form
          explode: false
          schema:
            type: string
        - name: app_id
          in: query
          description: The app ID of the API keys to return. Required if `id` is not provided.
          required: false
          style: form
          explode: false
          schema:
            type: string
      responses:
        '200':
          description: Success
          content:
            application/json:
              schema:
                type: array
                items:
                  $ref: '#/components/schemas/APIKey'
        '400':
          description: Bad request
        '401':
          description: Unauthorized
        '500':
          description: Internal error
    post:
      tags:
        - System
      summary: Create API key
      description: |
        Creates a new API key record

        **Auth:** Requires system access token with `update_api-keys` or `all_api-keys` permission
      security:
        - bearerAuth: []
      requestBody:
        description: API key record to be added
        content:
          application/json:
            schema:
              $ref: '#/components/schemas/APIKey'
            example:
              app_id: string
              key: string
        required: true
      responses:
        '200':
          description: Success
          content:
            text/plain:
              schema:
                type: string
                example: Success
        '400':
          description: Bad request
        '401':
          description: Unauthorized
        '500':
          description: Internal error
    put:
      tags:
        - System
      summary: Update API key
      description: |
        Update an existing API key record

        Must include the "id" field to identify which key is to be udpated

        **Auth:** Requires system access token with `update_api-keys` or `all_api-keys` permission
      security:
        - bearerAuth: []
      requestBody:
        description: API key record update to be applied
        content:
          application/json:
            schema:
              $ref: '#/components/schemas/APIKey'
        required: true
      responses:
        '200':
          description: Success
          content:
            text/plain:
              schema:
                type: string
                example: Success
        '400':
          description: Bad request
        '401':
          description: Unauthorized
        '500':
          description: Internal error
    delete:
      tags:
        - System
      summary: Delete API key
      description: |
        Deletes an existing API key record

        **Auth:** Requires system access token with `delete_api-keys` or `all_api-keys` permission
      security:
        - bearerAuth: []
      parameters:
        - name: id
          in: query
          description: The ID of the API key to delete
          required: true
          style: form
          explode: false
          schema:
            type: string
      responses:
        '200':
          description: Success
          content:
            text/plain:
              schema:
                type: string
                example: Success
        '400':
          description: Bad request
        '401':
          description: Unauthorized
        '500':
          description: Internal error
  /system/auth-types:
    get:
      tags:
        - System
      summary: Get auth types
      description: |
        Gets auth types

        **Auth:** Requires system access token with `get_auth-types`, `update_auth-types`, or `all_auth-types` permission
      security:
        - bearerAuth: []
      responses:
        '200':
          description: Successful operation
          content:
            application/json:
              schema:
                type: array
                items:
                  $ref: '#/components/schemas/AuthType'
        '400':
          description: Bad request
        '401':
          description: Unauthorized
        '500':
          description: Internal error
    post:
      tags:
        - System
      summary: Create auth type
      description: |
        Creates auth type

        **Auth:** Requires system access token with `update_auth-types` or `all_auth-types` permission
      security:
        - bearerAuth: []
      requestBody:
        description: creates one auth-type
        content:
          application/json:
            schema:
              $ref: '#/components/schemas/AuthType'
        required: true
      responses:
        '200':
          description: Success
          content:
            text/plain:
              schema:
                type: string
                example: Success
        '400':
          description: Bad request
        '401':
          description: Unauthorized
        '500':
          description: Internal error
  '/system/auth-types/{id}':
    put:
      tags:
        - System
      summary: Update auth type by ID
      description: |
        Updates auth type with the provided ID

        **Auth:** Requires system access token with `update_auth-types` or `all_auth-types` permission
      security:
        - bearerAuth: []
      parameters:
        - name: id
          in: path
          description: ID of the auth type that needs to be updated
          required: true
          schema:
            type: string
      requestBody:
        description: update one auth type
        content:
          application/json:
            schema:
              $ref: '#/components/schemas/AuthType'
        required: true
      responses:
        '200':
          description: Success
          content:
            text/plain:
              schema:
                type: string
                items:
                  $ref: '#/components/schemas/AuthType'
        '400':
          description: Bad request
        '401':
          description: Unauthorized
        '500':
          description: Internal error
  '/system/app-orgs/{id}':
    get:
      tags:
        - System
      summary: Get app-org
      description: |
        Get app-org by ID

        **Auth:** Requires system access token with `get_app_orgs` or `all_app_orgs` permission
      security:
        - bearerAuth: []
      parameters:
        - name: id
          in: path
          description: ID of the app-org to retrieve
          required: true
          style: simple
          explode: false
          schema:
            type: string
      responses:
        '200':
          description: Success
          content:
            application/json:
              schema:
                $ref: '#/components/schemas/ApplicationOrganization'
        '400':
          description: Bad request
        '401':
          description: Unauthorized
        '500':
          description: Internal error
    put:
      tags:
        - System
      summary: Update app-org by ID
      description: |
        Updates app-org by ID

        **Auth:** Requires system access token with `update_app_orgs` or `all_app_orgs` permission
      security:
        - bearerAuth: []
      parameters:
        - name: id
          in: path
          description: ID of the app-org that needs to be updated
          required: true
          style: simple
          explode: false
          schema:
            type: string
      requestBody:
        description: update one app-org
        content:
          application/json:
            schema:
              $ref: '#/components/schemas/ApplicationOrganization'
        required: true
      responses:
        '200':
          description: Success
          content:
            text/plain:
              schema:
                type: string
                example: Success
        '400':
          description: Bad request
        '401':
          description: Unauthorized
        '500':
          description: Internal error
  /system/app-orgs:
    get:
      tags:
        - System
      summary: Get app-orgs
      description: |
        Get all app-orgs matching query

        **Auth:** Requires system access token with `get_app_orgs` or `all_app_orgs` permission
      security:
        - bearerAuth: []
      parameters:
        - name: app_id
          in: query
          description: Application ID to search for
          required: false
          style: form
          explode: false
          schema:
            type: string
        - name: org_id
          in: query
          description: Organization ID to search for
          required: false
          style: form
          explode: false
          schema:
            type: string
      responses:
        '200':
          description: Success
          content:
            application/json:
              schema:
                type: array
                items:
                  $ref: '#/components/schemas/ApplicationOrganization'
        '400':
          description: Bad request
        '401':
          description: Unauthorized
        '500':
          description: Internal error
    post:
      tags:
        - System
      summary: Create app-org
      description: |
        Create app-org

        **Auth:** Requires system access token with `update_app_orgs` or `all_app_orgs` permission
      security:
        - bearerAuth: []
      requestBody:
        description: New app-org
        content:
          application/json:
            schema:
              $ref: '#/components/schemas/ApplicationOrganization'
        required: true
      responses:
        '200':
          description: Success
          content:
            text/plain:
              schema:
                type: string
                example: Success
        '400':
          description: Bad request
        '401':
          description: Unauthorized
        '500':
          description: Internal error
  /ui/credential/reset:
    get:
      tags:
        - UI
      summary: Display HTML password reset page
      description: |
        Serves an HTML page with password reset form
      parameters:
        - name: id
          in: query
          description: Credential ID
          required: true
          style: form
          explode: false
          schema:
            type: string
        - name: code
          in: query
          description: Reset code
          required: true
          style: form
          explode: false
          schema:
            type: string
      responses:
        '200':
          description: Successful operation (HTML)
        '400':
          description: Bad request
        '401':
          description: Unauthorized
        '500':
          description: Internal error
  /ui/credential/verify:
    get:
      tags:
        - UI
      summary: Validate verification code
      description: |
        Validates verification code to verify account ownership and displays result in an HTML page
      parameters:
        - name: id
          in: query
          description: Credential ID
          required: true
          style: form
          explode: false
          schema:
            type: string
        - name: code
          in: query
          description: Verification code
          required: true
          style: form
          explode: false
          schema:
            type: string
      responses:
        '200':
          description: Successful operation (HTML page)
        '400':
          description: Bad request
        '401':
          description: Unauthorized
        '500':
          description: Internal error
  /version:
    get:
      summary: Get service version
      responses:
        '200':
          description: Success
          content:
            text/plain:
              schema:
                type: string
                example: v1.1.0
  /.well-known/openid-configuration:
    get:
      summary: OpenID Connect Discovery
      responses:
        '200':
          description: Success
          content:
            application/json:
              schema:
                $ref: '#/components/schemas/OIDCDiscovery'
components:
  securitySchemes:
    bearerAuth:
      type: http
      scheme: bearer
      bearerFormat: JWT
  schemas:
    GlobalConfig:
      required:
        - setting
      type: object
      properties:
        setting:
          type: string
    Application:
      required:
        - id
        - name
        - multi_tenant
        - admin
        - shared_identities
      type: object
      properties:
        id:
          readOnly: true
          type: string
        name:
          type: string
        multi_tenant:
          type: boolean
        admin:
          type: boolean
        shared_identities:
          type: boolean
        types:
          type: array
          items:
            $ref: '#/components/schemas/ApplicationType'
    ApplicationType:
      required:
        - id
        - identifier
      type: object
      properties:
        id:
          readOnly: true
          type: string
        identifier:
          type: string
        name:
          type: string
        versions:
          type: array
          items:
            type: string
    ApplicationOrganization:
      required:
        - id
        - app_id
        - org_id
      type: object
      nullable: true
      properties:
        id:
          readOnly: true
          type: string
        app_id:
          type: string
        org_id:
          type: string
        services_ids:
          type: array
          nullable: true
          items:
            type: string
        identity_provider_settings:
          type: array
          nullable: true
          items:
            $ref: '#/components/schemas/IdentityProviderSettings'
        supported_auth_types:
          type: array
          nullable: true
          items:
            $ref: '#/components/schemas/SupportedAuthTypes'
        login_session_settings:
          $ref: '#/components/schemas/LoginSessionSettings'
    Permission:
      required:
        - id
        - name
      type: object
      properties:
        id:
          readOnly: true
          type: string
        name:
          type: string
        description:
          type: string
        service_id:
          type: string
        assigners:
          type: array
          items:
            type: string
        date_created:
          type: string
        date_updated:
          type: string
    AppOrgRole:
      required:
        - id
        - name
      type: object
      properties:
        id:
          type: string
          readOnly: true
        name:
          type: string
        description:
          type: string
        system:
          type: boolean
        date_created:
          type: string
        date_updated:
          type: string
        application:
          $ref: '#/components/schemas/Application'
        permissions:
          type: array
          items:
            $ref: '#/components/schemas/Permission'
        scopes:
          type: array
          items:
            type: string
    AppOrgGroup:
      required:
        - id
        - name
      type: object
      properties:
        id:
          type: string
          readOnly: true
        name:
          type: string
        description:
          type: string
        system:
          type: boolean
        date_created:
          type: string
        date_updated:
          type: string
        application:
          $ref: '#/components/schemas/Application'
        permissions:
          type: array
          items:
            $ref: '#/components/schemas/Permission'
        roles:
          type: array
          items:
            $ref: '#/components/schemas/AppOrgRole'
    Organization:
      required:
        - id
        - name
        - type
      type: object
      properties:
        id:
          readOnly: true
          type: string
        name:
          type: string
        type:
          type: string
          enum:
            - micro
            - small
            - medium
            - large
            - huge
        config:
          $ref: '#/components/schemas/OrganizationConfig'
    OrganizationConfig:
      required:
        - id
        - domains
      type: object
      properties:
        id:
          readOnly: true
          type: string
          description: organization config id
        domains:
          type: array
          description: organization domains
          items:
            type: string
    ApplicationConfig:
      required:
        - id
        - app_type_id
        - version
        - data
      type: object
      properties:
        id:
          type: string
          readOnly: true
        app_type_id:
          type: string
        org_id:
          type: string
        version:
          type: string
          description: conforms major.minor.patch format
        data:
          type: object
    IdentityProviderSettings:
      required:
        - identity_provider_id
        - user_identifier_field
      type: object
      properties:
        identity_provider_id:
          type: string
        user_identifier_field:
          type: string
        external_id_fields:
          type: object
          additionalProperties:
            type: string
          nullable: true
        first_name_field:
          type: string
        middle_name_field:
          type: string
        last_name_field:
          type: string
        email_field:
          type: string
        roles_field:
          type: string
        groups_field:
          type: string
        user_specific_fields:
          type: array
          items:
            type: string
          nullable: true
        roles:
          type: object
          additionalProperties:
            type: string
          nullable: true
        groups:
          type: object
          additionalProperties:
            type: string
          nullable: true
        always_sync_profile:
          type: boolean
        identity_bb_base_url:
          type: string
    SupportedAuthTypes:
      type: object
      properties:
        app_type_id:
          type: string
        supported_auth_types:
          type: array
          items:
            $ref: '#/components/schemas/SupportedAuthType'
    SupportedAuthType:
      type: object
      properties:
        auth_type_id:
          type: string
        params:
          type: object
          additionalProperties: true
          nullable: true
    LoginSessionSettings:
      type: object
      properties:
        max_concurrent_sessions:
          type: integer
        inactivity_expire_policy:
          $ref: '#/components/schemas/InactiveExpirePolicy'
        time_since_login_expire_policy:
          $ref: '#/components/schemas/TSLExpirePolicy'
        yearly_expire_policy:
          $ref: '#/components/schemas/YearlyExpirePolicy'
    YearlyExpirePolicy:
      type: object
      required:
        - active
        - day
        - month
        - hour
        - min
      properties:
        active:
          type: boolean
        day:
          type: integer
        month:
          type: integer
        hour:
          type: integer
        min:
          type: integer
    InactiveExpirePolicy:
      type: object
      required:
        - active
        - inactivity_period
      properties:
        active:
          type: boolean
        inactivity_period:
          type: integer
    TSLExpirePolicy:
      type: object
      required:
        - active
        - time_since_login_period
      properties:
        active:
          type: boolean
        time_since_login_period:
          type: integer
    LoginSession:
      type: object
      properties:
        id:
          type: string
        anonymous:
          type: boolean
        identifier:
          type: string
        auth_type_code:
          type: string
        app_org_id:
          type: string
        app_type_id:
          type: string
        app_type_identifier:
          type: string
        account_auth_type_id:
          type: string
        account_auth_type_identifier:
          type: string
        device_id:
          type: string
        ip_address:
          type: string
        refresh_tokens_count:
          type: integer
        state:
          type: string
        state_expires:
          type: string
          nullable: true
        mfa_attempts:
          type: integer
        date_refreshed:
          type: string
          nullable: true
        date_updated:
          type: string
          nullable: true
        date_created:
          type: string
    AuthType:
      required:
        - id
        - code
        - description
        - is_external
        - is_anonymous
        - use_credentials
        - ignore_mfa
      type: object
      properties:
        id:
          readOnly: true
          type: string
        code:
          type: string
          description: username or email or phone or illinois_oidc etc
        description:
          type: string
        is_external:
          type: boolean
          description: says if the users source is external - identity providers
        is_anonymous:
          type: boolean
          description: says if the auth type results in anonymous users
        use_credentials:
          type: boolean
          description: says if the auth type uses credentials
        ignore_mfa:
          type: boolean
          description: says if login using this auth type may bypass account MFA
        params:
          type: object
          additionalProperties: true
    ServiceAccount:
      required:
        - app_id
        - org_id
      type: object
      properties:
        account_id:
          type: string
        name:
          type: string
        app_id:
          type: string
        org_id:
          type: string
        permissions:
          nullable: true
          type: array
          items:
            type: string
        scopes:
          nullable: true
          type: array
          items:
            type: string
        first_party:
          type: boolean
        creds:
          type: array
          items:
            $ref: '#/components/schemas/ServiceAccountCredential'
    AppOrgPair:
      required:
        - app_id
        - org_id
      type: object
      properties:
        app_id:
          type: string
        org_id:
          type: string
    ServiceAccountCredential:
      required:
        - name
        - type
      type: object
      properties:
        id:
          readOnly: true
          type: string
        name:
          type: string
        type:
          type: string
          enum:
            - static_token
            - signature
        params:
          type: object
          nullable: true
        date_created:
          readOnly: true
          type: string
    ServiceReg:
      required:
        - service_id
        - host
        - name
        - description
        - first_party
      type: object
      description: Full service registration record
      properties:
        service_id:
          type: string
        service_account_id:
          type: string
        host:
          type: string
        pub_key:
          $ref: '#/components/schemas/PubKey'
        name:
          type: string
        description:
          type: string
        info_url:
          type: string
        logo_url:
          type: string
        scopes:
          type: array
          nullable: true
          items:
            $ref: '#/components/schemas/ServiceScope'
        first_party:
          type: boolean
    AuthServiceReg:
      required:
        - service_id
        - host
      type: object
      description: Service registration record used for auth
      properties:
        service_id:
          type: string
        service_account_id:
          type: string
        host:
          type: string
        pub_key:
          $ref: '#/components/schemas/PubKey'
    PubKey:
      required:
        - key_pem
        - alg
      type: object
      properties:
        key_pem:
          type: string
        alg:
          type: string
    ServiceScope:
      required:
        - scope
        - required
      type: object
      properties:
        scope:
          type: string
        required:
          type: boolean
        explanation:
          description: Explanation displayed to users for why this scope is requested/required
          type: string
    AdminToken:
      required:
        - token
      type: object
      properties:
        token:
          type: string
    APIKey:
      required:
        - app_id
        - key
      type: object
      description: API key record
      properties:
        id:
          type: string
        app_id:
          type: string
        key:
          type: string
    JWK:
      type: object
      allOf:
        - $ref: '#/components/schemas/JWKParamsEC'
        - $ref: '#/components/schemas/JWKParamsOKP'
        - $ref: '#/components/schemas/JWKParamsRSA'
        - required:
            - kty
            - use
            - alg
            - kid
          description: JSON Web Key (JWK)
          properties:
            kty:
              type: string
              description: The "kty" (key type) parameter identifies the cryptographic algorithm family used with the key
              enum:
                - RSA
                - EC
                - OKP
            use:
              type: string
              description: The "use" (public key use) parameter identifies the intended use of the public key
              enum:
                - sig
            alg:
              type: string
              description: The "alg" (algorithm) parameter identifies the algorithm intended for use with the key
              enum:
                - RS256
                - RS384
                - RS512
                - PS256
                - PS384
                - PS512
                - ES256
                - ES384
                - ES512
                - OKP
            kid:
              type: string
              description: The "kid" (key ID) parameter is used to match a specific key
    JWKParamsRSA:
      type: object
      description: JSON Web Key RSA parameters
      properties:
        'n':
          type: string
          description: The modulus of the key - Base64URL encoded
        e:
          type: string
          description: The exponent of the key - Base64URL encoded
    JWKParamsEC:
      type: object
      description: JSON Web Key EC parameters
      properties:
        crv:
          type: string
          description: The curve used with the key
        x:
          type: string
          description: x coordinate of the key - Base64URL encoded
        'y':
          type: string
          description: y coordinate of the key - Base64URL encoded
    JWKParamsOKP:
      type: object
      description: JSON Web Key OKP parameters
      properties:
        crv:
          type: string
          description: The curve used with the key
        x:
          type: string
          description: x coordinate of the key - Base64URL encoded
    JWKS:
      required:
        - keys
      type: object
      description: JSON Web Key Set (JWKS)
      properties:
        keys:
          type: array
          items:
            $ref: '#/components/schemas/JWK'
    OIDCDiscovery:
      required:
        - issuer
        - jwks_uri
      type: object
      description: OpenID Connect Discovery Metadata
      properties:
        issuer:
          type: string
        jwks_uri:
          type: string
    Account:
      required:
        - id
      type: object
      properties:
        id:
          readOnly: true
          type: string
        app_org:
          $ref: '#/components/schemas/ApplicationOrganization'
        username:
          type: string
        profile:
          $ref: '#/components/schemas/Profile'
        preferences:
          type: object
          nullable: true
        system_configs:
          type: object
          nullable: true
        anonymous:
          type: boolean
        system:
          type: boolean
        external_ids:
          type: object
          nullable: true
        auth_types:
          type: array
          items:
            $ref: '#/components/schemas/AccountAuthType'
        permissions:
          type: array
          items:
            $ref: '#/components/schemas/Permission'
        roles:
          type: array
          items:
            $ref: '#/components/schemas/AppOrgRole'
        groups:
          type: array
          items:
            $ref: '#/components/schemas/AppOrgGroup'
        scopes:
          type: array
          items:
            type: string
        devices:
          type: array
          items:
            $ref: '#/components/schemas/Device'
        last_login_date:
          type: string
        last_access_token_date:
          type: string
        most_recent_client_version:
          type: string
    PartialAccount:
      required:
        - id
        - app_id
        - org_id
        - first_name
        - last_name
        - permissions
        - roles
        - groups
        - anonymous
        - auth_types
        - date_created
      type: object
      properties:
        id:
          type: string
          readOnly: true
        app_id:
          type: string
        org_id:
          type: string
        first_name:
          type: string
        last_name:
          type: string
        system:
          type: boolean
        username:
          type: string
        permissions:
          type: array
          items:
            $ref: '#/components/schemas/Permission'
        roles:
          type: array
          items:
            $ref: '#/components/schemas/AppOrgRole'
        groups:
          type: array
          items:
            $ref: '#/components/schemas/AppOrgGroup'
        scopes:
          type: array
          items:
            type: string
        auth_types:
          type: array
          items:
            $ref: '#/components/schemas/AccountAuthType'
        system_configs:
          type: object
          nullable: true
        params:
          type: object
          nullable: true
        anonymous:
          type: boolean
        date_created:
          readOnly: true
          type: string
        date_updated:
          type: string
          nullable: true
        external_ids:
          type: object
          nullable: true
    Profile:
      required:
        - id
      type: object
      properties:
        id:
          readOnly: true
          type: string
        photo_url:
          type: string
        first_name:
          type: string
        last_name:
          type: string
        email:
          type: string
          nullable: true
        phone:
          type: string
          nullable: true
        birth_year:
          type: integer
          nullable: true
        address:
          type: string
          nullable: true
        zip_code:
          type: string
          nullable: true
        state:
          type: string
          nullable: true
        country:
          type: string
          nullable: true
        unstructured_properties:
          type: object
          nullable: true
    ProfileNullable:
      type: object
      nullable: true
      properties:
        photo_url:
          type: string
          nullable: true
        first_name:
          type: string
          nullable: true
        last_name:
          type: string
          nullable: true
        email:
          type: string
          nullable: true
        phone:
          type: string
          nullable: true
        birth_year:
          type: integer
          nullable: true
        address:
          type: string
          nullable: true
        zip_code:
          type: string
          nullable: true
        state:
          type: string
          nullable: true
        country:
          type: string
          nullable: true
        unstructured_properties:
          type: object
          nullable: true
    Username:
      required:
        - username
      type: object
      properties:
        username:
          type: string
    AccountAuthType:
      required:
        - id
        - code
        - identifier
      type: object
      properties:
        id:
          type: string
        code:
          type: string
        identifier:
          type: string
        params:
          type: object
          additionalProperties: true
          nullable: true
        active:
          type: boolean
        unverified:
          type: boolean
    Device:
      required:
        - id
        - type
      type: object
      properties:
        id:
          readOnly: true
          type: string
        device_id:
          type: string
        type:
          type: string
          enum:
            - mobile
            - web
            - desktop
            - other
        os:
          type: string
    _shared_req_Login:
      required:
        - auth_type
        - app_type_identifier
        - org_id
        - api_key
        - device
      type: object
      properties:
        auth_type:
          type: string
          enum:
            - email
            - twilio_phone
            - illinois_oidc
            - anonymous
            - username
        app_type_identifier:
          type: string
        org_id:
          type: string
        api_key:
          type: string
        creds:
          anyOf:
            - $ref: '#/components/schemas/_shared_req_CredsEmail'
            - $ref: '#/components/schemas/_shared_req_CredsTwilioPhone'
            - $ref: '#/components/schemas/_shared_req_CredsOIDC'
            - $ref: '#/components/schemas/_shared_req_CredsAPIKey'
            - required:
                - username
                - password
              type: object
              description: Auth login creds for auth_type="username"
              properties:
                username:
                  type: string
                password:
                  type: string
        params:
          type: object
          anyOf:
            - $ref: '#/components/schemas/_shared_req_ParamsEmail'
            - $ref: '#/components/schemas/_shared_req_ParamsOIDC'
            - $ref: '#/components/schemas/_shared_req_ParamsNone'
            - type: object
              description: Auth login params for auth_type="username"
              properties:
                confirm_password:
                  type: string
                  description: This should match the `creds` password field when sign_up=true. This should be verified on the client side as well to reduce invalid requests.
                sign_up:
                  type: boolean
                  default: false
        device:
          $ref: '#/components/schemas/Device'
        profile:
          $ref: '#/components/schemas/ProfileNullable'
        preferences:
          type: object
          nullable: true
        username:
          type: string
          nullable: true
    _shared_req_Login_Mfa:
      required:
        - api_key
        - account_id
        - session_id
        - state
        - identifier
        - type
        - code
      type: object
      properties:
        api_key:
          type: string
        account_id:
          type: string
        session_id:
          type: string
        state:
          type: string
        identifier:
          type: string
        type:
          type: string
          enum:
            - email
            - phone
            - totp
            - recovery
        code:
          type: string
    _shared_req_LoginUrl:
      required:
        - auth_type
        - app_type_identifier
        - org_id
        - api_key
        - redirect_uri
      type: object
      properties:
        auth_type:
          type: string
          enum:
            - illinois_oidc
        app_type_identifier:
          type: string
        org_id:
          type: string
        api_key:
          type: string
        redirect_uri:
          type: string
    _shared_req_Refresh:
      required:
        - api_key
        - refresh_token
      type: object
      properties:
        api_key:
          type: string
        refresh_token:
          type: string
    _shared_req_Mfa:
      required:
        - identifier
        - type
      type: object
      properties:
        identifier:
          type: string
        type:
          type: string
          enum:
            - email
            - phone
            - totp
        code:
          type: string
    _shared_req_CreateAccount:
      required:
        - auth_type
        - identifier
      type: object
      properties:
        auth_type:
          type: string
          enum:
            - email
            - illinois_oidc
        identifier:
          type: string
        permissions:
          type: array
          items:
            type: string
        role_ids:
          type: array
          items:
            type: string
        group_ids:
          type: array
          items:
            type: string
        scopes:
          type: array
          items:
            type: string
        profile:
          $ref: '#/components/schemas/ProfileNullable'
        username:
          type: string
          nullable: true
    _shared_req_UpdateAccount:
      required:
        - auth_type
        - identifier
      type: object
      properties:
        auth_type:
          type: string
          enum:
            - email
            - illinois_oidc
        identifier:
          type: string
        permissions:
          type: array
          items:
            type: string
        role_ids:
          type: array
          items:
            type: string
        group_ids:
          type: array
          items:
            type: string
        scopes:
          type: array
          items:
            type: string
    _shared_req_AccountCheck:
      required:
        - auth_type
        - app_type_identifier
        - org_id
        - api_key
        - user_identifier
      type: object
      properties:
        auth_type:
          type: string
          enum:
            - username
            - email
            - twilio_phone
            - illinois_oidc
            - anonymous
        app_type_identifier:
          type: string
        org_id:
          type: string
        api_key:
          type: string
        user_identifier:
          type: string
    _shared_req_CredsEmail:
      required:
        - email
        - password
      type: object
      description: Auth login creds for auth_type="email"
      properties:
        email:
          type: string
        password:
          type: string
    _shared_req_CredsTwilioPhone:
      type: object
      description: Auth login creds for auth_type="twilio_phone"
      required:
        - phone
      properties:
        phone:
          type: string
        code:
          type: string
    _shared_req_CredsOIDC:
      type: string
      description: |
        Auth login creds for auth_type="oidc" (or variants)
          - full redirect URI received from OIDC provider
    _shared_req_CredsAPIKey:
      type: object
      description: Auth login creds for auth_type="anonymous"
      properties:
        anonymous_id:
          type: string
    _shared_req_ParamsEmail:
      type: object
      description: Auth login params for auth_type="email"
      properties:
        confirm_password:
          type: string
          description: This should match the `creds` password field when sign_up=true. This should be verified on the client side as well to reduce invalid requests.
        sign_up:
          type: boolean
          default: false
    _shared_req_ParamsOIDC:
      type: object
      description: Auth login params for auth_type="oidc" (or variants)
      properties:
        redirect_uri:
          type: string
        pkce_verifier:
          type: string
    _shared_req_ParamsNone:
      type: object
      description: Auth login request params for unlisted auth_types (None)
      nullable: true
    _shared_req_ParamsSetEmailCredential:
      required:
        - new_password
        - confirm_password
      type: object
      properties:
        new_password:
          type: string
        confirm_password:
          type: string
    _shared_req_app-configs:
      required:
        - app_type_identifier
        - version
        - api_key
      type: object
      properties:
        app_type_identifier:
          type: string
        version:
          type: string
          description: conforms major.minor.patch format
        api_key:
          type: string
    _shared_req_app-configs-org:
      required:
        - app_type_identifier
        - version
      type: object
      properties:
        app_type_identifier:
          type: string
        version:
          type: string
          description: conforms major.minor.patch format
    _shared_res_Login:
      type: object
      properties:
        token:
          $ref: '#/components/schemas/_shared_res_RokwireToken'
        account:
          $ref: '#/components/schemas/Account'
        params:
          type: object
          nullable: true
          anyOf:
            - $ref: '#/components/schemas/_shared_res_ParamsOIDC'
            - $ref: '#/components/schemas/_shared_res_ParamsAPIKey'
            - $ref: '#/components/schemas/_shared_res_ParamsNone'
        message:
          type: string
    _shared_res_Login_Mfa:
      required:
        - enrolled
        - account_id
        - session_id
        - state
      type: object
      properties:
        enrolled:
          type: array
          items:
            $ref: '#/components/schemas/_shared_res_Mfa'
        account_id:
          type: string
        session_id:
          type: string
        state:
          type: string
        params:
          type: object
          nullable: true
          anyOf:
            - $ref: '#/components/schemas/_shared_res_ParamsOIDC'
            - $ref: '#/components/schemas/_shared_res_ParamsAPIKey'
            - $ref: '#/components/schemas/_shared_res_ParamsNone'
    _shared_res_LoginUrl:
      required:
        - login_url
      type: object
      properties:
        login_url:
          type: string
        params:
          type: object
          description: Params to be submitted with 'login' request (if necessary)
    _shared_res_Refresh:
      type: object
      properties:
        token:
          $ref: '#/components/schemas/_shared_res_RokwireToken'
        params:
          type: object
          nullable: true
          anyOf:
            - $ref: '#/components/schemas/_shared_res_ParamsOIDC'
            - $ref: '#/components/schemas/_shared_res_ParamsAPIKey'
            - $ref: '#/components/schemas/_shared_res_ParamsNone'
    _shared_res_Mfa:
      type: object
      properties:
        type:
          type: string
        verified:
          type: boolean
        params:
          type: object
    _shared_res_AccountCheck:
      type: boolean
    _shared_res_ParamsAPIKey:
      type: object
      description: Auth login response params for auth_type="anonymous"
      properties:
        anonymous_id:
          type: string
    _shared_res_ParamsOIDC:
      type: object
      description: Auth login response params for auth_type="oidc" (or variants)
      properties:
        oidc_token:
          type: object
          properties:
            id_token:
              type: string
            access_token:
              type: string
            refresh_token:
              type: string
            token_type:
              type: string
        redirect_uri:
          type: string
    _shared_res_ParamsNone:
      type: object
      description: Auth login response params for unlisted auth_types (None)
      nullable: true
    _shared_res_RokwireToken:
      type: object
      properties:
        access_token:
          description: The user's access token to be provided to authorize access to ROKWIRE APIs
          type: string
        refresh_token:
          description: A refresh token that can be used to get a new access token once the one provided expires
          type: string
        token_type:
          description: The type of the provided tokens to be specified when they are sent in the "Authorization" header
          type: string
          enum:
            - Bearer
    _services_req_account_auth-type-link:
      required:
        - auth_type
        - app_type_identifier
        - creds
      type: object
      properties:
        auth_type:
          type: string
          enum:
            - email
            - twilio_phone
            - illinois_oidc
            - username
        app_type_identifier:
          type: string
        creds:
          anyOf:
            - $ref: '#/components/schemas/_shared_req_CredsEmail'
            - $ref: '#/components/schemas/_shared_req_CredsTwilioPhone'
            - $ref: '#/components/schemas/_shared_req_CredsOIDC'
        params:
          type: object
          anyOf:
            - $ref: '#/components/schemas/_shared_req_ParamsEmail'
            - $ref: '#/components/schemas/_shared_req_ParamsOIDC'
            - $ref: '#/components/schemas/_shared_req_ParamsNone'
    _services_req_account_auth-type-unlink:
      required:
        - auth_type
        - app_type_identifier
        - identifier
      type: object
      properties:
        auth_type:
          type: string
          enum:
            - email
            - twilio_phone
            - illinois_oidc
            - username
        app_type_identifier:
          type: string
        identifier:
          type: string
    _services_res_account_auth-type-link:
      required:
        - auth_types
      type: object
      properties:
        message:
          type: string
          nullable: true
        auth_types:
          type: array
          items:
            $ref: '#/components/schemas/AccountAuthType'
    _services_req_credential_update:
      required:
        - account_auth_type_id
      type: object
      properties:
        account_auth_type_id:
          type: string
        params:
          type: object
          anyOf:
            - $ref: '#/components/schemas/_shared_req_ParamsSetEmailCredential'
    _services_req_credential_send-verify:
      required:
        - auth_type
        - app_type_identifier
        - org_id
        - api_key
        - identifier
      type: object
      properties:
        identifier:
          type: string
        org_id:
          type: string
        api_key:
          type: string
        app_type_identifier:
          type: string
        auth_type:
          type: string
          enum:
            - email
    _services_req_credential_forgot_initiate:
      required:
        - auth_type
        - app_type_identifier
        - org_id
        - api_key
        - identifier
      type: object
      properties:
        auth_type:
          type: string
          enum:
            - email
        app_type_identifier:
          type: string
        org_id:
          type: string
        api_key:
          type: string
        identifier:
          type: string
    _services_req_credential_forgot_complete:
      required:
        - credential_id
        - reset_code
      type: object
      properties:
        credential_id:
          type: string
        reset_code:
          type: string
        params:
          type: object
          anyOf:
            - $ref: '#/components/schemas/_shared_req_ParamsSetEmailCredential'
    _services_req_authorize-service:
      required:
        - service_id
      type: object
      properties:
        service_id:
          type: string
        approved_scopes:
          description: Scopes to be granted to this service in this and future tokens. Replaces existing scopes if present.
          type: array
          items:
            type: string
    _services_res_authorize-service:
      type: object
      properties:
        access_token:
          type: string
        token_type:
          description: The type of the provided tokens to be specified when they are sent in the "Authorization" header
          type: string
          enum:
            - Bearer
        approved_scopes:
          type: array
          items:
            type: string
        service_reg:
          $ref: '#/components/schemas/ServiceReg'
    _services_req_service-accounts_params:
      required:
        - auth_type
      type: object
      properties:
        auth_type:
          type: string
          enum:
            - static_token
            - signature
        creds:
          $ref: '#/components/schemas/_services_service-accounts_CredsStaticToken'
    _services_req_service-accounts_access-token:
      required:
        - account_id
        - app_id
        - org_id
        - auth_type
      type: object
      properties:
        account_id:
          type: string
        app_id:
          type: string
        org_id:
          type: string
        auth_type:
          type: string
          enum:
            - static_token
            - signature
        creds:
          $ref: '#/components/schemas/_services_service-accounts_CredsStaticToken'
    _services_req_service-accounts_access-tokens:
      required:
        - account_id
        - auth_type
      type: object
      properties:
        account_id:
          type: string
        auth_type:
          type: string
          enum:
            - static_token
            - signature
        creds:
          $ref: '#/components/schemas/_services_service-accounts_CredsStaticToken'
    _services_res_service-accounts_access-tokens:
      required:
        - app_id
        - org_id
        - token
      type: object
      properties:
        app_id:
          type: string
        org_id:
          type: string
        token:
          $ref: '#/components/schemas/_shared_res_RokwireToken'
    _services_service-accounts_CredsStaticToken:
      required:
        - token
      type: object
      description: Service account token for auth_type="static_token"
      properties:
        token:
          type: string
<<<<<<< HEAD
    _services_req_application_configs:
      required:
        - app_type_identifier
        - version
        - api_key
      type: object
      properties:
        app_type_identifier:
          type: string
        version:
          type: string
          description: conforms major.minor.patch format
        api_key:
          type: string
    _services_req_application_org-configs:
      required:
        - app_type_identifier
        - version
      type: object
      properties:
        app_type_identifier:
          type: string
        version:
          type: string
          description: conforms major.minor.patch format
    _admin_res_app-token:
      required:
        - token
      type: object
      properties:
        token:
          type: string
=======
>>>>>>> b5c6af97
    _admin_req_application_role:
      required:
        - name
        - description
        - permissions
      type: object
      properties:
        name:
          type: string
        description:
          type: string
        system:
          type: boolean
        permissions:
          type: array
          items:
            type: string
<<<<<<< HEAD
=======
        scopes:
          type: array
          items:
            type: string
>>>>>>> b5c6af97
    _admin_req_application_group:
      required:
        - name
        - description
      type: object
      properties:
        name:
          type: string
        description:
          type: string
        system:
          type: boolean
        permissions:
          type: array
          items:
            type: string
        roles:
          type: array
          items:
            type: string
        account_ids:
          nullable: true
          type: array
          items:
            type: string
    _admin_req_add-accounts-to-group:
      required:
        - account_ids
      type: object
      properties:
        account_ids:
          type: array
          items:
            type: string
    _admin_req_remove-account-from-group:
      required:
        - account_ids
      type: object
      properties:
        account_ids:
          type: array
          items:
            type: string
    _admin_req_grant-roles-to-account:
      required:
        - role_ids
      type: object
      properties:
        role_ids:
          type: array
          items:
            type: string
    _admin_req_revoke-roles-from-account:
      required:
        - role_ids
      type: object
      properties:
        role_ids:
          type: array
          items:
            type: string
    _admin_req_grant-permissions:
      required:
        - permissions
      type: object
      properties:
        permissions:
          type: array
          items:
            type: string
    _admin_req_revoke-permissions:
      required:
        - permissions
      type: object
      properties:
        permissions:
          type: array
          items:
            type: string
    _admin_req_grant-permissions-to-role:
      required:
        - permissions
      type: object
      properties:
        permissions:
          type: array
          items:
            type: string
    _system_req_update_service-account:
      type: object
      properties:
        name:
          type: string
<<<<<<< HEAD
        type:
          type: string
          enum:
            - micro
            - small
            - medium
            - large
            - huge
        config:
          $ref: '#/components/schemas/OrganizationConfigFields'
    _system_res_create_Organization:
      required:
        - id
        - name
        - type
      type: object
      properties:
        id:
          readOnly: true
          type: string
        name:
          type: string
        type:
          type: string
          enum:
            - micro
            - small
            - medium
            - large
            - huge
        config:
          $ref: '#/components/schemas/OrganizationConfigFields'
    _system_req_update_Organization:
      required:
        - id
        - name
        - type
      type: object
      properties:
        id:
          readOnly: true
          type: string
        name:
          type: string
        type:
          type: string
          enum:
            - micro
            - small
            - medium
            - large
            - huge
        config:
          $ref: '#/components/schemas/OrganizationConfigFields'
    _system_res_update_Organization:
      required:
        - id
        - name
        - type
      type: object
      properties:
        id:
          readOnly: true
          type: string
        name:
          type: string
        type:
          type: string
          enum:
            - micro
            - small
            - medium
            - large
            - huge
        config:
          $ref: '#/components/schemas/OrganizationConfigFields'
    _system_req_get_Organization:
      required:
        - id
      properties:
        id:
          readOnly: true
          type: string
    _system_res_get_Organization:
      required:
        - id
        - name
        - type
      type: object
      properties:
        id:
          readOnly: true
          type: string
        name:
          type: string
        type:
          type: string
          enum:
            - micro
            - small
            - medium
            - large
            - huge
        config:
          $ref: '#/components/schemas/OrganizationConfigFields'
    _system_res_get_Organizations:
      required:
        - id
        - name
        - type
      type: object
      properties:
        id:
          readOnly: true
          type: string
        name:
          type: string
        type:
          type: string
          enum:
            - micro
            - small
            - medium
            - large
            - huge
        config:
          $ref: '#/components/schemas/OrganizationConfigFields'
    _system_req_create_Application:
      required:
        - name
        - multi_tenant
        - admin
        - shared_identities
      type: object
      properties:
        name:
          type: string
        multi_tenant:
          type: boolean
        admin:
          type: boolean
        shared_identities:
          type: boolean
        application_types:
          type: array
          items:
            required:
              - identifier
            type: object
            properties:
              identifier:
                type: string
              name:
                type: string
              versions:
                type: array
                items:
                  type: string
    _system_req_get_Application:
      required:
        - id
      type: string
      properties:
        id:
          readOnly: true
          type: string
    _system_res_get_Application:
      required:
        - id
        - name
      type: object
      properties:
        id:
          readOnly: true
          type: string
        name:
          type: string
        multi_tenant:
          type: boolean
        shared_identities:
          type: boolean
        max_login_session_duration:
          description: The maximum allowed duration (in hours) of a user's login session for this application
          type: integer
        organization:
          $ref: '#/components/schemas/ApplicationOrganization'
        applicationType:
          $ref: '#/components/schemas/ApplicationType'
    _system_res_get_Applications:
      required:
        - id
        - name
        - multi_tenant
        - shared_identities
      type: object
      properties:
        id:
          readOnly: true
          type: string
        name:
          type: string
        multi_tenant:
          type: boolean
        shared_identities:
          type: boolean
        max_login_session_duration:
          description: The maximum allowed duration (in hours) of a user's login session for this application
          type: integer
        application_types:
          $ref: '#/components/schemas/ApplicationTypeFields'
    _system_req_permissions:
      required:
        - name
        - description
        - service_id
      type: object
      properties:
        name:
          type: string
        description:
          type: string
        service_id:
          type: string
        assigners:
          type: array
          description: permissions that could assign current permission to accounts
          items:
            type: string
    _system_req_create_auth_type:
      type: object
      required:
        - code
        - description
        - is_external
        - is_anonymous
        - use_credentials
        - ignore_mfa
      properties:
        code:
          type: string
        description:
          type: string
        is_external:
          type: boolean
        is_anonymous:
          type: boolean
        use_credentials:
          type: boolean
        ignore_mfa:
          type: boolean
        params:
          type: object
          additionalProperties: true
    _system_req_update_auth_type:
      type: object
      required:
        - code
        - description
        - is_external
        - is_anonymous
        - use_credentials
        - ignore_mfa
      properties:
        code:
          type: string
        description:
          type: string
        is_external:
          type: boolean
        is_anonymous:
          type: boolean
        use_credentials:
          type: boolean
        ignore_mfa:
          type: boolean
        params:
          type: object
          additionalProperties: true
    _system_req_create_ApplicationConfig_Request:
      required:
        - app_type_id
        - version
        - data
      type: object
      properties:
        app_type_id:
          type: string
        org_id:
          type: string
        version:
          type: string
          description: conforms major.minor.patch format
        data:
          type: object
    _system_req_create_service-account:
      required:
        - app_id
        - org_id
      type: object
      properties:
        account_id:
          type: string
        name:
          type: string
        app_id:
          type: string
        org_id:
          type: string
=======
>>>>>>> b5c6af97
        permissions:
          nullable: true
          type: array
          items:
            type: string
        scopes:
          nullable: true
          type: array
          items:
            type: string<|MERGE_RESOLUTION|>--- conflicted
+++ resolved
@@ -5562,6 +5562,8 @@
       required:
         - id
         - name
+        - description
+        - service_id
       type: object
       properties:
         id:
@@ -7036,41 +7038,6 @@
       properties:
         token:
           type: string
-<<<<<<< HEAD
-    _services_req_application_configs:
-      required:
-        - app_type_identifier
-        - version
-        - api_key
-      type: object
-      properties:
-        app_type_identifier:
-          type: string
-        version:
-          type: string
-          description: conforms major.minor.patch format
-        api_key:
-          type: string
-    _services_req_application_org-configs:
-      required:
-        - app_type_identifier
-        - version
-      type: object
-      properties:
-        app_type_identifier:
-          type: string
-        version:
-          type: string
-          description: conforms major.minor.patch format
-    _admin_res_app-token:
-      required:
-        - token
-      type: object
-      properties:
-        token:
-          type: string
-=======
->>>>>>> b5c6af97
     _admin_req_application_role:
       required:
         - name
@@ -7088,13 +7055,10 @@
           type: array
           items:
             type: string
-<<<<<<< HEAD
-=======
         scopes:
           type: array
           items:
             type: string
->>>>>>> b5c6af97
     _admin_req_application_group:
       required:
         - name
@@ -7188,317 +7152,6 @@
       properties:
         name:
           type: string
-<<<<<<< HEAD
-        type:
-          type: string
-          enum:
-            - micro
-            - small
-            - medium
-            - large
-            - huge
-        config:
-          $ref: '#/components/schemas/OrganizationConfigFields'
-    _system_res_create_Organization:
-      required:
-        - id
-        - name
-        - type
-      type: object
-      properties:
-        id:
-          readOnly: true
-          type: string
-        name:
-          type: string
-        type:
-          type: string
-          enum:
-            - micro
-            - small
-            - medium
-            - large
-            - huge
-        config:
-          $ref: '#/components/schemas/OrganizationConfigFields'
-    _system_req_update_Organization:
-      required:
-        - id
-        - name
-        - type
-      type: object
-      properties:
-        id:
-          readOnly: true
-          type: string
-        name:
-          type: string
-        type:
-          type: string
-          enum:
-            - micro
-            - small
-            - medium
-            - large
-            - huge
-        config:
-          $ref: '#/components/schemas/OrganizationConfigFields'
-    _system_res_update_Organization:
-      required:
-        - id
-        - name
-        - type
-      type: object
-      properties:
-        id:
-          readOnly: true
-          type: string
-        name:
-          type: string
-        type:
-          type: string
-          enum:
-            - micro
-            - small
-            - medium
-            - large
-            - huge
-        config:
-          $ref: '#/components/schemas/OrganizationConfigFields'
-    _system_req_get_Organization:
-      required:
-        - id
-      properties:
-        id:
-          readOnly: true
-          type: string
-    _system_res_get_Organization:
-      required:
-        - id
-        - name
-        - type
-      type: object
-      properties:
-        id:
-          readOnly: true
-          type: string
-        name:
-          type: string
-        type:
-          type: string
-          enum:
-            - micro
-            - small
-            - medium
-            - large
-            - huge
-        config:
-          $ref: '#/components/schemas/OrganizationConfigFields'
-    _system_res_get_Organizations:
-      required:
-        - id
-        - name
-        - type
-      type: object
-      properties:
-        id:
-          readOnly: true
-          type: string
-        name:
-          type: string
-        type:
-          type: string
-          enum:
-            - micro
-            - small
-            - medium
-            - large
-            - huge
-        config:
-          $ref: '#/components/schemas/OrganizationConfigFields'
-    _system_req_create_Application:
-      required:
-        - name
-        - multi_tenant
-        - admin
-        - shared_identities
-      type: object
-      properties:
-        name:
-          type: string
-        multi_tenant:
-          type: boolean
-        admin:
-          type: boolean
-        shared_identities:
-          type: boolean
-        application_types:
-          type: array
-          items:
-            required:
-              - identifier
-            type: object
-            properties:
-              identifier:
-                type: string
-              name:
-                type: string
-              versions:
-                type: array
-                items:
-                  type: string
-    _system_req_get_Application:
-      required:
-        - id
-      type: string
-      properties:
-        id:
-          readOnly: true
-          type: string
-    _system_res_get_Application:
-      required:
-        - id
-        - name
-      type: object
-      properties:
-        id:
-          readOnly: true
-          type: string
-        name:
-          type: string
-        multi_tenant:
-          type: boolean
-        shared_identities:
-          type: boolean
-        max_login_session_duration:
-          description: The maximum allowed duration (in hours) of a user's login session for this application
-          type: integer
-        organization:
-          $ref: '#/components/schemas/ApplicationOrganization'
-        applicationType:
-          $ref: '#/components/schemas/ApplicationType'
-    _system_res_get_Applications:
-      required:
-        - id
-        - name
-        - multi_tenant
-        - shared_identities
-      type: object
-      properties:
-        id:
-          readOnly: true
-          type: string
-        name:
-          type: string
-        multi_tenant:
-          type: boolean
-        shared_identities:
-          type: boolean
-        max_login_session_duration:
-          description: The maximum allowed duration (in hours) of a user's login session for this application
-          type: integer
-        application_types:
-          $ref: '#/components/schemas/ApplicationTypeFields'
-    _system_req_permissions:
-      required:
-        - name
-        - description
-        - service_id
-      type: object
-      properties:
-        name:
-          type: string
-        description:
-          type: string
-        service_id:
-          type: string
-        assigners:
-          type: array
-          description: permissions that could assign current permission to accounts
-          items:
-            type: string
-    _system_req_create_auth_type:
-      type: object
-      required:
-        - code
-        - description
-        - is_external
-        - is_anonymous
-        - use_credentials
-        - ignore_mfa
-      properties:
-        code:
-          type: string
-        description:
-          type: string
-        is_external:
-          type: boolean
-        is_anonymous:
-          type: boolean
-        use_credentials:
-          type: boolean
-        ignore_mfa:
-          type: boolean
-        params:
-          type: object
-          additionalProperties: true
-    _system_req_update_auth_type:
-      type: object
-      required:
-        - code
-        - description
-        - is_external
-        - is_anonymous
-        - use_credentials
-        - ignore_mfa
-      properties:
-        code:
-          type: string
-        description:
-          type: string
-        is_external:
-          type: boolean
-        is_anonymous:
-          type: boolean
-        use_credentials:
-          type: boolean
-        ignore_mfa:
-          type: boolean
-        params:
-          type: object
-          additionalProperties: true
-    _system_req_create_ApplicationConfig_Request:
-      required:
-        - app_type_id
-        - version
-        - data
-      type: object
-      properties:
-        app_type_id:
-          type: string
-        org_id:
-          type: string
-        version:
-          type: string
-          description: conforms major.minor.patch format
-        data:
-          type: object
-    _system_req_create_service-account:
-      required:
-        - app_id
-        - org_id
-      type: object
-      properties:
-        account_id:
-          type: string
-        name:
-          type: string
-        app_id:
-          type: string
-        org_id:
-          type: string
-=======
->>>>>>> b5c6af97
         permissions:
           nullable: true
           type: array
