--- conflicted
+++ resolved
@@ -587,7 +587,6 @@
         '500':
           description: Internal error
   /admin/application:
-<<<<<<< HEAD
     get:
       tags:
         - Admin
@@ -609,8 +608,6 @@
           description: Unauthorized
         '500':
           description: Internal error
-=======
->>>>>>> e27cfe55
     post:
       tags:
         - Admin
@@ -776,8 +773,6 @@
       properties:
         setting:
           type: string
-<<<<<<< HEAD
-=======
     GlobalPermission:
       required:
         - id
@@ -788,7 +783,6 @@
           type: string
         name:
           type: string
->>>>>>> e27cfe55
     GlobalRole:
       required:
         - id
@@ -802,11 +796,8 @@
         permissions:
           type: array
           items:
-<<<<<<< HEAD
-            type: string
-=======
+            type: string
             $ref: '#/components/schemas/GlobalPermission'
->>>>>>> e27cfe55
     GlobalGroup:
       required:
         - id
@@ -820,11 +811,8 @@
         permissions:
           type: array
           items:
-<<<<<<< HEAD
-            type: string
-=======
+            type: string
             $ref: '#/components/schemas/GlobalPermission'
->>>>>>> e27cfe55
         roles:
           type: array
           items:
@@ -890,8 +878,6 @@
           description: organization domains
           items:
             type: string
-<<<<<<< HEAD
-=======
     OrganizationPermission:
       required:
         - id
@@ -905,7 +891,6 @@
           type: string
         org_id:
           type: string
->>>>>>> e27cfe55
     OrganizationRole:
       required:
         - id
@@ -922,11 +907,8 @@
         permissions:
           type: array
           items:
-<<<<<<< HEAD
-            type: string
-=======
+            type: string
             $ref: '#/components/schemas/OrganizationPermission'
->>>>>>> e27cfe55
     OrganizationGroup:
       required:
         - id
@@ -943,11 +925,8 @@
         permissions:
           type: array
           items:
-<<<<<<< HEAD
-            type: string
-=======
+            type: string
             $ref: '#/components/schemas/OrganizationPermission'
->>>>>>> e27cfe55
         roles:
           type: array
           items:
@@ -1041,10 +1020,7 @@
         app_id:
           type: string
         creds:
-<<<<<<< HEAD
           type: object
-=======
->>>>>>> e27cfe55
           anyOf:
             - $ref: '#/components/schemas/AuthLoginCredsEmail'
             - $ref: '#/components/schemas/AuthLoginCredsPhone'
@@ -1091,12 +1067,7 @@
       type: string
       description: |
         Auth login creds for auth_type="oidc"
-<<<<<<< HEAD
-          - Initial login: full redirect URI received from OIDC provider
-          - Refresh: refresh token
-=======
           - full redirect URI received from OIDC provider
->>>>>>> e27cfe55
     AuthLoginParamsEmail:
       type: object
       description: Auth login params for auth_type="email"
@@ -1276,11 +1247,8 @@
         permissions:
           type: array
           items:
-<<<<<<< HEAD
-            type: string
-=======
+            type: string
             $ref: '#/components/schemas/GlobalPermission'
->>>>>>> e27cfe55
         roles:
           type: array
           items:
@@ -1340,11 +1308,8 @@
         permissions:
           type: array
           items:
-<<<<<<< HEAD
-            type: string
-=======
+            type: string
             $ref: '#/components/schemas/OrganizationPermission'
->>>>>>> e27cfe55
         roles:
           type: array
           items:
