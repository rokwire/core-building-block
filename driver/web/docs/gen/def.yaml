--- conflicted
+++ resolved
@@ -1533,7 +1533,7 @@
         content:
           application/json:
             schema:
-              $ref: '#/components/schemas/_req_admin_create-account_Request'
+              $ref: '#/components/schemas/_admin_req_create-account'
         required: true
       responses:
         '200':
@@ -1541,7 +1541,7 @@
           content:
             application/json:
               schema:
-                $ref: '#/components/schemas/_res_admin_create-account_Response'
+                $ref: '#/components/schemas/_admin_res_create-account'
         '400':
           description: Bad request
         '401':
@@ -5814,15 +5814,7 @@
         version:
           type: string
           description: conforms major.minor.patch format
-    _admin_res_app-token:
-      required:
-        - token
-      type: object
-      properties:
-        token:
-          type: string
-<<<<<<< HEAD
-    _req_admin_create-account_Request:
+    _admin_req_create-account:
       required:
         - auth_type
         - app_type_identifier
@@ -5840,7 +5832,38 @@
         org_id:
           type: string
         identifier:
-=======
+          type: string
+        permissions:
+          type: array
+          items:
+            type: string
+        roles:
+          type: array
+          items:
+            type: string
+        groups:
+          type: array
+          items:
+            type: string
+        profile:
+          $ref: '#/components/schemas/_shared_req_ProfileNullable'
+    _admin_res_create-account:
+      required:
+        - account
+      type: object
+      properties:
+        account:
+          $ref: '#/components/schemas/_shared_res_Account'
+        params:
+          type: object
+          nullable: true
+    _admin_res_app-token:
+      required:
+        - token
+      type: object
+      properties:
+        token:
+          type: string
     _admin_req_create-application_role:
       required:
         - name
@@ -5862,7 +5885,6 @@
       type: object
       properties:
         name:
->>>>>>> 0b3d2626
           type: string
         permissions:
           type: array
@@ -5872,25 +5894,6 @@
           type: array
           items:
             type: string
-<<<<<<< HEAD
-        groups:
-          type: array
-          items:
-            type: string
-        profile:
-          $ref: '#/components/schemas/_req_shared_ProfileNullable'
-    _res_admin_create-account_Response:
-      required:
-        - account
-      type: object
-      properties:
-        account:
-          $ref: '#/components/schemas/_res_shared_Account'
-        params:
-          type: object
-          nullable: true
-    _req_create-Organization_Request:
-=======
     _admin_req_add-accounts-to-group:
       required:
         - group_id
@@ -5976,7 +5979,6 @@
           items:
             type: string
     _system_req_create-Organization:
->>>>>>> 0b3d2626
       required:
         - name
         - type
