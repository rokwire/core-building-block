openapi: 3.0.3
info:
  title: Rokwire Core Building Block API
  description: Core Building Block API Documentation
  version: 1.3.0
servers:
  - url: 'https://api.rokwire.illinois.edu/core'
    description: Production server
  - url: 'https://api-test.rokwire.illinois.edu/core'
    description: Test server
  - url: 'https://api-dev.rokwire.illinois.edu/core'
    description: Development server
  - url: 'http://localhost/core'
    description: Local server
tags:
  - name: Services
    description: End users applications APIs.
  - name: Admin
    description: Administration applications APIs.
  - name: Enc
    description: APIs consumed by the Encryption building block.
  - name: BBs
    description: APIs consumed by the platform building blocks.
  - name: Third-Party Services
    description: APIs consumed by third-party services.
paths:
  /services/auth/login:
    post:
      tags:
        - Services
      summary: Login
      description: |
        Login using credentials to retrieve access token, refresh token, and user data
      requestBody:
        description: |
          User credential details and parameters
        content:
          application/json:
            schema:
              $ref: '#/components/schemas/_req_login_Request'
            examples:
              email-sign_in:
                summary: Email - sign in
                value: |
                  {
                    "auth_type": "email",
                    "app_type_identifier": "edu.illinois.rokwire.safercommunity",
                    "org_id": "0a2eff20-e2cd-11eb-af68-60f81db5ecc0",
                    "creds": {
                      "email": "test@test.com", 
                      "password": "test12345"
                    }
                  }
              email-sign_up:
                summary: Email - sign up
                value: |
                  {
                    "auth_type": "email",
                    "app_type_identifier": "edu.illinois.rokwire.safercommunity",
                    "org_id": "0a2eff20-e2cd-11eb-af68-60f81db5ecc0",
                    "creds": {
                      "email": "test@test.com", 
                      "password": "test12345"
                    },
                    "params":{
                        "sign_up":true,
                        "confirm_password": "test12345"
                    },
                    "preferences":{
                        "key1":"value1",
                        "key2":"value2"
                    },
                    "profile":{
                      "address": "address",
                      "birth_year": 1990,
                      "country": "county",
                      "email": "email",
                      "first_name": "first name",
                      "last_name": "last name",
                      "phone": "+000000000000",
                      "photo_url": "photo url",
                      "state": "state",
                      "zip_code": "zip code"
                    }
                  }
              phone:
                summary: Phone - sign in OR sign up
                value: |
                  {
                    "auth_type": "twilio_phone",
                    "app_type_identifier": "edu.illinois.rokwire",
                    "org_id": "0a2eff20-e2cd-11eb-af68-60f81db5ecc0",
                    "creds": {
                      "phone": "+12223334444", 
                      "code": "123456"
                    },
                    "preferences":{
                        "key1":"value1",
                        "key2":"value2"
                    },
                    "profile":{
                      "address": "address",
                      "birth_year": 1990,
                      "country": "county",
                      "email": "email",
                      "first_name": "first name",
                      "last_name": "last name",
                      "phone": "+000000000000",
                      "photo_url": "photo url",
                      "state": "state",
                      "zip_code": "zip code"
                    }
                  }
              illinois_oidc:
                summary: Illinois OIDC login
                value: |
                  {
                    "auth_type": "illinois_oidc",
                    "app_type_identifier": "edu.illinois.rokwire",
                    "org_id": "0a2eff20-e2cd-11eb-af68-60f81db5ecc0",
                    "creds": "https://redirect.example.com?code=ai324uith8gSEefesEguorgwsf43",
                    "params": {
                      "redirect_uri": "https://redirect.example.com",
                      "pkce_verifier": "w4iuhfq0u43hfq38ghn3gnSFSFiqp3ugnpugnqiprgUGNPINfsdoirpgia"
                    },
                    "preferences":{
                        "key1":"value1",
                        "key2":"value2"
                    },
                    "profile":{
                      "address": "address",
                      "birth_year": 1990,
                      "country": "county",
                      "email": "email",
                      "first_name": "first name",
                      "last_name": "last name",
                      "phone": "+000000000000",
                      "photo_url": "photo url",
                      "state": "state",
                      "zip_code": "zip code"
                    }
                  }
              api_key:
                summary: API key login (Anonymous)
                value: |
                  {
                    "auth_type": "api_key",
                    "app_type_identifier": "edu.illinois.rokwire",
                    "org_id": "0a2eff20-e2cd-11eb-af68-60f81db5ecc0",
                    "creds": {
                      "api_key": "95a463e3-2ce8-450b-ba75-d8506b874738"
                    }
                  }
        required: true
      responses:
        '200':
          description: Success
          content:
            application/json:
              schema:
                $ref: '#/components/schemas/_res_login_Response'
        '400':
          description: Bad request
        '401':
          description: Unauthorized
        '500':
          description: Internal error
  /services/auth/refresh:
    post:
      tags:
        - Services
      summary: Refresh
      description: |
        Refresh access token using a refresh token
      requestBody:
        description: |
          Refresh token
        content:
          text/plain:
            schema:
              type: string
        required: true
      responses:
        '200':
          description: Success
          content:
            application/json:
              schema:
                $ref: '#/components/schemas/_res_refresh_Response'
        '400':
          description: Bad request
        '401':
          description: Unauthorized
        '500':
          description: Internal error
  /services/auth/login-url:
    post:
      tags:
        - Services
      summary: Get SSO login url
      description: |
        Retrieve a pre-formatted SSO login URL
      requestBody:
        content:
          application/json:
            schema:
              $ref: '#/components/schemas/_req_login-url_Request'
        required: true
      responses:
        '200':
          description: Success
          content:
            application/json:
              schema:
                $ref: '#/components/schemas/_res_login-url_Response'
        '400':
          description: Bad request
        '401':
          description: Unauthorized
        '500':
          description: Internal error
  /services/auth/verify:
    get:
      tags:
        - Services
      summary: Validate verification code
      description: |
        Validates verification code to verify account ownership
      parameters:
        - name: id
          in: query
          description: Credential ID
          required: true
          style: form
          explode: false
          schema:
            type: string
        - name: code
          in: query
          description: Verification code
          required: true
          style: form
          explode: false
          schema:
            type: string
      responses:
        '200':
          description: Successful operation
          content:
            text/plain:
              schema:
                type: string
                example: Successfully verified code
        '400':
          description: Bad request
        '401':
          description: Unauthorized
        '500':
          description: Internal error
  /services/auth/authorize-service:
    post:
      tags:
        - Services
      summary: Authorize service
      description: |
        Authorize a third-party service and get a scoped access token that can be used to access its APIs

        **Auth:** Requires user auth token
      security:
        - bearerAuth: []
      requestBody:
        content:
          application/json:
            schema:
              $ref: '#/components/schemas/_req_authorize-service_Request'
      responses:
        '200':
          description: Success
          content:
            application/json:
              schema:
                $ref: '#/components/schemas/_res_authorize-service_Response'
              examples:
                authorized:
                  summary: Service authorized
                  value: |
                    {
                      "access_token": "string",
                      "token_type": "Bearer",
                      "approved_scopes": [
                        "string"
                      ]
                    }
                unauthorized:
                  summary: Service unauthorized
                  value: |
                    {
                      "service_reg": {
                        "service_id": "string",
                        "host": "string",
                        "pub_key": {
                          "key_pem": "string",
                          "alg": "string"
                        },
                        "name": "string",
                        "description": "string",
                        "info_url": "string",
                        "logo_url": "string",
                        "scopes": [
                          {
                            "scope": "string",
                            "required": true,
                            "explanation": "string"
                          }
                        ],
                        "first_party": true
                      }
                    }
        '400':
          description: Bad request
        '401':
          description: Unauthorized
        '500':
          description: Internal error
  /services/auth/service-regs:
    get:
      tags:
        - Services
      summary: Get service registrations
      description: |
        Returns service registration records

        **Auth:** Requires auth token
      security:
        - bearerAuth: []
      parameters:
        - name: ids
          in: query
          description: A comma-separated list of service IDs to return registrations for
          required: true
          style: form
          explode: false
          schema:
            type: string
      responses:
        '200':
          description: Success
          content:
            application/json:
              schema:
                type: array
                items:
                  $ref: '#/components/schemas/ServiceReg'
        '400':
          description: Bad request
        '401':
          description: Unauthorized
        '500':
          description: Internal error
  /services/account:
    delete:
      tags:
        - Services
      summary: Delete user account
      description: |
        Deletes a user account

        **Auth:** Requires user auth token
      security:
        - bearerAuth: []
      responses:
        '200':
          description: Success
          content:
            text/plain:
              schema:
                type: string
                example: Success
        '400':
          description: Bad request
        '401':
          description: Unauthorized
        '500':
          description: Internal error
  /services/account/preferences:
    put:
      tags:
        - Services
      summary: Update account preferences
      description: |
        Updates account preferences

        **Auth:** Requires user auth token
      security:
        - bearerAuth: []
      requestBody:
        description: Account preferences
        content:
          application/json:
            schema:
              type: object
        required: true
      responses:
        '200':
          description: Success
          content:
            text/plain:
              schema:
                type: string
                example: Success
        '400':
          description: Bad request
        '401':
          description: Unauthorized
        '500':
          description: Internal error
    get:
      tags:
        - Services
      summary: Get preferences
      description: |
        Returns a user preferences

        **Auth:** Requires user auth token
      security:
        - bearerAuth: []
      responses:
        '200':
          description: Success
          content:
            application/json:
              schema:
                type: object
        '400':
          description: Bad request
        '401':
          description: Unauthorized
        '500':
          description: Internal error
  /services/account/profile:
    get:
      tags:
        - Services
      summary: Get user profile
      description: |
        Returns a user profile

        **Auth:** Requires user auth token
      security:
        - bearerAuth: []
      responses:
        '200':
          description: Success
          content:
            application/json:
              schema:
                $ref: '#/components/schemas/ProfileFields'
        '400':
          description: Bad request
        '401':
          description: Unauthorized
        '500':
          description: Internal error
    put:
      tags:
        - Services
      summary: Update user profile
      description: |
        Updates a user profile

        **Auth:** Requires user auth token
      security:
        - bearerAuth: []
      requestBody:
        description: Profile update
        content:
          application/json:
            schema:
              $ref: '#/components/schemas/_req_shared_Profile'
        required: true
      responses:
        '200':
          description: Success
          content:
            text/plain:
              schema:
                type: string
                example: Success
        '400':
          description: Bad request
        '401':
          description: Unauthorized
        '500':
          description: Internal error
  /services/test:
    get:
      tags:
        - Services
      summary: Test API..
      responses:
        '200':
          description: Success
          content:
            text/plain:
              schema:
                type: string
                example: Echooo
  /admin/global-config:
    get:
      tags:
        - Admin
      summary: Get global config
      description: |
        Gives the system global config

        **Auth:** Requires auth token with `config_admin` permission
      security:
        - bearerAuth: []
      responses:
        '200':
          description: Success
          content:
            application/json:
              schema:
                $ref: '#/components/schemas/GlobalConfig'
        '400':
          description: Bad request
        '401':
          description: Unauthorized
        '500':
          description: Internal error
    post:
      tags:
        - Admin
      summary: Create global config
      description: |
        Creates the system global config

        **Auth:** Requires auth token with `config_admin` permission
      security:
        - bearerAuth: []
      requestBody:
        content:
          application/json:
            schema:
              $ref: '#/components/schemas/GlobalConfig'
        required: true
      responses:
        '200':
          description: Success
          content:
            text/plain:
              schema:
                type: string
                example: Success
        '400':
          description: Bad request
        '401':
          description: Unauthorized
        '500':
          description: Internal error
    put:
      tags:
        - Admin
      summary: Update global config
      description: |
        Updates the system global config

        **Auth:** Requires auth token with `config_admin` permission
      security:
        - bearerAuth: []
      requestBody:
        content:
          application/json:
            schema:
              $ref: '#/components/schemas/GlobalConfig'
        required: true
      responses:
        '200':
          description: Success
          content:
            text/plain:
              schema:
                type: string
                example: Success
        '400':
          description: Bad request
        '401':
          description: Unauthorized
        '500':
          description: Internal error
  '/admin/organizations/{id}':
    put:
      tags:
        - Admin
      summary: Update organization
      description: |
        Updates organization

         **Auth:** Requires auth token with `org_admin` permission
      security:
        - bearerAuth: []
      parameters:
        - name: id
          in: path
          description: ID of the organization that needs to be updated
          required: true
          style: simple
          explode: false
          schema:
            type: string
      requestBody:
        description: update one organization
        content:
          application/json:
            schema:
              $ref: '#/components/schemas/_req_update_Organization_Request'
        required: true
      responses:
        '200':
          description: Success
          content:
            text/plain:
              schema:
                type: string
                example: Success
        '400':
          description: Bad request
        '401':
          description: Unauthorized
        '500':
          description: Internal error
    get:
      tags:
        - Admin
      summary: Get organization
      description: |
        Gets organization

        **Auth:** Requires auth token with `org_admin` permission
      security:
        - bearerAuth: []
      parameters:
        - name: id
          in: path
          description: ID of the organization
          required: true
          style: simple
          explode: false
          schema:
            type: string
      responses:
        '200':
          description: successful operation
          content:
            application/json:
              schema:
                $ref: '#/components/schemas/_req_get_Organization_Request'
        '400':
          description: Bad request
        '401':
          description: Unauthorized
        '404':
          description: Not Found
        '500':
          description: Internal error
  /admin/organizations:
    get:
      tags:
        - Admin
      summary: Get organizations
      description: |
        Gets organizations

        **Auth:** Requires auth token with `org_admin` permission
      security:
        - bearerAuth: []
      responses:
        '200':
          description: Successful operation
          content:
            application/json:
              schema:
                type: array
                items:
                  $ref: '#/components/schemas/_res_get_Organizations_Response'
        '400':
          description: Bad request
        '401':
          description: Unauthorized
        '500':
          description: Internal error
    post:
      tags:
        - Admin
      summary: Create organization
      description: |
        Creates organization

        **Auth:** Requires auth token with `org_admin` permission
      security:
        - bearerAuth: []
      requestBody:
        description: creates one organization
        content:
          application/json:
            schema:
              $ref: '#/components/schemas/_req_create-Organization_Request'
        required: true
      responses:
        '200':
          description: Success
          content:
            text/plain:
              schema:
                type: string
                example: Success
        '400':
          description: Bad request
        '401':
          description: Unauthorized
        '500':
          description: Internal error
  /admin/service-regs:
    get:
      tags:
        - Admin
      summary: Get service registrations
      description: |
        Returns service registration records

        **Auth:** Requires auth token with `service_admin` permission
      security:
        - bearerAuth: []
      parameters:
        - name: ids
          in: query
          description: A comma-separated list of service IDs to return registrations for
          required: true
          style: form
          explode: false
          schema:
            type: string
      responses:
        '200':
          description: Success
          content:
            application/json:
              schema:
                type: array
                items:
                  $ref: '#/components/schemas/ServiceReg'
        '400':
          description: Bad request
        '401':
          description: Unauthorized
        '500':
          description: Internal error
    post:
      tags:
        - Admin
      summary: Register service
      description: |
        Creates a new service registration

        The "service_id" of the registration must not match an existing registration  

        **Auth:** Requires auth token with `service_admin` permission
      security:
        - bearerAuth: []
      requestBody:
        description: service registration record to be added
        content:
          application/json:
            schema:
              $ref: '#/components/schemas/ServiceReg'
        required: true
      responses:
        '200':
          description: Success
          content:
            text/plain:
              schema:
                type: string
                example: Success
        '400':
          description: Bad request
        '401':
          description: Unauthorized
        '500':
          description: Internal error
    put:
      tags:
        - Admin
      summary: Update service registration
      description: |
        Update an existing service registration

        The "service_id" of the registration must match an existing registration

        **Auth:** Requires auth token with `service_admin` permission
      security:
        - bearerAuth: []
      requestBody:
        description: Service registration record update to be applied
        content:
          application/json:
            schema:
              $ref: '#/components/schemas/ServiceReg'
        required: true
      responses:
        '200':
          description: Success
          content:
            text/plain:
              schema:
                type: string
                example: Success
        '400':
          description: Bad request
        '401':
          description: Unauthorized
        '500':
          description: Internal error
    delete:
      tags:
        - Admin
      summary: Deregister service
      description: |
        Deletes an existing service registration record

        **Auth:** Requires auth token with `service_admin` permission
      security:
        - bearerAuth: []
      parameters:
        - name: id
          in: query
          description: The service ID of the registration to delete
          required: true
          style: form
          explode: false
          schema:
            type: string
      responses:
        '200':
          description: Success
          content:
            text/plain:
              schema:
                type: string
                example: Success
        '400':
          description: Bad request
        '401':
          description: Unauthorized
        '500':
          description: Internal error
  '/admin/applications/{id}':
    get:
      tags:
        - Admin
      summary: Get application
      description: |
        Gets application

        **Auth:** Requires auth token with `app_admin` permission
      security:
        - bearerAuth: []
      parameters:
        - name: id
          in: path
          description: ID of the application
          required: true
          style: simple
          explode: false
          schema:
            type: string
      responses:
        '200':
          description: successful operation
          content:
            application/json:
              schema:
                $ref: '#/components/schemas/_req_get_Application_Request'
        '400':
          description: Bad request
        '401':
          description: Unauthorized
        '404':
          description: Not Found
        '500':
          description: Internal error
  /admin/applications:
    get:
      tags:
        - Admin
      summary: Get applications
      description: |
        Gets applications

        **Auth:** Requires auth token with `app_admin` permission
      security:
        - bearerAuth: []
      responses:
        '200':
          description: Successful operation
          content:
            application/json:
              schema:
                type: array
                items:
                  $ref: '#/components/schemas/_res_get_Applications_Response'
        '400':
          description: Bad request
        '401':
          description: Unauthorized
        '500':
          description: Internal error
    post:
      tags:
        - Admin
      summary: Create application
      description: |
        Creates application

        **Auth:** Requires auth token with `app_admin` permission
      security:
        - bearerAuth: []
      requestBody:
        description: creates one application
        content:
          application/json:
            schema:
              $ref: '#/components/schemas/_req_create_Application_Request'
        required: true
      responses:
        '200':
          description: Success
          content:
            text/plain:
              schema:
                type: string
                example: Success
        '400':
          description: Bad request
        '401':
          description: Unauthorized
        '500':
          description: Internal error
  /admin/application-permissions:
    post:
      tags:
        - Admin
      summary: Create application permission
      description: |
        Creates application permission

        **Auth:** Requires auth token with `auth_admin` permission
      security:
        - bearerAuth: []
      requestBody:
        description: Application permission
        content:
          application/json:
            schema:
              $ref: '#/components/schemas/_req_application-permissions_Request'
        required: true
      responses:
        '200':
          description: Success
          content:
            text/plain:
              schema:
                type: string
                example: Success
        '400':
          description: Bad request
        '401':
          description: Unauthorized
        '500':
          description: Internal error
  /admin/application-roles:
    post:
      tags:
        - Admin
      summary: Create application role
      description: |
        Creates application role

        **Auth:** Requires auth token with `auth_admin` permission
      security:
        - bearerAuth: []
      requestBody:
        description: Application role
        content:
          application/json:
            schema:
              $ref: '#/components/schemas/_req_application-roles_Request'
        required: true
      responses:
        '200':
          description: Success
          content:
            text/plain:
              schema:
                type: string
                example: Success
        '400':
          description: Bad request
        '401':
          description: Unauthorized
        '500':
          description: Internal error
  /admin/account/permissions:
    put:
      tags:
        - Admin
      summary: Grant account permissions
      description: |
        Grant account permissions

        **Auth:** Requires auth token with `auth_admin` permission
      security:
        - bearerAuth: []
      requestBody:
        description: Permissions
        content:
          application/json:
            schema:
              $ref: '#/components/schemas/_req_account-permissions_Request'
        required: true
      responses:
        '200':
          description: Success
          content:
            text/plain:
              schema:
                type: string
                example: Success
        '400':
          description: Bad request
        '401':
          description: Unauthorized
        '500':
          description: Internal error
  /admin/account/roles:
    put:
      tags:
        - Admin
      summary: Grant account roles
      description: |
        Grant account roles

        **Auth:** Requires auth token with `auth_admin` permission
      security:
        - bearerAuth: []
      requestBody:
        description: Roles
        content:
          application/json:
            schema:
              $ref: '#/components/schemas/_req_account-roles_Request'
        required: true
      responses:
        '200':
          description: Success
          content:
            text/plain:
              schema:
                type: string
                example: Success
        '400':
          description: Bad request
        '401':
          description: Unauthorized
        '500':
          description: Internal error
  /admin/api-keys:
    get:
      tags:
        - Admin
      summary: Get API key
      description: |
        Returns API key record

        **Auth:** Requires auth token with `auth_admin` permission
      security:
        - bearerAuth: []
      parameters:
        - name: org_id
          in: query
          description: The org ID of the API key to return
          required: true
          style: form
          explode: false
          schema:
            type: string
        - name: app_id
          in: query
          description: The app ID of the API key to return
          required: true
          style: form
          explode: false
          schema:
            type: string
      responses:
        '200':
          description: Success
          content:
            application/json:
              schema:
                $ref: '#/components/schemas/APIKey'
        '400':
          description: Bad request
        '401':
          description: Unauthorized
        '500':
          description: Internal error
    post:
      tags:
        - Admin
      summary: Create API key
      description: |
        Creates a new API key record

        The "org_id" and "app_id" of the record must not match an existing registration  

        **Auth:** Requires auth token with `auth_admin` permission
      security:
        - bearerAuth: []
      requestBody:
        description: API key record to be added
        content:
          application/json:
            schema:
              $ref: '#/components/schemas/APIKey'
        required: true
      responses:
        '200':
          description: Success
          content:
            text/plain:
              schema:
                type: string
                example: Success
        '400':
          description: Bad request
        '401':
          description: Unauthorized
        '500':
          description: Internal error
    put:
      tags:
        - Admin
      summary: Update API key
      description: |
        Update an existing API key record

        The "org_id" and "app_id" of the record must match an existing registration  

        **Auth:** Requires auth token with `auth_admin` permission
      security:
        - bearerAuth: []
      requestBody:
        description: API key record update to be applied
        content:
          application/json:
            schema:
              $ref: '#/components/schemas/APIKey'
        required: true
      responses:
        '200':
          description: Success
          content:
            text/plain:
              schema:
                type: string
                example: Success
        '400':
          description: Bad request
        '401':
          description: Unauthorized
        '500':
          description: Internal error
    delete:
      tags:
        - Admin
      summary: Delete API key
      description: |
        Deletes an existing API key record

        **Auth:** Requires auth token with `auth_admin` permission
      security:
        - bearerAuth: []
      parameters:
        - name: org_id
          in: query
          description: The org ID of the API key to delete
          required: true
          style: form
          explode: false
          schema:
            type: string
        - name: app_id
          in: query
          description: The app ID of the API key to delete
          required: true
          style: form
          explode: false
          schema:
            type: string
      responses:
        '200':
          description: Success
          content:
            text/plain:
              schema:
                type: string
                example: Success
        '400':
          description: Bad request
        '401':
          description: Unauthorized
        '500':
          description: Internal error
  /enc/test:
    get:
      tags:
        - Enc
      summary: Test API..
      responses:
        '200':
          description: Success
          content:
            text/plain:
              schema:
                type: string
                example: Echooo
  /bbs/test:
    get:
      tags:
        - BBs
      summary: Test API..
      responses:
        '200':
          description: Success
          content:
            text/plain:
              schema:
                type: string
                example: Echooo
  /bbs/service-regs:
    get:
      tags:
        - BBs
      summary: Get service registrations
      description: |
        Returns service registration records
      parameters:
        - name: ids
          in: query
          description: A comma-separated list of service IDs to return registrations for
          required: true
          style: form
          explode: false
          schema:
            type: string
      responses:
        '200':
          description: Success
          content:
            application/json:
              schema:
                type: array
                items:
                  $ref: '#/components/schemas/AuthServiceReg'
        '400':
          description: Bad request
        '401':
          description: Unauthorized
        '500':
          description: Internal error
  /tps/service-regs:
    get:
      tags:
        - Third-Party Services
      summary: Get service registrations
      description: |
        Returns service registration records
      parameters:
        - name: ids
          in: query
          description: A comma-separated list of service IDs to return registrations for
          required: true
          style: form
          explode: false
          schema:
            type: string
      responses:
        '200':
          description: Success
          content:
            application/json:
              schema:
                type: array
                items:
                  $ref: '#/components/schemas/AuthServiceReg'
        '400':
          description: Bad request
        '401':
          description: Unauthorized
        '500':
          description: Internal error
  /tps/auth-keys:
    get:
      tags:
        - Third-Party Services
      summary: Get auth public key
      description: |
        Returns auth public key in JWKS format
      responses:
        '200':
          description: Success
          content:
            application/json:
              schema:
                $ref: '#/components/schemas/JWKS'
        '400':
          description: Bad request
        '401':
          description: Unauthorized
        '500':
          description: Internal error
  /version:
    get:
      summary: Get service version
      responses:
        '200':
          description: Success
          content:
            text/plain:
              schema:
                type: string
                example: v1.1.0
  /.well-known/openid-configuration:
    get:
      summary: OpenID Connect Discovery
      responses:
        '200':
          description: Success
          content:
            application/json:
              schema:
                $ref: '#/components/schemas/OIDCDiscovery'
components:
  securitySchemes:
    bearerAuth:
      type: http
      scheme: bearer
      bearerFormat: JWT
  schemas:
    GlobalConfig:
      required:
        - setting
      type: object
      properties:
        setting:
          type: string
    Application:
      type: object
      properties:
        fields:
          $ref: '#/components/schemas/ApplicationFields'
        types:
          type: array
          items:
            $ref: '#/components/schemas/ApplicationType'
        organizations:
          type: array
          items:
            $ref: '#/components/schemas/ApplicationOrganization'
    ApplicationFields:
      required:
        - id
        - name
      type: object
      properties:
        id:
          readOnly: true
          type: string
        name:
          type: string
        multi_tenant:
          type: boolean
        requires_own_users:
          type: boolean
    ApplicationType:
      type: object
      properties:
        fields:
          $ref: '#/components/schemas/ApplicationTypeFields'
        application:
          $ref: '#/components/schemas/Application'
    ApplicationTypeFields:
      required:
        - id
        - identifier
      type: object
      properties:
        id:
          type: string
        identifier:
          type: string
        name:
          type: string
        versions:
          type: array
          items:
            type: string
    ApplicationOrganization:
      type: object
      properties:
        id:
          type: string
        TODO:
          type: string
    ApplicationPermission:
      type: object
      properties:
        fields:
          $ref: '#/components/schemas/ApplicationPermissionFields'
        application:
          $ref: '#/components/schemas/Application'
    ApplicationPermissionFields:
      required:
        - id
        - name
      type: object
      properties:
        id:
          type: string
        name:
          type: string
    ApplicationRole:
      type: object
      properties:
        fields:
          $ref: '#/components/schemas/ApplicationRoleFields'
        application:
          $ref: '#/components/schemas/Application'
        permissions:
          type: array
          items:
            $ref: '#/components/schemas/ApplicationPermission'
    ApplicationRoleFields:
      required:
        - id
        - name
      type: object
      properties:
        id:
          type: string
        name:
          type: string
    ApplicationGroup:
      type: object
      properties:
        fields:
          $ref: '#/components/schemas/ApplicationGroupFields'
        application:
          $ref: '#/components/schemas/Application'
        permissions:
          type: array
          items:
            $ref: '#/components/schemas/ApplicationPermission'
        roles:
          type: array
          items:
            $ref: '#/components/schemas/ApplicationRole'
    ApplicationGroupFields:
      required:
        - id
        - name
      type: object
      properties:
        id:
          type: string
        name:
          type: string
    Organization:
      type: object
      properties:
        fields:
          $ref: '#/components/schemas/OrganizationFields'
        config:
          $ref: '#/components/schemas/OrganizationConfig'
    OrganizationFields:
      required:
        - id
        - name
        - type
      type: object
      properties:
        id:
          readOnly: true
          type: string
        name:
          type: string
        type:
          type: string
          enum:
            - micro
            - small
            - medium
            - large
            - huge
    OrganizationConfig:
      type: object
      properties:
        fields:
          $ref: '#/components/schemas/OrganizationConfigFields'
    OrganizationConfigFields:
      type: object
      properties:
        id:
          readOnly: true
          type: string
          description: organization config id
        domains:
          type: array
          description: organization domains
          items:
            type: string
    AuthType:
      type: object
      properties:
        fields:
          $ref: '#/components/schemas/AuthTypeFields'
    AuthTypeFields:
      type: object
      properties:
        id:
          type: string
        code:
          type: string
        description:
          type: string
        is_external:
          type: boolean
        params:
          type: object
          additionalProperties: true
    Credential:
      type: object
      properties:
        fields:
          $ref: '#/components/schemas/CredentialFields'
        accounts_auth_types:
          type: array
          items:
            $ref: '#/components/schemas/AccountAuthType'
    CredentialFields:
      type: object
      properties:
        id:
          type: string
        value:
          type: object
    ServiceReg:
      required:
        - service_id
        - host
        - name
        - description
        - first_party
      type: object
      description: Full service registration record
      properties:
        service_id:
          type: string
        host:
          type: string
        pub_key:
          $ref: '#/components/schemas/PubKey'
        name:
          type: string
        description:
          type: string
        info_url:
          type: string
        logo_url:
          type: string
        scopes:
          type: array
          nullable: true
          items:
            $ref: '#/components/schemas/ServiceScope'
        first_party:
          type: boolean
    AuthServiceReg:
      required:
        - service_id
        - host
      type: object
      description: Service registration record used for auth
      properties:
        service_id:
          type: string
        host:
          type: string
        pub_key:
          $ref: '#/components/schemas/PubKey'
    PubKey:
      required:
        - key_pem
        - alg
      type: object
      properties:
        key_pem:
          type: string
        alg:
          type: string
    ServiceScope:
      required:
        - scope
        - required
      type: object
      properties:
        scope:
          type: string
        required:
          type: boolean
        explanation:
          description: Explanation displayed to users for why this scope is requested/required
          type: string
    APIKey:
      required:
        - org_id
        - app_id
        - key
      type: object
      description: API key record
      properties:
        org_id:
          type: string
        app_id:
          type: string
        key:
          type: string
    JWK:
      required:
        - kty
        - use
        - alg
        - kid
        - 'n'
        - e
      type: object
      description: JSON Web Key (JWK)
      properties:
        kty:
          type: string
          description: The "kty" (key type) parameter identifies the cryptographic algorithm family used with the key
          enum:
            - RSA
        use:
          type: string
          description: The "use" (public key use) parameter identifies the intended use of the public key
          enum:
            - sig
        alg:
          type: string
          description: The "alg" (algorithm) parameter identifies the algorithm intended for use with the key
          enum:
            - RS256
        kid:
          type: string
          description: The "kid" (key ID) parameter is used to match a specific key
        'n':
          type: string
          description: The modulus (2048 bit) of the key - Base64URL encoded.
        e:
          type: string
          description: The exponent of the key - Base64URL encoded
    JWKS:
      required:
        - keys
      type: object
      description: JSON Web Key Set (JWKS)
      properties:
        keys:
          type: array
          items:
            $ref: '#/components/schemas/JWK'
    OIDCDiscovery:
      required:
        - issuer
        - jwks_uri
      type: object
      description: OpenID Connect Discovery Metadata
      properties:
        issuer:
          type: string
        jwks_uri:
          type: string
    Account:
      type: object
      properties:
        fields:
          $ref: '#/components/schemas/AccountFields'
        application:
          $ref: '#/components/schemas/Application'
        organization:
          $ref: '#/components/schemas/Organization'
        permissions:
          type: array
          items:
            $ref: '#/components/schemas/ApplicationPermission'
        roles:
          type: array
          items:
            $ref: '#/components/schemas/ApplicationRole'
        groups:
          type: array
          items:
            $ref: '#/components/schemas/ApplicationGroup'
        auth_types:
          type: array
          items:
            $ref: '#/components/schemas/AccountAuthType'
        preferences:
          type: object
        profile:
          $ref: '#/components/schemas/Profile'
        devices:
          type: array
          items:
            $ref: '#/components/schemas/Device'
    AccountFields:
      required:
        - id
      type: object
      properties:
        id:
          type: string
    Profile:
      type: object
      properties:
        fields:
          $ref: '#/components/schemas/ProfileFields'
        accounts:
          type: array
          items:
            $ref: '#/components/schemas/Account'
    ProfileFields:
      type: object
      properties:
        id:
          type: string
        photo_url:
          type: string
        first_name:
          type: string
        last_name:
          type: string
        email:
          type: string
          nullable: true
        phone:
          type: string
          nullable: true
        birth_year:
          type: integer
          nullable: true
        address:
          type: string
          nullable: true
        zip_code:
          type: string
          nullable: true
        state:
          type: string
          nullable: true
        country:
          type: string
          nullable: true
    AccountAuthType:
      type: object
      properties:
        fields:
          $ref: '#/components/schemas/AccountAuthTypeFields'
        auth_type:
          $ref: '#/components/schemas/AuthType'
        account:
          $ref: '#/components/schemas/Account'
        credential:
          $ref: '#/components/schemas/Credential'
    AccountAuthTypeFields:
      type: object
      properties:
        id:
          type: string
        identifier:
          type: string
        params:
          type: object
          additionalProperties: true
          nullable: true
        active:
          type: boolean
        active_2fa:
          type: boolean
    Device:
      type: object
      properties:
        fields:
          $ref: '#/components/schemas/DeviceFields'
        accounts:
          type: array
          items:
            $ref: '#/components/schemas/Account'
    AnonymousProfile:
      required:
        - id
      type: object
      description: Anonymous data of user profile
      properties:
        id:
          type: string
        interests:
          type: array
          items:
            type: string
        favorites:
          type: array
          items:
            type: string
        over_13:
          type: boolean
        positive_interest_tags:
          type: array
          items:
            type: string
        negative_interest_tags:
          type: array
          items:
            type: string
        creation_date:
          type: string
        last_modified_date:
          type: string
        privacy_settings:
          type: string
    DeviceFields:
      required:
        - id
        - type
      type: object
      properties:
        id:
          type: string
        type:
          type: string
          enum:
            - mobile
            - web
            - desktop
            - other
        os:
          type: string
        mac_address:
          type: string
    _req_shared_Profile:
      type: object
      properties:
        photo_url:
          type: string
          nullable: true
        first_name:
          type: string
          nullable: true
        last_name:
          type: string
          nullable: true
        email:
          type: string
          nullable: true
        phone:
          type: string
          nullable: true
        birth_year:
          type: integer
          nullable: true
        address:
          type: string
          nullable: true
        zip_code:
          type: string
          nullable: true
        state:
          type: string
          nullable: true
        country:
          type: string
          nullable: true
    _req_shared_ProfileNullable:
      type: object
      nullable: true
      properties:
        photo_url:
          type: string
          nullable: true
        first_name:
          type: string
          nullable: true
        last_name:
          type: string
          nullable: true
        email:
          type: string
          nullable: true
        phone:
          type: string
          nullable: true
        birth_year:
          type: integer
          nullable: true
        address:
          type: string
          nullable: true
        zip_code:
          type: string
          nullable: true
        state:
          type: string
          nullable: true
        country:
          type: string
          nullable: true
    _res_shared_RokwireToken:
      type: object
      properties:
        access_token:
          description: The user's access token to be provided to authorize access to ROKWIRE APIs
          type: string
        refresh_token:
          description: A refresh token that can be used to get a new access token once the one provided expires
          type: string
        token_type:
          description: The type of the provided tokens to be specified when they are sent in the "Authorization" header
          type: string
          enum:
            - Bearer
    _res_shared_ParamsOIDC:
      type: object
      properties:
        oidc_token:
          type: object
          properties:
            id_token:
              type: string
            access_token:
              type: string
            token_type:
              type: string
    _res_shared_ParamsNone:
      type: object
      description: Auth login response params for unlisted auth_types (None)
      nullable: true
    _req_login_Request:
      required:
        - auth_type
        - app_type_identifier
        - org_id
      type: object
      properties:
        auth_type:
          type: string
          enum:
            - username
            - email
            - twilio_phone
            - illinois_oidc
            - api_key
        app_type_identifier:
          type: string
        org_id:
          type: string
        creds:
          anyOf:
            - $ref: '#/components/schemas/_req_login_CredsEmail'
            - $ref: '#/components/schemas/_req_login_CredsTwilioPhone'
            - $ref: '#/components/schemas/_req_login_CredsOIDC'
            - $ref: '#/components/schemas/_req_login_CredsAPIKey'
        params:
          type: object
          anyOf:
            - $ref: '#/components/schemas/_req_login_ParamsEmail'
            - $ref: '#/components/schemas/_req_login_ParamsOIDC'
            - $ref: '#/components/schemas/_req_login_ParamsNone'
        profile:
          $ref: '#/components/schemas/_req_shared_ProfileNullable'
        preferences:
          type: object
<<<<<<< HEAD
=======
          nullable: true
        anonymous_id:
          type: string
          nullable: true
>>>>>>> aaf80d3c
    _req_login_CredsEmail:
      required:
        - email
        - password
      type: object
      description: Auth login creds for auth_type="email"
      properties:
        email:
          type: string
        password:
          type: string
    _req_login_CredsTwilioPhone:
      type: object
      description: Auth login creds for auth_type="twilio_phone"
      required:
        - phone
      properties:
        phone:
          type: string
        code:
          type: string
    _req_login_CredsOIDC:
      type: string
      description: |
        Auth login creds for auth_type="oidc"
          - full redirect URI received from OIDC provider
    _req_login_CredsAPIKey:
      required:
        - api_key
      type: object
      description: Auth login creds for auth_type="api_key"
      properties:
        api_key:
          type: string
        anonymous_id:
          type: string
    _req_login_ParamsEmail:
      type: object
      description: Auth login params for auth_type="email"
      properties:
        confirm_password:
          type: string
          description: This should match the `creds` password field when sign_up=true. This should be verified on the client side as well to reduce invalid requests.
        sign_up:
          type: boolean
          default: false
    _req_login_ParamsOIDC:
      type: object
      description: Auth login params for auth_type="oidc"
      properties:
        redirect_uri:
          type: string
        pkce_verifier:
          type: string
    _req_login_ParamsNone:
      type: object
      description: Auth login request params for unlisted auth_types (None)
      nullable: true
    _res_login_Response:
      type: object
      properties:
        token:
          $ref: '#/components/schemas/_res_shared_RokwireToken'
        account:
          $ref: '#/components/schemas/_res_login_Account'
        params:
          type: object
          nullable: true
          anyOf:
            - $ref: '#/components/schemas/_res_shared_ParamsOIDC'
            - type: object
              properties:
                anonymous_id:
                  type: string
            - $ref: '#/components/schemas/_res_shared_ParamsNone'
        message:
          type: string
    _res_login_Account:
      required:
        - id
      type: object
      properties:
        id:
          type: string
        profile:
          $ref: '#/components/schemas/ProfileFields'
        preferences:
          type: object
          nullable: true
        permissions:
          type: array
          items:
            $ref: '#/components/schemas/ApplicationPermissionFields'
        roles:
          type: array
          items:
            $ref: '#/components/schemas/ApplicationRoleFields'
        groups:
          type: array
          items:
            $ref: '#/components/schemas/ApplicationGroupFields'
        auth_types:
          type: array
          items:
            $ref: '#/components/schemas/AccountAuthTypeFields'
    _req_login-url_Request:
      required:
        - auth_type
        - app_type_identifier
        - org_id
        - redirect_uri
      type: object
      properties:
        auth_type:
          type: string
          enum:
            - illinois_oidc
        app_type_identifier:
          type: string
        org_id:
          type: string
        redirect_uri:
          type: string
    _res_login-url_Response:
      required:
        - login_url
      type: object
      properties:
        login_url:
          type: string
        params:
          type: object
          description: Params to be submitted with 'login' request (if necessary)
    _res_refresh_Response:
      type: object
      properties:
        token:
          $ref: '#/components/schemas/_res_shared_RokwireToken'
        params:
          type: object
          anyOf:
            - $ref: '#/components/schemas/_res_shared_ParamsOIDC'
            - $ref: '#/components/schemas/_res_shared_ParamsNone'
    _req_authorize-service_Request:
      required:
        - service_id
      type: object
      properties:
        service_id:
          type: string
        approved_scopes:
          description: Scopes to be granted to this service in this and future tokens. Replaces existing scopes if present.
          type: array
          items:
            type: string
    _res_authorize-service_Response:
      type: object
      properties:
        access_token:
          type: string
        token_type:
          description: The type of the provided tokens to be specified when they are sent in the "Authorization" header
          type: string
          enum:
            - Bearer
        approved_scopes:
          type: array
          items:
            type: string
        service_reg:
          $ref: '#/components/schemas/ServiceReg'
    _req_create-Organization_Request:
      required:
        - name
        - type
      type: object
      properties:
        id:
          readOnly: true
          type: string
        name:
          type: string
        type:
          type: string
          enum:
            - micro
            - small
            - medium
            - large
            - huge
        config:
          $ref: '#/components/schemas/OrganizationConfigFields'
    _res_create_Organization_Response:
      required:
        - id
        - name
        - type
      type: object
      properties:
        id:
          readOnly: true
          type: string
        name:
          type: string
        type:
          type: string
          enum:
            - micro
            - small
            - medium
            - large
            - huge
        config:
          $ref: '#/components/schemas/OrganizationConfigFields'
    _req_update_Organization_Request:
      required:
        - id
        - name
        - type
      type: object
      properties:
        id:
          readOnly: true
          type: string
        name:
          type: string
        type:
          type: string
          enum:
            - micro
            - small
            - medium
            - large
            - huge
        config:
          $ref: '#/components/schemas/OrganizationConfigFields'
    _res_update_Organization_Response:
      required:
        - id
        - name
        - type
      type: object
      properties:
        id:
          readOnly: true
          type: string
        name:
          type: string
        type:
          type: string
          enum:
            - micro
            - small
            - medium
            - large
            - huge
        config:
          $ref: '#/components/schemas/OrganizationConfigFields'
    _req_get_Organization_Request:
      required:
        - id
      properties:
        id:
          readOnly: true
          type: string
    _res_get_Organization_Response:
      required:
        - id
        - name
        - type
      type: object
      properties:
        id:
          readOnly: true
          type: string
        name:
          type: string
        type:
          type: string
          enum:
            - micro
            - small
            - medium
            - large
            - huge
        config:
          $ref: '#/components/schemas/OrganizationConfigFields'
    _res_get_Organizations_Response:
      required:
        - id
        - name
        - type
      type: object
      properties:
        id:
          readOnly: true
          type: string
        name:
          type: string
        type:
          type: string
          enum:
            - micro
            - small
            - medium
            - large
            - huge
        config:
          type: array
          items:
            $ref: '#/components/schemas/OrganizationConfigFields'
    _req_create_Application_Request:
      required:
        - name
        - multi_tenant
        - requires_own_users
      type: object
      properties:
        name:
          type: string
        multi_tenant:
          type: boolean
        requires_own_users:
          type: boolean
        application_types:
          type: array
          items:
            required:
              - identifier
            type: object
            properties:
              identifier:
                type: string
              name:
                type: string
              versions:
                type: array
                items:
                  type: string
    _req_get_Application_Request:
      required:
        - id
      type: string
      properties:
        id:
          readOnly: true
          type: string
    _res_get_Application_Response:
      required:
        - id
        - name
      type: object
      properties:
        id:
          readOnly: true
          type: string
        name:
          type: string
        multi_tenant:
          type: boolean
        requires_own_users:
          type: boolean
        organization:
          $ref: '#/components/schemas/ApplicationOrganization'
        applicationType:
          $ref: '#/components/schemas/ApplicationType'
    _res_get_Applications_Response:
      required:
        - id
        - name
        - multi_tenant
        - requires_own_users
      type: object
      properties:
        id:
          readOnly: true
          type: string
        name:
          type: string
        multi_tenant:
          type: boolean
        requires_own_users:
          type: boolean
        application_types:
          $ref: '#/components/schemas/ApplicationTypeFields'
    _req_application-permissions_Request:
      required:
        - name
        - app_id
      type: object
      properties:
        name:
          type: string
        app_id:
          type: string
    _req_application-roles_Request:
      required:
        - name
        - app_id
        - description
        - permissions
      type: object
      properties:
        name:
          type: string
        app_id:
          type: string
        description:
          type: string
        permissions:
          type: array
          items:
            type: string
    _req_account-permissions_Request:
      required:
        - account_id
        - app_id
        - permissions
      type: object
      properties:
        account_id:
          type: string
        app_id:
          type: string
        permissions:
          type: array
          items:
            type: string
    _req_account-roles_Request:
      required:
        - account_id
        - app_id
        - role_ids
      type: object
      properties:
        account_id:
          type: string
        app_id:
          type: string
        role_ids:
          type: array
          items:
            type: string<|MERGE_RESOLUTION|>--- conflicted
+++ resolved
@@ -2002,13 +2002,7 @@
           $ref: '#/components/schemas/_req_shared_ProfileNullable'
         preferences:
           type: object
-<<<<<<< HEAD
-=======
-          nullable: true
-        anonymous_id:
-          type: string
-          nullable: true
->>>>>>> aaf80d3c
+          nullable: true
     _req_login_CredsEmail:
       required:
         - email
