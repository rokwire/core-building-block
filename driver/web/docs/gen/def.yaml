--- conflicted
+++ resolved
@@ -423,10 +423,6 @@
           description: Unauthorized
         '500':
           description: Internal error
-<<<<<<< HEAD
-  /services/auth/account-exists:
-    $ref: '#/paths/~1admin~1auth~1account-exists'
-=======
   /services/auth/account/exists:
     post:
       tags:
@@ -529,7 +525,6 @@
           description: Unauthorized
         '500':
           description: Internal error
->>>>>>> 4cc22625
   /services/auth/authorize-service:
     post:
       tags:
@@ -801,79 +796,6 @@
               schema:
                 type: string
                 example: Echooo
-  /admin/account:
-    get:
-      tags:
-        - Admin
-      summary: Get user account
-      description: |
-        Get the user account
-
-        **Auth:** Requires user auth token
-      security:
-        - bearerAuth: []
-      responses:
-        '200':
-          description: Success
-          content:
-            application/json:
-              schema:
-                required:
-                  - id
-                type: object
-                properties:
-                  id:
-                    type: string
-                  profile:
-                    $ref: '#/components/schemas/ProfileFields'
-                  permissions:
-                    type: array
-                    items:
-                      $ref: '#/components/schemas/PermissionFields'
-                  roles:
-                    type: array
-                    items:
-                      $ref: '#/components/schemas/AppOrgRoleFields'
-                  groups:
-                    type: array
-                    items:
-                      $ref: '#/components/schemas/AppOrgGroupFields'
-                  auth_types:
-                    type: array
-                    items:
-                      $ref: '#/components/schemas/AccountAuthTypeFields'
-        '400':
-          description: Bad request
-        '401':
-          description: Unauthorized
-        '500':
-          description: Internal error
-  /admin/accounts:
-    get:
-      tags:
-        - Admin
-      summary: Get accounts
-      description: |
-        Gets accounts
-
-        **Auth:** Requires user auth token
-      security:
-        - bearerAuth: []
-      responses:
-        '200':
-          description: Successful operation
-          content:
-            application/json:
-              schema:
-                type: array
-                items:
-                  $ref: '#/paths/~1admin~1account/get/responses/200/content/application~1json/schema'
-        '400':
-          description: Bad request
-        '401':
-          description: Unauthorized
-        '500':
-          description: Internal error
   /admin/auth/login:
     post:
       tags:
@@ -2590,8 +2512,6 @@
             - other
         os:
           type: string
-    _res_get_Accounts_Response:
-      $ref: '#/components/schemas/_res_shared_Login_Account'
     _req_shared_Login:
       required:
         - auth_type
