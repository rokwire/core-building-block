--- conflicted
+++ resolved
@@ -4142,71 +4142,6 @@
           description: Unauthorized
         '500':
           description: Internal error
-<<<<<<< HEAD
-    post:
-      tags:
-        - System
-      summary: Create admin account
-      description: |
-        Create a new admin account
-
-        **Auth:** Requires auth token with `create_account` permission
-      security:
-        - bearerAuth: []
-      requestBody:
-        description: |
-          User account details and parameters
-        content:
-          application/json:
-            schema:
-              $ref: '#/components/schemas/_shared_req_CreateAccount'
-        required: true
-      responses:
-        '200':
-          description: Success
-          content:
-            application/json:
-              schema:
-                $ref: '#/components/schemas/PartialAccount'
-        '400':
-          description: Bad request
-        '401':
-          description: Unauthorized
-        '500':
-          description: Internal error
-    put:
-      tags:
-        - System
-      summary: Update admin account
-      description: |
-        Update an existing admin account
-
-        **Auth:** Requires auth token with `update_accounts` permission
-      security:
-        - bearerAuth: []
-      requestBody:
-        description: |
-          User account details and parameters
-        content:
-          application/json:
-            schema:
-              $ref: '#/components/schemas/_shared_req_UpdateAccount'
-        required: true
-      responses:
-        '200':
-          description: Success
-          content:
-            application/json:
-              schema:
-                $ref: '#/components/schemas/PartialAccount'
-        '400':
-          description: Bad request
-        '401':
-          description: Unauthorized
-        '500':
-          description: Internal error
-=======
->>>>>>> 64705eb9
   /system/account:
     get:
       tags:
