openapi: 3.0.3
info:
  title: Rokwire Core Building Block API
  description: Core Building Block API Documentation
  version: 1.30.0
servers:
  - url: 'https://api.rokwire.illinois.edu/core'
    description: Production server
  - url: 'https://api-test.rokwire.illinois.edu/core'
    description: Test server
  - url: 'https://api-dev.rokwire.illinois.edu/core'
    description: Development server
  - url: 'http://localhost/core'
    description: Local server
tags:
  - name: Services
    description: Clients applications APIs.
  - name: Admin
    description: Clients administration applications APIs.
  - name: Enc
    description: APIs consumed by the Encryption building block.
  - name: BBs
    description: APIs consumed by the platform building blocks.
  - name: Third-Party Services
    description: APIs consumed by third-party services.
  - name: UI
    description: Endpoints for HTML webpages
  - name: System
    description: System APIs.
paths:
  /services/auth/login:
    post:
      tags:
        - Services
      summary: Login
      description: |
        Login using credentials to retrieve access token, refresh token, and user data
      requestBody:
        description: |
          User credential details and parameters
        content:
          application/json:
            schema:
              $ref: '#/components/schemas/_shared_req_Login'
            examples:
              email-sign_in:
                summary: Email - sign in
                value:
                  auth_type: email
                  app_type_identifier: edu.illinois.rokwire
                  org_id: 0a2eff20-e2cd-11eb-af68-60f81db5ecc0
                  api_key: 95a463e3-2ce8-450b-ba75-d8506b874738
                  creds:
                    email: test@example.com
                    password: test12345
                  device:
                    type: mobile
                    device_id: '5555'
                    os: Android
              email-sign_up:
                summary: Email - sign up
                value:
                  auth_type: email
                  app_type_identifier: edu.illinois.rokwire
                  org_id: 0a2eff20-e2cd-11eb-af68-60f81db5ecc0
                  api_key: 95a463e3-2ce8-450b-ba75-d8506b874738
                  creds:
                    email: test@example.com
                    password: test12345
                  params:
                    sign_up: true
                    confirm_password: test12345
                  preferences:
                    key1: value1
                    key2: value2
                  profile:
                    address: address
                    birth_year: 1990
                    country: county
                    email: email
                    first_name: first name
                    last_name: last name
                    phone: '+000000000000'
                    photo_url: photo url
                    state: state
                    zip_code: zip code
                  device:
                    type: mobile
                    device_id: '5555'
                    os: Android
              phone:
                summary: Phone - sign in OR sign up
                value:
                  auth_type: twilio_phone
                  app_type_identifier: edu.illinois.rokwire
                  org_id: 0a2eff20-e2cd-11eb-af68-60f81db5ecc0
                  api_key: 95a463e3-2ce8-450b-ba75-d8506b874738
                  creds:
                    phone: '+12223334444'
                    code: '123456'
                  preferences:
                    key1: value1
                    key2: value2
                  profile:
                    address: address
                    birth_year: 1990
                    country: county
                    email: email
                    first_name: first name
                    last_name: last name
                    phone: '+000000000000'
                    photo_url: photo url
                    state: state
                    zip_code: zip code
                  device:
                    type: mobile
                    device_id: '5555'
                    os: Android
              illinois_oidc:
                summary: Illinois OIDC login
                value:
                  auth_type: illinois_oidc
                  app_type_identifier: edu.illinois.rokwire
                  org_id: 0a2eff20-e2cd-11eb-af68-60f81db5ecc0
                  api_key: 95a463e3-2ce8-450b-ba75-d8506b874738
                  creds: 'https://redirect.example.com?code=ai324uith8gSEefesEguorgwsf43'
                  params:
                    redirect_uri: 'https://redirect.example.com'
                    pkce_verifier: w4iuhfq0u43hfq38ghn3gnSFSFiqp3ugnpugnqiprgUGNPINfsdoirpgia
                  preferences:
                    key1: value1
                    key2: value2
                  profile:
                    address: address
                    birth_year: 1990
                    country: county
                    email: email
                    first_name: first name
                    last_name: last name
                    phone: '+000000000000'
                    photo_url: photo url
                    state: state
                    zip_code: zip code
                  device:
                    type: mobile
                    device_id: '5555'
                    os: Android
              anonymous:
                summary: Anonymous login
                value:
                  auth_type: anonymous
                  app_type_identifier: edu.illinois.rokwire
                  org_id: 0a2eff20-e2cd-11eb-af68-60f81db5ecc0
                  api_key: 95a463e3-2ce8-450b-ba75-d8506b874738
                  creds:
                    anonymous_id: dbb5ea5d-6c6c-44b8-9952-7ebf0e844beb
                  device:
                    type: mobile
                    device_id: '5555'
                    os: Android
        required: true
      responses:
        '200':
          description: Success
          content:
            application/json:
              schema:
                anyOf:
                  - $ref: '#/components/schemas/_shared_res_Login_Mfa'
                  - $ref: '#/components/schemas/_shared_res_Login'
        '400':
          description: Bad request
        '401':
          description: Unauthorized
        '500':
          description: Internal error
          content:
            application/json:
              schema:
                type: object
                properties:
                  status:
                    type: string
                    enum:
                      - invalid
                      - unverified
                      - verification-expired
                      - already-exists
                      - not-found
                      - internal-server-error
                      - shared-credential-unverified
                    description: |
                      - `invalid`: Invalid credentials
                      - `unverified`: Unverified credentials
                      - `verification-expired`: Credentials verification expired. The verification is restarted
                      - `already-exists`: Account already exists when `sign-up=true`
                      - `not-found`: Account could not be found when `sign-up=false`
                      - `internal-server-error`: An undefined error occurred
                      - `shared-credential-unverified`: The shared credential has not been verified yet
                  message:
                    type: string
  /services/auth/mfa:
    post:
      tags:
        - Services
      summary: MFA
      description: |
        Verify multi-factor authentication credentials to complete login
      parameters:
        - name: state
          in: query
          description: Login state
          required: false
          style: form
          explode: false
          schema:
            type: string
      requestBody:
        description: |
          MFA credentials and parameters
        content:
          application/json:
            schema:
              $ref: '#/components/schemas/_shared_req_Login_Mfa'
        required: true
      responses:
        '200':
          description: Success
          content:
            application/json:
              schema:
                $ref: '#/components/schemas/_shared_res_Login'
        '400':
          description: Bad request
        '401':
          description: Unauthorized
        '500':
          description: Internal error
  /services/auth/refresh:
    post:
      tags:
        - Services
      summary: Refresh
      description: |
        Refresh access token using a refresh token
      requestBody:
        description: |
          Refresh token
        content:
          application/json:
            schema:
              $ref: '#/components/schemas/_shared_req_Refresh'
        required: true
      responses:
        '200':
          description: Success
          content:
            application/json:
              schema:
                $ref: '#/components/schemas/_shared_res_Refresh'
        '400':
          description: Bad request
        '401':
          description: Unauthorized
        '500':
          description: Internal error
  /services/auth/login-url:
    post:
      tags:
        - Services
      summary: Get SSO login url
      description: |
        Retrieve a pre-formatted SSO login URL
      requestBody:
        content:
          application/json:
            schema:
              $ref: '#/components/schemas/_shared_req_LoginUrl'
        required: true
      responses:
        '200':
          description: Success
          content:
            application/json:
              schema:
                $ref: '#/components/schemas/_shared_res_LoginUrl'
        '400':
          description: Bad request
        '401':
          description: Unauthorized
        '500':
          description: Internal error
  /services/auth/logout:
    post:
      tags:
        - Services
      summary: Logout
      description: |
        Logouts an account
      security:
        - bearerAuth: []
      requestBody:
        content:
          application/json:
            schema:
              required:
                - all_sessions
              type: object
              properties:
                all_sessions:
                  type: boolean
                  default: false
      responses:
        '200':
          description: Success
          content:
            text/plain:
              schema:
                type: string
                example: Success
        '400':
          description: Bad request
        '401':
          description: Unauthorized
        '500':
          description: Internal error
  /services/auth/credential/verify:
    get:
      tags:
        - Services
      summary: Validate verification code
      description: |
        Validates verification code to verify account ownership
      parameters:
        - name: id
          in: query
          description: Credential ID
          required: true
          style: form
          explode: false
          schema:
            type: string
        - name: code
          in: query
          description: Verification code
          required: true
          style: form
          explode: false
          schema:
            type: string
      responses:
        '200':
          description: Successful operation
          content:
            text/plain:
              schema:
                type: string
                example: Successfully verified code
        '400':
          description: Bad request
        '401':
          description: Unauthorized
        '500':
          description: Internal error
  /services/auth/credential/send-verify:
    post:
      tags:
        - Services
      summary: Send verification code to identifier
      description: |
        Sends verification code to identifier to verify account ownership
      requestBody:
        description: |
          Account information to be checked
        content:
          application/json:
            schema:
              $ref: '#/components/schemas/_services_req_credential_send-verify'
        required: true
      responses:
        '200':
          description: Successful operation
          content:
            text/plain:
              schema:
                type: string
                example: Successfully sent verification code
        '400':
          description: Bad request
        '401':
          description: Unauthorized
        '500':
          description: Internal error
  /services/auth/credential/forgot/initiate:
    post:
      tags:
        - Services
      summary: Initiate reset credential for a given identifier
      description: |
        Email auth type:
        Sends the reset password code for a given identifier
        Generates a reset code and expiry and sends it to the given identifier 
      requestBody:
        content:
          application/json:
            schema:
              $ref: '#/components/schemas/_services_req_credential_forgot_initiate'
        required: true
      responses:
        '200':
          description: Success
          content:
            text/plain:
              schema:
                type: string
        '400':
          description: Bad request
        '401':
          description: Unauthorized
        '500':
          description: Internal error
          content:
            application/json:
              schema:
                type: object
                properties:
                  status:
                    type: string
                    enum:
                      - unverified
                      - verification-expired
                      - internal-server-error
                    description: |
                      - `unverified`: Unverified credentials
                      - `verification-expired`: Credentials verification expired. The verification is restarted
                      - `internal-server-error`: An undefined error occurred
                  message:
                    type: string
  /services/auth/credential/forgot/complete:
    post:
      tags:
        - Services
      summary: Complete resetting forgotten credential
      requestBody:
        content:
          application/json:
            schema:
              $ref: '#/components/schemas/_services_req_credential_forgot_complete'
        required: true
      responses:
        '200':
          description: Success
          content:
            text/plain:
              schema:
                type: string
        '400':
          description: Bad request
        '401':
          description: Unauthorized
        '500':
          description: Internal error
  /services/auth/credential/update:
    post:
      tags:
        - Services
      summary: Reset a credential from client application
      description: |
        Needs user auth token for authorization

        **Auth:** Requires token from direct user authentication from recent login
      security:
        - bearerAuth: []
      requestBody:
        content:
          application/json:
            schema:
              $ref: '#/components/schemas/_services_req_credential_update'
        required: true
      responses:
        '200':
          description: Success
          content:
            text/plain:
              schema:
                type: string
        '400':
          description: Bad request
        '401':
          description: Unauthorized
        '500':
          description: Internal error
  /services/auth/verify-mfa:
    post:
      tags:
        - Services
      summary: MFA
      description: |
        Verify multi-factor authentication credentials to complete MFA registration
      requestBody:
        description: |
          MFA credentials and parameters
        content:
          application/json:
            schema:
              $ref: '#/components/schemas/_shared_req_Mfa'
        required: true
      responses:
        '200':
          description: Success
          content:
            application/json:
              schema:
                type: array
                items:
                  type: string
        '400':
          description: Bad request
        '401':
          description: Unauthorized
        '500':
          description: Internal error
  /services/auth/account/exists:
    post:
      tags:
        - Services
      summary: Check if an account already exists
      description: |
        Account exists checks if an account exists for the provided user identifier and auth type
      requestBody:
        description: |
          Account information to be checked
        content:
          application/json:
            schema:
              $ref: '#/components/schemas/_shared_req_AccountCheck'
        required: true
      responses:
        '200':
          description: Success
          content:
            application/json:
              schema:
                $ref: '#/components/schemas/_shared_res_AccountCheck'
        '400':
          description: Bad request
        '401':
          description: Unauthorized
        '500':
          description: Internal error
  /services/auth/account/can-sign-in:
    post:
      tags:
        - Services
      summary: Check if a client can sign in
      description: |
        Checks if a client can sign in to an existing account for the provided user identifier and auth type
      requestBody:
        description: |
          Account information to be checked
        content:
          application/json:
            schema:
              $ref: '#/components/schemas/_shared_req_AccountCheck'
        required: true
      responses:
        '200':
          description: Success
          content:
            application/json:
              schema:
                $ref: '#/components/schemas/_shared_res_AccountCheck'
        '400':
          description: Bad request
        '401':
          description: Unauthorized
        '500':
          description: Internal error
  /services/auth/account/can-link:
    post:
      tags:
        - Services
      summary: Check if a client can link an auth type
      description: |
        Checks if a client is able to link a new auth type to an account
      requestBody:
        description: |
          Account information to be checked
        content:
          application/json:
            schema:
              $ref: '#/components/schemas/_shared_req_AccountCheck'
        required: true
      responses:
        '200':
          description: Success
          content:
            application/json:
              schema:
                $ref: '#/components/schemas/_shared_res_AccountCheck'
        '400':
          description: Bad request
        '401':
          description: Unauthorized
        '500':
          description: Internal error
  /services/auth/account/auth-type/link:
    post:
      tags:
        - Services
      summary: Link credentials
      description: |
        Link credentials to an existing account

        **Auth:** Requires "authenticated" auth token
      security:
        - bearerAuth: []
      requestBody:
        content:
          application/json:
            schema:
              $ref: '#/components/schemas/_services_req_account_auth-type-link'
            examples:
              email-sign_up:
                summary: Email
                value:
                  auth_type: email
                  app_type_identifier: edu.illinois.rokwire
                  org_id: 0a2eff20-e2cd-11eb-af68-60f81db5ecc0
                  api_key: 95a463e3-2ce8-450b-ba75-d8506b874738
                  creds:
                    email: test@example.com
                    password: test12345
                  params:
                    confirm_password: test12345
              phone:
                summary: Phone
                value:
                  auth_type: twilio_phone
                  app_type_identifier: edu.illinois.rokwire
                  org_id: 0a2eff20-e2cd-11eb-af68-60f81db5ecc0
                  api_key: 95a463e3-2ce8-450b-ba75-d8506b874738
                  creds:
                    phone: '+12223334444'
              illinois_oidc:
                summary: Illinois OIDC
                value:
                  auth_type: illinois_oidc
                  app_type_identifier: edu.illinois.rokwire
                  org_id: 0a2eff20-e2cd-11eb-af68-60f81db5ecc0
                  api_key: 95a463e3-2ce8-450b-ba75-d8506b874738
                  creds: 'https://redirect.example.com?code=ai324uith8gSEefesEguorgwsf43'
                  params:
                    redirect_uri: 'https://redirect.example.com'
                    pkce_verifier: w4iuhfq0u43hfq38ghn3gnSFSFiqp3ugnpugnqiprgUGNPINfsdoirpgia
        required: true
      responses:
        '200':
          description: Success
          content:
            application/json:
              schema:
                $ref: '#/components/schemas/_services_res_account_auth-type-link'
        '400':
          description: Bad request
        '401':
          description: Unauthorized
        '500':
          description: Internal error
          content:
            application/json:
              schema:
                type: object
                properties:
                  status:
                    type: string
                    enum:
                      - invalid
                      - unverified
                      - verification-expired
                      - already-exists
                      - not-found
                      - internal-server-error
                    description: |
                      - `invalid`: Invalid credentials
                      - `unverified`: Unverified credentials
                      - `verification-expired`: Credentials verification expired. The verification is restarted
                      - `already-exists`: Auth type identifier already exists
                      - `not-found`: Account could not be found when `sign-up=false`
                      - `internal-server-error`: An undefined error occurred
                  message:
                    type: string
    delete:
      tags:
        - Services
      summary: Unlink credentials
      description: |
        Unlink credentials from an existing account

        **Auth:** Requires "authenticated" auth token
      security:
        - bearerAuth: []
      requestBody:
        content:
          application/json:
            schema:
              $ref: '#/components/schemas/_services_req_account_auth-type-unlink'
            examples:
              email:
                summary: Email
                value:
                  auth_type: email
                  app_type_identifier: edu.illinois.rokwire
                  identifier: test@example.com
              phone:
                summary: Phone
                value:
                  auth_type: twilio_phone
                  app_type_identifier: edu.illinois.rokwire
                  identifier: '+12223334444'
              illinois_oidc:
                summary: Illinois OIDC
                value:
                  auth_type: illinois_oidc
                  app_type_identifier: edu.illinois.rokwire
                  identifier: '123456789'
        required: true
      responses:
        '200':
          description: Success
          content:
            application/json:
              schema:
                $ref: '#/components/schemas/_services_res_account_auth-type-link'
        '400':
          description: Bad request
        '401':
          description: Unauthorized
        '500':
          description: Internal error
  /services/auth/authorize-service:
    post:
      tags:
        - Services
      summary: Authorize service
      description: |
        Authorize a third-party service and get a scoped access token that can be used to access its APIs

        **Auth:** Requires user auth token
      security:
        - bearerAuth: []
      requestBody:
        content:
          application/json:
            schema:
              $ref: '#/components/schemas/_services_req_authorize-service'
      responses:
        '200':
          description: Success
          content:
            application/json:
              schema:
                $ref: '#/components/schemas/_services_res_authorize-service'
              examples:
                authorized:
                  summary: Service authorized
                  value:
                    access_token: string
                    token_type: Bearer
                    approved_scopes:
                      - string
                unauthorized:
                  summary: Service unauthorized
                  value:
                    service_reg:
                      service_id: string
                      service_account_id: string
                      host: string
                      pub_key:
                        key_pem: string
                        alg: string
                      name: string
                      description: string
                      info_url: string
                      logo_url: string
                      scopes:
                        - scope: string
                          required: true
                          explanation: string
                      first_party: true
        '400':
          description: Bad request
        '401':
          description: Unauthorized
        '500':
          description: Internal error
  /services/auth/service-regs:
    get:
      tags:
        - Services
      summary: Get service registrations
      description: |
        Returns service registration records

        **Auth:** Requires auth token
      security:
        - bearerAuth: []
      parameters:
        - name: ids
          in: query
          description: A comma-separated list of service IDs to return registrations for
          required: true
          style: form
          explode: false
          schema:
            type: string
      responses:
        '200':
          description: Success
          content:
            application/json:
              schema:
                type: array
                items:
                  $ref: '#/components/schemas/ServiceReg'
        '400':
          description: Bad request
        '401':
          description: Unauthorized
        '500':
          description: Internal error
  /services/accounts:
    get:
      tags:
        - Services
      summary: Finds accounts
      description: |
        Finds accounts using a set of optional search parameters

        **Auth:** Requires access token with `get_accounts`, `update_accounts`, or `all_accounts` permission
      security:
        - bearerAuth: []
      parameters:
        - name: limit
          in: query
          description: The maximum number of accounts to return
          required: false
          style: form
          explode: false
          schema:
            type: integer
        - name: offset
          in: query
          description: The index of the first account to return
          required: false
          style: form
          explode: false
          schema:
            type: integer
        - name: account-id
          in: query
          description: The account ID
          required: false
          style: form
          explode: false
          schema:
            type: string
        - name: firstname
          in: query
          description: The account profile first name
          required: false
          style: form
          explode: false
          schema:
            type: string
        - name: lastname
          in: query
          description: The account profile last name
          required: false
          style: form
          explode: false
          schema:
            type: string
        - name: auth-type
          in: query
          description: The auth type
          required: false
          style: form
          explode: false
          schema:
            type: string
        - name: auth-type-identifier
          in: query
          description: The authentication type identifier
          required: false
          style: form
          explode: false
          schema:
            type: string
        - name: has-permissions
          in: query
          description: 'Account has permissions (permissions, roles, or groups) filter'
          required: false
          style: form
          explode: false
          schema:
            type: boolean
        - name: permissions
          in: query
          description: A comma-separated list of permission names
          required: false
          style: form
          explode: false
          schema:
            type: string
        - name: role-ids
          in: query
          description: A comma-separated list of role IDs
          required: false
          style: form
          explode: false
          schema:
            type: string
        - name: group-ids
          in: query
          description: A comma-separated list of group IDs
          required: false
          style: form
          explode: false
          schema:
            type: string
      responses:
        '200':
          description: Success
          content:
            application/json:
              schema:
                type: array
                items:
                  $ref: '#/components/schemas/PartialAccount'
        '400':
          description: Bad request
        '401':
          description: Unauthorized
        '500':
          description: Internal error
    post:
      tags:
        - Services
      summary: Create admin account
      description: |
        Create a new admin account

        **Auth:** Requires auth token with `create_accounts` or `all_accounts` permission
      security:
        - bearerAuth: []
      requestBody:
        description: |
          User account details and parameters
        content:
          application/json:
            schema:
              $ref: '#/components/schemas/_shared_req_CreateAccount'
        required: true
      responses:
        '200':
          description: Success
          content:
            application/json:
              schema:
                $ref: '#/components/schemas/PartialAccount'
        '400':
          description: Bad request
        '401':
          description: Unauthorized
        '500':
          description: Internal error
    put:
      tags:
        - Services
      summary: Update admin account
      description: |
        Update an existing admin account

        **Auth:** Requires auth token with `update_accounts` or `all_accounts` permission
      security:
        - bearerAuth: []
      requestBody:
        description: |
          User account details and parameters
        content:
          application/json:
            schema:
              $ref: '#/components/schemas/_shared_req_UpdateAccount'
        required: true
      responses:
        '200':
          description: Success
          content:
            application/json:
              schema:
                $ref: '#/components/schemas/PartialAccount'
        '400':
          description: Bad request
        '401':
          description: Unauthorized
        '500':
          description: Internal error
  /services/account:
    delete:
      tags:
        - Services
      summary: Delete account
      description: |
        Deletes account

        **Auth:** Requires auth token
      security:
        - bearerAuth: []
      responses:
        '200':
          description: Success
          content:
            text/plain:
              schema:
                type: string
                example: Success
        '400':
          description: Bad request
        '401':
          description: Unauthorized
        '500':
          description: Internal error
    get:
      tags:
        - Services
      summary: Get account
      description: |
        Gets account

        **Auth:** Requires auth token
      security:
        - bearerAuth: []
      responses:
        '200':
          description: Success
          content:
            application/json:
              schema:
                $ref: '#/components/schemas/Account'
        '400':
          description: Bad request
        '401':
          description: Unauthorized
        '500':
          description: Internal error
  /services/account/mfa:
    get:
      tags:
        - Services
      summary: Get account MFA types
      description: |
        Get MFA types set up for an account

        **Auth:** Requires user auth token
      security:
        - bearerAuth: []
      responses:
        '200':
          description: Success
          content:
            application/json:
              schema:
                type: array
                items:
                  $ref: '#/components/schemas/_shared_res_Mfa'
        '400':
          description: Bad request
        '401':
          description: Unauthorized
        '500':
          description: Internal error
    post:
      tags:
        - Services
      summary: Enroll in MFA type
      description: |
        Add MFA type to an account

        **Auth:** Requires user auth token
      security:
        - bearerAuth: []
      requestBody:
        description: |
          MFA enrollment params
        content:
          application/json:
            schema:
              $ref: '#/components/schemas/_shared_req_Mfa'
            examples:
              email:
                summary: Enroll in email MFA
                value:
                  identifier: test@test.com
                  type: email
        required: true
      responses:
        '200':
          description: Success
          content:
            application/json:
              schema:
                $ref: '#/components/schemas/_shared_res_Mfa'
        '400':
          description: Bad request
        '401':
          description: Unauthorized
        '500':
          description: Internal error
    delete:
      tags:
        - Services
      summary: Remove MFA type
      description: |
        Remove MFA type from an account

        **Auth:** Requires user auth token
      security:
        - bearerAuth: []
      requestBody:
        description: |
          MFA params
        content:
          application/json:
            schema:
              $ref: '#/components/schemas/_shared_req_Mfa'
            examples:
              email:
                summary: Unenroll in email MFA
                value:
                  identifier: test@test.com
                  type: email
      responses:
        '200':
          description: Success
        '400':
          description: Bad request
        '401':
          description: Unauthorized
        '500':
          description: Internal error
  /services/account/preferences:
    put:
      tags:
        - Services
      summary: Update account preferences
      description: |
        Updates account preferences

        **Auth:** Requires auth token
      security:
        - bearerAuth: []
      requestBody:
        description: Account preferences
        content:
          application/json:
            schema:
              type: object
        required: true
      responses:
        '200':
          description: Success
          content:
            text/plain:
              schema:
                type: string
                example: Success
        '400':
          description: Bad request
        '401':
          description: Unauthorized
        '500':
          description: Internal error
    get:
      tags:
        - Services
      summary: Get preferences
      description: |
        Returns account preferences

        **Auth:** Requires auth token
      security:
        - bearerAuth: []
      responses:
        '200':
          description: Success
          content:
            application/json:
              schema:
                type: object
        '400':
          description: Bad request
        '401':
          description: Unauthorized
        '500':
          description: Internal error
  /services/account/profile:
    get:
      tags:
        - Services
      summary: Get user profile
      description: |
        Returns a user profile

        **Auth:** Requires user auth token
      security:
        - bearerAuth: []
      responses:
        '200':
          description: Success
          content:
            application/json:
              schema:
                $ref: '#/components/schemas/Profile'
        '400':
          description: Bad request
        '401':
          description: Unauthorized
        '500':
          description: Internal error
    put:
      tags:
        - Services
      summary: Update user profile
      description: |
        Updates a user profile

        **Auth:** Requires user auth token
      security:
        - bearerAuth: []
      requestBody:
        description: Profile update
        content:
          application/json:
            schema:
              $ref: '#/components/schemas/Profile'
        required: true
      responses:
        '200':
          description: Success
          content:
            text/plain:
              schema:
                type: string
                example: Success
        '400':
          description: Bad request
        '401':
          description: Unauthorized
        '500':
          description: Internal error
  /services/account/system-configs:
    get:
      tags:
        - Services
      summary: Get system configs
      description: |
        Returns account system configs

        **Auth:** Requires auth token
      security:
        - bearerAuth: []
      responses:
        '200':
          description: Success
          content:
            application/json:
              schema:
                type: object
                nullable: true
        '400':
          description: Bad request
        '401':
          description: Unauthorized
        '500':
          description: Internal error
  /services/account/username:
    put:
      tags:
        - Services
      summary: Update account username
      description: |
        Update the username associated with the user's account

        **Auth:** Requires user access token
      security:
        - bearerAuth: []
      requestBody:
        description: Username
        content:
          application/json:
            schema:
              $ref: '#/components/schemas/Username'
        required: true
      responses:
        '200':
          description: Success
          content:
            text/plain:
              schema:
                type: string
                example: Success
        '400':
          description: Bad request
        '401':
          description: Unauthorized
        '500':
          description: Internal error
  /services/test:
    get:
      tags:
        - Services
      summary: Test API..
      responses:
        '200':
          description: Success
          content:
            text/plain:
              schema:
                type: string
                example: Echooo
  /services/app-configs:
    post:
      tags:
        - Services
      summary: Gets default app config
      description: |
        Returns the default app config for the highest version that is equal to or less than the provided version

        **Auth:** Requires a valid API Key for access.
      requestBody:
        description: |
          App config query
        content:
          application/json:
            schema:
              $ref: '#/components/schemas/_shared_req_app-configs'
            example:
              version: 1.0.1
              app_type_identifier: edu.illinois.rokwire.android
              api_key: ''
      responses:
        '200':
          description: successfully read app configuration
          content:
            application/json:
              schema:
                $ref: '#/components/schemas/ApplicationConfig'
        '400':
          description: Bad request.
        '401':
          description: Unauthorized
        '404':
          description: AppConfig not found
        '500':
          description: Internal error
  /services/app-configs/organization:
    post:
      tags:
        - Services
      summary: Gets organization-specific app configs
      description: |
        Returns the app config for the highest version that is equal to or less than the provided version for the currently authenticated organization

        **Auth:** Requires auth token
      security:
        - bearerAuth: []
      requestBody:
        content:
          application/json:
            schema:
              $ref: '#/components/schemas/_shared_req_app-configs-org'
            example:
              version: 1.0.1
              app_type_identifier: edu.illinois.rokwire.android
      responses:
        '200':
          description: successfully read app configuration
          content:
            application/json:
              schema:
                $ref: '#/components/schemas/ApplicationConfig'
        '400':
          description: Bad request.
        '401':
          description: Unauthorized
        '404':
          description: AppConfig not found
        '500':
          description: Internal error
  /services/application/configs:
    post:
      tags:
        - Services
      summary: Gets default app config
      description: |
        Returns the default app config for the highest version that is equal to or less than the provided version

        **Auth:** Requires a valid API Key for access.
      deprecated: true
      requestBody:
        description: |
          App config query
        content:
          application/json:
            schema:
              $ref: '#/components/schemas/_shared_req_app-configs'
            example:
              version: 1.0.1
              app_type_identifier: edu.illinois.rokwire.android
              api_key: ''
      responses:
        '200':
          description: successfully read app configuration
          content:
            application/json:
              schema:
                $ref: '#/components/schemas/ApplicationConfig'
        '400':
          description: Bad request.
        '401':
          description: Unauthorized
        '404':
          description: AppConfig not found
        '500':
          description: Internal error
  /services/application/organization/configs:
    post:
      tags:
        - Services
      summary: Gets organization-specific app configs
      description: |
        Returns the app config for the highest version that is equal to or less than the provided version for the currently authenticated organization

        **Auth:** Requires auth token
      security:
        - bearerAuth: []
      deprecated: true
      requestBody:
        content:
          application/json:
            schema:
              $ref: '#/components/schemas/_shared_req_app-configs-org'
            example:
              version: 1.0.1
              app_type_identifier: edu.illinois.rokwire.android
      responses:
        '200':
          description: successfully read app configuration
          content:
            application/json:
              schema:
                $ref: '#/components/schemas/ApplicationConfig'
        '400':
          description: Bad request.
        '401':
          description: Unauthorized
        '404':
          description: AppConfig not found
        '500':
          description: Internal error
  /admin/auth/login:
    post:
      tags:
        - Admin
      summary: Login
      description: |
        Login using credentials to retrieve access token, refresh token, and user data

        **Auth:** Requires API key
      requestBody:
        description: |
          User credential details and parameters
        content:
          application/json:
            schema:
              $ref: '#/components/schemas/_shared_req_Login'
            examples:
              email:
                summary: Email
                value:
                  auth_type: email
                  app_type_identifier: edu.illinois.rokwire
                  org_id: 0a2eff20-e2cd-11eb-af68-60f81db5ecc0
                  api_key: 95a463e3-2ce8-450b-ba75-d8506b874738
                  creds:
                    email: test@example.com
                    password: test12345
                  device:
                    type: mobile
                    device_id: '5555'
                    os: Android
              illinois_oidc:
                summary: Illinois OIDC
                value:
                  auth_type: illinois_oidc
                  app_type_identifier: edu.illinois.rokwire
                  org_id: 0a2eff20-e2cd-11eb-af68-60f81db5ecc0
                  api_key: 95a463e3-2ce8-450b-ba75-d8506b874738
                  creds: 'https://redirect.example.com?code=ai324uith8gSEefesEguorgwsf43'
                  params:
                    redirect_uri: 'https://redirect.example.com'
                    pkce_verifier: w4iuhfq0u43hfq38ghn3gnSFSFiqp3ugnpugnqiprgUGNPINfsdoirpgia
                  preferences:
                    key1: value1
                    key2: value2
                  profile:
                    address: address
                    birth_year: 1990
                    country: county
                    email: email
                    first_name: first name
                    last_name: last name
                    phone: '+000000000000'
                    photo_url: photo url
                    state: state
                    zip_code: zip code
                  device:
                    type: mobile
                    device_id: '5555'
                    os: Android
        required: true
      responses:
        '200':
          description: Success
          content:
            application/json:
              schema:
                anyOf:
                  - $ref: '#/components/schemas/_shared_res_Login_Mfa'
                  - $ref: '#/components/schemas/_shared_res_Login'
        '400':
          description: Bad request
        '401':
          description: Unauthorized
        '500':
          description: Internal error
  /admin/auth/mfa:
    post:
      tags:
        - Admin
      summary: MFA
      description: |
        Verify multi-factor authentication credentials to complete login

        **Auth:** Requires API key
      parameters:
        - name: state
          in: query
          description: Login state
          required: false
          style: form
          explode: false
          schema:
            type: string
      requestBody:
        description: |
          MFA credentials and parameters
        content:
          application/json:
            schema:
              $ref: '#/components/schemas/_shared_req_Login_Mfa'
        required: true
      responses:
        '200':
          description: Success
          content:
            application/json:
              schema:
                $ref: '#/components/schemas/_shared_res_Login'
        '400':
          description: Bad request
        '401':
          description: Unauthorized
        '500':
          description: Internal error
  /admin/auth/refresh:
    post:
      tags:
        - Admin
      summary: Refresh
      description: |
        Refresh access token using a refresh token

        **Auth:** Requires API key
      requestBody:
        description: |
          Refresh token
        content:
          application/json:
            schema:
              $ref: '#/components/schemas/_shared_req_Refresh'
        required: true
      responses:
        '200':
          description: Success
          content:
            application/json:
              schema:
                $ref: '#/components/schemas/_shared_res_Refresh'
        '400':
          description: Bad request
        '401':
          description: Unauthorized
        '500':
          description: Internal error
  /admin/auth/login-url:
    post:
      tags:
        - Admin
      summary: Get SSO login url
      description: |
        Retrieve a pre-formatted SSO login URL

        **Auth:** Requires API key
      requestBody:
        content:
          application/json:
            schema:
              $ref: '#/components/schemas/_shared_req_LoginUrl'
        required: true
      responses:
        '200':
          description: Success
          content:
            application/json:
              schema:
                $ref: '#/components/schemas/_shared_res_LoginUrl'
        '400':
          description: Bad request
        '401':
          description: Unauthorized
        '500':
          description: Internal error
  /admin/auth/verify-mfa:
    post:
      tags:
        - Admin
      summary: MFA
      description: |
        Verify multi-factor authentication credentials to complete MFA registration

        **Auth:** Requires admin access token
      requestBody:
        description: |
          MFA credentials and parameters
        content:
          application/json:
            schema:
              $ref: '#/components/schemas/_shared_req_Mfa'
        required: true
      responses:
        '200':
          description: Success
          content:
            application/json:
              schema:
                type: array
                items:
                  type: string
        '400':
          description: Bad request
        '401':
          description: Unauthorized
        '500':
          description: Internal error
  /admin/auth/app-token:
    get:
      tags:
        - Admin
      summary: App token
      description: |
        Retrieve an admin token for the specified application

        **Auth:** Requires admin access token
      security:
        - bearerAuth: []
      parameters:
        - name: app_id
          in: query
          description: The application ID of the token to return
          required: true
          style: form
          explode: false
          schema:
            type: string
      responses:
        '200':
          description: Success
          content:
            application/json:
              schema:
                $ref: '#/components/schemas/AdminToken'
        '400':
          description: Bad request
        '401':
          description: Unauthorized
        '500':
          description: Internal error
  /admin/account:
    get:
      tags:
        - Admin
      summary: Get user account
      description: |
        Get the user account

        **Auth:** Requires admin access token
      security:
        - bearerAuth: []
      responses:
        '200':
          description: Success
          content:
            application/json:
              schema:
                $ref: '#/components/schemas/Account'
        '400':
          description: Bad request
        '401':
          description: Unauthorized
        '500':
          description: Internal error
  /admin/account/mfa:
    get:
      tags:
        - Admin
      summary: Get account MFA types
      description: |
        Get MFA types set up for an account

        **Auth:** Requires admin access token
      security:
        - bearerAuth: []
      responses:
        '200':
          description: Success
          content:
            application/json:
              schema:
                type: array
                items:
                  $ref: '#/components/schemas/_shared_res_Mfa'
        '400':
          description: Bad request
        '401':
          description: Unauthorized
        '500':
          description: Internal error
    post:
      tags:
        - Admin
      summary: Enroll in MFA type
      description: |
        Add MFA type to an account

        **Auth:** Requires user auth token
      security:
        - bearerAuth: []
      parameters:
        - name: type
          in: query
          description: MFA type
          required: true
          style: form
          explode: false
          schema:
            type: string
      responses:
        '200':
          description: Success
          content:
            application/json:
              schema:
                $ref: '#/components/schemas/_shared_res_Mfa'
        '400':
          description: Bad request
        '401':
          description: Unauthorized
        '500':
          description: Internal error
    delete:
      tags:
        - Admin
      summary: Remove MFA type
      description: |
        Remove MFA type from an account

        **Auth:** Requires user auth token
      security:
        - bearerAuth: []
      parameters:
        - name: type
          in: query
          description: MFA type
          required: true
          style: form
          explode: false
          schema:
            type: string
      responses:
        '200':
          description: Success
        '400':
          description: Bad request
        '401':
          description: Unauthorized
        '500':
          description: Internal error
  /admin/account/username:
    put:
      tags:
        - Admin
      summary: Update account username
      description: |
        Update the username associated with the user's account

        **Auth:** Requires user access token
      security:
        - bearerAuth: []
      requestBody:
        description: Username
        content:
          application/json:
            schema:
              $ref: '#/components/schemas/Username'
        required: true
      responses:
        '200':
          description: Success
          content:
            text/plain:
              schema:
                type: string
                example: Success
        '400':
          description: Bad request
        '401':
          description: Unauthorized
        '500':
          description: Internal error
  /admin/app-configs:
    post:
      tags:
        - Admin
      summary: Gets default admin app config
      description: |
        Returns the default admin app config for the highest version that is equal to or less than the provided version

        **Auth:** Requires a valid API Key for access.
      requestBody:
        description: |
          App config query
        content:
          application/json:
            schema:
              $ref: '#/components/schemas/_shared_req_app-configs'
            example:
              version: 1.0.1
              app_type_identifier: edu.illinois.rokwire.admin.android
              api_key: ''
      responses:
        '200':
          description: Success
          content:
            application/json:
              schema:
                $ref: '#/components/schemas/ApplicationConfig'
        '400':
          description: Bad request.
        '401':
          description: Unauthorized
        '404':
          description: AppConfig not found
        '500':
          description: Internal error
  /admin/app-configs/organization:
    post:
      tags:
        - Admin
      summary: Gets organization-specific admin app configs
      description: |
        Returns the admin app config for the highest version that is equal to or less than the provided version for the currently authenticated organization

        **Auth:** Requires admin auth token
      security:
        - bearerAuth: []
      requestBody:
        content:
          application/json:
            schema:
              $ref: '#/components/schemas/_shared_req_app-configs-org'
            example:
              version: 1.0.1
              app_type_identifier: edu.illinois.rokwire.admin.android
      responses:
        '200':
          description: Success
          content:
            application/json:
              schema:
                $ref: '#/components/schemas/ApplicationConfig'
        '400':
          description: Bad request.
        '401':
          description: Unauthorized
        '404':
          description: AppConfig not found
        '500':
          description: Internal error
  /admin/application/accounts:
    get:
      tags:
        - Admin
      summary: Finds application accounts
      description: |
        Finds accounts for the specified application

        **Auth:** Requires admin access token with `get_accounts`, `update_accounts`, or `all_accounts` permission
      security:
        - bearerAuth: []
      parameters:
        - name: limit
          in: query
          description: The maximum number of accounts to return
          required: false
          style: form
          explode: false
          schema:
            type: integer
        - name: offset
          in: query
          description: The index of the first account to return
          required: false
          style: form
          explode: false
          schema:
            type: integer
        - name: account-id
          in: query
          description: The account ID
          required: false
          style: form
          explode: false
          schema:
            type: string
        - name: firstname
          in: query
          description: The account profile first name
          required: false
          style: form
          explode: false
          schema:
            type: string
        - name: lastname
          in: query
          description: The account profile last name
          required: false
          style: form
          explode: false
          schema:
            type: string
        - name: auth-type
          in: query
          description: The auth type
          required: false
          style: form
          explode: false
          schema:
            type: string
        - name: auth-type-identifier
          in: query
          description: The authentication type identifier
          required: false
          style: form
          explode: false
          schema:
            type: string
        - name: has-permissions
          in: query
          description: 'Account has permissions (permissions, roles, or groups) filter'
          required: false
          style: form
          explode: false
          schema:
            type: boolean
        - name: permissions
          in: query
          description: A comma-separated list of permission names
          required: false
          style: form
          explode: false
          schema:
            type: string
        - name: role-ids
          in: query
          description: A comma-separated list of role IDs
          required: false
          style: form
          explode: false
          schema:
            type: string
        - name: group-ids
          in: query
          description: A comma-separated list of group IDs
          required: false
          style: form
          explode: false
          schema:
            type: string
      responses:
        '200':
          description: Success
          content:
            application/json:
              schema:
                type: array
                items:
                  $ref: '#/components/schemas/PartialAccount'
        '400':
          description: Bad request
        '401':
          description: Unauthorized
        '500':
          description: Internal error
    post:
      tags:
        - Admin
      summary: Create admin accounts
      description: |
        Create a new admin account

        **Auth:** Requires admin access token with `create_accounts` or `all_accounts` permission
      security:
        - bearerAuth: []
      requestBody:
        description: |
          User account details and parameters
        content:
          application/json:
            schema:
              $ref: '#/components/schemas/_shared_req_CreateAccount'
        required: true
      responses:
        '200':
          description: Success
          content:
            application/json:
              schema:
                $ref: '#/components/schemas/PartialAccount'
        '400':
          description: Bad request
        '401':
          description: Unauthorized
        '500':
          description: Internal error
    put:
      tags:
        - Admin
      summary: Update admin account
      description: |
        Update an existing admin account

        **Auth:** Requires admin access token with `update_accounts` or `all_accounts` permission
      security:
        - bearerAuth: []
      requestBody:
        description: |
          User account details and parameters
        content:
          application/json:
            schema:
              $ref: '#/components/schemas/_shared_req_UpdateAccount'
        required: true
      responses:
        '200':
          description: Success
          content:
            application/json:
              schema:
                $ref: '#/components/schemas/PartialAccount'
        '400':
          description: Bad request
        '401':
          description: Unauthorized
        '500':
          description: Internal error
  '/admin/application/accounts/{id}/devices':
    get:
      tags:
        - Admin
      summary: Finds application account devices
      description: |
        Finds devices for the specified account and application

        **Auth:** Requires admin access token with `get_account-devices` permission
      security:
        - bearerAuth: []
      parameters:
        - name: id
          in: path
          description: The account ID
          required: true
          style: simple
          explode: false
          schema:
            type: string
      responses:
        '200':
          description: Success
          content:
            application/json:
              schema:
                type: array
                items:
                  $ref: '#/components/schemas/Device'
        '400':
          description: Bad request
        '401':
          description: Unauthorized
        '500':
          description: Internal error
  '/admin/application/accounts/{account_id}/login-sessions/{session_id}':
    delete:
      tags:
        - Admin
      summary: Delete an account session
      description: |
        Delete an account session for specific application

        **Auth:** Requires admin access token with `delete_login-sessions` or `all_login-sessions` permission
      security:
        - bearerAuth: []
      parameters:
        - name: session_id
          in: path
          description: The sessionID of the login session to delete
          required: true
          explode: false
          schema:
            type: string
        - name: account_id
          in: path
          description: The accountID of the login session to delete
          required: true
          explode: false
          schema:
            type: string
      responses:
        '200':
          description: Success
          content:
            text/plain:
              schema:
                type: string
                example: Success
        '400':
          description: Bad request
        '401':
          description: Unauthorized
        '500':
          description: Internal error
  '/admin/application/accounts/{id}/permissions':
    put:
      tags:
        - Admin
      summary: Grant account permissions
      description: |
        Grant account permissions

        **Auth:** Requires admin access token with `update_account-permissions`, `update_accounts`, or `all_accounts` permission
      security:
        - bearerAuth: []
      parameters:
        - name: id
          in: path
          description: The account ID
          required: true
          style: simple
          explode: false
          schema:
            type: string
      requestBody:
        description: Permissions
        content:
          application/json:
            schema:
              $ref: '#/components/schemas/_admin_req_grant-permissions'
        required: true
      responses:
        '200':
          description: Success
          content:
            text/plain:
              schema:
                type: string
                example: Success
        '400':
          description: Bad request
        '401':
          description: Unauthorized
        '500':
          description: Internal error
    delete:
      tags:
        - Admin
      summary: Delete permissions from account
      description: |
        Deletes an existing permissions from account

        **Auth:** Requires admin access token with `update_account-permissions`, `update_accounts`, or `all_accounts` permission
      security:
        - bearerAuth: []
      parameters:
        - name: id
          in: path
          description: The account ID
          required: true
          style: simple
          explode: false
          schema:
            type: string
      requestBody:
        description: Permissions
        content:
          application/json:
            schema:
              $ref: '#/components/schemas/_admin_req_revoke-permissions'
      responses:
        '200':
          description: Success
          content:
            text/plain:
              schema:
                type: string
                example: Success
        '400':
          description: Bad request
        '401':
          description: Unauthorized
        '500':
          description: Internal error
  '/admin/application/accounts/{id}/roles':
    put:
      tags:
        - Admin
      summary: Grant account roles
      description: |
        Grant account roles

        **Auth:** Requires admin access token with `update_account-auth-roles`, `update_accounts`, or `all_accounts` permission
      security:
        - bearerAuth: []
      parameters:
        - name: id
          in: path
          description: The account ID
          required: true
          style: simple
          explode: false
          schema:
            type: string
      requestBody:
        description: Roles
        content:
          application/json:
            schema:
              $ref: '#/components/schemas/_admin_req_grant-roles-to-account'
        required: true
      responses:
        '200':
          description: Success
          content:
            text/plain:
              schema:
                type: string
                example: Success
        '400':
          description: Bad request
        '401':
          description: Unauthorized
        '500':
          description: Internal error
    delete:
      tags:
        - Admin
      summary: Delete roles from account
      description: |
        Deletes an existing roles from account

        **Auth:** Requires admin access token with `update_account-auth-roles`, `update_accounts`, or `all_accounts` permission
      security:
        - bearerAuth: []
      parameters:
        - name: id
          in: path
          description: The account ID
          required: true
          style: simple
          explode: false
          schema:
            type: string
      requestBody:
        description: Roles
        content:
          application/json:
            schema:
              $ref: '#/components/schemas/_admin_req_revoke-roles-from-account'
      responses:
        '200':
          description: Success
          content:
            text/plain:
              schema:
                type: string
                example: Success
        '400':
          description: Bad request
        '401':
          description: Unauthorized
        '500':
          description: Internal error
  '/admin/application/accounts/{id}/system-configs':
    get:
      tags:
        - Admin
      summary: Get system configs
      description: |
        Returns account system configs

        **Auth:** Requires admin access token with `get_account-system-configs` or `all_account-system-configs` permission
      security:
        - bearerAuth: []
      parameters:
        - name: id
          in: path
          description: The account ID
          required: true
          style: simple
          explode: false
          schema:
            type: string
      responses:
        '200':
          description: Success
          content:
            application/json:
              schema:
                type: object
                nullable: true
        '400':
          description: Bad request
        '401':
          description: Unauthorized
        '500':
          description: Internal error
    put:
      tags:
        - Admin
      summary: Update account system configs
      description: |
        Updates account system configs

        **Auth:** Requires admin access token with `update_account-system-configs` or `all_account-system-configs` permission
      security:
        - bearerAuth: []
      parameters:
        - name: id
          in: path
          description: The account ID
          required: true
          style: simple
          explode: false
          schema:
            type: string
        - name: create-anonymous
          in: query
          description: Create anonymous account if account with ID cannot be found. Default is `false`
          required: false
          style: form
          explode: false
          schema:
            type: boolean
      requestBody:
        description: Account system configs (will be merged with existing configs)
        content:
          application/json:
            schema:
              type: object
        required: true
      responses:
        '200':
          description: Success
          content:
            text/plain:
              schema:
                type: string
                example: Success
        '400':
          description: Bad request
        '401':
          description: Unauthorized
        '500':
          description: Internal error
  /admin/application/login-sessions:
    get:
      tags:
        - Admin
      summary: Get application sessions
      description: |
        Get application sessions

        **Auth:** Requires admin access token with `get_login-sessions`, `update_login-sessions`, `delete_login-sessions`, or `all_login-sessions` permission
      security:
        - bearerAuth: []
      parameters:
        - name: identifier
          in: query
          description: identifier
          required: false
          style: form
          explode: false
          schema:
            type: string
        - name: account-auth-type-identifier
          in: query
          description: account auth type identifier
          required: false
          style: form
          explode: false
          schema:
            type: string
        - name: app-type-id
          in: query
          description: app type id
          required: false
          style: form
          explode: false
          schema:
            type: string
        - name: app-type-identifier
          in: query
          description: app type identifier
          required: false
          style: form
          explode: false
          schema:
            type: string
        - name: anonymous
          in: query
          description: anonymous
          required: false
          style: form
          explode: false
          schema:
            type: boolean
        - name: device-id
          in: query
          description: device id
          required: false
          style: form
          explode: false
          schema:
            type: string
        - name: ip-address
          in: query
          description: ip address
          required: false
          style: form
          explode: false
          schema:
            type: string
      responses:
        '200':
          description: Success
          content:
            application/json:
              schema:
                type: array
                items:
                  $ref: '#/components/schemas/LoginSession'
        '400':
          description: Bad request
        '401':
          description: Unauthorized
        '500':
          description: Internal error
  /admin/application/groups:
    get:
      tags:
        - Admin
      summary: Get application groups
      description: |
        Gets application groups
            
        **Auth:** Requires admin access token with at least one of the following permissions:
        - `get_auth-groups`
        - `update_auth-groups`
        - `delete_auth-groups`
        - `all_auth-groups`
        - `update_account-auth-groups`
        - `create_accounts`
        - `update_accounts`
        - `all_accounts`
      security:
        - bearerAuth: []
      responses:
        '200':
          description: Successful operation
          content:
            application/json:
              schema:
                type: array
                items:
                  $ref: '#/components/schemas/AppOrgGroup'
        '400':
          description: Bad request
        '401':
          description: Unauthorized
        '500':
          description: Internal error
    post:
      tags:
        - Admin
      summary: Create application group
      description: |
        Create application group

         **Auth:** Requires admin access token with `update_auth-groups` or `all_auth-groups` permission
         - bearerAuth: []
      security:
        - bearerAuth: []
      requestBody:
        description: Application group
        content:
          application/json:
            schema:
              $ref: '#/components/schemas/_admin_req_application_group'
        required: true
      responses:
        '200':
          description: Success
          content:
            application/json:
              schema:
                $ref: '#/components/schemas/AppOrgGroup'
        '400':
          description: Bad request
        '401':
          description: Unauthorized
        '500':
          description: Internal error
  '/admin/application/groups/{id}':
    put:
      tags:
        - Admin
      summary: Update application group
      description: |
        Updates an existing application group

        **Auth:** Requires admin access token with `update_auth-groups` or `all_auth-groups` permission
      security:
        - bearerAuth: []
      parameters:
        - name: id
          in: path
          description: The group ID
          required: true
          schema:
            type: string
      requestBody:
        description: Application group
        content:
          application/json:
            schema:
              $ref: '#/components/schemas/_admin_req_application_group'
        required: true
      responses:
        '200':
          description: Success
          content:
            application/json:
              schema:
                $ref: '#/components/schemas/AppOrgGroup'
        '400':
          description: Bad request
        '401':
          description: Unauthorized
        '500':
          description: Internal error
    delete:
      tags:
        - Admin
      summary: Delete application group
      description: |
        Deletes an existing application group

        **Auth:** Requires admin access token with `delete_auth-groups` or `all_auth-groups` permission
      security:
        - bearerAuth: []
      parameters:
        - name: id
          in: path
          description: The group ID
          required: true
          schema:
            type: string
      responses:
        '200':
          description: Success
        '400':
          description: Bad request
        '401':
          description: Unauthorized
        '500':
          description: Internal error
  '/admin/application/groups/{id}/accounts':
    put:
      tags:
        - Admin
      summary: Add accounts to a group
      description: |
        Add accounts 

        **Auth:** Requires admin access token with `update_account-auth-groups`, `update_accounts`, or `all_accounts` permission
      security:
        - bearerAuth: []
      parameters:
        - name: id
          in: path
          description: The group ID
          required: true
          style: simple
          explode: false
          schema:
            type: string
      requestBody:
        description: Roles
        content:
          application/json:
            schema:
              $ref: '#/components/schemas/_admin_req_add-accounts-to-group'
        required: true
      responses:
        '200':
          description: Success
          content:
            text/plain:
              schema:
                type: string
                example: Success
        '400':
          description: Bad request
        '401':
          description: Unauthorized
        '500':
          description: Internal error
    delete:
      tags:
        - Admin
      summary: Delete accounts from group
      description: |
        Deletes an existing accounts from group

        **Auth:** Requires admin access token with `update_account-auth-groups`, `update_accounts`, or `all_accounts` permission
      security:
        - bearerAuth: []
      parameters:
        - name: id
          in: path
          description: The group ID
          required: true
          style: simple
          explode: false
          schema:
            type: string
      requestBody:
        description: account ID for removing
        content:
          application/json:
            schema:
              $ref: '#/components/schemas/_admin_req_remove-account-from-group'
      responses:
        '200':
          description: Success
          content:
            text/plain:
              schema:
                type: string
                example: Success
        '400':
          description: Bad request
        '401':
          description: Unauthorized
        '500':
          description: Internal error
  /admin/application/permissions:
    get:
      tags:
        - Admin
      summary: Get application permissions
      description: |
        Get application permissions

        **Auth:** Requires admin access token with at least one of the following permissions:
        - `get_permissions`
        - `update_account-permissions`
        - `create_accounts`
        - `update_accounts`
        - `all_accounts`
      security:
        - bearerAuth: []
      responses:
        '200':
          description: Success
          content:
            application/json:
              schema:
                type: array
                items:
                  $ref: '#/components/schemas/Permission'
        '400':
          description: Bad request
        '401':
          description: Unauthorized
        '500':
          description: Internal error
  /admin/application/roles:
    get:
      tags:
        - Admin
      summary: Get application roles
      description: |
        Gets application roles

        **Auth:** Requires admin access token with at least one of the following permissions: 
        - `get_auth-roles`
        - `update_auth-roles`
        - `delete_auth-roles`
        - `all_auth-roles`
        - `update_account-auth-roles`
        - `create_accounts`
        - `update_accounts`
        - `all_accounts`
      security:
        - bearerAuth: []
      responses:
        '200':
          description: Successful operation
          content:
            application/json:
              schema:
                type: array
                items:
                  $ref: '#/components/schemas/AppOrgRole'
        '400':
          description: Bad request
        '401':
          description: Unauthorized
        '500':
          description: Internal error
    post:
      tags:
        - Admin
      summary: Create application role
      description: |
        Creates application role

        **Auth:** Requires admin access token with `update_auth-roles` or `all_auth-roles` permission
      security:
        - bearerAuth: []
      requestBody:
        description: Application role
        content:
          application/json:
            schema:
              $ref: '#/components/schemas/_admin_req_application_role'
        required: true
      responses:
        '200':
          description: Success
          content:
            application/json:
              schema:
                $ref: '#/components/schemas/AppOrgRole'
        '400':
          description: Bad request
        '401':
          description: Unauthorized
        '500':
          description: Internal error
  '/admin/application/roles/{id}':
    put:
      tags:
        - Admin
      summary: Update application role
      description: |
        Update application role

        **Auth:** Requires admin access token with `update_auth-roles` or `all_auth-roles` permission
      security:
        - bearerAuth: []
      parameters:
        - name: id
          in: path
          description: The role ID
          required: true
          schema:
            type: string
      requestBody:
        description: Application role
        content:
          application/json:
            schema:
              $ref: '#/components/schemas/_admin_req_application_role'
        required: true
      responses:
        '200':
          description: Success
          content:
            application/json:
              schema:
                $ref: '#/components/schemas/AppOrgRole'
        '400':
          description: Bad request
        '401':
          description: Unauthorized
        '500':
          description: Internal error
    delete:
      tags:
        - Admin
      summary: Delete application role
      description: |
        Delete application role

        **Auth:** Requires admin access token with `delete_auth-roles` or `all_auth-roles` permission
      security:
        - bearerAuth: []
      parameters:
        - name: id
          in: path
          description: The role ID
          required: true
          schema:
            type: string
      responses:
        '200':
          description: Success
        '400':
          description: Bad request
        '401':
          description: Unauthorized
        '500':
          description: Internal error
  '/admin/application/roles/{id}/permissions':
    put:
      tags:
        - Admin
      summary: Grant permissions to role
      description: |
        Grant permissions to role

        **Auth:** Requires admin access token with `update_auth-roles` or `all_auth-roles` permission
      security:
        - bearerAuth: []
      parameters:
        - name: id
          in: path
          description: The role ID
          required: true
          schema:
            type: string
      requestBody:
        description: Permissions
        content:
          application/json:
            schema:
              $ref: '#/components/schemas/_admin_req_grant-permissions-to-role'
        required: true
      responses:
        '200':
          description: Success
          content:
            text/plain:
              schema:
                type: string
                example: Success
        '400':
          description: Bad request
        '401':
          description: Unauthorized
        '500':
          description: Internal error
  /admin/organization/applications:
    get:
      tags:
        - Admin
      summary: Get applications for an organization
      description: |
        Gets applications for an organization

        **Auth:** Requires admin access token
      security:
        - bearerAuth: []
      responses:
        '200':
          description: Successful operation
          content:
            application/json:
              schema:
                type: array
                items:
                  $ref: '#/components/schemas/Application'
        '400':
          description: Bad request
        '401':
          description: Unauthorized
        '500':
          description: Internal error
  /enc/test:
    get:
      tags:
        - Enc
      summary: Test API..
      responses:
        '200':
          description: Success
          content:
            text/plain:
              schema:
                type: string
                example: Echooo
  /bbs/test:
    get:
      tags:
        - BBs
      summary: Test API..
      responses:
        '200':
          description: Success
          content:
            text/plain:
              schema:
                type: string
                example: Echooo
  /bbs/service-regs:
    get:
      tags:
        - BBs
      summary: Get service registrations
      description: |
        Returns service registration records
      parameters:
        - name: ids
          in: query
          description: A comma-separated list of service IDs to return registrations for
          required: true
          style: form
          explode: false
          schema:
            type: string
      responses:
        '200':
          description: Success
          content:
            application/json:
              schema:
                type: array
                items:
                  $ref: '#/components/schemas/AuthServiceReg'
        '400':
          description: Bad request
        '401':
          description: Unauthorized
        '500':
          description: Internal error
  '/bbs/service-account/{id}':
    post:
      tags:
        - BBs
      summary: Get service account params
      description: |
        Returns service account parameters
      parameters:
        - name: id
          in: path
          description: ID of the service account
          required: true
          style: simple
          explode: false
          schema:
            type: string
      requestBody:
        description: |
          Service account credentials
        content:
          application/json:
            schema:
              $ref: '#/components/schemas/_services_req_service-accounts_params'
            examples:
              static_token:
                summary: Static token
                value:
                  auth_type: static_token
                  creds:
                    token: account_token
              signature:
                summary: Signature
                value:
                  auth_type: signature
        required: true
      responses:
        '200':
          description: Success
          content:
            application/json:
              schema:
                type: array
                items:
                  $ref: '#/components/schemas/AppOrgPair'
        '400':
          description: Bad request
        '401':
          description: Unauthorized
        '500':
          description: Internal error
  /bbs/access-token:
    post:
      tags:
        - BBs
      summary: Get service account access token
      description: |
        Returns a new service account access token
      requestBody:
        description: |
          Service account credentials
        content:
          application/json:
            schema:
              $ref: '#/components/schemas/_services_req_service-accounts_access-token'
            examples:
              static_token:
                summary: Static token
                value:
                  account_id: service_account_id
                  app_id: '9766'
                  org_id: 0a2eff20-e2cd-11eb-af68-60f81db5ecc0
                  auth_type: static_token
                  creds:
                    token: account_token
              signature:
                summary: Signature
                value:
                  account_id: service_account_id
                  app_id: '9766'
                  org_id: 0a2eff20-e2cd-11eb-af68-60f81db5ecc0
                  auth_type: signature
        required: true
      responses:
        '200':
          description: Success
          content:
            application/json:
              schema:
                $ref: '#/components/schemas/_shared_res_RokwireToken'
        '400':
          description: Bad request
        '401':
          description: Unauthorized
        '500':
          description: Internal error
  /bbs/access-tokens:
    post:
      tags:
        - BBs
      summary: Get all service account access tokens
      description: |
        Returns a new service account access token for all authorized app org pairs
      requestBody:
        description: |
          Service account credentials
        content:
          application/json:
            schema:
              $ref: '#/components/schemas/_services_req_service-accounts_access-tokens'
            examples:
              static_token:
                summary: Static token
                value:
                  account_id: service_account_id
                  auth_type: static_token
                  creds:
                    token: account_token
              signature:
                summary: Signature
                value:
                  account_id: service_account_id
                  auth_type: signature
        required: true
      responses:
        '200':
          description: Success
          content:
            application/json:
              schema:
                type: array
                items:
                  $ref: '#/components/schemas/_services_res_service-accounts_access-tokens'
        '400':
          description: Bad request
        '401':
          description: Unauthorized
        '500':
          description: Internal error
  /bbs/accounts:
    post:
      tags:
        - BBs
      summary: Finds user accounts
      description: |
        Finds accounts for the given app_id and org_id (query or token)

        **Auth:** Requires service access token with `get_accounts` or `all_accounts` permission
      security:
        - bearerAuth: []
      parameters:
        - name: app_id
          in: query
          description: The application ID to use to filter accounts
          required: false
          style: form
          explode: false
          schema:
            type: string
        - name: org_id
          in: query
          description: The organization ID to use to filter accounts
          required: false
          style: form
          explode: false
          schema:
            type: string
        - name: limit
          in: query
          description: The maximum number of accounts to return
          required: false
          style: form
          explode: false
          schema:
            type: integer
        - name: offset
          in: query
          description: The index of the first account to return
          required: false
          style: form
          explode: false
          schema:
            type: integer
      requestBody:
        description: |
          Service account credentials
        content:
          application/json:
            schema:
              type: object
            examples:
              single_value:
                summary: Multiple single-value search parameters
                value:
                  profile.first_name: Example
                  preferences.privacy_level: 4
                  external_ids.uin: '123456789'
              multiple_value:
                summary: 'Some single-value, some multi-value search parameters'
                value:
                  profile.first_name: Example
                  preferences.privacy_level:
                    - 3
                    - 4
                    - 5
                  external_ids.uin: '123456789'
        required: true
      responses:
        '200':
          description: Success
          content:
            application/json:
              schema:
                type: array
                items:
                  type: object
        '400':
          description: Bad request
        '401':
          description: Unauthorized
        '403':
          description: Forbidden
        '500':
          description: Internal error
  /bbs/accounts/count:
    post:
      tags:
        - BBs
      summary: Finds the count of user accounts
      description: |
        Finds the count of accounts for the given app_id and org_id (query or token)

        **Auth:** Requires service access token with `get_accounts_count` or `get_accounts_count_limited` permission
      security:
        - bearerAuth: []
      parameters:
        - name: app_id
          in: query
          description: The application ID to use to filter accounts
          required: false
          style: form
          explode: false
          schema:
            type: string
        - name: org_id
          in: query
          description: The organization ID to use to filter accounts
          required: false
          style: form
          explode: false
          schema:
            type: string
      requestBody:
        description: |
          Service account credentials
        content:
          application/json:
            schema:
              type: object
            examples:
              single_value:
                summary: Multiple single-value search parameters
                value:
                  profile.first_name: Example
                  preferences.privacy_level: 4
                  external_ids.uin: '123456789'
              multiple_value:
                summary: 'Some single-value, some multi-value search parameters'
                value:
                  profile.first_name: Example
                  preferences.privacy_level:
                    - 3
                    - 4
                    - 5
                  external_ids.uin: '123456789'
        required: true
      responses:
        '200':
          description: Success
          content:
            application/json:
              schema:
                type: integer
        '400':
          description: Bad request
        '401':
          description: Unauthorized
        '403':
          description: Forbidden
        '500':
          description: Internal error
  /tps/service-regs:
    get:
      tags:
        - Third-Party Services
      summary: Get service registrations
      description: |
        Returns service registration records
      parameters:
        - name: ids
          in: query
          description: A comma-separated list of service IDs to return registrations for
          required: true
          style: form
          explode: false
          schema:
            type: string
      responses:
        '200':
          description: Success
          content:
            application/json:
              schema:
                type: array
                items:
                  $ref: '#/components/schemas/AuthServiceReg'
        '400':
          description: Bad request
        '401':
          description: Unauthorized
        '500':
          description: Internal error
  /tps/auth-keys:
    get:
      tags:
        - Third-Party Services
      summary: Get auth public key
      description: |
        Returns auth public key in JWKS format
      responses:
        '200':
          description: Success
          content:
            application/json:
              schema:
                $ref: '#/components/schemas/JWKS'
        '400':
          description: Bad request
        '401':
          description: Unauthorized
        '500':
          description: Internal error
  '/tps/service-account/{id}':
    post:
      tags:
        - Third-Party Services
      summary: Get service account params
      description: |
        Returns service account parameters
      parameters:
        - name: id
          in: path
          description: ID of the service account
          required: true
          style: simple
          explode: false
          schema:
            type: string
      requestBody:
        description: |
          Service account credentials
        content:
          application/json:
            schema:
              $ref: '#/components/schemas/_services_req_service-accounts_params'
            examples:
              static_token:
                summary: Static token
                value:
                  auth_type: static_token
                  creds:
                    token: account_token
              signature:
                summary: Signature
                value:
                  auth_type: signature
        required: true
      responses:
        '200':
          description: Success
          content:
            application/json:
              schema:
                type: array
                items:
                  $ref: '#/components/schemas/AppOrgPair'
        '400':
          description: Bad request
        '401':
          description: Unauthorized
        '500':
          description: Internal error
  /tps/access-token:
    post:
      tags:
        - Third-Party Services
      summary: Get service account access token
      description: |
        Returns a new service account access token
      requestBody:
        description: |
          Service account credentials
        content:
          application/json:
            schema:
              $ref: '#/components/schemas/_services_req_service-accounts_access-token'
            examples:
              static_token:
                summary: Static token
                value:
                  account_id: service_account_id
                  app_id: '9766'
                  org_id: 0a2eff20-e2cd-11eb-af68-60f81db5ecc0
                  auth_type: static_token
                  creds:
                    token: account_token
              signature:
                summary: Signature
                value:
                  account_id: service_account_id
                  app_id: '9766'
                  org_id: 0a2eff20-e2cd-11eb-af68-60f81db5ecc0
                  auth_type: signature
        required: true
      responses:
        '200':
          description: Success
          content:
            application/json:
              schema:
                $ref: '#/components/schemas/_shared_res_RokwireToken'
        '400':
          description: Bad request
        '401':
          description: Unauthorized
        '500':
          description: Internal error
  /tps/access-tokens:
    post:
      tags:
        - Third-Party Services
      summary: Get all service account access tokens
      description: |
        Returns a new service account access token for all authorized app org pairs
      requestBody:
        description: |
          Service account credentials
        content:
          application/json:
            schema:
              $ref: '#/components/schemas/_services_req_service-accounts_access-tokens'
            examples:
              static_token:
                summary: Static token
                value:
                  account_id: service_account_id
                  auth_type: static_token
                  creds:
                    token: account_token
              signature:
                summary: Signature
                value:
                  account_id: service_account_id
                  auth_type: signature
        required: true
      responses:
        '200':
          description: Success
          content:
            application/json:
              schema:
                type: array
                items:
                  $ref: '#/components/schemas/_services_res_service-accounts_access-tokens'
        '400':
          description: Bad request
        '401':
          description: Unauthorized
        '500':
          description: Internal error
  /tps/accounts:
    post:
      tags:
        - Third-Party Services
      summary: Finds user accounts
      description: |
        Finds accounts for the given app_id and org_id (query or token)

        **Auth:** Requires service access token with `get_accounts` or `all_accounts` permission
      security:
        - bearerAuth: []
      parameters:
        - name: app_id
          in: query
          description: The application ID to use to filter accounts
          required: false
          style: form
          explode: false
          schema:
            type: string
        - name: org_id
          in: query
          description: The organization ID to use to filter accounts
          required: false
          style: form
          explode: false
          schema:
            type: string
        - name: limit
          in: query
          description: The maximum number of accounts to return
          required: false
          style: form
          explode: false
          schema:
            type: integer
        - name: offset
          in: query
          description: The index of the first account to return
          required: false
          style: form
          explode: false
          schema:
            type: integer
      requestBody:
        description: |
          Service account credentials
        content:
          application/json:
            schema:
              type: object
            examples:
              single_value:
                summary: Multiple single-value search parameters
                value:
                  profile.first_name: Example
                  preferences.privacy_level: 4
                  external_ids.uin: '123456789'
              multiple_value:
                summary: 'Some single-value, some multi-value search parameters'
                value:
                  profile.first_name: Example
                  preferences.privacy_level:
                    - 3
                    - 4
                    - 5
                  external_ids.uin: '123456789'
        required: true
      responses:
        '200':
          description: Success
          content:
            application/json:
              schema:
                type: array
                items:
                  type: object
        '400':
          description: Bad request
        '401':
          description: Unauthorized
        '403':
          description: Forbidden
        '500':
          description: Internal error
  /tps/accounts/count:
    post:
      tags:
        - Third-Party Services
      summary: Finds the count of user accounts
      description: |
        Finds the count of accounts for the given app_id and org_id (query or token)

        **Auth:** Requires service access token with `get_accounts_count` or `get_accounts_count_limited` permission
      security:
        - bearerAuth: []
      parameters:
        - name: app_id
          in: query
          description: The application ID to use to filter accounts
          required: false
          style: form
          explode: false
          schema:
            type: string
        - name: org_id
          in: query
          description: The organization ID to use to filter accounts
          required: false
          style: form
          explode: false
          schema:
            type: string
      requestBody:
        description: |
          Service account credentials
        content:
          application/json:
            schema:
              type: object
            examples:
              single_value:
                summary: Multiple single-value search parameters
                value:
                  profile.first_name: Example
                  preferences.privacy_level: 4
                  external_ids.uin: '123456789'
              multiple_value:
                summary: 'Some single-value, some multi-value search parameters'
                value:
                  profile.first_name: Example
                  preferences.privacy_level:
                    - 3
                    - 4
                    - 5
                  external_ids.uin: '123456789'
        required: true
      responses:
        '200':
          description: Success
          content:
            application/json:
              schema:
                type: integer
        '400':
          description: Bad request
        '401':
          description: Unauthorized
        '403':
          description: Forbidden
        '500':
          description: Internal error
  /system/auth/app-org-token:
    get:
      tags:
        - System
      summary: App org token
      description: |
        Retrieve a system token for the specified application and organization

        **Auth:** Requires system access token
      security:
        - bearerAuth: []
      parameters:
        - name: app_id
          in: query
          description: The application ID of the token to return
          required: true
          style: form
          explode: false
          schema:
            type: string
        - name: org_id
          in: query
          description: The organization ID of the token to return
          required: true
          style: form
          explode: false
          schema:
            type: string
      responses:
        '200':
          description: Success
          content:
            application/json:
              schema:
                $ref: '#/components/schemas/AdminToken'
        '400':
          description: Bad request
        '401':
          description: Unauthorized
        '500':
          description: Internal error
  /system/global-config:
    get:
      tags:
        - System
      summary: Get global config
      description: |
        Gives the system global config

        **Auth:** Requires system access token with `get_global-config`, `update_global-config`, or `all_global-config` permission
      security:
        - bearerAuth: []
      responses:
        '200':
          description: Success
          content:
            application/json:
              schema:
                $ref: '#/components/schemas/GlobalConfig'
        '400':
          description: Bad request
        '401':
          description: Unauthorized
        '500':
          description: Internal error
    post:
      tags:
        - System
      summary: Create global config
      description: |
        Creates the system global config

        **Auth:** Requires system access token with `update_global-config` or `all_global-config` permission
      security:
        - bearerAuth: []
      requestBody:
        content:
          application/json:
            schema:
              $ref: '#/components/schemas/GlobalConfig'
        required: true
      responses:
        '200':
          description: Success
          content:
            text/plain:
              schema:
                type: string
                example: Success
        '400':
          description: Bad request
        '401':
          description: Unauthorized
        '500':
          description: Internal error
    put:
      tags:
        - System
      summary: Update global config
      description: |
        Updates the system global config

        **Auth:** Requires system access token with `update_global-config` or `all_global-config` permission
      security:
        - bearerAuth: []
      requestBody:
        content:
          application/json:
            schema:
              $ref: '#/components/schemas/GlobalConfig'
        required: true
      responses:
        '200':
          description: Success
          content:
            text/plain:
              schema:
                type: string
                example: Success
        '400':
          description: Bad request
        '401':
          description: Unauthorized
        '500':
          description: Internal error
  '/system/organizations/{id}':
    get:
      tags:
        - System
      summary: Get organization by ID
      description: |
        Gets organization by ID

        **Auth:** Requires system access token with `get_organizations`, `update_organizations`, or `all_organizations` permission
      security:
        - bearerAuth: []
      parameters:
        - name: id
          in: path
          description: ID of the organization
          required: true
          style: simple
          explode: false
          schema:
            type: string
      responses:
        '200':
          description: successful operation
          content:
            application/json:
              schema:
                $ref: '#/components/schemas/Organization'
        '400':
          description: Bad request
        '401':
          description: Unauthorized
        '404':
          description: Not Found
        '500':
          description: Internal error
    put:
      tags:
        - System
      summary: Update organization by ID
      description: |
        Updates organization by ID

        **Auth:** Requires system access token with `update_organizations` or `all_organizations` permission
      security:
        - bearerAuth: []
      parameters:
        - name: id
          in: path
          description: ID of the organization that needs to be updated
          required: true
          style: simple
          explode: false
          schema:
            type: string
      requestBody:
        description: update one organization
        content:
          application/json:
            schema:
              $ref: '#/components/schemas/Organization'
        required: true
      responses:
        '200':
          description: Success
          content:
            text/plain:
              schema:
                type: string
                example: Success
        '400':
          description: Bad request
        '401':
          description: Unauthorized
        '500':
          description: Internal error
  /system/organizations:
    get:
      tags:
        - System
      summary: Get organizations
      description: |
        Gets organizations

        **Auth:** Requires system access token with `get_organizations`, `update_organizations`, or `all_organizations` permission
      security:
        - bearerAuth: []
      responses:
        '200':
          description: Successful operation
          content:
            application/json:
              schema:
                type: array
                items:
                  $ref: '#/components/schemas/Organization'
        '400':
          description: Bad request
        '401':
          description: Unauthorized
        '500':
          description: Internal error
    post:
      tags:
        - System
      summary: Create organization
      description: |
        Creates organization

        **Auth:** Requires system access token with `update_organizations` or `all_organizations` permission
      security:
        - bearerAuth: []
      requestBody:
        description: creates one organization
        content:
          application/json:
            schema:
              $ref: '#/components/schemas/Organization'
        required: true
      responses:
        '200':
          description: Success
          content:
            text/plain:
              schema:
                type: string
                example: Success
        '400':
          description: Bad request
        '401':
          description: Unauthorized
        '500':
          description: Internal error
  /system/service-regs:
    get:
      tags:
        - System
      summary: Get service registrations
      description: |
        Returns service registration records

        **Auth:** Requires system access token with `get_service-regs`, `update_service-regs`, `delete_service-regs`, or `all_service-regs` permission
      security:
        - bearerAuth: []
      parameters:
        - name: ids
          in: query
          description: A comma-separated list of service IDs to return registrations for
          required: true
          style: form
          explode: false
          schema:
            type: string
      responses:
        '200':
          description: Success
          content:
            application/json:
              schema:
                type: array
                items:
                  $ref: '#/components/schemas/ServiceReg'
        '400':
          description: Bad request
        '401':
          description: Unauthorized
        '500':
          description: Internal error
    post:
      tags:
        - System
      summary: Register service
      description: |
        Creates a new service registration

        The "service_id" of the registration must not match an existing registration  

        **Auth:** Requires system access token with `update_service-regs` or `all_service-regs` permission
      security:
        - bearerAuth: []
      requestBody:
        description: service registration record to be added
        content:
          application/json:
            schema:
              $ref: '#/components/schemas/ServiceReg'
        required: true
      responses:
        '200':
          description: Success
          content:
            text/plain:
              schema:
                type: string
                example: Success
        '400':
          description: Bad request
        '401':
          description: Unauthorized
        '500':
          description: Internal error
    put:
      tags:
        - System
      summary: Update service registration
      description: |
        Update an existing service registration

        The "service_id" of the registration must match an existing registration

        **Auth:** Requires system access token with `update_service-regs` or `all_service-regs` permission
      security:
        - bearerAuth: []
      requestBody:
        description: Service registration record update to be applied
        content:
          application/json:
            schema:
              $ref: '#/components/schemas/ServiceReg'
        required: true
      responses:
        '200':
          description: Success
          content:
            text/plain:
              schema:
                type: string
                example: Success
        '400':
          description: Bad request
        '401':
          description: Unauthorized
        '500':
          description: Internal error
    delete:
      tags:
        - System
      summary: Deregister service
      description: |
        Deletes an existing service registration record

        **Auth:** Requires system access token with `delete_service-regs` or `all_service-regs` permission
      security:
        - bearerAuth: []
      parameters:
        - name: id
          in: query
          description: The service ID of the registration to delete
          required: true
          style: form
          explode: false
          schema:
            type: string
      responses:
        '200':
          description: Success
          content:
            text/plain:
              schema:
                type: string
                example: Success
        '400':
          description: Bad request
        '401':
          description: Unauthorized
        '500':
          description: Internal error
  '/system/service-accounts/{id}':
    get:
      tags:
        - System
      summary: Get service account instance
      description: |
        Get service account instance by account ID, app ID, and org ID

        **Auth:** Requires system access token with `get_service-accounts`, `update_service-accounts`, `delete_service-accounts`, or `all_service-accounts` permission
      security:
        - bearerAuth: []
      parameters:
        - name: id
          in: path
          description: ID of the service account
          required: true
          style: simple
          explode: false
          schema:
            type: string
        - name: app_id
          in: query
          description: Application ID of the service account instance
          required: true
          style: form
          explode: false
          schema:
            type: string
        - name: org_id
          in: query
          description: Organization ID of the service account instance
          required: true
          style: form
          explode: false
          schema:
            type: string
      responses:
        '200':
          description: Success
          content:
            application/json:
              schema:
                $ref: '#/components/schemas/ServiceAccount'
        '400':
          description: Bad request
        '401':
          description: Unauthorized
        '500':
          description: Internal error
    put:
      tags:
        - System
      summary: Update service account instance
      description: |
        Updates a service account instance

        **Auth:** Requires system access token with `update_service-accounts` or `all_service-accounts` permission
      security:
        - bearerAuth: []
      parameters:
        - name: id
          in: path
          description: ID of the service account instance
          required: true
          style: simple
          explode: false
          schema:
            type: string
        - name: app_id
          in: query
          description: Application ID of the service account instance
          required: true
          style: form
          explode: false
          schema:
            type: string
        - name: org_id
          in: query
          description: Organization ID of the service account instance
          required: true
          style: form
          explode: false
          schema:
            type: string
      requestBody:
        description: |
          Service account
        content:
          application/json:
            schema:
              $ref: '#/components/schemas/_system_req_update_service-account'
            examples:
              update_account:
                summary: Update service account
                value:
                  name: updated_name
                  permissions:
                    - permission1
                    - new_permission1
                  scopes:
                    - 'core:resource.value:get'
                    - 'core:resource.value2.get'
        required: true
      responses:
        '200':
          description: Success
          content:
            application/json:
              schema:
                $ref: '#/components/schemas/ServiceAccount'
        '400':
          description: Bad request
        '401':
          description: Unauthorized
        '500':
          description: Internal error
    delete:
      tags:
        - System
      summary: Deregister service account instance
      description: |
        Removes a service account instance

        **Auth:** Requires system access token with `delete_service-accounts` or `all_service-accounts` permission
      security:
        - bearerAuth: []
      parameters:
        - name: id
          in: path
          description: ID of the service account instance to delete
          required: true
          style: simple
          explode: false
          schema:
            type: string
        - name: app_id
          in: query
          description: Application ID of the service account instance
          required: true
          style: form
          explode: false
          schema:
            type: string
        - name: org_id
          in: query
          description: Organization ID of the service account instance
          required: true
          style: form
          explode: false
          schema:
            type: string
      responses:
        '200':
          description: Success
        '400':
          description: Bad request
        '401':
          description: Unauthorized
        '500':
          description: Internal error
  /system/service-accounts:
    get:
      tags:
        - System
      summary: Get service accounts
      description: |
        Get list of all service accounts matching a search

        **Auth:** Requires system access token with `get_service-accounts`, `update_service-accounts`, `delete_service-accounts`, or `all_service-accounts` permission
      security:
        - bearerAuth: []
      parameters:
        - name: account_id
          in: query
          description: Service account ID to search for
          required: false
          style: form
          explode: false
          schema:
            type: string
        - name: name
          in: query
          description: Service account name to search for
          required: false
          style: form
          explode: false
          schema:
            type: string
        - name: app_id
          in: query
          description: Service account app ID to search for
          required: false
          style: form
          explode: false
          schema:
            type: string
        - name: org_id
          in: query
          description: Service account org ID to search for
          required: false
          style: form
          explode: false
          schema:
            type: string
        - name: permissions
          in: query
          description: A comma-separated list of service account permissions to search for
          required: false
          style: form
          explode: false
          schema:
            type: string
        - name: scopes
          in: query
          description: A comma-separated list of service account scopes to search for
          required: false
          style: form
          explode: false
          schema:
            type: string
      responses:
        '200':
          description: Success
          content:
            application/json:
              schema:
                type: array
                items:
                  $ref: '#/components/schemas/ServiceAccount'
        '400':
          description: Bad request
        '401':
          description: Unauthorized
        '500':
          description: Internal error
    post:
      tags:
        - System
      summary: Register service account
      description: |
        Creates a new service account

        **Auth:** Requires system access token with `update_service-accounts` or `all_service-accounts` permission
      security:
        - bearerAuth: []
      parameters:
        - name: app_id
          in: query
          description: Service account app ID to copy from
          required: false
          style: form
          explode: false
          schema:
            type: string
        - name: org_id
          in: query
          description: Service account org ID to copy from
          required: false
          style: form
          explode: false
          schema:
            type: string
      requestBody:
        description: |
          Service account
        content:
          application/json:
            schema:
              $ref: '#/components/schemas/ServiceAccount'
            examples:
              initial_creds:
                summary: Register new account with initial credentials
                value:
                  name: test_account
                  app_id: '9766'
                  org_id: 0a2eff20-e2cd-11eb-af68-60f81db5ecc0
                  permissions:
                    - permission1
                    - permission2
                  scopes:
                    - 'core:resource.value:get'
                    - 'core:resource.value2.get'
                  first_party: true
                  creds:
                    - name: initial_token
                      type: static_token
                    - name: initial_signature
                      type: signature
                      params:
                        key_pem: public_key_pem
              no_initial_creds:
                summary: Register new account without initial credentials
                value:
                  name: test_account
                  app_id: '9766'
                  org_id: 0a2eff20-e2cd-11eb-af68-60f81db5ecc0
                  permissions:
                    - permission1
                    - permission2
                  scopes:
                    - 'core:resource.value:get'
                    - 'core:resource.value2.get'
                  first_party: true
              copy_from:
                summary: Register new account instance by copying from existing account instance
                value:
                  account_id: 12345678-e2cd-11eb-af68-60f81db5ecc0
                  app_id: '9766'
                  org_id: 0a2eff20-e2cd-11eb-af68-60f81db5ecc0
                  permissions:
                    - permission1
                    - permission2
                  scopes:
                    - 'core:resource.value:get'
                    - 'core:resource.value2.get'
        required: true
      responses:
        '200':
          description: Success
          content:
            application/json:
              schema:
                $ref: '#/components/schemas/ServiceAccount'
        '400':
          description: Bad request
        '401':
          description: Unauthorized
        '500':
          description: Internal error
    delete:
      tags:
        - System
      summary: Delete service accounts
      description: |
        Delete service accounts matching an account ID

        **Auth:** Requires system access token with `delete_service-accounts` or `all_service-accounts` permission
      security:
        - bearerAuth: []
      parameters:
        - name: account_id
          in: query
          description: Service account ID to delete
          required: true
          style: form
          explode: false
          schema:
            type: string
      responses:
        '200':
          description: Success
        '400':
          description: Bad request
        '401':
          description: Unauthorized
        '500':
          description: Internal error
  '/system/service-accounts/{id}/creds':
    post:
      tags:
        - System
      summary: Add service account credential
      description: |
        Adds a new credential to an existing service account

        **Auth:** Requires system access token with `update_service-accounts` or `all_service-accounts` permission
      security:
        - bearerAuth: []
      parameters:
        - name: id
          in: path
          description: ID of the service account to add new credential
          required: true
          style: simple
          explode: false
          schema:
            type: string
      requestBody:
        description: |
          Service account credentials
        content:
          application/json:
            schema:
              $ref: '#/components/schemas/ServiceAccountCredential'
            examples:
              static_token:
                summary: Add static token credential
                value:
                  name: token_cred
                  type: static_token
              signature:
                summary: Add signature credential
                value:
                  name: signature_cred
                  type: signature
                  params:
                    key_pem: public_key_pem
        required: true
      responses:
        '200':
          description: Success
          content:
            application/json:
              schema:
                $ref: '#/components/schemas/ServiceAccountCredential'
        '400':
          description: Bad request
        '401':
          description: Unauthorized
        '500':
          description: Internal error
    delete:
      tags:
        - System
      summary: Remove service account credential
      description: |
        Removes a credential from an existing service account

        **Auth:** Requires system access token with `delete_service-accounts` or `all_service-accounts` permission
      security:
        - bearerAuth: []
      parameters:
        - name: id
          in: path
          description: ID of the service account to remove credential
          required: true
          style: simple
          explode: false
          schema:
            type: string
        - name: cred_id
          in: query
          description: id of the credential to be removed
          required: true
          style: form
          explode: false
          schema:
            type: string
      responses:
        '200':
          description: Success
        '400':
          description: Bad request
        '401':
          description: Unauthorized
        '500':
          description: Internal error
  '/system/applications/{id}':
    get:
      tags:
        - System
      summary: Get application by ID
      description: |
        Gets application by provided ID

        **Auth:** Requires system access token with `get_applications` or `all_applications` permission
      security:
        - bearerAuth: []
      parameters:
        - name: id
          in: path
          description: ID of the application
          required: true
          style: simple
          explode: false
          schema:
            type: string
      responses:
        '200':
          description: successful operation
          content:
            application/json:
              schema:
                $ref: '#/components/schemas/Application'
        '400':
          description: Bad request
        '401':
          description: Unauthorized
        '404':
          description: Not Found
        '500':
          description: Internal error
    put:
      tags:
        - System
      summary: Update application by ID
      description: |
        Updates application by provided ID

        **Auth:** Requires system access token with `update_applications` or `all_applications` permission
      security:
        - bearerAuth: []
      parameters:
        - name: id
          in: path
          description: ID of the application
          required: true
          style: simple
          explode: false
          schema:
            type: string
      requestBody:
        description: updates one application
        content:
          application/json:
            schema:
              $ref: '#/components/schemas/Application'
        required: true
      responses:
        '200':
          description: successful operation
          content:
            text/plain:
              schema:
                type: string
                example: Success
        '400':
          description: Bad request
        '401':
          description: Unauthorized
        '404':
          description: Not Found
        '500':
          description: Internal error
  /system/applications:
    get:
      tags:
        - System
      summary: Get applications
      description: |
        Gets applications

        **Auth:** Requires system access token with `get_applications`, `udpate_applications`, or `all_applications` permission
      security:
        - bearerAuth: []
      responses:
        '200':
          description: Successful operation
          content:
            application/json:
              schema:
                type: array
                items:
                  $ref: '#/components/schemas/Application'
        '400':
          description: Bad request
        '401':
          description: Unauthorized
        '500':
          description: Internal error
    post:
      tags:
        - System
      summary: Create application
      description: |
        Creates application

        **Auth:** Requires system access token with `update_applications` or `all_applications` permission
      security:
        - bearerAuth: []
      requestBody:
        description: creates one application
        content:
          application/json:
            schema:
              $ref: '#/components/schemas/Application'
        required: true
      responses:
        '200':
          description: Success
          content:
            text/plain:
              schema:
                type: string
                example: Success
        '400':
          description: Bad request
        '401':
          description: Unauthorized
        '500':
          description: Internal error
  /system/permissions:
    post:
      tags:
        - System
      summary: Create permission
      description: |
        Creates permission

        **Auth:** Requires system access token with `update_permissions` or `all_permissions` permission
      security:
        - bearerAuth: []
      requestBody:
        description: Permission
        content:
          application/json:
            schema:
              $ref: '#/components/schemas/Permission'
        required: true
      responses:
        '200':
          description: Success
          content:
            text/plain:
              schema:
                type: string
                example: Success
        '400':
          description: Bad request
        '401':
          description: Unauthorized
        '500':
          description: Internal error
    put:
      tags:
        - System
      summary: Updates permission
      description: |
        Updates permission

        **Auth:** Requires system access token with `update_permissions` or `all_permissions` permission
      security:
        - bearerAuth: []
      requestBody:
        description: Permission
        content:
          application/json:
            schema:
              $ref: '#/components/schemas/Permission'
        required: true
      responses:
        '200':
          description: Success
          content:
            text/plain:
              schema:
                type: string
                example: Success
        '400':
          description: Bad request
        '401':
          description: Unauthorized
        '500':
          description: Internal error
  /system/application/configs:
    get:
      tags:
        - System
      summary: Reads app configs
      description: |
        If version is provided, the app config for the highest version that is equal to or less than this value will be returned as the only item in the list.
        Otherwise it will return a list of all app config versions for the given app_type_id. If org_id is provided, the configs for that organization will
        be returned, otherwise the default configs will be returned.

        **Auth:** Requires system access token with `get_app-configs`, `update_app-configs`, `delete_app-configs`, or `all_app-configs` permission
      security:
        - bearerAuth: []
      parameters:
        - name: app_type_id
          in: query
          required: true
          style: form
          explode: false
          schema:
            type: string
        - name: org_id
          in: query
          style: form
          explode: false
          schema:
            type: string
        - name: version
          in: query
          style: form
          explode: false
          schema:
            type: string
      responses:
        '200':
          description: successfully read app configuration
          content:
            application/json:
              schema:
                type: array
                items:
                  $ref: '#/components/schemas/ApplicationConfig'
        '400':
          description: Bad request.
        '401':
          description: Unauthorized
        '500':
          description: Internal error
    post:
      tags:
        - System
      summary: Creates app configs
      description: |
        Creates a new app config

        **Auth:** Requires system access token with `update_app-configs` or `all_app-configs` permission
      security:
        - bearerAuth: []
      requestBody:
        description: New app configs
        content:
          application/json:
            schema:
              $ref: '#/components/schemas/ApplicationConfig'
            example:
              version: 1.0.1
              app_type_id: 7e037f2d-b423-4b4d-a1bc-18507f81c6d1
              org_id: 0a2eff20-e2cd-11eb-af68-60f81db5ecc0
              data: {}
        required: true
      responses:
        '200':
          description: Success
          content:
            text/plain:
              schema:
                type: string
                example: Success
        '400':
          description: Bad request
        '401':
          description: Unauthorized
        '500':
          description: Internal error
  '/system/application/configs/{id}':
    get:
      tags:
        - System
      summary: Reads app configs by ID
      description: |
        Get app configs for the provided ID

        **Auth:** Requires system access token with `get_app-configs`, `update_app-configs`, `delete_app-configs`, or `all_app-configs` permission
      security:
        - bearerAuth: []
      parameters:
        - name: id
          in: path
          description: app config id to read
          required: true
          style: simple
          explode: false
          schema:
            type: string
      responses:
        '200':
          description: Success
          content:
            application/json:
              schema:
                $ref: '#/components/schemas/ApplicationConfig'
        '400':
          description: Bad request.
        '401':
          description: Unauthorized
        '500':
          description: Internal error
    put:
      tags:
        - System
      summary: Updates app config by ID
      description: |
        Updates app config with the provided ID

        **Auth:** Requires system access token with `update_app-configs` or `all_app-configs` permission
      security:
        - bearerAuth: []
      parameters:
        - name: id
          in: path
          required: true
          style: simple
          explode: false
          schema:
            type: string
      requestBody:
        description: updated app config
        content:
          application/json:
            schema:
              $ref: '#/components/schemas/ApplicationConfig'
            example:
              version: 1.0.1
              app_type_id: 7e037f2d-b423-4b4d-a1bc-18507f81c6d1
              org_id: 0a2eff20-e2cd-11eb-af68-60f81db5ecc0
              data:
                url: rokmetro.dev
        required: true
      responses:
        '200':
          description: Success
          content:
            text/plain:
              schema:
                type: string
                example: Success
        '400':
          description: Bad request
        '401':
          description: Unauthorized
        '500':
          description: Internal error
    delete:
      tags:
        - System
      summary: Deletes app config by ID
      description: |
        Deletes app config with the provided ID

        **Auth:** Requires system access token with `delete_app-configs` or `all_app-configs` permission
      security:
        - bearerAuth: []
      parameters:
        - name: id
          in: path
          required: true
          style: simple
          explode: false
          schema:
            type: string
      responses:
        '200':
          description: Success
        '400':
          description: Bad request
        '401':
          description: Unauthorized
        '500':
          description: Internal error
  /system/api-keys:
    get:
      tags:
        - System
      summary: Get API key
      description: |
        Returns API key records for given ID or app ID

        **Auth:** Requires system access token with `get_api-keys`, `update_api-keys`, `delete_api-keys`, or `all_api-keys` permission
      security:
        - bearerAuth: []
      parameters:
        - name: id
          in: query
          description: The ID of the API key to return. Required if `app_id` is not provided.
          required: false
          style: form
          explode: false
          schema:
            type: string
        - name: app_id
          in: query
          description: The app ID of the API keys to return. Required if `id` is not provided.
          required: false
          style: form
          explode: false
          schema:
            type: string
      responses:
        '200':
          description: Success
          content:
            application/json:
              schema:
                type: array
                items:
                  $ref: '#/components/schemas/APIKey'
        '400':
          description: Bad request
        '401':
          description: Unauthorized
        '500':
          description: Internal error
    post:
      tags:
        - System
      summary: Create API key
      description: |
        Creates a new API key record

        **Auth:** Requires system access token with `update_api-keys` or `all_api-keys` permission
      security:
        - bearerAuth: []
      requestBody:
        description: API key record to be added
        content:
          application/json:
            schema:
              $ref: '#/components/schemas/APIKey'
            example:
              app_id: string
              key: string
        required: true
      responses:
        '200':
          description: Success
          content:
            text/plain:
              schema:
                type: string
                example: Success
        '400':
          description: Bad request
        '401':
          description: Unauthorized
        '500':
          description: Internal error
    put:
      tags:
        - System
      summary: Update API key
      description: |
        Update an existing API key record

        Must include the "id" field to identify which key is to be udpated

        **Auth:** Requires system access token with `update_api-keys` or `all_api-keys` permission
      security:
        - bearerAuth: []
      requestBody:
        description: API key record update to be applied
        content:
          application/json:
            schema:
              $ref: '#/components/schemas/APIKey'
        required: true
      responses:
        '200':
          description: Success
          content:
            text/plain:
              schema:
                type: string
                example: Success
        '400':
          description: Bad request
        '401':
          description: Unauthorized
        '500':
          description: Internal error
    delete:
      tags:
        - System
      summary: Delete API key
      description: |
        Deletes an existing API key record

        **Auth:** Requires system access token with `delete_api-keys` or `all_api-keys` permission
      security:
        - bearerAuth: []
      parameters:
        - name: id
          in: query
          description: The ID of the API key to delete
          required: true
          style: form
          explode: false
          schema:
            type: string
      responses:
        '200':
          description: Success
          content:
            text/plain:
              schema:
                type: string
                example: Success
        '400':
          description: Bad request
        '401':
          description: Unauthorized
        '500':
          description: Internal error
  /system/auth-types:
    get:
      tags:
        - System
      summary: Get auth types
      description: |
        Gets auth types

        **Auth:** Requires system access token with `get_auth-types`, `update_auth-types`, or `all_auth-types` permission
      security:
        - bearerAuth: []
      responses:
        '200':
          description: Successful operation
          content:
            application/json:
              schema:
                type: array
                items:
                  $ref: '#/components/schemas/AuthType'
        '400':
          description: Bad request
        '401':
          description: Unauthorized
        '500':
          description: Internal error
    post:
      tags:
        - System
      summary: Create auth type
      description: |
        Creates auth type

        **Auth:** Requires system access token with `update_auth-types` or `all_auth-types` permission
      security:
        - bearerAuth: []
      requestBody:
        description: creates one auth-type
        content:
          application/json:
            schema:
              $ref: '#/components/schemas/AuthType'
        required: true
      responses:
        '200':
          description: Success
          content:
            text/plain:
              schema:
                type: string
                example: Success
        '400':
          description: Bad request
        '401':
          description: Unauthorized
        '500':
          description: Internal error
  '/system/auth-types/{id}':
    put:
      tags:
        - System
      summary: Update auth type by ID
      description: |
        Updates auth type with the provided ID

        **Auth:** Requires system access token with `update_auth-types` or `all_auth-types` permission
      security:
        - bearerAuth: []
      parameters:
        - name: id
          in: path
          description: ID of the auth type that needs to be updated
          required: true
          schema:
            type: string
      requestBody:
        description: update one auth type
        content:
          application/json:
            schema:
              $ref: '#/components/schemas/AuthType'
        required: true
      responses:
        '200':
          description: Success
          content:
            text/plain:
              schema:
                type: string
                items:
                  $ref: '#/components/schemas/AuthType'
        '400':
          description: Bad request
        '401':
          description: Unauthorized
        '500':
          description: Internal error
  '/system/app-orgs/{id}':
    get:
      tags:
        - System
      summary: Get app-org
      description: |
        Get app-org by ID

        **Auth:** Requires system access token with `get_app_orgs` or `all_app_orgs` permission
      security:
        - bearerAuth: []
      parameters:
        - name: id
          in: path
          description: ID of the app-org to retrieve
          required: true
          style: simple
          explode: false
          schema:
            type: string
      responses:
        '200':
          description: Success
          content:
            application/json:
              schema:
                $ref: '#/components/schemas/ApplicationOrganization'
        '400':
          description: Bad request
        '401':
          description: Unauthorized
        '500':
          description: Internal error
    put:
      tags:
        - System
      summary: Update app-org by ID
      description: |
        Updates app-org by ID

        **Auth:** Requires system access token with `update_app_orgs` or `all_app_orgs` permission
      security:
        - bearerAuth: []
      parameters:
        - name: id
          in: path
          description: ID of the app-org that needs to be updated
          required: true
          style: simple
          explode: false
          schema:
            type: string
      requestBody:
        description: update one app-org
        content:
          application/json:
            schema:
              $ref: '#/components/schemas/ApplicationOrganization'
        required: true
      responses:
        '200':
          description: Success
          content:
            text/plain:
              schema:
                type: string
                example: Success
        '400':
          description: Bad request
        '401':
          description: Unauthorized
        '500':
          description: Internal error
  /system/app-orgs:
    get:
      tags:
        - System
      summary: Get app-orgs
      description: |
        Get all app-orgs matching query

        **Auth:** Requires system access token with `get_app_orgs` or `all_app_orgs` permission
      security:
        - bearerAuth: []
      parameters:
        - name: app_id
          in: query
          description: Application ID to search for
          required: false
          style: form
          explode: false
          schema:
            type: string
        - name: org_id
          in: query
          description: Organization ID to search for
          required: false
          style: form
          explode: false
          schema:
            type: string
      responses:
        '200':
          description: Success
          content:
            application/json:
              schema:
                type: array
                items:
                  $ref: '#/components/schemas/ApplicationOrganization'
        '400':
          description: Bad request
        '401':
          description: Unauthorized
        '500':
          description: Internal error
    post:
      tags:
        - System
      summary: Create app-org
      description: |
        Create app-org

        **Auth:** Requires system access token with `update_app_orgs` or `all_app_orgs` permission
      security:
        - bearerAuth: []
      requestBody:
        description: New app-org
        content:
          application/json:
            schema:
              $ref: '#/components/schemas/ApplicationOrganization'
        required: true
      responses:
        '200':
          description: Success
          content:
            text/plain:
              schema:
                type: string
                example: Success
        '400':
          description: Bad request
        '401':
          description: Unauthorized
        '500':
          description: Internal error
  /ui/credential/reset:
    get:
      tags:
        - UI
      summary: Display HTML password reset page
      description: |
        Serves an HTML page with password reset form
      parameters:
        - name: id
          in: query
          description: Credential ID
          required: true
          style: form
          explode: false
          schema:
            type: string
        - name: code
          in: query
          description: Reset code
          required: true
          style: form
          explode: false
          schema:
            type: string
      responses:
        '200':
          description: Successful operation (HTML)
        '400':
          description: Bad request
        '401':
          description: Unauthorized
        '500':
          description: Internal error
  /ui/credential/verify:
    get:
      tags:
        - UI
      summary: Validate verification code
      description: |
        Validates verification code to verify account ownership and displays result in an HTML page
      parameters:
        - name: id
          in: query
          description: Credential ID
          required: true
          style: form
          explode: false
          schema:
            type: string
        - name: code
          in: query
          description: Verification code
          required: true
          style: form
          explode: false
          schema:
            type: string
      responses:
        '200':
          description: Successful operation (HTML page)
        '400':
          description: Bad request
        '401':
          description: Unauthorized
        '500':
          description: Internal error
  /version:
    get:
      summary: Get service version
      responses:
        '200':
          description: Success
          content:
            text/plain:
              schema:
                type: string
                example: v1.1.0
  /.well-known/openid-configuration:
    get:
      summary: OpenID Connect Discovery
      responses:
        '200':
          description: Success
          content:
            application/json:
              schema:
                $ref: '#/components/schemas/OIDCDiscovery'
components:
  securitySchemes:
    bearerAuth:
      type: http
      scheme: bearer
      bearerFormat: JWT
  schemas:
    GlobalConfig:
      required:
        - setting
      type: object
      properties:
        setting:
          type: string
    Application:
      required:
        - id
        - name
        - multi_tenant
        - admin
        - shared_identities
      type: object
      properties:
        id:
          readOnly: true
          type: string
        name:
          type: string
        multi_tenant:
          type: boolean
        admin:
          type: boolean
        shared_identities:
          type: boolean
        types:
          type: array
          items:
            $ref: '#/components/schemas/ApplicationType'
    ApplicationType:
      required:
        - id
        - identifier
      type: object
      properties:
        id:
          readOnly: true
          type: string
        identifier:
          type: string
        name:
          type: string
        versions:
          type: array
          items:
            type: string
    ApplicationOrganization:
      required:
        - id
        - app_id
        - org_id
      type: object
      nullable: true
      properties:
        id:
          readOnly: true
          type: string
        app_id:
          type: string
        org_id:
          type: string
        services_ids:
          type: array
          nullable: true
          items:
            type: string
        identity_provider_settings:
          type: array
          nullable: true
          items:
            $ref: '#/components/schemas/IdentityProviderSettings'
        supported_auth_types:
          type: array
          nullable: true
          items:
            $ref: '#/components/schemas/SupportedAuthTypes'
        login_session_settings:
          $ref: '#/components/schemas/LoginSessionSettings'
    Permission:
      required:
        - id
        - name
      type: object
      properties:
        id:
          readOnly: true
          type: string
        name:
          type: string
        description:
          type: string
        service_id:
          type: string
        assigners:
          type: array
          items:
            type: string
        date_created:
          type: string
        date_updated:
          type: string
    AppOrgRole:
      required:
        - id
        - name
      type: object
      properties:
        id:
          type: string
          readOnly: true
        name:
          type: string
        description:
          type: string
        system:
          type: boolean
        date_created:
          type: string
        date_updated:
          type: string
        application:
          $ref: '#/components/schemas/Application'
        permissions:
          type: array
          items:
            $ref: '#/components/schemas/Permission'
    AppOrgGroup:
      required:
        - id
        - name
      type: object
      properties:
        id:
          type: string
          readOnly: true
        name:
          type: string
        description:
          type: string
        system:
          type: boolean
        date_created:
          type: string
        date_updated:
          type: string
        application:
          $ref: '#/components/schemas/Application'
        permissions:
          type: array
          items:
            $ref: '#/components/schemas/Permission'
        roles:
          type: array
          items:
            $ref: '#/components/schemas/AppOrgRole'
    Organization:
      required:
        - id
        - name
        - type
      type: object
      properties:
        id:
          readOnly: true
          type: string
        name:
          type: string
        type:
          type: string
          enum:
            - micro
            - small
            - medium
            - large
            - huge
        config:
          $ref: '#/components/schemas/OrganizationConfig'
    OrganizationConfig:
      required:
        - id
        - domains
      type: object
      properties:
        id:
          readOnly: true
          type: string
          description: organization config id
        domains:
          type: array
          description: organization domains
          items:
            type: string
    ApplicationConfig:
      required:
        - id
        - app_type_id
        - version
        - data
      type: object
      properties:
        id:
          type: string
          readOnly: true
        app_type_id:
          type: string
        org_id:
          type: string
        version:
          type: string
          description: conforms major.minor.patch format
        data:
          type: object
    IdentityProviderSettings:
      required:
        - identity_provider_id
        - user_identifier_field
      type: object
      properties:
        identity_provider_id:
          type: string
        user_identifier_field:
          type: string
        external_id_fields:
          type: object
          additionalProperties:
            type: string
        first_name_field:
          type: string
        middle_name_field:
          type: string
        last_name_field:
          type: string
        email_field:
          type: string
        roles_field:
          type: string
        groups_field:
          type: string
        user_specific_fields:
          type: array
          items:
            type: string
        roles:
          type: object
          additionalProperties:
            type: string
        groups:
          type: object
          additionalProperties:
            type: string
        always_sync_profile:
          type: boolean
    SupportedAuthTypes:
      type: object
      properties:
        app_type_id:
          type: string
        supported_auth_types:
          type: array
          items:
            $ref: '#/components/schemas/SupportedAuthType'
    SupportedAuthType:
      type: object
      properties:
        auth_type_id:
          type: string
        params:
          type: object
          additionalProperties: true
    LoginSessionSettings:
      type: object
      properties:
        max_concurrent_sessions:
          type: integer
        inactivity_expire_policy:
          $ref: '#/components/schemas/InactiveExpirePolicy'
        time_since_login_expire_policy:
          $ref: '#/components/schemas/TSLExpirePolicy'
        yearly_expire_policy:
          $ref: '#/components/schemas/YearlyExpirePolicy'
    YearlyExpirePolicy:
      type: object
      required:
        - active
        - day
        - month
        - hour
        - min
      properties:
        active:
          type: boolean
        day:
          type: integer
        month:
          type: integer
        hour:
          type: integer
        min:
          type: integer
    InactiveExpirePolicy:
      type: object
      required:
        - active
        - inactivity_period
      properties:
        active:
          type: boolean
        inactivity_period:
          type: integer
    TSLExpirePolicy:
      type: object
      required:
        - active
        - time_since_login_period
      properties:
        active:
          type: boolean
        time_since_login_period:
          type: integer
    LoginSession:
      type: object
      properties:
        id:
          type: string
        anonymous:
          type: boolean
        identifier:
          type: string
<<<<<<< HEAD
        app_org:
          $ref: '#/components/schemas/ApplicationOrganization'
        app_type:
          $ref: '#/components/schemas/ApplicationType'
        account_auth_type:
          $ref: '#/components/schemas/AccountAuthType'
          nullable: true
        device_id:
          type: string
        ip_address:
          type: string
=======
        auth_type_code:
          type: string
        app_org_id:
          type: string
        app_type_id:
          type: string
        app_type_identifier:
          type: string
        account_auth_type_id:
          type: string
        account_auth_type_identifier:
          type: string
        device_id:
          type: string
        ip_address:
          type: string
>>>>>>> 1cf7466d
        refresh_tokens_count:
          type: integer
        state:
          type: string
        state_expires:
          type: string
          nullable: true
        mfa_attempts:
          type: integer
        date_refreshed:
          type: string
          nullable: true
        date_updated:
          type: string
          nullable: true
        date_created:
          type: string
    AuthType:
      required:
        - id
        - code
        - description
        - is_external
        - is_anonymous
        - use_credentials
        - ignore_mfa
      type: object
      properties:
        id:
          readOnly: true
          type: string
        code:
          type: string
          description: username or email or phone or illinois_oidc etc
        description:
          type: string
        is_external:
          type: boolean
          description: says if the users source is external - identity providers
        is_anonymous:
          type: boolean
          description: says if the auth type results in anonymous users
        use_credentials:
          type: boolean
          description: says if the auth type uses credentials
        ignore_mfa:
          type: boolean
          description: says if login using this auth type may bypass account MFA
        params:
          type: object
          additionalProperties: true
<<<<<<< HEAD
    Credential:
      type: object
      properties:
        id:
          type: string
        value:
          type: object
=======
>>>>>>> 1cf7466d
    ServiceAccount:
      required:
        - app_id
        - org_id
      type: object
      properties:
        account_id:
          type: string
        name:
          type: string
        app_id:
          type: string
        org_id:
          type: string
        permissions:
          nullable: true
          type: array
          items:
            type: string
        scopes:
          nullable: true
          type: array
          items:
            type: string
        first_party:
          type: boolean
        creds:
          type: array
          items:
            $ref: '#/components/schemas/ServiceAccountCredential'
    AppOrgPair:
      required:
        - app_id
        - org_id
      type: object
      properties:
        app_id:
          type: string
        org_id:
          type: string
    ServiceAccountCredential:
      required:
        - name
        - type
      type: object
      properties:
        id:
          readOnly: true
          type: string
        name:
          type: string
        type:
          type: string
          enum:
            - static_token
            - signature
        params:
          type: object
          nullable: true
        date_created:
          readOnly: true
          type: string
    ServiceReg:
      required:
        - service_id
        - host
        - name
        - description
        - first_party
      type: object
      description: Full service registration record
      properties:
        service_id:
          type: string
        service_account_id:
          type: string
        host:
          type: string
        pub_key:
          $ref: '#/components/schemas/PubKey'
        name:
          type: string
        description:
          type: string
        info_url:
          type: string
        logo_url:
          type: string
        scopes:
          type: array
          nullable: true
          items:
            $ref: '#/components/schemas/ServiceScope'
        first_party:
          type: boolean
    AuthServiceReg:
      required:
        - service_id
        - host
      type: object
      description: Service registration record used for auth
      properties:
        service_id:
          type: string
        service_account_id:
          type: string
        host:
          type: string
        pub_key:
          $ref: '#/components/schemas/PubKey'
    PubKey:
      required:
        - key_pem
        - alg
      type: object
      properties:
        key_pem:
          type: string
        alg:
          type: string
    ServiceScope:
      required:
        - scope
        - required
      type: object
      properties:
        scope:
          type: string
        required:
          type: boolean
        explanation:
          description: Explanation displayed to users for why this scope is requested/required
          type: string
    AdminToken:
      required:
        - token
      type: object
      properties:
        token:
          type: string
    APIKey:
      required:
        - app_id
        - key
      type: object
      description: API key record
      properties:
        id:
          type: string
        app_id:
          type: string
        key:
          type: string
    JWK:
      required:
        - kty
        - use
        - alg
        - kid
        - 'n'
        - e
      type: object
      description: JSON Web Key (JWK)
      properties:
        kty:
          type: string
          description: The "kty" (key type) parameter identifies the cryptographic algorithm family used with the key
          enum:
            - RSA
        use:
          type: string
          description: The "use" (public key use) parameter identifies the intended use of the public key
          enum:
            - sig
        alg:
          type: string
          description: The "alg" (algorithm) parameter identifies the algorithm intended for use with the key
          enum:
            - RS256
        kid:
          type: string
          description: The "kid" (key ID) parameter is used to match a specific key
        'n':
          type: string
          description: The modulus (2048 bit) of the key - Base64URL encoded.
        e:
          type: string
          description: The exponent of the key - Base64URL encoded
    JWKS:
      required:
        - keys
      type: object
      description: JSON Web Key Set (JWKS)
      properties:
        keys:
          type: array
          items:
            $ref: '#/components/schemas/JWK'
    OIDCDiscovery:
      required:
        - issuer
        - jwks_uri
      type: object
      description: OpenID Connect Discovery Metadata
      properties:
        issuer:
          type: string
        jwks_uri:
          type: string
    Account:
      required:
        - id
      type: object
      properties:
        id:
          readOnly: true
          type: string
        app_org:
          $ref: '#/components/schemas/ApplicationOrganization'
        username:
          type: string
        profile:
          $ref: '#/components/schemas/Profile'
        preferences:
          type: object
          nullable: true
        system_configs:
          type: object
          nullable: true
        anonymous:
          type: boolean
        system:
          type: boolean
        external_ids:
          type: object
          nullable: true
        auth_types:
          type: array
          items:
            $ref: '#/components/schemas/AccountAuthType'
        permissions:
          type: array
          items:
            $ref: '#/components/schemas/Permission'
        roles:
          type: array
          items:
            $ref: '#/components/schemas/AppOrgRole'
        groups:
          type: array
          items:
            $ref: '#/components/schemas/AppOrgGroup'
        devices:
          type: array
          items:
            $ref: '#/components/schemas/Device'
        last_login_date:
          type: string
        last_access_token_date:
          type: string
        most_recent_client_version:
          type: string
    PartialAccount:
      required:
        - id
        - app_id
        - org_id
        - first_name
        - last_name
        - permissions
        - roles
        - groups
        - anonymous
        - auth_types
        - date_created
      type: object
      properties:
        id:
          type: string
          readOnly: true
        app_id:
          type: string
        org_id:
          type: string
        first_name:
          type: string
        last_name:
          type: string
        system:
          type: boolean
        username:
          type: string
        permissions:
          type: array
          items:
            $ref: '#/components/schemas/Permission'
        roles:
          type: array
          items:
            $ref: '#/components/schemas/AppOrgRole'
        groups:
          type: array
          items:
            $ref: '#/components/schemas/AppOrgGroup'
        auth_types:
          type: array
          items:
            $ref: '#/components/schemas/AccountAuthType'
        system_configs:
          type: object
          nullable: true
        params:
          type: object
          nullable: true
        anonymous:
          type: boolean
        date_created:
          readOnly: true
          type: string
        date_updated:
          type: string
          nullable: true
        external_ids:
          type: object
          nullable: true
    Profile:
      required:
        - id
      type: object
      properties:
        id:
          readOnly: true
          type: string
        photo_url:
          type: string
<<<<<<< HEAD
          nullable: true
        first_name:
          type: string
          nullable: true
        last_name:
          type: string
          nullable: true
=======
        first_name:
          type: string
        last_name:
          type: string
>>>>>>> 1cf7466d
        email:
          type: string
          nullable: true
        phone:
          type: string
          nullable: true
        birth_year:
          type: integer
          nullable: true
        address:
          type: string
          nullable: true
        zip_code:
          type: string
          nullable: true
        state:
          type: string
          nullable: true
        country:
          type: string
          nullable: true
        unstructured_properties:
          type: object
          nullable: true
    ProfileNullable:
      type: object
      nullable: true
      properties:
        photo_url:
          type: string
          nullable: true
        first_name:
          type: string
          nullable: true
        last_name:
          type: string
          nullable: true
        email:
          type: string
          nullable: true
        phone:
          type: string
          nullable: true
        birth_year:
          type: integer
          nullable: true
        address:
          type: string
          nullable: true
        zip_code:
          type: string
          nullable: true
        state:
          type: string
          nullable: true
        country:
          type: string
          nullable: true
        unstructured_properties:
          type: object
          nullable: true
    Username:
      required:
        - username
      type: object
      properties:
        username:
          type: string
    AccountAuthType:
      required:
        - id
        - code
        - identifier
      type: object
      properties:
        id:
          type: string
        code:
          type: string
        identifier:
          type: string
        params:
          type: object
          additionalProperties: true
          nullable: true
        active:
          type: boolean
        unverified:
          type: boolean
        credential:
          $ref: '#/components/schemas/Credential'
    Device:
      required:
        - id
        - type
      type: object
      properties:
        id:
          readOnly: true
          type: string
        device_id:
          type: string
        type:
          type: string
          enum:
            - mobile
            - web
            - desktop
            - other
        os:
          type: string
    _shared_req_Login:
      required:
        - auth_type
        - app_type_identifier
        - org_id
        - api_key
        - device
      type: object
      properties:
        auth_type:
          type: string
          enum:
            - email
            - twilio_phone
            - illinois_oidc
            - anonymous
        app_type_identifier:
          type: string
        org_id:
          type: string
        api_key:
          type: string
        creds:
          anyOf:
            - $ref: '#/components/schemas/_shared_req_CredsEmail'
            - $ref: '#/components/schemas/_shared_req_CredsTwilioPhone'
            - $ref: '#/components/schemas/_shared_req_CredsOIDC'
            - $ref: '#/components/schemas/_shared_req_CredsAPIKey'
        params:
          type: object
          anyOf:
            - $ref: '#/components/schemas/_shared_req_ParamsEmail'
            - $ref: '#/components/schemas/_shared_req_ParamsOIDC'
            - $ref: '#/components/schemas/_shared_req_ParamsNone'
        device:
          $ref: '#/components/schemas/Device'
        profile:
          $ref: '#/components/schemas/ProfileNullable'
        preferences:
          type: object
          nullable: true
        username:
          type: string
          nullable: true
    _shared_req_Login_Mfa:
      required:
        - api_key
        - account_id
        - session_id
        - state
        - identifier
        - type
        - code
      type: object
      properties:
        api_key:
          type: string
        account_id:
          type: string
        session_id:
          type: string
        state:
          type: string
        identifier:
          type: string
        type:
          type: string
          enum:
            - email
            - phone
            - totp
            - recovery
        code:
          type: string
    _shared_req_LoginUrl:
      required:
        - auth_type
        - app_type_identifier
        - org_id
        - api_key
        - redirect_uri
      type: object
      properties:
        auth_type:
          type: string
          enum:
            - illinois_oidc
        app_type_identifier:
          type: string
        org_id:
          type: string
        api_key:
          type: string
        redirect_uri:
          type: string
    _shared_req_Refresh:
      required:
        - api_key
        - refresh_token
      type: object
      properties:
        api_key:
          type: string
        refresh_token:
          type: string
    _shared_req_Mfa:
      required:
        - identifier
        - type
      type: object
      properties:
        identifier:
          type: string
        type:
          type: string
          enum:
            - email
            - phone
            - totp
        code:
          type: string
    _shared_req_CreateAccount:
      required:
        - auth_type
        - identifier
      type: object
      properties:
        auth_type:
          type: string
          enum:
            - email
            - illinois_oidc
        identifier:
          type: string
        permissions:
          type: array
          items:
            type: string
        role_ids:
          type: array
          items:
            type: string
        group_ids:
          type: array
          items:
            type: string
        profile:
          $ref: '#/components/schemas/ProfileNullable'
        username:
          type: string
          nullable: true
    _shared_req_UpdateAccount:
      required:
        - auth_type
        - identifier
      type: object
      properties:
        auth_type:
          type: string
          enum:
            - email
            - illinois_oidc
        identifier:
          type: string
        permissions:
          type: array
          items:
            type: string
        role_ids:
          type: array
          items:
            type: string
        group_ids:
          type: array
          items:
            type: string
    _shared_req_AccountCheck:
      required:
        - auth_type
        - app_type_identifier
        - org_id
        - api_key
        - user_identifier
      type: object
      properties:
        auth_type:
          type: string
          enum:
            - username
            - email
            - twilio_phone
            - illinois_oidc
            - anonymous
        app_type_identifier:
          type: string
        org_id:
          type: string
        api_key:
          type: string
        user_identifier:
          type: string
    _shared_req_CredsEmail:
      required:
        - email
        - password
      type: object
      description: Auth login creds for auth_type="email"
      properties:
        email:
          type: string
        password:
          type: string
    _shared_req_CredsTwilioPhone:
      type: object
      description: Auth login creds for auth_type="twilio_phone"
      required:
        - phone
      properties:
        phone:
          type: string
        code:
          type: string
    _shared_req_CredsOIDC:
      type: string
      description: |
        Auth login creds for auth_type="oidc" (or variants)
          - full redirect URI received from OIDC provider
    _shared_req_CredsAPIKey:
      type: object
      description: Auth login creds for auth_type="anonymous"
      properties:
        anonymous_id:
          type: string
    _shared_req_ParamsEmail:
      type: object
      description: Auth login params for auth_type="email"
      properties:
        confirm_password:
          type: string
          description: This should match the `creds` password field when sign_up=true. This should be verified on the client side as well to reduce invalid requests.
        sign_up:
          type: boolean
          default: false
    _shared_req_ParamsOIDC:
      type: object
      description: Auth login params for auth_type="oidc" (or variants)
      properties:
        redirect_uri:
          type: string
        pkce_verifier:
          type: string
    _shared_req_ParamsNone:
      type: object
      description: Auth login request params for unlisted auth_types (None)
      nullable: true
    _shared_req_ParamsSetEmailCredential:
      required:
        - new_password
        - confirm_password
      type: object
      properties:
        new_password:
          type: string
        confirm_password:
          type: string
<<<<<<< HEAD
    _shared_res_Login:
      type: object
      properties:
=======
    _shared_req_app-configs:
      required:
        - app_type_identifier
        - version
        - api_key
      type: object
      properties:
        app_type_identifier:
          type: string
        version:
          type: string
          description: conforms major.minor.patch format
        api_key:
          type: string
    _shared_req_app-configs-org:
      required:
        - app_type_identifier
        - version
      type: object
      properties:
        app_type_identifier:
          type: string
        version:
          type: string
          description: conforms major.minor.patch format
    _shared_res_Login:
      type: object
      properties:
>>>>>>> 1cf7466d
        token:
          $ref: '#/components/schemas/_shared_res_RokwireToken'
        account:
          $ref: '#/components/schemas/Account'
        params:
          type: object
          nullable: true
          anyOf:
            - type: object
              description: Auth login response params for auth_type="oidc" (or variants)
              properties:
                oidc_token:
                  type: object
                  properties:
                    id_token:
                      type: string
                    access_token:
                      type: string
                    refresh_token:
                      type: string
                    token_type:
                      type: string
                redirect_uri:
                  type: string
            - type: object
              description: Auth login response params for auth_type="anonymous"
              properties:
                anonymous_id:
                  type: string
            - type: object
              description: Auth login response params for unlisted auth_types (None)
              nullable: true
        message:
          type: string
    _shared_res_Login_Mfa:
      required:
        - enrolled
        - account_id
        - session_id
        - state
      type: object
      properties:
        enrolled:
          type: array
          items:
            $ref: '#/components/schemas/_shared_res_Mfa'
        account_id:
          type: string
        session_id:
          type: string
        state:
          type: string
        params:
          type: object
          nullable: true
          anyOf:
            - $ref: '#/components/schemas/_shared_res_Login/properties/params/anyOf/0'
            - $ref: '#/components/schemas/_shared_res_Login/properties/params/anyOf/1'
            - $ref: '#/components/schemas/_shared_res_Login/properties/params/anyOf/2'
    _shared_res_LoginUrl:
      required:
        - login_url
      type: object
      properties:
        login_url:
          type: string
        params:
          type: object
          description: Params to be submitted with 'login' request (if necessary)
    _shared_res_Refresh:
      type: object
      properties:
        token:
          $ref: '#/components/schemas/_shared_res_RokwireToken'
        params:
          type: object
          nullable: true
          anyOf:
            - $ref: '#/components/schemas/_shared_res_Login/properties/params/anyOf/0'
            - $ref: '#/components/schemas/_shared_res_Login/properties/params/anyOf/1'
            - $ref: '#/components/schemas/_shared_res_Login/properties/params/anyOf/2'
    _shared_res_Mfa:
      type: object
      properties:
        type:
          type: string
        verified:
          type: boolean
        params:
          type: object
    _shared_res_AccountCheck:
      type: boolean
    _shared_res_RokwireToken:
      type: object
      properties:
        access_token:
          description: The user's access token to be provided to authorize access to ROKWIRE APIs
          type: string
        refresh_token:
          description: A refresh token that can be used to get a new access token once the one provided expires
          type: string
        token_type:
          description: The type of the provided tokens to be specified when they are sent in the "Authorization" header
          type: string
          enum:
            - Bearer
    _services_req_account_auth-type-link:
      required:
        - auth_type
        - app_type_identifier
        - creds
      type: object
      properties:
        auth_type:
          type: string
          enum:
            - email
            - twilio_phone
            - illinois_oidc
            - username
        app_type_identifier:
          type: string
        creds:
          anyOf:
            - $ref: '#/components/schemas/_shared_req_CredsEmail'
            - $ref: '#/components/schemas/_shared_req_CredsTwilioPhone'
            - $ref: '#/components/schemas/_shared_req_CredsOIDC'
        params:
          type: object
          anyOf:
            - $ref: '#/components/schemas/_shared_req_ParamsEmail'
            - $ref: '#/components/schemas/_shared_req_ParamsOIDC'
            - $ref: '#/components/schemas/_shared_req_ParamsNone'
    _services_req_account_auth-type-unlink:
      required:
        - auth_type
        - app_type_identifier
        - identifier
      type: object
      properties:
        auth_type:
          type: string
          enum:
            - email
            - twilio_phone
            - illinois_oidc
            - username
        app_type_identifier:
          type: string
        identifier:
          type: string
    _services_res_account_auth-type-link:
      required:
        - auth_types
      type: object
      properties:
        message:
          type: string
          nullable: true
        auth_types:
          type: array
          items:
            $ref: '#/components/schemas/AccountAuthType'
    _services_req_credential_update:
      required:
        - account_auth_type_id
      type: object
      properties:
        account_auth_type_id:
          type: string
        params:
          type: object
          anyOf:
            - $ref: '#/components/schemas/_shared_req_ParamsSetEmailCredential'
    _services_req_credential_send-verify:
      required:
        - auth_type
        - app_type_identifier
        - org_id
        - api_key
        - identifier
      type: object
      properties:
        identifier:
          type: string
        org_id:
          type: string
        api_key:
          type: string
        app_type_identifier:
          type: string
        auth_type:
          type: string
          enum:
            - email
    _services_req_credential_forgot_initiate:
      required:
        - auth_type
        - app_type_identifier
        - org_id
        - api_key
        - identifier
      type: object
      properties:
        auth_type:
          type: string
          enum:
            - email
        app_type_identifier:
          type: string
        org_id:
          type: string
        api_key:
          type: string
        identifier:
          type: string
    _services_req_credential_forgot_complete:
      required:
        - credential_id
        - reset_code
      type: object
      properties:
        credential_id:
          type: string
        reset_code:
          type: string
        params:
          type: object
          anyOf:
            - $ref: '#/components/schemas/_shared_req_ParamsSetEmailCredential'
    _services_req_authorize-service:
      required:
        - service_id
      type: object
      properties:
        service_id:
          type: string
        approved_scopes:
          description: Scopes to be granted to this service in this and future tokens. Replaces existing scopes if present.
          type: array
          items:
            type: string
    _services_res_authorize-service:
      type: object
      properties:
        access_token:
          type: string
        token_type:
          description: The type of the provided tokens to be specified when they are sent in the "Authorization" header
          type: string
          enum:
            - Bearer
        approved_scopes:
          type: array
          items:
            type: string
        service_reg:
          $ref: '#/components/schemas/ServiceReg'
    _services_req_service-accounts_params:
      required:
        - auth_type
      type: object
      properties:
        auth_type:
          type: string
          enum:
            - static_token
            - signature
        creds:
          $ref: '#/components/schemas/_services_service-accounts_CredsStaticToken'
    _services_req_service-accounts_access-token:
      required:
        - account_id
        - app_id
        - org_id
        - auth_type
      type: object
      properties:
        account_id:
          type: string
        app_id:
          type: string
        org_id:
          type: string
        auth_type:
          type: string
          enum:
            - static_token
            - signature
        creds:
          $ref: '#/components/schemas/_services_service-accounts_CredsStaticToken'
    _services_req_service-accounts_access-tokens:
      required:
        - account_id
        - auth_type
      type: object
      properties:
        account_id:
          type: string
        auth_type:
          type: string
          enum:
            - static_token
            - signature
        creds:
          $ref: '#/components/schemas/_services_service-accounts_CredsStaticToken'
    _services_res_service-accounts_access-tokens:
      required:
        - app_id
        - org_id
        - token
      type: object
      properties:
        app_id:
          type: string
        org_id:
          type: string
        token:
          $ref: '#/components/schemas/_shared_res_RokwireToken'
    _services_service-accounts_CredsStaticToken:
      required:
        - token
      type: object
      description: Service account token for auth_type="static_token"
      properties:
        token:
          type: string
    _admin_req_application_role:
      required:
        - name
        - description
        - permissions
      type: object
      properties:
        name:
          type: string
        description:
          type: string
        system:
          type: boolean
        permissions:
          type: array
          items:
            type: string
    _admin_req_application_group:
      required:
        - name
        - description
      type: object
      properties:
        name:
          type: string
        description:
          type: string
        system:
          type: boolean
        permissions:
          type: array
          items:
            type: string
        roles:
          type: array
          items:
            type: string
        account_ids:
          nullable: true
          type: array
          items:
            type: string
    _admin_req_add-accounts-to-group:
      required:
        - account_ids
      type: object
      properties:
        account_ids:
          type: array
          items:
            type: string
    _admin_req_remove-account-from-group:
      required:
        - account_ids
      type: object
      properties:
        account_ids:
          type: array
          items:
            type: string
    _admin_req_grant-roles-to-account:
      required:
        - role_ids
      type: object
      properties:
        role_ids:
          type: array
          items:
            type: string
    _admin_req_revoke-roles-from-account:
      required:
        - role_ids
      type: object
      properties:
        role_ids:
          type: array
          items:
            type: string
    _admin_req_grant-permissions:
      required:
        - permissions
      type: object
      properties:
        permissions:
          type: array
          items:
            type: string
    _admin_req_revoke-permissions:
      required:
        - permissions
      type: object
      properties:
        permissions:
          type: array
          items:
            type: string
    _admin_req_grant-permissions-to-role:
      required:
        - permissions
      type: object
      properties:
        permissions:
          type: array
          items:
            type: string
    _system_req_update_service-account:
      type: object
      properties:
        name:
          type: string
        permissions:
          nullable: true
          type: array
          items:
            type: string
        scopes:
          nullable: true
          type: array
          items:
            type: string<|MERGE_RESOLUTION|>--- conflicted
+++ resolved
@@ -5651,36 +5651,22 @@
           type: boolean
         identifier:
           type: string
-<<<<<<< HEAD
-        app_org:
-          $ref: '#/components/schemas/ApplicationOrganization'
-        app_type:
-          $ref: '#/components/schemas/ApplicationType'
-        account_auth_type:
-          $ref: '#/components/schemas/AccountAuthType'
-          nullable: true
+        auth_type_code:
+          type: string
+        app_org_id:
+          type: string
+        app_type_id:
+          type: string
+        app_type_identifier:
+          type: string
+        account_auth_type_id:
+          type: string
+        account_auth_type_identifier:
+          type: string
         device_id:
           type: string
         ip_address:
           type: string
-=======
-        auth_type_code:
-          type: string
-        app_org_id:
-          type: string
-        app_type_id:
-          type: string
-        app_type_identifier:
-          type: string
-        account_auth_type_id:
-          type: string
-        account_auth_type_identifier:
-          type: string
-        device_id:
-          type: string
-        ip_address:
-          type: string
->>>>>>> 1cf7466d
         refresh_tokens_count:
           type: integer
         state:
@@ -5732,16 +5718,6 @@
         params:
           type: object
           additionalProperties: true
-<<<<<<< HEAD
-    Credential:
-      type: object
-      properties:
-        id:
-          type: string
-        value:
-          type: object
-=======
->>>>>>> 1cf7466d
     ServiceAccount:
       required:
         - app_id
@@ -6077,20 +6053,10 @@
           type: string
         photo_url:
           type: string
-<<<<<<< HEAD
-          nullable: true
         first_name:
           type: string
-          nullable: true
         last_name:
           type: string
-          nullable: true
-=======
-        first_name:
-          type: string
-        last_name:
-          type: string
->>>>>>> 1cf7466d
         email:
           type: string
           nullable: true
@@ -6180,8 +6146,6 @@
           type: boolean
         unverified:
           type: boolean
-        credential:
-          $ref: '#/components/schemas/Credential'
     Device:
       required:
         - id
@@ -6467,11 +6431,6 @@
           type: string
         confirm_password:
           type: string
-<<<<<<< HEAD
-    _shared_res_Login:
-      type: object
-      properties:
-=======
     _shared_req_app-configs:
       required:
         - app_type_identifier
@@ -6500,7 +6459,6 @@
     _shared_res_Login:
       type: object
       properties:
->>>>>>> 1cf7466d
         token:
           $ref: '#/components/schemas/_shared_res_RokwireToken'
         account:
