--- conflicted
+++ resolved
@@ -2008,11 +2008,7 @@
           description: Unauthorized
         '500':
           description: Internal error
-<<<<<<< HEAD
-  '/admin/application/accounts/{id}/permissions/grant':
-=======
-  /admin/application/account/permissions:
->>>>>>> 7049d8cd
+  '/admin/application/accounts/{id}/permissions':
     put:
       tags:
         - Admin
@@ -2053,10 +2049,6 @@
           description: Unauthorized
         '500':
           description: Internal error
-<<<<<<< HEAD
-  '/admin/application/accounts/{id}/permissions/revoke':
-=======
->>>>>>> 7049d8cd
     delete:
       tags:
         - Admin
@@ -2096,11 +2088,7 @@
           description: Unauthorized
         '500':
           description: Internal error
-<<<<<<< HEAD
-  '/admin/application/accounts/{id}/roles/grant':
-=======
-  /admin/application/account/roles:
->>>>>>> 7049d8cd
+  '/admin/application/accounts/{id}/roles':
     put:
       tags:
         - Admin
@@ -2141,10 +2129,6 @@
           description: Unauthorized
         '500':
           description: Internal error
-<<<<<<< HEAD
-  '/admin/application/accounts/{id}/roles/revoke':
-=======
->>>>>>> 7049d8cd
     delete:
       tags:
         - Admin
@@ -2357,11 +2341,7 @@
           description: Unauthorized
         '500':
           description: Internal error
-<<<<<<< HEAD
-  '/admin/application/groups/{id}/accounts/add':
-=======
-  /admin/application/group/accounts:
->>>>>>> 7049d8cd
+  '/admin/application/groups/{id}/accounts':
     put:
       tags:
         - Admin
@@ -2377,10 +2357,12 @@
           in: path
           description: The group ID
           required: true
+          style: simple
+          explode: false
           schema:
             type: string
       requestBody:
-        description: account IDs to add
+        description: Roles
         content:
           application/json:
             schema:
@@ -2400,10 +2382,6 @@
           description: Unauthorized
         '500':
           description: Internal error
-<<<<<<< HEAD
-  '/admin/application/groups/{id}/accounts/remove':
-=======
->>>>>>> 7049d8cd
     delete:
       tags:
         - Admin
@@ -2419,10 +2397,12 @@
           in: path
           description: The group ID
           required: true
+          style: simple
+          explode: false
           schema:
             type: string
       requestBody:
-        description: account IDs to remove
+        description: account ID for removing
         content:
           application/json:
             schema:
@@ -2450,11 +2430,7 @@
         Get application permissions
 
         **Auth:** Requires admin access token with at least one of the following permissions:
-<<<<<<< HEAD
-        - 'get_permissions'
-=======
         - `get_permissions`
->>>>>>> 7049d8cd
         - `update_account-permissions`
         - `update_account-authorization`
       security:
@@ -2483,15 +2459,9 @@
         Gets application roles
 
         **Auth:** Requires admin access token with at least one of the following permissions: 
-<<<<<<< HEAD
-        - 'get_auth-roles'
-        - 'update_auth-roles'
-        - 'delete_auth-roles'
-=======
         - `get_auth-roles`
         - `update_auth-roles`
         - `delete_auth-roles`
->>>>>>> 7049d8cd
         - `all_auth-roles`
         - `update_account-auth-roles`
         - `update_account-authorization`
@@ -2569,11 +2539,7 @@
           description: Unauthorized
         '500':
           description: Internal error
-<<<<<<< HEAD
-  '/admin/application/roles/{id}/permissions/grant':
-=======
-  /admin/application/role/permissions:
->>>>>>> 7049d8cd
+  '/admin/application/roles/{id}/permissions':
     put:
       tags:
         - Admin
@@ -3052,224 +3018,6 @@
           description: Unauthorized
         '500':
           description: Internal error
-<<<<<<< HEAD
-=======
-  /system/auth/login:
-    post:
-      tags:
-        - System
-      summary: Login
-      description: |
-        Login using credentials to retrieve access token, refresh token, and user data
-
-        **Auth:** Requires API key
-      requestBody:
-        description: |
-          User credential details and parameters
-        content:
-          application/json:
-            schema:
-              $ref: '#/components/schemas/_shared_req_Login'
-            examples:
-              email:
-                summary: Email
-                value: |
-                  {
-                    "auth_type": "email",
-                    "app_type_identifier": "edu.illinois.rokwire.admin",
-                    "org_id": "5d7ed0a6-48f2-4473-ae4e-120f2b541a22",
-                    "api_key": "95a463e3-2ce8-450b-ba75-d8506b874738",
-                    "creds": {
-                      "email": "test@example.com", 
-                      "password": "test12345"
-                    },
-                    "device": {
-                      "type": "mobile",
-                      "device_id": "5555",
-                      "os": "Android"
-                    }
-                  }
-              illinois_oidc:
-                summary: Illinois OIDC login
-                value: |
-                  {
-                    "auth_type": "illinois_oidc",
-                    "app_type_identifier": "edu.illinois.rokwire.admin",
-                    "org_id": "5d7ed0a6-48f2-4473-ae4e-120f2b541a22",
-                    "api_key": "95a463e3-2ce8-450b-ba75-d8506b874738",
-                    "creds": "https://redirect.example.com?code=ai324uith8gSEefesEguorgwsf43",
-                    "params": {
-                      "redirect_uri": "https://redirect.example.com",
-                      "pkce_verifier": "w4iuhfq0u43hfq38ghn3gnSFSFiqp3ugnpugnqiprgUGNPINfsdoirpgia"
-                    },
-                    "preferences":{
-                        "key1":"value1",
-                        "key2":"value2"
-                    },
-                    "profile":{
-                      "address": "address",
-                      "birth_year": 1990,
-                      "country": "county",
-                      "email": "email",
-                      "first_name": "first name",
-                      "last_name": "last name",
-                      "phone": "+000000000000",
-                      "photo_url": "photo url",
-                      "state": "state",
-                      "zip_code": "zip code"
-                    },
-                    "device": {
-                      "type": "mobile",
-                      "device_id": "5555",
-                      "os": "Android"
-                    }
-                  }
-        required: true
-      responses:
-        '200':
-          description: Success
-          content:
-            application/json:
-              schema:
-                anyOf:
-                  - $ref: '#/components/schemas/_shared_res_Login_Mfa'
-                  - $ref: '#/components/schemas/_shared_res_Login'
-        '400':
-          description: Bad request
-        '401':
-          description: Unauthorized
-        '500':
-          description: Internal error
-  /system/auth/mfa:
-    post:
-      tags:
-        - System
-      summary: MFA
-      description: |
-        Verify multi-factor authentication credentials to complete login
-
-        **Auth:** Requires system access token
-      parameters:
-        - name: state
-          in: query
-          description: Login state
-          required: false
-          style: form
-          explode: false
-          schema:
-            type: string
-      requestBody:
-        description: |
-          MFA credentials and parameters
-        content:
-          application/json:
-            schema:
-              $ref: '#/components/schemas/_shared_req_Login_Mfa'
-        required: true
-      responses:
-        '200':
-          description: Success
-          content:
-            application/json:
-              schema:
-                $ref: '#/components/schemas/_shared_res_Login'
-        '400':
-          description: Bad request
-        '401':
-          description: Unauthorized
-        '500':
-          description: Internal error
-  /system/auth/refresh:
-    post:
-      tags:
-        - System
-      summary: Refresh
-      description: |
-        Refresh access token using a refresh token
-
-        **Auth:** Requires API key
-      requestBody:
-        description: |
-          Refresh token
-        content:
-          application/json:
-            schema:
-              $ref: '#/components/schemas/_shared_req_Refresh'
-        required: true
-      responses:
-        '200':
-          description: Success
-          content:
-            application/json:
-              schema:
-                $ref: '#/components/schemas/_shared_res_Refresh'
-        '400':
-          description: Bad request
-        '401':
-          description: Unauthorized
-        '500':
-          description: Internal error
-  /system/auth/login-url:
-    post:
-      tags:
-        - System
-      summary: Get SSO login url
-      description: |
-        Retrieve a pre-formatted SSO login URL
-
-        **Auth:** Requires API key
-      requestBody:
-        content:
-          application/json:
-            schema:
-              $ref: '#/components/schemas/_shared_req_LoginUrl'
-        required: true
-      responses:
-        '200':
-          description: Success
-          content:
-            application/json:
-              schema:
-                $ref: '#/components/schemas/_shared_res_LoginUrl'
-        '400':
-          description: Bad request
-        '401':
-          description: Unauthorized
-        '500':
-          description: Internal error
-  /system/auth/verify-mfa:
-    post:
-      tags:
-        - System
-      summary: MFA
-      description: |
-        Verify multi-factor authentication credentials to complete MFA registration
-
-        **Auth:** Requires API key
-      requestBody:
-        description: |
-          MFA credentials and parameters
-        content:
-          application/json:
-            schema:
-              $ref: '#/components/schemas/_shared_req_Mfa'
-        required: true
-      responses:
-        '200':
-          description: Success
-          content:
-            application/json:
-              schema:
-                type: array
-                items:
-                  type: string
-        '400':
-          description: Bad request
-        '401':
-          description: Unauthorized
-        '500':
-          description: Internal error
->>>>>>> 7049d8cd
   /system/global-config:
     get:
       tags:
@@ -5367,7 +5115,7 @@
         permissions:
           type: array
           items:
-            $ref: '#/components/schemas/PermissionFields'
+            $ref: '#/components/schemas/Permission'
         roles:
           type: array
           items:
