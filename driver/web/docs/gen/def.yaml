--- conflicted
+++ resolved
@@ -462,7 +462,6 @@
           description: Unauthorized
         '500':
           description: Internal error
-<<<<<<< HEAD
   /services/auth/verify-mfa:
     post:
       tags:
@@ -493,10 +492,7 @@
           description: Unauthorized
         '500':
           description: Internal error
-  /services/auth/account-exists:
-=======
   /services/auth/account/exists:
->>>>>>> 4cc22625
     post:
       tags:
         - Services
@@ -2941,7 +2937,6 @@
         preferences:
           type: object
           nullable: true
-<<<<<<< HEAD
     _req_shared_Login_Mfa:
       required:
         - api_key
@@ -2972,66 +2967,6 @@
             - recovery
         code:
           type: string
-    _req_shared_Login_CredsEmail:
-      required:
-        - email
-        - password
-      type: object
-      description: Auth login creds for auth_type="email"
-      properties:
-        email:
-          type: string
-        password:
-          type: string
-        mfa_code:
-          type: string
-        mfa_type:
-          type: string
-    _req_shared_Login_CredsTwilioPhone:
-      type: object
-      description: Auth login creds for auth_type="twilio_phone"
-      required:
-        - phone
-      properties:
-        phone:
-          type: string
-        code:
-          type: string
-    _req_shared_Login_CredsOIDC:
-      type: string
-      description: |
-        Auth login creds for auth_type="oidc" (or variants)
-          - full redirect URI received from OIDC provider
-    _req_shared_Login_CredsAPIKey:
-      type: object
-      description: Auth login creds for auth_type="anonymous"
-      properties:
-        anonymous_id:
-          type: string
-    _req_shared_Login_ParamsEmail:
-      type: object
-      description: Auth login params for auth_type="email"
-      properties:
-        confirm_password:
-          type: string
-          description: This should match the `creds` password field when sign_up=true. This should be verified on the client side as well to reduce invalid requests.
-        sign_up:
-          type: boolean
-          default: false
-    _req_shared_Login_ParamsOIDC:
-      type: object
-      description: Auth login params for auth_type="oidc" (or variants)
-      properties:
-        redirect_uri:
-          type: string
-        pkce_verifier:
-          type: string
-    _req_shared_Login_ParamsNone:
-      type: object
-      description: Auth login request params for unlisted auth_types (None)
-      nullable: true
-=======
->>>>>>> 4cc22625
     _req_shared_Login_Device:
       required:
         - type
@@ -3080,7 +3015,6 @@
           type: string
         refresh_token:
           type: string
-<<<<<<< HEAD
     _req_shared_Mfa:
       required:
         - identifier
@@ -3097,7 +3031,6 @@
             - totp
         code:
           type: string
-=======
     _req_shared_CredsEmail:
       required:
         - email
@@ -3108,6 +3041,10 @@
         email:
           type: string
         password:
+          type: string
+        mfa_code:
+          type: string
+        mfa_type:
           type: string
     _req_shared_CredsTwilioPhone:
       type: object
@@ -3152,7 +3089,6 @@
       type: object
       description: Auth login request params for unlisted auth_types (None)
       nullable: true
->>>>>>> 4cc22625
     _req_shared_Profile:
       type: object
       properties:
@@ -3230,16 +3166,6 @@
           type: string
         confirm_password:
           type: string
-    _res_shared_LoginUrl:
-      required:
-        - login_url
-      type: object
-      properties:
-        login_url:
-          type: string
-        params:
-          type: object
-          description: Params to be submitted with 'login' request (if necessary)
     _res_shared_Login:
       type: object
       properties:
@@ -3302,6 +3228,16 @@
             - $ref: '#/components/schemas/_res_shared_Login/properties/params/anyOf/0'
             - $ref: '#/components/schemas/_res_shared_Login/properties/params/anyOf/1'
             - $ref: '#/components/schemas/_res_shared_Login/properties/params/anyOf/2'
+    _res_shared_LoginUrl:
+      required:
+        - login_url
+      type: object
+      properties:
+        login_url:
+          type: string
+        params:
+          type: object
+          description: Params to be submitted with 'login' request (if necessary)
     _res_shared_Refresh:
       type: object
       properties:
