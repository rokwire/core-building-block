openapi: 3.0.3
info:
  title: Rokwire Core Building Block API
  description: Core Building Block API Documentation
  version: 1.37.1
servers:
  - url: 'https://api.rokwire.illinois.edu/core'
    description: Production server
  - url: 'https://api-test.rokwire.illinois.edu/core'
    description: Test server
  - url: 'https://api-dev.rokwire.illinois.edu/core'
    description: Development server
  - url: 'http://localhost/core'
    description: Local server
tags:
  - name: Services
    description: Clients applications APIs.
  - name: Admin
    description: Clients administration applications APIs.
  - name: Enc
    description: APIs consumed by the Encryption building block.
  - name: BBs
    description: APIs consumed by the platform building blocks.
  - name: Third-Party Services
    description: APIs consumed by third-party services.
  - name: UI
    description: Endpoints for HTML webpages
  - name: System
    description: System APIs.
paths:
  /services/auth/login:
    post:
      tags:
        - Services
      summary: Login
      description: |
        Login using credentials to retrieve access token, refresh token, and user data
      requestBody:
        description: |
          User credential details and parameters
        content:
          application/json:
            schema:
              $ref: '#/components/schemas/_shared_req_Login'
            examples:
              email-sign_in:
                summary: Email - sign in
                value:
                  auth_type: email
                  app_type_identifier: edu.illinois.rokwire
                  org_id: 0a2eff20-e2cd-11eb-af68-60f81db5ecc0
                  api_key: 95a463e3-2ce8-450b-ba75-d8506b874738
                  creds:
                    email: test@example.com
                    password: test12345
                  device:
                    type: mobile
                    device_id: '5555'
                    os: Android
              email-sign_up:
                summary: Email - sign up
                value:
                  auth_type: email
                  app_type_identifier: edu.illinois.rokwire
                  org_id: 0a2eff20-e2cd-11eb-af68-60f81db5ecc0
                  api_key: 95a463e3-2ce8-450b-ba75-d8506b874738
                  creds:
                    email: test@example.com
                    password: test12345
                  params:
                    sign_up: true
                    confirm_password: test12345
                  preferences:
                    key1: value1
                    key2: value2
                  profile:
                    address: address
                    birth_year: 1990
                    country: county
                    email: email
                    first_name: first name
                    last_name: last name
                    phone: '+000000000000'
                    photo_url: photo url
                    state: state
                    zip_code: zip code
                  privacy:
                    public: false
                  device:
                    type: mobile
                    device_id: '5555'
                    os: Android
              phone:
                summary: Phone - sign in OR sign up
                value:
                  auth_type: twilio_phone
                  app_type_identifier: edu.illinois.rokwire
                  org_id: 0a2eff20-e2cd-11eb-af68-60f81db5ecc0
                  api_key: 95a463e3-2ce8-450b-ba75-d8506b874738
                  creds:
                    phone: '+12223334444'
                    code: '123456'
                  preferences:
                    key1: value1
                    key2: value2
                  profile:
                    address: address
                    birth_year: 1990
                    country: county
                    email: email
                    first_name: first name
                    last_name: last name
                    phone: '+000000000000'
                    photo_url: photo url
                    state: state
                    zip_code: zip code
                  privacy:
                    public: false
                  device:
                    type: mobile
                    device_id: '5555'
                    os: Android
              illinois_oidc:
                summary: Illinois OIDC login
                value:
                  auth_type: illinois_oidc
                  app_type_identifier: edu.illinois.rokwire
                  org_id: 0a2eff20-e2cd-11eb-af68-60f81db5ecc0
                  api_key: 95a463e3-2ce8-450b-ba75-d8506b874738
                  creds: 'https://redirect.example.com?code=ai324uith8gSEefesEguorgwsf43'
                  params:
                    redirect_uri: 'https://redirect.example.com'
                    pkce_verifier: w4iuhfq0u43hfq38ghn3gnSFSFiqp3ugnpugnqiprgUGNPINfsdoirpgia
                  preferences:
                    key1: value1
                    key2: value2
                  profile:
                    address: address
                    birth_year: 1990
                    country: county
                    email: email
                    first_name: first name
                    last_name: last name
                    phone: '+000000000000'
                    photo_url: photo url
                    state: state
                    zip_code: zip code
                  privacy:
                    public: false
                  device:
                    type: mobile
                    device_id: '5555'
                    os: Android
              anonymous:
                summary: Anonymous login
                value:
                  auth_type: anonymous
                  app_type_identifier: edu.illinois.rokwire
                  org_id: 0a2eff20-e2cd-11eb-af68-60f81db5ecc0
                  api_key: 95a463e3-2ce8-450b-ba75-d8506b874738
                  creds:
                    anonymous_id: dbb5ea5d-6c6c-44b8-9952-7ebf0e844beb
                  device:
                    type: mobile
                    device_id: '5555'
                    os: Android
              username-sign_in:
                summary: Username - sign in
                value:
                  auth_type: username
                  app_type_identifier: edu.illinois.rokwire
                  org_id: 0a2eff20-e2cd-11eb-af68-60f81db5ecc0
                  api_key: 95a463e3-2ce8-450b-ba75-d8506b874738
                  creds:
                    username: testName
                    password: test12345
                  device:
                    type: mobile
                    device_id: '5555'
                    os: Android
              username-sign_up:
                summary: Username - sign up
                value:
                  auth_type: username
                  app_type_identifier: edu.illinois.rokwire
                  org_id: 0a2eff20-e2cd-11eb-af68-60f81db5ecc0
                  api_key: 95a463e3-2ce8-450b-ba75-d8506b874738
                  creds:
                    username: testName
                    password: test12345
                  params:
                    sign_up: true
                    confirm_password: test12345
                  preferences:
                    key1: value1
                    key2: value2
                  profile:
                    address: address
                    birth_year: 1990
                    country: county
                    email: email
                    first_name: first name
                    last_name: last name
                    phone: '+000000000000'
                    photo_url: photo url
                    state: state
                    zip_code: zip code
                  privacy:
                    public: false
                  device:
                    type: mobile
                    device_id: '5555'
                    os: Android
              webauthn-sign_up:
                summary: WebAuthn - sign up
                value:
                  auth_type: webauthn
                  app_type_identifier: edu.illinois.rokwire
                  org_id: 0a2eff20-e2cd-11eb-af68-60f81db5ecc0
                  api_key: 95a463e3-2ce8-450b-ba75-d8506b874738
                  params:
                    sign_up: true
                    name: test
                    display_name: John Doe
                  preferences:
                    key1: value1
                    key2: value2
                  profile:
                    address: address
                    birth_year: 1990
                    country: county
                    email: email
                    first_name: first name
                    last_name: last name
                    phone: '+000000000000'
                    photo_url: photo url
                    state: state
                    zip_code: zip code
                  device:
                    type: mobile
                    device_id: '5555'
                    os: Android
        required: true
      responses:
        '200':
          description: Success
          content:
            application/json:
              schema:
                anyOf:
                  - $ref: '#/components/schemas/_shared_res_Login_Mfa'
                  - $ref: '#/components/schemas/_shared_res_Login'
        '400':
          description: Bad request
        '401':
          description: Unauthorized
        '500':
          description: Internal error
          content:
            application/json:
              schema:
                type: object
                properties:
                  status:
                    type: string
                    enum:
                      - invalid
                      - unverified
                      - verification-expired
                      - already-exists
                      - not-found
                      - internal-server-error
                      - shared-credential-unverified
                    description: |
                      - `invalid`: Invalid credentials
                      - `unverified`: Unverified credentials
                      - `verification-expired`: Credentials verification expired. The verification is restarted
                      - `already-exists`: Account already exists when `sign-up=true`
                      - `not-found`: Account could not be found when `sign-up=false`
                      - `internal-server-error`: An undefined error occurred
                      - `shared-credential-unverified`: The shared credential has not been verified yet
                  message:
                    type: string
  /services/auth/mfa:
    post:
      tags:
        - Services
      summary: MFA
      description: |
        Verify multi-factor authentication credentials to complete login
      parameters:
        - name: state
          in: query
          description: Login state
          required: false
          style: form
          explode: false
          schema:
            type: string
      requestBody:
        description: |
          MFA credentials and parameters
        content:
          application/json:
            schema:
              $ref: '#/components/schemas/_shared_req_Login_Mfa'
        required: true
      responses:
        '200':
          description: Success
          content:
            application/json:
              schema:
                $ref: '#/components/schemas/_shared_res_Login'
        '400':
          description: Bad request
        '401':
          description: Unauthorized
        '500':
          description: Internal error
  /services/auth/refresh:
    post:
      tags:
        - Services
      summary: Refresh
      description: |
        Refresh access token using a refresh token
      requestBody:
        description: |
          Refresh token
        content:
          application/json:
            schema:
              $ref: '#/components/schemas/_shared_req_Refresh'
        required: true
      responses:
        '200':
          description: Success
          content:
            application/json:
              schema:
                $ref: '#/components/schemas/_shared_res_Refresh'
        '400':
          description: Bad request
        '401':
          description: Unauthorized
        '500':
          description: Internal error
  /services/auth/login-url:
    post:
      tags:
        - Services
      summary: Get SSO login url
      description: |
        Retrieve a pre-formatted SSO login URL
      requestBody:
        content:
          application/json:
            schema:
              $ref: '#/components/schemas/_shared_req_LoginUrl'
        required: true
      responses:
        '200':
          description: Success
          content:
            application/json:
              schema:
                $ref: '#/components/schemas/_shared_res_LoginUrl'
        '400':
          description: Bad request
        '401':
          description: Unauthorized
        '500':
          description: Internal error
  /services/auth/logout:
    post:
      tags:
        - Services
      summary: Logout
      description: |
        Logouts an account
      security:
        - bearerAuth: []
      requestBody:
        content:
          application/json:
            schema:
              required:
                - all_sessions
              type: object
              properties:
                all_sessions:
                  type: boolean
                  default: false
      responses:
        '200':
          description: Success
          content:
            text/plain:
              schema:
                type: string
                example: Success
        '400':
          description: Bad request
        '401':
          description: Unauthorized
        '500':
          description: Internal error
  /services/auth/identifier/verify:
    get:
      tags:
        - Services
      summary: Validate verification code
      description: |
        Validates verification code to verify account identifier ownership
      parameters:
        - name: id
          in: query
          description: Account identifier ID
          required: true
          style: form
          explode: false
          schema:
            type: string
        - name: code
          in: query
          description: Verification code
          required: true
          style: form
          explode: false
          schema:
            type: string
      responses:
        '200':
          description: Successful operation
          content:
            text/plain:
              schema:
                type: string
                example: Successfully verified code
        '400':
          description: Bad request
        '401':
          description: Unauthorized
        '500':
          description: Internal error
  /services/auth/identifier/send-verify:
    post:
      tags:
        - Services
      summary: Send verification code to identifier
      description: |
        Sends verification code to identifier to verify account ownership
      requestBody:
        description: |
          Account information to be checked
        content:
          application/json:
            schema:
              $ref: '#/components/schemas/_services_req_identifier_send-verify'
        required: true
      responses:
        '200':
          description: Successful operation
          content:
            text/plain:
              schema:
                type: string
                example: Successfully sent verification code
        '400':
          description: Bad request
        '401':
          description: Unauthorized
        '500':
          description: Internal error
  /services/auth/credential/forgot/initiate:
    post:
      tags:
        - Services
      summary: Initiate reset credential for a given identifier
      description: |
        Email auth type:
        Sends the reset password code for a given identifier
        Generates a reset code and expiry and sends it to the given identifier 
      requestBody:
        content:
          application/json:
            schema:
              $ref: '#/components/schemas/_services_req_credential_forgot_initiate'
        required: true
      responses:
        '200':
          description: Success
          content:
            text/plain:
              schema:
                type: string
        '400':
          description: Bad request
        '401':
          description: Unauthorized
        '500':
          description: Internal error
          content:
            application/json:
              schema:
                type: object
                properties:
                  status:
                    type: string
                    enum:
                      - unverified
                      - verification-expired
                      - internal-server-error
                    description: |
                      - `unverified`: Unverified credentials
                      - `verification-expired`: Credentials verification expired. The verification is restarted
                      - `internal-server-error`: An undefined error occurred
                  message:
                    type: string
  /services/auth/credential/forgot/complete:
    post:
      tags:
        - Services
      summary: Complete resetting forgotten credential
      requestBody:
        content:
          application/json:
            schema:
              $ref: '#/components/schemas/_services_req_credential_forgot_complete'
        required: true
      responses:
        '200':
          description: Success
          content:
            text/plain:
              schema:
                type: string
        '400':
          description: Bad request
        '401':
          description: Unauthorized
        '500':
          description: Internal error
  /services/auth/credential/update:
    post:
      tags:
        - Services
      summary: Reset a credential from client application
      description: |
        Needs user auth token for authorization

        **Auth:** Requires token from direct user authentication from recent login
      security:
        - bearerAuth: []
      requestBody:
        content:
          application/json:
            schema:
              $ref: '#/components/schemas/_services_req_credential_update'
        required: true
      responses:
        '200':
          description: Success
          content:
            text/plain:
              schema:
                type: string
        '400':
          description: Bad request
        '401':
          description: Unauthorized
        '500':
          description: Internal error
  /services/auth/verify-mfa:
    post:
      tags:
        - Services
      summary: MFA
      description: |
        Verify multi-factor authentication credentials to complete MFA registration
      requestBody:
        description: |
          MFA credentials and parameters
        content:
          application/json:
            schema:
              $ref: '#/components/schemas/_shared_req_Mfa'
        required: true
      responses:
        '200':
          description: Success
          content:
            application/json:
              schema:
                type: array
                items:
                  type: string
        '400':
          description: Bad request
        '401':
          description: Unauthorized
        '500':
          description: Internal error
  /services/auth/account/exists:
    post:
      tags:
        - Services
      summary: Check if an account already exists
      description: |
        Account exists checks if an account exists for the provided user identifier and auth type
      requestBody:
        description: |
          Account information to be checked
        content:
          application/json:
            schema:
              $ref: '#/components/schemas/_shared_req_AccountCheck'
        required: true
      responses:
        '200':
          description: Success
          content:
            application/json:
              schema:
                $ref: '#/components/schemas/_shared_res_AccountCheck'
        '400':
          description: Bad request
        '401':
          description: Unauthorized
        '500':
          description: Internal error
  /services/auth/account/can-sign-in:
    post:
      tags:
        - Services
      summary: Check if a client can sign in
      description: |
        Checks if a client can sign in to an existing account for the provided user identifier and auth type
      requestBody:
        description: |
          Account information to be checked
        content:
          application/json:
            schema:
              $ref: '#/components/schemas/_shared_req_AccountCheck'
        required: true
      responses:
        '200':
          description: Success
          content:
            application/json:
              schema:
                $ref: '#/components/schemas/_shared_res_AccountCheck'
        '400':
          description: Bad request
        '401':
          description: Unauthorized
        '500':
          description: Internal error
  /services/auth/account/can-link:
    post:
      tags:
        - Services
      summary: Check if a client can link an auth type
      description: |
        Checks if a client is able to link a new auth type to an account
      requestBody:
        description: |
          Account information to be checked
        content:
          application/json:
            schema:
              $ref: '#/components/schemas/_shared_req_AccountCheck'
        required: true
      responses:
        '200':
          description: Success
          content:
            application/json:
              schema:
                $ref: '#/components/schemas/_shared_res_AccountCheck'
        '400':
          description: Bad request
        '401':
          description: Unauthorized
        '500':
          description: Internal error
  /services/auth/account/sign-in-options:
    post:
      tags:
        - Services
      summary: Get account sign-in options
      description: |
        Get the sign-in options for the account with the provided parameters
      requestBody:
        description: |
          Account information to be checked
        content:
          application/json:
            schema:
              $ref: '#/components/schemas/_shared_req_AccountCheck'
        required: true
      responses:
        '200':
          description: Success
          content:
            application/json:
              schema:
                $ref: '#/components/schemas/_shared_res_SignInOptions'
        '400':
          description: Bad request
        '401':
          description: Unauthorized
        '500':
          description: Internal error
  /services/auth/account/identifier/link:
    post:
      tags:
        - Services
      summary: Link identifier
      description: |
        Link identifier to an existing account

        **Auth:** Requires "authenticated" auth token
      security:
        - bearerAuth: []
      requestBody:
        content:
          application/json:
            schema:
              $ref: '#/components/schemas/_services_req_account_identifier-link'
            examples:
              email:
                summary: Email
                value:
                  identifier:
                    email: test@example.com
              phone:
                summary: Phone
                value:
                  identifier:
                    phone: '+12223334444'
              username:
                summary: Username
                value:
                  identifier:
                    username: username
        required: true
      responses:
        '200':
          description: Success
          content:
            application/json:
              schema:
                $ref: '#/components/schemas/_services_res_account_identifier-link'
        '400':
          description: Bad request
        '401':
          description: Unauthorized
        '500':
          description: Internal error
          content:
            application/json:
              schema:
                type: object
                properties:
                  status:
                    type: string
                    enum:
                      - invalid
                      - unverified
                      - verification-expired
                      - already-exists
                      - not-found
                      - not-allowed
                      - internal-server-error
                    description: |
                      - `invalid`: Invalid identifier
                      - `unverified`: Unverified identifier
                      - `verification-expired`: Identifier verification expired. The verification is restarted
                      - `already-exists`: Auth type identifier already exists
                      - `not-found`: Account could not be found when `sign-up=false`
                      - `not-allowed`: Invalid operation
                      - `internal-server-error`: An undefined error occurred
                  message:
                    type: string
    delete:
      tags:
        - Services
      summary: Unlink identifier
      description: |
        Unlink identifier from an existing account

        **Auth:** Requires "authenticated" auth token
      security:
        - bearerAuth: []
      requestBody:
        content:
          application/json:
            schema:
              $ref: '#/components/schemas/_services_req_account_identifier-unlink'
            example:
              id: <account identifier ID>
        required: true
      responses:
        '200':
          description: Success
          content:
            application/json:
              schema:
                $ref: '#/components/schemas/_services_res_account_identifier-link'
        '400':
          description: Bad request
        '401':
          description: Unauthorized
        '500':
          description: Internal error
  /services/auth/account/auth-type/link:
    post:
      tags:
        - Services
      summary: Link credentials
      description: |
        Link credentials to an existing account

        **Auth:** Requires "authenticated" auth token
      security:
        - bearerAuth: []
      requestBody:
        content:
          application/json:
            schema:
              $ref: '#/components/schemas/_services_req_account_auth-type-link'
            examples:
              password:
                summary: Password
                value:
                  auth_type: password
                  app_type_identifier: edu.illinois.rokwire
                  creds:
                    password: test12345
                  params:
                    confirm_password: test12345
              code:
                summary: Code
                value:
                  auth_type: code
                  app_type_identifier: edu.illinois.rokwire
                  creds:
                    phone: '+12223334444'
              webauthn-begin_registration:
                summary: Webauthn begin registration
                value:
                  auth_type: webauthn
                  app_type_identifier: edu.illinois.rokwire
                  params:
                    display_name: Name
              webauthn-complete_registration:
                summary: Webauthn complete registration
                value:
                  auth_type: webauthn
                  app_type_identifier: edu.illinois.rokwire
                  creds:
                    response: <create credential response>
                  params:
                    display_name: Name
              illinois_oidc:
                summary: Illinois OIDC
                value:
                  auth_type: illinois_oidc
                  app_type_identifier: edu.illinois.rokwire
                  creds: 'https://redirect.example.com?code=ai324uith8gSEefesEguorgwsf43'
                  params:
                    redirect_uri: 'https://redirect.example.com'
                    pkce_verifier: w4iuhfq0u43hfq38ghn3gnSFSFiqp3ugnpugnqiprgUGNPINfsdoirpgia
        required: true
      responses:
        '200':
          description: Success
          content:
            application/json:
              schema:
                $ref: '#/components/schemas/_services_res_account_auth-type-link'
        '400':
          description: Bad request
        '401':
          description: Unauthorized
        '500':
          description: Internal error
          content:
            application/json:
              schema:
                type: object
                properties:
                  status:
                    type: string
                    enum:
                      - invalid
                      - unverified
                      - verification-expired
                      - already-exists
                      - not-found
                      - not-allowed
                      - internal-server-error
                    description: |
                      - `invalid`: Invalid credentials
                      - `unverified`: Unverified credentials
                      - `verification-expired`: Identifier verification expired. The verification is restarted
                      - `already-exists`: Auth type already exists
                      - `not-found`: Account could not be found when `sign-up=false`
                      - `not-allowed`: Invalid operation
                      - `internal-server-error`: An undefined error occurred
                  message:
                    type: string
    delete:
      tags:
        - Services
      summary: Unlink credentials
      description: |
        Unlink credentials from an existing account

        **Auth:** Requires "authenticated" auth token
      security:
        - bearerAuth: []
      requestBody:
        content:
          application/json:
            schema:
              $ref: '#/components/schemas/_services_req_account_auth-type-unlink'
            example:
              id: <account auth type ID>
        required: true
      responses:
        '200':
          description: Success
          content:
            application/json:
              schema:
                $ref: '#/components/schemas/_services_res_account_auth-type-link'
        '400':
          description: Bad request
        '401':
          description: Unauthorized
        '500':
          description: Internal error
  /services/auth/authorize-service:
    post:
      tags:
        - Services
      summary: Authorize service
      description: |
        Authorize a third-party service and get a scoped access token that can be used to access its APIs

        **Auth:** Requires user auth token
      security:
        - bearerAuth: []
      requestBody:
        content:
          application/json:
            schema:
              $ref: '#/components/schemas/_services_req_authorize-service'
      responses:
        '200':
          description: Success
          content:
            application/json:
              schema:
                $ref: '#/components/schemas/_services_res_authorize-service'
              examples:
                authorized:
                  summary: Service authorized
                  value:
                    access_token: string
                    token_type: Bearer
                    approved_scopes:
                      - string
                unauthorized:
                  summary: Service unauthorized
                  value:
                    service_reg:
                      service_id: string
                      service_account_id: string
                      host: string
                      pub_key:
                        key_pem: string
                        alg: string
                      name: string
                      description: string
                      info_url: string
                      logo_url: string
                      scopes:
                        - scope: string
                          required: true
                          explanation: string
                      first_party: true
        '400':
          description: Bad request
        '401':
          description: Unauthorized
        '500':
          description: Internal error
  /services/auth/service-regs:
    get:
      tags:
        - Services
      summary: Get service registrations
      description: |
        Returns service registration records

        **Auth:** Requires auth token
      security:
        - bearerAuth: []
      parameters:
        - name: ids
          in: query
          description: A comma-separated list of service IDs to return registrations for
          required: true
          style: form
          explode: false
          schema:
            type: string
      responses:
        '200':
          description: Success
          content:
            application/json:
              schema:
                type: array
                items:
                  $ref: '#/components/schemas/ServiceReg'
        '400':
          description: Bad request
        '401':
          description: Unauthorized
        '500':
          description: Internal error
  /services/accounts:
    get:
      tags:
        - Services
      summary: Finds accounts
      description: |
        Finds accounts using a set of optional search parameters

        **Auth:** Requires access token with `get_accounts`, `update_accounts`, or `all_accounts` permission
      security:
        - bearerAuth: []
      parameters:
        - name: limit
          in: query
          description: The maximum number of accounts to return
          required: false
          style: form
          explode: false
          schema:
            type: integer
        - name: offset
          in: query
          description: The index of the first account to return
          required: false
          style: form
          explode: false
          schema:
            type: integer
        - name: account-id
          in: query
          description: The account ID
          required: false
          style: form
          explode: false
          schema:
            type: string
        - name: firstname
          in: query
          description: The account profile first name
          required: false
          style: form
          explode: false
          schema:
            type: string
        - name: lastname
          in: query
          description: The account profile last name
          required: false
          style: form
          explode: false
          schema:
            type: string
        - name: auth-type
          in: query
          description: The auth type
          required: false
          style: form
          explode: false
          schema:
            type: string
        - name: auth-type-identifier
          in: query
          description: The authentication type identifier
          required: false
          style: form
          explode: false
          schema:
            type: string
        - name: has-permissions
          in: query
          description: 'Account has permissions (permissions, roles, or groups) filter'
          required: false
          style: form
          explode: false
          schema:
            type: boolean
        - name: permissions
          in: query
          description: A comma-separated list of permission names
          required: false
          style: form
          explode: false
          schema:
            type: string
        - name: role-ids
          in: query
          description: A comma-separated list of role IDs
          required: false
          style: form
          explode: false
          schema:
            type: string
        - name: group-ids
          in: query
          description: A comma-separated list of group IDs
          required: false
          style: form
          explode: false
          schema:
            type: string
      responses:
        '200':
          description: Success
          content:
            application/json:
              schema:
                type: array
                items:
                  $ref: '#/components/schemas/PartialAccount'
        '400':
          description: Bad request
        '401':
          description: Unauthorized
        '500':
          description: Internal error
    post:
      tags:
        - Services
      summary: Create admin account
      description: |
        Create a new admin account

        **Auth:** Requires auth token with `create_accounts` or `all_accounts` permission
      security:
        - bearerAuth: []
      requestBody:
        description: |
          User account details and parameters
        content:
          application/json:
            schema:
              $ref: '#/components/schemas/_shared_req_CreateAccount'
        required: true
      responses:
        '200':
          description: Success
          content:
            application/json:
              schema:
                $ref: '#/components/schemas/PartialAccount'
        '400':
          description: Bad request
        '401':
          description: Unauthorized
        '500':
          description: Internal error
    put:
      tags:
        - Services
      summary: Update admin account
      description: |
        Update an existing admin account

        **Auth:** Requires auth token with `update_accounts` or `all_accounts` permission
      security:
        - bearerAuth: []
      requestBody:
        description: |
          User account details and parameters
        content:
          application/json:
            schema:
              $ref: '#/components/schemas/_shared_req_UpdateAccount'
        required: true
      responses:
        '200':
          description: Success
          content:
            application/json:
              schema:
                $ref: '#/components/schemas/PartialAccount'
        '400':
          description: Bad request
        '401':
          description: Unauthorized
        '500':
          description: Internal error
  /services/accounts/public:
    get:
      tags:
        - Services
      summary: Finds public accounts
      description: |
        Finds public accounts using search, username, first name, and last name, following id, and follower id
      security:
        - bearerAuth: []
      parameters:
        - name: limit
          in: query
          description: The maximum number of accounts to return
          required: false
          style: form
          explode: false
          schema:
            type: integer
        - name: offset
          in: query
          description: The index of the first account to return
          required: false
          style: form
          explode: false
          schema:
            type: integer
        - name: search
          in: query
          description: 'The search for username, firstname, or lastname'
          required: false
          style: form
          explode: false
          schema:
            type: string
        - name: username
          in: query
          description: The username
          required: false
          style: form
          explode: false
          schema:
            type: string
        - name: firstname
          in: query
          description: The account profile first name
          required: false
          style: form
          explode: false
          schema:
            type: string
        - name: lastname
          in: query
          description: The account profile last name
          required: false
          style: form
          explode: false
          schema:
            type: string
        - name: following-id
          in: query
          description: The ID of the account being followed
          required: false
          style: form
          explode: false
          schema:
            type: string
        - name: follower-id
          in: query
          description: The ID of the account following
          required: false
          style: form
          explode: false
          schema:
            type: string
      responses:
        '200':
          description: Success
          content:
            application/json:
              schema:
                type: array
                items:
                  $ref: '#/components/schemas/PublicAccount'
        '400':
          description: Bad request
        '401':
          description: Unauthorized
        '500':
          description: Internal error
  /services/account:
    delete:
      tags:
        - Services
      summary: Delete account
      description: |
        Deletes account

        **Auth:** Requires auth token
      security:
        - bearerAuth: []
      parameters:
        - name: apps
          in: query
          description: A comma-separated list of app_ids
          required: false
          style: form
          explode: false
          schema:
            type: string
      responses:
        '200':
          description: Success
          content:
            text/plain:
              schema:
                type: string
                example: Success
        '400':
          description: Bad request
        '401':
          description: Unauthorized
        '500':
          description: Internal error
    get:
      tags:
        - Services
      summary: Get account
      description: |
        Gets account

        **Auth:** Requires auth token
      security:
        - bearerAuth: []
      responses:
        '200':
          description: Success
          content:
            application/json:
              schema:
                $ref: '#/components/schemas/Account'
        '400':
          description: Bad request
        '401':
          description: Unauthorized
        '500':
          description: Internal error
  /services/account/mfa:
    get:
      tags:
        - Services
      summary: Get account MFA types
      description: |
        Get MFA types set up for an account

        **Auth:** Requires user auth token
      security:
        - bearerAuth: []
      responses:
        '200':
          description: Success
          content:
            application/json:
              schema:
                type: array
                items:
                  $ref: '#/components/schemas/_shared_res_Mfa'
        '400':
          description: Bad request
        '401':
          description: Unauthorized
        '500':
          description: Internal error
    post:
      tags:
        - Services
      summary: Enroll in MFA type
      description: |
        Add MFA type to an account

        **Auth:** Requires user auth token
      security:
        - bearerAuth: []
      requestBody:
        description: |
          MFA enrollment params
        content:
          application/json:
            schema:
              $ref: '#/components/schemas/_shared_req_Mfa'
            examples:
              email:
                summary: Enroll in email MFA
                value:
                  identifier: test@test.com
                  type: email
        required: true
      responses:
        '200':
          description: Success
          content:
            application/json:
              schema:
                $ref: '#/components/schemas/_shared_res_Mfa'
        '400':
          description: Bad request
        '401':
          description: Unauthorized
        '500':
          description: Internal error
    delete:
      tags:
        - Services
      summary: Remove MFA type
      description: |
        Remove MFA type from an account

        **Auth:** Requires user auth token
      security:
        - bearerAuth: []
      requestBody:
        description: |
          MFA params
        content:
          application/json:
            schema:
              $ref: '#/components/schemas/_shared_req_Mfa'
            examples:
              email:
                summary: Unenroll in email MFA
                value:
                  identifier: test@test.com
                  type: email
      responses:
        '200':
          description: Success
        '400':
          description: Bad request
        '401':
          description: Unauthorized
        '500':
          description: Internal error
  /services/account/preferences:
    put:
      tags:
        - Services
      summary: Update account preferences
      description: |
        Updates account preferences

        **Auth:** Requires auth token
      security:
        - bearerAuth: []
      requestBody:
        description: Account preferences
        content:
          application/json:
            schema:
              type: object
        required: true
      responses:
        '200':
          description: Success
          content:
            text/plain:
              schema:
                type: string
                example: Success
        '400':
          description: Bad request
        '401':
          description: Unauthorized
        '500':
          description: Internal error
    get:
      tags:
        - Services
      summary: Get preferences
      description: |
        Returns account preferences

        **Auth:** Requires auth token
      security:
        - bearerAuth: []
      responses:
        '200':
          description: Success
          content:
            application/json:
              schema:
                type: object
        '400':
          description: Bad request
        '401':
          description: Unauthorized
        '500':
          description: Internal error
  /services/account/profile:
    get:
      tags:
        - Services
      summary: Get user profile
      description: |
        Returns a user profile

        **Auth:** Requires user auth token
      security:
        - bearerAuth: []
      responses:
        '200':
          description: Success
          content:
            application/json:
              schema:
                $ref: '#/components/schemas/Profile'
        '400':
          description: Bad request
        '401':
          description: Unauthorized
        '500':
          description: Internal error
    put:
      tags:
        - Services
      summary: Update user profile
      description: |
        Updates a user profile

        **Auth:** Requires user auth token
      security:
        - bearerAuth: []
      requestBody:
        description: Profile update
        content:
          application/json:
            schema:
              $ref: '#/components/schemas/Profile'
        required: true
      responses:
        '200':
          description: Success
          content:
            text/plain:
              schema:
                type: string
                example: Success
        '400':
          description: Bad request
        '401':
          description: Unauthorized
        '500':
          description: Internal error
  /services/account/privacy:
    put:
      tags:
        - Services
      summary: Update user privacy
      description: |
        Updates a user privacy

        **Auth:** Requires user auth token
      security:
        - bearerAuth: []
      requestBody:
        description: Privacy update
        content:
          application/json:
            schema:
              $ref: '#/components/schemas/Privacy'
        required: true
      responses:
        '200':
          description: Success
        '400':
          description: Bad request
        '401':
          description: Unauthorized
        '500':
          description: Internal error
  /services/account/secrets:
    put:
      tags:
        - Services
      summary: Update account secrets
      description: |
        Updates account secrets

        **Auth:** Requires user auth token
      security:
        - bearerAuth: []
      requestBody:
        description: Profile update
        content:
          application/json:
            schema:
              type: object
      responses:
        '200':
          description: Success
          content:
            text/plain:
              schema:
                type: string
                example: Success
        '400':
          description: Bad request
        '401':
          description: Unauthorized
        '500':
          description: Internal error
  /services/account/system-configs:
    get:
      tags:
        - Services
      summary: Get system configs
      description: |
        Returns account system configs

        **Auth:** Requires auth token
      security:
        - bearerAuth: []
      responses:
        '200':
          description: Success
          content:
            application/json:
              schema:
                type: object
                nullable: true
        '400':
          description: Bad request
        '401':
          description: Unauthorized
        '500':
          description: Internal error
  /services/account/username:
    put:
      tags:
        - Services
      summary: Update account username
      description: |
        Update the username associated with the user's account

        **Auth:** Requires user access token
      security:
        - bearerAuth: []
      requestBody:
        description: Username
        content:
          application/json:
            schema:
              $ref: '#/components/schemas/Username'
        required: true
      responses:
        '200':
          description: Success
          content:
            text/plain:
              schema:
                type: string
                example: Success
        '400':
          description: Bad request
        '401':
          description: Unauthorized
        '500':
          description: Internal error
  /services/account/follow:
    post:
      tags:
        - Services
      summary: Add follower
      description: |
        Adds follower to specified user

        **Auth:** Requires user auth token
      security:
        - bearerAuth: []
      requestBody:
        description: Follow relationship
        content:
          application/json:
            schema:
              $ref: '#/components/schemas/Follow'
        required: true
      responses:
        '200':
          description: Success
          content:
            text/plain:
              schema:
                type: string
                example: Success
        '400':
          description: Bad request
        '401':
          description: Unauthorized
        '500':
          description: Internal error
  '/services/account/follow/{id}':
    delete:
      tags:
        - Services
      summary: Delete a follow relationship
      description: |
        Delete a follow where subject follows userID

        **Auth:** Requires user auth token
      security:
        - bearerAuth: []
      parameters:
        - name: id
          in: path
          description: The account ID to stop following
          required: true
          style: simple
          explode: false
          schema:
            type: string
      responses:
        '200':
          description: Success
        '400':
          description: Bad request
        '401':
          description: Unauthorized
        '500':
          description: Internal error
  /services/test:
    get:
      tags:
        - Services
      summary: Test API..
      responses:
        '200':
          description: Success
          content:
            text/plain:
              schema:
                type: string
                example: Echooo
  /services/app-configs:
    post:
      tags:
        - Services
      summary: Gets default app config
      description: |
        Returns the default app config for the highest version that is equal to or less than the provided version

        **Auth:** Requires a valid API Key for access.
      requestBody:
        description: |
          App config query
        content:
          application/json:
            schema:
              $ref: '#/components/schemas/_shared_req_app-configs'
            example:
              version: 1.0.1
              app_type_identifier: edu.illinois.rokwire.android
              api_key: ''
      responses:
        '200':
          description: successfully read app configuration
          content:
            application/json:
              schema:
                $ref: '#/components/schemas/ApplicationConfig'
        '400':
          description: Bad request.
        '401':
          description: Unauthorized
        '404':
          description: AppConfig not found
        '500':
          description: Internal error
  /services/app-configs/organization:
    post:
      tags:
        - Services
      summary: Gets organization-specific app configs
      description: |
        Returns the app config for the highest version that is equal to or less than the provided version for the currently authenticated organization

        **Auth:** Requires auth token
      security:
        - bearerAuth: []
      requestBody:
        content:
          application/json:
            schema:
              $ref: '#/components/schemas/_shared_req_app-configs-org'
            example:
              version: 1.0.1
              app_type_identifier: edu.illinois.rokwire.android
      responses:
        '200':
          description: successfully read app configuration
          content:
            application/json:
              schema:
                $ref: '#/components/schemas/ApplicationConfig'
        '400':
          description: Bad request.
        '401':
          description: Unauthorized
        '404':
          description: AppConfig not found
        '500':
          description: Internal error
  /services/auth/credential/send-verify:
    post:
      tags:
        - Services
      summary: Send verification code to identifier
      description: |
        Sends verification code to identifier to verify account ownership
      deprecated: true
      requestBody:
        description: |
          Account information to be checked
        content:
          application/json:
            schema:
              $ref: '#/components/schemas/_services_req_identifier_send-verify'
        required: true
      responses:
        '200':
          description: Successful operation
          content:
            text/plain:
              schema:
                type: string
                example: Successfully sent verification code
        '400':
          description: Bad request
        '401':
          description: Unauthorized
        '500':
          description: Internal error
  /services/application/configs:
    post:
      tags:
        - Services
      summary: Gets default app config
      description: |
        Returns the default app config for the highest version that is equal to or less than the provided version

        **Auth:** Requires a valid API Key for access.
      deprecated: true
      requestBody:
        description: |
          App config query
        content:
          application/json:
            schema:
              $ref: '#/components/schemas/_shared_req_app-configs'
            example:
              version: 1.0.1
              app_type_identifier: edu.illinois.rokwire.android
              api_key: ''
      responses:
        '200':
          description: successfully read app configuration
          content:
            application/json:
              schema:
                $ref: '#/components/schemas/ApplicationConfig'
        '400':
          description: Bad request.
        '401':
          description: Unauthorized
        '404':
          description: AppConfig not found
        '500':
          description: Internal error
  /services/application/organization/configs:
    post:
      tags:
        - Services
      summary: Gets organization-specific app configs
      description: |
        Returns the app config for the highest version that is equal to or less than the provided version for the currently authenticated organization

        **Auth:** Requires auth token
      security:
        - bearerAuth: []
      deprecated: true
      requestBody:
        content:
          application/json:
            schema:
              $ref: '#/components/schemas/_shared_req_app-configs-org'
            example:
              version: 1.0.1
              app_type_identifier: edu.illinois.rokwire.android
      responses:
        '200':
          description: successfully read app configuration
          content:
            application/json:
              schema:
                $ref: '#/components/schemas/ApplicationConfig'
        '400':
          description: Bad request.
        '401':
          description: Unauthorized
        '404':
          description: AppConfig not found
        '500':
          description: Internal error
  /admin/auth/login:
    post:
      tags:
        - Admin
      summary: Login
      description: |
        Login using credentials to retrieve access token, refresh token, and user data

        **Auth:** Requires API key
      requestBody:
        description: |
          User credential details and parameters
        content:
          application/json:
            schema:
              $ref: '#/components/schemas/_shared_req_Login'
            examples:
              email:
                summary: Email
                value:
                  auth_type: email
                  app_type_identifier: edu.illinois.rokwire
                  org_id: 0a2eff20-e2cd-11eb-af68-60f81db5ecc0
                  api_key: 95a463e3-2ce8-450b-ba75-d8506b874738
                  creds:
                    email: test@example.com
                    password: test12345
                  device:
                    type: mobile
                    device_id: '5555'
                    os: Android
              illinois_oidc:
                summary: Illinois OIDC
                value:
                  auth_type: illinois_oidc
                  app_type_identifier: edu.illinois.rokwire
                  org_id: 0a2eff20-e2cd-11eb-af68-60f81db5ecc0
                  api_key: 95a463e3-2ce8-450b-ba75-d8506b874738
                  creds: 'https://redirect.example.com?code=ai324uith8gSEefesEguorgwsf43'
                  params:
                    redirect_uri: 'https://redirect.example.com'
                    pkce_verifier: w4iuhfq0u43hfq38ghn3gnSFSFiqp3ugnpugnqiprgUGNPINfsdoirpgia
                  preferences:
                    key1: value1
                    key2: value2
                  profile:
                    address: address
                    birth_year: 1990
                    country: county
                    email: email
                    first_name: first name
                    last_name: last name
                    phone: '+000000000000'
                    photo_url: photo url
                    state: state
                    zip_code: zip code
                  privacy:
                    public: false
                  device:
                    type: mobile
                    device_id: '5555'
                    os: Android
        required: true
      responses:
        '200':
          description: Success
          content:
            application/json:
              schema:
                anyOf:
                  - $ref: '#/components/schemas/_shared_res_Login_Mfa'
                  - $ref: '#/components/schemas/_shared_res_Login'
        '400':
          description: Bad request
        '401':
          description: Unauthorized
        '500':
          description: Internal error
  /admin/auth/mfa:
    post:
      tags:
        - Admin
      summary: MFA
      description: |
        Verify multi-factor authentication credentials to complete login

        **Auth:** Requires API key
      parameters:
        - name: state
          in: query
          description: Login state
          required: false
          style: form
          explode: false
          schema:
            type: string
      requestBody:
        description: |
          MFA credentials and parameters
        content:
          application/json:
            schema:
              $ref: '#/components/schemas/_shared_req_Login_Mfa'
        required: true
      responses:
        '200':
          description: Success
          content:
            application/json:
              schema:
                $ref: '#/components/schemas/_shared_res_Login'
        '400':
          description: Bad request
        '401':
          description: Unauthorized
        '500':
          description: Internal error
  /admin/auth/refresh:
    post:
      tags:
        - Admin
      summary: Refresh
      description: |
        Refresh access token using a refresh token

        **Auth:** Requires API key
      requestBody:
        description: |
          Refresh token
        content:
          application/json:
            schema:
              $ref: '#/components/schemas/_shared_req_Refresh'
        required: true
      responses:
        '200':
          description: Success
          content:
            application/json:
              schema:
                $ref: '#/components/schemas/_shared_res_Refresh'
        '400':
          description: Bad request
        '401':
          description: Unauthorized
        '500':
          description: Internal error
  /admin/auth/login-url:
    post:
      tags:
        - Admin
      summary: Get SSO login url
      description: |
        Retrieve a pre-formatted SSO login URL

        **Auth:** Requires API key
      requestBody:
        content:
          application/json:
            schema:
              $ref: '#/components/schemas/_shared_req_LoginUrl'
        required: true
      responses:
        '200':
          description: Success
          content:
            application/json:
              schema:
                $ref: '#/components/schemas/_shared_res_LoginUrl'
        '400':
          description: Bad request
        '401':
          description: Unauthorized
        '500':
          description: Internal error
  /admin/auth/verify-mfa:
    post:
      tags:
        - Admin
      summary: MFA
      description: |
        Verify multi-factor authentication credentials to complete MFA registration

        **Auth:** Requires admin access token
      requestBody:
        description: |
          MFA credentials and parameters
        content:
          application/json:
            schema:
              $ref: '#/components/schemas/_shared_req_Mfa'
        required: true
      responses:
        '200':
          description: Success
          content:
            application/json:
              schema:
                type: array
                items:
                  type: string
        '400':
          description: Bad request
        '401':
          description: Unauthorized
        '500':
          description: Internal error
  /admin/auth/app-token:
    get:
      tags:
        - Admin
      summary: App token
      description: |
        Retrieve an admin token for the specified application

        **Auth:** Requires admin access token
      security:
        - bearerAuth: []
      parameters:
        - name: app_id
          in: query
          description: The application ID of the token to return
          required: true
          style: form
          explode: false
          schema:
            type: string
      responses:
        '200':
          description: Success
          content:
            application/json:
              schema:
                $ref: '#/components/schemas/AdminToken'
        '400':
          description: Bad request
        '401':
          description: Unauthorized
        '500':
          description: Internal error
  /admin/account:
    get:
      tags:
        - Admin
      summary: Get user account
      description: |
        Get the user account

        **Auth:** Requires admin access token
      security:
        - bearerAuth: []
      responses:
        '200':
          description: Success
          content:
            application/json:
              schema:
                $ref: '#/components/schemas/Account'
        '400':
          description: Bad request
        '401':
          description: Unauthorized
        '500':
          description: Internal error
  /admin/account/mfa:
    get:
      tags:
        - Admin
      summary: Get account MFA types
      description: |
        Get MFA types set up for an account

        **Auth:** Requires admin access token
      security:
        - bearerAuth: []
      responses:
        '200':
          description: Success
          content:
            application/json:
              schema:
                type: array
                items:
                  $ref: '#/components/schemas/_shared_res_Mfa'
        '400':
          description: Bad request
        '401':
          description: Unauthorized
        '500':
          description: Internal error
    post:
      tags:
        - Admin
      summary: Enroll in MFA type
      description: |
        Add MFA type to an account

        **Auth:** Requires user auth token
      security:
        - bearerAuth: []
      parameters:
        - name: type
          in: query
          description: MFA type
          required: true
          style: form
          explode: false
          schema:
            type: string
      responses:
        '200':
          description: Success
          content:
            application/json:
              schema:
                $ref: '#/components/schemas/_shared_res_Mfa'
        '400':
          description: Bad request
        '401':
          description: Unauthorized
        '500':
          description: Internal error
    delete:
      tags:
        - Admin
      summary: Remove MFA type
      description: |
        Remove MFA type from an account

        **Auth:** Requires user auth token
      security:
        - bearerAuth: []
      parameters:
        - name: type
          in: query
          description: MFA type
          required: true
          style: form
          explode: false
          schema:
            type: string
      responses:
        '200':
          description: Success
        '400':
          description: Bad request
        '401':
          description: Unauthorized
        '500':
          description: Internal error
  /admin/account/username:
    put:
      tags:
        - Admin
      summary: Update account username
      description: |
        Update the username associated with the user's account

        **Auth:** Requires user access token
      security:
        - bearerAuth: []
      requestBody:
        description: Username
        content:
          application/json:
            schema:
              $ref: '#/components/schemas/Username'
        required: true
      responses:
        '200':
          description: Success
          content:
            text/plain:
              schema:
                type: string
                example: Success
        '400':
          description: Bad request
        '401':
          description: Unauthorized
        '500':
          description: Internal error
  /admin/app-configs:
    post:
      tags:
        - Admin
      summary: Gets default admin app config
      description: |
        Returns the default admin app config for the highest version that is equal to or less than the provided version

        **Auth:** Requires a valid API Key for access.
      requestBody:
        description: |
          App config query
        content:
          application/json:
            schema:
              $ref: '#/components/schemas/_shared_req_app-configs'
            example:
              version: 1.0.1
              app_type_identifier: edu.illinois.rokwire.admin.android
              api_key: ''
      responses:
        '200':
          description: Success
          content:
            application/json:
              schema:
                $ref: '#/components/schemas/ApplicationConfig'
        '400':
          description: Bad request.
        '401':
          description: Unauthorized
        '404':
          description: AppConfig not found
        '500':
          description: Internal error
  /admin/app-configs/organization:
    post:
      tags:
        - Admin
      summary: Gets organization-specific admin app configs
      description: |
        Returns the admin app config for the highest version that is equal to or less than the provided version for the currently authenticated organization

        **Auth:** Requires admin auth token
      security:
        - bearerAuth: []
      requestBody:
        content:
          application/json:
            schema:
              $ref: '#/components/schemas/_shared_req_app-configs-org'
            example:
              version: 1.0.1
              app_type_identifier: edu.illinois.rokwire.admin.android
      responses:
        '200':
          description: Success
          content:
            application/json:
              schema:
                $ref: '#/components/schemas/ApplicationConfig'
        '400':
          description: Bad request.
        '401':
          description: Unauthorized
        '404':
          description: AppConfig not found
        '500':
          description: Internal error
  /admin/application/accounts:
    get:
      tags:
        - Admin
      summary: Finds application accounts
      description: |
        Finds accounts for the specified application

        **Auth:** Requires admin access token with `get_accounts`, `update_accounts`, or `all_accounts` permission
      security:
        - bearerAuth: []
      parameters:
        - name: limit
          in: query
          description: The maximum number of accounts to return
          required: false
          style: form
          explode: false
          schema:
            type: integer
        - name: offset
          in: query
          description: The index of the first account to return
          required: false
          style: form
          explode: false
          schema:
            type: integer
        - name: account-id
          in: query
          description: The account ID
          required: false
          style: form
          explode: false
          schema:
            type: string
        - name: firstname
          in: query
          description: The account profile first name
          required: false
          style: form
          explode: false
          schema:
            type: string
        - name: lastname
          in: query
          description: The account profile last name
          required: false
          style: form
          explode: false
          schema:
            type: string
        - name: auth-type
          in: query
          description: The auth type
          required: false
          style: form
          explode: false
          schema:
            type: string
        - name: auth-type-identifier
          in: query
          description: The authentication type identifier
          required: false
          style: form
          explode: false
          schema:
            type: string
        - name: has-permissions
          in: query
          description: 'Account has permissions (permissions, roles, or groups) filter'
          required: false
          style: form
          explode: false
          schema:
            type: boolean
        - name: permissions
          in: query
          description: A comma-separated list of permission names
          required: false
          style: form
          explode: false
          schema:
            type: string
        - name: role-ids
          in: query
          description: A comma-separated list of role IDs
          required: false
          style: form
          explode: false
          schema:
            type: string
        - name: group-ids
          in: query
          description: A comma-separated list of group IDs
          required: false
          style: form
          explode: false
          schema:
            type: string
      responses:
        '200':
          description: Success
          content:
            application/json:
              schema:
                type: array
                items:
                  $ref: '#/components/schemas/PartialAccount'
        '400':
          description: Bad request
        '401':
          description: Unauthorized
        '500':
          description: Internal error
    post:
      tags:
        - Admin
      summary: Create admin accounts
      description: |
        Create a new admin account

        **Auth:** Requires admin access token with `create_accounts` or `all_accounts` permission
      security:
        - bearerAuth: []
      requestBody:
        description: |
          User account details and parameters
        content:
          application/json:
            schema:
              $ref: '#/components/schemas/_shared_req_CreateAccount'
        required: true
      responses:
        '200':
          description: Success
          content:
            application/json:
              schema:
                $ref: '#/components/schemas/PartialAccount'
        '400':
          description: Bad request
        '401':
          description: Unauthorized
        '500':
          description: Internal error
    put:
      tags:
        - Admin
      summary: Update admin account
      description: |
        Update an existing admin account

        **Auth:** Requires admin access token with `update_accounts` or `all_accounts` permission
      security:
        - bearerAuth: []
      requestBody:
        description: |
          User account details and parameters
        content:
          application/json:
            schema:
              $ref: '#/components/schemas/_shared_req_UpdateAccount'
        required: true
      responses:
        '200':
          description: Success
          content:
            application/json:
              schema:
                $ref: '#/components/schemas/PartialAccount'
        '400':
          description: Bad request
        '401':
          description: Unauthorized
        '500':
          description: Internal error
  '/admin/application/accounts/{id}/devices':
    get:
      tags:
        - Admin
      summary: Finds application account devices
      description: |
        Finds devices for the specified account and application

        **Auth:** Requires admin access token with `get_account-devices` permission
      security:
        - bearerAuth: []
      parameters:
        - name: id
          in: path
          description: The account ID
          required: true
          style: simple
          explode: false
          schema:
            type: string
      responses:
        '200':
          description: Success
          content:
            application/json:
              schema:
                type: array
                items:
                  $ref: '#/components/schemas/Device'
        '400':
          description: Bad request
        '401':
          description: Unauthorized
        '500':
          description: Internal error
  '/admin/application/accounts/{account_id}/login-sessions/{session_id}':
    delete:
      tags:
        - Admin
      summary: Delete an account session
      description: |
        Delete an account session for specific application

        **Auth:** Requires admin access token with `delete_login-sessions` or `all_login-sessions` permission
      security:
        - bearerAuth: []
      parameters:
        - name: session_id
          in: path
          description: The sessionID of the login session to delete
          required: true
          explode: false
          schema:
            type: string
        - name: account_id
          in: path
          description: The accountID of the login session to delete
          required: true
          explode: false
          schema:
            type: string
      responses:
        '200':
          description: Success
          content:
            text/plain:
              schema:
                type: string
                example: Success
        '400':
          description: Bad request
        '401':
          description: Unauthorized
        '500':
          description: Internal error
  '/admin/application/accounts/{id}/permissions':
    put:
      tags:
        - Admin
      summary: Grant account permissions
      description: |
        Grant account permissions

        **Auth:** Requires admin access token with `update_account-permissions`, `update_accounts`, or `all_accounts` permission
      security:
        - bearerAuth: []
      parameters:
        - name: id
          in: path
          description: The account ID
          required: true
          style: simple
          explode: false
          schema:
            type: string
      requestBody:
        description: Permissions
        content:
          application/json:
            schema:
              $ref: '#/components/schemas/_admin_req_grant-permissions'
        required: true
      responses:
        '200':
          description: Success
          content:
            text/plain:
              schema:
                type: string
                example: Success
        '400':
          description: Bad request
        '401':
          description: Unauthorized
        '500':
          description: Internal error
    delete:
      tags:
        - Admin
      summary: Delete permissions from account
      description: |
        Deletes an existing permissions from account

        **Auth:** Requires admin access token with `update_account-permissions`, `update_accounts`, or `all_accounts` permission
      security:
        - bearerAuth: []
      parameters:
        - name: id
          in: path
          description: The account ID
          required: true
          style: simple
          explode: false
          schema:
            type: string
      requestBody:
        description: Permissions
        content:
          application/json:
            schema:
              $ref: '#/components/schemas/_admin_req_revoke-permissions'
      responses:
        '200':
          description: Success
          content:
            text/plain:
              schema:
                type: string
                example: Success
        '400':
          description: Bad request
        '401':
          description: Unauthorized
        '500':
          description: Internal error
  '/admin/application/accounts/{id}/roles':
    put:
      tags:
        - Admin
      summary: Grant account roles
      description: |
        Grant account roles

        **Auth:** Requires admin access token with `update_account-auth-roles`, `update_accounts`, or `all_accounts` permission
      security:
        - bearerAuth: []
      parameters:
        - name: id
          in: path
          description: The account ID
          required: true
          style: simple
          explode: false
          schema:
            type: string
      requestBody:
        description: Roles
        content:
          application/json:
            schema:
              $ref: '#/components/schemas/_admin_req_grant-roles-to-account'
        required: true
      responses:
        '200':
          description: Success
          content:
            text/plain:
              schema:
                type: string
                example: Success
        '400':
          description: Bad request
        '401':
          description: Unauthorized
        '500':
          description: Internal error
    delete:
      tags:
        - Admin
      summary: Delete roles from account
      description: |
        Deletes an existing roles from account

        **Auth:** Requires admin access token with `update_account-auth-roles`, `update_accounts`, or `all_accounts` permission
      security:
        - bearerAuth: []
      parameters:
        - name: id
          in: path
          description: The account ID
          required: true
          style: simple
          explode: false
          schema:
            type: string
      requestBody:
        description: Roles
        content:
          application/json:
            schema:
              $ref: '#/components/schemas/_admin_req_revoke-roles-from-account'
      responses:
        '200':
          description: Success
          content:
            text/plain:
              schema:
                type: string
                example: Success
        '400':
          description: Bad request
        '401':
          description: Unauthorized
        '500':
          description: Internal error
  '/admin/application/accounts/{id}/system-configs':
    get:
      tags:
        - Admin
      summary: Get system configs
      description: |
        Returns account system configs

        **Auth:** Requires admin access token with `get_account-system-configs` or `all_account-system-configs` permission
      security:
        - bearerAuth: []
      parameters:
        - name: id
          in: path
          description: The account ID
          required: true
          style: simple
          explode: false
          schema:
            type: string
      responses:
        '200':
          description: Success
          content:
            application/json:
              schema:
                type: object
                nullable: true
        '400':
          description: Bad request
        '401':
          description: Unauthorized
        '500':
          description: Internal error
    put:
      tags:
        - Admin
      summary: Update account system configs
      description: |
        Updates account system configs

        **Auth:** Requires admin access token with `update_account-system-configs` or `all_account-system-configs` permission
      security:
        - bearerAuth: []
      parameters:
        - name: id
          in: path
          description: The account ID
          required: true
          style: simple
          explode: false
          schema:
            type: string
        - name: create-anonymous
          in: query
          description: Create anonymous account if account with ID cannot be found. Default is `false`
          required: false
          style: form
          explode: false
          schema:
            type: boolean
      requestBody:
        description: Account system configs (will be merged with existing configs)
        content:
          application/json:
            schema:
              type: object
        required: true
      responses:
        '200':
          description: Success
          content:
            text/plain:
              schema:
                type: string
                example: Success
        '400':
          description: Bad request
        '401':
          description: Unauthorized
        '500':
          description: Internal error
  '/admin/application/accounts/{id}/verified':
    put:
      tags:
        - Admin
      summary: Update account verified flag
      description: |
        Update the verified flag associated with the specified user's account

        **Auth:** Requires admin access token with `update_account-verified` permission
      security:
        - bearerAuth: []
      parameters:
        - name: id
          in: path
          description: The account ID
          required: true
          style: simple
          explode: false
          schema:
            type: string
      requestBody:
        description: Verified
        content:
          application/json:
            schema:
              $ref: '#/components/schemas/_admin_req_verified'
        required: true
      responses:
        '200':
          description: Success
          content:
            text/plain:
              schema:
                type: string
                example: Success
        '400':
          description: Bad request
        '401':
          description: Unauthorized
        '500':
          description: Internal error
  /admin/application/configs:
    get:
      tags:
        - Admin
      summary: Reads app configs
      description: |
        If version is provided, the app config for the highest version that is equal to or less than this value will be returned as the only item in the list.
        Otherwise it will return a list of all app config versions for the given app_type_id. If org_id is provided, the configs for that organization will
        be returned, otherwise the default configs will be returned.

        **Auth:** Requires admin access token with `get_app-configs`, `update_app-configs`, `delete_app-configs`, or `all_app-configs` permission
      security:
        - bearerAuth: []
      parameters:
        - name: app_type_id
          in: query
          required: true
          style: form
          explode: false
          schema:
            type: string
        - name: org_id
          in: query
          style: form
          explode: false
          schema:
            type: string
        - name: version
          in: query
          style: form
          explode: false
          schema:
            type: string
      responses:
        '200':
          description: successfully read app configuration
          content:
            application/json:
              schema:
                type: array
                items:
                  $ref: '#/components/schemas/ApplicationConfig'
        '400':
          description: Bad request.
        '401':
          description: Unauthorized
        '500':
          description: Internal error
    post:
      tags:
        - Admin
      summary: Creates app configs
      description: |
        Creates a new app config

        **Auth:** Requires admin access token with `update_app-configs` or `all_app-configs` permission
      security:
        - bearerAuth: []
      requestBody:
        description: New app configs
        content:
          application/json:
            schema:
              $ref: '#/components/schemas/ApplicationConfig'
            example:
              version: 1.0.1
              app_type_id: 7e037f2d-b423-4b4d-a1bc-18507f81c6d1
              org_id: 0a2eff20-e2cd-11eb-af68-60f81db5ecc0
              data: {}
        required: true
      responses:
        '200':
          description: Success
          content:
            text/plain:
              schema:
                type: string
                example: Success
        '400':
          description: Bad request
        '401':
          description: Unauthorized
        '500':
          description: Internal error
  '/admin/application/configs/{id}':
    get:
      tags:
        - Admin
      summary: Reads app configs by ID
      description: |
        Get app configs for the provided ID

        **Auth:** Requires admin access token with `get_app-configs`, `update_app-configs`, `delete_app-configs`, or `all_app-configs` permission
      security:
        - bearerAuth: []
      parameters:
        - name: id
          in: path
          description: app config id to read
          required: true
          style: simple
          explode: false
          schema:
            type: string
      responses:
        '200':
          description: Success
          content:
            application/json:
              schema:
                $ref: '#/components/schemas/ApplicationConfig'
        '400':
          description: Bad request.
        '401':
          description: Unauthorized
        '500':
          description: Internal error
    put:
      tags:
        - Admin
      summary: Updates app config by ID
      description: |
        Updates app config with the provided ID

        **Auth:** Requires admin access token with `update_app-configs` or `all_app-configs` permission
      security:
        - bearerAuth: []
      parameters:
        - name: id
          in: path
          required: true
          style: simple
          explode: false
          schema:
            type: string
      requestBody:
        description: updated app config
        content:
          application/json:
            schema:
              $ref: '#/components/schemas/ApplicationConfig'
            example:
              version: 1.0.1
              app_type_id: 7e037f2d-b423-4b4d-a1bc-18507f81c6d1
              org_id: 0a2eff20-e2cd-11eb-af68-60f81db5ecc0
              data:
                url: rokmetro.dev
        required: true
      responses:
        '200':
          description: Success
          content:
            text/plain:
              schema:
                type: string
                example: Success
        '400':
          description: Bad request
        '401':
          description: Unauthorized
        '500':
          description: Internal error
    delete:
      tags:
        - Admin
      summary: Deletes app config by ID
      description: |
        Deletes app config with the provided ID

        **Auth:** Requires admin access token with `delete_app-configs` or `all_app-configs` permission
      security:
        - bearerAuth: []
      parameters:
        - name: id
          in: path
          required: true
          style: simple
          explode: false
          schema:
            type: string
      responses:
        '200':
          description: Success
        '400':
          description: Bad request
        '401':
          description: Unauthorized
        '500':
          description: Internal error
  /admin/application/filter/accounts:
    post:
      tags:
        - Admin
      summary: Finds user accounts matching provided filter
      description: |
        **Auth:** Requires admin access token with `get_filter-accounts` permission
      security:
        - bearerAuth: []
      parameters:
        - name: limit
          in: query
          description: The maximum number of accounts to return
          required: false
          style: form
          explode: false
          schema:
            type: integer
        - name: offset
          in: query
          description: The index of the first account to return
          required: false
          style: form
          explode: false
          schema:
            type: integer
      requestBody:
        content:
          application/json:
            schema:
              type: object
            examples:
              single_value:
                summary: Multiple single-value search parameters
                value:
                  profile.first_name: Example
                  preferences.privacy_level: 4
                  identifiers.identifier: '123456789'
              multiple_value:
                summary: 'Some single-value, some multi-value search parameters'
                value:
                  profile.first_name: Example
                  preferences.privacy_level:
                    - 3
                    - 4
                    - 5
                  identifiers.identifier: '123456789'
        required: true
      responses:
        '200':
          description: Success
          content:
            application/json:
              schema:
                type: array
                items:
                  type: object
        '400':
          description: Bad request
        '401':
          description: Unauthorized
        '403':
          description: Forbidden
        '500':
          description: Internal error
  /admin/application/filter/accounts/count:
    post:
      tags:
        - Admin
      summary: Finds the count of user accounts matching filter
      description: |
        **Auth:** Requires service access token with `get_filter-accounts-count` permission
      security:
        - bearerAuth: []
      requestBody:
        description: |
          Service account credentials
        content:
          application/json:
            schema:
              type: object
            examples:
              single_value:
                summary: Multiple single-value search parameters
                value:
                  profile.first_name: Example
                  preferences.privacy_level: 4
                  identifiers.identifier: '123456789'
              multiple_value:
                summary: 'Some single-value, some multi-value search parameters'
                value:
                  profile.first_name: Example
                  preferences.privacy_level:
                    - 3
                    - 4
                    - 5
                  identifiers.identifier: '123456789'
        required: true
      responses:
        '200':
          description: Success
          content:
            application/json:
              schema:
                type: integer
        '400':
          description: Bad request
        '401':
          description: Unauthorized
        '403':
          description: Forbidden
        '500':
          description: Internal error
  /admin/application/login-sessions:
    get:
      tags:
        - Admin
      summary: Get application sessions
      description: |
        Get application sessions

        **Auth:** Requires admin access token with `get_login-sessions`, `update_login-sessions`, `delete_login-sessions`, or `all_login-sessions` permission
      security:
        - bearerAuth: []
      parameters:
        - name: identifier
          in: query
          description: identifier
          required: false
          style: form
          explode: false
          schema:
            type: string
        - name: account-auth-type-identifier
          in: query
          description: account auth type identifier
          required: false
          style: form
          explode: false
          schema:
            type: string
        - name: app-type-id
          in: query
          description: app type id
          required: false
          style: form
          explode: false
          schema:
            type: string
        - name: app-type-identifier
          in: query
          description: app type identifier
          required: false
          style: form
          explode: false
          schema:
            type: string
        - name: anonymous
          in: query
          description: anonymous
          required: false
          style: form
          explode: false
          schema:
            type: boolean
        - name: device-id
          in: query
          description: device id
          required: false
          style: form
          explode: false
          schema:
            type: string
        - name: ip-address
          in: query
          description: ip address
          required: false
          style: form
          explode: false
          schema:
            type: string
      responses:
        '200':
          description: Success
          content:
            application/json:
              schema:
                type: array
                items:
                  $ref: '#/components/schemas/LoginSession'
        '400':
          description: Bad request
        '401':
          description: Unauthorized
        '500':
          description: Internal error
  /admin/application/groups:
    get:
      tags:
        - Admin
      summary: Get application groups
      description: |
        Gets application groups
            
        **Auth:** Requires admin access token with at least one of the following permissions:
        - `get_auth-groups`
        - `update_auth-groups`
        - `delete_auth-groups`
        - `all_auth-groups`
        - `update_account-auth-groups`
        - `create_accounts`
        - `update_accounts`
        - `all_accounts`
      security:
        - bearerAuth: []
      responses:
        '200':
          description: Successful operation
          content:
            application/json:
              schema:
                type: array
                items:
                  $ref: '#/components/schemas/AppOrgGroup'
        '400':
          description: Bad request
        '401':
          description: Unauthorized
        '500':
          description: Internal error
    post:
      tags:
        - Admin
      summary: Create application group
      description: |
        Create application group

         **Auth:** Requires admin access token with `update_auth-groups` or `all_auth-groups` permission
         - bearerAuth: []
      security:
        - bearerAuth: []
      requestBody:
        description: Application group
        content:
          application/json:
            schema:
              $ref: '#/components/schemas/_admin_req_application_group'
        required: true
      responses:
        '200':
          description: Success
          content:
            application/json:
              schema:
                $ref: '#/components/schemas/AppOrgGroup'
        '400':
          description: Bad request
        '401':
          description: Unauthorized
        '500':
          description: Internal error
  '/admin/application/groups/{id}':
    put:
      tags:
        - Admin
      summary: Update application group
      description: |
        Updates an existing application group

        **Auth:** Requires admin access token with `update_auth-groups` or `all_auth-groups` permission
      security:
        - bearerAuth: []
      parameters:
        - name: id
          in: path
          description: The group ID
          required: true
          schema:
            type: string
      requestBody:
        description: Application group
        content:
          application/json:
            schema:
              $ref: '#/components/schemas/_admin_req_application_group'
        required: true
      responses:
        '200':
          description: Success
          content:
            application/json:
              schema:
                $ref: '#/components/schemas/AppOrgGroup'
        '400':
          description: Bad request
        '401':
          description: Unauthorized
        '500':
          description: Internal error
    delete:
      tags:
        - Admin
      summary: Delete application group
      description: |
        Deletes an existing application group

        **Auth:** Requires admin access token with `delete_auth-groups` or `all_auth-groups` permission
      security:
        - bearerAuth: []
      parameters:
        - name: id
          in: path
          description: The group ID
          required: true
          schema:
            type: string
      responses:
        '200':
          description: Success
        '400':
          description: Bad request
        '401':
          description: Unauthorized
        '500':
          description: Internal error
  '/admin/application/groups/{id}/accounts':
    put:
      tags:
        - Admin
      summary: Add accounts to a group
      description: |
        Add accounts 

        **Auth:** Requires admin access token with `update_account-auth-groups`, `update_accounts`, or `all_accounts` permission
      security:
        - bearerAuth: []
      parameters:
        - name: id
          in: path
          description: The group ID
          required: true
          style: simple
          explode: false
          schema:
            type: string
      requestBody:
        description: Roles
        content:
          application/json:
            schema:
              $ref: '#/components/schemas/_admin_req_add-accounts-to-group'
        required: true
      responses:
        '200':
          description: Success
          content:
            text/plain:
              schema:
                type: string
                example: Success
        '400':
          description: Bad request
        '401':
          description: Unauthorized
        '500':
          description: Internal error
    delete:
      tags:
        - Admin
      summary: Delete accounts from group
      description: |
        Deletes an existing accounts from group

        **Auth:** Requires admin access token with `update_account-auth-groups`, `update_accounts`, or `all_accounts` permission
      security:
        - bearerAuth: []
      parameters:
        - name: id
          in: path
          description: The group ID
          required: true
          style: simple
          explode: false
          schema:
            type: string
      requestBody:
        description: account ID for removing
        content:
          application/json:
            schema:
              $ref: '#/components/schemas/_admin_req_remove-account-from-group'
      responses:
        '200':
          description: Success
          content:
            text/plain:
              schema:
                type: string
                example: Success
        '400':
          description: Bad request
        '401':
          description: Unauthorized
        '500':
          description: Internal error
  /admin/application/permissions:
    get:
      tags:
        - Admin
      summary: Get application permissions
      description: |
        Get application permissions

        **Auth:** Requires admin access token with at least one of the following permissions:
        - `get_permissions`
        - `update_account-permissions`
        - `create_accounts`
        - `update_accounts`
        - `all_accounts`
      security:
        - bearerAuth: []
      responses:
        '200':
          description: Success
          content:
            application/json:
              schema:
                type: array
                items:
                  $ref: '#/components/schemas/Permission'
        '400':
          description: Bad request
        '401':
          description: Unauthorized
        '500':
          description: Internal error
  /admin/application/roles:
    get:
      tags:
        - Admin
      summary: Get application roles
      description: |
        Gets application roles

        **Auth:** Requires admin access token with at least one of the following permissions: 
        - `get_auth-roles`
        - `update_auth-roles`
        - `delete_auth-roles`
        - `all_auth-roles`
        - `update_account-auth-roles`
        - `create_accounts`
        - `update_accounts`
        - `all_accounts`
      security:
        - bearerAuth: []
      responses:
        '200':
          description: Successful operation
          content:
            application/json:
              schema:
                type: array
                items:
                  $ref: '#/components/schemas/AppOrgRole'
        '400':
          description: Bad request
        '401':
          description: Unauthorized
        '500':
          description: Internal error
    post:
      tags:
        - Admin
      summary: Create application role
      description: |
        Creates application role

        **Auth:** Requires admin access token with `update_auth-roles` or `all_auth-roles` permission
      security:
        - bearerAuth: []
      requestBody:
        description: Application role
        content:
          application/json:
            schema:
              $ref: '#/components/schemas/_admin_req_application_role'
        required: true
      responses:
        '200':
          description: Success
          content:
            application/json:
              schema:
                $ref: '#/components/schemas/AppOrgRole'
        '400':
          description: Bad request
        '401':
          description: Unauthorized
        '500':
          description: Internal error
  '/admin/application/roles/{id}':
    put:
      tags:
        - Admin
      summary: Update application role
      description: |
        Update application role

        **Auth:** Requires admin access token with `update_auth-roles` or `all_auth-roles` permission
      security:
        - bearerAuth: []
      parameters:
        - name: id
          in: path
          description: The role ID
          required: true
          schema:
            type: string
      requestBody:
        description: Application role
        content:
          application/json:
            schema:
              $ref: '#/components/schemas/_admin_req_application_role'
        required: true
      responses:
        '200':
          description: Success
          content:
            application/json:
              schema:
                $ref: '#/components/schemas/AppOrgRole'
        '400':
          description: Bad request
        '401':
          description: Unauthorized
        '500':
          description: Internal error
    delete:
      tags:
        - Admin
      summary: Delete application role
      description: |
        Delete application role

        **Auth:** Requires admin access token with `delete_auth-roles` or `all_auth-roles` permission
      security:
        - bearerAuth: []
      parameters:
        - name: id
          in: path
          description: The role ID
          required: true
          schema:
            type: string
      responses:
        '200':
          description: Success
        '400':
          description: Bad request
        '401':
          description: Unauthorized
        '500':
          description: Internal error
  '/admin/application/roles/{id}/permissions':
    put:
      tags:
        - Admin
      summary: Grant permissions to role
      description: |
        Grant permissions to role

        **Auth:** Requires admin access token with `update_auth-roles` or `all_auth-roles` permission
      security:
        - bearerAuth: []
      parameters:
        - name: id
          in: path
          description: The role ID
          required: true
          schema:
            type: string
      requestBody:
        description: Permissions
        content:
          application/json:
            schema:
              $ref: '#/components/schemas/_admin_req_grant-permissions-to-role'
        required: true
      responses:
        '200':
          description: Success
          content:
            text/plain:
              schema:
                type: string
                example: Success
        '400':
          description: Bad request
        '401':
          description: Unauthorized
        '500':
          description: Internal error
  /admin/organization/applications:
    get:
      tags:
        - Admin
      summary: Get applications for an organization
      description: |
        Gets applications for an organization

        **Auth:** Requires admin access token
      security:
        - bearerAuth: []
      responses:
        '200':
          description: Successful operation
          content:
            application/json:
              schema:
                type: array
                items:
                  $ref: '#/components/schemas/Application'
        '400':
          description: Bad request
        '401':
          description: Unauthorized
        '500':
          description: Internal error
  /admin/configs:
    get:
      tags:
        - Admin
      summary: Get configs
      description: |
        Get existing configs by search parameters

        **Auth:** Requires admin access token with `get_configs_core`, `update_configs_core`, `delete_configs_core`, or `all_configs_core` permission:
      security:
        - bearerAuth: []
      parameters:
        - name: type
          in: query
          description: config type
          required: false
          style: form
          explode: false
          schema:
            type: string
      responses:
        '200':
          description: Success
          content:
            application/json:
              schema:
                type: array
                items:
                  $ref: '#/components/schemas/Config'
        '400':
          description: Bad request
        '401':
          description: Unauthorized
        '500':
          description: Internal error
    post:
      tags:
        - Admin
      summary: Create config
      description: |
        Creates a new config

        **Auth:** Requires admin access token with `update_configs_core` or `all_configs_core` permission
      security:
        - bearerAuth: []
      requestBody:
        content:
          application/json:
            schema:
              $ref: '#/components/schemas/_admin_req_create-update-config'
            examples:
              system:
                summary: System-wide config
                value:
                  type: config_type
                  all_apps: true
                  all_orgs: true
                  system: true
                  data:
                    cors_allowed_origins:
                      - origin1
                      - origin2
              org_admin:
                summary: Organization-wide config
                value:
                  type: config_type
                  all_apps: true
                  all_orgs: false
                  system: false
                  data:
                    cors_allowed_origins:
                      - origin1
                      - origin2
              app_org_specific:
                summary: Application organization specific config
                value:
                  type: config_type
                  all_apps: false
                  all_orgs: false
                  system: false
                  data:
                    cors_allowed_origins:
                      - origin1
                      - origin2
        required: true
      responses:
        '200':
          description: Success
          content:
            application/json:
              schema:
                $ref: '#/components/schemas/Config'
        '400':
          description: Bad request
        '401':
          description: Unauthorized
        '500':
          description: Internal error
  '/admin/configs/{id}':
    get:
      tags:
        - Admin
      summary: Get config
      description: |
        Get an existing config

        **Auth:** Requires admin access token with `get_configs_core`, `update_configs_core`, `delete_configs_core`, or `all_configs_core` permission
      security:
        - bearerAuth: []
      parameters:
        - name: id
          in: path
          description: ID of config to retrieve
          required: true
          style: simple
          explode: false
          schema:
            type: string
      responses:
        '200':
          description: Success
          content:
            application/json:
              schema:
                $ref: '#/components/schemas/Config'
        '400':
          description: Bad request
        '401':
          description: Unauthorized
        '500':
          description: Internal error
    put:
      tags:
        - Admin
      summary: Update config
      description: |
        Updates an existing config

        **Auth:** Requires admin access token with `update_configs_core` or `all_configs_core` permission
      security:
        - bearerAuth: []
      parameters:
        - name: id
          in: path
          description: ID of config to update
          required: true
          style: simple
          explode: false
          schema:
            type: string
      requestBody:
        description: New config content
        content:
          application/json:
            schema:
              $ref: '#/components/schemas/_admin_req_create-update-config'
            examples:
              system:
                summary: System-wide config
                value:
                  type: config_type
                  all_apps: true
                  all_orgs: true
                  system: true
                  data:
                    cors_allowed_origins:
                      - origin1
                      - origin2
              org_admin:
                summary: Organization-wide config
                value:
                  type: config_type
                  all_apps: true
                  all_orgs: false
                  system: false
                  data:
                    cors_allowed_origins:
                      - origin1
                      - origin2
              app_org_specific:
                summary: Application organization specific config
                value:
                  type: config_type
                  all_apps: false
                  all_orgs: false
                  system: false
                  data:
                    cors_allowed_origins:
                      - origin1
                      - origin2
        required: true
      responses:
        '200':
          description: Success
          content:
            text/plain:
              schema:
                type: string
                example: Success
        '400':
          description: Bad request
        '401':
          description: Unauthorized
        '500':
          description: Internal error
    delete:
      tags:
        - Admin
      summary: Delete config
      description: |
        Deletes a config

        **Auth:** Requires admin access token with `delete_configs_core` or `all_configs_core` permission
      security:
        - bearerAuth: []
      parameters:
        - name: id
          in: path
          description: ID of config to delete
          required: true
          style: simple
          explode: false
          schema:
            type: string
      responses:
        '200':
          description: Success
          content:
            text/plain:
              schema:
                type: string
                example: Success
        '400':
          description: Bad request
        '401':
          description: Unauthorized
        '500':
          description: Internal error
  /enc/test:
    get:
      tags:
        - Enc
      summary: Test API..
      responses:
        '200':
          description: Success
          content:
            text/plain:
              schema:
                type: string
                example: Echooo
  /bbs/test:
    get:
      tags:
        - BBs
      summary: Test API..
      responses:
        '200':
          description: Success
          content:
            text/plain:
              schema:
                type: string
                example: Echooo
  /bbs/service-regs:
    get:
      tags:
        - BBs
      summary: Get service registrations
      description: |
        Returns service registration records
      parameters:
        - name: ids
          in: query
          description: A comma-separated list of service IDs to return registrations for
          required: true
          style: form
          explode: false
          schema:
            type: string
      responses:
        '200':
          description: Success
          content:
            application/json:
              schema:
                type: array
                items:
                  $ref: '#/components/schemas/AuthServiceReg'
        '400':
          description: Bad request
        '401':
          description: Unauthorized
        '500':
          description: Internal error
  '/bbs/service-account/{id}':
    post:
      tags:
        - BBs
      summary: Get service account params
      description: |
        Returns service account parameters
      parameters:
        - name: id
          in: path
          description: ID of the service account
          required: true
          style: simple
          explode: false
          schema:
            type: string
      requestBody:
        description: |
          Service account credentials
        content:
          application/json:
            schema:
              $ref: '#/components/schemas/_services_req_service-accounts_params'
            examples:
              static_token:
                summary: Static token
                value:
                  auth_type: static_token
                  creds:
                    token: account_token
              signature:
                summary: Signature
                value:
                  auth_type: signature
        required: true
      responses:
        '200':
          description: Success
          content:
            application/json:
              schema:
                type: array
                items:
                  $ref: '#/components/schemas/AppOrgPair'
        '400':
          description: Bad request
        '401':
          description: Unauthorized
        '500':
          description: Internal error
  /bbs/access-token:
    post:
      tags:
        - BBs
      summary: Get service account access token
      description: |
        Returns a new service account access token
      requestBody:
        description: |
          Service account credentials
        content:
          application/json:
            schema:
              $ref: '#/components/schemas/_services_req_service-accounts_access-token'
            examples:
              static_token:
                summary: Static token
                value:
                  account_id: service_account_id
                  app_id: '9766'
                  org_id: 0a2eff20-e2cd-11eb-af68-60f81db5ecc0
                  auth_type: static_token
                  creds:
                    token: account_token
              signature:
                summary: Signature
                value:
                  account_id: service_account_id
                  app_id: '9766'
                  org_id: 0a2eff20-e2cd-11eb-af68-60f81db5ecc0
                  auth_type: signature
        required: true
      responses:
        '200':
          description: Success
          content:
            application/json:
              schema:
                $ref: '#/components/schemas/_shared_res_RokwireToken'
        '400':
          description: Bad request
        '401':
          description: Unauthorized
        '500':
          description: Internal error
  /bbs/access-tokens:
    post:
      tags:
        - BBs
      summary: Get all service account access tokens
      description: |
        Returns a new service account access token for all authorized app org pairs
      requestBody:
        description: |
          Service account credentials
        content:
          application/json:
            schema:
              $ref: '#/components/schemas/_services_req_service-accounts_access-tokens'
            examples:
              static_token:
                summary: Static token
                value:
                  account_id: service_account_id
                  auth_type: static_token
                  creds:
                    token: account_token
              signature:
                summary: Signature
                value:
                  account_id: service_account_id
                  auth_type: signature
        required: true
      responses:
        '200':
          description: Success
          content:
            application/json:
              schema:
                type: array
                items:
                  $ref: '#/components/schemas/_services_res_service-accounts_access-tokens'
        '400':
          description: Bad request
        '401':
          description: Unauthorized
        '500':
          description: Internal error
  /bbs/accounts:
    post:
      tags:
        - BBs
      summary: Finds user accounts
      description: |
        Finds accounts for the given app_id and org_id (query or token)

        **Auth:** Requires service access token with `get_accounts` or `all_accounts` permission
      security:
        - bearerAuth: []
      parameters:
        - name: app_id
          in: query
          description: The application ID to use to filter accounts
          required: false
          style: form
          explode: false
          schema:
            type: string
        - name: org_id
          in: query
          description: The organization ID to use to filter accounts
          required: false
          style: form
          explode: false
          schema:
            type: string
        - name: limit
          in: query
          description: The maximum number of accounts to return
          required: false
          style: form
          explode: false
          schema:
            type: integer
        - name: offset
          in: query
          description: The index of the first account to return
          required: false
          style: form
          explode: false
          schema:
            type: integer
      requestBody:
        description: |
          Service account credentials
        content:
          application/json:
            schema:
              type: object
            examples:
              single_value:
                summary: Multiple single-value search parameters
                value:
                  profile.first_name: Example
                  preferences.privacy_level: 4
                  identifiers.identifier: '123456789'
              multiple_value:
                summary: 'Some single-value, some multi-value search parameters'
                value:
                  profile.first_name: Example
                  preferences.privacy_level:
                    - 3
                    - 4
                    - 5
                  identifiers.identifier: '123456789'
        required: true
      responses:
        '200':
          description: Success
          content:
            application/json:
              schema:
                type: array
                items:
                  type: object
        '400':
          description: Bad request
        '401':
          description: Unauthorized
        '403':
          description: Forbidden
        '500':
          description: Internal error
  /bbs/accounts/count:
    post:
      tags:
        - BBs
      summary: Finds the count of user accounts
      description: |
        Finds the count of accounts for the given app_id and org_id (query or token)

        **Auth:** Requires service access token with `get_accounts_count` or `get_accounts_count_limited` permission
      security:
        - bearerAuth: []
      parameters:
        - name: app_id
          in: query
          description: The application ID to use to filter accounts
          required: false
          style: form
          explode: false
          schema:
            type: string
        - name: org_id
          in: query
          description: The organization ID to use to filter accounts
          required: false
          style: form
          explode: false
          schema:
            type: string
      requestBody:
        description: |
          Service account credentials
        content:
          application/json:
            schema:
              type: object
            examples:
              single_value:
                summary: Multiple single-value search parameters
                value:
                  profile.first_name: Example
                  preferences.privacy_level: 4
                  identifiers.identifier: '123456789'
              multiple_value:
                summary: 'Some single-value, some multi-value search parameters'
                value:
                  profile.first_name: Example
                  preferences.privacy_level:
                    - 3
                    - 4
                    - 5
                  identifiers.identifier: '123456789'
        required: true
      responses:
        '200':
          description: Success
          content:
            application/json:
              schema:
                type: integer
        '400':
          description: Bad request
        '401':
          description: Unauthorized
        '403':
          description: Forbidden
        '500':
          description: Internal error
  /tps/service-regs:
    get:
      tags:
        - Third-Party Services
      summary: Get service registrations
      description: |
        Returns service registration records
      parameters:
        - name: ids
          in: query
          description: A comma-separated list of service IDs to return registrations for
          required: true
          style: form
          explode: false
          schema:
            type: string
      responses:
        '200':
          description: Success
          content:
            application/json:
              schema:
                type: array
                items:
                  $ref: '#/components/schemas/AuthServiceReg'
        '400':
          description: Bad request
        '401':
          description: Unauthorized
        '500':
          description: Internal error
  /tps/auth-keys:
    get:
      tags:
        - Third-Party Services
      summary: Get auth public key
      description: |
        Returns auth public key in JWKS format
      responses:
        '200':
          description: Success
          content:
            application/json:
              schema:
                $ref: '#/components/schemas/JWKS'
        '400':
          description: Bad request
        '401':
          description: Unauthorized
        '500':
          description: Internal error
  '/tps/service-account/{id}':
    post:
      tags:
        - Third-Party Services
      summary: Get service account params
      description: |
        Returns service account parameters
      parameters:
        - name: id
          in: path
          description: ID of the service account
          required: true
          style: simple
          explode: false
          schema:
            type: string
      requestBody:
        description: |
          Service account credentials
        content:
          application/json:
            schema:
              $ref: '#/components/schemas/_services_req_service-accounts_params'
            examples:
              static_token:
                summary: Static token
                value:
                  auth_type: static_token
                  creds:
                    token: account_token
              signature:
                summary: Signature
                value:
                  auth_type: signature
        required: true
      responses:
        '200':
          description: Success
          content:
            application/json:
              schema:
                type: array
                items:
                  $ref: '#/components/schemas/AppOrgPair'
        '400':
          description: Bad request
        '401':
          description: Unauthorized
        '500':
          description: Internal error
  /tps/access-token:
    post:
      tags:
        - Third-Party Services
      summary: Get service account access token
      description: |
        Returns a new service account access token
      requestBody:
        description: |
          Service account credentials
        content:
          application/json:
            schema:
              $ref: '#/components/schemas/_services_req_service-accounts_access-token'
            examples:
              static_token:
                summary: Static token
                value:
                  account_id: service_account_id
                  app_id: '9766'
                  org_id: 0a2eff20-e2cd-11eb-af68-60f81db5ecc0
                  auth_type: static_token
                  creds:
                    token: account_token
              signature:
                summary: Signature
                value:
                  account_id: service_account_id
                  app_id: '9766'
                  org_id: 0a2eff20-e2cd-11eb-af68-60f81db5ecc0
                  auth_type: signature
        required: true
      responses:
        '200':
          description: Success
          content:
            application/json:
              schema:
                $ref: '#/components/schemas/_shared_res_RokwireToken'
        '400':
          description: Bad request
        '401':
          description: Unauthorized
        '500':
          description: Internal error
  /tps/access-tokens:
    post:
      tags:
        - Third-Party Services
      summary: Get all service account access tokens
      description: |
        Returns a new service account access token for all authorized app org pairs
      requestBody:
        description: |
          Service account credentials
        content:
          application/json:
            schema:
              $ref: '#/components/schemas/_services_req_service-accounts_access-tokens'
            examples:
              static_token:
                summary: Static token
                value:
                  account_id: service_account_id
                  auth_type: static_token
                  creds:
                    token: account_token
              signature:
                summary: Signature
                value:
                  account_id: service_account_id
                  auth_type: signature
        required: true
      responses:
        '200':
          description: Success
          content:
            application/json:
              schema:
                type: array
                items:
                  $ref: '#/components/schemas/_services_res_service-accounts_access-tokens'
        '400':
          description: Bad request
        '401':
          description: Unauthorized
        '500':
          description: Internal error
  /tps/accounts:
    post:
      tags:
        - Third-Party Services
      summary: Finds user accounts
      description: |
        Finds accounts for the given app_id and org_id (query or token)

        **Auth:** Requires service access token with `get_accounts` or `all_accounts` permission
      security:
        - bearerAuth: []
      parameters:
        - name: app_id
          in: query
          description: The application ID to use to filter accounts
          required: false
          style: form
          explode: false
          schema:
            type: string
        - name: org_id
          in: query
          description: The organization ID to use to filter accounts
          required: false
          style: form
          explode: false
          schema:
            type: string
        - name: limit
          in: query
          description: The maximum number of accounts to return
          required: false
          style: form
          explode: false
          schema:
            type: integer
        - name: offset
          in: query
          description: The index of the first account to return
          required: false
          style: form
          explode: false
          schema:
            type: integer
      requestBody:
        description: |
          Service account credentials
        content:
          application/json:
            schema:
              type: object
            examples:
              single_value:
                summary: Multiple single-value search parameters
                value:
                  profile.first_name: Example
                  preferences.privacy_level: 4
                  identifiers.identifier: '123456789'
              multiple_value:
                summary: 'Some single-value, some multi-value search parameters'
                value:
                  profile.first_name: Example
                  preferences.privacy_level:
                    - 3
                    - 4
                    - 5
                  identifiers.identifier: '123456789'
        required: true
      responses:
        '200':
          description: Success
          content:
            application/json:
              schema:
                type: array
                items:
                  type: object
        '400':
          description: Bad request
        '401':
          description: Unauthorized
        '403':
          description: Forbidden
        '500':
          description: Internal error
  /tps/accounts/count:
    post:
      tags:
        - Third-Party Services
      summary: Finds the count of user accounts
      description: |
        Finds the count of accounts for the given app_id and org_id (query or token)

        **Auth:** Requires service access token with `get_accounts_count` or `get_accounts_count_limited` permission
      security:
        - bearerAuth: []
      parameters:
        - name: app_id
          in: query
          description: The application ID to use to filter accounts
          required: false
          style: form
          explode: false
          schema:
            type: string
        - name: org_id
          in: query
          description: The organization ID to use to filter accounts
          required: false
          style: form
          explode: false
          schema:
            type: string
      requestBody:
        description: |
          Service account credentials
        content:
          application/json:
            schema:
              type: object
            examples:
              single_value:
                summary: Multiple single-value search parameters
                value:
                  profile.first_name: Example
                  preferences.privacy_level: 4
                  identifiers.identifier: '123456789'
              multiple_value:
                summary: 'Some single-value, some multi-value search parameters'
                value:
                  profile.first_name: Example
                  preferences.privacy_level:
                    - 3
                    - 4
                    - 5
                  identifiers.identifier: '123456789'
        required: true
      responses:
        '200':
          description: Success
          content:
            application/json:
              schema:
                type: integer
        '400':
          description: Bad request
        '401':
          description: Unauthorized
        '403':
          description: Forbidden
        '500':
          description: Internal error
  /system/auth/app-org-token:
    get:
      tags:
        - System
      summary: App org token
      description: |
        Retrieve a system token for the specified application and organization

        **Auth:** Requires system access token
      security:
        - bearerAuth: []
      parameters:
        - name: app_id
          in: query
          description: The application ID of the token to return
          required: true
          style: form
          explode: false
          schema:
            type: string
        - name: org_id
          in: query
          description: The organization ID of the token to return
          required: true
          style: form
          explode: false
          schema:
            type: string
      responses:
        '200':
          description: Success
          content:
            application/json:
              schema:
                $ref: '#/components/schemas/AdminToken'
        '400':
          description: Bad request
        '401':
          description: Unauthorized
        '500':
          description: Internal error
  '/system/organizations/{id}':
    get:
      tags:
        - System
      summary: Get organization by ID
      description: |
        Gets organization by ID

        **Auth:** Requires system access token with `get_organizations`, `update_organizations`, or `all_organizations` permission
      security:
        - bearerAuth: []
      parameters:
        - name: id
          in: path
          description: ID of the organization
          required: true
          style: simple
          explode: false
          schema:
            type: string
      responses:
        '200':
          description: successful operation
          content:
            application/json:
              schema:
                $ref: '#/components/schemas/Organization'
        '400':
          description: Bad request
        '401':
          description: Unauthorized
        '404':
          description: Not Found
        '500':
          description: Internal error
    put:
      tags:
        - System
      summary: Update organization by ID
      description: |
        Updates organization by ID

        **Auth:** Requires system access token with `update_organizations` or `all_organizations` permission
      security:
        - bearerAuth: []
      parameters:
        - name: id
          in: path
          description: ID of the organization that needs to be updated
          required: true
          style: simple
          explode: false
          schema:
            type: string
      requestBody:
        description: update one organization
        content:
          application/json:
            schema:
              $ref: '#/components/schemas/Organization'
        required: true
      responses:
        '200':
          description: Success
          content:
            text/plain:
              schema:
                type: string
                example: Success
        '400':
          description: Bad request
        '401':
          description: Unauthorized
        '500':
          description: Internal error
  /system/organizations:
    get:
      tags:
        - System
      summary: Get organizations
      description: |
        Gets organizations

        **Auth:** Requires system access token with `get_organizations`, `update_organizations`, or `all_organizations` permission
      security:
        - bearerAuth: []
      responses:
        '200':
          description: Successful operation
          content:
            application/json:
              schema:
                type: array
                items:
                  $ref: '#/components/schemas/Organization'
        '400':
          description: Bad request
        '401':
          description: Unauthorized
        '500':
          description: Internal error
    post:
      tags:
        - System
      summary: Create organization
      description: |
        Creates organization

        **Auth:** Requires system access token with `update_organizations` or `all_organizations` permission
      security:
        - bearerAuth: []
      requestBody:
        description: creates one organization
        content:
          application/json:
            schema:
              $ref: '#/components/schemas/Organization'
        required: true
      responses:
        '200':
          description: Success
          content:
            text/plain:
              schema:
                type: string
                example: Success
        '400':
          description: Bad request
        '401':
          description: Unauthorized
        '500':
          description: Internal error
  /system/service-regs:
    get:
      tags:
        - System
      summary: Get service registrations
      description: |
        Returns service registration records

        **Auth:** Requires system access token with `get_service-regs`, `update_service-regs`, `delete_service-regs`, or `all_service-regs` permission
      security:
        - bearerAuth: []
      parameters:
        - name: ids
          in: query
          description: A comma-separated list of service IDs to return registrations for
          required: true
          style: form
          explode: false
          schema:
            type: string
      responses:
        '200':
          description: Success
          content:
            application/json:
              schema:
                type: array
                items:
                  $ref: '#/components/schemas/ServiceReg'
        '400':
          description: Bad request
        '401':
          description: Unauthorized
        '500':
          description: Internal error
    post:
      tags:
        - System
      summary: Register service
      description: |
        Creates a new service registration

        The "service_id" of the registration must not match an existing registration  

        **Auth:** Requires system access token with `update_service-regs` or `all_service-regs` permission
      security:
        - bearerAuth: []
      requestBody:
        description: service registration record to be added
        content:
          application/json:
            schema:
              $ref: '#/components/schemas/ServiceReg'
        required: true
      responses:
        '200':
          description: Success
          content:
            text/plain:
              schema:
                type: string
                example: Success
        '400':
          description: Bad request
        '401':
          description: Unauthorized
        '500':
          description: Internal error
    put:
      tags:
        - System
      summary: Update service registration
      description: |
        Update an existing service registration

        The "service_id" of the registration must match an existing registration

        **Auth:** Requires system access token with `update_service-regs` or `all_service-regs` permission
      security:
        - bearerAuth: []
      requestBody:
        description: Service registration record update to be applied
        content:
          application/json:
            schema:
              $ref: '#/components/schemas/ServiceReg'
        required: true
      responses:
        '200':
          description: Success
          content:
            text/plain:
              schema:
                type: string
                example: Success
        '400':
          description: Bad request
        '401':
          description: Unauthorized
        '500':
          description: Internal error
    delete:
      tags:
        - System
      summary: Deregister service
      description: |
        Deletes an existing service registration record

        **Auth:** Requires system access token with `delete_service-regs` or `all_service-regs` permission
      security:
        - bearerAuth: []
      parameters:
        - name: id
          in: query
          description: The service ID of the registration to delete
          required: true
          style: form
          explode: false
          schema:
            type: string
      responses:
        '200':
          description: Success
          content:
            text/plain:
              schema:
                type: string
                example: Success
        '400':
          description: Bad request
        '401':
          description: Unauthorized
        '500':
          description: Internal error
  '/system/service-accounts/{id}':
    get:
      tags:
        - System
      summary: Get service account instance
      description: |
        Get service account instance by account ID, app ID, and org ID

        **Auth:** Requires system access token with `get_service-accounts`, `update_service-accounts`, `delete_service-accounts`, or `all_service-accounts` permission
      security:
        - bearerAuth: []
      parameters:
        - name: id
          in: path
          description: ID of the service account
          required: true
          style: simple
          explode: false
          schema:
            type: string
        - name: app_id
          in: query
          description: Application ID of the service account instance
          required: true
          style: form
          explode: false
          schema:
            type: string
        - name: org_id
          in: query
          description: Organization ID of the service account instance
          required: true
          style: form
          explode: false
          schema:
            type: string
      responses:
        '200':
          description: Success
          content:
            application/json:
              schema:
                $ref: '#/components/schemas/ServiceAccount'
        '400':
          description: Bad request
        '401':
          description: Unauthorized
        '500':
          description: Internal error
    put:
      tags:
        - System
      summary: Update service account instance
      description: |
        Updates a service account instance

        **Auth:** Requires system access token with `update_service-accounts` or `all_service-accounts` permission
      security:
        - bearerAuth: []
      parameters:
        - name: id
          in: path
          description: ID of the service account instance
          required: true
          style: simple
          explode: false
          schema:
            type: string
        - name: app_id
          in: query
          description: Application ID of the service account instance
          required: true
          style: form
          explode: false
          schema:
            type: string
        - name: org_id
          in: query
          description: Organization ID of the service account instance
          required: true
          style: form
          explode: false
          schema:
            type: string
      requestBody:
        description: |
          Service account
        content:
          application/json:
            schema:
              $ref: '#/components/schemas/_system_req_update_service-account'
            examples:
              update_account:
                summary: Update service account
                value:
                  name: updated_name
                  permissions:
                    - permission1
                    - new_permission1
                  scopes:
                    - 'core:resource.value:get'
                    - 'core:resource.value2.get'
        required: true
      responses:
        '200':
          description: Success
          content:
            application/json:
              schema:
                $ref: '#/components/schemas/ServiceAccount'
        '400':
          description: Bad request
        '401':
          description: Unauthorized
        '500':
          description: Internal error
    delete:
      tags:
        - System
      summary: Deregister service account instance
      description: |
        Removes a service account instance

        **Auth:** Requires system access token with `delete_service-accounts` or `all_service-accounts` permission
      security:
        - bearerAuth: []
      parameters:
        - name: id
          in: path
          description: ID of the service account instance to delete
          required: true
          style: simple
          explode: false
          schema:
            type: string
        - name: app_id
          in: query
          description: Application ID of the service account instance
          required: true
          style: form
          explode: false
          schema:
            type: string
        - name: org_id
          in: query
          description: Organization ID of the service account instance
          required: true
          style: form
          explode: false
          schema:
            type: string
      responses:
        '200':
          description: Success
        '400':
          description: Bad request
        '401':
          description: Unauthorized
        '500':
          description: Internal error
  /system/service-accounts:
    get:
      tags:
        - System
      summary: Get service accounts
      description: |
        Get list of all service accounts matching a search

        **Auth:** Requires system access token with `get_service-accounts`, `update_service-accounts`, `delete_service-accounts`, or `all_service-accounts` permission
      security:
        - bearerAuth: []
      parameters:
        - name: account_id
          in: query
          description: Service account ID to search for
          required: false
          style: form
          explode: false
          schema:
            type: string
        - name: name
          in: query
          description: Service account name to search for
          required: false
          style: form
          explode: false
          schema:
            type: string
        - name: app_id
          in: query
          description: Service account app ID to search for
          required: false
          style: form
          explode: false
          schema:
            type: string
        - name: org_id
          in: query
          description: Service account org ID to search for
          required: false
          style: form
          explode: false
          schema:
            type: string
        - name: permissions
          in: query
          description: A comma-separated list of service account permissions to search for
          required: false
          style: form
          explode: false
          schema:
            type: string
        - name: scopes
          in: query
          description: A comma-separated list of service account scopes to search for
          required: false
          style: form
          explode: false
          schema:
            type: string
      responses:
        '200':
          description: Success
          content:
            application/json:
              schema:
                type: array
                items:
                  $ref: '#/components/schemas/ServiceAccount'
        '400':
          description: Bad request
        '401':
          description: Unauthorized
        '500':
          description: Internal error
    post:
      tags:
        - System
      summary: Register service account
      description: |
        Creates a new service account

        **Auth:** Requires system access token with `update_service-accounts` or `all_service-accounts` permission
      security:
        - bearerAuth: []
      parameters:
        - name: app_id
          in: query
          description: Service account app ID to copy from
          required: false
          style: form
          explode: false
          schema:
            type: string
        - name: org_id
          in: query
          description: Service account org ID to copy from
          required: false
          style: form
          explode: false
          schema:
            type: string
      requestBody:
        description: |
          Service account
        content:
          application/json:
            schema:
              $ref: '#/components/schemas/ServiceAccount'
            examples:
              initial_creds:
                summary: Register new account with initial credentials
                value:
                  name: test_account
                  app_id: '9766'
                  org_id: 0a2eff20-e2cd-11eb-af68-60f81db5ecc0
                  permissions:
                    - permission1
                    - permission2
                  scopes:
                    - 'core:resource.value:get'
                    - 'core:resource.value2.get'
                  first_party: true
                  creds:
                    - name: initial_token
                      type: static_token
                    - name: initial_signature
                      type: signature
                      params:
                        key_pem: public_key_pem
              no_initial_creds:
                summary: Register new account without initial credentials
                value:
                  name: test_account
                  app_id: '9766'
                  org_id: 0a2eff20-e2cd-11eb-af68-60f81db5ecc0
                  permissions:
                    - permission1
                    - permission2
                  scopes:
                    - 'core:resource.value:get'
                    - 'core:resource.value2.get'
                  first_party: true
              copy_from:
                summary: Register new account instance by copying from existing account instance
                value:
                  account_id: 12345678-e2cd-11eb-af68-60f81db5ecc0
                  app_id: '9766'
                  org_id: 0a2eff20-e2cd-11eb-af68-60f81db5ecc0
                  permissions:
                    - permission1
                    - permission2
                  scopes:
                    - 'core:resource.value:get'
                    - 'core:resource.value2.get'
        required: true
      responses:
        '200':
          description: Success
          content:
            application/json:
              schema:
                $ref: '#/components/schemas/ServiceAccount'
        '400':
          description: Bad request
        '401':
          description: Unauthorized
        '500':
          description: Internal error
    delete:
      tags:
        - System
      summary: Delete service accounts
      description: |
        Delete service accounts matching an account ID

        **Auth:** Requires system access token with `delete_service-accounts` or `all_service-accounts` permission
      security:
        - bearerAuth: []
      parameters:
        - name: account_id
          in: query
          description: Service account ID to delete
          required: true
          style: form
          explode: false
          schema:
            type: string
      responses:
        '200':
          description: Success
        '400':
          description: Bad request
        '401':
          description: Unauthorized
        '500':
          description: Internal error
  '/system/service-accounts/{id}/creds':
    post:
      tags:
        - System
      summary: Add service account credential
      description: |
        Adds a new credential to an existing service account

        **Auth:** Requires system access token with `update_service-accounts` or `all_service-accounts` permission
      security:
        - bearerAuth: []
      parameters:
        - name: id
          in: path
          description: ID of the service account to add new credential
          required: true
          style: simple
          explode: false
          schema:
            type: string
      requestBody:
        description: |
          Service account credentials
        content:
          application/json:
            schema:
              $ref: '#/components/schemas/ServiceAccountCredential'
            examples:
              static_token:
                summary: Add static token credential
                value:
                  name: token_cred
                  type: static_token
              signature:
                summary: Add signature credential
                value:
                  name: signature_cred
                  type: signature
                  params:
                    key_pem: public_key_pem
                    alg: PS256
        required: true
      responses:
        '200':
          description: Success
          content:
            application/json:
              schema:
                $ref: '#/components/schemas/ServiceAccountCredential'
        '400':
          description: Bad request
        '401':
          description: Unauthorized
        '500':
          description: Internal error
    delete:
      tags:
        - System
      summary: Remove service account credential
      description: |
        Removes a credential from an existing service account

        **Auth:** Requires system access token with `delete_service-accounts` or `all_service-accounts` permission
      security:
        - bearerAuth: []
      parameters:
        - name: id
          in: path
          description: ID of the service account to remove credential
          required: true
          style: simple
          explode: false
          schema:
            type: string
        - name: cred_id
          in: query
          description: id of the credential to be removed
          required: true
          style: form
          explode: false
          schema:
            type: string
      responses:
        '200':
          description: Success
        '400':
          description: Bad request
        '401':
          description: Unauthorized
        '500':
          description: Internal error
  '/system/applications/{id}':
    get:
      tags:
        - System
      summary: Get application by ID
      description: |
        Gets application by provided ID

        **Auth:** Requires system access token with `get_applications` or `all_applications` permission
      security:
        - bearerAuth: []
      parameters:
        - name: id
          in: path
          description: ID of the application
          required: true
          style: simple
          explode: false
          schema:
            type: string
      responses:
        '200':
          description: successful operation
          content:
            application/json:
              schema:
                $ref: '#/components/schemas/Application'
        '400':
          description: Bad request
        '401':
          description: Unauthorized
        '404':
          description: Not Found
        '500':
          description: Internal error
    put:
      tags:
        - System
      summary: Update application by ID
      description: |
        Updates application by provided ID

        **Auth:** Requires system access token with `update_applications` or `all_applications` permission
      security:
        - bearerAuth: []
      parameters:
        - name: id
          in: path
          description: ID of the application
          required: true
          style: simple
          explode: false
          schema:
            type: string
      requestBody:
        description: updates one application
        content:
          application/json:
            schema:
              $ref: '#/components/schemas/Application'
        required: true
      responses:
        '200':
          description: successful operation
          content:
            text/plain:
              schema:
                type: string
                example: Success
        '400':
          description: Bad request
        '401':
          description: Unauthorized
        '404':
          description: Not Found
        '500':
          description: Internal error
  /system/applications:
    get:
      tags:
        - System
      summary: Get applications
      description: |
        Gets applications

        **Auth:** Requires system access token with `get_applications`, `udpate_applications`, or `all_applications` permission
      security:
        - bearerAuth: []
      responses:
        '200':
          description: Successful operation
          content:
            application/json:
              schema:
                type: array
                items:
                  $ref: '#/components/schemas/Application'
        '400':
          description: Bad request
        '401':
          description: Unauthorized
        '500':
          description: Internal error
    post:
      tags:
        - System
      summary: Create application
      description: |
        Creates application

        **Auth:** Requires system access token with `update_applications` or `all_applications` permission
      security:
        - bearerAuth: []
      requestBody:
        description: creates one application
        content:
          application/json:
            schema:
              $ref: '#/components/schemas/Application'
        required: true
      responses:
        '200':
          description: Success
          content:
            text/plain:
              schema:
                type: string
                example: Success
        '400':
          description: Bad request
        '401':
          description: Unauthorized
        '500':
          description: Internal error
  /system/permissions:
    post:
      tags:
        - System
      summary: Create permission
      description: |
        Creates permission

        **Auth:** Requires system access token with `update_permissions` or `all_permissions` permission
      security:
        - bearerAuth: []
      requestBody:
        description: Permission
        content:
          application/json:
            schema:
              $ref: '#/components/schemas/Permission'
        required: true
      responses:
        '200':
          description: Success
          content:
            text/plain:
              schema:
                type: string
                example: Success
        '400':
          description: Bad request
        '401':
          description: Unauthorized
        '500':
          description: Internal error
    put:
      tags:
        - System
      summary: Updates permission
      description: |
        Updates permission

        **Auth:** Requires system access token with `update_permissions` or `all_permissions` permission
      security:
        - bearerAuth: []
      requestBody:
        description: Permission
        content:
          application/json:
            schema:
              $ref: '#/components/schemas/Permission'
        required: true
      responses:
        '200':
          description: Success
          content:
            text/plain:
              schema:
                type: string
                example: Success
        '400':
          description: Bad request
        '401':
          description: Unauthorized
        '500':
          description: Internal error
  /system/api-keys:
    get:
      tags:
        - System
      summary: Get API key
      description: |
        Returns API key records for given ID or app ID

        **Auth:** Requires system access token with `get_api-keys`, `update_api-keys`, `delete_api-keys`, or `all_api-keys` permission
      security:
        - bearerAuth: []
      parameters:
        - name: id
          in: query
          description: The ID of the API key to return. Required if `app_id` is not provided.
          required: false
          style: form
          explode: false
          schema:
            type: string
        - name: app_id
          in: query
          description: The app ID of the API keys to return. Required if `id` is not provided.
          required: false
          style: form
          explode: false
          schema:
            type: string
      responses:
        '200':
          description: Success
          content:
            application/json:
              schema:
                type: array
                items:
                  $ref: '#/components/schemas/APIKey'
        '400':
          description: Bad request
        '401':
          description: Unauthorized
        '500':
          description: Internal error
    post:
      tags:
        - System
      summary: Create API key
      description: |
        Creates a new API key record

        **Auth:** Requires system access token with `update_api-keys` or `all_api-keys` permission
      security:
        - bearerAuth: []
      requestBody:
        description: API key record to be added
        content:
          application/json:
            schema:
              $ref: '#/components/schemas/APIKey'
            example:
              app_id: string
              key: string
        required: true
      responses:
        '200':
          description: Success
          content:
            text/plain:
              schema:
                type: string
                example: Success
        '400':
          description: Bad request
        '401':
          description: Unauthorized
        '500':
          description: Internal error
    put:
      tags:
        - System
      summary: Update API key
      description: |
        Update an existing API key record

        Must include the "id" field to identify which key is to be udpated

        **Auth:** Requires system access token with `update_api-keys` or `all_api-keys` permission
      security:
        - bearerAuth: []
      requestBody:
        description: API key record update to be applied
        content:
          application/json:
            schema:
              $ref: '#/components/schemas/APIKey'
        required: true
      responses:
        '200':
          description: Success
          content:
            text/plain:
              schema:
                type: string
                example: Success
        '400':
          description: Bad request
        '401':
          description: Unauthorized
        '500':
          description: Internal error
    delete:
      tags:
        - System
      summary: Delete API key
      description: |
        Deletes an existing API key record

        **Auth:** Requires system access token with `delete_api-keys` or `all_api-keys` permission
      security:
        - bearerAuth: []
      parameters:
        - name: id
          in: query
          description: The ID of the API key to delete
          required: true
          style: form
          explode: false
          schema:
            type: string
      responses:
        '200':
          description: Success
          content:
            text/plain:
              schema:
                type: string
                example: Success
        '400':
          description: Bad request
        '401':
          description: Unauthorized
        '500':
          description: Internal error
  /system/auth-types:
    get:
      tags:
        - System
      summary: Get auth types
      description: |
        Gets auth types

        **Auth:** Requires system access token with `get_auth-types`, `update_auth-types`, or `all_auth-types` permission
      security:
        - bearerAuth: []
      responses:
        '200':
          description: Successful operation
          content:
            application/json:
              schema:
                type: array
                items:
                  $ref: '#/components/schemas/AuthType'
        '400':
          description: Bad request
        '401':
          description: Unauthorized
        '500':
          description: Internal error
    post:
      tags:
        - System
      summary: Create auth type
      description: |
        Creates auth type

        **Auth:** Requires system access token with `update_auth-types` or `all_auth-types` permission
      security:
        - bearerAuth: []
      requestBody:
        description: creates one auth-type
        content:
          application/json:
            schema:
              $ref: '#/components/schemas/AuthType'
        required: true
      responses:
        '200':
          description: Success
          content:
            text/plain:
              schema:
                type: string
                example: Success
        '400':
          description: Bad request
        '401':
          description: Unauthorized
        '500':
          description: Internal error
  '/system/auth-types/{id}':
    put:
      tags:
        - System
      summary: Update auth type by ID
      description: |
        Updates auth type with the provided ID

        **Auth:** Requires system access token with `update_auth-types` or `all_auth-types` permission
      security:
        - bearerAuth: []
      parameters:
        - name: id
          in: path
          description: ID of the auth type that needs to be updated
          required: true
          schema:
            type: string
      requestBody:
        description: update one auth type
        content:
          application/json:
            schema:
              $ref: '#/components/schemas/AuthType'
        required: true
      responses:
        '200':
          description: Success
          content:
            text/plain:
              schema:
                type: string
                items:
                  $ref: '#/components/schemas/AuthType'
        '400':
          description: Bad request
        '401':
          description: Unauthorized
        '500':
          description: Internal error
  '/system/app-orgs/{id}':
    get:
      tags:
        - System
      summary: Get app-org
      description: |
        Get app-org by ID

        **Auth:** Requires system access token with `get_app_orgs` or `all_app_orgs` permission
      security:
        - bearerAuth: []
      parameters:
        - name: id
          in: path
          description: ID of the app-org to retrieve
          required: true
          style: simple
          explode: false
          schema:
            type: string
      responses:
        '200':
          description: Success
          content:
            application/json:
              schema:
                $ref: '#/components/schemas/ApplicationOrganization'
        '400':
          description: Bad request
        '401':
          description: Unauthorized
        '500':
          description: Internal error
    put:
      tags:
        - System
      summary: Update app-org by ID
      description: |
        Updates app-org by ID

        **Auth:** Requires system access token with `update_app_orgs` or `all_app_orgs` permission
      security:
        - bearerAuth: []
      parameters:
        - name: id
          in: path
          description: ID of the app-org that needs to be updated
          required: true
          style: simple
          explode: false
          schema:
            type: string
      requestBody:
        description: update one app-org
        content:
          application/json:
            schema:
              $ref: '#/components/schemas/ApplicationOrganization'
        required: true
      responses:
        '200':
          description: Success
          content:
            text/plain:
              schema:
                type: string
                example: Success
        '400':
          description: Bad request
        '401':
          description: Unauthorized
        '500':
          description: Internal error
  /system/app-orgs:
    get:
      tags:
        - System
      summary: Get app-orgs
      description: |
        Get all app-orgs matching query

        **Auth:** Requires system access token with `get_app_orgs` or `all_app_orgs` permission
      security:
        - bearerAuth: []
      parameters:
        - name: app_id
          in: query
          description: Application ID to search for
          required: false
          style: form
          explode: false
          schema:
            type: string
        - name: org_id
          in: query
          description: Organization ID to search for
          required: false
          style: form
          explode: false
          schema:
            type: string
      responses:
        '200':
          description: Success
          content:
            application/json:
              schema:
                type: array
                items:
                  $ref: '#/components/schemas/ApplicationOrganization'
        '400':
          description: Bad request
        '401':
          description: Unauthorized
        '500':
          description: Internal error
    post:
      tags:
        - System
      summary: Create app-org
      description: |
        Create app-org

        **Auth:** Requires system access token with `update_app_orgs` or `all_app_orgs` permission
      security:
        - bearerAuth: []
      requestBody:
        description: New app-org
        content:
          application/json:
            schema:
              $ref: '#/components/schemas/ApplicationOrganization'
        required: true
      responses:
        '200':
          description: Success
          content:
            text/plain:
              schema:
                type: string
                example: Success
        '400':
          description: Bad request
        '401':
          description: Unauthorized
        '500':
          description: Internal error
  /ui/credential/reset:
    get:
      tags:
        - UI
      summary: Display HTML password reset page
      description: |
        Serves an HTML page with password reset form
      parameters:
        - name: id
          in: query
          description: Credential ID
          required: true
          style: form
          explode: false
          schema:
            type: string
        - name: code
          in: query
          description: Reset code
          required: true
          style: form
          explode: false
          schema:
            type: string
      responses:
        '200':
          description: Successful operation (HTML)
        '400':
          description: Bad request
        '401':
          description: Unauthorized
        '500':
          description: Internal error
  /ui/identifier/verify:
    get:
      tags:
        - UI
      summary: Validate verification code
      description: |
        Validates verification code to verify account ownership and displays result in an HTML page
      parameters:
        - name: id
          in: query
          description: Identifier ID
          required: true
          style: form
          explode: false
          schema:
            type: string
        - name: code
          in: query
          description: Verification code
          required: true
          style: form
          explode: false
          schema:
            type: string
      responses:
        '200':
          description: Successful operation (HTML page)
        '400':
          description: Bad request
        '401':
          description: Unauthorized
        '500':
          description: Internal error
  /version:
    get:
      summary: Get service version
      responses:
        '200':
          description: Success
          content:
            text/plain:
              schema:
                type: string
                example: v1.1.0
  /.well-known/openid-configuration:
    get:
      summary: OpenID Connect Discovery
      responses:
        '200':
          description: Success
          content:
            application/json:
              schema:
                $ref: '#/components/schemas/OIDCDiscovery'
components:
  securitySchemes:
    bearerAuth:
      type: http
      scheme: bearer
      bearerFormat: JWT
  schemas:
    Config:
      required:
        - id
        - type
        - app_id
        - org_id
        - system
        - data
        - date_created
        - date_updated
      type: object
      properties:
        id:
          readOnly: true
          type: string
        type:
          type: string
        app_id:
          readOnly: true
          type: string
        org_id:
          readOnly: true
          type: string
        system:
          type: boolean
        data:
          anyOf:
            - $ref: '#/components/schemas/EnvConfigData'
            - $ref: '#/components/schemas/AuthConfigData'
        date_created:
          readOnly: true
          type: string
        date_updated:
          readOnly: true
          type: string
          nullable: true
    EnvConfigData:
      type: object
      properties:
        cors_allowed_origins:
          type: array
          items:
            type: string
          nullable: true
        cors_allowed_headers:
          type: array
          items:
            type: string
          nullable: true
    AuthConfigData:
      type: object
      properties:
        email_should_verify:
          type: boolean
          nullable: true
        email_verify_wait_time:
          type: integer
          nullable: true
        email_verify_expiry:
          type: integer
          nullable: true
    Application:
      required:
        - id
        - name
        - multi_tenant
        - admin
        - code
      type: object
      properties:
        id:
          readOnly: true
          type: string
        name:
          type: string
        multi_tenant:
          type: boolean
        admin:
          type: boolean
        code:
          type: string
        types:
          type: array
          items:
            $ref: '#/components/schemas/ApplicationType'
    ApplicationType:
      required:
        - id
        - identifier
      type: object
      properties:
        id:
          readOnly: true
          type: string
        identifier:
          type: string
        name:
          type: string
        versions:
          type: array
          items:
            type: string
    ApplicationOrganization:
      required:
        - id
        - app_id
        - org_id
      type: object
      nullable: true
      properties:
        id:
          readOnly: true
          type: string
        app_id:
          type: string
        org_id:
          type: string
        services_ids:
          type: array
          nullable: true
          items:
            type: string
        identity_provider_settings:
          type: array
          nullable: true
          items:
            $ref: '#/components/schemas/IdentityProviderSettings'
        supported_auth_types:
          type: array
          nullable: true
          items:
            $ref: '#/components/schemas/SupportedAuthTypes'
        login_session_settings:
          $ref: '#/components/schemas/LoginSessionSettings'
    Permission:
      required:
        - id
        - name
      type: object
      properties:
        id:
          readOnly: true
          type: string
        name:
          type: string
        description:
          type: string
        service_id:
          type: string
        assigners:
          type: array
          items:
            type: string
        date_created:
          type: string
        date_updated:
          type: string
    AppOrgRole:
      required:
        - id
        - name
      type: object
      properties:
        id:
          type: string
          readOnly: true
        name:
          type: string
        description:
          type: string
        system:
          type: boolean
        date_created:
          type: string
        date_updated:
          type: string
        application:
          $ref: '#/components/schemas/Application'
        permissions:
          type: array
          items:
            $ref: '#/components/schemas/Permission'
        scopes:
          type: array
          items:
            type: string
    AppOrgGroup:
      required:
        - id
        - name
      type: object
      properties:
        id:
          type: string
          readOnly: true
        name:
          type: string
        description:
          type: string
        system:
          type: boolean
        date_created:
          type: string
        date_updated:
          type: string
        application:
          $ref: '#/components/schemas/Application'
        permissions:
          type: array
          items:
            $ref: '#/components/schemas/Permission'
        roles:
          type: array
          items:
            $ref: '#/components/schemas/AppOrgRole'
    Organization:
      required:
        - id
        - name
        - type
      type: object
      properties:
        id:
          readOnly: true
          type: string
        name:
          type: string
        type:
          type: string
          enum:
            - micro
            - small
            - medium
            - large
            - huge
        config:
          $ref: '#/components/schemas/OrganizationConfig'
    OrganizationConfig:
      required:
        - id
        - domains
      type: object
      properties:
        id:
          readOnly: true
          type: string
          description: organization config id
        domains:
          type: array
          description: organization domains
          items:
            type: string
    ApplicationConfig:
      required:
        - id
        - app_type_id
        - version
        - data
      type: object
      properties:
        id:
          type: string
          readOnly: true
        app_type_id:
          type: string
        org_id:
          type: string
        version:
          type: string
          description: conforms major.minor.patch format
        data:
          type: object
    IdentityProviderSettings:
      required:
        - identity_provider_id
        - user_identifier_field
      type: object
      properties:
        identity_provider_id:
          type: string
        user_identifier_field:
          type: string
        external_id_fields:
          type: object
          additionalProperties:
            type: string
          nullable: true
        sensitive_external_ids:
          type: array
          items:
            type: string
          nullable: true
        is_email_verified:
          type: boolean
        first_name_field:
          type: string
        middle_name_field:
          type: string
        last_name_field:
          type: string
        email_field:
          type: string
        roles_field:
          type: string
        groups_field:
          type: string
        user_specific_fields:
          type: array
          items:
            type: string
          nullable: true
        roles:
          type: object
          additionalProperties:
            type: string
          nullable: true
        groups:
          type: object
          additionalProperties:
            type: string
          nullable: true
        always_sync_profile:
          type: boolean
        identity_bb_base_url:
          type: string
    SupportedAuthTypes:
      type: object
      properties:
        app_type_id:
          type: string
        supported_auth_types:
          type: array
          items:
            $ref: '#/components/schemas/SupportedAuthType'
    SupportedAuthType:
      type: object
      properties:
        auth_type_id:
          type: string
        params:
          type: object
          additionalProperties: true
          nullable: true
    LoginSessionSettings:
      type: object
      properties:
        max_concurrent_sessions:
          type: integer
        access_token_expiration_policy:
          $ref: '#/components/schemas/AccessTokenExpirationPolicy'
        inactivity_expire_policy:
          $ref: '#/components/schemas/InactiveExpirePolicy'
        time_since_login_expire_policy:
          $ref: '#/components/schemas/TSLExpirePolicy'
        yearly_expire_policy:
          $ref: '#/components/schemas/YearlyExpirePolicy'
    YearlyExpirePolicy:
      type: object
      required:
        - active
        - day
        - month
        - hour
        - min
      properties:
        active:
          type: boolean
        day:
          type: integer
        month:
          type: integer
        hour:
          type: integer
        min:
          type: integer
    InactiveExpirePolicy:
      type: object
      required:
        - active
        - inactivity_period
      properties:
        active:
          type: boolean
        inactivity_period:
          type: integer
    TSLExpirePolicy:
      type: object
      required:
        - active
        - time_since_login_period
      properties:
        active:
          type: boolean
        time_since_login_period:
          type: integer
<<<<<<< HEAD
    PartialApp:
      required:
        - id
        - name
        - code
      type: object
      properties:
        id:
          readOnly: true
          type: string
        name:
          type: string
        code:
          type: string
=======
    AccessTokenExpirationPolicy:
      type: object
      properties:
        default_exp:
          type: integer
        min_exp:
          type: integer
        max_exp:
          type: integer
>>>>>>> 0208566a
    LoginSession:
      type: object
      properties:
        id:
          type: string
        anonymous:
          type: boolean
        identifier:
          type: string
        auth_type_code:
          type: string
        app_org_id:
          type: string
        app_type_id:
          type: string
        app_type_identifier:
          type: string
        device_id:
          type: string
          nullable: true
        ip_address:
          type: string
        refresh_tokens_count:
          type: integer
        state:
          type: string
        state_expires:
          type: string
          nullable: true
        mfa_attempts:
          type: integer
        date_refreshed:
          type: string
          nullable: true
        date_updated:
          type: string
          nullable: true
        date_created:
          type: string
    AuthType:
      required:
        - id
        - code
        - description
        - is_external
        - is_anonymous
        - use_credentials
        - ignore_mfa
      type: object
      properties:
        id:
          readOnly: true
          type: string
        code:
          type: string
          description: passowrd or code or webauthn or illinois_oidc etc
        description:
          type: string
        is_external:
          type: boolean
          description: says if the users source is external - identity providers
        is_anonymous:
          type: boolean
          description: says if the auth type results in anonymous users
        use_credentials:
          type: boolean
          description: says if the auth type uses credentials
        ignore_mfa:
          type: boolean
          description: says if login using this auth type may bypass account MFA
        params:
          type: object
          additionalProperties: true
    ServiceAccount:
      required:
        - app_id
        - org_id
      type: object
      properties:
        account_id:
          type: string
        name:
          type: string
        app_id:
          type: string
        org_id:
          type: string
        permissions:
          nullable: true
          type: array
          items:
            type: string
        scopes:
          nullable: true
          type: array
          items:
            type: string
        first_party:
          type: boolean
        creds:
          type: array
          items:
            $ref: '#/components/schemas/ServiceAccountCredential'
    AppOrgPair:
      required:
        - app_id
        - org_id
      type: object
      properties:
        app_id:
          type: string
        org_id:
          type: string
    ServiceAccountCredential:
      required:
        - name
        - type
      type: object
      properties:
        id:
          readOnly: true
          type: string
        name:
          type: string
        type:
          type: string
          enum:
            - static_token
            - signature
        params:
          type: object
          nullable: true
        date_created:
          readOnly: true
          type: string
    ServiceReg:
      required:
        - service_id
        - host
        - name
        - description
        - first_party
      type: object
      description: Full service registration record
      properties:
        service_id:
          type: string
        service_account_id:
          type: string
        host:
          type: string
        pub_key:
          $ref: '#/components/schemas/PubKey'
        name:
          type: string
        description:
          type: string
        info_url:
          type: string
        logo_url:
          type: string
        scopes:
          type: array
          nullable: true
          items:
            $ref: '#/components/schemas/ServiceScope'
        first_party:
          type: boolean
    AuthServiceReg:
      required:
        - service_id
        - host
      type: object
      description: Service registration record used for auth
      properties:
        service_id:
          type: string
        service_account_id:
          type: string
        host:
          type: string
        pub_key:
          $ref: '#/components/schemas/PubKey'
    PubKey:
      required:
        - key_pem
        - alg
      type: object
      properties:
        key_pem:
          type: string
        alg:
          type: string
    ServiceScope:
      required:
        - scope
        - required
      type: object
      properties:
        scope:
          type: string
        required:
          type: boolean
        explanation:
          description: Explanation displayed to users for why this scope is requested/required
          type: string
    AdminToken:
      required:
        - token
      type: object
      properties:
        token:
          type: string
    APIKey:
      required:
        - app_id
        - key
      type: object
      description: API key record
      properties:
        id:
          type: string
        app_id:
          type: string
        key:
          type: string
    JWK:
      type: object
      allOf:
        - $ref: '#/components/schemas/JWKParamsEC'
        - $ref: '#/components/schemas/JWKParamsOKP'
        - $ref: '#/components/schemas/JWKParamsRSA'
        - required:
            - kty
            - use
            - alg
            - kid
          description: JSON Web Key (JWK)
          properties:
            kty:
              type: string
              description: The "kty" (key type) parameter identifies the cryptographic algorithm family used with the key
              enum:
                - RSA
                - EC
                - OKP
            use:
              type: string
              description: The "use" (public key use) parameter identifies the intended use of the public key
              enum:
                - sig
            alg:
              type: string
              description: The "alg" (algorithm) parameter identifies the algorithm intended for use with the key
              enum:
                - RS256
                - RS384
                - RS512
                - PS256
                - PS384
                - PS512
                - ES256
                - ES384
                - ES512
                - OKP
            kid:
              type: string
              description: The "kid" (key ID) parameter is used to match a specific key
    JWKParamsRSA:
      type: object
      description: JSON Web Key RSA parameters
      properties:
        'n':
          type: string
          description: The modulus of the key - Base64URL encoded
        e:
          type: string
          description: The exponent of the key - Base64URL encoded
    JWKParamsEC:
      type: object
      description: JSON Web Key EC parameters
      properties:
        crv:
          type: string
          description: The curve used with the key
        x:
          type: string
          description: x coordinate of the key - Base64URL encoded
        'y':
          type: string
          description: y coordinate of the key - Base64URL encoded
    JWKParamsOKP:
      type: object
      description: JSON Web Key OKP parameters
      properties:
        crv:
          type: string
          description: The curve used with the key
        x:
          type: string
          description: x coordinate of the key - Base64URL encoded
    JWKS:
      required:
        - keys
      type: object
      description: JSON Web Key Set (JWKS)
      properties:
        keys:
          type: array
          items:
            $ref: '#/components/schemas/JWK'
    OIDCDiscovery:
      required:
        - issuer
        - jwks_uri
      type: object
      description: OpenID Connect Discovery Metadata
      properties:
        issuer:
          type: string
        jwks_uri:
          type: string
    Account:
      required:
        - id
      type: object
      properties:
        id:
          readOnly: true
          type: string
        app_org:
          $ref: '#/components/schemas/ApplicationOrganization'
        profile:
          $ref: '#/components/schemas/Profile'
        privacy:
          $ref: '#/components/schemas/Privacy'
        preferences:
          type: object
          nullable: true
        system_configs:
          type: object
          nullable: true
        secrets:
          type: object
          nullable: true
        anonymous:
          type: boolean
        verified:
          type: boolean
        system:
          type: boolean
        identifiers:
          type: array
          items:
            $ref: '#/components/schemas/AccountIdentifier'
        auth_types:
          type: array
          items:
            $ref: '#/components/schemas/AccountAuthType'
        permissions:
          type: array
          items:
            $ref: '#/components/schemas/Permission'
        roles:
          type: array
          items:
            $ref: '#/components/schemas/AppOrgRole'
        apps:
          type: array
          items:
            $ref: '#/components/schemas/PartialApp'
        groups:
          type: array
          items:
            $ref: '#/components/schemas/AppOrgGroup'
        scopes:
          type: array
          items:
            type: string
        devices:
          type: array
          items:
            $ref: '#/components/schemas/Device'
        last_login_date:
          type: string
        last_access_token_date:
          type: string
        most_recent_client_version:
          type: string
        username:
          type: string
          nullable: true
          deprecated: true
    PublicAccount:
      required:
        - id
      type: object
      properties:
        id:
          type: string
        username:
          type: string
        first_name:
          type: string
        last_name:
          type: string
        verified:
          type: boolean
        is_following:
          type: boolean
    PartialAccount:
      required:
        - id
        - app_id
        - org_id
        - first_name
        - last_name
        - permissions
        - roles
        - groups
        - anonymous
        - identifiers
        - auth_types
        - date_created
      type: object
      properties:
        id:
          type: string
          readOnly: true
        app_id:
          type: string
        org_id:
          type: string
        first_name:
          type: string
        last_name:
          type: string
        system:
          type: boolean
        permissions:
          type: array
          items:
            $ref: '#/components/schemas/Permission'
        roles:
          type: array
          items:
            $ref: '#/components/schemas/AppOrgRole'
        groups:
          type: array
          items:
            $ref: '#/components/schemas/AppOrgGroup'
        apps:
          type: array
          items:
            $ref: '#/components/schemas/PartialApp'
        scopes:
          type: array
          items:
            type: string
        identifiers:
          type: array
          items:
            $ref: '#/components/schemas/AccountIdentifier'
        auth_types:
          type: array
          items:
            $ref: '#/components/schemas/AccountAuthType'
        system_configs:
          type: object
          nullable: true
        params:
          type: object
          nullable: true
        anonymous:
          type: boolean
        privacy:
          $ref: '#/components/schemas/Privacy'
        verified:
          type: boolean
        date_created:
          readOnly: true
          type: string
        date_updated:
          type: string
          nullable: true
        username:
          type: string
          nullable: true
          deprecated: true
    Profile:
      required:
        - id
      type: object
      properties:
        id:
          readOnly: true
          type: string
        photo_url:
          type: string
        first_name:
          type: string
        last_name:
          type: string
        email:
          type: string
          nullable: true
          deprecated: true
        phone:
          type: string
          nullable: true
          deprecated: true
        birth_year:
          type: integer
          nullable: true
        address:
          type: string
          nullable: true
        zip_code:
          type: string
          nullable: true
        state:
          type: string
          nullable: true
        country:
          type: string
          nullable: true
        unstructured_properties:
          type: object
          nullable: true
    ProfileNullable:
      type: object
      nullable: true
      properties:
        photo_url:
          type: string
          nullable: true
        first_name:
          type: string
          nullable: true
        last_name:
          type: string
          nullable: true
        email:
          type: string
          nullable: true
          deprecated: true
        phone:
          type: string
          nullable: true
          deprecated: true
        birth_year:
          type: integer
          nullable: true
        address:
          type: string
          nullable: true
        zip_code:
          type: string
          nullable: true
        state:
          type: string
          nullable: true
        country:
          type: string
          nullable: true
        unstructured_properties:
          type: object
          nullable: true
    Privacy:
      type: object
      properties:
        public:
          type: boolean
    PrivacyNullable:
      type: object
      nullable: true
      properties:
        public:
          type: boolean
          nullable: true
    Username:
      required:
        - username
      type: object
      properties:
        username:
          type: string
    AccountAuthType:
      required:
        - id
        - auth_type_code
      type: object
      properties:
        id:
          type: string
        auth_type_code:
          type: string
        code:
          type: string
          deprecated: true
        identifier:
          type: string
          deprecated: true
        params:
          type: object
          additionalProperties: true
          nullable: true
        active:
          type: boolean
    AccountIdentifier:
      required:
        - id
        - code
        - identifier
        - verified
        - linked
        - sensitive
      type: object
      properties:
        id:
          type: string
        code:
          type: string
        identifier:
          type: string
        verified:
          type: boolean
        linked:
          type: boolean
        sensitive:
          type: boolean
        account_auth_type_id:
          type: string
          nullable: true
    Device:
      required:
        - id
        - type
      type: object
      properties:
        id:
          readOnly: true
          type: string
        device_id:
          type: string
          nullable: true
        type:
          type: string
          enum:
            - mobile
            - web
            - desktop
            - other
        os:
          type: string
    Follow:
      required:
        - id
        - follower_id
        - following_id
      type: object
      properties:
        id:
          readOnly: true
          type: string
        following_id:
          type: string
        follower_id:
          readOnly: true
          type: string
    _shared_req_Login:
      required:
        - auth_type
        - app_type_identifier
        - org_id
        - api_key
        - device
      type: object
      properties:
        auth_type:
          type: string
          enum:
            - email
            - phone
            - twilio_phone
            - illinois_oidc
            - conde_oidc
            - anonymous
            - username
            - password
            - webauthn
            - code
        app_type_identifier:
          type: string
        org_id:
          type: string
        api_key:
          type: string
        creds:
          anyOf:
            - $ref: '#/components/schemas/_shared_req_CredsAnonymous'
            - $ref: '#/components/schemas/_shared_req_CredsCode'
            - $ref: '#/components/schemas/_shared_req_CredsOIDC'
            - $ref: '#/components/schemas/_shared_req_CredsPassword'
            - $ref: '#/components/schemas/_shared_req_CredsWebAuthn'
            - $ref: '#/components/schemas/_shared_req_CredsNone'
        params:
          type: object
          anyOf:
            - $ref: '#/components/schemas/_shared_req_ParamsOIDC'
            - $ref: '#/components/schemas/_shared_req_ParamsPassword'
            - $ref: '#/components/schemas/_shared_req_ParamsWebAuthn'
            - $ref: '#/components/schemas/_shared_req_ParamsNone'
        device:
          $ref: '#/components/schemas/Device'
        profile:
          $ref: '#/components/schemas/ProfileNullable'
        privacy:
          $ref: '#/components/schemas/PrivacyNullable'
        preferences:
          type: object
          nullable: true
        account_identifier_id:
          type: string
          nullable: true
    _shared_req_Login_Mfa:
      required:
        - api_key
        - account_id
        - session_id
        - state
        - identifier
        - type
        - code
      type: object
      properties:
        api_key:
          type: string
        account_id:
          type: string
        session_id:
          type: string
        state:
          type: string
        identifier:
          type: string
        type:
          type: string
          enum:
            - email
            - phone
            - totp
            - recovery
        code:
          type: string
    _shared_req_LoginUrl:
      required:
        - auth_type
        - app_type_identifier
        - org_id
        - api_key
        - redirect_uri
      type: object
      properties:
        auth_type:
          type: string
          enum:
            - illinois_oidc
            - conde_oidc
        app_type_identifier:
          type: string
        org_id:
          type: string
        api_key:
          type: string
        redirect_uri:
          type: string
    _shared_req_Refresh:
      required:
        - api_key
        - refresh_token
      type: object
      properties:
        api_key:
          type: string
        refresh_token:
          type: string
    _shared_req_Mfa:
      required:
        - identifier
        - type
      type: object
      properties:
        identifier:
          type: string
        type:
          type: string
          enum:
            - email
            - phone
            - totp
        code:
          type: string
    _shared_req_CreateAccount:
      required:
        - auth_type
        - identifier
      type: object
      properties:
        auth_type:
          type: string
          enum:
            - password
            - illinois_oidc
        identifier:
          $ref: '#/components/schemas/_shared_req_Identifiers'
        permissions:
          type: array
          items:
            type: string
        role_ids:
          type: array
          items:
            type: string
        group_ids:
          type: array
          items:
            type: string
        scopes:
          type: array
          items:
            type: string
        profile:
          $ref: '#/components/schemas/ProfileNullable'
        privacy:
          $ref: '#/components/schemas/PrivacyNullable'
    _shared_req_UpdateAccount:
      required:
        - auth_type
        - identifier
      type: object
      properties:
        auth_type:
          type: string
          enum:
            - password
            - illinois_oidc
        identifier:
          $ref: '#/components/schemas/_shared_req_Identifiers'
        permissions:
          type: array
          items:
            type: string
        role_ids:
          type: array
          items:
            type: string
        group_ids:
          type: array
          items:
            type: string
        scopes:
          type: array
          items:
            type: string
    _shared_req_AccountCheck:
      required:
        - app_type_identifier
        - org_id
        - api_key
      type: object
      properties:
        app_type_identifier:
          type: string
        org_id:
          type: string
        api_key:
          type: string
        identifier:
          $ref: '#/components/schemas/_shared_req_Identifiers'
        auth_type:
          type: string
          enum:
            - username
            - email
            - phone
            - anonymous
            - twilio_phone
            - illinois_oidc
            - conde_oidc
          deprecated: true
        user_identifier:
          type: string
          deprecated: true
    _shared_req_CredsNone:
      type: object
      description: Auth login request creds for unlisted auth_types (None)
      nullable: true
    _shared_req_CredsAnonymous:
      type: object
      description: Auth login creds for auth_type="anonymous"
      properties:
        anonymous_id:
          type: string
    _shared_req_CredsCode:
      type: object
      description: Auth login creds for auth_type="code"
      allOf:
        - $ref: '#/components/schemas/_shared_req_Identifiers'
        - properties:
            code:
              type: string
    _shared_req_CredsOIDC:
      type: string
      description: |
        Auth login creds for auth_type="oidc" (or variants)
          - full redirect URI received from OIDC provider
    _shared_req_CredsPassword:
      type: object
      description: Auth login creds for auth_type="password"
      allOf:
        - $ref: '#/components/schemas/_shared_req_Identifiers'
        - required:
            - password
          properties:
            password:
              type: string
    _shared_req_CredsWebAuthn:
      type: object
      description: Auth login creds for auth_type="webauthn"
      allOf:
        - $ref: '#/components/schemas/_shared_req_Identifiers'
        - properties:
            response:
              type: string
    _shared_req_Identifiers:
      type: object
      description: Allowed identifier types
      properties:
        username:
          type: string
        email:
          type: string
        phone:
          type: string
      additionalProperties:
        type: string
    _shared_req_IdentifierString:
      type: string
      description: User identifier string
    _shared_req_ParamsNone:
      type: object
      description: Auth login request params for unlisted auth_types (None)
      nullable: true
    _shared_req_ParamsOIDC:
      type: object
      description: Auth login params for auth_type="oidc" (or variants)
      properties:
        redirect_uri:
          type: string
        pkce_verifier:
          type: string
    _shared_req_ParamsPassword:
      type: object
      description: Auth login params for auth_type="email"
      properties:
        confirm_password:
          type: string
          description: This should match the `creds` password field when sign_up=true. This should be verified on the client side as well to reduce invalid requests.
        sign_up:
          type: boolean
    _shared_req_ParamsResetPassword:
      required:
        - new_password
        - confirm_password
      type: object
      properties:
        new_password:
          type: string
        confirm_password:
          type: string
    _shared_req_ParamsWebAuthn:
      type: object
      description: Auth login params for auth_type="webauthn"
      properties:
        display_name:
          type: string
          description: User's account name for display purposes
        sign_up:
          type: boolean
    _shared_req_app-configs:
      required:
        - app_type_identifier
        - version
        - api_key
      type: object
      properties:
        app_type_identifier:
          type: string
        version:
          type: string
          description: conforms major.minor.patch format
        api_key:
          type: string
    _shared_req_app-configs-org:
      required:
        - app_type_identifier
        - version
      type: object
      properties:
        app_type_identifier:
          type: string
        version:
          type: string
          description: conforms major.minor.patch format
    _shared_res_Login:
      type: object
      properties:
        token:
          $ref: '#/components/schemas/_shared_res_RokwireToken'
        account:
          $ref: '#/components/schemas/Account'
        params:
          type: object
          nullable: true
          anyOf:
            - $ref: '#/components/schemas/_shared_res_ParamsOIDC'
            - $ref: '#/components/schemas/_shared_res_ParamsAnonymous'
            - $ref: '#/components/schemas/_shared_res_ParamsNone'
        message:
          type: string
    _shared_res_Login_Mfa:
      required:
        - enrolled
        - account_id
        - session_id
        - state
      type: object
      properties:
        enrolled:
          type: array
          items:
            $ref: '#/components/schemas/_shared_res_Mfa'
        account_id:
          type: string
        session_id:
          type: string
        state:
          type: string
        params:
          type: object
          nullable: true
          anyOf:
            - $ref: '#/components/schemas/_shared_res_ParamsOIDC'
            - $ref: '#/components/schemas/_shared_res_ParamsAnonymous'
            - $ref: '#/components/schemas/_shared_res_ParamsNone'
    _shared_res_LoginUrl:
      required:
        - login_url
      type: object
      properties:
        login_url:
          type: string
        params:
          type: object
          description: Params to be submitted with 'login' request (if necessary)
    _shared_res_Refresh:
      type: object
      properties:
        token:
          $ref: '#/components/schemas/_shared_res_RokwireToken'
        params:
          type: object
          nullable: true
          anyOf:
            - $ref: '#/components/schemas/_shared_res_ParamsOIDC'
            - $ref: '#/components/schemas/_shared_res_ParamsAnonymous'
            - $ref: '#/components/schemas/_shared_res_ParamsNone'
    _shared_res_Mfa:
      type: object
      properties:
        type:
          type: string
        verified:
          type: boolean
        params:
          type: object
    _shared_res_AccountCheck:
      type: boolean
    _shared_res_ParamsAnonymous:
      type: object
      description: Auth login response params for auth_type="anonymous"
      properties:
        anonymous_id:
          type: string
    _shared_res_ParamsNone:
      type: object
      description: Auth login response params for unlisted auth_types (None)
      nullable: true
    _shared_res_ParamsOIDC:
      type: object
      description: Auth login response params for auth_type="oidc" (or variants)
      properties:
        oidc_token:
          type: object
          properties:
            id_token:
              type: string
            access_token:
              type: string
            refresh_token:
              type: string
            token_type:
              type: string
        redirect_uri:
          type: string
    _shared_res_RokwireToken:
      type: object
      properties:
        access_token:
          description: The user's access token to be provided to authorize access to ROKWIRE APIs
          type: string
        refresh_token:
          description: A refresh token that can be used to get a new access token once the one provided expires
          type: string
        token_type:
          description: The type of the provided tokens to be specified when they are sent in the "Authorization" header
          type: string
          enum:
            - Bearer
    _shared_res_SignInOptions:
      required:
        - identifiers
        - auth_types
      type: object
      properties:
        identifiers:
          type: array
          items:
            $ref: '#/components/schemas/AccountIdentifier'
        auth_types:
          type: array
          items:
            $ref: '#/components/schemas/AccountAuthType'
    _services_req_account_auth-type-link:
      required:
        - auth_type
        - app_type_identifier
      type: object
      properties:
        auth_type:
          type: string
          enum:
            - password
            - webauthn
            - code
            - illinois_oidc
            - conde_oidc
            - email
            - phone
            - twilio_phone
            - username
        app_type_identifier:
          type: string
        creds:
          anyOf:
            - $ref: '#/components/schemas/_shared_req_CredsCode'
            - $ref: '#/components/schemas/_shared_req_CredsOIDC'
            - $ref: '#/components/schemas/_shared_req_CredsPassword'
            - $ref: '#/components/schemas/_shared_req_CredsWebAuthn'
            - $ref: '#/components/schemas/_shared_req_CredsNone'
        params:
          type: object
          anyOf:
            - $ref: '#/components/schemas/_shared_req_ParamsOIDC'
            - $ref: '#/components/schemas/_shared_req_ParamsPassword'
            - $ref: '#/components/schemas/_shared_req_ParamsWebAuthn'
            - $ref: '#/components/schemas/_shared_req_ParamsNone'
    _services_req_account_auth-type-unlink:
      type: object
      properties:
        id:
          type: string
        auth_type:
          type: string
          enum:
            - password
            - webauthn
            - code
            - illinois_oidc
            - conde_oidc
            - email
            - phone
            - twilio_phone
            - username
        identifier:
          type: string
    _services_res_account_auth-type-link:
      required:
        - auth_types
      type: object
      properties:
        message:
          type: string
          nullable: true
        identifiers:
          type: array
          items:
            $ref: '#/components/schemas/AccountIdentifier'
        auth_types:
          type: array
          items:
            $ref: '#/components/schemas/AccountAuthType'
    _services_req_account_identifier-link:
      required:
        - identifier
      type: object
      properties:
        identifier:
          $ref: '#/components/schemas/_shared_req_Identifiers'
    _services_req_account_identifier-unlink:
      required:
        - id
      type: object
      properties:
        id:
          type: string
    _services_res_account_identifier-link:
      required:
        - identifiers
      type: object
      properties:
        message:
          type: string
          nullable: true
        identifiers:
          type: array
          items:
            $ref: '#/components/schemas/AccountIdentifier'
    _services_req_identifier_send-verify:
      required:
        - app_type_identifier
        - org_id
        - api_key
        - identifier
      type: object
      properties:
        identifier:
          oneOf:
            - $ref: '#/components/schemas/_shared_req_Identifiers'
            - $ref: '#/components/schemas/_shared_req_IdentifierString'
        org_id:
          type: string
        api_key:
          type: string
        app_type_identifier:
          type: string
        auth_type:
          type: string
          enum:
            - email
    _services_req_credential_update:
      required:
        - account_auth_type_id
      type: object
      properties:
        account_auth_type_id:
          type: string
        params:
          type: object
          anyOf:
            - $ref: '#/components/schemas/_shared_req_ParamsResetPassword'
    _services_req_credential_forgot_initiate:
      required:
        - auth_type
        - identifier
        - app_type_identifier
        - org_id
        - api_key
      type: object
      properties:
        auth_type:
          type: string
          enum:
            - password
            - email
        identifier:
          oneOf:
            - $ref: '#/components/schemas/_shared_req_Identifiers'
            - $ref: '#/components/schemas/_shared_req_IdentifierString'
        app_type_identifier:
          type: string
        org_id:
          type: string
        api_key:
          type: string
    _services_req_credential_forgot_complete:
      required:
        - credential_id
        - reset_code
      type: object
      properties:
        credential_id:
          type: string
        reset_code:
          type: string
        params:
          type: object
          anyOf:
            - $ref: '#/components/schemas/_shared_req_ParamsResetPassword'
    _services_req_authorize-service:
      required:
        - service_id
      type: object
      properties:
        service_id:
          type: string
        approved_scopes:
          description: Scopes to be granted to this service in this and future tokens. Replaces existing scopes if present.
          type: array
          items:
            type: string
    _services_res_authorize-service:
      type: object
      properties:
        access_token:
          type: string
        token_type:
          description: The type of the provided tokens to be specified when they are sent in the "Authorization" header
          type: string
          enum:
            - Bearer
        approved_scopes:
          type: array
          items:
            type: string
        service_reg:
          $ref: '#/components/schemas/ServiceReg'
    _services_req_service-accounts_params:
      required:
        - auth_type
      type: object
      properties:
        auth_type:
          type: string
          enum:
            - static_token
            - signature
        creds:
          $ref: '#/components/schemas/_services_service-accounts_CredsStaticToken'
    _services_req_service-accounts_access-token:
      required:
        - account_id
        - app_id
        - org_id
        - auth_type
      type: object
      properties:
        account_id:
          type: string
        app_id:
          type: string
        org_id:
          type: string
        auth_type:
          type: string
          enum:
            - static_token
            - signature
        creds:
          $ref: '#/components/schemas/_services_service-accounts_CredsStaticToken'
    _services_req_service-accounts_access-tokens:
      required:
        - account_id
        - auth_type
      type: object
      properties:
        account_id:
          type: string
        auth_type:
          type: string
          enum:
            - static_token
            - signature
        creds:
          $ref: '#/components/schemas/_services_service-accounts_CredsStaticToken'
    _services_res_service-accounts_access-tokens:
      required:
        - app_id
        - org_id
        - token
      type: object
      properties:
        app_id:
          type: string
        org_id:
          type: string
        token:
          $ref: '#/components/schemas/_shared_res_RokwireToken'
    _services_service-accounts_CredsStaticToken:
      required:
        - token
      type: object
      description: Service account token for auth_type="static_token"
      properties:
        token:
          type: string
    _admin_req_application_role:
      required:
        - name
        - description
        - permissions
      type: object
      properties:
        name:
          type: string
        description:
          type: string
        system:
          type: boolean
        permissions:
          type: array
          items:
            type: string
        scopes:
          type: array
          items:
            type: string
    _admin_req_application_group:
      required:
        - name
        - description
      type: object
      properties:
        name:
          type: string
        description:
          type: string
        system:
          type: boolean
        permissions:
          type: array
          items:
            type: string
        roles:
          type: array
          items:
            type: string
        account_ids:
          nullable: true
          type: array
          items:
            type: string
    _admin_req_add-accounts-to-group:
      required:
        - account_ids
      type: object
      properties:
        account_ids:
          type: array
          items:
            type: string
    _admin_req_remove-account-from-group:
      required:
        - account_ids
      type: object
      properties:
        account_ids:
          type: array
          items:
            type: string
    _admin_req_grant-roles-to-account:
      required:
        - role_ids
      type: object
      properties:
        role_ids:
          type: array
          items:
            type: string
    _admin_req_revoke-roles-from-account:
      required:
        - role_ids
      type: object
      properties:
        role_ids:
          type: array
          items:
            type: string
    _admin_req_grant-permissions:
      required:
        - permissions
      type: object
      properties:
        permissions:
          type: array
          items:
            type: string
    _admin_req_revoke-permissions:
      required:
        - permissions
      type: object
      properties:
        permissions:
          type: array
          items:
            type: string
    _admin_req_grant-permissions-to-role:
      required:
        - permissions
      type: object
      properties:
        permissions:
          type: array
          items:
            type: string
    _admin_req_verified:
      required:
        - verified
      type: object
      properties:
        verified:
          type: boolean
    _admin_req_create-update-config:
      required:
        - type
        - system
        - data
      type: object
      properties:
        type:
          type: string
        all_apps:
          type: boolean
          nullable: true
        all_orgs:
          type: boolean
          nullable: true
        system:
          type: boolean
        data:
          anyOf:
            - $ref: '#/components/schemas/EnvConfigData'
            - $ref: '#/components/schemas/AuthConfigData'
    _system_req_update_service-account:
      type: object
      properties:
        name:
          type: string
        permissions:
          nullable: true
          type: array
          items:
            type: string
        scopes:
          nullable: true
          type: array
          items:
            type: string<|MERGE_RESOLUTION|>--- conflicted
+++ resolved
@@ -6480,22 +6480,6 @@
           type: boolean
         time_since_login_period:
           type: integer
-<<<<<<< HEAD
-    PartialApp:
-      required:
-        - id
-        - name
-        - code
-      type: object
-      properties:
-        id:
-          readOnly: true
-          type: string
-        name:
-          type: string
-        code:
-          type: string
-=======
     AccessTokenExpirationPolicy:
       type: object
       properties:
@@ -6505,7 +6489,20 @@
           type: integer
         max_exp:
           type: integer
->>>>>>> 0208566a
+    PartialApp:
+      required:
+        - id
+        - name
+        - code
+      type: object
+      properties:
+        id:
+          readOnly: true
+          type: string
+        name:
+          type: string
+        code:
+          type: string
     LoginSession:
       type: object
       properties:
