--- conflicted
+++ resolved
@@ -1,4 +1,3 @@
-<<<<<<< HEAD
 {
   "openapi": "3.0.3",
   "info": {
@@ -100,7 +99,6 @@
                   "anyOf": [
                     {
                       "$ref": "#/components/schemas/_res_shared_Login_Mfa"
-=======
 openapi: 3.0.3
 info:
   title: Rokwire Core Building Block API
@@ -1093,7 +1091,6 @@
                     "creds": {
                       "email": "test@example.com", 
                       "password": "test12345"
->>>>>>> 1f079526
                     },
                     {
                       "$ref": "#/components/schemas/_res_shared_Login"
