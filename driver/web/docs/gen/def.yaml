openapi: 3.0.3
info:
  title: Rokwire Core Building Block API
  description: Core Building Block API Documentation
  version: 1.0.0
servers:
  - url: 'https://api.rokwire.illinois.edu/core'
    description: Production server
  - url: 'https://api-test.rokwire.illinois.edu/core'
    description: Test server
  - url: 'https://api-dev.rokwire.illinois.edu/core'
    description: Development server
  - url: 'http://localhost/core'
    description: Local server
tags:
  - name: Services
    description: End users applications APIs.
  - name: Admin
    description: Administration applications APIs.
  - name: Enc
    description: APIs consumed by the Encryption building block.
  - name: BBs
    description: APIs consumed by the platform building blocks.
  - name: Third-Party Services
    description: APIs consumed by third-party services.
paths:
  /services/auth/test:
    $ref: '#/paths/~1services~1test'
  /services/auth/login:
    post:
      tags:
        - Services
      summary: Login
      description: |
        Login using credentials to retrieve access token, refresh token, and user data
      requestBody:
        description: |
          User credential details and parameters
        content:
          application/json:
            schema:
              $ref: '#/components/schemas/_req_login_Request'
            examples:
              email:
                summary: Email login
                value: |
                  {
                    "auth_type": "email",
                    "app_id": "edu.illinois.rokwire.safercommunity",
                    "org_id": "0a2eff20-e2cd-11eb-af68-60f81db5ecc0",
                    "creds": {
                      "email": "test@test.com", 
                      "password": "test12345"
                    }
                  }
              phone:
                summary: Phone login
                value: |
                  {
                    "auth_type": "phone",
                    "app_id": "edu.illinois.rokwire",
                    "org_id": "0a2eff20-e2cd-11eb-af68-60f81db5ecc0",
                    "creds": {
                      "phone": "+12223334444", 
                      "code": "123456"
                    }
                  }
              illinois_oidc:
                summary: Illinois OIDC login
                value: |
                  {
                    "auth_type": "illinois_oidc",
                    "app_id": "edu.illinois.rokwire",
                    "org_id": "0a2eff20-e2cd-11eb-af68-60f81db5ecc0",
                    "creds": "https://redirect.example.com?code=ai324uith8gSEefesEguorgwsf43",
                    "params": {
                      "redirect_uri": "https://redirect.example.com",
                      "pkce_verifier": "w4iuhfq0u43hfq38ghn3gnSFSFiqp3ugnpugnqiprgUGNPINfsdoirpgia"
                    }
                  }
        required: true
      responses:
        '200':
          description: Success
          content:
            application/json:
              schema:
                $ref: '#/components/schemas/_res_login_Response'
        '400':
          description: Bad request
        '401':
          description: Unauthorized
        '500':
          description: Internal error
  /services/auth/refresh:
    post:
      tags:
        - Services
      summary: Refresh
      description: |
        Refresh access token using a refresh token
      requestBody:
        description: |
          Refresh token
        content:
          text/plain:
            schema:
              type: string
        required: true
      responses:
        '200':
          description: Success
          content:
            application/json:
              schema:
                $ref: '#/components/schemas/_res_refresh_Response'
        '400':
          description: Bad request
        '401':
          description: Unauthorized
        '500':
          description: Internal error
  /services/auth/login-url:
    post:
      tags:
        - Services
      summary: Get SSO login url
      description: |
        Retrieve a pre-formatted SSO login URL
      requestBody:
        content:
          application/json:
            schema:
              $ref: '#/components/schemas/_req_login-url_Request'
        required: true
      responses:
        '200':
          description: Success
          content:
            application/json:
              schema:
                $ref: '#/components/schemas/_res_login-url_Response'
        '400':
          description: Bad request
        '401':
          description: Unauthorized
        '500':
          description: Internal error
  /services/auth/verify:
    get:
      tags:
        - Services
      summary: Validate verification code
      description: |
        Validates verification code to verify account ownership
      parameters:
        - name: id
          in: query
          description: Credential ID
          required: true
          style: form
          explode: false
          schema:
            type: string
        - name: code
          in: query
          description: Verification code
          required: true
          style: form
          explode: false
          schema:
            type: string
      responses:
        '200':
          description: Successful operation
          content:
            text/plain:
              schema:
                type: string
                example: Successfully verified code
        '400':
          description: Bad request
        '401':
          description: Unauthorized
        '500':
          description: Internal error
  /services/auth/authorize-service:
    post:
      tags:
        - Services
      summary: Authorize service
      description: |
        Authorize a third-party service and get a scoped access token that can be used to access its APIs
      requestBody:
        content:
          application/json:
            schema:
              $ref: '#/components/schemas/_req_authorize-service_Request'
      responses:
        '200':
          description: Success
          content:
            application/json:
              schema:
                $ref: '#/components/schemas/_res_authorize-service_Response'
              examples:
                authorized:
                  summary: Service authorized
                  value: |
                    {
                      "access_token": "string",
                      "token_type": "Bearer",
                      "approved_scopes": [
                        "string"
                      ]
                    }
                unauthorized:
                  summary: Service unauthorized
                  value: |
                    {
                      "service_reg": {
                        "service_id": "string",
                        "host": "string",
                        "pub_key": {
                          "key_pem": "string",
                          "alg": "string"
                        },
                        "name": "string",
                        "description": "string",
                        "info_url": "string",
                        "logo_url": "string",
                        "scopes": [
                          {
                            "scope": "string",
                            "required": true,
                            "explanation": "string"
                          }
                        ],
                        "first_party": true
                      }
                    }
        '400':
          description: Bad request
        '401':
          description: Unauthorized
        '500':
          description: Internal error
  /services/auth/service-regs:
    get:
      tags:
        - Services
      summary: Get service registrations
      description: |
        Returns service registration records
      parameters:
        - name: ids
          in: query
          description: A comma-separated list of service IDs to return registrations for
          required: true
          style: form
          explode: false
          schema:
            type: string
      responses:
        '200':
          description: Success
          content:
            application/json:
              schema:
                type: array
                items:
                  $ref: '#/components/schemas/ServiceReg'
        '400':
          description: Bad request
        '401':
          description: Unauthorized
        '500':
          description: Internal error
  /services/account:
    delete:
      tags:
        - Services
      summary: Delete user account
      description: |
        Deletes a user account
      responses:
        '200':
          description: Success
          content:
            text/plain:
              schema:
                type: string
                example: Success
        '400':
          description: Bad request
        '401':
          description: Unauthorized
        '500':
          description: Internal error
  /services/account/account-preferences:
    put:
      tags:
        - Services
      summary: Update account preferences
      description: |
        Updates account preferences
      requestBody:
        description: Account preferences
        content:
          application/json:
            schema:
              type: object
        required: true
      responses:
        '200':
          description: Success
          content:
            text/plain:
              schema:
                type: string
                example: Success
        '400':
          description: Bad request
        '401':
          description: Unauthorized
        '500':
          description: Internal error
  /services/account/profile:
    get:
      tags:
        - Services
      summary: Get user profile
      description: |
        Returns a user profile
      responses:
        '200':
          description: Success
          content:
            application/json:
              schema:
                $ref: '#/components/schemas/ProfileFields'
        '400':
          description: Bad request
        '401':
          description: Unauthorized
        '500':
          description: Internal error
    put:
      tags:
        - Services
      summary: Update user profile
      description: |
        Updates a user profile
      requestBody:
        description: Profile update
        content:
          application/json:
            schema:
              $ref: '#/components/schemas/ProfileFields'
        required: true
      responses:
        '200':
          description: Success
          content:
            text/plain:
              schema:
                type: string
                example: Success
        '400':
          description: Bad request
        '401':
          description: Unauthorized
        '500':
          description: Internal error
  /services/test:
    get:
      tags:
        - Services
      summary: Test API..
      responses:
        '200':
          description: Success
          content:
            text/plain:
              schema:
                type: string
                example: Echooo
  /admin/global-config:
    get:
      tags:
        - Admin
      summary: Get global config
      description: |
        Gives the system global config
      responses:
        '200':
          description: Success
          content:
            application/json:
              schema:
                $ref: '#/components/schemas/GlobalConfig'
        '400':
          description: Bad request
        '401':
          description: Unauthorized
        '500':
          description: Internal error
    post:
      tags:
        - Admin
      summary: Create global config
      description: |
        Creates the system global config
      requestBody:
        content:
          application/json:
            schema:
              $ref: '#/components/schemas/GlobalConfig'
        required: true
      responses:
        '200':
          description: Success
          content:
            text/plain:
              schema:
                type: string
                example: Success
        '400':
          description: Bad request
        '401':
          description: Unauthorized
        '500':
          description: Internal error
    put:
      tags:
        - Admin
      summary: Update global config
      description: |
        Updates the system global config
      requestBody:
        content:
          application/json:
            schema:
              $ref: '#/components/schemas/GlobalConfig'
        required: true
      responses:
        '200':
          description: Success
          content:
            text/plain:
              schema:
                type: string
                example: Success
        '400':
          description: Bad request
        '401':
          description: Unauthorized
        '500':
          description: Internal error
  '/admin/organizations/{id}':
    put:
      tags:
        - Admin
      summary: Update organization
      description: |
        Updates organization
      parameters:
        - name: id
          in: path
          description: ID of the organization that needs to be updated
          required: true
          style: simple
          explode: false
          schema:
            type: string
      requestBody:
        description: update one organization
        content:
          application/json:
            schema:
              $ref: '#/components/schemas/Organization'
        required: true
      responses:
        '200':
          description: Success
          content:
            text/plain:
              schema:
                type: string
                example: Success
        '400':
          description: Bad request
        '401':
          description: Unauthorized
        '500':
          description: Internal error
    get:
      tags:
        - Admin
      summary: Get organization
      description: |
        Gets organization
      parameters:
        - name: id
          in: path
          description: ID of the organization
          required: true
          style: simple
          explode: false
          schema:
            type: string
      responses:
        '200':
          description: successful operation
          content:
            application/json:
              schema:
                $ref: '#/components/schemas/Organization'
        '400':
          description: Bad request
        '401':
          description: Unauthorized
        '404':
          description: Not Found
        '500':
          description: Internal error
  /admin/organizations:
    get:
      tags:
        - Admin
      summary: Get organizations
      description: |
        Gets organizations
      responses:
        '200':
          description: Successful operation
          content:
            application/json:
              schema:
                type: array
                items:
                  $ref: '#/components/schemas/Organization'
        '400':
          description: Bad request
        '401':
          description: Unauthorized
        '500':
          description: Internal error
    post:
      tags:
        - Admin
      summary: Create organization
      description: |
        Creates organization
      requestBody:
        description: creates one organization
        content:
          application/json:
            schema:
              $ref: '#/components/schemas/Organization'
        required: true
      responses:
        '200':
          description: Success
          content:
            text/plain:
              schema:
                type: string
                example: Success
        '400':
          description: Bad request
        '401':
          description: Unauthorized
        '500':
          description: Internal error
  /admin/service-regs:
    get:
      tags:
        - Admin
      summary: Get service registrations
      description: |
        Returns service registration records
      parameters:
        - name: ids
          in: query
          description: A comma-separated list of service IDs to return registrations for
          required: true
          style: form
          explode: false
          schema:
            type: string
      responses:
        '200':
          description: Success
          content:
            application/json:
              schema:
                type: array
                items:
                  $ref: '#/components/schemas/ServiceReg'
        '400':
          description: Bad request
        '401':
          description: Unauthorized
        '500':
          description: Internal error
    post:
      tags:
        - Admin
      summary: Register service
      description: |
        Creates a new service registration

        The "service_id" of the registration must not match an existing registration  
      requestBody:
        description: service registration record to be added
        content:
          application/json:
            schema:
              $ref: '#/components/schemas/ServiceReg'
        required: true
      responses:
        '200':
          description: Success
          content:
            text/plain:
              schema:
                type: string
                example: Success
        '400':
          description: Bad request
        '401':
          description: Unauthorized
        '500':
          description: Internal error
    put:
      tags:
        - Admin
      summary: Update service registration
      description: |
        Update an existing service registration

        The "service_id" of the registration must match an existing registration
      requestBody:
        description: Service registration record update to be applied
        content:
          application/json:
            schema:
              $ref: '#/components/schemas/ServiceReg'
        required: true
      responses:
        '200':
          description: Success
          content:
            text/plain:
              schema:
                type: string
                example: Success
        '400':
          description: Bad request
        '401':
          description: Unauthorized
        '500':
          description: Internal error
    delete:
      tags:
        - Admin
      summary: Deregister service
      description: |
        Deletes an existing service registration record
      parameters:
        - name: id
          in: query
          description: The service ID of the registration to delete
          required: true
          style: form
          explode: false
          schema:
            type: string
      responses:
        '200':
          description: Success
          content:
            text/plain:
              schema:
                type: string
                example: Success
        '400':
          description: Bad request
        '401':
          description: Unauthorized
        '500':
          description: Internal error
  '/admin/applications/{id}':
    get:
      tags:
        - Admin
      summary: Get application
      description: |
        Gets application
      parameters:
        - name: id
          in: path
          description: ID of the application
          required: true
          style: simple
          explode: false
          schema:
            type: string
      responses:
        '200':
          description: successful operation
          content:
            application/json:
              schema:
                $ref: '#/components/schemas/Application'
        '400':
          description: Bad request
        '401':
          description: Unauthorized
        '404':
          description: Not Found
        '500':
          description: Internal error
  /admin/applications:
    get:
      tags:
        - Admin
      summary: Get applications
      description: |
        Gets applications
      responses:
        '200':
          description: Successful operation
          content:
            application/json:
              schema:
                type: array
                items:
                  $ref: '#/components/schemas/Application'
        '400':
          description: Bad request
        '401':
          description: Unauthorized
        '500':
          description: Internal error
    post:
      tags:
        - Admin
      summary: Create application
      description: |
        Creates application
      requestBody:
        description: creates one application
        content:
          application/json:
            schema:
              $ref: '#/components/schemas/Application'
        required: true
      responses:
        '200':
          description: Success
          content:
            text/plain:
              schema:
                type: string
                example: Success
        '400':
          description: Bad request
        '401':
          description: Unauthorized
        '500':
          description: Internal error
  /enc/test:
    get:
      tags:
        - Enc
      summary: Test API..
      responses:
        '200':
          description: Success
          content:
            text/plain:
              schema:
                type: string
                example: Echooo
  /bbs/test:
    get:
      tags:
        - BBs
      summary: Test API..
      responses:
        '200':
          description: Success
          content:
            text/plain:
              schema:
                type: string
                example: Echooo
  /bbs/service-regs:
    get:
      tags:
        - BBs
      summary: Get service registrations
      description: |
        Returns service registration records
      parameters:
        - name: ids
          in: query
          description: A comma-separated list of service IDs to return registrations for
          required: true
          style: form
          explode: false
          schema:
            type: string
      responses:
        '200':
          description: Success
          content:
            application/json:
              schema:
                type: array
                items:
                  $ref: '#/components/schemas/AuthServiceReg'
        '400':
          description: Bad request
        '401':
          description: Unauthorized
        '500':
          description: Internal error
  /tps/service-regs:
    get:
      tags:
        - Third-Party Services
      summary: Get service registrations
      description: |
        Returns service registration records
      parameters:
        - name: ids
          in: query
          description: A comma-separated list of service IDs to return registrations for
          required: true
          style: form
          explode: false
          schema:
            type: string
      responses:
        '200':
          description: Success
          content:
            application/json:
              schema:
                type: array
                items:
                  $ref: '#/components/schemas/AuthServiceReg'
        '400':
          description: Bad request
        '401':
          description: Unauthorized
        '500':
          description: Internal error
  /tps/auth-keys:
    get:
      tags:
        - Third-Party Services
      summary: Get auth public key
      description: |
        Returns auth public key in JWKS format
      responses:
        '200':
          description: Success
          content:
            application/json:
              schema:
                $ref: '#/components/schemas/JWKS'
        '400':
          description: Bad request
        '401':
          description: Unauthorized
        '500':
          description: Internal error
  /version:
    get:
      summary: Get service version
      responses:
        '200':
          description: Success
          content:
            text/plain:
              schema:
                type: string
                example: v1.1.0
  /.well-known/openid-configuration:
    get:
      summary: OpenID Connect Discovery
      responses:
        '200':
          description: Success
          content:
            application/json:
              schema:
                $ref: '#/components/schemas/OidcDiscovery'
components:
  schemas:
    GlobalConfig:
      required:
        - setting
      type: object
      properties:
        setting:
          type: string
    Application:
      type: object
      properties:
        fields:
          $ref: '#/components/schemas/ApplicationFields'
        types:
          type: array
          items:
            $ref: '#/components/schemas/ApplicationType'
        organizations:
          type: array
          items:
            $ref: '#/components/schemas/ApplicationOrganization'
    ApplicationFields:
      required:
        - id
        - name
      type: object
      properties:
        id:
          readOnly: true
          type: string
        name:
          type: string
        multi_tenant:
          type: boolean
        requires_own_users:
          type: boolean
    ApplicationType:
      type: object
      properties:
        fields:
          $ref: '#/components/schemas/ApplicationTypeFields'
        application:
          $ref: '#/components/schemas/Application'
    ApplicationTypeFields:
      required:
        - id
        - identifier
      type: object
      properties:
        id:
          type: string
        identifier:
          type: string
        name:
          type: string
        versions:
          type: array
          items:
            type: string
    ApplicationOrganization:
      type: object
      properties:
        id:
          type: string
        TODO:
          type: string
    ApplicationPermission:
      type: object
      properties:
        fields:
          $ref: '#/components/schemas/ApplicationPermissionFields'
        application:
          $ref: '#/components/schemas/Application'
    ApplicationPermissionFields:
      required:
        - id
        - name
      type: object
      properties:
        id:
          type: string
        name:
          type: string
    ApplicationRole:
      type: object
      properties:
        fields:
          $ref: '#/components/schemas/ApplicationRoleFields'
        application:
          $ref: '#/components/schemas/Application'
        permissions:
          type: array
          items:
            $ref: '#/components/schemas/ApplicationPermission'
    ApplicationRoleFields:
      required:
        - id
        - name
      type: object
      properties:
        id:
          type: string
        name:
          type: string
    ApplicationGroup:
      type: object
      properties:
        fields:
          $ref: '#/components/schemas/ApplicationGroupFields'
        application:
          $ref: '#/components/schemas/Application'
        permissions:
          type: array
          items:
            $ref: '#/components/schemas/ApplicationPermission'
        roles:
          type: array
          items:
            $ref: '#/components/schemas/ApplicationRole'
    ApplicationGroupFields:
      required:
        - id
        - name
      type: object
      properties:
        id:
          type: string
        name:
          type: string
    Organization:
      type: object
      properties:
        fields:
          $ref: '#/components/schemas/OrganizationFields'
        config:
          $ref: '#/components/schemas/OrganizationConfig'
    OrganizationFields:
      required:
        - id
        - name
        - type
      type: object
      properties:
        id:
          readOnly: true
          type: string
        name:
          type: string
        type:
          type: string
          enum:
            - micro
            - small
            - medium
            - large
            - huge
    OrganizationConfig:
      type: object
      properties:
        fields:
          $ref: '#/components/schemas/OrganizationConfigFields'
    OrganizationConfigFields:
      type: object
      properties:
        id:
          readOnly: true
          type: string
          description: organization config id
        domains:
          type: array
          description: organization domains
          items:
            type: string
    AuthType:
      type: object
      properties:
        fields:
          $ref: '#/components/schemas/AuthTypeFields'
    AuthTypeFields:
      type: object
      properties:
        id:
          type: string
        code:
          type: string
        description:
          type: string
        is_external:
          type: boolean
        params:
          type: object
          additionalProperties: true
    Credential:
      type: object
      properties:
        fields:
          $ref: '#/components/schemas/CredentialFields'
        accounts_auth_types:
          type: array
          items:
            $ref: '#/components/schemas/AccountAuthType'
    CredentialFields:
      type: object
      properties:
        id:
          type: string
        value:
          type: object
    ServiceReg:
      required:
        - service_id
        - host
        - name
        - description
        - first_party
      type: object
      description: Full service registration record
      properties:
        service_id:
          type: string
        host:
          type: string
        pub_key:
          $ref: '#/components/schemas/PubKey'
        name:
          type: string
        description:
          type: string
        info_url:
          type: string
        logo_url:
          type: string
        scopes:
          type: array
          nullable: true
          items:
            $ref: '#/components/schemas/ServiceScope'
        first_party:
          type: boolean
    AuthServiceReg:
      required:
        - service_id
        - host
      type: object
      description: Service registration record used for auth
      properties:
        service_id:
          type: string
        host:
          type: string
        pub_key:
          $ref: '#/components/schemas/PubKey'
    PubKey:
      required:
        - key_pem
        - alg
      type: object
      properties:
        key_pem:
          type: string
        alg:
          type: string
    ServiceScope:
      required:
        - scope
        - required
      type: object
      properties:
        scope:
          type: string
        required:
          type: boolean
        explanation:
          description: Explanation displayed to users for why this scope is requested/required
          type: string
    JWK:
      required:
        - kty
        - use
        - alg
        - kid
        - 'n'
        - e
      type: object
      description: JSON Web Key (JWK)
      properties:
        kty:
          type: string
          description: The "kty" (key type) parameter identifies the cryptographic algorithm family used with the key
          enum:
            - RSA
        use:
          type: string
          description: The "use" (public key use) parameter identifies the intended use of the public key
          enum:
            - sig
        alg:
          type: string
          description: The "alg" (algorithm) parameter identifies the algorithm intended for use with the key
          enum:
            - RS256
        kid:
          type: string
          description: The "kid" (key ID) parameter is used to match a specific key
        'n':
          type: string
          description: The modulus (2048 bit) of the key - Base64URL encoded.
        e:
          type: string
          description: The exponent of the key - Base64URL encoded
    JWKS:
      required:
        - keys
      type: object
      description: JSON Web Key Set (JWKS)
      properties:
        keys:
          type: array
          items:
            $ref: '#/components/schemas/JWK'
    OidcDiscovery:
      required:
        - issuer
        - jwks_uri
      type: object
      description: OpenID Connect Discovery Metadata
      properties:
        issuer:
          type: string
        jwks_uri:
          type: string
    Account:
      type: object
      properties:
        fields:
          $ref: '#/components/schemas/AccountFields'
        application:
          $ref: '#/components/schemas/Application'
        organization:
          $ref: '#/components/schemas/Organization'
        permissions:
          type: array
          items:
            $ref: '#/components/schemas/ApplicationPermission'
        roles:
          type: array
          items:
            $ref: '#/components/schemas/ApplicationRole'
        groups:
          type: array
          items:
            $ref: '#/components/schemas/ApplicationGroup'
        auth_types:
          type: array
          items:
            $ref: '#/components/schemas/AccountAuthType'
        preferences:
          type: object
        profile:
          $ref: '#/components/schemas/Profile'
        devices:
          type: array
          items:
            $ref: '#/components/schemas/Device'
    AccountFields:
      required:
        - id
      type: object
      properties:
        id:
          type: string
    Profile:
      type: object
      properties:
        fields:
          $ref: '#/components/schemas/ProfileFields'
        accounts:
          type: array
          items:
            $ref: '#/components/schemas/Account'
    ProfileFields:
      type: object
      properties:
        id:
          type: string
        photo_url:
          type: string
        first_name:
          type: string
        last_name:
          type: string
        email:
          type: string
          nullable: true
        phone:
          type: string
          nullable: true
        birth_year:
          type: integer
          nullable: true
        address:
          type: string
          nullable: true
        zip_code:
          type: string
          nullable: true
        state:
          type: string
          nullable: true
        country:
          type: string
          nullable: true
    AccountAuthType:
      type: object
      properties:
        fields:
          $ref: '#/components/schemas/AccountAuthTypeFields'
        auth_type:
          $ref: '#/components/schemas/AuthType'
        account:
          $ref: '#/components/schemas/Account'
        credential:
          $ref: '#/components/schemas/Credential'
    AccountAuthTypeFields:
      type: object
      properties:
        id:
          type: string
        identifier:
          type: string
        params:
          type: object
          additionalProperties: true
          nullable: true
        active:
          type: boolean
        active_2fa:
          type: boolean
    Device:
      type: object
      properties:
        fields:
          $ref: '#/components/schemas/DeviceFields'
        accounts:
          type: array
          items:
            $ref: '#/components/schemas/Account'
    DeviceFields:
      required:
        - id
        - type
      type: object
      properties:
        id:
          type: string
        type:
          type: string
          enum:
            - mobile
            - web
            - desktop
            - other
        os:
          type: string
        mac_address:
          type: string
    _res_shared_RokwireToken:
      type: object
      properties:
        access_token:
          description: The user's access token to be provided to authorize access to ROKWIRE APIs
          type: string
        refresh_token:
          description: A refresh token that can be used to get a new access token once the one provided expires
          type: string
        token_type:
          description: The type of the provided tokens to be specified when they are sent in the "Authorization" header
          type: string
          enum:
            - Bearer
    _res_shared_ParamsOidc:
      type: object
      properties:
        oidc_token:
          type: object
          properties:
            id_token:
              type: string
            access_token:
              type: string
            token_type:
              type: string
    _req_login_Request:
      required:
        - auth_type
        - app_id
        - org_id
      type: object
      properties:
        auth_type:
          type: string
          enum:
            - username
            - email
            - phone
            - illinois_oidc
        app_id:
          type: string
        org_id:
          type: string
        creds:
          anyOf:
            - $ref: '#/components/schemas/_req_login_CredsEmail'
            - $ref: '#/components/schemas/_req_login_CredsPhone'
            - $ref: '#/components/schemas/_req_login_CredsOidc'
        params:
          type: object
          anyOf:
            - $ref: '#/components/schemas/_req_login_ParamsEmail'
            - $ref: '#/components/schemas/_req_login_ParamsPhone'
            - $ref: '#/components/schemas/_req_login_ParamsOidc'
    _req_login_CredsEmail:
      required:
        - email
        - password
      type: object
      description: Auth login creds for auth_type="email"
      properties:
        email:
          type: string
        password:
          type: string
    _req_login_CredsPhone:
      type: object
      description: Auth login creds for auth_type="phone"
      required:
        - phone
      properties:
        phone:
          type: string
        code:
          type: string
    _req_login_CredsOidc:
      type: string
      description: |
        Auth login creds for auth_type="oidc"
          - full redirect URI received from OIDC provider
    _req_login_ParamsEmail:
      type: object
      description: Auth login params for auth_type="email"
      properties:
        new_user:
          type: boolean
          default: false
    _req_login_ParamsPhone:
      type: object
      description: Auth login params for auth_type="phone" (None)
    _req_login_ParamsOidc:
      type: object
      description: Auth login params for auth_type="oidc"
      properties:
        redirect_uri:
          type: string
        pkce_verifier:
          type: string
    _res_login_Response:
      type: object
      properties:
        token:
          $ref: '#/components/schemas/_res_shared_RokwireToken'
        account:
          $ref: '#/components/schemas/_res_login_Account'
        params:
          type: object
          nullable: true
          anyOf:
<<<<<<< HEAD
            - type: object
              properties:
                id_token:
                  type: string
                access_token:
                  type: string
                token_type:
                  type: string
        auth_type:
          type: string
          enum:
            - username
            - email
            - phone
            - illinois_oidc
=======
            - $ref: '#/components/schemas/_res_shared_ParamsOidc'
        message:
          type: string
>>>>>>> e99a1a40
    _res_login_Account:
      required:
        - id
      type: object
      properties:
        id:
          type: string
        profile:
          $ref: '#/components/schemas/ProfileFields'
        permissions:
          type: array
          items:
            $ref: '#/components/schemas/ApplicationPermissionFields'
        roles:
          type: array
          items:
            $ref: '#/components/schemas/ApplicationRoleFields'
        groups:
          type: array
          items:
            $ref: '#/components/schemas/ApplicationGroupFields'
        auth_types:
          type: array
          items:
            $ref: '#/components/schemas/AccountAuthTypeFields'
    _req_login-url_Request:
      required:
        - auth_type
        - app_id
        - org_id
        - redirect_uri
      type: object
      properties:
        auth_type:
          type: string
          enum:
            - illinois_oidc
        app_id:
          type: string
        org_id:
          type: string
        redirect_uri:
          type: string
    _res_login-url_Response:
      required:
        - login_url
      type: object
      properties:
        login_url:
          type: string
        params:
          type: object
          description: Params to be submitted with 'login' request (if necessary)
    _res_refresh_Response:
      type: object
      properties:
        token:
          $ref: '#/components/schemas/_res_shared_RokwireToken'
        params:
          type: object
          anyOf:
            - $ref: '#/components/schemas/_res_shared_ParamsOidc'
    _req_authorize-service_Request:
      required:
        - service_id
      type: object
      properties:
        service_id:
          type: string
        approved_scopes:
          description: Scopes to be granted to this service in this and future tokens. Replaces existing scopes if present.
          type: array
          items:
            type: string
    _res_authorize-service_Response:
      type: object
      properties:
        access_token:
          type: string
        token_type:
          description: The type of the provided tokens to be specified when they are sent in the "Authorization" header
          type: string
          enum:
            - Bearer
        approved_scopes:
          type: array
          items:
            type: string
        service_reg:
          $ref: '#/components/schemas/ServiceReg'<|MERGE_RESOLUTION|>--- conflicted
+++ resolved
@@ -1477,7 +1477,6 @@
           type: object
           nullable: true
           anyOf:
-<<<<<<< HEAD
             - type: object
               properties:
                 id_token:
@@ -1493,11 +1492,6 @@
             - email
             - phone
             - illinois_oidc
-=======
-            - $ref: '#/components/schemas/_res_shared_ParamsOidc'
-        message:
-          type: string
->>>>>>> e99a1a40
     _res_login_Account:
       required:
         - id
