--- conflicted
+++ resolved
@@ -5627,7 +5627,7 @@
         - type
         - app_id
         - all_apps
-        - app_id
+        - org_id
         - all_orgs
         - system
         - data
@@ -6898,32 +6898,9 @@
           type: object
           nullable: true
           anyOf:
-<<<<<<< HEAD
-            - type: object
-              description: Auth login response params for auth_type="oidc" (or variants)
-              properties:
-                oidc_token:
-                  type: object
-                  properties:
-                    id_token:
-                      type: string
-                    access_token:
-                      type: string
-                    token_type:
-                      type: string
-            - type: object
-              description: Auth login response params for auth_type="anonymous"
-              properties:
-                anonymous_id:
-                  type: string
-            - type: object
-              description: Auth login response params for unlisted auth_types (None)
-              nullable: true
-=======
             - $ref: '#/components/schemas/_shared_res_ParamsOIDC'
             - $ref: '#/components/schemas/_shared_res_ParamsAPIKey'
             - $ref: '#/components/schemas/_shared_res_ParamsNone'
->>>>>>> b5c6af97
         message:
           type: string
     _shared_res_Login_Mfa:
@@ -7001,12 +6978,8 @@
               type: string
             access_token:
               type: string
-            refresh_token:
-              type: string
             token_type:
               type: string
-        redirect_uri:
-          type: string
     _shared_res_ParamsNone:
       type: object
       description: Auth login response params for unlisted auth_types (None)
