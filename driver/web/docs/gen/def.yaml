--- conflicted
+++ resolved
@@ -2484,7 +2484,111 @@
           description: Unauthorized
         '500':
           description: Internal error
-<<<<<<< HEAD
+  '/tps/service-account/{id}':
+    post:
+      tags:
+        - Third-Party Services
+      summary: Get service account params
+      description: |
+        Returns service account parameters
+      parameters:
+        - name: id
+          in: path
+          description: ID of the service account
+          required: true
+          style: simple
+          explode: false
+          schema:
+            type: string
+      requestBody:
+        description: |
+          Service account credentials
+        content:
+          application/json:
+            schema:
+              $ref: '#/components/schemas/_services_req_service-accounts_ParamsRequest'
+            examples:
+              static_token:
+                summary: Static token
+                value: |
+                  {
+                    "auth_type": "static_token",
+                    "creds": {
+                      "token": "account_token"
+                    }
+                  }
+              signature:
+                summary: Signature
+                value: |
+                  {
+                    "auth_type": "signature"
+                  }
+        required: true
+      responses:
+        '200':
+          description: Success
+          content:
+            application/json:
+              schema:
+                type: array
+                items:
+                  $ref: '#/components/schemas/AppOrgPair'
+        '400':
+          description: Bad request
+        '401':
+          description: Unauthorized
+        '500':
+          description: Internal error
+  /tps/access-token:
+    post:
+      tags:
+        - Third-Party Services
+      summary: Get service account access token
+      description: |
+        Returns a new service account access token
+      requestBody:
+        description: |
+          Service account credentials
+        content:
+          application/json:
+            schema:
+              $ref: '#/components/schemas/_services_req_service-accounts_TokenRequest'
+            examples:
+              static_token:
+                summary: Static token
+                value: |
+                  {
+                    "account_id": "service_account_id",
+                    "app_id": "9766",
+                    "org_id": "0a2eff20-e2cd-11eb-af68-60f81db5ecc0",
+                    "auth_type": "static_token",
+                    "creds": {
+                      "token": "account_token"
+                    }
+                  }
+              signature:
+                summary: Signature
+                value: |
+                  {
+                    "account_id": "service_account_id",
+                    "app_id": "9766",
+                    "org_id": "0a2eff20-e2cd-11eb-af68-60f81db5ecc0",
+                    "auth_type": "signature",
+                  }
+        required: true
+      responses:
+        '200':
+          description: Success
+          content:
+            application/json:
+              schema:
+                $ref: '#/components/schemas/_shared_res_RokwireToken'
+        '400':
+          description: Bad request
+        '401':
+          description: Unauthorized
+        '500':
+          description: Internal error
   /system/auth/login:
     post:
       tags:
@@ -2624,46 +2728,6 @@
                       "device_id": "5555",
                       "os": "Android"
                     }
-=======
-  '/tps/service-account/{id}':
-    post:
-      tags:
-        - Third-Party Services
-      summary: Get service account params
-      description: |
-        Returns service account parameters
-      parameters:
-        - name: id
-          in: path
-          description: ID of the service account
-          required: true
-          style: simple
-          explode: false
-          schema:
-            type: string
-      requestBody:
-        description: |
-          Service account credentials
-        content:
-          application/json:
-            schema:
-              $ref: '#/components/schemas/_services_req_service-accounts_ParamsRequest'
-            examples:
-              static_token:
-                summary: Static token
-                value: |
-                  {
-                    "auth_type": "static_token",
-                    "creds": {
-                      "token": "account_token"
-                    }
-                  }
-              signature:
-                summary: Signature
-                value: |
-                  {
-                    "auth_type": "signature"
->>>>>>> 6f432f35
                   }
         required: true
       responses:
@@ -2672,7 +2736,6 @@
           content:
             application/json:
               schema:
-<<<<<<< HEAD
                 anyOf:
                   - $ref: '#/components/schemas/_shared_res_Login_Mfa'
                   - $ref: '#/components/schemas/_shared_res_Login'
@@ -2767,18 +2830,12 @@
             application/json:
               schema:
                 $ref: '#/components/schemas/_shared_res_LoginUrl'
-=======
-                type: array
-                items:
-                  $ref: '#/components/schemas/AppOrgPair'
->>>>>>> 6f432f35
-        '400':
-          description: Bad request
-        '401':
-          description: Unauthorized
-        '500':
-          description: Internal error
-<<<<<<< HEAD
+        '400':
+          description: Bad request
+        '401':
+          description: Unauthorized
+        '500':
+          description: Internal error
   /system/auth/verify-mfa:
     post:
       tags:
@@ -2793,44 +2850,6 @@
           application/json:
             schema:
               $ref: '#/components/schemas/_shared_req_Mfa'
-=======
-  /tps/access-token:
-    post:
-      tags:
-        - Third-Party Services
-      summary: Get service account access token
-      description: |
-        Returns a new service account access token
-      requestBody:
-        description: |
-          Service account credentials
-        content:
-          application/json:
-            schema:
-              $ref: '#/components/schemas/_services_req_service-accounts_TokenRequest'
-            examples:
-              static_token:
-                summary: Static token
-                value: |
-                  {
-                    "account_id": "service_account_id",
-                    "app_id": "9766",
-                    "org_id": "0a2eff20-e2cd-11eb-af68-60f81db5ecc0",
-                    "auth_type": "static_token",
-                    "creds": {
-                      "token": "account_token"
-                    }
-                  }
-              signature:
-                summary: Signature
-                value: |
-                  {
-                    "account_id": "service_account_id",
-                    "app_id": "9766",
-                    "org_id": "0a2eff20-e2cd-11eb-af68-60f81db5ecc0",
-                    "auth_type": "signature",
-                  }
->>>>>>> 6f432f35
         required: true
       responses:
         '200':
@@ -2838,13 +2857,9 @@
           content:
             application/json:
               schema:
-<<<<<<< HEAD
                 type: array
                 items:
                   type: string
-=======
-                $ref: '#/components/schemas/_shared_res_RokwireToken'
->>>>>>> 6f432f35
         '400':
           description: Bad request
         '401':
@@ -3069,7 +3084,6 @@
           description: Internal error
   /system/service-regs:
     get:
-      deprecated: true
       tags:
         - System
       summary: Get service registrations
@@ -3104,7 +3118,6 @@
         '500':
           description: Internal error
     post:
-      deprecated: true
       tags:
         - System
       summary: Register service
@@ -3138,7 +3151,6 @@
         '500':
           description: Internal error
     put:
-      deprecated: true
       tags:
         - System
       summary: Update service registration
@@ -3172,7 +3184,6 @@
         '500':
           description: Internal error
     delete:
-      deprecated: true
       tags:
         - System
       summary: Deregister service
@@ -3207,7 +3218,6 @@
           description: Internal error
   '/system/service-accounts/{id}':
     get:
-      deprecated: true
       tags:
         - System
       summary: Get service account instance
@@ -3256,7 +3266,6 @@
         '500':
           description: Internal error
     put:
-      deprecated: true
       tags:
         - System
       summary: Update service account instance
@@ -3321,7 +3330,6 @@
         '500':
           description: Internal error
     delete:
-      deprecated: true
       tags:
         - System
       summary: Deregister service account instance
@@ -3367,7 +3375,6 @@
           description: Internal error
   /system/service-accounts:
     get:
-      deprecated: true
       tags:
         - System
       summary: Get service accounts
@@ -3433,13 +3440,7 @@
           description: Unauthorized
         '500':
           description: Internal error
-<<<<<<< HEAD
-  /system/service-regs:
-    get:
-=======
     post:
-      deprecated: true
->>>>>>> 6f432f35
       tags:
         - System
       summary: Register service account
@@ -3531,12 +3532,7 @@
           description: Unauthorized
         '500':
           description: Internal error
-<<<<<<< HEAD
-    post:
-=======
     delete:
-      deprecated: true
->>>>>>> 6f432f35
       tags:
         - System
       summary: Delete service accounts
@@ -3564,13 +3560,8 @@
           description: Unauthorized
         '500':
           description: Internal error
-<<<<<<< HEAD
-    put:
-=======
   '/system/service-accounts/{id}/creds':
     post:
-      deprecated: true
->>>>>>> 6f432f35
       tags:
         - System
       summary: Add service account credential
