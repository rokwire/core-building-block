--- conflicted
+++ resolved
@@ -914,7 +914,6 @@
           description: Unauthorized
         '500':
           description: Internal error
-<<<<<<< HEAD
     put:
       tags:
         - Services
@@ -946,8 +945,6 @@
           description: Unauthorized
         '500':
           description: Internal error
-=======
->>>>>>> 5b6173f9
   /services/account:
     delete:
       tags:
@@ -1653,7 +1650,7 @@
       description: |
         Finds accounts for the specified application
 
-        **Auth:** Requires admin access token with `get_accounts` permission
+        **Auth:** Requires admin access token with `get_accounts` or `update_accounts` permission
       security:
         - bearerAuth: []
       parameters:
@@ -1719,7 +1716,6 @@
           description: Unauthorized
         '500':
           description: Internal error
-<<<<<<< HEAD
     put:
       tags:
         - Admin
@@ -1751,8 +1747,6 @@
           description: Unauthorized
         '500':
           description: Internal error
-=======
->>>>>>> 5b6173f9
   '/admin/application/account/{id}/devices':
     get:
       tags:
@@ -5444,7 +5438,6 @@
             type: string
         profile:
           $ref: '#/components/schemas/_shared_req_ProfileNullable'
-<<<<<<< HEAD
     _shared_req_UpdateAccount:
       required:
         - auth_type
@@ -5470,8 +5463,6 @@
           type: array
           items:
             type: string
-=======
->>>>>>> 5b6173f9
     _shared_req_AccountCheck:
       required:
         - auth_type
