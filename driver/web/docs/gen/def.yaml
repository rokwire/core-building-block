openapi: 3.0.3
info:
  title: Rokwire Core Building Block API
  description: Core Building Block API Documentation
  version: 1.0.0
servers:
  - url: 'https://api.rokwire.illinois.edu/core'
    description: Production server
  - url: 'https://api-test.rokwire.illinois.edu/core'
    description: Test server
  - url: 'https://api-dev.rokwire.illinois.edu/core'
    description: Development server
  - url: 'http://localhost/core'
    description: Local server
tags:
  - name: Auth
    description: APIs handling the authentication.
  - name: Common
    description: End users applications APIs.
  - name: Admin
    description: Administration applications APIs.
  - name: Enc
    description: APIs consumed by the Encryption building block.
  - name: BBs
    description: APIs consumed by the platform building blocks.
paths:
  /services/auth/test:
    get:
      tags:
        - Auth
      summary: Test API..
      responses:
        '200':
          description: Success
          content:
            text/plain:
              schema:
                type: string
                example: Echooo
<<<<<<< HEAD
  '/services/auth/verify/{auth-type}/{id}/{code}':
    post:
      tags:
        - Auth
      summary: Send verify code
      description: |
        Sends code as path parameter for verification of the auth type
      parameters:
        - name: auth-type
          in: path
          description: Auth type of the verification code
          required: true
          style: simple
          explode: false
          schema:
            type: string
        - name: id
          in: path
          description: ID of the verification code
          required: true
          style: simple
          explode: false
          schema:
            type: string
        - name: code
          in: path
          description: Verification code
          required: true
          style: simple
          explode: false
          schema:
            type: string
      responses:
        '200':
          description: Successful operation
          content:
            text/plain:
              schema:
                type: string
                example: Successfully verified code
        '400':
          description: Bad request
        '401':
          description: Unauthorized
        '500':
          description: Internal error
  /services/auth/service-regs:
    get:
=======
  /services/auth/login:
    post:
>>>>>>> 2be0e8ec
      tags:
        - Auth
      summary: Login
      description: |
        Login using credentials to retrieve access token, refresh token, and user data
      requestBody:
        description: |
          User credential details and parameters
        content:
          application/json:
            schema:
              $ref: '#/components/schemas/AuthLoginRequest'
            examples:
              email:
                summary: Email login
                value: |
                  {
                    "auth_type": "email",
                    "org_id": "4f466fcd-9e86-4fc4-8fd4-18e69e014552",
                    "app_id": "647e990d-ebd6-413a-8e9f-31830402b496",
                    "creds": {
                      "email": "test@test.com", 
                      "password": "test12345"
                    }
                  }
              phone:
                summary: Phone login
                value: |
                  {
                    "auth_type": "phone",
                    "org_id": "4f466fcd-9e86-4fc4-8fd4-18e69e014552",
                    "app_id": "647e990d-ebd6-413a-8e9f-31830402b496",
                    "creds": {
                      "phone": "+12223334444", 
                      "code": "123456"
                    }
                  }
              oidc:
                summary: OIDC login
                value: |
                  {
                    "auth_type": "oidc",
                    "org_id": "4f466fcd-9e86-4fc4-8fd4-18e69e014552",
                    "app_id": "647e990d-ebd6-413a-8e9f-31830402b496",
                    "creds": "https://redirect.example.com?code=ai324uith8gSEefesEguorgwsf43",
                    "params": {
                      "redirect_uri": "https://redirect.example.com",
                      "pkce_verifier": "w4iuhfq0u43hfq38ghn3gnSFSFiqp3ugnpugnqiprgUGNPINfsdoirpgia"
                    }
                  }
        required: true
      responses:
        '200':
          description: Success
          content:
            application/json:
              schema:
                $ref: '#/components/schemas/AuthLoginResponse'
        '400':
          description: Bad request
        '401':
          description: Unauthorized
        '500':
          description: Internal error
  /services/auth/refresh:
    post:
      tags:
        - Auth
      summary: Refresh
      description: |
        Refresh access token using a refresh token
      requestBody:
        description: |
          Refresh token
        content:
          text/plain:
            schema:
              type: string
        required: true
      responses:
        '200':
          description: Success
          content:
            application/json:
              schema:
                $ref: '#/components/schemas/AuthRefreshResponse'
        '400':
          description: Bad request
        '401':
          description: Unauthorized
        '500':
          description: Internal error
  /services/auth/login-url:
    post:
      tags:
        - Auth
      summary: Get SSO login url
      description: |
        Retrieve a pre-formatted SSO login URL
      requestBody:
        content:
          application/json:
            schema:
              $ref: '#/components/schemas/AuthLoginUrlRequest'
        required: true
      responses:
        '200':
          description: Success
          content:
            application/json:
              schema:
                $ref: '#/components/schemas/AuthLoginUrlResponse'
        '400':
          description: Bad request
        '401':
          description: Unauthorized
        '500':
          description: Internal error
  /services/common/test:
    get:
      tags:
        - Common
      summary: Test API..
      responses:
        '200':
          description: Success
          content:
            text/plain:
              schema:
                type: string
                example: Echooo
  /admin/global-config:
    get:
      tags:
        - Admin
      summary: Get global config
      description: |
        Gives the system global config
      responses:
        '200':
          description: Success
          content:
            application/json:
              schema:
                $ref: '#/components/schemas/GlobalConfig'
        '400':
          description: Bad request
        '401':
          description: Unauthorized
        '500':
          description: Internal error
    post:
      tags:
        - Admin
      summary: Create global config
      description: |
        Creates the system global config
      requestBody:
        content:
          application/json:
            schema:
              $ref: '#/components/schemas/GlobalConfig'
        required: true
      responses:
        '200':
          description: Success
          content:
            text/plain:
              schema:
                type: string
                example: Success
        '400':
          description: Bad request
        '401':
          description: Unauthorized
        '500':
          description: Internal error
    put:
      tags:
        - Admin
      summary: Update global config
      description: |
        Updates the system global config
      requestBody:
        content:
          application/json:
            schema:
              $ref: '#/components/schemas/GlobalConfig'
        required: true
      responses:
        '200':
          description: Success
          content:
            text/plain:
              schema:
                type: string
                example: Success
        '400':
          description: Bad request
        '401':
          description: Unauthorized
        '500':
          description: Internal error
  '/admin/organizations/{id}':
    put:
      tags:
        - Admin
      summary: Update organization
      description: |
        Updates organization
      parameters:
        - name: id
          in: path
          description: ID of the organization that needs to be updated
          required: true
          style: simple
          explode: false
          schema:
            type: string
      requestBody:
        description: update one organization
        content:
          application/json:
            schema:
              $ref: '#/components/schemas/Organization'
        required: true
      responses:
        '200':
          description: Success
          content:
            text/plain:
              schema:
                type: string
                example: Success
        '400':
          description: Bad request
        '401':
          description: Unauthorized
        '500':
          description: Internal error
    get:
      tags:
        - Admin
      summary: Get organization
      description: |
        Gets organization
      parameters:
        - name: id
          in: path
          description: ID of the organization
          required: true
          style: simple
          explode: false
          schema:
            type: string
      responses:
        '200':
          description: successful operation
          content:
            application/json:
              schema:
                $ref: '#/components/schemas/Organization'
        '400':
          description: Bad request
        '401':
          description: Unauthorized
        '404':
          description: Not Found
        '500':
          description: Internal error
  /admin/organizations:
    get:
      tags:
        - Admin
      summary: Get organizations
      description: |
        Gets organizations
      responses:
        '200':
          description: Successful operation
          content:
            application/json:
              schema:
                type: array
                items:
                  $ref: '#/components/schemas/Organization'
        '400':
          description: Bad request
        '401':
          description: Unauthorized
        '500':
          description: Internal error
    post:
      tags:
        - Admin
      summary: Create organization
      description: |
        Creates organization
      requestBody:
        description: creates one organization
        content:
          application/json:
            schema:
              $ref: '#/components/schemas/Organization'
        required: true
      responses:
        '200':
          description: Success
          content:
            text/plain:
              schema:
                type: string
                example: Success
        '400':
          description: Bad request
        '401':
          description: Unauthorized
        '500':
          description: Internal error
  /admin/service-regs:
    get:
      tags:
        - Admin
      summary: Get service registrations
      description: |
        Returns service registration records
      parameters:
        - name: ids
          in: query
          description: A comma-separated list of service IDs to return registrations for
          required: true
          style: form
          explode: false
          schema:
            type: string
      responses:
        '200':
          description: Success
          content:
            application/json:
              schema:
                type: array
                items:
                  $ref: '#/components/schemas/ServiceReg'
        '400':
          description: Bad request
        '401':
          description: Unauthorized
        '500':
          description: Internal error
    post:
      tags:
        - Admin
      summary: Register service
      description: |
        Creates a new service registration

        The "service_id" of the registration must not match an existing registration  
      requestBody:
        description: service registration record to be added
        content:
          application/json:
            schema:
              $ref: '#/components/schemas/ServiceReg'
        required: true
      responses:
        '200':
          description: Success
          content:
            text/plain:
              schema:
                type: string
                example: Success
        '400':
          description: Bad request
        '401':
          description: Unauthorized
        '500':
          description: Internal error
    put:
      tags:
        - Admin
      summary: Update service registration
      description: |
        Update an existing service registration

        The "service_id" of the registration must match an existing registration
      requestBody:
        description: Service registration record update to be applied
        content:
          application/json:
            schema:
              $ref: '#/components/schemas/ServiceReg'
        required: true
      responses:
        '200':
          description: Success
          content:
            text/plain:
              schema:
                type: string
                example: Success
        '400':
          description: Bad request
        '401':
          description: Unauthorized
        '500':
          description: Internal error
    delete:
      tags:
        - Admin
      summary: Deregister service
      description: |
        Deletes an existing service registration record
      parameters:
        - name: id
          in: query
          description: The service ID of the registration to delete
          required: true
          style: form
          explode: false
          schema:
            type: string
      responses:
        '200':
          description: Success
          content:
            text/plain:
              schema:
                type: string
                example: Success
        '400':
          description: Bad request
        '401':
          description: Unauthorized
        '500':
          description: Internal error
  /enc/test:
    get:
      tags:
        - Enc
      summary: Test API..
      responses:
        '200':
          description: Success
          content:
            text/plain:
              schema:
                type: string
                example: Echooo
  /bbs/test:
    get:
      tags:
        - BBs
      summary: Test API..
      responses:
        '200':
          description: Success
          content:
            text/plain:
              schema:
                type: string
                example: Echooo
  /bbs/service-regs:
    get:
      tags:
        - BBs
      summary: Get service registrations
      description: |
        Returns service registration records
      parameters:
        - name: ids
          in: query
          description: A comma-separated list of service IDs to return registrations for
          required: true
          style: form
          explode: false
          schema:
            type: string
      responses:
        '200':
          description: Success
          content:
            application/json:
              schema:
                type: array
                items:
                  $ref: '#/components/schemas/ServiceReg'
        '400':
          description: Bad request
        '401':
          description: Unauthorized
        '500':
          description: Internal error
  /version:
    get:
      summary: Get service version
      responses:
        '200':
          description: Success
          content:
            text/plain:
              schema:
                type: string
                example: v1.1.0
components:
  schemas:
    GlobalConfig:
      required:
        - setting
      type: object
      properties:
        setting:
          type: string
    GlobalRole:
      required:
        - id
        - name
      type: object
      properties:
        id:
          type: string
        name:
          type: string
        permissions:
          type: array
          items:
            type: string
    GlobalGroup:
      required:
        - id
        - name
      type: object
      properties:
        id:
          type: string
        name:
          type: string
        permissions:
          type: array
          items:
            type: string
        roles:
          type: array
          items:
            $ref: '#/components/schemas/GlobalRole'
        users:
          type: array
          items:
            $ref: '#/components/schemas/User'
    Organization:
      required:
        - id
        - name
        - type
      type: object
      properties:
        id:
          readOnly: true
          type: string
        name:
          type: string
        type:
          type: string
          enum:
            - micro
            - small
            - medium
            - large
            - huge
        requires_own_login:
          type: boolean
        login_types:
          type: array
          nullable: true
          items:
            type: string
        config:
          $ref: '#/components/schemas/OrganizationConfig'
    OrganizationConfig:
      type: object
      properties:
        id:
          readOnly: true
          type: string
          description: organization config id
        domains:
          type: array
          description: organization domains
          items:
            type: string
    OrganizationRole:
      required:
        - id
        - name
        - org_id
      type: object
      properties:
        id:
          type: string
        name:
          type: string
        org_id:
          type: string
        permissions:
          type: array
          items:
            type: string
    OrganizationGroup:
      required:
        - id
        - name
        - org_id
      type: object
      properties:
        id:
          type: string
        name:
          type: string
        org_id:
          type: string
        permissions:
          type: array
          items:
            type: string
        roles:
          type: array
          items:
            $ref: '#/components/schemas/OrganizationRole'
        org_memberships:
          type: array
          items:
            $ref: '#/components/schemas/OrganizationMembership'
    ServiceReg:
      required:
        - service_id
        - host
      type: object
      properties:
        service_id:
          type: string
        host:
          type: string
        pub_key:
          $ref: '#/components/schemas/PubKey'
    PubKey:
      required:
        - key_pem
        - alg
      type: object
      properties:
        key_pem:
          type: string
        alg:
          type: string
    AuthLoginRequest:
      required:
        - auth_type
        - org_id
        - app_id
      type: object
      properties:
        auth_type:
          type: string
          enum:
            - email
            - phone
            - oidc
        org_id:
          type: string
        app_id:
          type: string
        creds:
          type: object
          anyOf:
            - $ref: '#/components/schemas/AuthLoginCredsEmail'
            - $ref: '#/components/schemas/AuthLoginCredsPhone'
            - $ref: '#/components/schemas/AuthLoginCredsOidc'
        params:
          type: object
          anyOf:
            - $ref: '#/components/schemas/AuthLoginParamsEmail'
            - $ref: '#/components/schemas/AuthLoginParamsPhone'
            - $ref: '#/components/schemas/AuthLoginParamsOidc'
    AuthLoginResponse:
      type: object
      properties:
        access_token:
          type: string
        refresh_token:
          type: string
        user:
          $ref: '#/components/schemas/User'
    AuthLoginCredsEmail:
      required:
        - email
        - password
      type: object
      description: Auth login creds for auth_type="email"
      properties:
        email:
          type: string
        password:
          type: string
    AuthLoginCredsPhone:
      type: object
      description: Auth login creds for auth_type="phone"
      required:
        - phone
      properties:
        phone:
          type: string
        code:
          type: string
    AuthLoginCredsOidc:
      type: string
      description: |
        Auth login creds for auth_type="oidc"
          - Initial login: full redirect URI received from OIDC provider
          - Refresh: refresh token
    AuthLoginParamsEmail:
      type: object
      description: Auth login params for auth_type="email"
      properties:
        new_user:
          type: boolean
          default: false
    AuthLoginParamsPhone:
      type: object
      description: Auth login params for auth_type="phone" (None)
    AuthLoginParamsOidc:
      type: object
      description: Auth login params for auth_type="oidc"
      properties:
        redirect_uri:
          type: string
        pkce_verifier:
          type: string
    AuthRefreshResponse:
      type: object
      properties:
        access_token:
          type: string
        refresh_token:
          type: string
    AuthLoginUrlRequest:
      required:
        - auth_type
        - org_id
        - app_id
        - redirect_uri
      type: object
      properties:
        auth_type:
          type: string
          enum:
            - oidc
        org_id:
          type: string
        app_id:
          type: string
        redirect_uri:
          type: string
    AuthLoginUrlResponse:
      required:
        - login_url
      type: object
      properties:
        login_url:
          type: string
        params:
          type: object
          description: Params to be submitted with 'login' request (if necessary)
    User:
      required:
        - id
      type: object
      properties:
        id:
          type: string
        account:
          $ref: '#/components/schemas/UserAccount'
        profile:
          $ref: '#/components/schemas/UserProfile'
        permissions:
          type: array
          items:
            type: string
        roles:
          type: array
          items:
            $ref: '#/components/schemas/GlobalRole'
        groups:
          type: array
          items:
            $ref: '#/components/schemas/GlobalGroup'
        org_memberships:
          type: array
          items:
            $ref: '#/components/schemas/OrganizationMembership'
        devices:
          type: array
          items:
            $ref: '#/components/schemas/Device'
    UserAccount:
      required:
        - id
      type: object
      properties:
        id:
          type: string
        email:
          type: string
        phone:
          type: string
        username:
          type: string
    UserProfile:
      required:
        - id
      type: object
      properties:
        id:
          type: string
        first_name:
          type: string
        last_name:
          type: string
        photo_url:
          type: string
    OrganizationMembership:
      required:
        - id
      type: object
      properties:
        id:
          type: string
        user_id:
          type: string
        org_id:
          type: string
        org_user_data:
          type: object
          description: 'map[string]object for arbitrary organization user data'
        permissions:
          type: array
          items:
            type: string
        roles:
          type: array
          items:
            $ref: '#/components/schemas/OrganizationRole'
        groups:
          type: array
          items:
            $ref: '#/components/schemas/OrganizationGroup'
    Device:
      required:
        - id
        - type
        - user_ids
      type: object
      properties:
        id:
          type: string
        type:
          type: string
          enum:
            - mobile
            - web
            - desktop
            - other
        os:
          type: string
        mac_address:
          type: string
        user_ids:
          type: array
          items:
            type: string<|MERGE_RESOLUTION|>--- conflicted
+++ resolved
@@ -4,13 +4,13 @@
   description: Core Building Block API Documentation
   version: 1.0.0
 servers:
-  - url: 'https://api.rokwire.illinois.edu/core'
+  - url: "https://api.rokwire.illinois.edu/core"
     description: Production server
-  - url: 'https://api-test.rokwire.illinois.edu/core'
+  - url: "https://api-test.rokwire.illinois.edu/core"
     description: Test server
-  - url: 'https://api-dev.rokwire.illinois.edu/core'
+  - url: "https://api-dev.rokwire.illinois.edu/core"
     description: Development server
-  - url: 'http://localhost/core'
+  - url: "http://localhost/core"
     description: Local server
 tags:
   - name: Auth
@@ -30,15 +30,14 @@
         - Auth
       summary: Test API..
       responses:
-        '200':
+        "200":
           description: Success
           content:
             text/plain:
               schema:
                 type: string
                 example: Echooo
-<<<<<<< HEAD
-  '/services/auth/verify/{auth-type}/{id}/{code}':
+  "/services/auth/verify/{auth-type}/{id}/{code}":
     post:
       tags:
         - Auth
@@ -71,25 +70,23 @@
           schema:
             type: string
       responses:
-        '200':
+        "200":
           description: Successful operation
           content:
             text/plain:
               schema:
                 type: string
                 example: Successfully verified code
-        '400':
-          description: Bad request
-        '401':
-          description: Unauthorized
-        '500':
+        "400":
+          description: Bad request
+        "401":
+          description: Unauthorized
+        "500":
           description: Internal error
   /services/auth/service-regs:
     get:
-=======
   /services/auth/login:
     post:
->>>>>>> 2be0e8ec
       tags:
         - Auth
       summary: Login
@@ -101,7 +98,7 @@
         content:
           application/json:
             schema:
-              $ref: '#/components/schemas/AuthLoginRequest'
+              $ref: "#/components/schemas/AuthLoginRequest"
             examples:
               email:
                 summary: Email login
@@ -142,17 +139,17 @@
                   }
         required: true
       responses:
-        '200':
+        "200":
           description: Success
           content:
             application/json:
               schema:
-                $ref: '#/components/schemas/AuthLoginResponse'
-        '400':
-          description: Bad request
-        '401':
-          description: Unauthorized
-        '500':
+                $ref: "#/components/schemas/AuthLoginResponse"
+        "400":
+          description: Bad request
+        "401":
+          description: Unauthorized
+        "500":
           description: Internal error
   /services/auth/refresh:
     post:
@@ -170,17 +167,17 @@
               type: string
         required: true
       responses:
-        '200':
+        "200":
           description: Success
           content:
             application/json:
               schema:
-                $ref: '#/components/schemas/AuthRefreshResponse'
-        '400':
-          description: Bad request
-        '401':
-          description: Unauthorized
-        '500':
+                $ref: "#/components/schemas/AuthRefreshResponse"
+        "400":
+          description: Bad request
+        "401":
+          description: Unauthorized
+        "500":
           description: Internal error
   /services/auth/login-url:
     post:
@@ -193,20 +190,20 @@
         content:
           application/json:
             schema:
-              $ref: '#/components/schemas/AuthLoginUrlRequest'
+              $ref: "#/components/schemas/AuthLoginUrlRequest"
         required: true
       responses:
-        '200':
+        "200":
           description: Success
           content:
             application/json:
               schema:
-                $ref: '#/components/schemas/AuthLoginUrlResponse'
-        '400':
-          description: Bad request
-        '401':
-          description: Unauthorized
-        '500':
+                $ref: "#/components/schemas/AuthLoginUrlResponse"
+        "400":
+          description: Bad request
+        "401":
+          description: Unauthorized
+        "500":
           description: Internal error
   /services/common/test:
     get:
@@ -214,7 +211,7 @@
         - Common
       summary: Test API..
       responses:
-        '200':
+        "200":
           description: Success
           content:
             text/plain:
@@ -229,17 +226,17 @@
       description: |
         Gives the system global config
       responses:
-        '200':
+        "200":
           description: Success
           content:
             application/json:
               schema:
-                $ref: '#/components/schemas/GlobalConfig'
-        '400':
-          description: Bad request
-        '401':
-          description: Unauthorized
-        '500':
+                $ref: "#/components/schemas/GlobalConfig"
+        "400":
+          description: Bad request
+        "401":
+          description: Unauthorized
+        "500":
           description: Internal error
     post:
       tags:
@@ -251,21 +248,21 @@
         content:
           application/json:
             schema:
-              $ref: '#/components/schemas/GlobalConfig'
+              $ref: "#/components/schemas/GlobalConfig"
         required: true
       responses:
-        '200':
+        "200":
           description: Success
           content:
             text/plain:
               schema:
                 type: string
                 example: Success
-        '400':
-          description: Bad request
-        '401':
-          description: Unauthorized
-        '500':
+        "400":
+          description: Bad request
+        "401":
+          description: Unauthorized
+        "500":
           description: Internal error
     put:
       tags:
@@ -277,23 +274,23 @@
         content:
           application/json:
             schema:
-              $ref: '#/components/schemas/GlobalConfig'
+              $ref: "#/components/schemas/GlobalConfig"
         required: true
       responses:
-        '200':
+        "200":
           description: Success
           content:
             text/plain:
               schema:
                 type: string
                 example: Success
-        '400':
-          description: Bad request
-        '401':
-          description: Unauthorized
-        '500':
-          description: Internal error
-  '/admin/organizations/{id}':
+        "400":
+          description: Bad request
+        "401":
+          description: Unauthorized
+        "500":
+          description: Internal error
+  "/admin/organizations/{id}":
     put:
       tags:
         - Admin
@@ -314,21 +311,21 @@
         content:
           application/json:
             schema:
-              $ref: '#/components/schemas/Organization'
+              $ref: "#/components/schemas/Organization"
         required: true
       responses:
-        '200':
+        "200":
           description: Success
           content:
             text/plain:
               schema:
                 type: string
                 example: Success
-        '400':
-          description: Bad request
-        '401':
-          description: Unauthorized
-        '500':
+        "400":
+          description: Bad request
+        "401":
+          description: Unauthorized
+        "500":
           description: Internal error
     get:
       tags:
@@ -346,19 +343,19 @@
           schema:
             type: string
       responses:
-        '200':
+        "200":
           description: successful operation
           content:
             application/json:
               schema:
-                $ref: '#/components/schemas/Organization'
-        '400':
-          description: Bad request
-        '401':
-          description: Unauthorized
-        '404':
+                $ref: "#/components/schemas/Organization"
+        "400":
+          description: Bad request
+        "401":
+          description: Unauthorized
+        "404":
           description: Not Found
-        '500':
+        "500":
           description: Internal error
   /admin/organizations:
     get:
@@ -368,19 +365,19 @@
       description: |
         Gets organizations
       responses:
-        '200':
+        "200":
           description: Successful operation
           content:
             application/json:
               schema:
                 type: array
                 items:
-                  $ref: '#/components/schemas/Organization'
-        '400':
-          description: Bad request
-        '401':
-          description: Unauthorized
-        '500':
+                  $ref: "#/components/schemas/Organization"
+        "400":
+          description: Bad request
+        "401":
+          description: Unauthorized
+        "500":
           description: Internal error
     post:
       tags:
@@ -393,21 +390,21 @@
         content:
           application/json:
             schema:
-              $ref: '#/components/schemas/Organization'
+              $ref: "#/components/schemas/Organization"
         required: true
       responses:
-        '200':
+        "200":
           description: Success
           content:
             text/plain:
               schema:
                 type: string
                 example: Success
-        '400':
-          description: Bad request
-        '401':
-          description: Unauthorized
-        '500':
+        "400":
+          description: Bad request
+        "401":
+          description: Unauthorized
+        "500":
           description: Internal error
   /admin/service-regs:
     get:
@@ -426,19 +423,19 @@
           schema:
             type: string
       responses:
-        '200':
+        "200":
           description: Success
           content:
             application/json:
               schema:
                 type: array
                 items:
-                  $ref: '#/components/schemas/ServiceReg'
-        '400':
-          description: Bad request
-        '401':
-          description: Unauthorized
-        '500':
+                  $ref: "#/components/schemas/ServiceReg"
+        "400":
+          description: Bad request
+        "401":
+          description: Unauthorized
+        "500":
           description: Internal error
     post:
       tags:
@@ -447,27 +444,27 @@
       description: |
         Creates a new service registration
 
-        The "service_id" of the registration must not match an existing registration  
+        The "service_id" of the registration must not match an existing registration
       requestBody:
         description: service registration record to be added
         content:
           application/json:
             schema:
-              $ref: '#/components/schemas/ServiceReg'
+              $ref: "#/components/schemas/ServiceReg"
         required: true
       responses:
-        '200':
+        "200":
           description: Success
           content:
             text/plain:
               schema:
                 type: string
                 example: Success
-        '400':
-          description: Bad request
-        '401':
-          description: Unauthorized
-        '500':
+        "400":
+          description: Bad request
+        "401":
+          description: Unauthorized
+        "500":
           description: Internal error
     put:
       tags:
@@ -482,21 +479,21 @@
         content:
           application/json:
             schema:
-              $ref: '#/components/schemas/ServiceReg'
+              $ref: "#/components/schemas/ServiceReg"
         required: true
       responses:
-        '200':
+        "200":
           description: Success
           content:
             text/plain:
               schema:
                 type: string
                 example: Success
-        '400':
-          description: Bad request
-        '401':
-          description: Unauthorized
-        '500':
+        "400":
+          description: Bad request
+        "401":
+          description: Unauthorized
+        "500":
           description: Internal error
     delete:
       tags:
@@ -514,18 +511,18 @@
           schema:
             type: string
       responses:
-        '200':
+        "200":
           description: Success
           content:
             text/plain:
               schema:
                 type: string
                 example: Success
-        '400':
-          description: Bad request
-        '401':
-          description: Unauthorized
-        '500':
+        "400":
+          description: Bad request
+        "401":
+          description: Unauthorized
+        "500":
           description: Internal error
   /enc/test:
     get:
@@ -533,7 +530,7 @@
         - Enc
       summary: Test API..
       responses:
-        '200':
+        "200":
           description: Success
           content:
             text/plain:
@@ -546,7 +543,7 @@
         - BBs
       summary: Test API..
       responses:
-        '200':
+        "200":
           description: Success
           content:
             text/plain:
@@ -570,25 +567,25 @@
           schema:
             type: string
       responses:
-        '200':
+        "200":
           description: Success
           content:
             application/json:
               schema:
                 type: array
                 items:
-                  $ref: '#/components/schemas/ServiceReg'
-        '400':
-          description: Bad request
-        '401':
-          description: Unauthorized
-        '500':
+                  $ref: "#/components/schemas/ServiceReg"
+        "400":
+          description: Bad request
+        "401":
+          description: Unauthorized
+        "500":
           description: Internal error
   /version:
     get:
       summary: Get service version
       responses:
-        '200':
+        "200":
           description: Success
           content:
             text/plain:
@@ -635,11 +632,11 @@
         roles:
           type: array
           items:
-            $ref: '#/components/schemas/GlobalRole'
+            $ref: "#/components/schemas/GlobalRole"
         users:
           type: array
           items:
-            $ref: '#/components/schemas/User'
+            $ref: "#/components/schemas/User"
     Organization:
       required:
         - id
@@ -668,7 +665,7 @@
           items:
             type: string
         config:
-          $ref: '#/components/schemas/OrganizationConfig'
+          $ref: "#/components/schemas/OrganizationConfig"
     OrganizationConfig:
       type: object
       properties:
@@ -718,11 +715,11 @@
         roles:
           type: array
           items:
-            $ref: '#/components/schemas/OrganizationRole'
+            $ref: "#/components/schemas/OrganizationRole"
         org_memberships:
           type: array
           items:
-            $ref: '#/components/schemas/OrganizationMembership'
+            $ref: "#/components/schemas/OrganizationMembership"
     ServiceReg:
       required:
         - service_id
@@ -734,7 +731,7 @@
         host:
           type: string
         pub_key:
-          $ref: '#/components/schemas/PubKey'
+          $ref: "#/components/schemas/PubKey"
     PubKey:
       required:
         - key_pem
@@ -765,15 +762,15 @@
         creds:
           type: object
           anyOf:
-            - $ref: '#/components/schemas/AuthLoginCredsEmail'
-            - $ref: '#/components/schemas/AuthLoginCredsPhone'
-            - $ref: '#/components/schemas/AuthLoginCredsOidc'
+            - $ref: "#/components/schemas/AuthLoginCredsEmail"
+            - $ref: "#/components/schemas/AuthLoginCredsPhone"
+            - $ref: "#/components/schemas/AuthLoginCredsOidc"
         params:
           type: object
           anyOf:
-            - $ref: '#/components/schemas/AuthLoginParamsEmail'
-            - $ref: '#/components/schemas/AuthLoginParamsPhone'
-            - $ref: '#/components/schemas/AuthLoginParamsOidc'
+            - $ref: "#/components/schemas/AuthLoginParamsEmail"
+            - $ref: "#/components/schemas/AuthLoginParamsPhone"
+            - $ref: "#/components/schemas/AuthLoginParamsOidc"
     AuthLoginResponse:
       type: object
       properties:
@@ -782,7 +779,7 @@
         refresh_token:
           type: string
         user:
-          $ref: '#/components/schemas/User'
+          $ref: "#/components/schemas/User"
     AuthLoginCredsEmail:
       required:
         - email
@@ -871,9 +868,9 @@
         id:
           type: string
         account:
-          $ref: '#/components/schemas/UserAccount'
+          $ref: "#/components/schemas/UserAccount"
         profile:
-          $ref: '#/components/schemas/UserProfile'
+          $ref: "#/components/schemas/UserProfile"
         permissions:
           type: array
           items:
@@ -881,19 +878,19 @@
         roles:
           type: array
           items:
-            $ref: '#/components/schemas/GlobalRole'
+            $ref: "#/components/schemas/GlobalRole"
         groups:
           type: array
           items:
-            $ref: '#/components/schemas/GlobalGroup'
+            $ref: "#/components/schemas/GlobalGroup"
         org_memberships:
           type: array
           items:
-            $ref: '#/components/schemas/OrganizationMembership'
+            $ref: "#/components/schemas/OrganizationMembership"
         devices:
           type: array
           items:
-            $ref: '#/components/schemas/Device'
+            $ref: "#/components/schemas/Device"
     UserAccount:
       required:
         - id
@@ -933,7 +930,7 @@
           type: string
         org_user_data:
           type: object
-          description: 'map[string]object for arbitrary organization user data'
+          description: "map[string]object for arbitrary organization user data"
         permissions:
           type: array
           items:
@@ -941,11 +938,11 @@
         roles:
           type: array
           items:
-            $ref: '#/components/schemas/OrganizationRole'
+            $ref: "#/components/schemas/OrganizationRole"
         groups:
           type: array
           items:
-            $ref: '#/components/schemas/OrganizationGroup'
+            $ref: "#/components/schemas/OrganizationGroup"
     Device:
       required:
         - id
