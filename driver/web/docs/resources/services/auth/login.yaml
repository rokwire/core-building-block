--- conflicted
+++ resolved
@@ -161,13 +161,9 @@
       content:
         application/json:
           schema:
-<<<<<<< HEAD
             anyOf:
-              - $ref: "../../../schemas/apis/services/login/response/MfaResponse.yaml"
-              - $ref: "../../../schemas/apis/services/login/response/Response.yaml"
-=======
-            $ref: "../../../schemas/apis/shared/responses/login/Response.yaml"
->>>>>>> 8a9940d1
+              - $ref: "../../../schemas/apis/shared/responses/login/MfaResponse.yaml"
+              - $ref: "../../../schemas/apis/shared/responses/login/Response.yaml"
     400:
       description: Bad request
     401:
