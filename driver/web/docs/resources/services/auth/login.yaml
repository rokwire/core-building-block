post:
  tags:
  - Services
  summary: Login
  description: |
    Login using credentials to retrieve access token, refresh token, and user data
  requestBody:
    description: |
      User credential details and parameters
    content:
      application/json:
        schema:
          $ref: "../../../schemas/apis/shared/requests/login/Request.yaml"
        examples:
          email-sign_in:
            summary: Email - sign in
            value:
              auth_type: email
              app_type_identifier: edu.illinois.rokwire
              org_id: 0a2eff20-e2cd-11eb-af68-60f81db5ecc0
              api_key: 95a463e3-2ce8-450b-ba75-d8506b874738
              creds:
                email: test@example.com 
                password: test12345
              device:
                type: mobile
                device_id: "5555"
                os: Android
          email-sign_up:
            summary: Email - sign up
            value:
              auth_type: email
              app_type_identifier: edu.illinois.rokwire
              org_id: 0a2eff20-e2cd-11eb-af68-60f81db5ecc0
              api_key: 95a463e3-2ce8-450b-ba75-d8506b874738
              creds:
                email: test@example.com 
                password: test12345
              params:
                sign_up: true
                confirm_password: test12345
              preferences:
                key1: value1
                key2: value2
              profile:
                address: address
                birth_year: 1990
                country: county
                email: email
                first_name: first name
                last_name: last name
                phone: "+000000000000"
                photo_url: photo url
                state: state
                zip_code: zip code
              device:
                type: mobile
                device_id: "5555"
                os: Android
          phone:
            summary: Phone - sign in OR sign up
<<<<<<< HEAD
            value: |
              {
                "auth_type": "phone",
                "app_type_identifier": "edu.illinois.rokwire",
                "org_id": "0a2eff20-e2cd-11eb-af68-60f81db5ecc0",
                "api_key": "95a463e3-2ce8-450b-ba75-d8506b874738",
                "creds": {
                  "phone": "+12223334444", 
                  "code": "123456"
                },
                "preferences":{
                    "key1":"value1",
                    "key2":"value2"
                },
                "profile":{
                  "address": "address",
                  "birth_year": 1990,
                  "country": "county",
                  "email": "email",
                  "first_name": "first name",
                  "last_name": "last name",
                  "phone": "+000000000000",
                  "photo_url": "photo url",
                  "state": "state",
                  "zip_code": "zip code"
                },
                "device": {
                  "type": "mobile",
                  "device_id": "5555",
                  "os": "Android"
                }
              }
          oidc:
            summary: OIDC login
            value: |
              {
                "auth_type": "oidc",
                "app_type_identifier": "edu.illinois.rokwire",
                "org_id": "0a2eff20-e2cd-11eb-af68-60f81db5ecc0",
                "api_key": "95a463e3-2ce8-450b-ba75-d8506b874738",
                "creds": "https://redirect.example.com?code=ai324uith8gSEefesEguorgwsf43",
                "params": {
                  "redirect_uri": "https://redirect.example.com",
                  "pkce_verifier": "w4iuhfq0u43hfq38ghn3gnSFSFiqp3ugnpugnqiprgUGNPINfsdoirpgia"
                },
                "preferences":{
                    "key1":"value1",
                    "key2":"value2"
                },
                "profile":{
                  "address": "address",
                  "birth_year": 1990,
                  "country": "county",
                  "email": "email",
                  "first_name": "first name",
                  "last_name": "last name",
                  "phone": "+000000000000",
                  "photo_url": "photo url",
                  "state": "state",
                  "zip_code": "zip code"
                },
                "device": {
                  "type": "mobile",
                  "device_id": "5555",
                  "os": "Android"
                }
              }
=======
            value:
              auth_type: twilio_phone
              app_type_identifier: edu.illinois.rokwire
              org_id: 0a2eff20-e2cd-11eb-af68-60f81db5ecc0
              api_key: 95a463e3-2ce8-450b-ba75-d8506b874738
              creds:
                phone: "+12223334444"
                code: "123456"
              preferences:
                key1: value1
                key2: value2
              profile:
                address: address
                birth_year: 1990
                country: county
                email: email
                first_name: first name
                last_name: last name
                phone: "+000000000000"
                photo_url: photo url
                state: state
                zip_code: zip code
              device:
                type: mobile
                device_id: "5555"
                os: Android
          illinois_oidc:
            summary: Illinois OIDC login
            value:
              auth_type: illinois_oidc
              app_type_identifier: edu.illinois.rokwire
              org_id: 0a2eff20-e2cd-11eb-af68-60f81db5ecc0
              api_key: 95a463e3-2ce8-450b-ba75-d8506b874738
              creds: https://redirect.example.com?code=ai324uith8gSEefesEguorgwsf43
              params:
                redirect_uri: https://redirect.example.com
                pkce_verifier: w4iuhfq0u43hfq38ghn3gnSFSFiqp3ugnpugnqiprgUGNPINfsdoirpgia
              preferences:
                key1: value1
                key2: value2
              profile:
                address: address
                birth_year: 1990
                country: county
                email: email
                first_name: first name
                last_name: last name
                phone: "+000000000000"
                photo_url: photo url
                state: state
                zip_code: zip code
              device:
                type: mobile
                device_id: "5555"
                os: Android
>>>>>>> 16d3825d
          anonymous:
            summary: Anonymous login
            value:
              auth_type: anonymous
              app_type_identifier: edu.illinois.rokwire
              org_id: 0a2eff20-e2cd-11eb-af68-60f81db5ecc0
              api_key: 95a463e3-2ce8-450b-ba75-d8506b874738
              creds:
                anonymous_id: dbb5ea5d-6c6c-44b8-9952-7ebf0e844beb
              device:
                type: mobile
                device_id: "5555"
                os: Android
    required: true
  responses:
    200:
      description: Success
      content:
        application/json:
          schema:
            anyOf:
              - $ref: "../../../schemas/apis/shared/responses/login/MfaResponse.yaml"
              - $ref: "../../../schemas/apis/shared/responses/login/Response.yaml"
    400:
      description: Bad request
    401:
      description: Unauthorized
    500:
      description: Internal error
      content:
        application/json:
          schema:
            type: object
            properties:
              status:
                type: string
                enum:
                  - invalid
                  - unverified
                  - verification-expired
                  - already-exists
                  - not-found
                  - internal-server-error
                  - shared-credential-unverified
                description: |
                  - `invalid`: Invalid credentials
                  - `unverified`: Unverified credentials
                  - `verification-expired`: Credentials verification expired. The verification is restarted
                  - `already-exists`: Account already exists when `sign-up=true`
                  - `not-found`: Account could not be found when `sign-up=false`
                  - `internal-server-error`: An undefined error occurred
                  - `shared-credential-unverified`: The shared credential has not been verified yet
              message:
                type: string<|MERGE_RESOLUTION|>--- conflicted
+++ resolved
@@ -59,77 +59,8 @@
                 os: Android
           phone:
             summary: Phone - sign in OR sign up
-<<<<<<< HEAD
-            value: |
-              {
-                "auth_type": "phone",
-                "app_type_identifier": "edu.illinois.rokwire",
-                "org_id": "0a2eff20-e2cd-11eb-af68-60f81db5ecc0",
-                "api_key": "95a463e3-2ce8-450b-ba75-d8506b874738",
-                "creds": {
-                  "phone": "+12223334444", 
-                  "code": "123456"
-                },
-                "preferences":{
-                    "key1":"value1",
-                    "key2":"value2"
-                },
-                "profile":{
-                  "address": "address",
-                  "birth_year": 1990,
-                  "country": "county",
-                  "email": "email",
-                  "first_name": "first name",
-                  "last_name": "last name",
-                  "phone": "+000000000000",
-                  "photo_url": "photo url",
-                  "state": "state",
-                  "zip_code": "zip code"
-                },
-                "device": {
-                  "type": "mobile",
-                  "device_id": "5555",
-                  "os": "Android"
-                }
-              }
-          oidc:
-            summary: OIDC login
-            value: |
-              {
-                "auth_type": "oidc",
-                "app_type_identifier": "edu.illinois.rokwire",
-                "org_id": "0a2eff20-e2cd-11eb-af68-60f81db5ecc0",
-                "api_key": "95a463e3-2ce8-450b-ba75-d8506b874738",
-                "creds": "https://redirect.example.com?code=ai324uith8gSEefesEguorgwsf43",
-                "params": {
-                  "redirect_uri": "https://redirect.example.com",
-                  "pkce_verifier": "w4iuhfq0u43hfq38ghn3gnSFSFiqp3ugnpugnqiprgUGNPINfsdoirpgia"
-                },
-                "preferences":{
-                    "key1":"value1",
-                    "key2":"value2"
-                },
-                "profile":{
-                  "address": "address",
-                  "birth_year": 1990,
-                  "country": "county",
-                  "email": "email",
-                  "first_name": "first name",
-                  "last_name": "last name",
-                  "phone": "+000000000000",
-                  "photo_url": "photo url",
-                  "state": "state",
-                  "zip_code": "zip code"
-                },
-                "device": {
-                  "type": "mobile",
-                  "device_id": "5555",
-                  "os": "Android"
-                }
-              }
-=======
             value:
-              auth_type: twilio_phone
+              auth_type: phone
               app_type_identifier: edu.illinois.rokwire
               org_id: 0a2eff20-e2cd-11eb-af68-60f81db5ecc0
               api_key: 95a463e3-2ce8-450b-ba75-d8506b874738
@@ -154,10 +85,10 @@
                 type: mobile
                 device_id: "5555"
                 os: Android
-          illinois_oidc:
-            summary: Illinois OIDC login
+          oidc:
+            summary: OIDC login
             value:
-              auth_type: illinois_oidc
+              auth_type: oidc
               app_type_identifier: edu.illinois.rokwire
               org_id: 0a2eff20-e2cd-11eb-af68-60f81db5ecc0
               api_key: 95a463e3-2ce8-450b-ba75-d8506b874738
@@ -183,7 +114,6 @@
                 type: mobile
                 device_id: "5555"
                 os: Android
->>>>>>> 16d3825d
           anonymous:
             summary: Anonymous login
             value:
