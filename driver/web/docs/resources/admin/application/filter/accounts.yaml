post:
  tags:
    - Admin
  summary: Finds user accounts matching provided filter
  description: |
    **Auth:** Requires admin access token with `get_filter-accounts` permission
  security:
    - bearerAuth: []
  parameters:
    - name: limit
      in: query
      description: The maximum number of accounts to return
      required: false
      style: form
      explode: false
      schema:
        type: integer
    - name: offset
      in: query
      description: The index of the first account to return
      required: false
      style: form
      explode: false
      schema:
        type: integer
  requestBody:
    content:
      application/json:
        schema:
          type: object
        examples:
          single_value:
            summary: Multiple single-value search parameters
            value:
              profile.first_name: Example
              preferences.privacy_level: 4
<<<<<<< HEAD
              identifiers.identifier: "123456789"
=======
              external_ids.uin: ["123456789", "12312434"]
>>>>>>> ab093c45
          multiple_value:
            summary: Some single-value, some multi-value search parameters
            value:
              profile.first_name: Example
              preferences.privacy_level:
                - 3
                - 4
                - 5
<<<<<<< HEAD
              identifiers.identifier: "123456789"
=======
              external_ids.uin: ["123456789", "12312434"]
>>>>>>> ab093c45
    required: true
  responses:
    200:
      description: Success
      content:
        application/json:
          schema:
            type: array
            items:
              type: object
    400:
      description: Bad request
    401:
      description: Unauthorized
    403:
      description: Forbidden
    500:
      description: Internal error<|MERGE_RESOLUTION|>--- conflicted
+++ resolved
@@ -34,11 +34,7 @@
             value:
               profile.first_name: Example
               preferences.privacy_level: 4
-<<<<<<< HEAD
-              identifiers.identifier: "123456789"
-=======
-              external_ids.uin: ["123456789", "12312434"]
->>>>>>> ab093c45
+              identifiers.identifier: ["123456789", "12312434"]
           multiple_value:
             summary: Some single-value, some multi-value search parameters
             value:
@@ -47,11 +43,7 @@
                 - 3
                 - 4
                 - 5
-<<<<<<< HEAD
-              identifiers.identifier: "123456789"
-=======
-              external_ids.uin: ["123456789", "12312434"]
->>>>>>> ab093c45
+              identifiers.identifier: ["123456789", "12312434"]
     required: true
   responses:
     200:
