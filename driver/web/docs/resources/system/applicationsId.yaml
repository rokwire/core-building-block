--- conflicted
+++ resolved
@@ -23,11 +23,7 @@
       content:
         application/json:
             schema:
-<<<<<<< HEAD
-              $ref: "../../schemas/apis/system/get-application/response/Response.yaml"
-=======
               $ref: "../../schemas/application/Application.yaml"
->>>>>>> 0b3d2626
     400:
       description: Bad request
     401:
