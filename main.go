package main

import (
	"core-building-block/core"
	"core-building-block/core/auth"
	"core-building-block/driven/storage"
	"core-building-block/driver/web"
	"strconv"

	"github.com/golang-jwt/jwt"
	"github.com/rokmetro/auth-library/envloader"
	log "github.com/rokmetro/logging-library/loglib"
)

var (
	// Version : version of this executable
	Version string
	// Build : build date of this executable
	Build string
)

func main() {
	if len(Version) == 0 {
		Version = "dev"
	}
	logger := log.NewLogger("core", nil)
	envLoader := envloader.NewEnvLoader(Version, logger)

<<<<<<< HEAD
	level := envLoader.GetAndLogEnvVar("ROKWIRE_CORE_LOG_LEVEL", false, false)
	logLevel := log.LogLevelFromString(level)
	if logLevel != nil {
		logger.SetLevel(*logLevel)
	}

=======
	env := envLoader.GetAndLogEnvVar("ROKWIRE_CORE_ENVIRONMENT", true, false) //local, dev, staging, prod
>>>>>>> 7e7d22e6
	serviceID := envLoader.GetAndLogEnvVar("ROKWIRE_CORE_SERVICE_ID", true, false)
	host := envLoader.GetAndLogEnvVar("ROKWIRE_CORE_HOST", true, false)

	// mongoDB adapter
	mongoDBAuth := envLoader.GetAndLogEnvVar("ROKWIRE_CORE_MONGO_AUTH", true, false)
	mongoDBName := envLoader.GetAndLogEnvVar("ROKWIRE_CORE_MONGO_DATABASE", true, false)
	mongoTimeout := envLoader.GetAndLogEnvVar("ROKWIRE_CORE_MONGO_TIMEOUT", false, false)
	storageAdapter := storage.NewStorageAdapter(mongoDBAuth, mongoDBName, mongoTimeout, logger)
	err := storageAdapter.Start()
	if err != nil {
		logger.Fatalf("Cannot start the mongoDB adapter: %v", err)
	}

	//auth
	authPrivKeyPem := envLoader.GetAndLogEnvVar("ROKWIRE_CORE_AUTH_PRIV_KEY", true, true)
	authPrivKey, err := jwt.ParseRSAPrivateKeyFromPEM([]byte(authPrivKeyPem))
	if err != nil {
		logger.Fatalf("Failed to parse auth priv key: %v", err)
	}

	minTokenExpStr := envLoader.GetAndLogEnvVar("ROKWIRE_CORE_MIN_TOKEN_EXP", false, false)
	var minTokenExp *int64
	minTokenExpVal, err := strconv.ParseInt(minTokenExpStr, 10, 64)
	if err == nil {
		minTokenExp = &minTokenExpVal
	} else {
		logger.Infof("Error parsing min token exp, applying defaults: %v", err)
	}

	maxTokenExpStr := envLoader.GetAndLogEnvVar("ROKWIRE_CORE_MAX_TOKEN_EXP", false, false)
	var maxTokenExp *int64
	maxTokenExpVal, err := strconv.ParseInt(maxTokenExpStr, 10, 64)
	if err == nil {
		maxTokenExp = &maxTokenExpVal
	} else {
		logger.Infof("Error parsing max token exp, applying defaults: %v", err)
	}

	auth, err := auth.NewAuth(serviceID, host, authPrivKey, storageAdapter, minTokenExp, maxTokenExp, logger)
	if err != nil {
		logger.Fatalf("Error initializing auth: %v", err)
	}

	//core
	coreAPIs := core.NewCoreAPIs(env, Version, Build, storageAdapter, auth)
	coreAPIs.Start()

	//web adapter
	webAdapter := web.NewWebAdapter(env, coreAPIs, host, logger)
	webAdapter.Start()
}<|MERGE_RESOLUTION|>--- conflicted
+++ resolved
@@ -26,16 +26,13 @@
 	logger := log.NewLogger("core", nil)
 	envLoader := envloader.NewEnvLoader(Version, logger)
 
-<<<<<<< HEAD
 	level := envLoader.GetAndLogEnvVar("ROKWIRE_CORE_LOG_LEVEL", false, false)
 	logLevel := log.LogLevelFromString(level)
 	if logLevel != nil {
 		logger.SetLevel(*logLevel)
 	}
 
-=======
 	env := envLoader.GetAndLogEnvVar("ROKWIRE_CORE_ENVIRONMENT", true, false) //local, dev, staging, prod
->>>>>>> 7e7d22e6
 	serviceID := envLoader.GetAndLogEnvVar("ROKWIRE_CORE_SERVICE_ID", true, false)
 	host := envLoader.GetAndLogEnvVar("ROKWIRE_CORE_HOST", true, false)
 
