--- conflicted
+++ resolved
@@ -18,11 +18,8 @@
 	"core-building-block/core"
 	"core-building-block/core/auth"
 	"core-building-block/driven/emailer"
-<<<<<<< HEAD
+	"core-building-block/driven/identitybb"
 	"core-building-block/driven/phoneverifier"
-=======
-	"core-building-block/driven/identitybb"
->>>>>>> b5c6af97
 	"core-building-block/driven/profilebb"
 	"core-building-block/driven/storage"
 	"core-building-block/driver/web"
@@ -126,11 +123,7 @@
 		authPrivKeyPem = strings.ReplaceAll(authPrivKeyPemString, `\n`, "\n")
 	} else {
 		authPrivateKeyPath := envLoader.GetAndLogEnvVar("ROKWIRE_CORE_AUTH_PRIV_KEY_PATH", true, false)
-<<<<<<< HEAD
-		authPrivKeyPem, err = os.ReadFile(authPrivateKeyPath)
-=======
 		authPrivKeyPemBytes, err := os.ReadFile(authPrivateKeyPath)
->>>>>>> b5c6af97
 		if err != nil {
 			logger.Fatalf("Could not find auth priv key file: %v", err)
 		}
@@ -176,18 +169,14 @@
 	profileBBApiKey := envLoader.GetAndLogEnvVar("ROKWIRE_CORE_PROFILE_BB_API_KEY", false, true)
 	profileBBAdapter := profilebb.NewProfileBBAdapter(migrate, profileBBHost, profileBBApiKey)
 
-<<<<<<< HEAD
-	auth, err := auth.NewAuth(serviceID, host, authPrivKey, storageAdapter, emailer, phoneVerifiers, profileBBAdapter, minTokenExp, maxTokenExp, logger)
-=======
 	authService := &authservice.AuthService{
 		ServiceID:   serviceID,
 		ServiceHost: host,
 		FirstParty:  true,
 	}
 
-	authImpl, err := auth.NewAuth(serviceID, host, authPrivKey, authService, storageAdapter, emailer, minTokenExp, maxTokenExp, supportLegacySigs,
-		twilioAccountSID, twilioToken, twilioServiceSID, profileBBAdapter, smtpHost, smtpPortNum, smtpUser, smtpPassword, smtpFrom, logger)
->>>>>>> b5c6af97
+	authImpl, err := auth.NewAuth(serviceID, host, authPrivKey, authService, storageAdapter, emailer, phoneVerifiers, profileBBAdapter,
+		minTokenExp, maxTokenExp, supportLegacySigs, logger)
 	if err != nil {
 		logger.Fatalf("Error initializing auth: %v", err)
 	}
