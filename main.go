--- conflicted
+++ resolved
@@ -57,15 +57,11 @@
 		logger.Fatalf("Cannot start the mongoDB adapter: %v", err)
 	}
 
-<<<<<<< HEAD
-	//sender adapter
-=======
 	//auth
 	twilioAccountSID := envLoader.GetAndLogEnvVar("ROKWIRE_CORE_AUTH_TWILIO_ACCOUNT_SID", false, true)
 	twilioToken := envLoader.GetAndLogEnvVar("ROKWIRE_CORE_AUTH_TWILIO_TOKEN", false, true)
 	twilioServiceSID := envLoader.GetAndLogEnvVar("ROKWIRE_CORE_AUTH_TWILIO_SERVICE_SID", false, true)
 
->>>>>>> 750e67fd
 	smtpHost := envLoader.GetAndLogEnvVar("ROKWIRE_CORE_SMTP_HOST", false, false)
 	smtpPort := envLoader.GetAndLogEnvVar("ROKWIRE_CORE_SMTP_PORT", false, false)
 	smtpUser := envLoader.GetAndLogEnvVar("ROKWIRE_CORE_SMTP_USER", false, true)
@@ -114,11 +110,7 @@
 		logger.Infof("Error parsing max token exp, applying defaults: %v", err)
 	}
 
-<<<<<<< HEAD
-	auth, err := auth.NewAuth(serviceID, host, authPrivKey, storageAdapter, sender, minTokenExp, maxTokenExp, smtpHost, smtpPortNum, smtpUser, smtpPassword, smtpFrom, logger)
-=======
-	auth, err := auth.NewAuth(serviceID, host, authPrivKey, storageAdapter, minTokenExp, maxTokenExp, twilioAccountSID, twilioToken, twilioServiceSID, smtpHost, smtpPortNum, smtpUser, smtpPassword, smtpFrom, logger)
->>>>>>> 750e67fd
+	auth, err := auth.NewAuth(serviceID, host, authPrivKey, storageAdapter, sender, minTokenExp, maxTokenExp, twilioAccountSID, twilioToken, twilioServiceSID, smtpHost, smtpPortNum, smtpUser, smtpPassword, smtpFrom, logger)
 	if err != nil {
 		logger.Fatalf("Error initializing auth: %v", err)
 	}
