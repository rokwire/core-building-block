--- conflicted
+++ resolved
@@ -56,16 +56,12 @@
 	}
 
 	//auth
-<<<<<<< HEAD
 	smtpHost := envLoader.GetAndLogEnvVar("HEALTH_SMTP_HOST", false, false)
 	smtpPort := envLoader.GetAndLogEnvVar("HEALTH_SMTP_PORT", false, false)
 	smtpUser := envLoader.GetAndLogEnvVar("HEALTH_SMTP_USER", false, true)
 	smtpPassword := envLoader.GetAndLogEnvVar("HEALTH_SMTP_PASSWORD", false, true)
 	smtpFrom := envLoader.GetAndLogEnvVar("HEALTH_EMAIL_FROM", false, false)
 
-	authPrivKeyPem := envLoader.GetAndLogEnvVar("ROKWIRE_CORE_AUTH_PRIV_KEY", true, true)
-	authPrivKey, err := jwt.ParseRSAPrivateKeyFromPEM([]byte(authPrivKeyPem))
-=======
 	var authPrivKeyPem []byte
 	authPrivKeyPemString := envLoader.GetAndLogEnvVar("ROKWIRE_CORE_AUTH_PRIV_KEY", false, true)
 	if authPrivKeyPemString != "" {
@@ -78,7 +74,6 @@
 		}
 	}
 	authPrivKey, err := jwt.ParseRSAPrivateKeyFromPEM(authPrivKeyPem)
->>>>>>> fc816435
 	if err != nil {
 		logger.Fatalf("Failed to parse auth priv key: %v", err)
 	}
