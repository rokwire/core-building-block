// Copyright 2022 Board of Trustees of the University of Illinois.
//
// Licensed under the Apache License, Version 2.0 (the "License");
// you may not use this file except in compliance with the License.
// You may obtain a copy of the License at
//
//     http://www.apache.org/licenses/LICENSE-2.0
//
// Unless required by applicable law or agreed to in writing, software
// distributed under the License is distributed on an "AS IS" BASIS,
// WITHOUT WARRANTIES OR CONDITIONS OF ANY KIND, either express or implied.
// See the License for the specific language governing permissions and
// limitations under the License.

package main

import (
	"core-building-block/core"
	"core-building-block/core/auth"
	"core-building-block/core/model"
	"core-building-block/driven/emailer"
	"core-building-block/driven/identitybb"
	"core-building-block/driven/phoneverifier"
	"core-building-block/driven/profilebb"
	"core-building-block/driven/storage"
	"core-building-block/driver/web"
	"os"
	"strconv"
	"strings"

	"github.com/rokwire/core-auth-library-go/v3/authservice"
	"github.com/rokwire/core-auth-library-go/v3/authutils"

	"github.com/rokwire/core-auth-library-go/v3/envloader"
	"github.com/rokwire/core-auth-library-go/v3/keys"
	"github.com/rokwire/logging-library-go/v2/errors"
	"github.com/rokwire/logging-library-go/v2/logs"
	"github.com/rokwire/logging-library-go/v2/logutils"
)

var (
	// Version : version of this executable
	Version string
	// Build : build date of this executable
	Build string
)

func main() {
	if len(Version) == 0 {
		Version = "dev"
	}

	serviceID := "core"

	loggerOpts := logs.LoggerOpts{SuppressRequests: logs.NewStandardHealthCheckHTTPRequestProperties(serviceID + "/version")}
	logger := logs.NewLogger(serviceID, &loggerOpts)
	envLoader := envloader.NewEnvLoader(Version, logger)

	level := envLoader.GetAndLogEnvVar("ROKWIRE_CORE_LOG_LEVEL", false, false)
	logLevel := logs.LogLevelFromString(level)
	if logLevel != nil {
		logger.SetLevel(*logLevel)
	}

	logger.Infof("Version: %s", Version)
<<<<<<< HEAD
=======

	err := utils.SetRandomSeed()
	if err != nil {
		logger.Error(err.Error())
	}
>>>>>>> d1f5e750

	env := envLoader.GetAndLogEnvVar("ROKWIRE_CORE_ENVIRONMENT", true, false) //local, dev, staging, prod
	port := envLoader.GetAndLogEnvVar("ROKWIRE_CORE_PORT", false, false)
	//Default port of 80
	if port == "" {
		port = "5000"
	}

	host := envLoader.GetAndLogEnvVar("ROKWIRE_CORE_HOST", true, false)

	baseServerURL := envLoader.GetAndLogEnvVar("ROKWIRE_CORE_BASE_SERVER_URL", false, false)
	prodServerURL := envLoader.GetAndLogEnvVar("ROKWIRE_CORE_PRODUCTION_SERVER_URL", false, false)
	testServerURL := envLoader.GetAndLogEnvVar("ROKWIRE_CORE_TEST_SERVER_URL", false, false)
	devServerURL := envLoader.GetAndLogEnvVar("ROKWIRE_CORE_DEVELOPMENT_SERVER_URL", false, false)

	// mongoDB adapter
	mongoDBAuth := envLoader.GetAndLogEnvVar("ROKWIRE_CORE_MONGO_AUTH", true, true)
	mongoDBName := envLoader.GetAndLogEnvVar("ROKWIRE_CORE_MONGO_DATABASE", true, false)
	mongoTimeout := envLoader.GetAndLogEnvVar("ROKWIRE_CORE_MONGO_TIMEOUT", false, false)
	storageAdapter := storage.NewStorageAdapter(host, mongoDBAuth, mongoDBName, mongoTimeout, logger)
	err := storageAdapter.Start()
	if err != nil {
		logger.Fatalf("Cannot start the mongoDB adapter: %v", err)
	}

	//auth
	twilioAccountSID := envLoader.GetAndLogEnvVar("ROKWIRE_CORE_AUTH_TWILIO_ACCOUNT_SID", false, true)
	twilioToken := envLoader.GetAndLogEnvVar("ROKWIRE_CORE_AUTH_TWILIO_TOKEN", false, true)
	twilioServiceSID := envLoader.GetAndLogEnvVar("ROKWIRE_CORE_AUTH_TWILIO_SERVICE_SID", false, true)

	twilioPhoneVerifier, err := phoneverifier.NewTwilioAdapter(twilioAccountSID, twilioToken, twilioServiceSID)
	if err != nil {
		logger.Warnf("Cannot start the twilio phone verifier: %v", err)
	}

	smtpHost := envLoader.GetAndLogEnvVar("ROKWIRE_CORE_SMTP_HOST", false, false)
	smtpPort := envLoader.GetAndLogEnvVar("ROKWIRE_CORE_SMTP_PORT", false, false)
	smtpUser := envLoader.GetAndLogEnvVar("ROKWIRE_CORE_SMTP_USER", false, true)
	smtpPassword := envLoader.GetAndLogEnvVar("ROKWIRE_CORE_SMTP_PASSWORD", false, true)
	smtpFrom := envLoader.GetAndLogEnvVar("ROKWIRE_CORE_SMTP_EMAIL_FROM", false, false)
	smtpPortNum, _ := strconv.Atoi(smtpPort)

	verifyEmailRaw := envLoader.GetAndLogEnvVar("ROKWIRE_CORE_VERIFY_EMAIL", false, false)
	verifyEmail, err := strconv.ParseBool(verifyEmailRaw)
	if err != nil {
		logger.Infof("Error parsing ROKWIRE_CORE_VERIFY_EMAIL, applying defaults: %v", err)
		verifyEmail = true
	}

	emailer := emailer.NewEmailerAdapter(smtpHost, smtpPortNum, smtpUser, smtpPassword, smtpFrom)

	supportLegacySigsStr := envLoader.GetAndLogEnvVar("ROKWIRE_CORE_SUPPORT_LEGACY_SIGNATURES", false, false)
	supportLegacySigs, err := strconv.ParseBool(supportLegacySigsStr)
	if err != nil {
		logger.Infof("Error parsing legacy signature support, applying defaults: %v", err)
		supportLegacySigs = true
	}

	var authPrivKeyPem string
	authPrivKeyPemString := envLoader.GetAndLogEnvVar("ROKWIRE_CORE_AUTH_PRIV_KEY", false, true)
	if authPrivKeyPemString != "" {
		//make it to be a single line - AWS environemnt variable issue
		authPrivKeyPem = strings.ReplaceAll(authPrivKeyPemString, `\n`, "\n")
	} else {
		authPrivateKeyPath := envLoader.GetAndLogEnvVar("ROKWIRE_CORE_AUTH_PRIV_KEY_PATH", true, false)
		authPrivKeyPemBytes, err := os.ReadFile(authPrivateKeyPath)
		if err != nil {
			logger.Fatalf("Could not find auth priv key file: %v", err)
		}

		authPrivKeyPem = string(authPrivKeyPemBytes)
	}

	alg := keys.PS256
	if supportLegacySigs {
		alg = keys.RS256
	}
	authPrivKey, err := keys.NewPrivKey(alg, authPrivKeyPem)
	if err != nil {
		logger.Fatalf("Failed to parse auth priv key: %v", err)
	}

	minTokenExpStr := envLoader.GetAndLogEnvVar("ROKWIRE_CORE_MIN_TOKEN_EXP", false, false)
	var minTokenExp *int64
	minTokenExpVal, err := strconv.ParseInt(minTokenExpStr, 10, 64)
	if err == nil {
		minTokenExp = &minTokenExpVal
	} else {
		logger.Infof("Error parsing min token exp, applying defaults: %v", err)
	}

	maxTokenExpStr := envLoader.GetAndLogEnvVar("ROKWIRE_CORE_MAX_TOKEN_EXP", false, false)
	var maxTokenExp *int64
	maxTokenExpVal, err := strconv.ParseInt(maxTokenExpStr, 10, 64)
	if err == nil {
		maxTokenExp = &maxTokenExpVal
	} else {
		logger.Infof("Error parsing max token exp, applying defaults: %v", err)
	}

	//profile bb adapter
	migrateProfiles := envLoader.GetAndLogEnvVar("ROKWIRE_CORE_MIGRATE_PROFILES", false, false)
	migrate, err := strconv.ParseBool(migrateProfiles)
	if err != nil {
		logger.Infof("Error parsing migrate profiles flag, applying defaults: %v", err)
		migrate = true
	}
	profileBBHost := envLoader.GetAndLogEnvVar("ROKWIRE_CORE_PROFILE_BB_HOST", false, false)
	profileBBApiKey := envLoader.GetAndLogEnvVar("ROKWIRE_CORE_PROFILE_BB_API_KEY", false, true)
	profileBBAdapter := profilebb.NewProfileBBAdapter(migrate, profileBBHost, profileBBApiKey)

	authService := &authservice.AuthService{
		ServiceID:   serviceID,
		ServiceHost: host,
		FirstParty:  true,
	}

	authImpl, err := auth.NewAuth(serviceID, host, authPrivKey, authService, storageAdapter, emailer, twilioPhoneVerifier, profileBBAdapter,
		minTokenExp, maxTokenExp, supportLegacySigs, logger)
	if err != nil {
		logger.Fatalf("Error initializing auth: %v", err)
	}

	serviceAccountLoader := auth.NewLocalServiceAccountLoader(*authImpl)
	serviceAccountManager, err := authservice.NewServiceAccountManager(authService, serviceAccountLoader)
	if err != nil {
		logger.Fatalf("Error initializing service account manager: %v", err)
	}
	identityBBAdapter := identitybb.NewIdentityBBAdapter(serviceAccountManager)
	authImpl.SetIdentityBB(identityBBAdapter)

	//system account init
	systemInitSettings := map[string]string{
		"app_type_id":   envLoader.GetAndLogEnvVar("ROKWIRE_CORE_SYSTEM_APP_TYPE_IDENTIFIER", false, false),
		"app_type_name": envLoader.GetAndLogEnvVar("ROKWIRE_CORE_SYSTEM_APP_TYPE_NAME", false, false),
		"api_key":       envLoader.GetAndLogEnvVar("ROKWIRE_CORE_SYSTEM_API_KEY", false, true),
		"email":         envLoader.GetAndLogEnvVar("ROKWIRE_CORE_SYSTEM_ACCOUNT_EMAIL", false, false),
		"password":      envLoader.GetAndLogEnvVar("ROKWIRE_CORE_SYSTEM_ACCOUNT_PASSWORD", false, true),
	}

	//core
	coreAPIs := core.NewCoreAPIs(env, Version, Build, serviceID, storageAdapter, authImpl, systemInitSettings, verifyEmail, logger)
	coreAPIs.Start()

	// read CORS parameters from stored env config
	var envData *model.EnvConfigData
	var corsAllowedHeaders []string
	var corsAllowedOrigins []string
	config, err := storageAdapter.FindConfig(model.ConfigTypeEnv, authutils.AllApps, authutils.AllOrgs)
	if err != nil {
		logger.Fatal(errors.WrapErrorAction(logutils.ActionFind, model.TypeConfig, nil, err).Error())
	}
	if config != nil {
		envData, err = model.GetConfigData[model.EnvConfigData](*config)
		if err != nil {
			logger.Fatal(errors.WrapErrorAction(logutils.ActionCast, model.TypeEnvConfigData, nil, err).Error())
		}

		corsAllowedHeaders = envData.CORSAllowedHeaders
		corsAllowedOrigins = envData.CORSAllowedOrigins
	}

	//web adapter
	webAdapter := web.NewWebAdapter(env, authImpl.ServiceRegManager, port, coreAPIs, host, corsAllowedOrigins,
		corsAllowedHeaders, baseServerURL, prodServerURL, testServerURL, devServerURL, logger)
	webAdapter.Start()
}<|MERGE_RESOLUTION|>--- conflicted
+++ resolved
@@ -63,14 +63,6 @@
 	}
 
 	logger.Infof("Version: %s", Version)
-<<<<<<< HEAD
-=======
-
-	err := utils.SetRandomSeed()
-	if err != nil {
-		logger.Error(err.Error())
-	}
->>>>>>> d1f5e750
 
 	env := envLoader.GetAndLogEnvVar("ROKWIRE_CORE_ENVIRONMENT", true, false) //local, dev, staging, prod
 	port := envLoader.GetAndLogEnvVar("ROKWIRE_CORE_PORT", false, false)
@@ -118,6 +110,18 @@
 	if err != nil {
 		logger.Infof("Error parsing ROKWIRE_CORE_VERIFY_EMAIL, applying defaults: %v", err)
 		verifyEmail = true
+	}
+	verifyWaitTimeRaw := envLoader.GetAndLogEnvVar("ROKWIRE_CORE_VERIFY_WAIT_TIME", false, false)
+	verifyWaitTime, err := strconv.Atoi(verifyWaitTimeRaw)
+	if err != nil {
+		logger.Infof("Error parsing ROKWIRE_CORE_VERIFY_WAIT_TIME, applying defaults: %v", err)
+		verifyWaitTime = 30 // minutes
+	}
+	verifyExpiryRaw := envLoader.GetAndLogEnvVar("ROKWIRE_CORE_VERIFY_EXPIRY", false, false)
+	verifyExpiry, err := strconv.Atoi(verifyExpiryRaw)
+	if err != nil {
+		logger.Infof("Error parsing ROKWIRE_CORE_VERIFY_EXPIRY, applying defaults: %v", err)
+		verifyExpiry = 24 // hours
 	}
 
 	emailer := emailer.NewEmailerAdapter(smtpHost, smtpPortNum, smtpUser, smtpPassword, smtpFrom)
@@ -212,7 +216,7 @@
 	}
 
 	//core
-	coreAPIs := core.NewCoreAPIs(env, Version, Build, serviceID, storageAdapter, authImpl, systemInitSettings, verifyEmail, logger)
+	coreAPIs := core.NewCoreAPIs(env, Version, Build, serviceID, storageAdapter, authImpl, systemInitSettings, verifyEmail, verifyWaitTime, verifyExpiry, logger)
 	coreAPIs.Start()
 
 	// read CORS parameters from stored env config
