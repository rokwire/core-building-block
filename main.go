--- conflicted
+++ resolved
@@ -40,9 +40,6 @@
 	}
 
 	//auth
-<<<<<<< HEAD
-	auth := auth.NewAuth(storageAdapter)
-=======
 	authPrivKeyPem := envLoader.GetAndLogEnvVar("ROKWIRE_CORE_AUTH_PRIV_KEY", true, true)
 	authPrivKey, err := jwt.ParseRSAPrivateKeyFromPEM([]byte(authPrivKeyPem))
 	if err != nil {
@@ -71,7 +68,6 @@
 	if err != nil {
 		logger.Fatalf("Error initializing auth: %v", err)
 	}
->>>>>>> e15b5460
 
 	//core
 	coreAPIs := core.NewCoreAPIs(Version, Build, storageAdapter, auth)
