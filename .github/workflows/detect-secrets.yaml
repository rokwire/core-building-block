name: Detect Secrets

on: pull_request

jobs:
  detect-secrets:
    runs-on: ubuntu-latest
    container: python:latest

    steps:
    - uses: actions/checkout@v3
<<<<<<< HEAD

    - run: git config --global --add safe.directory "$GITHUB_WORKSPACE"
=======
>>>>>>> b5c6af97

    - run: git config --global --add safe.directory "$GITHUB_WORKSPACE"
    
    - name: Install Yelp's detect secrets
      run: |
        apt-get update && apt-get install -y jq
        pip install yq
        pip install detect-secrets==$(yq -r .repos[0].rev .pre-commit-config.yaml)
<<<<<<< HEAD
        
=======
  
>>>>>>> b5c6af97
    - name: Detect potential secrets
      run: git ls-files -z | xargs -0 detect-secrets-hook --baseline .secrets.baseline<|MERGE_RESOLUTION|>--- conflicted
+++ resolved
@@ -9,11 +9,6 @@
 
     steps:
     - uses: actions/checkout@v3
-<<<<<<< HEAD
-
-    - run: git config --global --add safe.directory "$GITHUB_WORKSPACE"
-=======
->>>>>>> b5c6af97
 
     - run: git config --global --add safe.directory "$GITHUB_WORKSPACE"
     
@@ -22,10 +17,6 @@
         apt-get update && apt-get install -y jq
         pip install yq
         pip install detect-secrets==$(yq -r .repos[0].rev .pre-commit-config.yaml)
-<<<<<<< HEAD
-        
-=======
   
->>>>>>> b5c6af97
     - name: Detect potential secrets
       run: git ls-files -z | xargs -0 detect-secrets-hook --baseline .secrets.baseline