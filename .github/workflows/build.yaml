name: Build

on:
  push:
    branches: [ develop ]
  pull_request:
    branches: [ develop ]

jobs:

  build:
    runs-on: ubuntu-latest
    steps:
    - uses: actions/checkout@v3

    - name: Set up Go
      uses: actions/setup-go@v3
      with:
        go-version: '1.20'
<<<<<<< HEAD
=======
        check-latest: true
>>>>>>> 4df1350a

    - name: Build
      run: make<|MERGE_RESOLUTION|>--- conflicted
+++ resolved
@@ -17,10 +17,7 @@
       uses: actions/setup-go@v3
       with:
         go-version: '1.20'
-<<<<<<< HEAD
-=======
         check-latest: true
->>>>>>> 4df1350a
 
     - name: Build
       run: make