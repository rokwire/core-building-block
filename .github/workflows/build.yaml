--- conflicted
+++ resolved
@@ -17,10 +17,7 @@
       uses: actions/setup-go@v3
       with:
         go-version: '1.20'
-<<<<<<< HEAD
-=======
         check-latest: true
->>>>>>> b5c6af97
 
     - name: Build
       run: make