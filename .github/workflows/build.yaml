name: Build

on:
  push:
    branches: [ develop ]
  pull_request:
    branches: [ develop ]

jobs:

  build:
    runs-on: ubuntu-latest
    steps:
    - uses: actions/checkout@v3

    - name: Set up Go
      uses: actions/setup-go@v3
      with:
<<<<<<< HEAD
        go-version: '1.22'
=======
        go-version: '1.22.3'
>>>>>>> 0e233059
        check-latest: true

    - name: Build
      run: make<|MERGE_RESOLUTION|>--- conflicted
+++ resolved
@@ -16,11 +16,7 @@
     - name: Set up Go
       uses: actions/setup-go@v3
       with:
-<<<<<<< HEAD
-        go-version: '1.22'
-=======
         go-version: '1.22.3'
->>>>>>> 0e233059
         check-latest: true
 
     - name: Build
