# Core Building Block
The Core Building Block handles core functions for the Rokwire platform - users, accounts, profiles, applications, organizations, configurations, authentication, and authorization.

## Architecture
The service is based on clear hexagonal architecture. The hexagonal architecture divides the system into several loosely-coupled components, such as the application core and different adapters. We categorize the adapters in two categories - driver and driven.

### core
This is the core component of the service. It keeps the data model and the logic of the service. It communicates with the outer world via adapters.

### driver adapters
What the service provides - user interface, rest adapter, test agent etc.

### driven adapters
What the service depends on - database, mock database, integration with other services etc.
<<<<<<< HEAD
GitHub Adapter
- GITHUB_WEBHOOK_TOKEN: secret token that validates webhook requests are expected
- GITHUB_TOKEN: access token that authenticates with GitHub
- GITHUB_ORG_NAME: organization name of the target repository
- GITHUB_REPO_NAME: Target GitHub repository name
- GITHUB_WEBHOOK_CONFIG_PATH: webhook-config.json file path in the target repository
=======

## Documentation
The functionality provided by this application is documented in the [Wiki](https://github.com/rokwire/core-building-block/wiki).

The API documentation is available here: https://api.rokwire.illinois.edu/core/doc/ui/index.html

## Set Up

### Prerequisites
MongoDB v4.2.2+

Go v1.16+

### Environment Variables
The following Environment variables are supported. The service will not start unless those marked as Required are supplied.

Name|Format|Required|Description
---|---|---|---
ROKWIRE_CORE_LOG_LEVEL | < string > | no | Logging level to be printed to the console. Options are Info, Debug, Warn, and Error. Defaults to Info.
ROKWIRE_CORE_ENVIRONMENT | < string > | yes | Environment in which this application is being run.
ROKWIRE_CORE_PORT | < int > | no | Port to be used by this application. Defaults to 80.
ROKWIRE_CORE_SERVICE_ID | < string > | yes | Service ID to be used by the Core BB eg. "core".
ROKWIRE_CORE_HOST | < string > | yes | Url where this application is being hosted.
ROKWIRE_CORE_MONGO_AUTH | <mongodb://USER:PASSWORD@HOST:PORT/DATABASE NAME> | yes | MongoDB authentication string. The user must have read/write privileges.
ROKWIRE_CORE_MONGO_DATABASE | < string > | yes | MongoDB database name.
ROKWIRE_CORE_MONGO_TIMEOUT | < int > | no | Timeout for connection attempts to MongoDB in milliseconds. Defaults to 500.
ROKWIRE_CORE_AUTH_TWILIO_ACCOUNT_SID | < string > | no | Twilio Account SID. Twilio phone authentication will not work without this variable.
ROKWIRE_CORE_AUTH_TWILIO_TOKEN | < string > | no | Secret token needed to access Twilio APIs. Twilio phone authentication will not work without this variable.
ROKWIRE_CORE_AUTH_TWILIO_SERVICE_SID | < string > | no | Twilio Service SID for the phone verification service. Twilio phone authentication will not work without this variable.
ROKWIRE_CORE_SMTP_HOST | < string > | no | Host address of the SMTP server. Email verification will not work without this variable.
ROKWIRE_CORE_SMTP_PORT | < int > | no | Port used to send emails through the SMTP server. Email verification will not work without this variable.
ROKWIRE_CORE_SMTP_USER | < string > | no | Username for the user on the SMTP server. Email verification will not work without this variable.
ROKWIRE_CORE_SMTP_PASSWORD | < string > | no | Password for the user on the SMTP server. Email verification will not work without this variable.
ROKWIRE_CORE_SMTP_EMAIL_FROM | < string > | no | "From" email address to be used when sending emails. Email verification will not work without this variable.
ROKWIRE_CORE_AUTH_PRIV_KEY | < string > | yes | PEM encoded private key for auth service RSA keypair. Not required if ROKWIRE_CORE_AUTH_PRIV_KEY_PATH is set.
ROKWIRE_CORE_AUTH_PRIV_KEY_PATH | < string > | yes | Path to file containing PEM encoded private key for auth service RSA keypair. Not required if ROKWIRE_CORE_AUTH_PRIV_KEY is set.
ROKWIRE_CORE_MIN_TOKEN_EXP | < int > | no | Minimum duration of access tokens to be allowed in minutes. Defaults to 5.
ROKWIRE_CORE_MAX_TOKEN_EXP | < int > | no | Maximum duration of access tokens to be allowed in minutes. Defaults to 60.
ROKWIRE_CORE_MIGRATE_PROFILES | < bool > | no | Boolean value indicating whether profiles should be migrated from the Profile Building Block. Defaults to false.
ROKWIRE_CORE_PROFILE_BB_HOST | < string > | no | Profile Building Block host url
ROKWIRE_CORE_PROFILE_BB_API_KEY | < string > | no | Internal API key for accessing the Profile Building Block
ROKWIRE_CORE_SYSTEM_APP_TYPE_IDENTIFIER | < string > | yes | Identifier for system admin application type. This should be the application or bundle identifier for Android/iOS respectively. Only required for first run.
ROKWIRE_CORE_SYSTEM_APP_TYPE_NAME | < string > | yes | Name for system admin application type. Only required for first run.
ROKWIRE_CORE_SYSTEM_API_KEY | < string > | yes | API key for system admin application. Only required for first run.
ROKWIRE_CORE_SYSTEM_ACCOUNT_EMAIL | < string > | yes | Email address for initial system admin account. Only required for first run.
ROKWIRE_CORE_SYSTEM_ACCOUNT_PASSWORD | < string > | yes | Password for initial system admin account. Only required for first run.

### Run Application

#### Run locally without Docker

1. Clone the repo (outside GOPATH)

2. Open the terminal and go to the root folder
  
3. Make the project  
```
$ make
...
▶ building executable(s)… 1.9.0 2020-08-13T10:00:00+0300
```

4. Set environment variables

5. Run the executable
```
$ ./bin/health
```

#### Run locally as Docker container

1. Clone the repo (outside GOPATH)

2. Open the terminal and go to the root folder
  
3. Create Docker image  
```
docker build -t core .
```

4. Create [env.list](https://docs.docker.com/engine/reference/commandline/run/#set-environment-variables--e---env---env-file) file containing the environment variables

5. Run as Docker container
```
docker run --env-file env.list -p 80:80 core
```

#### Tools

##### Run tests
```
$ make tests
```

##### Run code coverage tests
```
$ make cover
```

##### Run golint
```
$ make lint
```

##### Run gofmt to check formatting on all source files
```
$ make checkfmt
```

##### Run gofmt to fix formatting on all source files
```
$ make fixfmt
```

##### Cleanup everything
```
$ make clean
```

##### Run help
```
$ make help
```

##### Generate Swagger docs
To run this command, you will need to install [swagger-cli](https://github.com/APIDevTools/swagger-cli)
```
$ make oapi-gen-docs
```


##### Generate models from Swagger docs
To run this command, you will need to install [oapi-codegen](https://github.com/deepmap/oapi-codegen)
```
$ make make oapi-gen-types
```

### Test Application APIs

Verify the service is running as calling the get version API.

#### Call get version API

curl -X GET -i http://localhost/core/version

Response
```
0.0.0
```

## Contributing
If you would like to contribute to this project, please be sure to read the [Contributing Guidelines](CONTRIBUTING.md), [Code of Conduct](CODE_OF_CONDUCT.md), and [Conventions](CONVENTIONS.md) before beginning.

### Secret Detection
This repository is configured with a [pre-commit](https://pre-commit.com/) hook that runs [Yelp's Detect Secrets](https://github.com/Yelp/detect-secrets). If you intend to contribute directly to this repository, you must install pre-commit on your local machine to ensure that no secrets are pushed accidentally.

```
# Install software 
$ git pull  # Pull in pre-commit configuration & baseline 
$ pip install pre-commit 
$ pre-commit install
```
>>>>>>> d68c1082
<|MERGE_RESOLUTION|>--- conflicted
+++ resolved
@@ -12,14 +12,6 @@
 
 ### driven adapters
 What the service depends on - database, mock database, integration with other services etc.
-<<<<<<< HEAD
-GitHub Adapter
-- GITHUB_WEBHOOK_TOKEN: secret token that validates webhook requests are expected
-- GITHUB_TOKEN: access token that authenticates with GitHub
-- GITHUB_ORG_NAME: organization name of the target repository
-- GITHUB_REPO_NAME: Target GitHub repository name
-- GITHUB_WEBHOOK_CONFIG_PATH: webhook-config.json file path in the target repository
-=======
 
 ## Documentation
 The functionality provided by this application is documented in the [Wiki](https://github.com/rokwire/core-building-block/wiki).
@@ -66,7 +58,11 @@
 ROKWIRE_CORE_SYSTEM_API_KEY | < string > | yes | API key for system admin application. Only required for first run.
 ROKWIRE_CORE_SYSTEM_ACCOUNT_EMAIL | < string > | yes | Email address for initial system admin account. Only required for first run.
 ROKWIRE_CORE_SYSTEM_ACCOUNT_PASSWORD | < string > | yes | Password for initial system admin account. Only required for first run.
-
+GITHUB_WEBHOOK_TOKEN | < string > | yes | Secret token that validates webhook requests are expected.
+GITHUB_TOKEN | < string > | yes | Access token that authenticates with GitHub.
+GITHUB_ORG_NAME | < string > | yes | Organization name of the target repository.
+GITHUB_REPO_NAME | < string > | yes | Target GitHub repository name.
+GITHUB_WEBHOOK_CONFIG_PATH | < string > | yes | File path of webhook-config.json in the target repository.
 ### Run Application
 
 #### Run locally without Docker
@@ -181,5 +177,4 @@
 $ git pull  # Pull in pre-commit configuration & baseline 
 $ pip install pre-commit 
 $ pre-commit install
-```
->>>>>>> d68c1082
+```