# Changelog

All notable changes to this project will be documented in this file.

The format is based on [Keep a Changelog](https://keepachangelog.com/en/1.0.0/),
and this project adheres to [Semantic Versioning](https://semver.org/spec/v2.0.0.html).

## [Unreleased]
<<<<<<< HEAD
### Added
- Use signature Key ID to check specific key for service account auth [#481](https://github.com/rokwire/core-building-block/issues/481)
=======
### Fixed
- Service registration error handling change [#468](https://github.com/rokwire/core-building-block/issues/468)
>>>>>>> dbc9f48f

## [1.24.2] - 2022-08-08
### Added
- Allow passing nil context to WithContext storage functions [#494](https://github.com/rokwire/core-building-block/issues/494)
- Account system configs [#558](https://github.com/rokwire/core-building-block/issues/558)
### Fixed
- Authorization policy comments not working [#506](https://github.com/rokwire/core-building-block/issues/506)

## [1.24.1] - 2022-07-07
### Changed
- Expose full roles/groups in accounts [#528](https://github.com/rokwire/core-building-block/issues/528)

## [1.24.0] - 2022-07-07
### Added
- Admin update account authorizations API [#484](https://github.com/rokwire/core-building-block/issues/484)
- Set up admin create account endpoint [#365](https://github.com/rokwire/core-building-block/issues/365)
- Prepare the project to become open source [#129](https://github.com/rokwire/core-building-block/issues/129)
- Retrieve all service account tokens at once [#459](https://github.com/rokwire/core-building-block/issues/459)

### Fixed
- Fix admin authorization endpoints [#515](https://github.com/rokwire/core-building-block/issues/515)
- Clean up authorization policies [#499](https://github.com/rokwire/core-building-block/issues/499)
- Prevent admins from using service account management endpoints [#500](https://github.com/rokwire/core-building-block/issues/500)

### Changed
- Get all admin level accounts [#486](https://github.com/rokwire/core-building-block/issues/486)
- Update SECURITY.md [#504](https://github.com/rokwire/core-building-block/issues/504)

## [1.23.0] - 2022-04-26
### Added
- Email/phone registration should populate email/phone in profile [#431](https://github.com/rokwire/core-building-block/issues/431)
- Implement system accounts [#278](https://github.com/rokwire/core-building-block/issues/278)
- Service accounts [#306](https://github.com/rokwire/core-building-block/issues/306)

### Security
- Update http-swagger dependency [#465](https://github.com/rokwire/core-building-block/issues/465)

## [1.22.0] - 2022-04-02
### Added
- Expose revoke roles from account Admin API [#412](https://github.com/rokwire/core-building-block/issues/412)
- Expose revoke permissions from account Admin API [#411](https://github.com/rokwire/core-building-block/issues/411)
- Expose grant permissions to role Admin API [#415](https://github.com/rokwire/core-building-block/issues/415)
- Expose remove accounts from a group Admin API [#413](https://github.com/rokwire/core-building-block/issues/413)
- Expose add accounts to a group Admin API [#384](https://github.com/rokwire/core-building-block/issues/384)
- Handle external ID management [#364](https://github.com/rokwire/core-building-block/issues/364)

### Security
- Loading all roles and groups for empty query [#458](https://github.com/rokwire/core-building-block/issues/458)

## [1.21.1] - 2022-03-17
### Fixed
- Fix verify credential HTML template loading issues [#451](https://github.com/rokwire/core-building-block/issues/451)

## [1.21.0] - 2022-03-16
### Added
- Clean up verification email messaging and UI [#444](https://github.com/rokwire/core-building-block/issues/444)
- Implement logout for users accounts [#329](https://github.com/rokwire/core-building-block/issues/329)

## [1.20.1] - 2022-03-07
### Fixed
- Unable to login in the Admin app [#430](https://github.com/rokwire/core-building-block/issues/430)

## [1.20.0] - 2022-03-01
### Fixed
- Fix broken external login [#427](https://github.com/rokwire/core-building-block/issues/427)

## [1.19.0] - 2022-02-25
### Added
- Expose System APIs for auth types [#362](https://github.com/rokwire/core-building-block/issues/362)
- Expose grant roles to account Admin API [#383](https://github.com/rokwire/core-building-block/issues/383)
- Expose grant permissions to account Admin API [#382](https://github.com/rokwire/core-building-block/issues/382)
- Expose Admin API which gives an application account devices [#359](https://github.com/rokwire/core-building-block/issues/359)
- Expose Admin API which logouts an account session for specific application [#371](https://github.com/rokwire/core-building-block/issues/371)
- Unlink account auth types [#393](https://github.com/rokwire/core-building-block/issues/393)
- Expose delete app org role admin API [#313](https://github.com/rokwire/core-building-block/issues/313)
- Expose delete app org group admin API [#312](https://github.com/rokwire/core-building-block/issues/312)
- Expose Admin API with the currently logged in accounts [#355](https://github.com/rokwire/core-building-block/issues/355)
- Add app config endpoints [#261](https://github.com/rokwire/core-building-block/issues/261)

### Security
- Fix security vulnerability for roles and groups admin APIs [#414](https://github.com/rokwire/core-building-block/issues/414)

### Fixed
- Fix issues with account linking [#408](https://github.com/rokwire/core-building-block/issues/408)
- Fix creating application group admin API [#397](https://github.com/rokwire/core-building-block/issues/397)
- Fix create role and create group Admin APIs [#386](https://github.com/rokwire/core-building-block/issues/386)
- Fix broken app config API and CHANGELOG.md [#401](https://github.com/rokwire/core-building-block/issues/401)
- Fix shared profile feature [#405](https://github.com/rokwire/core-building-block/issues/405)

### Changed
- Update the filter capability for the get login sessions Admin API [#394](https://github.com/rokwire/core-building-block/issues/394)
- Limit the returned items for get application accounts admin API [#375](https://github.com/rokwire/core-building-block/issues/375)
- Return ordered list of account auth types on link account auth type [#376](https://github.com/rokwire/core-building-block/issues/376)

## [1.18.0] - 2022-01-25
### Added
- Expose create app org group admin API [#309](https://github.com/rokwire/core-building-block/issues/309)
- Apply external auth system user data to profile [#377](https://github.com/rokwire/core-building-block/issues/377)
- Expose create app org role admin API [#308](https://github.com/rokwire/core-building-block/issues/308)
- Expose Admin API which gives all applications for an organization [#324](https://github.com/rokwire/core-building-block/issues/324)
- Expose get application organization groups admin API [#302](https://github.com/rokwire/core-building-block/issues/302)
- Expose get application organization roles admin API [#301](https://github.com/rokwire/core-building-block/issues/301)
- Admin APIs authorization fix [#372](https://github.com/rokwire/core-building-block/issues/372)
- Fixed date login session expiration [#367](https://github.com/rokwire/core-building-block/issues/367)
- Expose get permissions list admin API [#296](https://github.com/rokwire/core-building-block/issues/296)
- Expose get accounts admin API [#283](https://github.com/rokwire/core-building-block/issues/283)
- Expose get account admin API [#270](https://github.com/rokwire/core-building-block/issues/270)

### Changed
- Clean up schemas index.yaml file [#387](https://github.com/rokwire/core-building-block/issues/387)

### Fixed
- Fix yaml files paths [#352](https://github.com/rokwire/core-building-block/issues/352)

## [1.17.0] - 2021-12-06
### Fixed
- Fix delete account API [#341](https://github.com/rokwire/core-building-block/issues/341)
- Upgrade logging library for error JSON fix [#347](https://github.com/rokwire/core-building-block/issues/347)

## [1.16.0] - 2021-12-02
### Fixed
- Panic on nil conversion during OIDC refresh [#344](https://github.com/rokwire/core-building-block/issues/344)
- Account exists endpoint documentation incorrect [#342](https://github.com/rokwire/core-building-block/issues/342)
- Admin APIs issue [#326](https://github.com/rokwire/core-building-block/issues/326)

## [1.15.0] - 2021-12-01
### Fixed
- Panic on nil dereference during anonymous login [#338](https://github.com/rokwire/core-building-block/issues/338)

## [1.14.0] - 2021-11-30
### Added
- Assign device to the account on login [#245](https://github.com/rokwire/core-building-block/issues/245)
- Add multi-factor authentication support [#19](https://github.com/rokwire/core-building-block/issues/19)
- Handle multiple authentication methods linking to one account [#64](https://github.com/rokwire/core-building-block/issues/64)

### Security
- Return verification status on account exists endpoint [#330](https://github.com/rokwire/core-building-block/issues/330)

### Fixed
- Fix the accounts collection index for app and org [#333](https://github.com/rokwire/core-building-block/issues/333)

## [1.13.0] - 2021-11-22
### Added
- Expose resend verification code services API [#287](https://github.com/rokwire/core-building-block/issues/287)
- Add password reset from client and reset links [#216](https://github.com/rokwire/core-building-block/issues/216)
- User PII in tokens [#169](https://github.com/rokwire/core-building-block/issues/169)
- Add authentication required auth wrapper [#250](https://github.com/rokwire/core-building-block/issues/250)

### Security
- Change string comparisons to constant time comparisons [#317](https://github.com/rokwire/core-building-block/issues/317)

### Fixed
- Auth types removed from wrong endpoint [#321](https://github.com/rokwire/core-building-block/issues/321)
- Profile request fails for email sign up [#320](https://github.com/rokwire/core-building-block/issues/320)

## [1.12.0] - 2021-11-10
### Added
- Login session duration policies [#258](https://github.com/rokwire/core-building-block/issues/258)
- Handle groups mappings from OIDC integration [#276](https://github.com/rokwire/core-building-block/issues/276)
- Expose get account services API [#217](https://github.com/rokwire/core-building-block/issues/217)
- Define unified responses for the APIs [#286](https://github.com/rokwire/core-building-block/issues/286)
- Add refresh token abuse detection to login sessions [#257](https://github.com/rokwire/core-building-block/issues/257)

### Changed
- Limit number of active login sessions per account [#256](https://github.com/rokwire/core-building-block/issues/256)
- Expose transaction interface on storage adapter [#285](https://github.com/rokwire/core-building-block/issues/285)

### Fixed
- 502 error on login when missing preferences [#299](https://github.com/rokwire/core-building-block/issues/299)

## [1.11.0] - 2021-11-04
### Added
- Set up permission groups [#25](https://github.com/rokwire/core-building-block/issues/25)

## [1.10.0] - 2021-11-03
### Added
- Merge client and Profile BB profiles and preferences [#228](https://github.com/rokwire/core-building-block/issues/228)

## [1.9.0] - 2021-11-01
### Added
- Disable email verification [#280](https://github.com/rokwire/core-building-block/issues/280)

### Changed
- Dissociate permissions from applications [#207](https://github.com/rokwire/core-building-block/issues/207)

## [1.8.0] - 2021-10-27
### Added
- Prepare Core for Admin app integration [#247](https://github.com/rokwire/core-building-block/issues/247)
- Expose does account exist services API [#255](https://github.com/rokwire/core-building-block/issues/255)

### Fixed
- MongoDB ChangeStream Watch() does not recover [#259](https://github.com/rokwire/core-building-block/issues/259)

## [1.7.0] - 2021-10-25
### Added
- Handle API key validation for non-anonymous users [#244](https://github.com/rokwire/core-building-block/issues/244)
- Implement logins sessions [#172](https://github.com/rokwire/core-building-block/issues/172) 

## [1.6.0] - 2021-10-19
### Added
- Implement logins sessions - almost completed [#172](https://github.com/rokwire/core-building-block/issues/172) 

## [1.5.0] - 2021-10-15
### Fixed
- Permission authorization failing on all endpoints in Docker [#239](https://github.com/rokwire/core-building-block/issues/239)

### Changed
- Switch to ROKWIRE open source libraries [#232](https://github.com/rokwire/core-building-block/issues/232)

## [1.4.0] - 2021-10-11
### Fixed
- Fix various issues [#215](https://github.com/rokwire/core-building-block/issues/215)

### Removed
- **REVERT:** Handle anonymous ID conversion [#204](https://github.com/rokwire/core-building-block/issues/204)

## [1.3.0] - 2021-10-08
### Added
- Expose get account preferences services API [#206](https://github.com/rokwire/core-building-block/issues/206) 

### Changed
- Improve how the system sends emails [#192](https://github.com/rokwire/core-building-block/issues/192)

## [1.2.0] - 2021-10-07
### Security
- Fix Mongo driver vulnerability [#123](https://github.com/rokwire/core-building-block/issues/123)

### Added
- Extract IP address from reques [#246](https://github.com/rokwire/core-building-block/issues/246)
- Populate profile data automatically from ROKWIRE 2.0 Profile BB [#185](https://github.com/rokwire/core-building-block/issues/185)
- Add phone authentication support [#24](https://github.com/rokwire/core-building-block/issues/24)
- Handle anonymous ID conversion [#204](https://github.com/rokwire/core-building-block/issues/204)
- Create a Security.md [#193](https://github.com/rokwire/core-building-block/issues/193)
- Set up authorization system [#45](https://github.com/rokwire/core-building-block/issues/45)
- Add permissions to tokens [#189](https://github.com/rokwire/core-building-block/issues/189)
- Set up anonymous tokens [#26](https://github.com/rokwire/core-building-block/issues/26)
- Add Email authentication and verification [#23](https://github.com/rokwire/core-building-block/issues/23)
- Set up delete account endpoint [#180](https://github.com/rokwire/core-building-block/issues/180)
- Anonymous profile(non-pii) endpoints [#135](https://github.com/rokwire/core-building-block/issues/135)
- User PII endpoints [#128](https://github.com/rokwire/core-building-block/issues/128)
- Handle refresh tokens across multiple devices/apps/orgs [#149](https://github.com/rokwire/core-building-block/issues/149)
- Expose admin API which gets applications list [#104](https://github.com/rokwire/core-building-block/issues/104)
- Restructure auth package to provide APIs interface [#161](https://github.com/rokwire/core-building-block/issues/161)
- Set up refresh tokens [#95](https://github.com/rokwire/core-building-block/issues/95)
- Set up OIDC compliant token validation endpoints [#51](https://github.com/rokwire/core-building-block/issues/51)
- Storage improvements [#144](https://github.com/rokwire/core-building-block/issues/144)
- Expose admin API which creates application [#82](https://github.com/rokwire/core-building-block/issues/82)
- Suppress logs from the AWS load balancer health checks [#141](https://github.com/rokwire/core-building-block/issues/141)
- Set up accounts [#18](https://github.com/rokwire/core-building-block/issues/18)
- Optional OIDC URL overrides [#139](https://github.com/rokwire/core-building-block/issues/139)
- Automate Docker deployment process on Dev [#10](https://github.com/rokwire/core-building-block/issues/10)
- Improve error wrapping [#83](https://github.com/rokwire/core-building-block/issues/83)
- Set up scoped tokens [#98](https://github.com/rokwire/core-building-block/issues/98)
- Expose admin API which gets application. [#103](https://github.com/rokwire/core-building-block/issues/103)
- Expose auth APIs [#81](https://github.com/rokwire/core-building-block/issues/81)
- Expose admin API which gives the organizations list [#61](https://github.com/rokwire/core-building-block/issues/61)
- Expose admin API which gets an organization [#60](https://github.com/rokwire/core-building-block/issues/60)
- Expose service registration handlers [#75](https://github.com/rokwire/core-building-block/issues/75)
- Split OpenAPI yaml file [#84](https://github.com/rokwire/core-building-block/issues/84)
- Standardize logging using logging library [#78](https://github.com/rokwire/core-building-block/issues/78)
- Set up API documentation [#8](https://github.com/rokwire/core-building-block/issues/8)
- Extend the storage adapter listener [#76](https://github.com/rokwire/core-building-block/issues/76)
- Add OIDC support [#17](https://github.com/rokwire/core-building-block/issues/17)
- Incorporate Application entity in the data model [#50](https://github.com/rokwire/core-building-block/issues/50)
- Expose admin API which updates an organization [#59](https://github.com/rokwire/core-building-block/issues/59)
- Set up unit tests environment [#7](https://github.com/rokwire/core-building-block/issues/7)
- Expose admin API which creates an organization [#58](https://github.com/rokwire/core-building-block/issues/58)
- Expose update global config admin API [#36](https://github.com/rokwire/core-building-block/issues/36)
- Expand the model to handle the user devices [#41](https://github.com/rokwire/core-building-block/issues/41)
- Expose get global config admin API [#35](https://github.com/rokwire/core-building-block/issues/35)
- Set up auth framework [#16](https://github.com/rokwire/core-building-block/issues/16)
- Expose version API [#13](https://github.com/rokwire/core-building-block/issues/13)
- Set up project skeleton [#1](https://github.com/rokwire/core-building-block/issues/1)
- Define data model [#2](https://github.com/rokwire/core-building-block/issues/2)
- Expose create global config admin API [#34](https://github.com/rokwire/core-building-block/issues/34)
- Set up logging [#6](https://github.com/rokwire/core-building-block/issues/6)

### Fixed
- Fix broken OIDC login [#211](https://github.com/rokwire/core-building-block/issues/211)
- Fix crash on phone login [#208](https://github.com/rokwire/core-building-block/issues/208)
- Fix email account verification [#198](https://github.com/rokwire/core-building-block/issues/198)
- Fix build failure [#196](https://github.com/rokwire/core-building-block/issues/196)
- Fix admin APIs after the model changes [#173](https://github.com/rokwire/core-building-block/issues/173)
- Fix login issues [#178](https://github.com/rokwire/core-building-block/issues/178)
- Fix base path validation issue [#174](https://github.com/rokwire/core-building-block/issues/174)
- Fix auth credentials search for multiple apps [#153](https://github.com/rokwire/core-building-block/issues/153)
- Fix GlobalPermission and OrganizationPermission in the doc APIs model [#151](https://github.com/rokwire/core-building-block/issues/151)
- OIDC auth bug fixes [#143](https://github.com/rokwire/core-building-block/issues/143)
- Fix APIs requests validation [#89](https://github.com/rokwire/core-building-block/issues/89)
- Fixing the Log and the Changelog for issues #35 and #36 [#54](https://github.com/rokwire/core-building-block/issues/54)

### Changed
- Login API issues [#182](https://github.com/rokwire/core-building-block/issues/182)
- Move temporary claims to auth library [#183](https://github.com/rokwire/core-building-block/issues/183)
- Prepare the service to be deployed into Rokwire infrastructure [#176](https://github.com/rokwire/core-building-block/issues/176)
- Users authentication polish [#155](https://github.com/rokwire/core-building-block/issues/155)
- Optimise the Mongo DB collections indexes usage [#146](https://github.com/rokwire/core-building-block/issues/146)

[Unreleased]: https://github.com/rokwire/core-building-block/compare/v1.24.1...HEAD
[1.24.1]: https://github.com/rokwire/core-building-block/compare/v1.24.0...v1.24.1
[1.24.0]: https://github.com/rokwire/core-building-block/compare/v1.23.0...v1.24.0
[1.23.0]: https://github.com/rokwire/core-building-block/compare/v1.22.0...v1.23.0
[1.22.0]: https://github.com/rokwire/core-building-block/compare/v1.21.1...v1.22.0
[1.21.1]: https://github.com/rokwire/core-building-block/compare/v1.21.0...v1.21.1
[1.21.0]: https://github.com/rokwire/core-building-block/compare/v1.20.1...v1.21.0
[1.20.1]: https://github.com/rokwire/core-building-block/compare/v1.20.0...v1.20.1
[1.20.0]: https://github.com/rokwire/core-building-block/compare/v1.19.0...v1.20.0
[1.19.0]: https://github.com/rokwire/core-building-block/compare/v1.18.0...v1.19.0
[1.18.0]: https://github.com/rokwire/core-building-block/compare/v1.17.0...v1.18.0
[1.17.0]: https://github.com/rokwire/core-building-block/compare/v1.16.0...v1.17.0
[1.16.0]: https://github.com/rokwire/core-building-block/compare/v1.15.0...v1.16.0
[1.15.0]: https://github.com/rokwire/core-building-block/compare/v1.14.0...v1.15.0
[1.14.0]: https://github.com/rokwire/core-building-block/compare/v1.13.0...v1.14.0
[1.13.0]: https://github.com/rokwire/core-building-block/compare/v1.12.0...v1.13.0
[1.12.0]: https://github.com/rokwire/core-building-block/compare/v1.11.0...v1.12.0
[1.11.0]: https://github.com/rokwire/core-building-block/compare/v1.10.0...v1.11.0
[1.10.0]: https://github.com/rokwire/core-building-block/compare/v1.9.0...v1.10.0
[1.9.0]: https://github.com/rokwire/core-building-block/compare/v1.8.0...v1.9.0
[1.8.0]: https://github.com/rokwire/core-building-block/compare/v1.7.0...v1.8.0
[1.7.0]: https://github.com/rokwire/core-building-block/compare/v1.6.0...v1.7.0
[1.6.0]: https://github.com/rokwire/core-building-block/compare/v1.5.0...v1.6.0
[1.5.0]: https://github.com/rokwire/core-building-block/compare/v1.4.0...v1.5.0
[1.4.0]: https://github.com/rokwire/core-building-block/compare/v1.3.0...v1.4.0
[1.3.0]: https://github.com/rokwire/core-building-block/compare/v1.2.0...v1.3.0
[1.2.0]: https://github.com/rokwire/core-building-block/compare/v1.1.0...v1.2.0<|MERGE_RESOLUTION|>--- conflicted
+++ resolved
@@ -6,13 +6,11 @@
 and this project adheres to [Semantic Versioning](https://semver.org/spec/v2.0.0.html).
 
 ## [Unreleased]
-<<<<<<< HEAD
 ### Added
 - Use signature Key ID to check specific key for service account auth [#481](https://github.com/rokwire/core-building-block/issues/481)
-=======
+
 ### Fixed
 - Service registration error handling change [#468](https://github.com/rokwire/core-building-block/issues/468)
->>>>>>> dbc9f48f
 
 ## [1.24.2] - 2022-08-08
 ### Added
