# Changelog

All notable changes to this project will be documented in this file.

The format is based on [Keep a Changelog](https://keepachangelog.com/en/1.0.0/),
and this project adheres to [Semantic Versioning](https://semver.org/spec/v2.0.0.html).

## Unreleased
<<<<<<< HEAD
### Fixed
- Ignore readOnly fields during validation [#641](https://github.com/rokwire/core-building-block/issues/641)
=======
## [1.31.1] - 2023-03-14
### Changed
- Upgrade to auth library v3 [#645](https://github.com/rokwire/core-building-block/issues/645)
>>>>>>> 8f788d29

## [1.31.0] - 2023-03-02
### Changed
- Prepare for deployment in OpenShift [#638](https://github.com/rokwire/core-building-block/issues/638)

## [1.30.0] - 2023-02-03
### Added
- Update role admin API [#516](https://github.com/rokwire/core-building-block/issues/516)
- Add admin application config endpoints [#633](https://github.com/rokwire/core-building-block/issues/633)
### Changed
- Upgrade dependencies [#624](https://github.com/rokwire/core-building-block/issues/624)
### Fixed
- Fix system account initialization [#594](https://github.com/rokwire/core-building-block/issues/594)

## [1.29.0] - 2022-11-16
### Added
- Create API to get count of accounts matching criteria [#619](https://github.com/rokwire/core-building-block/issues/619)
### Fixed
- Panic on anonymous refresh [#621](https://github.com/rokwire/core-building-block/issues/621)

## [1.28.0] - 2022-10-24
### Added
- Add unstructured additional properties to profile [#609](https://github.com/rokwire/core-building-block/issues/609)

## [1.27.0] - 2022-10-21
### Added
- BBs/TPS API to search accounts matching criteria [#606](https://github.com/rokwire/core-building-block/issues/606)
- Add scopes to service accounts [#605](https://github.com/rokwire/core-building-block/issues/605)
- Update application system API [#549](https://github.com/rokwire/core-building-block/issues/549)
- Update group admin API [#518](https://github.com/rokwire/core-building-block/issues/518)

## [1.26.0] - 2022-10-05
### Fixed
- Services crashes on anonymous login [#603](https://github.com/rokwire/core-building-block/issues/603)

### Security
- Fix code scanning alert - Log entries created from user input [#601](https://github.com/rokwire/core-building-block/issues/601)

## [1.25.0] - 2022-10-04
### Added
- Update app/org endpoint [#543](https://github.com/rokwire/core-building-block/issues/543)
- Create app/org endpoint [#544](https://github.com/rokwire/core-building-block/issues/544)
- Expose account external IDs [#582](https://github.com/rokwire/core-building-block/issues/582)
- Anonymous accounts [#559](https://github.com/rokwire/core-building-block/issues/559)
- Usernames [#574](https://github.com/rokwire/core-building-block/issues/574)
- Add release instructions to CONVENTIONS.md [#519](https://github.com/rokwire/core-building-block/issues/519)
- Set up system app org token endpoint [#493](https://github.com/rokwire/core-building-block/issues/493)
- Track usage info in accounts [#445](https://github.com/rokwire/core-building-block/issues/445)
- Use signature Key ID to check specific key for service account auth [#481](https://github.com/rokwire/core-building-block/issues/481)
- Allow overriding docs base URLs [#513](https://github.com/rokwire/core-building-block/issues/513)
- Include account ID in request logs [#562](https://github.com/rokwire/core-building-block/issues/562)
- Add system flag to login response [#552](https://github.com/rokwire/core-building-block/issues/552)
- Add default assigners permission [#477](https://github.com/rokwire/core-building-block/issues/477)

### Fixed
- Fix has_permissions for existing accounts [#531](https://github.com/rokwire/core-building-block/issues/531)
- Service registration error handling change [#468](https://github.com/rokwire/core-building-block/issues/468)
- Update account permission duplication [#545](https://github.com/rokwire/core-building-block/issues/545)
- Deleting application roles and groups uses bad accounts query [#536](https://github.com/rokwire/core-building-block/issues/536)

### Changed
- Update oapi-codegen usage [#597](https://github.com/rokwire/core-building-block/issues/597)
- BREAKING: Permission assigners should be OR instead of AND [#482](https://github.com/rokwire/core-building-block/issues/482)]
- Update profile when external user info changes [#589](https://github.com/rokwire/core-building-block/issues/589)

## [1.24.2] - 2022-08-08
### Added
- Allow passing nil context to WithContext storage functions [#494](https://github.com/rokwire/core-building-block/issues/494)
- Account system configs [#558](https://github.com/rokwire/core-building-block/issues/558)

### Fixed
- Authorization policy comments not working [#506](https://github.com/rokwire/core-building-block/issues/506)

## [1.24.1] - 2022-07-07
### Changed
- Expose full roles/groups in accounts [#528](https://github.com/rokwire/core-building-block/issues/528)

## [1.24.0] - 2022-07-07
### Added
- Admin update account authorizations API [#484](https://github.com/rokwire/core-building-block/issues/484)
- Set up admin create account endpoint [#365](https://github.com/rokwire/core-building-block/issues/365)
- Prepare the project to become open source [#129](https://github.com/rokwire/core-building-block/issues/129)
- Retrieve all service account tokens at once [#459](https://github.com/rokwire/core-building-block/issues/459)

### Fixed
- Fix admin authorization endpoints [#515](https://github.com/rokwire/core-building-block/issues/515)
- Clean up authorization policies [#499](https://github.com/rokwire/core-building-block/issues/499)
- Prevent admins from using service account management endpoints [#500](https://github.com/rokwire/core-building-block/issues/500)

### Changed
- Get all admin level accounts [#486](https://github.com/rokwire/core-building-block/issues/486)
- Update SECURITY.md [#504](https://github.com/rokwire/core-building-block/issues/504)

## [1.23.0] - 2022-04-26
### Added
- Email/phone registration should populate email/phone in profile [#431](https://github.com/rokwire/core-building-block/issues/431)
- Implement system accounts [#278](https://github.com/rokwire/core-building-block/issues/278)
- Service accounts [#306](https://github.com/rokwire/core-building-block/issues/306)

### Security
- Update http-swagger dependency [#465](https://github.com/rokwire/core-building-block/issues/465)

## [1.22.0] - 2022-04-02
### Added
- Expose revoke roles from account Admin API [#412](https://github.com/rokwire/core-building-block/issues/412)
- Expose revoke permissions from account Admin API [#411](https://github.com/rokwire/core-building-block/issues/411)
- Expose grant permissions to role Admin API [#415](https://github.com/rokwire/core-building-block/issues/415)
- Expose remove accounts from a group Admin API [#413](https://github.com/rokwire/core-building-block/issues/413)
- Expose add accounts to a group Admin API [#384](https://github.com/rokwire/core-building-block/issues/384)
- Handle external ID management [#364](https://github.com/rokwire/core-building-block/issues/364)

### Security
- Loading all roles and groups for empty query [#458](https://github.com/rokwire/core-building-block/issues/458)

## [1.21.1] - 2022-03-17
### Fixed
- Fix verify credential HTML template loading issues [#451](https://github.com/rokwire/core-building-block/issues/451)

## [1.21.0] - 2022-03-16
### Added
- Clean up verification email messaging and UI [#444](https://github.com/rokwire/core-building-block/issues/444)
- Implement logout for users accounts [#329](https://github.com/rokwire/core-building-block/issues/329)

## [1.20.1] - 2022-03-07
### Fixed
- Unable to login in the Admin app [#430](https://github.com/rokwire/core-building-block/issues/430)

## [1.20.0] - 2022-03-01
### Fixed
- Fix broken external login [#427](https://github.com/rokwire/core-building-block/issues/427)

## [1.19.0] - 2022-02-25
### Added
- Expose System APIs for auth types [#362](https://github.com/rokwire/core-building-block/issues/362)
- Expose grant roles to account Admin API [#383](https://github.com/rokwire/core-building-block/issues/383)
- Expose grant permissions to account Admin API [#382](https://github.com/rokwire/core-building-block/issues/382)
- Expose Admin API which gives an application account devices [#359](https://github.com/rokwire/core-building-block/issues/359)
- Expose Admin API which logouts an account session for specific application [#371](https://github.com/rokwire/core-building-block/issues/371)
- Unlink account auth types [#393](https://github.com/rokwire/core-building-block/issues/393)
- Expose delete app org role admin API [#313](https://github.com/rokwire/core-building-block/issues/313)
- Expose delete app org group admin API [#312](https://github.com/rokwire/core-building-block/issues/312)
- Expose Admin API with the currently logged in accounts [#355](https://github.com/rokwire/core-building-block/issues/355)
- Add app config endpoints [#261](https://github.com/rokwire/core-building-block/issues/261)

### Security
- Fix security vulnerability for roles and groups admin APIs [#414](https://github.com/rokwire/core-building-block/issues/414)

### Fixed
- Fix issues with account linking [#408](https://github.com/rokwire/core-building-block/issues/408)
- Fix creating application group admin API [#397](https://github.com/rokwire/core-building-block/issues/397)
- Fix create role and create group Admin APIs [#386](https://github.com/rokwire/core-building-block/issues/386)
- Fix broken app config API and CHANGELOG.md [#401](https://github.com/rokwire/core-building-block/issues/401)
- Fix shared profile feature [#405](https://github.com/rokwire/core-building-block/issues/405)

### Changed
- Update the filter capability for the get login sessions Admin API [#394](https://github.com/rokwire/core-building-block/issues/394)
- Limit the returned items for get application accounts admin API [#375](https://github.com/rokwire/core-building-block/issues/375)
- Return ordered list of account auth types on link account auth type [#376](https://github.com/rokwire/core-building-block/issues/376)

## [1.18.0] - 2022-01-25
### Added
- Expose create app org group admin API [#309](https://github.com/rokwire/core-building-block/issues/309)
- Apply external auth system user data to profile [#377](https://github.com/rokwire/core-building-block/issues/377)
- Expose create app org role admin API [#308](https://github.com/rokwire/core-building-block/issues/308)
- Expose Admin API which gives all applications for an organization [#324](https://github.com/rokwire/core-building-block/issues/324)
- Expose get application organization groups admin API [#302](https://github.com/rokwire/core-building-block/issues/302)
- Expose get application organization roles admin API [#301](https://github.com/rokwire/core-building-block/issues/301)
- Admin APIs authorization fix [#372](https://github.com/rokwire/core-building-block/issues/372)
- Fixed date login session expiration [#367](https://github.com/rokwire/core-building-block/issues/367)
- Expose get permissions list admin API [#296](https://github.com/rokwire/core-building-block/issues/296)
- Expose get accounts admin API [#283](https://github.com/rokwire/core-building-block/issues/283)
- Expose get account admin API [#270](https://github.com/rokwire/core-building-block/issues/270)

### Changed
- Clean up schemas index.yaml file [#387](https://github.com/rokwire/core-building-block/issues/387)

### Fixed
- Fix yaml files paths [#352](https://github.com/rokwire/core-building-block/issues/352)

## [1.17.0] - 2021-12-06
### Fixed
- Fix delete account API [#341](https://github.com/rokwire/core-building-block/issues/341)
- Upgrade logging library for error JSON fix [#347](https://github.com/rokwire/core-building-block/issues/347)

## [1.16.0] - 2021-12-02
### Fixed
- Panic on nil conversion during OIDC refresh [#344](https://github.com/rokwire/core-building-block/issues/344)
- Account exists endpoint documentation incorrect [#342](https://github.com/rokwire/core-building-block/issues/342)
- Admin APIs issue [#326](https://github.com/rokwire/core-building-block/issues/326)

## [1.15.0] - 2021-12-01
### Fixed
- Panic on nil dereference during anonymous login [#338](https://github.com/rokwire/core-building-block/issues/338)

## [1.14.0] - 2021-11-30
### Added
- Assign device to the account on login [#245](https://github.com/rokwire/core-building-block/issues/245)
- Add multi-factor authentication support [#19](https://github.com/rokwire/core-building-block/issues/19)
- Handle multiple authentication methods linking to one account [#64](https://github.com/rokwire/core-building-block/issues/64)

### Security
- Return verification status on account exists endpoint [#330](https://github.com/rokwire/core-building-block/issues/330)

### Fixed
- Fix the accounts collection index for app and org [#333](https://github.com/rokwire/core-building-block/issues/333)

## [1.13.0] - 2021-11-22
### Added
- Expose resend verification code services API [#287](https://github.com/rokwire/core-building-block/issues/287)
- Add password reset from client and reset links [#216](https://github.com/rokwire/core-building-block/issues/216)
- User PII in tokens [#169](https://github.com/rokwire/core-building-block/issues/169)
- Add authentication required auth wrapper [#250](https://github.com/rokwire/core-building-block/issues/250)

### Security
- Change string comparisons to constant time comparisons [#317](https://github.com/rokwire/core-building-block/issues/317)

### Fixed
- Auth types removed from wrong endpoint [#321](https://github.com/rokwire/core-building-block/issues/321)
- Profile request fails for email sign up [#320](https://github.com/rokwire/core-building-block/issues/320)

## [1.12.0] - 2021-11-10
### Added
- Login session duration policies [#258](https://github.com/rokwire/core-building-block/issues/258)
- Handle groups mappings from OIDC integration [#276](https://github.com/rokwire/core-building-block/issues/276)
- Expose get account services API [#217](https://github.com/rokwire/core-building-block/issues/217)
- Define unified responses for the APIs [#286](https://github.com/rokwire/core-building-block/issues/286)
- Add refresh token abuse detection to login sessions [#257](https://github.com/rokwire/core-building-block/issues/257)

### Changed
- Limit number of active login sessions per account [#256](https://github.com/rokwire/core-building-block/issues/256)
- Expose transaction interface on storage adapter [#285](https://github.com/rokwire/core-building-block/issues/285)

### Fixed
- 502 error on login when missing preferences [#299](https://github.com/rokwire/core-building-block/issues/299)

## [1.11.0] - 2021-11-04
### Added
- Set up permission groups [#25](https://github.com/rokwire/core-building-block/issues/25)

## [1.10.0] - 2021-11-03
### Added
- Merge client and Profile BB profiles and preferences [#228](https://github.com/rokwire/core-building-block/issues/228)

## [1.9.0] - 2021-11-01
### Added
- Disable email verification [#280](https://github.com/rokwire/core-building-block/issues/280)

### Changed
- Dissociate permissions from applications [#207](https://github.com/rokwire/core-building-block/issues/207)

## [1.8.0] - 2021-10-27
### Added
- Prepare Core for Admin app integration [#247](https://github.com/rokwire/core-building-block/issues/247)
- Expose does account exist services API [#255](https://github.com/rokwire/core-building-block/issues/255)

### Fixed
- MongoDB ChangeStream Watch() does not recover [#259](https://github.com/rokwire/core-building-block/issues/259)

## [1.7.0] - 2021-10-25
### Added
- Handle API key validation for non-anonymous users [#244](https://github.com/rokwire/core-building-block/issues/244)
- Implement logins sessions [#172](https://github.com/rokwire/core-building-block/issues/172) 

## [1.6.0] - 2021-10-19
### Added
- Implement logins sessions - almost completed [#172](https://github.com/rokwire/core-building-block/issues/172) 

## [1.5.0] - 2021-10-15
### Fixed
- Permission authorization failing on all endpoints in Docker [#239](https://github.com/rokwire/core-building-block/issues/239)

### Changed
- Switch to ROKWIRE open source libraries [#232](https://github.com/rokwire/core-building-block/issues/232)

## [1.4.0] - 2021-10-11
### Fixed
- Fix various issues [#215](https://github.com/rokwire/core-building-block/issues/215)

### Removed
- **REVERT:** Handle anonymous ID conversion [#204](https://github.com/rokwire/core-building-block/issues/204)

## [1.3.0] - 2021-10-08
### Added
- Expose get account preferences services API [#206](https://github.com/rokwire/core-building-block/issues/206) 

### Changed
- Improve how the system sends emails [#192](https://github.com/rokwire/core-building-block/issues/192)

## [1.2.0] - 2021-10-07
### Security
- Fix Mongo driver vulnerability [#123](https://github.com/rokwire/core-building-block/issues/123)

### Added
- Extract IP address from reques [#246](https://github.com/rokwire/core-building-block/issues/246)
- Populate profile data automatically from ROKWIRE 2.0 Profile BB [#185](https://github.com/rokwire/core-building-block/issues/185)
- Add phone authentication support [#24](https://github.com/rokwire/core-building-block/issues/24)
- Handle anonymous ID conversion [#204](https://github.com/rokwire/core-building-block/issues/204)
- Create a Security.md [#193](https://github.com/rokwire/core-building-block/issues/193)
- Set up authorization system [#45](https://github.com/rokwire/core-building-block/issues/45)
- Add permissions to tokens [#189](https://github.com/rokwire/core-building-block/issues/189)
- Set up anonymous tokens [#26](https://github.com/rokwire/core-building-block/issues/26)
- Add Email authentication and verification [#23](https://github.com/rokwire/core-building-block/issues/23)
- Set up delete account endpoint [#180](https://github.com/rokwire/core-building-block/issues/180)
- Anonymous profile(non-pii) endpoints [#135](https://github.com/rokwire/core-building-block/issues/135)
- User PII endpoints [#128](https://github.com/rokwire/core-building-block/issues/128)
- Handle refresh tokens across multiple devices/apps/orgs [#149](https://github.com/rokwire/core-building-block/issues/149)
- Expose admin API which gets applications list [#104](https://github.com/rokwire/core-building-block/issues/104)
- Restructure auth package to provide APIs interface [#161](https://github.com/rokwire/core-building-block/issues/161)
- Set up refresh tokens [#95](https://github.com/rokwire/core-building-block/issues/95)
- Set up OIDC compliant token validation endpoints [#51](https://github.com/rokwire/core-building-block/issues/51)
- Storage improvements [#144](https://github.com/rokwire/core-building-block/issues/144)
- Expose admin API which creates application [#82](https://github.com/rokwire/core-building-block/issues/82)
- Suppress logs from the AWS load balancer health checks [#141](https://github.com/rokwire/core-building-block/issues/141)
- Set up accounts [#18](https://github.com/rokwire/core-building-block/issues/18)
- Optional OIDC URL overrides [#139](https://github.com/rokwire/core-building-block/issues/139)
- Automate Docker deployment process on Dev [#10](https://github.com/rokwire/core-building-block/issues/10)
- Improve error wrapping [#83](https://github.com/rokwire/core-building-block/issues/83)
- Set up scoped tokens [#98](https://github.com/rokwire/core-building-block/issues/98)
- Expose admin API which gets application. [#103](https://github.com/rokwire/core-building-block/issues/103)
- Expose auth APIs [#81](https://github.com/rokwire/core-building-block/issues/81)
- Expose admin API which gives the organizations list [#61](https://github.com/rokwire/core-building-block/issues/61)
- Expose admin API which gets an organization [#60](https://github.com/rokwire/core-building-block/issues/60)
- Expose service registration handlers [#75](https://github.com/rokwire/core-building-block/issues/75)
- Split OpenAPI yaml file [#84](https://github.com/rokwire/core-building-block/issues/84)
- Standardize logging using logging library [#78](https://github.com/rokwire/core-building-block/issues/78)
- Set up API documentation [#8](https://github.com/rokwire/core-building-block/issues/8)
- Extend the storage adapter listener [#76](https://github.com/rokwire/core-building-block/issues/76)
- Add OIDC support [#17](https://github.com/rokwire/core-building-block/issues/17)
- Incorporate Application entity in the data model [#50](https://github.com/rokwire/core-building-block/issues/50)
- Expose admin API which updates an organization [#59](https://github.com/rokwire/core-building-block/issues/59)
- Set up unit tests environment [#7](https://github.com/rokwire/core-building-block/issues/7)
- Expose admin API which creates an organization [#58](https://github.com/rokwire/core-building-block/issues/58)
- Expose update global config admin API [#36](https://github.com/rokwire/core-building-block/issues/36)
- Expand the model to handle the user devices [#41](https://github.com/rokwire/core-building-block/issues/41)
- Expose get global config admin API [#35](https://github.com/rokwire/core-building-block/issues/35)
- Set up auth framework [#16](https://github.com/rokwire/core-building-block/issues/16)
- Expose version API [#13](https://github.com/rokwire/core-building-block/issues/13)
- Set up project skeleton [#1](https://github.com/rokwire/core-building-block/issues/1)
- Define data model [#2](https://github.com/rokwire/core-building-block/issues/2)
- Expose create global config admin API [#34](https://github.com/rokwire/core-building-block/issues/34)
- Set up logging [#6](https://github.com/rokwire/core-building-block/issues/6)

### Fixed
- Fix broken OIDC login [#211](https://github.com/rokwire/core-building-block/issues/211)
- Fix crash on phone login [#208](https://github.com/rokwire/core-building-block/issues/208)
- Fix email account verification [#198](https://github.com/rokwire/core-building-block/issues/198)
- Fix build failure [#196](https://github.com/rokwire/core-building-block/issues/196)
- Fix admin APIs after the model changes [#173](https://github.com/rokwire/core-building-block/issues/173)
- Fix login issues [#178](https://github.com/rokwire/core-building-block/issues/178)
- Fix base path validation issue [#174](https://github.com/rokwire/core-building-block/issues/174)
- Fix auth credentials search for multiple apps [#153](https://github.com/rokwire/core-building-block/issues/153)
- Fix GlobalPermission and OrganizationPermission in the doc APIs model [#151](https://github.com/rokwire/core-building-block/issues/151)
- OIDC auth bug fixes [#143](https://github.com/rokwire/core-building-block/issues/143)
- Fix APIs requests validation [#89](https://github.com/rokwire/core-building-block/issues/89)
- Fixing the Log and the Changelog for issues #35 and #36 [#54](https://github.com/rokwire/core-building-block/issues/54)

### Changed
- Login API issues [#182](https://github.com/rokwire/core-building-block/issues/182)
- Move temporary claims to auth library [#183](https://github.com/rokwire/core-building-block/issues/183)
- Prepare the service to be deployed into Rokwire infrastructure [#176](https://github.com/rokwire/core-building-block/issues/176)
- Users authentication polish [#155](https://github.com/rokwire/core-building-block/issues/155)
- Optimise the Mongo DB collections indexes usage [#146](https://github.com/rokwire/core-building-block/issues/146)

[Unreleased]: https://github.com/rokwire/core-building-block/compare/v1.31.1...HEAD
[1.31.1]: https://github.com/rokwire/core-building-block/compare/v1.31.0...v1.31.1
[1.31.0]: https://github.com/rokwire/core-building-block/compare/v1.30.0...v1.31.0
[1.30.0]: https://github.com/rokwire/core-building-block/compare/v1.29.0...v1.30.0
[1.29.0]: https://github.com/rokwire/core-building-block/compare/v1.28.0...v1.29.0
[1.28.0]: https://github.com/rokwire/core-building-block/compare/v1.27.0...v1.28.0
[1.27.0]: https://github.com/rokwire/core-building-block/compare/v1.26.0...v1.27.0
[1.26.0]: https://github.com/rokwire/core-building-block/compare/v1.25.0...v1.26.0
[1.25.0]: https://github.com/rokwire/core-building-block/compare/v1.24.2...v1.25.0
[1.24.2]: https://github.com/rokwire/core-building-block/compare/v1.24.1...v1.24.2
[1.24.1]: https://github.com/rokwire/core-building-block/compare/v1.24.0...v1.24.1
[1.24.0]: https://github.com/rokwire/core-building-block/compare/v1.23.0...v1.24.0
[1.23.0]: https://github.com/rokwire/core-building-block/compare/v1.22.0...v1.23.0
[1.22.0]: https://github.com/rokwire/core-building-block/compare/v1.21.1...v1.22.0
[1.21.1]: https://github.com/rokwire/core-building-block/compare/v1.21.0...v1.21.1
[1.21.0]: https://github.com/rokwire/core-building-block/compare/v1.20.1...v1.21.0
[1.20.1]: https://github.com/rokwire/core-building-block/compare/v1.20.0...v1.20.1
[1.20.0]: https://github.com/rokwire/core-building-block/compare/v1.19.0...v1.20.0
[1.19.0]: https://github.com/rokwire/core-building-block/compare/v1.18.0...v1.19.0
[1.18.0]: https://github.com/rokwire/core-building-block/compare/v1.17.0...v1.18.0
[1.17.0]: https://github.com/rokwire/core-building-block/compare/v1.16.0...v1.17.0
[1.16.0]: https://github.com/rokwire/core-building-block/compare/v1.15.0...v1.16.0
[1.15.0]: https://github.com/rokwire/core-building-block/compare/v1.14.0...v1.15.0
[1.14.0]: https://github.com/rokwire/core-building-block/compare/v1.13.0...v1.14.0
[1.13.0]: https://github.com/rokwire/core-building-block/compare/v1.12.0...v1.13.0
[1.12.0]: https://github.com/rokwire/core-building-block/compare/v1.11.0...v1.12.0
[1.11.0]: https://github.com/rokwire/core-building-block/compare/v1.10.0...v1.11.0
[1.10.0]: https://github.com/rokwire/core-building-block/compare/v1.9.0...v1.10.0
[1.9.0]: https://github.com/rokwire/core-building-block/compare/v1.8.0...v1.9.0
[1.8.0]: https://github.com/rokwire/core-building-block/compare/v1.7.0...v1.8.0
[1.7.0]: https://github.com/rokwire/core-building-block/compare/v1.6.0...v1.7.0
[1.6.0]: https://github.com/rokwire/core-building-block/compare/v1.5.0...v1.6.0
[1.5.0]: https://github.com/rokwire/core-building-block/compare/v1.4.0...v1.5.0
[1.4.0]: https://github.com/rokwire/core-building-block/compare/v1.3.0...v1.4.0
[1.3.0]: https://github.com/rokwire/core-building-block/compare/v1.2.0...v1.3.0
[1.2.0]: https://github.com/rokwire/core-building-block/compare/v1.1.0...v1.2.0<|MERGE_RESOLUTION|>--- conflicted
+++ resolved
@@ -6,14 +6,12 @@
 and this project adheres to [Semantic Versioning](https://semver.org/spec/v2.0.0.html).
 
 ## Unreleased
-<<<<<<< HEAD
 ### Fixed
 - Ignore readOnly fields during validation [#641](https://github.com/rokwire/core-building-block/issues/641)
-=======
+
 ## [1.31.1] - 2023-03-14
 ### Changed
 - Upgrade to auth library v3 [#645](https://github.com/rokwire/core-building-block/issues/645)
->>>>>>> 8f788d29
 
 ## [1.31.0] - 2023-03-02
 ### Changed
