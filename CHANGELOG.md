--- conflicted
+++ resolved
@@ -6,13 +6,11 @@
 and this project adheres to [Semantic Versioning](https://semver.org/spec/v2.0.0.html).
 
 ## [Unreleased]
-<<<<<<< HEAD
 ### Added
 - Add refresh token abuse detection to login sessions [#257](https://github.com/rokwire/core-building-block/issues/257)
-=======
+
 ### Changed
 - Expose transaction interface on storage adapter [#285](https://github.com/rokwire/core-building-block/issues/285)
->>>>>>> 6845a9c5
 
 ## [1.11.0] - 2021-11-04
 ### Added
