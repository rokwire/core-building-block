# Changelog

All notable changes to this project will be documented in this file.

The format is based on [Keep a Changelog](https://keepachangelog.com/en/1.0.0/),
and this project adheres to [Semantic Versioning](https://semver.org/spec/v2.0.0.html).

## Unreleased
### Added
<<<<<<< HEAD
- Support for OAuth 2.0 Access Tokens [#523](https://github.com/rokwire/core-building-block/issues/523)
=======
- Update role admin API [#516](https://github.com/rokwire/core-building-block/issues/516)
>>>>>>> 5902e68d

## [1.29.0] - 2022-11-16
### Added
- Create API to get count of accounts matching criteria [#619](https://github.com/rokwire/core-building-block/issues/619)
### Fixed
- Panic on anonymous refresh [#621](https://github.com/rokwire/core-building-block/issues/621)

## [1.28.0] - 2022-10-24
### Added
- Add unstructured additional properties to profile [#609](https://github.com/rokwire/core-building-block/issues/609)

## [1.27.0] - 2022-10-21
### Added
- BBs/TPS API to search accounts matching criteria [#606](https://github.com/rokwire/core-building-block/issues/606)
- Add scopes to service accounts [#605](https://github.com/rokwire/core-building-block/issues/605)
- Update application system API [#549](https://github.com/rokwire/core-building-block/issues/549)
- Update group admin API [#518](https://github.com/rokwire/core-building-block/issues/518)

## [1.26.0] - 2022-10-05
### Fixed
- Services crashes on anonymous login [#603](https://github.com/rokwire/core-building-block/issues/603)

### Security
- Fix code scanning alert - Log entries created from user input [#601](https://github.com/rokwire/core-building-block/issues/601)

## [1.25.0] - 2022-10-04
### Added
- Update app/org endpoint [#543](https://github.com/rokwire/core-building-block/issues/543)
- Create app/org endpoint [#544](https://github.com/rokwire/core-building-block/issues/544)
- Expose account external IDs [#582](https://github.com/rokwire/core-building-block/issues/582)
- Anonymous accounts [#559](https://github.com/rokwire/core-building-block/issues/559)
- Usernames [#574](https://github.com/rokwire/core-building-block/issues/574)
- Add release instructions to CONVENTIONS.md [#519](https://github.com/rokwire/core-building-block/issues/519)
- Set up system app org token endpoint [#493](https://github.com/rokwire/core-building-block/issues/493)
- Track usage info in accounts [#445](https://github.com/rokwire/core-building-block/issues/445)
- Use signature Key ID to check specific key for service account auth [#481](https://github.com/rokwire/core-building-block/issues/481)
- Allow overriding docs base URLs [#513](https://github.com/rokwire/core-building-block/issues/513)
- Include account ID in request logs [#562](https://github.com/rokwire/core-building-block/issues/562)
- Add system flag to login response [#552](https://github.com/rokwire/core-building-block/issues/552)
- Add default assigners permission [#477](https://github.com/rokwire/core-building-block/issues/477)

### Fixed
- Fix has_permissions for existing accounts [#531](https://github.com/rokwire/core-building-block/issues/531)
- Service registration error handling change [#468](https://github.com/rokwire/core-building-block/issues/468)
- Update account permission duplication [#545](https://github.com/rokwire/core-building-block/issues/545)
- Deleting application roles and groups uses bad accounts query [#536](https://github.com/rokwire/core-building-block/issues/536)

### Changed
- Update oapi-codegen usage [#597](https://github.com/rokwire/core-building-block/issues/597)
- BREAKING: Permission assigners should be OR instead of AND [#482](https://github.com/rokwire/core-building-block/issues/482)]
- Update profile when external user info changes [#589](https://github.com/rokwire/core-building-block/issues/589)

## [1.24.2] - 2022-08-08
### Added
- Allow passing nil context to WithContext storage functions [#494](https://github.com/rokwire/core-building-block/issues/494)
- Account system configs [#558](https://github.com/rokwire/core-building-block/issues/558)

### Fixed
- Authorization policy comments not working [#506](https://github.com/rokwire/core-building-block/issues/506)

## [1.24.1] - 2022-07-07
### Changed
- Expose full roles/groups in accounts [#528](https://github.com/rokwire/core-building-block/issues/528)

## [1.24.0] - 2022-07-07
### Added
- Admin update account authorizations API [#484](https://github.com/rokwire/core-building-block/issues/484)
- Set up admin create account endpoint [#365](https://github.com/rokwire/core-building-block/issues/365)
- Prepare the project to become open source [#129](https://github.com/rokwire/core-building-block/issues/129)
- Retrieve all service account tokens at once [#459](https://github.com/rokwire/core-building-block/issues/459)

### Fixed
- Fix admin authorization endpoints [#515](https://github.com/rokwire/core-building-block/issues/515)
- Clean up authorization policies [#499](https://github.com/rokwire/core-building-block/issues/499)
- Prevent admins from using service account management endpoints [#500](https://github.com/rokwire/core-building-block/issues/500)

### Changed
- Get all admin level accounts [#486](https://github.com/rokwire/core-building-block/issues/486)
- Update SECURITY.md [#504](https://github.com/rokwire/core-building-block/issues/504)

## [1.23.0] - 2022-04-26
### Added
- Email/phone registration should populate email/phone in profile [#431](https://github.com/rokwire/core-building-block/issues/431)
- Implement system accounts [#278](https://github.com/rokwire/core-building-block/issues/278)
- Service accounts [#306](https://github.com/rokwire/core-building-block/issues/306)

### Security
- Update http-swagger dependency [#465](https://github.com/rokwire/core-building-block/issues/465)

## [1.22.0] - 2022-04-02
### Added
- Expose revoke roles from account Admin API [#412](https://github.com/rokwire/core-building-block/issues/412)
- Expose revoke permissions from account Admin API [#411](https://github.com/rokwire/core-building-block/issues/411)
- Expose grant permissions to role Admin API [#415](https://github.com/rokwire/core-building-block/issues/415)
- Expose remove accounts from a group Admin API [#413](https://github.com/rokwire/core-building-block/issues/413)
- Expose add accounts to a group Admin API [#384](https://github.com/rokwire/core-building-block/issues/384)
- Handle external ID management [#364](https://github.com/rokwire/core-building-block/issues/364)

### Security
- Loading all roles and groups for empty query [#458](https://github.com/rokwire/core-building-block/issues/458)

## [1.21.1] - 2022-03-17
### Fixed
- Fix verify credential HTML template loading issues [#451](https://github.com/rokwire/core-building-block/issues/451)

## [1.21.0] - 2022-03-16
### Added
- Clean up verification email messaging and UI [#444](https://github.com/rokwire/core-building-block/issues/444)
- Implement logout for users accounts [#329](https://github.com/rokwire/core-building-block/issues/329)

## [1.20.1] - 2022-03-07
### Fixed
- Unable to login in the Admin app [#430](https://github.com/rokwire/core-building-block/issues/430)

## [1.20.0] - 2022-03-01
### Fixed
- Fix broken external login [#427](https://github.com/rokwire/core-building-block/issues/427)

## [1.19.0] - 2022-02-25
### Added
- Expose System APIs for auth types [#362](https://github.com/rokwire/core-building-block/issues/362)
- Expose grant roles to account Admin API [#383](https://github.com/rokwire/core-building-block/issues/383)
- Expose grant permissions to account Admin API [#382](https://github.com/rokwire/core-building-block/issues/382)
- Expose Admin API which gives an application account devices [#359](https://github.com/rokwire/core-building-block/issues/359)
- Expose Admin API which logouts an account session for specific application [#371](https://github.com/rokwire/core-building-block/issues/371)
- Unlink account auth types [#393](https://github.com/rokwire/core-building-block/issues/393)
- Expose delete app org role admin API [#313](https://github.com/rokwire/core-building-block/issues/313)
- Expose delete app org group admin API [#312](https://github.com/rokwire/core-building-block/issues/312)
- Expose Admin API with the currently logged in accounts [#355](https://github.com/rokwire/core-building-block/issues/355)
- Add app config endpoints [#261](https://github.com/rokwire/core-building-block/issues/261)

### Security
- Fix security vulnerability for roles and groups admin APIs [#414](https://github.com/rokwire/core-building-block/issues/414)

### Fixed
- Fix issues with account linking [#408](https://github.com/rokwire/core-building-block/issues/408)
- Fix creating application group admin API [#397](https://github.com/rokwire/core-building-block/issues/397)
- Fix create role and create group Admin APIs [#386](https://github.com/rokwire/core-building-block/issues/386)
- Fix broken app config API and CHANGELOG.md [#401](https://github.com/rokwire/core-building-block/issues/401)
- Fix shared profile feature [#405](https://github.com/rokwire/core-building-block/issues/405)

### Changed
- Update the filter capability for the get login sessions Admin API [#394](https://github.com/rokwire/core-building-block/issues/394)
- Limit the returned items for get application accounts admin API [#375](https://github.com/rokwire/core-building-block/issues/375)
- Return ordered list of account auth types on link account auth type [#376](https://github.com/rokwire/core-building-block/issues/376)

## [1.18.0] - 2022-01-25
### Added
- Expose create app org group admin API [#309](https://github.com/rokwire/core-building-block/issues/309)
- Apply external auth system user data to profile [#377](https://github.com/rokwire/core-building-block/issues/377)
- Expose create app org role admin API [#308](https://github.com/rokwire/core-building-block/issues/308)
- Expose Admin API which gives all applications for an organization [#324](https://github.com/rokwire/core-building-block/issues/324)
- Expose get application organization groups admin API [#302](https://github.com/rokwire/core-building-block/issues/302)
- Expose get application organization roles admin API [#301](https://github.com/rokwire/core-building-block/issues/301)
- Admin APIs authorization fix [#372](https://github.com/rokwire/core-building-block/issues/372)
- Fixed date login session expiration [#367](https://github.com/rokwire/core-building-block/issues/367)
- Expose get permissions list admin API [#296](https://github.com/rokwire/core-building-block/issues/296)
- Expose get accounts admin API [#283](https://github.com/rokwire/core-building-block/issues/283)
- Expose get account admin API [#270](https://github.com/rokwire/core-building-block/issues/270)

### Changed
- Clean up schemas index.yaml file [#387](https://github.com/rokwire/core-building-block/issues/387)

### Fixed
- Fix yaml files paths [#352](https://github.com/rokwire/core-building-block/issues/352)

## [1.17.0] - 2021-12-06
### Fixed
- Fix delete account API [#341](https://github.com/rokwire/core-building-block/issues/341)
- Upgrade logging library for error JSON fix [#347](https://github.com/rokwire/core-building-block/issues/347)

## [1.16.0] - 2021-12-02
### Fixed
- Panic on nil conversion during OIDC refresh [#344](https://github.com/rokwire/core-building-block/issues/344)
- Account exists endpoint documentation incorrect [#342](https://github.com/rokwire/core-building-block/issues/342)
- Admin APIs issue [#326](https://github.com/rokwire/core-building-block/issues/326)

## [1.15.0] - 2021-12-01
### Fixed
- Panic on nil dereference during anonymous login [#338](https://github.com/rokwire/core-building-block/issues/338)

## [1.14.0] - 2021-11-30
### Added
- Assign device to the account on login [#245](https://github.com/rokwire/core-building-block/issues/245)
- Add multi-factor authentication support [#19](https://github.com/rokwire/core-building-block/issues/19)
- Handle multiple authentication methods linking to one account [#64](https://github.com/rokwire/core-building-block/issues/64)

### Security
- Return verification status on account exists endpoint [#330](https://github.com/rokwire/core-building-block/issues/330)

### Fixed
- Fix the accounts collection index for app and org [#333](https://github.com/rokwire/core-building-block/issues/333)

## [1.13.0] - 2021-11-22
### Added
- Expose resend verification code services API [#287](https://github.com/rokwire/core-building-block/issues/287)
- Add password reset from client and reset links [#216](https://github.com/rokwire/core-building-block/issues/216)
- User PII in tokens [#169](https://github.com/rokwire/core-building-block/issues/169)
- Add authentication required auth wrapper [#250](https://github.com/rokwire/core-building-block/issues/250)

### Security
- Change string comparisons to constant time comparisons [#317](https://github.com/rokwire/core-building-block/issues/317)

### Fixed
- Auth types removed from wrong endpoint [#321](https://github.com/rokwire/core-building-block/issues/321)
- Profile request fails for email sign up [#320](https://github.com/rokwire/core-building-block/issues/320)

## [1.12.0] - 2021-11-10
### Added
- Login session duration policies [#258](https://github.com/rokwire/core-building-block/issues/258)
- Handle groups mappings from OIDC integration [#276](https://github.com/rokwire/core-building-block/issues/276)
- Expose get account services API [#217](https://github.com/rokwire/core-building-block/issues/217)
- Define unified responses for the APIs [#286](https://github.com/rokwire/core-building-block/issues/286)
- Add refresh token abuse detection to login sessions [#257](https://github.com/rokwire/core-building-block/issues/257)

### Changed
- Limit number of active login sessions per account [#256](https://github.com/rokwire/core-building-block/issues/256)
- Expose transaction interface on storage adapter [#285](https://github.com/rokwire/core-building-block/issues/285)

### Fixed
- 502 error on login when missing preferences [#299](https://github.com/rokwire/core-building-block/issues/299)

## [1.11.0] - 2021-11-04
### Added
- Set up permission groups [#25](https://github.com/rokwire/core-building-block/issues/25)

## [1.10.0] - 2021-11-03
### Added
- Merge client and Profile BB profiles and preferences [#228](https://github.com/rokwire/core-building-block/issues/228)

## [1.9.0] - 2021-11-01
### Added
- Disable email verification [#280](https://github.com/rokwire/core-building-block/issues/280)

### Changed
- Dissociate permissions from applications [#207](https://github.com/rokwire/core-building-block/issues/207)

## [1.8.0] - 2021-10-27
### Added
- Prepare Core for Admin app integration [#247](https://github.com/rokwire/core-building-block/issues/247)
- Expose does account exist services API [#255](https://github.com/rokwire/core-building-block/issues/255)

### Fixed
- MongoDB ChangeStream Watch() does not recover [#259](https://github.com/rokwire/core-building-block/issues/259)

## [1.7.0] - 2021-10-25
### Added
- Handle API key validation for non-anonymous users [#244](https://github.com/rokwire/core-building-block/issues/244)
- Implement logins sessions [#172](https://github.com/rokwire/core-building-block/issues/172) 

## [1.6.0] - 2021-10-19
### Added
- Implement logins sessions - almost completed [#172](https://github.com/rokwire/core-building-block/issues/172) 

## [1.5.0] - 2021-10-15
### Fixed
- Permission authorization failing on all endpoints in Docker [#239](https://github.com/rokwire/core-building-block/issues/239)

### Changed
- Switch to ROKWIRE open source libraries [#232](https://github.com/rokwire/core-building-block/issues/232)

## [1.4.0] - 2021-10-11
### Fixed
- Fix various issues [#215](https://github.com/rokwire/core-building-block/issues/215)

### Removed
- **REVERT:** Handle anonymous ID conversion [#204](https://github.com/rokwire/core-building-block/issues/204)

## [1.3.0] - 2021-10-08
### Added
- Expose get account preferences services API [#206](https://github.com/rokwire/core-building-block/issues/206) 

### Changed
- Improve how the system sends emails [#192](https://github.com/rokwire/core-building-block/issues/192)

## [1.2.0] - 2021-10-07
### Security
- Fix Mongo driver vulnerability [#123](https://github.com/rokwire/core-building-block/issues/123)

### Added
- Extract IP address from reques [#246](https://github.com/rokwire/core-building-block/issues/246)
- Populate profile data automatically from ROKWIRE 2.0 Profile BB [#185](https://github.com/rokwire/core-building-block/issues/185)
- Add phone authentication support [#24](https://github.com/rokwire/core-building-block/issues/24)
- Handle anonymous ID conversion [#204](https://github.com/rokwire/core-building-block/issues/204)
- Create a Security.md [#193](https://github.com/rokwire/core-building-block/issues/193)
- Set up authorization system [#45](https://github.com/rokwire/core-building-block/issues/45)
- Add permissions to tokens [#189](https://github.com/rokwire/core-building-block/issues/189)
- Set up anonymous tokens [#26](https://github.com/rokwire/core-building-block/issues/26)
- Add Email authentication and verification [#23](https://github.com/rokwire/core-building-block/issues/23)
- Set up delete account endpoint [#180](https://github.com/rokwire/core-building-block/issues/180)
- Anonymous profile(non-pii) endpoints [#135](https://github.com/rokwire/core-building-block/issues/135)
- User PII endpoints [#128](https://github.com/rokwire/core-building-block/issues/128)
- Handle refresh tokens across multiple devices/apps/orgs [#149](https://github.com/rokwire/core-building-block/issues/149)
- Expose admin API which gets applications list [#104](https://github.com/rokwire/core-building-block/issues/104)
- Restructure auth package to provide APIs interface [#161](https://github.com/rokwire/core-building-block/issues/161)
- Set up refresh tokens [#95](https://github.com/rokwire/core-building-block/issues/95)
- Set up OIDC compliant token validation endpoints [#51](https://github.com/rokwire/core-building-block/issues/51)
- Storage improvements [#144](https://github.com/rokwire/core-building-block/issues/144)
- Expose admin API which creates application [#82](https://github.com/rokwire/core-building-block/issues/82)
- Suppress logs from the AWS load balancer health checks [#141](https://github.com/rokwire/core-building-block/issues/141)
- Set up accounts [#18](https://github.com/rokwire/core-building-block/issues/18)
- Optional OIDC URL overrides [#139](https://github.com/rokwire/core-building-block/issues/139)
- Automate Docker deployment process on Dev [#10](https://github.com/rokwire/core-building-block/issues/10)
- Improve error wrapping [#83](https://github.com/rokwire/core-building-block/issues/83)
- Set up scoped tokens [#98](https://github.com/rokwire/core-building-block/issues/98)
- Expose admin API which gets application. [#103](https://github.com/rokwire/core-building-block/issues/103)
- Expose auth APIs [#81](https://github.com/rokwire/core-building-block/issues/81)
- Expose admin API which gives the organizations list [#61](https://github.com/rokwire/core-building-block/issues/61)
- Expose admin API which gets an organization [#60](https://github.com/rokwire/core-building-block/issues/60)
- Expose service registration handlers [#75](https://github.com/rokwire/core-building-block/issues/75)
- Split OpenAPI yaml file [#84](https://github.com/rokwire/core-building-block/issues/84)
- Standardize logging using logging library [#78](https://github.com/rokwire/core-building-block/issues/78)
- Set up API documentation [#8](https://github.com/rokwire/core-building-block/issues/8)
- Extend the storage adapter listener [#76](https://github.com/rokwire/core-building-block/issues/76)
- Add OIDC support [#17](https://github.com/rokwire/core-building-block/issues/17)
- Incorporate Application entity in the data model [#50](https://github.com/rokwire/core-building-block/issues/50)
- Expose admin API which updates an organization [#59](https://github.com/rokwire/core-building-block/issues/59)
- Set up unit tests environment [#7](https://github.com/rokwire/core-building-block/issues/7)
- Expose admin API which creates an organization [#58](https://github.com/rokwire/core-building-block/issues/58)
- Expose update global config admin API [#36](https://github.com/rokwire/core-building-block/issues/36)
- Expand the model to handle the user devices [#41](https://github.com/rokwire/core-building-block/issues/41)
- Expose get global config admin API [#35](https://github.com/rokwire/core-building-block/issues/35)
- Set up auth framework [#16](https://github.com/rokwire/core-building-block/issues/16)
- Expose version API [#13](https://github.com/rokwire/core-building-block/issues/13)
- Set up project skeleton [#1](https://github.com/rokwire/core-building-block/issues/1)
- Define data model [#2](https://github.com/rokwire/core-building-block/issues/2)
- Expose create global config admin API [#34](https://github.com/rokwire/core-building-block/issues/34)
- Set up logging [#6](https://github.com/rokwire/core-building-block/issues/6)

### Fixed
- Fix broken OIDC login [#211](https://github.com/rokwire/core-building-block/issues/211)
- Fix crash on phone login [#208](https://github.com/rokwire/core-building-block/issues/208)
- Fix email account verification [#198](https://github.com/rokwire/core-building-block/issues/198)
- Fix build failure [#196](https://github.com/rokwire/core-building-block/issues/196)
- Fix admin APIs after the model changes [#173](https://github.com/rokwire/core-building-block/issues/173)
- Fix login issues [#178](https://github.com/rokwire/core-building-block/issues/178)
- Fix base path validation issue [#174](https://github.com/rokwire/core-building-block/issues/174)
- Fix auth credentials search for multiple apps [#153](https://github.com/rokwire/core-building-block/issues/153)
- Fix GlobalPermission and OrganizationPermission in the doc APIs model [#151](https://github.com/rokwire/core-building-block/issues/151)
- OIDC auth bug fixes [#143](https://github.com/rokwire/core-building-block/issues/143)
- Fix APIs requests validation [#89](https://github.com/rokwire/core-building-block/issues/89)
- Fixing the Log and the Changelog for issues #35 and #36 [#54](https://github.com/rokwire/core-building-block/issues/54)

### Changed
- Login API issues [#182](https://github.com/rokwire/core-building-block/issues/182)
- Move temporary claims to auth library [#183](https://github.com/rokwire/core-building-block/issues/183)
- Prepare the service to be deployed into Rokwire infrastructure [#176](https://github.com/rokwire/core-building-block/issues/176)
- Users authentication polish [#155](https://github.com/rokwire/core-building-block/issues/155)
- Optimise the Mongo DB collections indexes usage [#146](https://github.com/rokwire/core-building-block/issues/146)

[Unreleased]: https://github.com/rokwire/core-building-block/compare/v1.29.0...HEAD
[1.29.0]: https://github.com/rokwire/core-building-block/compare/v1.28.0...v1.29.0
[1.28.0]: https://github.com/rokwire/core-building-block/compare/v1.27.0...v1.28.0
[1.27.0]: https://github.com/rokwire/core-building-block/compare/v1.26.0...v1.27.0
[1.26.0]: https://github.com/rokwire/core-building-block/compare/v1.25.0...v1.26.0
[1.25.0]: https://github.com/rokwire/core-building-block/compare/v1.24.2...v1.25.0
[1.24.2]: https://github.com/rokwire/core-building-block/compare/v1.24.1...v1.24.2
[1.24.1]: https://github.com/rokwire/core-building-block/compare/v1.24.0...v1.24.1
[1.24.0]: https://github.com/rokwire/core-building-block/compare/v1.23.0...v1.24.0
[1.23.0]: https://github.com/rokwire/core-building-block/compare/v1.22.0...v1.23.0
[1.22.0]: https://github.com/rokwire/core-building-block/compare/v1.21.1...v1.22.0
[1.21.1]: https://github.com/rokwire/core-building-block/compare/v1.21.0...v1.21.1
[1.21.0]: https://github.com/rokwire/core-building-block/compare/v1.20.1...v1.21.0
[1.20.1]: https://github.com/rokwire/core-building-block/compare/v1.20.0...v1.20.1
[1.20.0]: https://github.com/rokwire/core-building-block/compare/v1.19.0...v1.20.0
[1.19.0]: https://github.com/rokwire/core-building-block/compare/v1.18.0...v1.19.0
[1.18.0]: https://github.com/rokwire/core-building-block/compare/v1.17.0...v1.18.0
[1.17.0]: https://github.com/rokwire/core-building-block/compare/v1.16.0...v1.17.0
[1.16.0]: https://github.com/rokwire/core-building-block/compare/v1.15.0...v1.16.0
[1.15.0]: https://github.com/rokwire/core-building-block/compare/v1.14.0...v1.15.0
[1.14.0]: https://github.com/rokwire/core-building-block/compare/v1.13.0...v1.14.0
[1.13.0]: https://github.com/rokwire/core-building-block/compare/v1.12.0...v1.13.0
[1.12.0]: https://github.com/rokwire/core-building-block/compare/v1.11.0...v1.12.0
[1.11.0]: https://github.com/rokwire/core-building-block/compare/v1.10.0...v1.11.0
[1.10.0]: https://github.com/rokwire/core-building-block/compare/v1.9.0...v1.10.0
[1.9.0]: https://github.com/rokwire/core-building-block/compare/v1.8.0...v1.9.0
[1.8.0]: https://github.com/rokwire/core-building-block/compare/v1.7.0...v1.8.0
[1.7.0]: https://github.com/rokwire/core-building-block/compare/v1.6.0...v1.7.0
[1.6.0]: https://github.com/rokwire/core-building-block/compare/v1.5.0...v1.6.0
[1.5.0]: https://github.com/rokwire/core-building-block/compare/v1.4.0...v1.5.0
[1.4.0]: https://github.com/rokwire/core-building-block/compare/v1.3.0...v1.4.0
[1.3.0]: https://github.com/rokwire/core-building-block/compare/v1.2.0...v1.3.0
[1.2.0]: https://github.com/rokwire/core-building-block/compare/v1.1.0...v1.2.0<|MERGE_RESOLUTION|>--- conflicted
+++ resolved
@@ -7,11 +7,8 @@
 
 ## Unreleased
 ### Added
-<<<<<<< HEAD
 - Support for OAuth 2.0 Access Tokens [#523](https://github.com/rokwire/core-building-block/issues/523)
-=======
 - Update role admin API [#516](https://github.com/rokwire/core-building-block/issues/516)
->>>>>>> 5902e68d
 
 ## [1.29.0] - 2022-11-16
 ### Added
