# Changelog

All notable changes to this project will be documented in this file.

The format is based on [Keep a Changelog](https://keepachangelog.com/en/1.0.0/),
and this project adheres to [Semantic Versioning](https://semver.org/spec/v2.0.0.html).

## Unreleased
<<<<<<< HEAD
### Added
-  Provide requested support for Prospective Students [#783](https://github.com/rokwire/core-building-block/issues/783)
=======
## [1.54.0] - 2025-07-16
### Changed 
- Automatically switch from prospective to student [#784](https://github.com/rokwire/core-building-block/issues/784)
>>>>>>> d9c8c252

## [1.53.0] - 2025-07-07
### Changed 
- Replace auth library and logging library with Building Block SDK [#765](https://github.com/rokwire/core-building-block/issues/765)

## [1.52.0] - 2025-06-20
### Added
- Ensure all properties are returned on get applcaition organization system API [#779](https://github.com/rokwire/core-building-block/issues/779)

## [1.51.0] - 2025-02-05
### Added
- Support public accounts reverse pagination and total count [#766](https://github.com/rokwire/core-building-block/issues/766)

## [1.50.0] - 2025-24-04
### Added
- Additional profile fields needed (added profile address fields) [#762](https://github.com/rokwire/core-building-block/issues/762)

### Changed
- Additional profile fields needed [#762](https://github.com/rokwire/core-building-block/issues/762)

## [1.49.0] - 2025-16-04
### Changed
- Support Google Trust Services as CA [#767](https://github.com/rokwire/core-building-block/issues/767)

## [1.48.2] - 2025-20-02
### Fixed
- Disable default privacy setting [#759](https://github.com/rokwire/core-building-block/issues/759)

## [1.48.1] - 2025-19-02
### Fixed
- Fix privacy format [#755](https://github.com/rokwire/core-building-block/issues/755)

## [1.48.0] - 2025-18-02
### Changed
- Default privacy for new accounts [#752](https://github.com/rokwire/core-building-block/issues/752)

## [1.47.0] - 2025-30-01
### Added 
- Consolidate the information, and make it accessible with a single API call [#747](https://github.com/rokwire/core-building-block/issues/747)

## [1.46.0] - 2025-06-01
### Added 
- Add filter by ids to public accounts [#744](https://github.com/rokwire/core-building-block/issues/744)

## [1.45.2] - 2024-18-12
### Fixed
- Fix Case-Insensitive Sorting [#741](https://github.com/rokwire/core-building-block/issues/741)

## [1.45.1] - 2024-13-10
### Fixed
- GET services/accounts returns unsorted response [#733](https://github.com/rokwire/core-building-block/issues/733)

## [1.45.0] - 2024-12-10
### Added
- Public account filtering by unstructured properties [#734](https://github.com/rokwire/core-building-block/issues/734)

## [1.44.1] - 2024-12-03
### Fixed
- Fix Privacy.FieldVisibility validation [#729](https://github.com/rokwire/core-building-block/issues/729)

## [1.44.0] - 2024-11-28
### Added
- Set up privacy settings for account directory data visibility [#727](https://github.com/rokwire/core-building-block/issues/727)

## [1.43.0] - 2024-10-21
### Added
- Get the account ids with FERPA filed false [#724](https://github.com/rokwire/core-building-block/issues/724)

## [1.42.0] - 2024-06-14
### Changed
- Provide external ids on get deleted memberships BBs API [#718](https://github.com/rokwire/core-building-block/issues/718)

## [1.41.0] - 2024-05-30
### Added
- Remove account from the system - all BBs [#335](https://github.com/rokwire/core-building-block/issues/335)

## [1.40.0] - 2024-05-09
### Changed
- Add "admin_app_access_roles" to the system POST and PUT app_orgs [#712](https://github.com/rokwire/core-building-block/issues/712) 

## [1.39.0] - 2024-04-30
### Changed
- Admin app account creation update [#710](https://github.com/rokwire/core-building-block/issues/710)

## [1.38.1] - 2024-03-05
### Fixed
- Fix v2 create accounts [#704](https://github.com/rokwire/core-building-block/issues/704)

## [1.38.0] - 2024-03-01
### Added
- Expose Create multiple accounts admin API [#702](https://github.com/rokwire/core-building-block/issues/702)

### Changed
- Update filter accounts API to accept many UIN [#700](https://github.com/rokwire/core-building-block/issues/700)

## [1.37.2] - 2024-02-14
### Changed
- Clean up accounts migration legacy code [#698](https://github.com/rokwire/core-building-block/issues/698)

## [1.37.1] - 2024-02-14
### Fixed
- Fix nil pointer [#694](https://github.com/rokwire/core-building-block/issues/694)

## [1.37.0] - 2024-02-13
### Fixed
- Migration issue [#692](https://github.com/rokwire/core-building-block/issues/692)

## [1.36.0] - 2023-12-13
### Changed
- Accounts to tenants account migration improvement [#690](https://github.com/rokwire/core-building-block/issues/690)

## [1.35.1] - 2023-12-08
### Fixed
- Handle Create Admin account API issue [#687](https://github.com/rokwire/core-building-block/issues/687)
- Fix storeSystemData [#685](https://github.com/rokwire/core-building-block/issues/685)

## [1.35.0] - 2023-12-01
### Changed
- Single identity within an organisation [#680](https://github.com/rokwire/core-building-block/issues/680)

### Added
- Searching follows looks for substring matches [#670](https://github.com/rokwire/core-building-block/issues/670)

### Added
- Support following accounts [#667](https://github.com/rokwire/core-building-block/issues/667)
- Device ID not nullable [#672](https://github.com/rokwire/core-building-block/issues/672)

## [1.34.0] - 2023-07-06
### Added
- Enable CORS [#632](https://github.com/rokwire/core-building-block/issues/632)
- Move the app config management APIs to the /admin subrouter from /system [#652](https://github.com/rokwire/core-building-block/issues/652)

## [1.33.0] - 2023-05-02
### Added
- Username and password authentication [#658](https://github.com/rokwire/core-building-block/issues/658)

## [1.32.2] - 2023-04-20
### Changed
- Sync Identity BB for user data on authentication event [#650](https://github.com/rokwire/core-building-block/issues/650)

## [1.32.1] - 2023-04-10
### Fixed
- Handle admin scopes on refresh

## [1.32.0] - 2023-04-08
### Added:
- Admin scopes [#653](https://github.com/rokwire/core-building-block/issues/653)
- Admin APIs to get count and list of accounts matching query [#649](https://github.com/rokwire/core-building-block/issues/649)
- Sync Identity BB for user data on authentication event [#650](https://github.com/rokwire/core-building-block/issues/650)

## [1.31.2] - 2023-04-04
### Fixed
- Ignore readOnly fields during validation [#641](https://github.com/rokwire/core-building-block/issues/641)

## [1.31.1] - 2023-03-14
### Changed
- Upgrade to auth library v3 [#645](https://github.com/rokwire/core-building-block/issues/645)

## [1.31.0] - 2023-03-02
### Changed
- Prepare for deployment in OpenShift [#638](https://github.com/rokwire/core-building-block/issues/638)

## [1.30.0] - 2023-02-03
### Added
- Update role admin API [#516](https://github.com/rokwire/core-building-block/issues/516)
- Add admin application config endpoints [#633](https://github.com/rokwire/core-building-block/issues/633)
### Changed
- Upgrade dependencies [#624](https://github.com/rokwire/core-building-block/issues/624)
### Fixed
- Fix system account initialization [#594](https://github.com/rokwire/core-building-block/issues/594)

## [1.29.0] - 2022-11-16
### Added
- Create API to get count of accounts matching criteria [#619](https://github.com/rokwire/core-building-block/issues/619)
### Fixed
- Panic on anonymous refresh [#621](https://github.com/rokwire/core-building-block/issues/621)

## [1.28.0] - 2022-10-24
### Added
- Add unstructured additional properties to profile [#609](https://github.com/rokwire/core-building-block/issues/609)

## [1.27.0] - 2022-10-21
### Added
- BBs/TPS API to search accounts matching criteria [#606](https://github.com/rokwire/core-building-block/issues/606)
- Add scopes to service accounts [#605](https://github.com/rokwire/core-building-block/issues/605)
- Update application system API [#549](https://github.com/rokwire/core-building-block/issues/549)
- Update group admin API [#518](https://github.com/rokwire/core-building-block/issues/518)

## [1.26.0] - 2022-10-05
### Fixed
- Services crashes on anonymous login [#603](https://github.com/rokwire/core-building-block/issues/603)

### Security
- Fix code scanning alert - Log entries created from user input [#601](https://github.com/rokwire/core-building-block/issues/601)

## [1.25.0] - 2022-10-04
### Added
- Update app/org endpoint [#543](https://github.com/rokwire/core-building-block/issues/543)
- Create app/org endpoint [#544](https://github.com/rokwire/core-building-block/issues/544)
- Expose account external IDs [#582](https://github.com/rokwire/core-building-block/issues/582)
- Anonymous accounts [#559](https://github.com/rokwire/core-building-block/issues/559)
- Usernames [#574](https://github.com/rokwire/core-building-block/issues/574)
- Add release instructions to CONVENTIONS.md [#519](https://github.com/rokwire/core-building-block/issues/519)
- Set up system app org token endpoint [#493](https://github.com/rokwire/core-building-block/issues/493)
- Track usage info in accounts [#445](https://github.com/rokwire/core-building-block/issues/445)
- Use signature Key ID to check specific key for service account auth [#481](https://github.com/rokwire/core-building-block/issues/481)
- Allow overriding docs base URLs [#513](https://github.com/rokwire/core-building-block/issues/513)
- Include account ID in request logs [#562](https://github.com/rokwire/core-building-block/issues/562)
- Add system flag to login response [#552](https://github.com/rokwire/core-building-block/issues/552)
- Add default assigners permission [#477](https://github.com/rokwire/core-building-block/issues/477)

### Fixed
- Fix has_permissions for existing accounts [#531](https://github.com/rokwire/core-building-block/issues/531)
- Service registration error handling change [#468](https://github.com/rokwire/core-building-block/issues/468)
- Update account permission duplication [#545](https://github.com/rokwire/core-building-block/issues/545)
- Deleting application roles and groups uses bad accounts query [#536](https://github.com/rokwire/core-building-block/issues/536)

### Changed
- Update oapi-codegen usage [#597](https://github.com/rokwire/core-building-block/issues/597)
- BREAKING: Permission assigners should be OR instead of AND [#482](https://github.com/rokwire/core-building-block/issues/482)]
- Update profile when external user info changes [#589](https://github.com/rokwire/core-building-block/issues/589)

## [1.24.2] - 2022-08-08
### Added
- Allow passing nil context to WithContext storage functions [#494](https://github.com/rokwire/core-building-block/issues/494)
- Account system configs [#558](https://github.com/rokwire/core-building-block/issues/558)

### Fixed
- Authorization policy comments not working [#506](https://github.com/rokwire/core-building-block/issues/506)

## [1.24.1] - 2022-07-07
### Changed
- Expose full roles/groups in accounts [#528](https://github.com/rokwire/core-building-block/issues/528)

## [1.24.0] - 2022-07-07
### Added
- Admin update account authorizations API [#484](https://github.com/rokwire/core-building-block/issues/484)
- Set up admin create account endpoint [#365](https://github.com/rokwire/core-building-block/issues/365)
- Prepare the project to become open source [#129](https://github.com/rokwire/core-building-block/issues/129)
- Retrieve all service account tokens at once [#459](https://github.com/rokwire/core-building-block/issues/459)

### Fixed
- Fix admin authorization endpoints [#515](https://github.com/rokwire/core-building-block/issues/515)
- Clean up authorization policies [#499](https://github.com/rokwire/core-building-block/issues/499)
- Prevent admins from using service account management endpoints [#500](https://github.com/rokwire/core-building-block/issues/500)

### Changed
- Get all admin level accounts [#486](https://github.com/rokwire/core-building-block/issues/486)
- Update SECURITY.md [#504](https://github.com/rokwire/core-building-block/issues/504)

## [1.23.0] - 2022-04-26
### Added
- Email/phone registration should populate email/phone in profile [#431](https://github.com/rokwire/core-building-block/issues/431)
- Implement system accounts [#278](https://github.com/rokwire/core-building-block/issues/278)
- Service accounts [#306](https://github.com/rokwire/core-building-block/issues/306)

### Security
- Update http-swagger dependency [#465](https://github.com/rokwire/core-building-block/issues/465)

## [1.22.0] - 2022-04-02
### Added
- Expose revoke roles from account Admin API [#412](https://github.com/rokwire/core-building-block/issues/412)
- Expose revoke permissions from account Admin API [#411](https://github.com/rokwire/core-building-block/issues/411)
- Expose grant permissions to role Admin API [#415](https://github.com/rokwire/core-building-block/issues/415)
- Expose remove accounts from a group Admin API [#413](https://github.com/rokwire/core-building-block/issues/413)
- Expose add accounts to a group Admin API [#384](https://github.com/rokwire/core-building-block/issues/384)
- Handle external ID management [#364](https://github.com/rokwire/core-building-block/issues/364)

### Security
- Loading all roles and groups for empty query [#458](https://github.com/rokwire/core-building-block/issues/458)

## [1.21.1] - 2022-03-17
### Fixed
- Fix verify credential HTML template loading issues [#451](https://github.com/rokwire/core-building-block/issues/451)

## [1.21.0] - 2022-03-16
### Added
- Clean up verification email messaging and UI [#444](https://github.com/rokwire/core-building-block/issues/444)
- Implement logout for users accounts [#329](https://github.com/rokwire/core-building-block/issues/329)

## [1.20.1] - 2022-03-07
### Fixed
- Unable to login in the Admin app [#430](https://github.com/rokwire/core-building-block/issues/430)

## [1.20.0] - 2022-03-01
### Fixed
- Fix broken external login [#427](https://github.com/rokwire/core-building-block/issues/427)

## [1.19.0] - 2022-02-25
### Added
- Expose System APIs for auth types [#362](https://github.com/rokwire/core-building-block/issues/362)
- Expose grant roles to account Admin API [#383](https://github.com/rokwire/core-building-block/issues/383)
- Expose grant permissions to account Admin API [#382](https://github.com/rokwire/core-building-block/issues/382)
- Expose Admin API which gives an application account devices [#359](https://github.com/rokwire/core-building-block/issues/359)
- Expose Admin API which logouts an account session for specific application [#371](https://github.com/rokwire/core-building-block/issues/371)
- Unlink account auth types [#393](https://github.com/rokwire/core-building-block/issues/393)
- Expose delete app org role admin API [#313](https://github.com/rokwire/core-building-block/issues/313)
- Expose delete app org group admin API [#312](https://github.com/rokwire/core-building-block/issues/312)
- Expose Admin API with the currently logged in accounts [#355](https://github.com/rokwire/core-building-block/issues/355)
- Add app config endpoints [#261](https://github.com/rokwire/core-building-block/issues/261)

### Security
- Fix security vulnerability for roles and groups admin APIs [#414](https://github.com/rokwire/core-building-block/issues/414)

### Fixed
- Fix issues with account linking [#408](https://github.com/rokwire/core-building-block/issues/408)
- Fix creating application group admin API [#397](https://github.com/rokwire/core-building-block/issues/397)
- Fix create role and create group Admin APIs [#386](https://github.com/rokwire/core-building-block/issues/386)
- Fix broken app config API and CHANGELOG.md [#401](https://github.com/rokwire/core-building-block/issues/401)
- Fix shared profile feature [#405](https://github.com/rokwire/core-building-block/issues/405)

### Changed
- Update the filter capability for the get login sessions Admin API [#394](https://github.com/rokwire/core-building-block/issues/394)
- Limit the returned items for get application accounts admin API [#375](https://github.com/rokwire/core-building-block/issues/375)
- Return ordered list of account auth types on link account auth type [#376](https://github.com/rokwire/core-building-block/issues/376)

## [1.18.0] - 2022-01-25
### Added
- Expose create app org group admin API [#309](https://github.com/rokwire/core-building-block/issues/309)
- Apply external auth system user data to profile [#377](https://github.com/rokwire/core-building-block/issues/377)
- Expose create app org role admin API [#308](https://github.com/rokwire/core-building-block/issues/308)
- Expose Admin API which gives all applications for an organization [#324](https://github.com/rokwire/core-building-block/issues/324)
- Expose get application organization groups admin API [#302](https://github.com/rokwire/core-building-block/issues/302)
- Expose get application organization roles admin API [#301](https://github.com/rokwire/core-building-block/issues/301)
- Admin APIs authorization fix [#372](https://github.com/rokwire/core-building-block/issues/372)
- Fixed date login session expiration [#367](https://github.com/rokwire/core-building-block/issues/367)
- Expose get permissions list admin API [#296](https://github.com/rokwire/core-building-block/issues/296)
- Expose get accounts admin API [#283](https://github.com/rokwire/core-building-block/issues/283)
- Expose get account admin API [#270](https://github.com/rokwire/core-building-block/issues/270)

### Changed
- Clean up schemas index.yaml file [#387](https://github.com/rokwire/core-building-block/issues/387)

### Fixed
- Fix yaml files paths [#352](https://github.com/rokwire/core-building-block/issues/352)

## [1.17.0] - 2021-12-06
### Fixed
- Fix delete account API [#341](https://github.com/rokwire/core-building-block/issues/341)
- Upgrade logging library for error JSON fix [#347](https://github.com/rokwire/core-building-block/issues/347)

## [1.16.0] - 2021-12-02
### Fixed
- Panic on nil conversion during OIDC refresh [#344](https://github.com/rokwire/core-building-block/issues/344)
- Account exists endpoint documentation incorrect [#342](https://github.com/rokwire/core-building-block/issues/342)
- Admin APIs issue [#326](https://github.com/rokwire/core-building-block/issues/326)

## [1.15.0] - 2021-12-01
### Fixed
- Panic on nil dereference during anonymous login [#338](https://github.com/rokwire/core-building-block/issues/338)

## [1.14.0] - 2021-11-30
### Added
- Assign device to the account on login [#245](https://github.com/rokwire/core-building-block/issues/245)
- Add multi-factor authentication support [#19](https://github.com/rokwire/core-building-block/issues/19)
- Handle multiple authentication methods linking to one account [#64](https://github.com/rokwire/core-building-block/issues/64)

### Security
- Return verification status on account exists endpoint [#330](https://github.com/rokwire/core-building-block/issues/330)

### Fixed
- Fix the accounts collection index for app and org [#333](https://github.com/rokwire/core-building-block/issues/333)

## [1.13.0] - 2021-11-22
### Added
- Expose resend verification code services API [#287](https://github.com/rokwire/core-building-block/issues/287)
- Add password reset from client and reset links [#216](https://github.com/rokwire/core-building-block/issues/216)
- User PII in tokens [#169](https://github.com/rokwire/core-building-block/issues/169)
- Add authentication required auth wrapper [#250](https://github.com/rokwire/core-building-block/issues/250)

### Security
- Change string comparisons to constant time comparisons [#317](https://github.com/rokwire/core-building-block/issues/317)

### Fixed
- Auth types removed from wrong endpoint [#321](https://github.com/rokwire/core-building-block/issues/321)
- Profile request fails for email sign up [#320](https://github.com/rokwire/core-building-block/issues/320)

## [1.12.0] - 2021-11-10
### Added
- Login session duration policies [#258](https://github.com/rokwire/core-building-block/issues/258)
- Handle groups mappings from OIDC integration [#276](https://github.com/rokwire/core-building-block/issues/276)
- Expose get account services API [#217](https://github.com/rokwire/core-building-block/issues/217)
- Define unified responses for the APIs [#286](https://github.com/rokwire/core-building-block/issues/286)
- Add refresh token abuse detection to login sessions [#257](https://github.com/rokwire/core-building-block/issues/257)

### Changed
- Limit number of active login sessions per account [#256](https://github.com/rokwire/core-building-block/issues/256)
- Expose transaction interface on storage adapter [#285](https://github.com/rokwire/core-building-block/issues/285)

### Fixed
- 502 error on login when missing preferences [#299](https://github.com/rokwire/core-building-block/issues/299)

## [1.11.0] - 2021-11-04
### Added
- Set up permission groups [#25](https://github.com/rokwire/core-building-block/issues/25)

## [1.10.0] - 2021-11-03
### Added
- Merge client and Profile BB profiles and preferences [#228](https://github.com/rokwire/core-building-block/issues/228)

## [1.9.0] - 2021-11-01
### Added
- Disable email verification [#280](https://github.com/rokwire/core-building-block/issues/280)

### Changed
- Dissociate permissions from applications [#207](https://github.com/rokwire/core-building-block/issues/207)

## [1.8.0] - 2021-10-27
### Added
- Prepare Core for Admin app integration [#247](https://github.com/rokwire/core-building-block/issues/247)
- Expose does account exist services API [#255](https://github.com/rokwire/core-building-block/issues/255)

### Fixed
- MongoDB ChangeStream Watch() does not recover [#259](https://github.com/rokwire/core-building-block/issues/259)

## [1.7.0] - 2021-10-25
### Added
- Handle API key validation for non-anonymous users [#244](https://github.com/rokwire/core-building-block/issues/244)
- Implement logins sessions [#172](https://github.com/rokwire/core-building-block/issues/172) 

## [1.6.0] - 2021-10-19
### Added
- Implement logins sessions - almost completed [#172](https://github.com/rokwire/core-building-block/issues/172) 

## [1.5.0] - 2021-10-15
### Fixed
- Permission authorization failing on all endpoints in Docker [#239](https://github.com/rokwire/core-building-block/issues/239)

### Changed
- Switch to ROKWIRE open source libraries [#232](https://github.com/rokwire/core-building-block/issues/232)

## [1.4.0] - 2021-10-11
### Fixed
- Fix various issues [#215](https://github.com/rokwire/core-building-block/issues/215)

### Removed
- **REVERT:** Handle anonymous ID conversion [#204](https://github.com/rokwire/core-building-block/issues/204)

## [1.3.0] - 2021-10-08
### Added
- Expose get account preferences services API [#206](https://github.com/rokwire/core-building-block/issues/206) 

### Changed
- Improve how the system sends emails [#192](https://github.com/rokwire/core-building-block/issues/192)

## [1.2.0] - 2021-10-07
### Security
- Fix Mongo driver vulnerability [#123](https://github.com/rokwire/core-building-block/issues/123)

### Added
- Extract IP address from reques [#246](https://github.com/rokwire/core-building-block/issues/246)
- Populate profile data automatically from ROKWIRE 2.0 Profile BB [#185](https://github.com/rokwire/core-building-block/issues/185)
- Add phone authentication support [#24](https://github.com/rokwire/core-building-block/issues/24)
- Handle anonymous ID conversion [#204](https://github.com/rokwire/core-building-block/issues/204)
- Create a Security.md [#193](https://github.com/rokwire/core-building-block/issues/193)
- Set up authorization system [#45](https://github.com/rokwire/core-building-block/issues/45)
- Add permissions to tokens [#189](https://github.com/rokwire/core-building-block/issues/189)
- Set up anonymous tokens [#26](https://github.com/rokwire/core-building-block/issues/26)
- Add Email authentication and verification [#23](https://github.com/rokwire/core-building-block/issues/23)
- Set up delete account endpoint [#180](https://github.com/rokwire/core-building-block/issues/180)
- Anonymous profile(non-pii) endpoints [#135](https://github.com/rokwire/core-building-block/issues/135)
- User PII endpoints [#128](https://github.com/rokwire/core-building-block/issues/128)
- Handle refresh tokens across multiple devices/apps/orgs [#149](https://github.com/rokwire/core-building-block/issues/149)
- Expose admin API which gets applications list [#104](https://github.com/rokwire/core-building-block/issues/104)
- Restructure auth package to provide APIs interface [#161](https://github.com/rokwire/core-building-block/issues/161)
- Set up refresh tokens [#95](https://github.com/rokwire/core-building-block/issues/95)
- Set up OIDC compliant token validation endpoints [#51](https://github.com/rokwire/core-building-block/issues/51)
- Storage improvements [#144](https://github.com/rokwire/core-building-block/issues/144)
- Expose admin API which creates application [#82](https://github.com/rokwire/core-building-block/issues/82)
- Suppress logs from the AWS load balancer health checks [#141](https://github.com/rokwire/core-building-block/issues/141)
- Set up accounts [#18](https://github.com/rokwire/core-building-block/issues/18)
- Optional OIDC URL overrides [#139](https://github.com/rokwire/core-building-block/issues/139)
- Automate Docker deployment process on Dev [#10](https://github.com/rokwire/core-building-block/issues/10)
- Improve error wrapping [#83](https://github.com/rokwire/core-building-block/issues/83)
- Set up scoped tokens [#98](https://github.com/rokwire/core-building-block/issues/98)
- Expose admin API which gets application. [#103](https://github.com/rokwire/core-building-block/issues/103)
- Expose auth APIs [#81](https://github.com/rokwire/core-building-block/issues/81)
- Expose admin API which gives the organizations list [#61](https://github.com/rokwire/core-building-block/issues/61)
- Expose admin API which gets an organization [#60](https://github.com/rokwire/core-building-block/issues/60)
- Expose service registration handlers [#75](https://github.com/rokwire/core-building-block/issues/75)
- Split OpenAPI yaml file [#84](https://github.com/rokwire/core-building-block/issues/84)
- Standardize logging using logging library [#78](https://github.com/rokwire/core-building-block/issues/78)
- Set up API documentation [#8](https://github.com/rokwire/core-building-block/issues/8)
- Extend the storage adapter listener [#76](https://github.com/rokwire/core-building-block/issues/76)
- Add OIDC support [#17](https://github.com/rokwire/core-building-block/issues/17)
- Incorporate Application entity in the data model [#50](https://github.com/rokwire/core-building-block/issues/50)
- Expose admin API which updates an organization [#59](https://github.com/rokwire/core-building-block/issues/59)
- Set up unit tests environment [#7](https://github.com/rokwire/core-building-block/issues/7)
- Expose admin API which creates an organization [#58](https://github.com/rokwire/core-building-block/issues/58)
- Expose update global config admin API [#36](https://github.com/rokwire/core-building-block/issues/36)
- Expand the model to handle the user devices [#41](https://github.com/rokwire/core-building-block/issues/41)
- Expose get global config admin API [#35](https://github.com/rokwire/core-building-block/issues/35)
- Set up auth framework [#16](https://github.com/rokwire/core-building-block/issues/16)
- Expose version API [#13](https://github.com/rokwire/core-building-block/issues/13)
- Set up project skeleton [#1](https://github.com/rokwire/core-building-block/issues/1)
- Define data model [#2](https://github.com/rokwire/core-building-block/issues/2)
- Expose create global config admin API [#34](https://github.com/rokwire/core-building-block/issues/34)
- Set up logging [#6](https://github.com/rokwire/core-building-block/issues/6)

### Fixed
- Fix broken OIDC login [#211](https://github.com/rokwire/core-building-block/issues/211)
- Fix crash on phone login [#208](https://github.com/rokwire/core-building-block/issues/208)
- Fix email account verification [#198](https://github.com/rokwire/core-building-block/issues/198)
- Fix build failure [#196](https://github.com/rokwire/core-building-block/issues/196)
- Fix admin APIs after the model changes [#173](https://github.com/rokwire/core-building-block/issues/173)
- Fix login issues [#178](https://github.com/rokwire/core-building-block/issues/178)
- Fix base path validation issue [#174](https://github.com/rokwire/core-building-block/issues/174)
- Fix auth credentials search for multiple apps [#153](https://github.com/rokwire/core-building-block/issues/153)
- Fix GlobalPermission and OrganizationPermission in the doc APIs model [#151](https://github.com/rokwire/core-building-block/issues/151)
- OIDC auth bug fixes [#143](https://github.com/rokwire/core-building-block/issues/143)
- Fix APIs requests validation [#89](https://github.com/rokwire/core-building-block/issues/89)
- Fixing the Log and the Changelog for issues #35 and #36 [#54](https://github.com/rokwire/core-building-block/issues/54)

### Changed
- Login API issues [#182](https://github.com/rokwire/core-building-block/issues/182)
- Move temporary claims to auth library [#183](https://github.com/rokwire/core-building-block/issues/183)
- Prepare the service to be deployed into Rokwire infrastructure [#176](https://github.com/rokwire/core-building-block/issues/176)
- Users authentication polish [#155](https://github.com/rokwire/core-building-block/issues/155)
- Optimise the Mongo DB collections indexes usage [#146](https://github.com/rokwire/core-building-block/issues/146)

[Unreleased]: https://github.com/rokwire/core-building-block/compare/v1.44.0...HEAD
[1.44.0]: https://github.com/rokwire/core-building-block/compare/v1.43.0...v1.44.0
[1.43.0]: https://github.com/rokwire/core-building-block/compare/v1.42.0...v1.43.0
[1.42.0]: https://github.com/rokwire/core-building-block/compare/v1.41.0...v1.42.0
[1.41.0]: https://github.com/rokwire/core-building-block/compare/v1.40.0...v1.41.0
[1.40.0]: https://github.com/rokwire/core-building-block/compare/v1.39.0...v1.40.0
[1.39.0]: https://github.com/rokwire/core-building-block/compare/v1.38.1...v1.39.0
[1.38.1]: https://github.com/rokwire/core-building-block/compare/v1.38.0...v1.38.1
[1.38.0]: https://github.com/rokwire/core-building-block/compare/v1.37.2...v1.38.0
[1.37.2]: https://github.com/rokwire/core-building-block/compare/v1.37.1...v1.37.2
[1.37.1]: https://github.com/rokwire/core-building-block/compare/v1.37.0...v1.37.1
[1.37.0]: https://github.com/rokwire/core-building-block/compare/v1.36.0...v1.37.0
[1.36.0]: https://github.com/rokwire/core-building-block/compare/v1.35.1...v1.36.0
[1.35.1]: https://github.com/rokwire/core-building-block/compare/v1.35.0...v1.35.1
[1.35.0]: https://github.com/rokwire/core-building-block/compare/v1.34.0...v1.35.0
[1.34.0]: https://github.com/rokwire/core-building-block/compare/v1.33.0...v1.34.0
[1.33.0]: https://github.com/rokwire/core-building-block/compare/v1.32.2...v1.33.0
[1.32.2]: https://github.com/rokwire/core-building-block/compare/v1.32.1...v1.32.2
[1.32.1]: https://github.com/rokwire/core-building-block/compare/v1.32.0...v1.32.1
[1.32.0]: https://github.com/rokwire/core-building-block/compare/v1.31.2...v1.32.0
[1.31.2]: https://github.com/rokwire/core-building-block/compare/v1.31.1...v1.31.2
[1.31.1]: https://github.com/rokwire/core-building-block/compare/v1.31.0...v1.31.1
[1.31.0]: https://github.com/rokwire/core-building-block/compare/v1.30.0...v1.31.0
[1.30.0]: https://github.com/rokwire/core-building-block/compare/v1.29.0...v1.30.0
[1.29.0]: https://github.com/rokwire/core-building-block/compare/v1.28.0...v1.29.0
[1.28.0]: https://github.com/rokwire/core-building-block/compare/v1.27.0...v1.28.0
[1.27.0]: https://github.com/rokwire/core-building-block/compare/v1.26.0...v1.27.0
[1.26.0]: https://github.com/rokwire/core-building-block/compare/v1.25.0...v1.26.0
[1.25.0]: https://github.com/rokwire/core-building-block/compare/v1.24.2...v1.25.0
[1.24.2]: https://github.com/rokwire/core-building-block/compare/v1.24.1...v1.24.2
[1.24.1]: https://github.com/rokwire/core-building-block/compare/v1.24.0...v1.24.1
[1.24.0]: https://github.com/rokwire/core-building-block/compare/v1.23.0...v1.24.0
[1.23.0]: https://github.com/rokwire/core-building-block/compare/v1.22.0...v1.23.0
[1.22.0]: https://github.com/rokwire/core-building-block/compare/v1.21.1...v1.22.0
[1.21.1]: https://github.com/rokwire/core-building-block/compare/v1.21.0...v1.21.1
[1.21.0]: https://github.com/rokwire/core-building-block/compare/v1.20.1...v1.21.0
[1.20.1]: https://github.com/rokwire/core-building-block/compare/v1.20.0...v1.20.1
[1.20.0]: https://github.com/rokwire/core-building-block/compare/v1.19.0...v1.20.0
[1.19.0]: https://github.com/rokwire/core-building-block/compare/v1.18.0...v1.19.0
[1.18.0]: https://github.com/rokwire/core-building-block/compare/v1.17.0...v1.18.0
[1.17.0]: https://github.com/rokwire/core-building-block/compare/v1.16.0...v1.17.0
[1.16.0]: https://github.com/rokwire/core-building-block/compare/v1.15.0...v1.16.0
[1.15.0]: https://github.com/rokwire/core-building-block/compare/v1.14.0...v1.15.0
[1.14.0]: https://github.com/rokwire/core-building-block/compare/v1.13.0...v1.14.0
[1.13.0]: https://github.com/rokwire/core-building-block/compare/v1.12.0...v1.13.0
[1.12.0]: https://github.com/rokwire/core-building-block/compare/v1.11.0...v1.12.0
[1.11.0]: https://github.com/rokwire/core-building-block/compare/v1.10.0...v1.11.0
[1.10.0]: https://github.com/rokwire/core-building-block/compare/v1.9.0...v1.10.0
[1.9.0]: https://github.com/rokwire/core-building-block/compare/v1.8.0...v1.9.0
[1.8.0]: https://github.com/rokwire/core-building-block/compare/v1.7.0...v1.8.0
[1.7.0]: https://github.com/rokwire/core-building-block/compare/v1.6.0...v1.7.0
[1.6.0]: https://github.com/rokwire/core-building-block/compare/v1.5.0...v1.6.0
[1.5.0]: https://github.com/rokwire/core-building-block/compare/v1.4.0...v1.5.0
[1.4.0]: https://github.com/rokwire/core-building-block/compare/v1.3.0...v1.4.0
[1.3.0]: https://github.com/rokwire/core-building-block/compare/v1.2.0...v1.3.0
[1.2.0]: https://github.com/rokwire/core-building-block/compare/v1.1.0...v1.2.0<|MERGE_RESOLUTION|>--- conflicted
+++ resolved
@@ -6,14 +6,12 @@
 and this project adheres to [Semantic Versioning](https://semver.org/spec/v2.0.0.html).
 
 ## Unreleased
-<<<<<<< HEAD
 ### Added
 -  Provide requested support for Prospective Students [#783](https://github.com/rokwire/core-building-block/issues/783)
-=======
+
 ## [1.54.0] - 2025-07-16
 ### Changed 
 - Automatically switch from prospective to student [#784](https://github.com/rokwire/core-building-block/issues/784)
->>>>>>> d9c8c252
 
 ## [1.53.0] - 2025-07-07
 ### Changed 
