--- conflicted
+++ resolved
@@ -7,15 +7,11 @@
 
 ## [Unreleased]
 ### Added
-<<<<<<< HEAD
 - Remove account from the system - all BBs [#335](https://github.com/rokwire/core-building-block/issues/335)
-=======
 - Expose get account admin API [#270](https://github.com/rokwire/core-building-block/issues/270)
 
 ### Fixed
 - Fix yaml files paths [#352](https://github.com/rokwire/core-building-block/issues/352)
-
->>>>>>> ac142f86
 
 ## [1.17.0] - 2021-12-06
 ### Fixed
