# Changelog

All notable changes to this project will be documented in this file.

The format is based on [Keep a Changelog](https://keepachangelog.com/en/1.0.0/),
and this project adheres to [Semantic Versioning](https://semver.org/spec/v2.0.0.html).

## [Unreleased]
<<<<<<< HEAD
### Added
- Merge client and Profile BB profiles and preferences [#228](https://github.com/rokwire/core-building-block/issues/228)
=======
### Changed
- Switch to ROKWIRE open source libraries [#232](https://github.com/rokwire/core-building-block/issues/232)
>>>>>>> 3a1f7fa7

## [1.4.0] - 2021-10-11
### Fixed
- Fix various issues [#215](https://github.com/rokwire/core-building-block/issues/215)

### Removed
- **REVERT:** Handle anonymous ID conversion [#204](https://github.com/rokwire/core-building-block/issues/204)

## [1.3.0] - 2021-10-08
### Added
- Expose get account preferences services API [#206](https://github.com/rokwire/core-building-block/issues/206) 

### Changed
- Improve how the system sends emails [#192](https://github.com/rokwire/core-building-block/issues/192)

## [1.2.0] - 2021-10-07
### Security
- Fix Mongo driver vulnerability [#123](https://github.com/rokwire/core-building-block/issues/123)

### Added
- Populate profile data automatically from ROKWIRE 2.0 Profile BB [#185](https://github.com/rokwire/core-building-block/issues/185)
- Add phone authentication support [#24](https://github.com/rokwire/core-building-block/issues/24)
- Handle anonymous ID conversion [#204](https://github.com/rokwire/core-building-block/issues/204)
- Create a Security.md [#193](https://github.com/rokwire/core-building-block/issues/193)
- Set up authorization system [#45](https://github.com/rokwire/core-building-block/issues/45)
- Add permissions to tokens [#189](https://github.com/rokwire/core-building-block/issues/189)
- Set up anonymous tokens [#26](https://github.com/rokwire/core-building-block/issues/26)
- Add Email authentication and verification [#23](https://github.com/rokwire/core-building-block/issues/23)
- Set up delete account endpoint [#180](https://github.com/rokwire/core-building-block/issues/180)
- Anonymous profile(non-pii) endpoints [#135](https://github.com/rokwire/core-building-block/issues/135)
- User PII endpoints [#128](https://github.com/rokwire/core-building-block/issues/128)
- Handle refresh tokens across multiple devices/apps/orgs [#149](https://github.com/rokwire/core-building-block/issues/149)
- Expose admin API which gets applications list [#104](https://github.com/rokwire/core-building-block/issues/104)
- Restructure auth package to provide APIs interface [#161](https://github.com/rokwire/core-building-block/issues/161)
- Set up refresh tokens [#95](https://github.com/rokwire/core-building-block/issues/95)
- Set up OIDC compliant token validation endpoints [#51](https://github.com/rokwire/core-building-block/issues/51)
- Storage improvements [#144](https://github.com/rokwire/core-building-block/issues/144)
- Expose admin API which creates application [#82](https://github.com/rokwire/core-building-block/issues/82)
- Suppress logs from the AWS load balancer health checks [#141](https://github.com/rokwire/core-building-block/issues/141)
- Set up accounts [#18](https://github.com/rokwire/core-building-block/issues/18)
- Optional OIDC URL overrides [#139](https://github.com/rokwire/core-building-block/issues/139)
- Automate Docker deployment process on Dev [#10](https://github.com/rokwire/core-building-block/issues/10)
- Improve error wrapping [#83](https://github.com/rokwire/core-building-block/issues/83)
- Set up scoped tokens [#98](https://github.com/rokwire/core-building-block/issues/98)
- Expose admin API which gets application. [#103](https://github.com/rokwire/core-building-block/issues/103)
- Expose auth APIs [#81](https://github.com/rokwire/core-building-block/issues/81)
- Expose admin API which gives the organizations list [#61](https://github.com/rokwire/core-building-block/issues/61)
- Expose admin API which gets an organization [#60](https://github.com/rokwire/core-building-block/issues/60)
- Expose service registration handlers [#75](https://github.com/rokwire/core-building-block/issues/75)
- Split OpenAPI yaml file [#84](https://github.com/rokwire/core-building-block/issues/84)
- Standardize logging using logging library [#78](https://github.com/rokwire/core-building-block/issues/78)
- Set up API documentation [#8](https://github.com/rokwire/core-building-block/issues/8)
- Extend the storage adapter listener [#76](https://github.com/rokwire/core-building-block/issues/76)
- Add OIDC support [#17](https://github.com/rokwire/core-building-block/issues/17)
- Incorporate Application entity in the data model [#50](https://github.com/rokwire/core-building-block/issues/50)
- Expose admin API which updates an organization [#59](https://github.com/rokwire/core-building-block/issues/59)
- Set up unit tests environment [#7](https://github.com/rokwire/core-building-block/issues/7)
- Expose admin API which creates an organization [#58](https://github.com/rokwire/core-building-block/issues/58)
- Expose update global config admin API [#36](https://github.com/rokwire/core-building-block/issues/36)
- Expand the model to handle the user devices [#41](https://github.com/rokwire/core-building-block/issues/41)
- Expose get global config admin API [#35](https://github.com/rokwire/core-building-block/issues/35)
- Set up auth framework [#16](https://github.com/rokwire/core-building-block/issues/16)
- Expose version API [#13](https://github.com/rokwire/core-building-block/issues/13)
- Set up project skeleton [#1](https://github.com/rokwire/core-building-block/issues/1)
- Define data model [#2](https://github.com/rokwire/core-building-block/issues/2)
- Expose create global config admin API [#34](https://github.com/rokwire/core-building-block/issues/34)
- Set up logging [#6](https://github.com/rokwire/core-building-block/issues/6)

### Fixed
- Fix broken OIDC login [#211](https://github.com/rokwire/core-building-block/issues/211)
- Fix crash on phone login [#208](https://github.com/rokwire/core-building-block/issues/208)
- Fix email account verification [#198](https://github.com/rokwire/core-building-block/issues/198)
- Fix build failure [#196](https://github.com/rokwire/core-building-block/issues/196)
- Fix admin APIs after the model changes [#173](https://github.com/rokwire/core-building-block/issues/173)
- Fix login issues [#178](https://github.com/rokwire/core-building-block/issues/178)
- Fix base path validation issue [#174](https://github.com/rokwire/core-building-block/issues/174)
- Fix auth credentials search for multiple apps [#153](https://github.com/rokwire/core-building-block/issues/153)
- Fix GlobalPermission and OrganizationPermission in the doc APIs model [#151](https://github.com/rokwire/core-building-block/issues/151)
- OIDC auth bug fixes [#143](https://github.com/rokwire/core-building-block/issues/143)
- Fix APIs requests validation [#89](https://github.com/rokwire/core-building-block/issues/89)
- Fixing the Log and the Changelog for issues #35 and #36 [#54](https://github.com/rokwire/core-building-block/issues/54)

### Changed
- Login API issues [#182](https://github.com/rokwire/core-building-block/issues/182)
- Move temporary claims to auth library [#183](https://github.com/rokwire/core-building-block/issues/183)
- Prepare the service to be deployed into Rokwire infrastructure [#176](https://github.com/rokwire/core-building-block/issues/176)
- Users authentication polish [#155](https://github.com/rokwire/core-building-block/issues/155)
- Optimise the Mongo DB collections indexes usage [#146](https://github.com/rokwire/core-building-block/issues/146)

[Unreleased]: https://github.com/rokwire/core-building-block/compare/v1.4.0...HEAD
[1.4.0]: https://github.com/rokwire/core-building-block/compare/v1.3.0...v1.4.0
[1.3.0]: https://github.com/rokwire/core-building-block/compare/v1.2.0...v1.3.0
[1.2.0]: https://github.com/rokwire/core-building-block/compare/v1.1.0...v1.2.0<|MERGE_RESOLUTION|>--- conflicted
+++ resolved
@@ -6,13 +6,11 @@
 and this project adheres to [Semantic Versioning](https://semver.org/spec/v2.0.0.html).
 
 ## [Unreleased]
-<<<<<<< HEAD
 ### Added
 - Merge client and Profile BB profiles and preferences [#228](https://github.com/rokwire/core-building-block/issues/228)
-=======
+
 ### Changed
 - Switch to ROKWIRE open source libraries [#232](https://github.com/rokwire/core-building-block/issues/232)
->>>>>>> 3a1f7fa7
 
 ## [1.4.0] - 2021-10-11
 ### Fixed
