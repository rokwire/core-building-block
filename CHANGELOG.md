# Changelog

All notable changes to this project will be documented in this file.

The format is based on [Keep a Changelog](https://keepachangelog.com/en/1.0.0/),
and this project adheres to [Semantic Versioning](https://semver.org/spec/v2.0.0.html).

## Unreleased
<<<<<<< HEAD
### Changed
- Replace auth library and logging library with Building Block SDK [#765](https://github.com/rokwire/core-building-block/issues/765)

## [1.51.0] - 2025-02-005
=======
## [1.52.0] - 2025-06-20
### Added
- Ensure all properties are returned on get applcaition organization system API [#779](https://github.com/rokwire/core-building-block/issues/779)

## [1.51.0] - 2025-02-05
>>>>>>> d1b09fd3
### Added
- Support public accounts reverse pagination and total count [#766](https://github.com/rokwire/core-building-block/issues/766)

## [1.50.0] - 2025-24-04
### Added
- Additional profile fields needed (added profile address fields) [#762](https://github.com/rokwire/core-building-block/issues/762)

### Changed
- Additional profile fields needed [#762](https://github.com/rokwire/core-building-block/issues/762)

## [1.49.0] - 2025-16-04
### Changed
- Support Google Trust Services as CA [#767](https://github.com/rokwire/core-building-block/issues/767)

## [1.48.2] - 2025-20-02
### Fixed
- Disable default privacy setting [#759](https://github.com/rokwire/core-building-block/issues/759)

## [1.48.1] - 2025-19-02
### Fixed
- Fix privacy format [#755](https://github.com/rokwire/core-building-block/issues/755)

## [1.48.0] - 2025-18-02
### Changed
- Default privacy for new accounts [#752](https://github.com/rokwire/core-building-block/issues/752)

## [1.47.0] - 2025-30-01
### Added 
- Consolidate the information, and make it accessible with a single API call [#747](https://github.com/rokwire/core-building-block/issues/747)

## [1.46.0] - 2025-06-01
### Added 
- Add filter by ids to public accounts [#744](https://github.com/rokwire/core-building-block/issues/744)

## [1.45.2] - 2024-18-12
### Fixed
- Fix Case-Insensitive Sorting [#741](https://github.com/rokwire/core-building-block/issues/741)

## [1.45.1] - 2024-13-10
### Fixed
- GET services/accounts returns unsorted response [#733](https://github.com/rokwire/core-building-block/issues/733)

## [1.45.0] - 2024-12-10
### Added
- Public account filtering by unstructured properties [#734](https://github.com/rokwire/core-building-block/issues/734)

## [1.44.1] - 2024-12-03
### Fixed
- Fix Privacy.FieldVisibility validation [#729](https://github.com/rokwire/core-building-block/issues/729)

## [1.44.0] - 2024-11-28
### Added
- Set up privacy settings for account directory data visibility [#727](https://github.com/rokwire/core-building-block/issues/727)

## [1.43.0] - 2024-10-21
### Added
- Get the account ids with FERPA filed false [#724](https://github.com/rokwire/core-building-block/issues/724)

## [1.42.0] - 2024-06-14
### Changed
- Provide external ids on get deleted memberships BBs API [#718](https://github.com/rokwire/core-building-block/issues/718)

## [1.41.0] - 2024-05-30
### Added
- Remove account from the system - all BBs [#335](https://github.com/rokwire/core-building-block/issues/335)

## [1.40.0] - 2024-05-09
### Changed
- Add "admin_app_access_roles" to the system POST and PUT app_orgs [#712](https://github.com/rokwire/core-building-block/issues/712) 

## [1.39.0] - 2024-04-30
### Changed
- Admin app account creation update [#710](https://github.com/rokwire/core-building-block/issues/710)

## [1.38.1] - 2024-03-05
### Fixed
- Fix v2 create accounts [#704](https://github.com/rokwire/core-building-block/issues/704)

## [1.38.0] - 2024-03-01
### Added
- Expose Create multiple accounts admin API [#702](https://github.com/rokwire/core-building-block/issues/702)

### Changed
- Update filter accounts API to accept many UIN [#700](https://github.com/rokwire/core-building-block/issues/700)

## [1.37.2] - 2024-02-14
### Changed
- Clean up accounts migration legacy code [#698](https://github.com/rokwire/core-building-block/issues/698)

## [1.37.1] - 2024-02-14
### Fixed
- Fix nil pointer [#694](https://github.com/rokwire/core-building-block/issues/694)

## [1.37.0] - 2024-02-13
### Fixed
- Migration issue [#692](https://github.com/rokwire/core-building-block/issues/692)

## [1.36.0] - 2023-12-13
### Changed
- Accounts to tenants account migration improvement [#690](https://github.com/rokwire/core-building-block/issues/690)

## [1.35.1] - 2023-12-08
### Fixed
- Handle Create Admin account API issue [#687](https://github.com/rokwire/core-building-block/issues/687)
- Fix storeSystemData [#685](https://github.com/rokwire/core-building-block/issues/685)

## [1.35.0] - 2023-12-01
### Changed
- Single identity within an organisation [#680](https://github.com/rokwire/core-building-block/issues/680)

### Added
- Searching follows looks for substring matches [#670](https://github.com/rokwire/core-building-block/issues/670)

### Added
- Support following accounts [#667](https://github.com/rokwire/core-building-block/issues/667)
- Device ID not nullable [#672](https://github.com/rokwire/core-building-block/issues/672)

## [1.34.0] - 2023-07-06
### Added
- Enable CORS [#632](https://github.com/rokwire/core-building-block/issues/632)
- Move the app config management APIs to the /admin subrouter from /system [#652](https://github.com/rokwire/core-building-block/issues/652)

## [1.33.0] - 2023-05-02
### Added
- Username and password authentication [#658](https://github.com/rokwire/core-building-block/issues/658)

## [1.32.2] - 2023-04-20
### Changed
- Sync Identity BB for user data on authentication event [#650](https://github.com/rokwire/core-building-block/issues/650)

## [1.32.1] - 2023-04-10
### Fixed
- Handle admin scopes on refresh

## [1.32.0] - 2023-04-08
### Added:
- Admin scopes [#653](https://github.com/rokwire/core-building-block/issues/653)
- Admin APIs to get count and list of accounts matching query [#649](https://github.com/rokwire/core-building-block/issues/649)
- Sync Identity BB for user data on authentication event [#650](https://github.com/rokwire/core-building-block/issues/650)

## [1.31.2] - 2023-04-04
### Fixed
- Ignore readOnly fields during validation [#641](https://github.com/rokwire/core-building-block/issues/641)

## [1.31.1] - 2023-03-14
### Changed
- Upgrade to auth library v3 [#645](https://github.com/rokwire/core-building-block/issues/645)

## [1.31.0] - 2023-03-02
### Changed
- Prepare for deployment in OpenShift [#638](https://github.com/rokwire/core-building-block/issues/638)

## [1.30.0] - 2023-02-03
### Added
- Update role admin API [#516](https://github.com/rokwire/core-building-block/issues/516)
- Add admin application config endpoints [#633](https://github.com/rokwire/core-building-block/issues/633)
### Changed
- Upgrade dependencies [#624](https://github.com/rokwire/core-building-block/issues/624)
### Fixed
- Fix system account initialization [#594](https://github.com/rokwire/core-building-block/issues/594)

## [1.29.0] - 2022-11-16
### Added
- Create API to get count of accounts matching criteria [#619](https://github.com/rokwire/core-building-block/issues/619)
### Fixed
- Panic on anonymous refresh [#621](https://github.com/rokwire/core-building-block/issues/621)

## [1.28.0] - 2022-10-24
### Added
- Add unstructured additional properties to profile [#609](https://github.com/rokwire/core-building-block/issues/609)

## [1.27.0] - 2022-10-21
### Added
- BBs/TPS API to search accounts matching criteria [#606](https://github.com/rokwire/core-building-block/issues/606)
- Add scopes to service accounts [#605](https://github.com/rokwire/core-building-block/issues/605)
- Update application system API [#549](https://github.com/rokwire/core-building-block/issues/549)
- Update group admin API [#518](https://github.com/rokwire/core-building-block/issues/518)

## [1.26.0] - 2022-10-05
### Fixed
- Services crashes on anonymous login [#603](https://github.com/rokwire/core-building-block/issues/603)

### Security
- Fix code scanning alert - Log entries created from user input [#601](https://github.com/rokwire/core-building-block/issues/601)

## [1.25.0] - 2022-10-04
### Added
- Update app/org endpoint [#543](https://github.com/rokwire/core-building-block/issues/543)
- Create app/org endpoint [#544](https://github.com/rokwire/core-building-block/issues/544)
- Expose account external IDs [#582](https://github.com/rokwire/core-building-block/issues/582)
- Anonymous accounts [#559](https://github.com/rokwire/core-building-block/issues/559)
- Usernames [#574](https://github.com/rokwire/core-building-block/issues/574)
- Add release instructions to CONVENTIONS.md [#519](https://github.com/rokwire/core-building-block/issues/519)
- Set up system app org token endpoint [#493](https://github.com/rokwire/core-building-block/issues/493)
- Track usage info in accounts [#445](https://github.com/rokwire/core-building-block/issues/445)
- Use signature Key ID to check specific key for service account auth [#481](https://github.com/rokwire/core-building-block/issues/481)
- Allow overriding docs base URLs [#513](https://github.com/rokwire/core-building-block/issues/513)
- Include account ID in request logs [#562](https://github.com/rokwire/core-building-block/issues/562)
- Add system flag to login response [#552](https://github.com/rokwire/core-building-block/issues/552)
- Add default assigners permission [#477](https://github.com/rokwire/core-building-block/issues/477)

### Fixed
- Fix has_permissions for existing accounts [#531](https://github.com/rokwire/core-building-block/issues/531)
- Service registration error handling change [#468](https://github.com/rokwire/core-building-block/issues/468)
- Update account permission duplication [#545](https://github.com/rokwire/core-building-block/issues/545)
- Deleting application roles and groups uses bad accounts query [#536](https://github.com/rokwire/core-building-block/issues/536)

### Changed
- Update oapi-codegen usage [#597](https://github.com/rokwire/core-building-block/issues/597)
- BREAKING: Permission assigners should be OR instead of AND [#482](https://github.com/rokwire/core-building-block/issues/482)]
- Update profile when external user info changes [#589](https://github.com/rokwire/core-building-block/issues/589)

## [1.24.2] - 2022-08-08
### Added
- Allow passing nil context to WithContext storage functions [#494](https://github.com/rokwire/core-building-block/issues/494)
- Account system configs [#558](https://github.com/rokwire/core-building-block/issues/558)

### Fixed
- Authorization policy comments not working [#506](https://github.com/rokwire/core-building-block/issues/506)

## [1.24.1] - 2022-07-07
### Changed
- Expose full roles/groups in accounts [#528](https://github.com/rokwire/core-building-block/issues/528)

## [1.24.0] - 2022-07-07
### Added
- Admin update account authorizations API [#484](https://github.com/rokwire/core-building-block/issues/484)
- Set up admin create account endpoint [#365](https://github.com/rokwire/core-building-block/issues/365)
- Prepare the project to become open source [#129](https://github.com/rokwire/core-building-block/issues/129)
- Retrieve all service account tokens at once [#459](https://github.com/rokwire/core-building-block/issues/459)

### Fixed
- Fix admin authorization endpoints [#515](https://github.com/rokwire/core-building-block/issues/515)
- Clean up authorization policies [#499](https://github.com/rokwire/core-building-block/issues/499)
- Prevent admins from using service account management endpoints [#500](https://github.com/rokwire/core-building-block/issues/500)

### Changed
- Get all admin level accounts [#486](https://github.com/rokwire/core-building-block/issues/486)
- Update SECURITY.md [#504](https://github.com/rokwire/core-building-block/issues/504)

## [1.23.0] - 2022-04-26
### Added
- Email/phone registration should populate email/phone in profile [#431](https://github.com/rokwire/core-building-block/issues/431)
- Implement system accounts [#278](https://github.com/rokwire/core-building-block/issues/278)
- Service accounts [#306](https://github.com/rokwire/core-building-block/issues/306)

### Security
- Update http-swagger dependency [#465](https://github.com/rokwire/core-building-block/issues/465)

## [1.22.0] - 2022-04-02
### Added
- Expose revoke roles from account Admin API [#412](https://github.com/rokwire/core-building-block/issues/412)
- Expose revoke permissions from account Admin API [#411](https://github.com/rokwire/core-building-block/issues/411)
- Expose grant permissions to role Admin API [#415](https://github.com/rokwire/core-building-block/issues/415)
- Expose remove accounts from a group Admin API [#413](https://github.com/rokwire/core-building-block/issues/413)
- Expose add accounts to a group Admin API [#384](https://github.com/rokwire/core-building-block/issues/384)
- Handle external ID management [#364](https://github.com/rokwire/core-building-block/issues/364)

### Security
- Loading all roles and groups for empty query [#458](https://github.com/rokwire/core-building-block/issues/458)

## [1.21.1] - 2022-03-17
### Fixed
- Fix verify credential HTML template loading issues [#451](https://github.com/rokwire/core-building-block/issues/451)

## [1.21.0] - 2022-03-16
### Added
- Clean up verification email messaging and UI [#444](https://github.com/rokwire/core-building-block/issues/444)
- Implement logout for users accounts [#329](https://github.com/rokwire/core-building-block/issues/329)

## [1.20.1] - 2022-03-07
### Fixed
- Unable to login in the Admin app [#430](https://github.com/rokwire/core-building-block/issues/430)

## [1.20.0] - 2022-03-01
### Fixed
- Fix broken external login [#427](https://github.com/rokwire/core-building-block/issues/427)

## [1.19.0] - 2022-02-25
### Added
- Expose System APIs for auth types [#362](https://github.com/rokwire/core-building-block/issues/362)
- Expose grant roles to account Admin API [#383](https://github.com/rokwire/core-building-block/issues/383)
- Expose grant permissions to account Admin API [#382](https://github.com/rokwire/core-building-block/issues/382)
- Expose Admin API which gives an application account devices [#359](https://github.com/rokwire/core-building-block/issues/359)
- Expose Admin API which logouts an account session for specific application [#371](https://github.com/rokwire/core-building-block/issues/371)
- Unlink account auth types [#393](https://github.com/rokwire/core-building-block/issues/393)
- Expose delete app org role admin API [#313](https://github.com/rokwire/core-building-block/issues/313)
- Expose delete app org group admin API [#312](https://github.com/rokwire/core-building-block/issues/312)
- Expose Admin API with the currently logged in accounts [#355](https://github.com/rokwire/core-building-block/issues/355)
- Add app config endpoints [#261](https://github.com/rokwire/core-building-block/issues/261)

### Security
- Fix security vulnerability for roles and groups admin APIs [#414](https://github.com/rokwire/core-building-block/issues/414)

### Fixed
- Fix issues with account linking [#408](https://github.com/rokwire/core-building-block/issues/408)
- Fix creating application group admin API [#397](https://github.com/rokwire/core-building-block/issues/397)
- Fix create role and create group Admin APIs [#386](https://github.com/rokwire/core-building-block/issues/386)
- Fix broken app config API and CHANGELOG.md [#401](https://github.com/rokwire/core-building-block/issues/401)
- Fix shared profile feature [#405](https://github.com/rokwire/core-building-block/issues/405)

### Changed
- Update the filter capability for the get login sessions Admin API [#394](https://github.com/rokwire/core-building-block/issues/394)
- Limit the returned items for get application accounts admin API [#375](https://github.com/rokwire/core-building-block/issues/375)
- Return ordered list of account auth types on link account auth type [#376](https://github.com/rokwire/core-building-block/issues/376)

## [1.18.0] - 2022-01-25
### Added
- Expose create app org group admin API [#309](https://github.com/rokwire/core-building-block/issues/309)
- Apply external auth system user data to profile [#377](https://github.com/rokwire/core-building-block/issues/377)
- Expose create app org role admin API [#308](https://github.com/rokwire/core-building-block/issues/308)
- Expose Admin API which gives all applications for an organization [#324](https://github.com/rokwire/core-building-block/issues/324)
- Expose get application organization groups admin API [#302](https://github.com/rokwire/core-building-block/issues/302)
- Expose get application organization roles admin API [#301](https://github.com/rokwire/core-building-block/issues/301)
- Admin APIs authorization fix [#372](https://github.com/rokwire/core-building-block/issues/372)
- Fixed date login session expiration [#367](https://github.com/rokwire/core-building-block/issues/367)
- Expose get permissions list admin API [#296](https://github.com/rokwire/core-building-block/issues/296)
- Expose get accounts admin API [#283](https://github.com/rokwire/core-building-block/issues/283)
- Expose get account admin API [#270](https://github.com/rokwire/core-building-block/issues/270)

### Changed
- Clean up schemas index.yaml file [#387](https://github.com/rokwire/core-building-block/issues/387)

### Fixed
- Fix yaml files paths [#352](https://github.com/rokwire/core-building-block/issues/352)

## [1.17.0] - 2021-12-06
### Fixed
- Fix delete account API [#341](https://github.com/rokwire/core-building-block/issues/341)
- Upgrade logging library for error JSON fix [#347](https://github.com/rokwire/core-building-block/issues/347)

## [1.16.0] - 2021-12-02
### Fixed
- Panic on nil conversion during OIDC refresh [#344](https://github.com/rokwire/core-building-block/issues/344)
- Account exists endpoint documentation incorrect [#342](https://github.com/rokwire/core-building-block/issues/342)
- Admin APIs issue [#326](https://github.com/rokwire/core-building-block/issues/326)

## [1.15.0] - 2021-12-01
### Fixed
- Panic on nil dereference during anonymous login [#338](https://github.com/rokwire/core-building-block/issues/338)

## [1.14.0] - 2021-11-30
### Added
- Assign device to the account on login [#245](https://github.com/rokwire/core-building-block/issues/245)
- Add multi-factor authentication support [#19](https://github.com/rokwire/core-building-block/issues/19)
- Handle multiple authentication methods linking to one account [#64](https://github.com/rokwire/core-building-block/issues/64)

### Security
- Return verification status on account exists endpoint [#330](https://github.com/rokwire/core-building-block/issues/330)

### Fixed
- Fix the accounts collection index for app and org [#333](https://github.com/rokwire/core-building-block/issues/333)

## [1.13.0] - 2021-11-22
### Added
- Expose resend verification code services API [#287](https://github.com/rokwire/core-building-block/issues/287)
- Add password reset from client and reset links [#216](https://github.com/rokwire/core-building-block/issues/216)
- User PII in tokens [#169](https://github.com/rokwire/core-building-block/issues/169)
- Add authentication required auth wrapper [#250](https://github.com/rokwire/core-building-block/issues/250)

### Security
- Change string comparisons to constant time comparisons [#317](https://github.com/rokwire/core-building-block/issues/317)

### Fixed
- Auth types removed from wrong endpoint [#321](https://github.com/rokwire/core-building-block/issues/321)
- Profile request fails for email sign up [#320](https://github.com/rokwire/core-building-block/issues/320)

## [1.12.0] - 2021-11-10
### Added
- Login session duration policies [#258](https://github.com/rokwire/core-building-block/issues/258)
- Handle groups mappings from OIDC integration [#276](https://github.com/rokwire/core-building-block/issues/276)
- Expose get account services API [#217](https://github.com/rokwire/core-building-block/issues/217)
- Define unified responses for the APIs [#286](https://github.com/rokwire/core-building-block/issues/286)
- Add refresh token abuse detection to login sessions [#257](https://github.com/rokwire/core-building-block/issues/257)

### Changed
- Limit number of active login sessions per account [#256](https://github.com/rokwire/core-building-block/issues/256)
- Expose transaction interface on storage adapter [#285](https://github.com/rokwire/core-building-block/issues/285)

### Fixed
- 502 error on login when missing preferences [#299](https://github.com/rokwire/core-building-block/issues/299)

## [1.11.0] - 2021-11-04
### Added
- Set up permission groups [#25](https://github.com/rokwire/core-building-block/issues/25)

## [1.10.0] - 2021-11-03
### Added
- Merge client and Profile BB profiles and preferences [#228](https://github.com/rokwire/core-building-block/issues/228)

## [1.9.0] - 2021-11-01
### Added
- Disable email verification [#280](https://github.com/rokwire/core-building-block/issues/280)

### Changed
- Dissociate permissions from applications [#207](https://github.com/rokwire/core-building-block/issues/207)

## [1.8.0] - 2021-10-27
### Added
- Prepare Core for Admin app integration [#247](https://github.com/rokwire/core-building-block/issues/247)
- Expose does account exist services API [#255](https://github.com/rokwire/core-building-block/issues/255)

### Fixed
- MongoDB ChangeStream Watch() does not recover [#259](https://github.com/rokwire/core-building-block/issues/259)

## [1.7.0] - 2021-10-25
### Added
- Handle API key validation for non-anonymous users [#244](https://github.com/rokwire/core-building-block/issues/244)
- Implement logins sessions [#172](https://github.com/rokwire/core-building-block/issues/172) 

## [1.6.0] - 2021-10-19
### Added
- Implement logins sessions - almost completed [#172](https://github.com/rokwire/core-building-block/issues/172) 

## [1.5.0] - 2021-10-15
### Fixed
- Permission authorization failing on all endpoints in Docker [#239](https://github.com/rokwire/core-building-block/issues/239)

### Changed
- Switch to ROKWIRE open source libraries [#232](https://github.com/rokwire/core-building-block/issues/232)

## [1.4.0] - 2021-10-11
### Fixed
- Fix various issues [#215](https://github.com/rokwire/core-building-block/issues/215)

### Removed
- **REVERT:** Handle anonymous ID conversion [#204](https://github.com/rokwire/core-building-block/issues/204)

## [1.3.0] - 2021-10-08
### Added
- Expose get account preferences services API [#206](https://github.com/rokwire/core-building-block/issues/206) 

### Changed
- Improve how the system sends emails [#192](https://github.com/rokwire/core-building-block/issues/192)

## [1.2.0] - 2021-10-07
### Security
- Fix Mongo driver vulnerability [#123](https://github.com/rokwire/core-building-block/issues/123)

### Added
- Extract IP address from reques [#246](https://github.com/rokwire/core-building-block/issues/246)
- Populate profile data automatically from ROKWIRE 2.0 Profile BB [#185](https://github.com/rokwire/core-building-block/issues/185)
- Add phone authentication support [#24](https://github.com/rokwire/core-building-block/issues/24)
- Handle anonymous ID conversion [#204](https://github.com/rokwire/core-building-block/issues/204)
- Create a Security.md [#193](https://github.com/rokwire/core-building-block/issues/193)
- Set up authorization system [#45](https://github.com/rokwire/core-building-block/issues/45)
- Add permissions to tokens [#189](https://github.com/rokwire/core-building-block/issues/189)
- Set up anonymous tokens [#26](https://github.com/rokwire/core-building-block/issues/26)
- Add Email authentication and verification [#23](https://github.com/rokwire/core-building-block/issues/23)
- Set up delete account endpoint [#180](https://github.com/rokwire/core-building-block/issues/180)
- Anonymous profile(non-pii) endpoints [#135](https://github.com/rokwire/core-building-block/issues/135)
- User PII endpoints [#128](https://github.com/rokwire/core-building-block/issues/128)
- Handle refresh tokens across multiple devices/apps/orgs [#149](https://github.com/rokwire/core-building-block/issues/149)
- Expose admin API which gets applications list [#104](https://github.com/rokwire/core-building-block/issues/104)
- Restructure auth package to provide APIs interface [#161](https://github.com/rokwire/core-building-block/issues/161)
- Set up refresh tokens [#95](https://github.com/rokwire/core-building-block/issues/95)
- Set up OIDC compliant token validation endpoints [#51](https://github.com/rokwire/core-building-block/issues/51)
- Storage improvements [#144](https://github.com/rokwire/core-building-block/issues/144)
- Expose admin API which creates application [#82](https://github.com/rokwire/core-building-block/issues/82)
- Suppress logs from the AWS load balancer health checks [#141](https://github.com/rokwire/core-building-block/issues/141)
- Set up accounts [#18](https://github.com/rokwire/core-building-block/issues/18)
- Optional OIDC URL overrides [#139](https://github.com/rokwire/core-building-block/issues/139)
- Automate Docker deployment process on Dev [#10](https://github.com/rokwire/core-building-block/issues/10)
- Improve error wrapping [#83](https://github.com/rokwire/core-building-block/issues/83)
- Set up scoped tokens [#98](https://github.com/rokwire/core-building-block/issues/98)
- Expose admin API which gets application. [#103](https://github.com/rokwire/core-building-block/issues/103)
- Expose auth APIs [#81](https://github.com/rokwire/core-building-block/issues/81)
- Expose admin API which gives the organizations list [#61](https://github.com/rokwire/core-building-block/issues/61)
- Expose admin API which gets an organization [#60](https://github.com/rokwire/core-building-block/issues/60)
- Expose service registration handlers [#75](https://github.com/rokwire/core-building-block/issues/75)
- Split OpenAPI yaml file [#84](https://github.com/rokwire/core-building-block/issues/84)
- Standardize logging using logging library [#78](https://github.com/rokwire/core-building-block/issues/78)
- Set up API documentation [#8](https://github.com/rokwire/core-building-block/issues/8)
- Extend the storage adapter listener [#76](https://github.com/rokwire/core-building-block/issues/76)
- Add OIDC support [#17](https://github.com/rokwire/core-building-block/issues/17)
- Incorporate Application entity in the data model [#50](https://github.com/rokwire/core-building-block/issues/50)
- Expose admin API which updates an organization [#59](https://github.com/rokwire/core-building-block/issues/59)
- Set up unit tests environment [#7](https://github.com/rokwire/core-building-block/issues/7)
- Expose admin API which creates an organization [#58](https://github.com/rokwire/core-building-block/issues/58)
- Expose update global config admin API [#36](https://github.com/rokwire/core-building-block/issues/36)
- Expand the model to handle the user devices [#41](https://github.com/rokwire/core-building-block/issues/41)
- Expose get global config admin API [#35](https://github.com/rokwire/core-building-block/issues/35)
- Set up auth framework [#16](https://github.com/rokwire/core-building-block/issues/16)
- Expose version API [#13](https://github.com/rokwire/core-building-block/issues/13)
- Set up project skeleton [#1](https://github.com/rokwire/core-building-block/issues/1)
- Define data model [#2](https://github.com/rokwire/core-building-block/issues/2)
- Expose create global config admin API [#34](https://github.com/rokwire/core-building-block/issues/34)
- Set up logging [#6](https://github.com/rokwire/core-building-block/issues/6)

### Fixed
- Fix broken OIDC login [#211](https://github.com/rokwire/core-building-block/issues/211)
- Fix crash on phone login [#208](https://github.com/rokwire/core-building-block/issues/208)
- Fix email account verification [#198](https://github.com/rokwire/core-building-block/issues/198)
- Fix build failure [#196](https://github.com/rokwire/core-building-block/issues/196)
- Fix admin APIs after the model changes [#173](https://github.com/rokwire/core-building-block/issues/173)
- Fix login issues [#178](https://github.com/rokwire/core-building-block/issues/178)
- Fix base path validation issue [#174](https://github.com/rokwire/core-building-block/issues/174)
- Fix auth credentials search for multiple apps [#153](https://github.com/rokwire/core-building-block/issues/153)
- Fix GlobalPermission and OrganizationPermission in the doc APIs model [#151](https://github.com/rokwire/core-building-block/issues/151)
- OIDC auth bug fixes [#143](https://github.com/rokwire/core-building-block/issues/143)
- Fix APIs requests validation [#89](https://github.com/rokwire/core-building-block/issues/89)
- Fixing the Log and the Changelog for issues #35 and #36 [#54](https://github.com/rokwire/core-building-block/issues/54)

### Changed
- Login API issues [#182](https://github.com/rokwire/core-building-block/issues/182)
- Move temporary claims to auth library [#183](https://github.com/rokwire/core-building-block/issues/183)
- Prepare the service to be deployed into Rokwire infrastructure [#176](https://github.com/rokwire/core-building-block/issues/176)
- Users authentication polish [#155](https://github.com/rokwire/core-building-block/issues/155)
- Optimise the Mongo DB collections indexes usage [#146](https://github.com/rokwire/core-building-block/issues/146)

[Unreleased]: https://github.com/rokwire/core-building-block/compare/v1.44.0...HEAD
[1.44.0]: https://github.com/rokwire/core-building-block/compare/v1.43.0...v1.44.0
[1.43.0]: https://github.com/rokwire/core-building-block/compare/v1.42.0...v1.43.0
[1.42.0]: https://github.com/rokwire/core-building-block/compare/v1.41.0...v1.42.0
[1.41.0]: https://github.com/rokwire/core-building-block/compare/v1.40.0...v1.41.0
[1.40.0]: https://github.com/rokwire/core-building-block/compare/v1.39.0...v1.40.0
[1.39.0]: https://github.com/rokwire/core-building-block/compare/v1.38.1...v1.39.0
[1.38.1]: https://github.com/rokwire/core-building-block/compare/v1.38.0...v1.38.1
[1.38.0]: https://github.com/rokwire/core-building-block/compare/v1.37.2...v1.38.0
[1.37.2]: https://github.com/rokwire/core-building-block/compare/v1.37.1...v1.37.2
[1.37.1]: https://github.com/rokwire/core-building-block/compare/v1.37.0...v1.37.1
[1.37.0]: https://github.com/rokwire/core-building-block/compare/v1.36.0...v1.37.0
[1.36.0]: https://github.com/rokwire/core-building-block/compare/v1.35.1...v1.36.0
[1.35.1]: https://github.com/rokwire/core-building-block/compare/v1.35.0...v1.35.1
[1.35.0]: https://github.com/rokwire/core-building-block/compare/v1.34.0...v1.35.0
[1.34.0]: https://github.com/rokwire/core-building-block/compare/v1.33.0...v1.34.0
[1.33.0]: https://github.com/rokwire/core-building-block/compare/v1.32.2...v1.33.0
[1.32.2]: https://github.com/rokwire/core-building-block/compare/v1.32.1...v1.32.2
[1.32.1]: https://github.com/rokwire/core-building-block/compare/v1.32.0...v1.32.1
[1.32.0]: https://github.com/rokwire/core-building-block/compare/v1.31.2...v1.32.0
[1.31.2]: https://github.com/rokwire/core-building-block/compare/v1.31.1...v1.31.2
[1.31.1]: https://github.com/rokwire/core-building-block/compare/v1.31.0...v1.31.1
[1.31.0]: https://github.com/rokwire/core-building-block/compare/v1.30.0...v1.31.0
[1.30.0]: https://github.com/rokwire/core-building-block/compare/v1.29.0...v1.30.0
[1.29.0]: https://github.com/rokwire/core-building-block/compare/v1.28.0...v1.29.0
[1.28.0]: https://github.com/rokwire/core-building-block/compare/v1.27.0...v1.28.0
[1.27.0]: https://github.com/rokwire/core-building-block/compare/v1.26.0...v1.27.0
[1.26.0]: https://github.com/rokwire/core-building-block/compare/v1.25.0...v1.26.0
[1.25.0]: https://github.com/rokwire/core-building-block/compare/v1.24.2...v1.25.0
[1.24.2]: https://github.com/rokwire/core-building-block/compare/v1.24.1...v1.24.2
[1.24.1]: https://github.com/rokwire/core-building-block/compare/v1.24.0...v1.24.1
[1.24.0]: https://github.com/rokwire/core-building-block/compare/v1.23.0...v1.24.0
[1.23.0]: https://github.com/rokwire/core-building-block/compare/v1.22.0...v1.23.0
[1.22.0]: https://github.com/rokwire/core-building-block/compare/v1.21.1...v1.22.0
[1.21.1]: https://github.com/rokwire/core-building-block/compare/v1.21.0...v1.21.1
[1.21.0]: https://github.com/rokwire/core-building-block/compare/v1.20.1...v1.21.0
[1.20.1]: https://github.com/rokwire/core-building-block/compare/v1.20.0...v1.20.1
[1.20.0]: https://github.com/rokwire/core-building-block/compare/v1.19.0...v1.20.0
[1.19.0]: https://github.com/rokwire/core-building-block/compare/v1.18.0...v1.19.0
[1.18.0]: https://github.com/rokwire/core-building-block/compare/v1.17.0...v1.18.0
[1.17.0]: https://github.com/rokwire/core-building-block/compare/v1.16.0...v1.17.0
[1.16.0]: https://github.com/rokwire/core-building-block/compare/v1.15.0...v1.16.0
[1.15.0]: https://github.com/rokwire/core-building-block/compare/v1.14.0...v1.15.0
[1.14.0]: https://github.com/rokwire/core-building-block/compare/v1.13.0...v1.14.0
[1.13.0]: https://github.com/rokwire/core-building-block/compare/v1.12.0...v1.13.0
[1.12.0]: https://github.com/rokwire/core-building-block/compare/v1.11.0...v1.12.0
[1.11.0]: https://github.com/rokwire/core-building-block/compare/v1.10.0...v1.11.0
[1.10.0]: https://github.com/rokwire/core-building-block/compare/v1.9.0...v1.10.0
[1.9.0]: https://github.com/rokwire/core-building-block/compare/v1.8.0...v1.9.0
[1.8.0]: https://github.com/rokwire/core-building-block/compare/v1.7.0...v1.8.0
[1.7.0]: https://github.com/rokwire/core-building-block/compare/v1.6.0...v1.7.0
[1.6.0]: https://github.com/rokwire/core-building-block/compare/v1.5.0...v1.6.0
[1.5.0]: https://github.com/rokwire/core-building-block/compare/v1.4.0...v1.5.0
[1.4.0]: https://github.com/rokwire/core-building-block/compare/v1.3.0...v1.4.0
[1.3.0]: https://github.com/rokwire/core-building-block/compare/v1.2.0...v1.3.0
[1.2.0]: https://github.com/rokwire/core-building-block/compare/v1.1.0...v1.2.0<|MERGE_RESOLUTION|>--- conflicted
+++ resolved
@@ -6,18 +6,14 @@
 and this project adheres to [Semantic Versioning](https://semver.org/spec/v2.0.0.html).
 
 ## Unreleased
-<<<<<<< HEAD
 ### Changed
 - Replace auth library and logging library with Building Block SDK [#765](https://github.com/rokwire/core-building-block/issues/765)
 
-## [1.51.0] - 2025-02-005
-=======
 ## [1.52.0] - 2025-06-20
 ### Added
 - Ensure all properties are returned on get applcaition organization system API [#779](https://github.com/rokwire/core-building-block/issues/779)
 
 ## [1.51.0] - 2025-02-05
->>>>>>> d1b09fd3
 ### Added
 - Support public accounts reverse pagination and total count [#766](https://github.com/rokwire/core-building-block/issues/766)
 
