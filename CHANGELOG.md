--- conflicted
+++ resolved
@@ -6,14 +6,12 @@
 and this project adheres to [Semantic Versioning](https://semver.org/spec/v2.0.0.html).
 
 ## Unreleased
-<<<<<<< HEAD
 ### Fixed
 - Auth types/identity provider settings cannot be configured per organization [#581](https://github.com/rokwire/core-building-block/issues/581)
-=======
+
 ## [1.31.1] - 2023-03-14
 ### Changed
 - Upgrade to auth library v3 [#645](https://github.com/rokwire/core-building-block/issues/645)
->>>>>>> 29c67d09
 
 ## [1.31.0] - 2023-03-02
 ### Changed
