--- conflicted
+++ resolved
@@ -6,10 +6,10 @@
 and this project adheres to [Semantic Versioning](https://semver.org/spec/v2.0.0.html).
 
 ## Unreleased
-<<<<<<< HEAD
+
 ### Added
 - Improve profile filtering for participant age [#791](https://github.com/rokwire/core-building-block/issues/791)
-=======
+
 ## [1.58.0] - 2025-09-11
 ### Changed
 - Improve database performance [#806](https://github.com/rokwire/core-building-block/issues/806)
@@ -37,7 +37,6 @@
 ## [1.56.1] - 2025-08-18
 ### Changed
 - Twilio phone login does not perform verification - more logs added [#790](https://github.com/rokwire/core-building-block/issues/790)
->>>>>>> 1d53e786
 
 ## [1.56.0] - 2025-08-15
 ### Changed
