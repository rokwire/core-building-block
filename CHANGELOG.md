--- conflicted
+++ resolved
@@ -6,10 +6,9 @@
 and this project adheres to [Semantic Versioning](https://semver.org/spec/v2.0.0.html).
 
 ## Unreleased
-<<<<<<< HEAD
 ### Changed
 - Admin API for filtering signed-in accounts [#789](https://github.com/rokwire/core-building-block/issues/789)
-=======
+
 ## [1.60.1] - 2025-11-12
 ### Changed
 - Improve refresh token grace period logging [#814](https://github.com/rokwire/core-building-block/issues/814)
@@ -17,7 +16,6 @@
 ## [1.60.0] - 2025-11-10
 ### Changed
 - Implement refresh token reuse detection grace period [#811](https://github.com/rokwire/core-building-block/issues/811)
->>>>>>> 462c842c
 
 ## [1.59.0] - 2025-09-15
 ### Added
