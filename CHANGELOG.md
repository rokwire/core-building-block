--- conflicted
+++ resolved
@@ -6,16 +6,14 @@
 and this project adheres to [Semantic Versioning](https://semver.org/spec/v2.0.0.html).
 
 ## [Unreleased]
-<<<<<<< HEAD
 ### Added
 - Handle multiple authentication methods linking to one account [#64](https://github.com/rokwire/core-building-block/issues/64)
-=======
+
 ### Security
 - Return verification status on account exists endpoint [#330](https://github.com/rokwire/core-building-block/issues/330)
 
 ### Fixed
 - Fix the accounts collection index for app and org [#333](https://github.com/rokwire/core-building-block/issues/333)
->>>>>>> ff725537
 
 ## [1.13.0] - 2021-11-22
 ### Added
