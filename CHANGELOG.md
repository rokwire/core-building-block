# Changelog

All notable changes to this project will be documented in this file.

The format is based on [Keep a Changelog](https://keepachangelog.com/en/1.0.0/),
and this project adheres to [Semantic Versioning](https://semver.org/spec/v2.0.0.html).

## Unreleased
<<<<<<< HEAD
### Added
- Admin API for filtering signed-in accounts [#789](https://github.com/rokwire/core-building-block/issues/789)
=======

## [1.57.2] - 2025-08-19
### Changed
- Twilio phone login does not perform verification - more logs added + fix [#790](https://github.com/rokwire/core-building-block/issues/790)

## [1.57.1] - 2025-08-18
### Changed
- Twilio phone login does not perform verification - more logs added + fix [#790](https://github.com/rokwire/core-building-block/issues/790)
>>>>>>> e55ea43c

## [1.57.0] - 2025-08-18
### Changed
- Twilio phone login does not perform verification - more logs added + fix [#790](https://github.com/rokwire/core-building-block/issues/790)

## [1.56.1] - 2025-08-18
### Changed
- Twilio phone login does not perform verification - more logs added [#790](https://github.com/rokwire/core-building-block/issues/790)

## [1.56.0] - 2025-08-15
### Changed
- Twilio phone login does not perform verification - more logs added [#790](https://github.com/rokwire/core-building-block/issues/790)

## [1.55.1] - 2025-08-14
### Fixed
- Twilio phone login does not perform verification [#790](https://github.com/rokwire/core-building-block/issues/790)

## [1.55.0] - 2025-07-16
### Added
-  Provide requested support for Prospective Students [#783](https://github.com/rokwire/core-building-block/issues/783)

## [1.54.0] - 2025-07-16
### Changed 
- Automatically switch from prospective to student [#784](https://github.com/rokwire/core-building-block/issues/784)

## [1.53.0] - 2025-07-07
### Changed 
- Replace auth library and logging library with Building Block SDK [#765](https://github.com/rokwire/core-building-block/issues/765)

## [1.52.0] - 2025-06-20
### Added
- Ensure all properties are returned on get applcaition organization system API [#779](https://github.com/rokwire/core-building-block/issues/779)

## [1.51.0] - 2025-02-05
### Added
- Support public accounts reverse pagination and total count [#766](https://github.com/rokwire/core-building-block/issues/766)

## [1.50.0] - 2025-24-04
### Added
- Additional profile fields needed (added profile address fields) [#762](https://github.com/rokwire/core-building-block/issues/762)

### Changed
- Additional profile fields needed [#762](https://github.com/rokwire/core-building-block/issues/762)

## [1.49.0] - 2025-16-04
### Changed
- Support Google Trust Services as CA [#767](https://github.com/rokwire/core-building-block/issues/767)

## [1.48.2] - 2025-20-02
### Fixed
- Disable default privacy setting [#759](https://github.com/rokwire/core-building-block/issues/759)

## [1.48.1] - 2025-19-02
### Fixed
- Fix privacy format [#755](https://github.com/rokwire/core-building-block/issues/755)

## [1.48.0] - 2025-18-02
### Changed
- Default privacy for new accounts [#752](https://github.com/rokwire/core-building-block/issues/752)

## [1.47.0] - 2025-30-01
### Added 
- Consolidate the information, and make it accessible with a single API call [#747](https://github.com/rokwire/core-building-block/issues/747)

## [1.46.0] - 2025-06-01
### Added 
- Add filter by ids to public accounts [#744](https://github.com/rokwire/core-building-block/issues/744)

## [1.45.2] - 2024-18-12
### Fixed
- Fix Case-Insensitive Sorting [#741](https://github.com/rokwire/core-building-block/issues/741)

## [1.45.1] - 2024-13-10
### Fixed
- GET services/accounts returns unsorted response [#733](https://github.com/rokwire/core-building-block/issues/733)

## [1.45.0] - 2024-12-10
### Added
- Public account filtering by unstructured properties [#734](https://github.com/rokwire/core-building-block/issues/734)

## [1.44.1] - 2024-12-03
### Fixed
- Fix Privacy.FieldVisibility validation [#729](https://github.com/rokwire/core-building-block/issues/729)

## [1.44.0] - 2024-11-28
### Added
- Set up privacy settings for account directory data visibility [#727](https://github.com/rokwire/core-building-block/issues/727)

## [1.43.0] - 2024-10-21
### Added
- Get the account ids with FERPA filed false [#724](https://github.com/rokwire/core-building-block/issues/724)

## [1.42.0] - 2024-06-14
### Changed
- Provide external ids on get deleted memberships BBs API [#718](https://github.com/rokwire/core-building-block/issues/718)

## [1.41.0] - 2024-05-30
### Added
- Remove account from the system - all BBs [#335](https://github.com/rokwire/core-building-block/issues/335)

## [1.40.0] - 2024-05-09
### Changed
- Add "admin_app_access_roles" to the system POST and PUT app_orgs [#712](https://github.com/rokwire/core-building-block/issues/712) 

## [1.39.0] - 2024-04-30
### Changed
- Admin app account creation update [#710](https://github.com/rokwire/core-building-block/issues/710)

## [1.38.1] - 2024-03-05
### Fixed
- Fix v2 create accounts [#704](https://github.com/rokwire/core-building-block/issues/704)

## [1.38.0] - 2024-03-01
### Added
- Expose Create multiple accounts admin API [#702](https://github.com/rokwire/core-building-block/issues/702)

### Changed
- Update filter accounts API to accept many UIN [#700](https://github.com/rokwire/core-building-block/issues/700)

## [1.37.2] - 2024-02-14
### Changed
- Clean up accounts migration legacy code [#698](https://github.com/rokwire/core-building-block/issues/698)

## [1.37.1] - 2024-02-14
### Fixed
- Fix nil pointer [#694](https://github.com/rokwire/core-building-block/issues/694)

## [1.37.0] - 2024-02-13
### Fixed
- Migration issue [#692](https://github.com/rokwire/core-building-block/issues/692)

## [1.36.0] - 2023-12-13
### Changed
- Accounts to tenants account migration improvement [#690](https://github.com/rokwire/core-building-block/issues/690)

## [1.35.1] - 2023-12-08
### Fixed
- Handle Create Admin account API issue [#687](https://github.com/rokwire/core-building-block/issues/687)
- Fix storeSystemData [#685](https://github.com/rokwire/core-building-block/issues/685)

## [1.35.0] - 2023-12-01
### Changed
- Single identity within an organisation [#680](https://github.com/rokwire/core-building-block/issues/680)

### Added
- Searching follows looks for substring matches [#670](https://github.com/rokwire/core-building-block/issues/670)

### Added
- Support following accounts [#667](https://github.com/rokwire/core-building-block/issues/667)
- Device ID not nullable [#672](https://github.com/rokwire/core-building-block/issues/672)

## [1.34.0] - 2023-07-06
### Added
- Enable CORS [#632](https://github.com/rokwire/core-building-block/issues/632)
- Move the app config management APIs to the /admin subrouter from /system [#652](https://github.com/rokwire/core-building-block/issues/652)

## [1.33.0] - 2023-05-02
### Added
- Username and password authentication [#658](https://github.com/rokwire/core-building-block/issues/658)

## [1.32.2] - 2023-04-20
### Changed
- Sync Identity BB for user data on authentication event [#650](https://github.com/rokwire/core-building-block/issues/650)

## [1.32.1] - 2023-04-10
### Fixed
- Handle admin scopes on refresh

## [1.32.0] - 2023-04-08
### Added:
- Admin scopes [#653](https://github.com/rokwire/core-building-block/issues/653)
- Admin APIs to get count and list of accounts matching query [#649](https://github.com/rokwire/core-building-block/issues/649)
- Sync Identity BB for user data on authentication event [#650](https://github.com/rokwire/core-building-block/issues/650)

## [1.31.2] - 2023-04-04
### Fixed
- Ignore readOnly fields during validation [#641](https://github.com/rokwire/core-building-block/issues/641)

## [1.31.1] - 2023-03-14
### Changed
- Upgrade to auth library v3 [#645](https://github.com/rokwire/core-building-block/issues/645)

## [1.31.0] - 2023-03-02
### Changed
- Prepare for deployment in OpenShift [#638](https://github.com/rokwire/core-building-block/issues/638)

## [1.30.0] - 2023-02-03
### Added
- Update role admin API [#516](https://github.com/rokwire/core-building-block/issues/516)
- Add admin application config endpoints [#633](https://github.com/rokwire/core-building-block/issues/633)
### Changed
- Upgrade dependencies [#624](https://github.com/rokwire/core-building-block/issues/624)
### Fixed
- Fix system account initialization [#594](https://github.com/rokwire/core-building-block/issues/594)

## [1.29.0] - 2022-11-16
### Added
- Create API to get count of accounts matching criteria [#619](https://github.com/rokwire/core-building-block/issues/619)
### Fixed
- Panic on anonymous refresh [#621](https://github.com/rokwire/core-building-block/issues/621)

## [1.28.0] - 2022-10-24
### Added
- Add unstructured additional properties to profile [#609](https://github.com/rokwire/core-building-block/issues/609)

## [1.27.0] - 2022-10-21
### Added
- BBs/TPS API to search accounts matching criteria [#606](https://github.com/rokwire/core-building-block/issues/606)
- Add scopes to service accounts [#605](https://github.com/rokwire/core-building-block/issues/605)
- Update application system API [#549](https://github.com/rokwire/core-building-block/issues/549)
- Update group admin API [#518](https://github.com/rokwire/core-building-block/issues/518)

## [1.26.0] - 2022-10-05
### Fixed
- Services crashes on anonymous login [#603](https://github.com/rokwire/core-building-block/issues/603)

### Security
- Fix code scanning alert - Log entries created from user input [#601](https://github.com/rokwire/core-building-block/issues/601)

## [1.25.0] - 2022-10-04
### Added
- Update app/org endpoint [#543](https://github.com/rokwire/core-building-block/issues/543)
- Create app/org endpoint [#544](https://github.com/rokwire/core-building-block/issues/544)
- Expose account external IDs [#582](https://github.com/rokwire/core-building-block/issues/582)
- Anonymous accounts [#559](https://github.com/rokwire/core-building-block/issues/559)
- Usernames [#574](https://github.com/rokwire/core-building-block/issues/574)
- Add release instructions to CONVENTIONS.md [#519](https://github.com/rokwire/core-building-block/issues/519)
- Set up system app org token endpoint [#493](https://github.com/rokwire/core-building-block/issues/493)
- Track usage info in accounts [#445](https://github.com/rokwire/core-building-block/issues/445)
- Use signature Key ID to check specific key for service account auth [#481](https://github.com/rokwire/core-building-block/issues/481)
- Allow overriding docs base URLs [#513](https://github.com/rokwire/core-building-block/issues/513)
- Include account ID in request logs [#562](https://github.com/rokwire/core-building-block/issues/562)
- Add system flag to login response [#552](https://github.com/rokwire/core-building-block/issues/552)
- Add default assigners permission [#477](https://github.com/rokwire/core-building-block/issues/477)

### Fixed
- Fix has_permissions for existing accounts [#531](https://github.com/rokwire/core-building-block/issues/531)
- Service registration error handling change [#468](https://github.com/rokwire/core-building-block/issues/468)
- Update account permission duplication [#545](https://github.com/rokwire/core-building-block/issues/545)
- Deleting application roles and groups uses bad accounts query [#536](https://github.com/rokwire/core-building-block/issues/536)

### Changed
- Update oapi-codegen usage [#597](https://github.com/rokwire/core-building-block/issues/597)
- BREAKING: Permission assigners should be OR instead of AND [#482](https://github.com/rokwire/core-building-block/issues/482)]
- Update profile when external user info changes [#589](https://github.com/rokwire/core-building-block/issues/589)

## [1.24.2] - 2022-08-08
### Added
- Allow passing nil context to WithContext storage functions [#494](https://github.com/rokwire/core-building-block/issues/494)
- Account system configs [#558](https://github.com/rokwire/core-building-block/issues/558)

### Fixed
- Authorization policy comments not working [#506](https://github.com/rokwire/core-building-block/issues/506)

## [1.24.1] - 2022-07-07
### Changed
- Expose full roles/groups in accounts [#528](https://github.com/rokwire/core-building-block/issues/528)

## [1.24.0] - 2022-07-07
### Added
- Admin update account authorizations API [#484](https://github.com/rokwire/core-building-block/issues/484)
- Set up admin create account endpoint [#365](https://github.com/rokwire/core-building-block/issues/365)
- Prepare the project to become open source [#129](https://github.com/rokwire/core-building-block/issues/129)
- Retrieve all service account tokens at once [#459](https://github.com/rokwire/core-building-block/issues/459)

### Fixed
- Fix admin authorization endpoints [#515](https://github.com/rokwire/core-building-block/issues/515)
- Clean up authorization policies [#499](https://github.com/rokwire/core-building-block/issues/499)
- Prevent admins from using service account management endpoints [#500](https://github.com/rokwire/core-building-block/issues/500)

### Changed
- Get all admin level accounts [#486](https://github.com/rokwire/core-building-block/issues/486)
- Update SECURITY.md [#504](https://github.com/rokwire/core-building-block/issues/504)

## [1.23.0] - 2022-04-26
### Added
- Email/phone registration should populate email/phone in profile [#431](https://github.com/rokwire/core-building-block/issues/431)
- Implement system accounts [#278](https://github.com/rokwire/core-building-block/issues/278)
- Service accounts [#306](https://github.com/rokwire/core-building-block/issues/306)

### Security
- Update http-swagger dependency [#465](https://github.com/rokwire/core-building-block/issues/465)

## [1.22.0] - 2022-04-02
### Added
- Expose revoke roles from account Admin API [#412](https://github.com/rokwire/core-building-block/issues/412)
- Expose revoke permissions from account Admin API [#411](https://github.com/rokwire/core-building-block/issues/411)
- Expose grant permissions to role Admin API [#415](https://github.com/rokwire/core-building-block/issues/415)
- Expose remove accounts from a group Admin API [#413](https://github.com/rokwire/core-building-block/issues/413)
- Expose add accounts to a group Admin API [#384](https://github.com/rokwire/core-building-block/issues/384)
- Handle external ID management [#364](https://github.com/rokwire/core-building-block/issues/364)

### Security
- Loading all roles and groups for empty query [#458](https://github.com/rokwire/core-building-block/issues/458)

## [1.21.1] - 2022-03-17
### Fixed
- Fix verify credential HTML template loading issues [#451](https://github.com/rokwire/core-building-block/issues/451)

## [1.21.0] - 2022-03-16
### Added
- Clean up verification email messaging and UI [#444](https://github.com/rokwire/core-building-block/issues/444)
- Implement logout for users accounts [#329](https://github.com/rokwire/core-building-block/issues/329)

## [1.20.1] - 2022-03-07
### Fixed
- Unable to login in the Admin app [#430](https://github.com/rokwire/core-building-block/issues/430)

## [1.20.0] - 2022-03-01
### Fixed
- Fix broken external login [#427](https://github.com/rokwire/core-building-block/issues/427)

## [1.19.0] - 2022-02-25
### Added
- Expose System APIs for auth types [#362](https://github.com/rokwire/core-building-block/issues/362)
- Expose grant roles to account Admin API [#383](https://github.com/rokwire/core-building-block/issues/383)
- Expose grant permissions to account Admin API [#382](https://github.com/rokwire/core-building-block/issues/382)
- Expose Admin API which gives an application account devices [#359](https://github.com/rokwire/core-building-block/issues/359)
- Expose Admin API which logouts an account session for specific application [#371](https://github.com/rokwire/core-building-block/issues/371)
- Unlink account auth types [#393](https://github.com/rokwire/core-building-block/issues/393)
- Expose delete app org role admin API [#313](https://github.com/rokwire/core-building-block/issues/313)
- Expose delete app org group admin API [#312](https://github.com/rokwire/core-building-block/issues/312)
- Expose Admin API with the currently logged in accounts [#355](https://github.com/rokwire/core-building-block/issues/355)
- Add app config endpoints [#261](https://github.com/rokwire/core-building-block/issues/261)

### Security
- Fix security vulnerability for roles and groups admin APIs [#414](https://github.com/rokwire/core-building-block/issues/414)

### Fixed
- Fix issues with account linking [#408](https://github.com/rokwire/core-building-block/issues/408)
- Fix creating application group admin API [#397](https://github.com/rokwire/core-building-block/issues/397)
- Fix create role and create group Admin APIs [#386](https://github.com/rokwire/core-building-block/issues/386)
- Fix broken app config API and CHANGELOG.md [#401](https://github.com/rokwire/core-building-block/issues/401)
- Fix shared profile feature [#405](https://github.com/rokwire/core-building-block/issues/405)

### Changed
- Update the filter capability for the get login sessions Admin API [#394](https://github.com/rokwire/core-building-block/issues/394)
- Limit the returned items for get application accounts admin API [#375](https://github.com/rokwire/core-building-block/issues/375)
- Return ordered list of account auth types on link account auth type [#376](https://github.com/rokwire/core-building-block/issues/376)

## [1.18.0] - 2022-01-25
### Added
- Expose create app org group admin API [#309](https://github.com/rokwire/core-building-block/issues/309)
- Apply external auth system user data to profile [#377](https://github.com/rokwire/core-building-block/issues/377)
- Expose create app org role admin API [#308](https://github.com/rokwire/core-building-block/issues/308)
- Expose Admin API which gives all applications for an organization [#324](https://github.com/rokwire/core-building-block/issues/324)
- Expose get application organization groups admin API [#302](https://github.com/rokwire/core-building-block/issues/302)
- Expose get application organization roles admin API [#301](https://github.com/rokwire/core-building-block/issues/301)
- Admin APIs authorization fix [#372](https://github.com/rokwire/core-building-block/issues/372)
- Fixed date login session expiration [#367](https://github.com/rokwire/core-building-block/issues/367)
- Expose get permissions list admin API [#296](https://github.com/rokwire/core-building-block/issues/296)
- Expose get accounts admin API [#283](https://github.com/rokwire/core-building-block/issues/283)
- Expose get account admin API [#270](https://github.com/rokwire/core-building-block/issues/270)

### Changed
- Clean up schemas index.yaml file [#387](https://github.com/rokwire/core-building-block/issues/387)

### Fixed
- Fix yaml files paths [#352](https://github.com/rokwire/core-building-block/issues/352)

## [1.17.0] - 2021-12-06
### Fixed
- Fix delete account API [#341](https://github.com/rokwire/core-building-block/issues/341)
- Upgrade logging library for error JSON fix [#347](https://github.com/rokwire/core-building-block/issues/347)

## [1.16.0] - 2021-12-02
### Fixed
- Panic on nil conversion during OIDC refresh [#344](https://github.com/rokwire/core-building-block/issues/344)
- Account exists endpoint documentation incorrect [#342](https://github.com/rokwire/core-building-block/issues/342)
- Admin APIs issue [#326](https://github.com/rokwire/core-building-block/issues/326)

## [1.15.0] - 2021-12-01
### Fixed
- Panic on nil dereference during anonymous login [#338](https://github.com/rokwire/core-building-block/issues/338)

## [1.14.0] - 2021-11-30
### Added
- Assign device to the account on login [#245](https://github.com/rokwire/core-building-block/issues/245)
- Add multi-factor authentication support [#19](https://github.com/rokwire/core-building-block/issues/19)
- Handle multiple authentication methods linking to one account [#64](https://github.com/rokwire/core-building-block/issues/64)

### Security
- Return verification status on account exists endpoint [#330](https://github.com/rokwire/core-building-block/issues/330)

### Fixed
- Fix the accounts collection index for app and org [#333](https://github.com/rokwire/core-building-block/issues/333)

## [1.13.0] - 2021-11-22
### Added
- Expose resend verification code services API [#287](https://github.com/rokwire/core-building-block/issues/287)
- Add password reset from client and reset links [#216](https://github.com/rokwire/core-building-block/issues/216)
- User PII in tokens [#169](https://github.com/rokwire/core-building-block/issues/169)
- Add authentication required auth wrapper [#250](https://github.com/rokwire/core-building-block/issues/250)

### Security
- Change string comparisons to constant time comparisons [#317](https://github.com/rokwire/core-building-block/issues/317)

### Fixed
- Auth types removed from wrong endpoint [#321](https://github.com/rokwire/core-building-block/issues/321)
- Profile request fails for email sign up [#320](https://github.com/rokwire/core-building-block/issues/320)

## [1.12.0] - 2021-11-10
### Added
- Login session duration policies [#258](https://github.com/rokwire/core-building-block/issues/258)
- Handle groups mappings from OIDC integration [#276](https://github.com/rokwire/core-building-block/issues/276)
- Expose get account services API [#217](https://github.com/rokwire/core-building-block/issues/217)
- Define unified responses for the APIs [#286](https://github.com/rokwire/core-building-block/issues/286)
- Add refresh token abuse detection to login sessions [#257](https://github.com/rokwire/core-building-block/issues/257)

### Changed
- Limit number of active login sessions per account [#256](https://github.com/rokwire/core-building-block/issues/256)
- Expose transaction interface on storage adapter [#285](https://github.com/rokwire/core-building-block/issues/285)

### Fixed
- 502 error on login when missing preferences [#299](https://github.com/rokwire/core-building-block/issues/299)

## [1.11.0] - 2021-11-04
### Added
- Set up permission groups [#25](https://github.com/rokwire/core-building-block/issues/25)

## [1.10.0] - 2021-11-03
### Added
- Merge client and Profile BB profiles and preferences [#228](https://github.com/rokwire/core-building-block/issues/228)

## [1.9.0] - 2021-11-01
### Added
- Disable email verification [#280](https://github.com/rokwire/core-building-block/issues/280)

### Changed
- Dissociate permissions from applications [#207](https://github.com/rokwire/core-building-block/issues/207)

## [1.8.0] - 2021-10-27
### Added
- Prepare Core for Admin app integration [#247](https://github.com/rokwire/core-building-block/issues/247)
- Expose does account exist services API [#255](https://github.com/rokwire/core-building-block/issues/255)

### Fixed
- MongoDB ChangeStream Watch() does not recover [#259](https://github.com/rokwire/core-building-block/issues/259)

## [1.7.0] - 2021-10-25
### Added
- Handle API key validation for non-anonymous users [#244](https://github.com/rokwire/core-building-block/issues/244)
- Implement logins sessions [#172](https://github.com/rokwire/core-building-block/issues/172) 

## [1.6.0] - 2021-10-19
### Added
- Implement logins sessions - almost completed [#172](https://github.com/rokwire/core-building-block/issues/172) 

## [1.5.0] - 2021-10-15
### Fixed
- Permission authorization failing on all endpoints in Docker [#239](https://github.com/rokwire/core-building-block/issues/239)

### Changed
- Switch to ROKWIRE open source libraries [#232](https://github.com/rokwire/core-building-block/issues/232)

## [1.4.0] - 2021-10-11
### Fixed
- Fix various issues [#215](https://github.com/rokwire/core-building-block/issues/215)

### Removed
- **REVERT:** Handle anonymous ID conversion [#204](https://github.com/rokwire/core-building-block/issues/204)

## [1.3.0] - 2021-10-08
### Added
- Expose get account preferences services API [#206](https://github.com/rokwire/core-building-block/issues/206) 

### Changed
- Improve how the system sends emails [#192](https://github.com/rokwire/core-building-block/issues/192)

## [1.2.0] - 2021-10-07
### Security
- Fix Mongo driver vulnerability [#123](https://github.com/rokwire/core-building-block/issues/123)

### Added
- Extract IP address from reques [#246](https://github.com/rokwire/core-building-block/issues/246)
- Populate profile data automatically from ROKWIRE 2.0 Profile BB [#185](https://github.com/rokwire/core-building-block/issues/185)
- Add phone authentication support [#24](https://github.com/rokwire/core-building-block/issues/24)
- Handle anonymous ID conversion [#204](https://github.com/rokwire/core-building-block/issues/204)
- Create a Security.md [#193](https://github.com/rokwire/core-building-block/issues/193)
- Set up authorization system [#45](https://github.com/rokwire/core-building-block/issues/45)
- Add permissions to tokens [#189](https://github.com/rokwire/core-building-block/issues/189)
- Set up anonymous tokens [#26](https://github.com/rokwire/core-building-block/issues/26)
- Add Email authentication and verification [#23](https://github.com/rokwire/core-building-block/issues/23)
- Set up delete account endpoint [#180](https://github.com/rokwire/core-building-block/issues/180)
- Anonymous profile(non-pii) endpoints [#135](https://github.com/rokwire/core-building-block/issues/135)
- User PII endpoints [#128](https://github.com/rokwire/core-building-block/issues/128)
- Handle refresh tokens across multiple devices/apps/orgs [#149](https://github.com/rokwire/core-building-block/issues/149)
- Expose admin API which gets applications list [#104](https://github.com/rokwire/core-building-block/issues/104)
- Restructure auth package to provide APIs interface [#161](https://github.com/rokwire/core-building-block/issues/161)
- Set up refresh tokens [#95](https://github.com/rokwire/core-building-block/issues/95)
- Set up OIDC compliant token validation endpoints [#51](https://github.com/rokwire/core-building-block/issues/51)
- Storage improvements [#144](https://github.com/rokwire/core-building-block/issues/144)
- Expose admin API which creates application [#82](https://github.com/rokwire/core-building-block/issues/82)
- Suppress logs from the AWS load balancer health checks [#141](https://github.com/rokwire/core-building-block/issues/141)
- Set up accounts [#18](https://github.com/rokwire/core-building-block/issues/18)
- Optional OIDC URL overrides [#139](https://github.com/rokwire/core-building-block/issues/139)
- Automate Docker deployment process on Dev [#10](https://github.com/rokwire/core-building-block/issues/10)
- Improve error wrapping [#83](https://github.com/rokwire/core-building-block/issues/83)
- Set up scoped tokens [#98](https://github.com/rokwire/core-building-block/issues/98)
- Expose admin API which gets application. [#103](https://github.com/rokwire/core-building-block/issues/103)
- Expose auth APIs [#81](https://github.com/rokwire/core-building-block/issues/81)
- Expose admin API which gives the organizations list [#61](https://github.com/rokwire/core-building-block/issues/61)
- Expose admin API which gets an organization [#60](https://github.com/rokwire/core-building-block/issues/60)
- Expose service registration handlers [#75](https://github.com/rokwire/core-building-block/issues/75)
- Split OpenAPI yaml file [#84](https://github.com/rokwire/core-building-block/issues/84)
- Standardize logging using logging library [#78](https://github.com/rokwire/core-building-block/issues/78)
- Set up API documentation [#8](https://github.com/rokwire/core-building-block/issues/8)
- Extend the storage adapter listener [#76](https://github.com/rokwire/core-building-block/issues/76)
- Add OIDC support [#17](https://github.com/rokwire/core-building-block/issues/17)
- Incorporate Application entity in the data model [#50](https://github.com/rokwire/core-building-block/issues/50)
- Expose admin API which updates an organization [#59](https://github.com/rokwire/core-building-block/issues/59)
- Set up unit tests environment [#7](https://github.com/rokwire/core-building-block/issues/7)
- Expose admin API which creates an organization [#58](https://github.com/rokwire/core-building-block/issues/58)
- Expose update global config admin API [#36](https://github.com/rokwire/core-building-block/issues/36)
- Expand the model to handle the user devices [#41](https://github.com/rokwire/core-building-block/issues/41)
- Expose get global config admin API [#35](https://github.com/rokwire/core-building-block/issues/35)
- Set up auth framework [#16](https://github.com/rokwire/core-building-block/issues/16)
- Expose version API [#13](https://github.com/rokwire/core-building-block/issues/13)
- Set up project skeleton [#1](https://github.com/rokwire/core-building-block/issues/1)
- Define data model [#2](https://github.com/rokwire/core-building-block/issues/2)
- Expose create global config admin API [#34](https://github.com/rokwire/core-building-block/issues/34)
- Set up logging [#6](https://github.com/rokwire/core-building-block/issues/6)

### Fixed
- Fix broken OIDC login [#211](https://github.com/rokwire/core-building-block/issues/211)
- Fix crash on phone login [#208](https://github.com/rokwire/core-building-block/issues/208)
- Fix email account verification [#198](https://github.com/rokwire/core-building-block/issues/198)
- Fix build failure [#196](https://github.com/rokwire/core-building-block/issues/196)
- Fix admin APIs after the model changes [#173](https://github.com/rokwire/core-building-block/issues/173)
- Fix login issues [#178](https://github.com/rokwire/core-building-block/issues/178)
- Fix base path validation issue [#174](https://github.com/rokwire/core-building-block/issues/174)
- Fix auth credentials search for multiple apps [#153](https://github.com/rokwire/core-building-block/issues/153)
- Fix GlobalPermission and OrganizationPermission in the doc APIs model [#151](https://github.com/rokwire/core-building-block/issues/151)
- OIDC auth bug fixes [#143](https://github.com/rokwire/core-building-block/issues/143)
- Fix APIs requests validation [#89](https://github.com/rokwire/core-building-block/issues/89)
- Fixing the Log and the Changelog for issues #35 and #36 [#54](https://github.com/rokwire/core-building-block/issues/54)

### Changed
- Login API issues [#182](https://github.com/rokwire/core-building-block/issues/182)
- Move temporary claims to auth library [#183](https://github.com/rokwire/core-building-block/issues/183)
- Prepare the service to be deployed into Rokwire infrastructure [#176](https://github.com/rokwire/core-building-block/issues/176)
- Users authentication polish [#155](https://github.com/rokwire/core-building-block/issues/155)
- Optimise the Mongo DB collections indexes usage [#146](https://github.com/rokwire/core-building-block/issues/146)

[Unreleased]: https://github.com/rokwire/core-building-block/compare/v1.44.0...HEAD
[1.44.0]: https://github.com/rokwire/core-building-block/compare/v1.43.0...v1.44.0
[1.43.0]: https://github.com/rokwire/core-building-block/compare/v1.42.0...v1.43.0
[1.42.0]: https://github.com/rokwire/core-building-block/compare/v1.41.0...v1.42.0
[1.41.0]: https://github.com/rokwire/core-building-block/compare/v1.40.0...v1.41.0
[1.40.0]: https://github.com/rokwire/core-building-block/compare/v1.39.0...v1.40.0
[1.39.0]: https://github.com/rokwire/core-building-block/compare/v1.38.1...v1.39.0
[1.38.1]: https://github.com/rokwire/core-building-block/compare/v1.38.0...v1.38.1
[1.38.0]: https://github.com/rokwire/core-building-block/compare/v1.37.2...v1.38.0
[1.37.2]: https://github.com/rokwire/core-building-block/compare/v1.37.1...v1.37.2
[1.37.1]: https://github.com/rokwire/core-building-block/compare/v1.37.0...v1.37.1
[1.37.0]: https://github.com/rokwire/core-building-block/compare/v1.36.0...v1.37.0
[1.36.0]: https://github.com/rokwire/core-building-block/compare/v1.35.1...v1.36.0
[1.35.1]: https://github.com/rokwire/core-building-block/compare/v1.35.0...v1.35.1
[1.35.0]: https://github.com/rokwire/core-building-block/compare/v1.34.0...v1.35.0
[1.34.0]: https://github.com/rokwire/core-building-block/compare/v1.33.0...v1.34.0
[1.33.0]: https://github.com/rokwire/core-building-block/compare/v1.32.2...v1.33.0
[1.32.2]: https://github.com/rokwire/core-building-block/compare/v1.32.1...v1.32.2
[1.32.1]: https://github.com/rokwire/core-building-block/compare/v1.32.0...v1.32.1
[1.32.0]: https://github.com/rokwire/core-building-block/compare/v1.31.2...v1.32.0
[1.31.2]: https://github.com/rokwire/core-building-block/compare/v1.31.1...v1.31.2
[1.31.1]: https://github.com/rokwire/core-building-block/compare/v1.31.0...v1.31.1
[1.31.0]: https://github.com/rokwire/core-building-block/compare/v1.30.0...v1.31.0
[1.30.0]: https://github.com/rokwire/core-building-block/compare/v1.29.0...v1.30.0
[1.29.0]: https://github.com/rokwire/core-building-block/compare/v1.28.0...v1.29.0
[1.28.0]: https://github.com/rokwire/core-building-block/compare/v1.27.0...v1.28.0
[1.27.0]: https://github.com/rokwire/core-building-block/compare/v1.26.0...v1.27.0
[1.26.0]: https://github.com/rokwire/core-building-block/compare/v1.25.0...v1.26.0
[1.25.0]: https://github.com/rokwire/core-building-block/compare/v1.24.2...v1.25.0
[1.24.2]: https://github.com/rokwire/core-building-block/compare/v1.24.1...v1.24.2
[1.24.1]: https://github.com/rokwire/core-building-block/compare/v1.24.0...v1.24.1
[1.24.0]: https://github.com/rokwire/core-building-block/compare/v1.23.0...v1.24.0
[1.23.0]: https://github.com/rokwire/core-building-block/compare/v1.22.0...v1.23.0
[1.22.0]: https://github.com/rokwire/core-building-block/compare/v1.21.1...v1.22.0
[1.21.1]: https://github.com/rokwire/core-building-block/compare/v1.21.0...v1.21.1
[1.21.0]: https://github.com/rokwire/core-building-block/compare/v1.20.1...v1.21.0
[1.20.1]: https://github.com/rokwire/core-building-block/compare/v1.20.0...v1.20.1
[1.20.0]: https://github.com/rokwire/core-building-block/compare/v1.19.0...v1.20.0
[1.19.0]: https://github.com/rokwire/core-building-block/compare/v1.18.0...v1.19.0
[1.18.0]: https://github.com/rokwire/core-building-block/compare/v1.17.0...v1.18.0
[1.17.0]: https://github.com/rokwire/core-building-block/compare/v1.16.0...v1.17.0
[1.16.0]: https://github.com/rokwire/core-building-block/compare/v1.15.0...v1.16.0
[1.15.0]: https://github.com/rokwire/core-building-block/compare/v1.14.0...v1.15.0
[1.14.0]: https://github.com/rokwire/core-building-block/compare/v1.13.0...v1.14.0
[1.13.0]: https://github.com/rokwire/core-building-block/compare/v1.12.0...v1.13.0
[1.12.0]: https://github.com/rokwire/core-building-block/compare/v1.11.0...v1.12.0
[1.11.0]: https://github.com/rokwire/core-building-block/compare/v1.10.0...v1.11.0
[1.10.0]: https://github.com/rokwire/core-building-block/compare/v1.9.0...v1.10.0
[1.9.0]: https://github.com/rokwire/core-building-block/compare/v1.8.0...v1.9.0
[1.8.0]: https://github.com/rokwire/core-building-block/compare/v1.7.0...v1.8.0
[1.7.0]: https://github.com/rokwire/core-building-block/compare/v1.6.0...v1.7.0
[1.6.0]: https://github.com/rokwire/core-building-block/compare/v1.5.0...v1.6.0
[1.5.0]: https://github.com/rokwire/core-building-block/compare/v1.4.0...v1.5.0
[1.4.0]: https://github.com/rokwire/core-building-block/compare/v1.3.0...v1.4.0
[1.3.0]: https://github.com/rokwire/core-building-block/compare/v1.2.0...v1.3.0
[1.2.0]: https://github.com/rokwire/core-building-block/compare/v1.1.0...v1.2.0<|MERGE_RESOLUTION|>--- conflicted
+++ resolved
@@ -6,10 +6,8 @@
 and this project adheres to [Semantic Versioning](https://semver.org/spec/v2.0.0.html).
 
 ## Unreleased
-<<<<<<< HEAD
 ### Added
 - Admin API for filtering signed-in accounts [#789](https://github.com/rokwire/core-building-block/issues/789)
-=======
 
 ## [1.57.2] - 2025-08-19
 ### Changed
@@ -18,7 +16,6 @@
 ## [1.57.1] - 2025-08-18
 ### Changed
 - Twilio phone login does not perform verification - more logs added + fix [#790](https://github.com/rokwire/core-building-block/issues/790)
->>>>>>> e55ea43c
 
 ## [1.57.0] - 2025-08-18
 ### Changed
