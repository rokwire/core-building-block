# Changelog

All notable changes to this project will be documented in this file.

The format is based on [Keep a Changelog](https://keepachangelog.com/en/1.0.0/),
and this project adheres to [Semantic Versioning](https://semver.org/spec/v2.0.0.html).

## Unreleased
<<<<<<< HEAD
### Changed
- Additional profile fields needed [#762](https://github.com/rokwire/core-building-block/issues/762)
=======
## [1.49.0] - 2025-16-04
### Changed
- Support Google Trust Services as CA [#767](https://github.com/rokwire/core-building-block/issues/767)
>>>>>>> 88e303f7

## [1.48.2] - 2025-20-02
### Fixed
- Disable default privacy setting [#759](https://github.com/rokwire/core-building-block/issues/759)

## [1.48.1] - 2025-19-02
### Fixed
- Fix privacy format [#755](https://github.com/rokwire/core-building-block/issues/755)

## [1.48.0] - 2025-18-02
### Changed
- Default privacy for new accounts [#752](https://github.com/rokwire/core-building-block/issues/752)

## [1.47.0] - 2025-30-01
### Added 
- Consolidate the information, and make it accessible with a single API call [#747](https://github.com/rokwire/core-building-block/issues/747)

## [1.46.0] - 2025-06-01
### Added 
- Add filter by ids to public accounts [#744](https://github.com/rokwire/core-building-block/issues/744)

## [1.45.2] - 2024-18-12
### Fixed
- Fix Case-Insensitive Sorting [#741](https://github.com/rokwire/core-building-block/issues/741)

## [1.45.1] - 2024-13-10
### Fixed
- GET services/accounts returns unsorted response [#733](https://github.com/rokwire/core-building-block/issues/733)

## [1.45.0] - 2024-12-10
### Added
- Public account filtering by unstructured properties [#734](https://github.com/rokwire/core-building-block/issues/734)

## [1.44.1] - 2024-12-03
### Fixed
- Fix Privacy.FieldVisibility validation [#729](https://github.com/rokwire/core-building-block/issues/729)

## [1.44.0] - 2024-11-28
### Added
- Set up privacy settings for account directory data visibility [#727](https://github.com/rokwire/core-building-block/issues/727)

## [1.43.0] - 2024-10-21
### Added
- Get the account ids with FERPA filed false [#724](https://github.com/rokwire/core-building-block/issues/724)

## [1.42.0] - 2024-06-14
### Changed
- Provide external ids on get deleted memberships BBs API [#718](https://github.com/rokwire/core-building-block/issues/718)

## [1.41.0] - 2024-05-30
### Added
- Remove account from the system - all BBs [#335](https://github.com/rokwire/core-building-block/issues/335)

## [1.40.0] - 2024-05-09
### Changed
- Add "admin_app_access_roles" to the system POST and PUT app_orgs [#712](https://github.com/rokwire/core-building-block/issues/712) 

## [1.39.0] - 2024-04-30
### Changed
- Admin app account creation update [#710](https://github.com/rokwire/core-building-block/issues/710)

## [1.38.1] - 2024-03-05
### Fixed
- Fix v2 create accounts [#704](https://github.com/rokwire/core-building-block/issues/704)

## [1.38.0] - 2024-03-01
### Added
- Expose Create multiple accounts admin API [#702](https://github.com/rokwire/core-building-block/issues/702)

### Changed
- Update filter accounts API to accept many UIN [#700](https://github.com/rokwire/core-building-block/issues/700)

## [1.37.2] - 2024-02-14
### Changed
- Clean up accounts migration legacy code [#698](https://github.com/rokwire/core-building-block/issues/698)

## [1.37.1] - 2024-02-14
### Fixed
- Fix nil pointer [#694](https://github.com/rokwire/core-building-block/issues/694)

## [1.37.0] - 2024-02-13
### Fixed
- Migration issue [#692](https://github.com/rokwire/core-building-block/issues/692)

## [1.36.0] - 2023-12-13
### Changed
- Accounts to tenants account migration improvement [#690](https://github.com/rokwire/core-building-block/issues/690)

## [1.35.1] - 2023-12-08
### Fixed
- Handle Create Admin account API issue [#687](https://github.com/rokwire/core-building-block/issues/687)
- Fix storeSystemData [#685](https://github.com/rokwire/core-building-block/issues/685)

## [1.35.0] - 2023-12-01
### Changed
- Single identity within an organisation [#680](https://github.com/rokwire/core-building-block/issues/680)

### Added
- Searching follows looks for substring matches [#670](https://github.com/rokwire/core-building-block/issues/670)

### Added
- Support following accounts [#667](https://github.com/rokwire/core-building-block/issues/667)
- Device ID not nullable [#672](https://github.com/rokwire/core-building-block/issues/672)

## [1.34.0] - 2023-07-06
### Added
- Enable CORS [#632](https://github.com/rokwire/core-building-block/issues/632)
- Move the app config management APIs to the /admin subrouter from /system [#652](https://github.com/rokwire/core-building-block/issues/652)

## [1.33.0] - 2023-05-02
### Added
- Username and password authentication [#658](https://github.com/rokwire/core-building-block/issues/658)

## [1.32.2] - 2023-04-20
### Changed
- Sync Identity BB for user data on authentication event [#650](https://github.com/rokwire/core-building-block/issues/650)

## [1.32.1] - 2023-04-10
### Fixed
- Handle admin scopes on refresh

## [1.32.0] - 2023-04-08
### Added:
- Admin scopes [#653](https://github.com/rokwire/core-building-block/issues/653)
- Admin APIs to get count and list of accounts matching query [#649](https://github.com/rokwire/core-building-block/issues/649)
- Sync Identity BB for user data on authentication event [#650](https://github.com/rokwire/core-building-block/issues/650)

## [1.31.2] - 2023-04-04
### Fixed
- Ignore readOnly fields during validation [#641](https://github.com/rokwire/core-building-block/issues/641)

## [1.31.1] - 2023-03-14
### Changed
- Upgrade to auth library v3 [#645](https://github.com/rokwire/core-building-block/issues/645)

## [1.31.0] - 2023-03-02
### Changed
- Prepare for deployment in OpenShift [#638](https://github.com/rokwire/core-building-block/issues/638)

## [1.30.0] - 2023-02-03
### Added
- Update role admin API [#516](https://github.com/rokwire/core-building-block/issues/516)
- Add admin application config endpoints [#633](https://github.com/rokwire/core-building-block/issues/633)
### Changed
- Upgrade dependencies [#624](https://github.com/rokwire/core-building-block/issues/624)
### Fixed
- Fix system account initialization [#594](https://github.com/rokwire/core-building-block/issues/594)

## [1.29.0] - 2022-11-16
### Added
- Create API to get count of accounts matching criteria [#619](https://github.com/rokwire/core-building-block/issues/619)
### Fixed
- Panic on anonymous refresh [#621](https://github.com/rokwire/core-building-block/issues/621)

## [1.28.0] - 2022-10-24
### Added
- Add unstructured additional properties to profile [#609](https://github.com/rokwire/core-building-block/issues/609)

## [1.27.0] - 2022-10-21
### Added
- BBs/TPS API to search accounts matching criteria [#606](https://github.com/rokwire/core-building-block/issues/606)
- Add scopes to service accounts [#605](https://github.com/rokwire/core-building-block/issues/605)
- Update application system API [#549](https://github.com/rokwire/core-building-block/issues/549)
- Update group admin API [#518](https://github.com/rokwire/core-building-block/issues/518)

## [1.26.0] - 2022-10-05
### Fixed
- Services crashes on anonymous login [#603](https://github.com/rokwire/core-building-block/issues/603)

### Security
- Fix code scanning alert - Log entries created from user input [#601](https://github.com/rokwire/core-building-block/issues/601)

## [1.25.0] - 2022-10-04
### Added
- Update app/org endpoint [#543](https://github.com/rokwire/core-building-block/issues/543)
- Create app/org endpoint [#544](https://github.com/rokwire/core-building-block/issues/544)
- Expose account external IDs [#582](https://github.com/rokwire/core-building-block/issues/582)
- Anonymous accounts [#559](https://github.com/rokwire/core-building-block/issues/559)
- Usernames [#574](https://github.com/rokwire/core-building-block/issues/574)
- Add release instructions to CONVENTIONS.md [#519](https://github.com/rokwire/core-building-block/issues/519)
- Set up system app org token endpoint [#493](https://github.com/rokwire/core-building-block/issues/493)
- Track usage info in accounts [#445](https://github.com/rokwire/core-building-block/issues/445)
- Use signature Key ID to check specific key for service account auth [#481](https://github.com/rokwire/core-building-block/issues/481)
- Allow overriding docs base URLs [#513](https://github.com/rokwire/core-building-block/issues/513)
- Include account ID in request logs [#562](https://github.com/rokwire/core-building-block/issues/562)
- Add system flag to login response [#552](https://github.com/rokwire/core-building-block/issues/552)
- Add default assigners permission [#477](https://github.com/rokwire/core-building-block/issues/477)

### Fixed
- Fix has_permissions for existing accounts [#531](https://github.com/rokwire/core-building-block/issues/531)
- Service registration error handling change [#468](https://github.com/rokwire/core-building-block/issues/468)
- Update account permission duplication [#545](https://github.com/rokwire/core-building-block/issues/545)
- Deleting application roles and groups uses bad accounts query [#536](https://github.com/rokwire/core-building-block/issues/536)

### Changed
- Update oapi-codegen usage [#597](https://github.com/rokwire/core-building-block/issues/597)
- BREAKING: Permission assigners should be OR instead of AND [#482](https://github.com/rokwire/core-building-block/issues/482)]
- Update profile when external user info changes [#589](https://github.com/rokwire/core-building-block/issues/589)

## [1.24.2] - 2022-08-08
### Added
- Allow passing nil context to WithContext storage functions [#494](https://github.com/rokwire/core-building-block/issues/494)
- Account system configs [#558](https://github.com/rokwire/core-building-block/issues/558)

### Fixed
- Authorization policy comments not working [#506](https://github.com/rokwire/core-building-block/issues/506)

## [1.24.1] - 2022-07-07
### Changed
- Expose full roles/groups in accounts [#528](https://github.com/rokwire/core-building-block/issues/528)

## [1.24.0] - 2022-07-07
### Added
- Admin update account authorizations API [#484](https://github.com/rokwire/core-building-block/issues/484)
- Set up admin create account endpoint [#365](https://github.com/rokwire/core-building-block/issues/365)
- Prepare the project to become open source [#129](https://github.com/rokwire/core-building-block/issues/129)
- Retrieve all service account tokens at once [#459](https://github.com/rokwire/core-building-block/issues/459)

### Fixed
- Fix admin authorization endpoints [#515](https://github.com/rokwire/core-building-block/issues/515)
- Clean up authorization policies [#499](https://github.com/rokwire/core-building-block/issues/499)
- Prevent admins from using service account management endpoints [#500](https://github.com/rokwire/core-building-block/issues/500)

### Changed
- Get all admin level accounts [#486](https://github.com/rokwire/core-building-block/issues/486)
- Update SECURITY.md [#504](https://github.com/rokwire/core-building-block/issues/504)

## [1.23.0] - 2022-04-26
### Added
- Email/phone registration should populate email/phone in profile [#431](https://github.com/rokwire/core-building-block/issues/431)
- Implement system accounts [#278](https://github.com/rokwire/core-building-block/issues/278)
- Service accounts [#306](https://github.com/rokwire/core-building-block/issues/306)

### Security
- Update http-swagger dependency [#465](https://github.com/rokwire/core-building-block/issues/465)

## [1.22.0] - 2022-04-02
### Added
- Expose revoke roles from account Admin API [#412](https://github.com/rokwire/core-building-block/issues/412)
- Expose revoke permissions from account Admin API [#411](https://github.com/rokwire/core-building-block/issues/411)
- Expose grant permissions to role Admin API [#415](https://github.com/rokwire/core-building-block/issues/415)
- Expose remove accounts from a group Admin API [#413](https://github.com/rokwire/core-building-block/issues/413)
- Expose add accounts to a group Admin API [#384](https://github.com/rokwire/core-building-block/issues/384)
- Handle external ID management [#364](https://github.com/rokwire/core-building-block/issues/364)

### Security
- Loading all roles and groups for empty query [#458](https://github.com/rokwire/core-building-block/issues/458)

## [1.21.1] - 2022-03-17
### Fixed
- Fix verify credential HTML template loading issues [#451](https://github.com/rokwire/core-building-block/issues/451)

## [1.21.0] - 2022-03-16
### Added
- Clean up verification email messaging and UI [#444](https://github.com/rokwire/core-building-block/issues/444)
- Implement logout for users accounts [#329](https://github.com/rokwire/core-building-block/issues/329)

## [1.20.1] - 2022-03-07
### Fixed
- Unable to login in the Admin app [#430](https://github.com/rokwire/core-building-block/issues/430)

## [1.20.0] - 2022-03-01
### Fixed
- Fix broken external login [#427](https://github.com/rokwire/core-building-block/issues/427)

## [1.19.0] - 2022-02-25
### Added
- Expose System APIs for auth types [#362](https://github.com/rokwire/core-building-block/issues/362)
- Expose grant roles to account Admin API [#383](https://github.com/rokwire/core-building-block/issues/383)
- Expose grant permissions to account Admin API [#382](https://github.com/rokwire/core-building-block/issues/382)
- Expose Admin API which gives an application account devices [#359](https://github.com/rokwire/core-building-block/issues/359)
- Expose Admin API which logouts an account session for specific application [#371](https://github.com/rokwire/core-building-block/issues/371)
- Unlink account auth types [#393](https://github.com/rokwire/core-building-block/issues/393)
- Expose delete app org role admin API [#313](https://github.com/rokwire/core-building-block/issues/313)
- Expose delete app org group admin API [#312](https://github.com/rokwire/core-building-block/issues/312)
- Expose Admin API with the currently logged in accounts [#355](https://github.com/rokwire/core-building-block/issues/355)
- Add app config endpoints [#261](https://github.com/rokwire/core-building-block/issues/261)

### Security
- Fix security vulnerability for roles and groups admin APIs [#414](https://github.com/rokwire/core-building-block/issues/414)

### Fixed
- Fix issues with account linking [#408](https://github.com/rokwire/core-building-block/issues/408)
- Fix creating application group admin API [#397](https://github.com/rokwire/core-building-block/issues/397)
- Fix create role and create group Admin APIs [#386](https://github.com/rokwire/core-building-block/issues/386)
- Fix broken app config API and CHANGELOG.md [#401](https://github.com/rokwire/core-building-block/issues/401)
- Fix shared profile feature [#405](https://github.com/rokwire/core-building-block/issues/405)

### Changed
- Update the filter capability for the get login sessions Admin API [#394](https://github.com/rokwire/core-building-block/issues/394)
- Limit the returned items for get application accounts admin API [#375](https://github.com/rokwire/core-building-block/issues/375)
- Return ordered list of account auth types on link account auth type [#376](https://github.com/rokwire/core-building-block/issues/376)

## [1.18.0] - 2022-01-25
### Added
- Expose create app org group admin API [#309](https://github.com/rokwire/core-building-block/issues/309)
- Apply external auth system user data to profile [#377](https://github.com/rokwire/core-building-block/issues/377)
- Expose create app org role admin API [#308](https://github.com/rokwire/core-building-block/issues/308)
- Expose Admin API which gives all applications for an organization [#324](https://github.com/rokwire/core-building-block/issues/324)
- Expose get application organization groups admin API [#302](https://github.com/rokwire/core-building-block/issues/302)
- Expose get application organization roles admin API [#301](https://github.com/rokwire/core-building-block/issues/301)
- Admin APIs authorization fix [#372](https://github.com/rokwire/core-building-block/issues/372)
- Fixed date login session expiration [#367](https://github.com/rokwire/core-building-block/issues/367)
- Expose get permissions list admin API [#296](https://github.com/rokwire/core-building-block/issues/296)
- Expose get accounts admin API [#283](https://github.com/rokwire/core-building-block/issues/283)
- Expose get account admin API [#270](https://github.com/rokwire/core-building-block/issues/270)

### Changed
- Clean up schemas index.yaml file [#387](https://github.com/rokwire/core-building-block/issues/387)

### Fixed
- Fix yaml files paths [#352](https://github.com/rokwire/core-building-block/issues/352)

## [1.17.0] - 2021-12-06
### Fixed
- Fix delete account API [#341](https://github.com/rokwire/core-building-block/issues/341)
- Upgrade logging library for error JSON fix [#347](https://github.com/rokwire/core-building-block/issues/347)

## [1.16.0] - 2021-12-02
### Fixed
- Panic on nil conversion during OIDC refresh [#344](https://github.com/rokwire/core-building-block/issues/344)
- Account exists endpoint documentation incorrect [#342](https://github.com/rokwire/core-building-block/issues/342)
- Admin APIs issue [#326](https://github.com/rokwire/core-building-block/issues/326)

## [1.15.0] - 2021-12-01
### Fixed
- Panic on nil dereference during anonymous login [#338](https://github.com/rokwire/core-building-block/issues/338)

## [1.14.0] - 2021-11-30
### Added
- Assign device to the account on login [#245](https://github.com/rokwire/core-building-block/issues/245)
- Add multi-factor authentication support [#19](https://github.com/rokwire/core-building-block/issues/19)
- Handle multiple authentication methods linking to one account [#64](https://github.com/rokwire/core-building-block/issues/64)

### Security
- Return verification status on account exists endpoint [#330](https://github.com/rokwire/core-building-block/issues/330)

### Fixed
- Fix the accounts collection index for app and org [#333](https://github.com/rokwire/core-building-block/issues/333)

## [1.13.0] - 2021-11-22
### Added
- Expose resend verification code services API [#287](https://github.com/rokwire/core-building-block/issues/287)
- Add password reset from client and reset links [#216](https://github.com/rokwire/core-building-block/issues/216)
- User PII in tokens [#169](https://github.com/rokwire/core-building-block/issues/169)
- Add authentication required auth wrapper [#250](https://github.com/rokwire/core-building-block/issues/250)

### Security
- Change string comparisons to constant time comparisons [#317](https://github.com/rokwire/core-building-block/issues/317)

### Fixed
- Auth types removed from wrong endpoint [#321](https://github.com/rokwire/core-building-block/issues/321)
- Profile request fails for email sign up [#320](https://github.com/rokwire/core-building-block/issues/320)

## [1.12.0] - 2021-11-10
### Added
- Login session duration policies [#258](https://github.com/rokwire/core-building-block/issues/258)
- Handle groups mappings from OIDC integration [#276](https://github.com/rokwire/core-building-block/issues/276)
- Expose get account services API [#217](https://github.com/rokwire/core-building-block/issues/217)
- Define unified responses for the APIs [#286](https://github.com/rokwire/core-building-block/issues/286)
- Add refresh token abuse detection to login sessions [#257](https://github.com/rokwire/core-building-block/issues/257)

### Changed
- Limit number of active login sessions per account [#256](https://github.com/rokwire/core-building-block/issues/256)
- Expose transaction interface on storage adapter [#285](https://github.com/rokwire/core-building-block/issues/285)

### Fixed
- 502 error on login when missing preferences [#299](https://github.com/rokwire/core-building-block/issues/299)

## [1.11.0] - 2021-11-04
### Added
- Set up permission groups [#25](https://github.com/rokwire/core-building-block/issues/25)

## [1.10.0] - 2021-11-03
### Added
- Merge client and Profile BB profiles and preferences [#228](https://github.com/rokwire/core-building-block/issues/228)

## [1.9.0] - 2021-11-01
### Added
- Disable email verification [#280](https://github.com/rokwire/core-building-block/issues/280)

### Changed
- Dissociate permissions from applications [#207](https://github.com/rokwire/core-building-block/issues/207)

## [1.8.0] - 2021-10-27
### Added
- Prepare Core for Admin app integration [#247](https://github.com/rokwire/core-building-block/issues/247)
- Expose does account exist services API [#255](https://github.com/rokwire/core-building-block/issues/255)

### Fixed
- MongoDB ChangeStream Watch() does not recover [#259](https://github.com/rokwire/core-building-block/issues/259)

## [1.7.0] - 2021-10-25
### Added
- Handle API key validation for non-anonymous users [#244](https://github.com/rokwire/core-building-block/issues/244)
- Implement logins sessions [#172](https://github.com/rokwire/core-building-block/issues/172) 

## [1.6.0] - 2021-10-19
### Added
- Implement logins sessions - almost completed [#172](https://github.com/rokwire/core-building-block/issues/172) 

## [1.5.0] - 2021-10-15
### Fixed
- Permission authorization failing on all endpoints in Docker [#239](https://github.com/rokwire/core-building-block/issues/239)

### Changed
- Switch to ROKWIRE open source libraries [#232](https://github.com/rokwire/core-building-block/issues/232)

## [1.4.0] - 2021-10-11
### Fixed
- Fix various issues [#215](https://github.com/rokwire/core-building-block/issues/215)

### Removed
- **REVERT:** Handle anonymous ID conversion [#204](https://github.com/rokwire/core-building-block/issues/204)

## [1.3.0] - 2021-10-08
### Added
- Expose get account preferences services API [#206](https://github.com/rokwire/core-building-block/issues/206) 

### Changed
- Improve how the system sends emails [#192](https://github.com/rokwire/core-building-block/issues/192)

## [1.2.0] - 2021-10-07
### Security
- Fix Mongo driver vulnerability [#123](https://github.com/rokwire/core-building-block/issues/123)

### Added
- Extract IP address from reques [#246](https://github.com/rokwire/core-building-block/issues/246)
- Populate profile data automatically from ROKWIRE 2.0 Profile BB [#185](https://github.com/rokwire/core-building-block/issues/185)
- Add phone authentication support [#24](https://github.com/rokwire/core-building-block/issues/24)
- Handle anonymous ID conversion [#204](https://github.com/rokwire/core-building-block/issues/204)
- Create a Security.md [#193](https://github.com/rokwire/core-building-block/issues/193)
- Set up authorization system [#45](https://github.com/rokwire/core-building-block/issues/45)
- Add permissions to tokens [#189](https://github.com/rokwire/core-building-block/issues/189)
- Set up anonymous tokens [#26](https://github.com/rokwire/core-building-block/issues/26)
- Add Email authentication and verification [#23](https://github.com/rokwire/core-building-block/issues/23)
- Set up delete account endpoint [#180](https://github.com/rokwire/core-building-block/issues/180)
- Anonymous profile(non-pii) endpoints [#135](https://github.com/rokwire/core-building-block/issues/135)
- User PII endpoints [#128](https://github.com/rokwire/core-building-block/issues/128)
- Handle refresh tokens across multiple devices/apps/orgs [#149](https://github.com/rokwire/core-building-block/issues/149)
- Expose admin API which gets applications list [#104](https://github.com/rokwire/core-building-block/issues/104)
- Restructure auth package to provide APIs interface [#161](https://github.com/rokwire/core-building-block/issues/161)
- Set up refresh tokens [#95](https://github.com/rokwire/core-building-block/issues/95)
- Set up OIDC compliant token validation endpoints [#51](https://github.com/rokwire/core-building-block/issues/51)
- Storage improvements [#144](https://github.com/rokwire/core-building-block/issues/144)
- Expose admin API which creates application [#82](https://github.com/rokwire/core-building-block/issues/82)
- Suppress logs from the AWS load balancer health checks [#141](https://github.com/rokwire/core-building-block/issues/141)
- Set up accounts [#18](https://github.com/rokwire/core-building-block/issues/18)
- Optional OIDC URL overrides [#139](https://github.com/rokwire/core-building-block/issues/139)
- Automate Docker deployment process on Dev [#10](https://github.com/rokwire/core-building-block/issues/10)
- Improve error wrapping [#83](https://github.com/rokwire/core-building-block/issues/83)
- Set up scoped tokens [#98](https://github.com/rokwire/core-building-block/issues/98)
- Expose admin API which gets application. [#103](https://github.com/rokwire/core-building-block/issues/103)
- Expose auth APIs [#81](https://github.com/rokwire/core-building-block/issues/81)
- Expose admin API which gives the organizations list [#61](https://github.com/rokwire/core-building-block/issues/61)
- Expose admin API which gets an organization [#60](https://github.com/rokwire/core-building-block/issues/60)
- Expose service registration handlers [#75](https://github.com/rokwire/core-building-block/issues/75)
- Split OpenAPI yaml file [#84](https://github.com/rokwire/core-building-block/issues/84)
- Standardize logging using logging library [#78](https://github.com/rokwire/core-building-block/issues/78)
- Set up API documentation [#8](https://github.com/rokwire/core-building-block/issues/8)
- Extend the storage adapter listener [#76](https://github.com/rokwire/core-building-block/issues/76)
- Add OIDC support [#17](https://github.com/rokwire/core-building-block/issues/17)
- Incorporate Application entity in the data model [#50](https://github.com/rokwire/core-building-block/issues/50)
- Expose admin API which updates an organization [#59](https://github.com/rokwire/core-building-block/issues/59)
- Set up unit tests environment [#7](https://github.com/rokwire/core-building-block/issues/7)
- Expose admin API which creates an organization [#58](https://github.com/rokwire/core-building-block/issues/58)
- Expose update global config admin API [#36](https://github.com/rokwire/core-building-block/issues/36)
- Expand the model to handle the user devices [#41](https://github.com/rokwire/core-building-block/issues/41)
- Expose get global config admin API [#35](https://github.com/rokwire/core-building-block/issues/35)
- Set up auth framework [#16](https://github.com/rokwire/core-building-block/issues/16)
- Expose version API [#13](https://github.com/rokwire/core-building-block/issues/13)
- Set up project skeleton [#1](https://github.com/rokwire/core-building-block/issues/1)
- Define data model [#2](https://github.com/rokwire/core-building-block/issues/2)
- Expose create global config admin API [#34](https://github.com/rokwire/core-building-block/issues/34)
- Set up logging [#6](https://github.com/rokwire/core-building-block/issues/6)

### Fixed
- Fix broken OIDC login [#211](https://github.com/rokwire/core-building-block/issues/211)
- Fix crash on phone login [#208](https://github.com/rokwire/core-building-block/issues/208)
- Fix email account verification [#198](https://github.com/rokwire/core-building-block/issues/198)
- Fix build failure [#196](https://github.com/rokwire/core-building-block/issues/196)
- Fix admin APIs after the model changes [#173](https://github.com/rokwire/core-building-block/issues/173)
- Fix login issues [#178](https://github.com/rokwire/core-building-block/issues/178)
- Fix base path validation issue [#174](https://github.com/rokwire/core-building-block/issues/174)
- Fix auth credentials search for multiple apps [#153](https://github.com/rokwire/core-building-block/issues/153)
- Fix GlobalPermission and OrganizationPermission in the doc APIs model [#151](https://github.com/rokwire/core-building-block/issues/151)
- OIDC auth bug fixes [#143](https://github.com/rokwire/core-building-block/issues/143)
- Fix APIs requests validation [#89](https://github.com/rokwire/core-building-block/issues/89)
- Fixing the Log and the Changelog for issues #35 and #36 [#54](https://github.com/rokwire/core-building-block/issues/54)

### Changed
- Login API issues [#182](https://github.com/rokwire/core-building-block/issues/182)
- Move temporary claims to auth library [#183](https://github.com/rokwire/core-building-block/issues/183)
- Prepare the service to be deployed into Rokwire infrastructure [#176](https://github.com/rokwire/core-building-block/issues/176)
- Users authentication polish [#155](https://github.com/rokwire/core-building-block/issues/155)
- Optimise the Mongo DB collections indexes usage [#146](https://github.com/rokwire/core-building-block/issues/146)

[Unreleased]: https://github.com/rokwire/core-building-block/compare/v1.44.0...HEAD
[1.44.0]: https://github.com/rokwire/core-building-block/compare/v1.43.0...v1.44.0
[1.43.0]: https://github.com/rokwire/core-building-block/compare/v1.42.0...v1.43.0
[1.42.0]: https://github.com/rokwire/core-building-block/compare/v1.41.0...v1.42.0
[1.41.0]: https://github.com/rokwire/core-building-block/compare/v1.40.0...v1.41.0
[1.40.0]: https://github.com/rokwire/core-building-block/compare/v1.39.0...v1.40.0
[1.39.0]: https://github.com/rokwire/core-building-block/compare/v1.38.1...v1.39.0
[1.38.1]: https://github.com/rokwire/core-building-block/compare/v1.38.0...v1.38.1
[1.38.0]: https://github.com/rokwire/core-building-block/compare/v1.37.2...v1.38.0
[1.37.2]: https://github.com/rokwire/core-building-block/compare/v1.37.1...v1.37.2
[1.37.1]: https://github.com/rokwire/core-building-block/compare/v1.37.0...v1.37.1
[1.37.0]: https://github.com/rokwire/core-building-block/compare/v1.36.0...v1.37.0
[1.36.0]: https://github.com/rokwire/core-building-block/compare/v1.35.1...v1.36.0
[1.35.1]: https://github.com/rokwire/core-building-block/compare/v1.35.0...v1.35.1
[1.35.0]: https://github.com/rokwire/core-building-block/compare/v1.34.0...v1.35.0
[1.34.0]: https://github.com/rokwire/core-building-block/compare/v1.33.0...v1.34.0
[1.33.0]: https://github.com/rokwire/core-building-block/compare/v1.32.2...v1.33.0
[1.32.2]: https://github.com/rokwire/core-building-block/compare/v1.32.1...v1.32.2
[1.32.1]: https://github.com/rokwire/core-building-block/compare/v1.32.0...v1.32.1
[1.32.0]: https://github.com/rokwire/core-building-block/compare/v1.31.2...v1.32.0
[1.31.2]: https://github.com/rokwire/core-building-block/compare/v1.31.1...v1.31.2
[1.31.1]: https://github.com/rokwire/core-building-block/compare/v1.31.0...v1.31.1
[1.31.0]: https://github.com/rokwire/core-building-block/compare/v1.30.0...v1.31.0
[1.30.0]: https://github.com/rokwire/core-building-block/compare/v1.29.0...v1.30.0
[1.29.0]: https://github.com/rokwire/core-building-block/compare/v1.28.0...v1.29.0
[1.28.0]: https://github.com/rokwire/core-building-block/compare/v1.27.0...v1.28.0
[1.27.0]: https://github.com/rokwire/core-building-block/compare/v1.26.0...v1.27.0
[1.26.0]: https://github.com/rokwire/core-building-block/compare/v1.25.0...v1.26.0
[1.25.0]: https://github.com/rokwire/core-building-block/compare/v1.24.2...v1.25.0
[1.24.2]: https://github.com/rokwire/core-building-block/compare/v1.24.1...v1.24.2
[1.24.1]: https://github.com/rokwire/core-building-block/compare/v1.24.0...v1.24.1
[1.24.0]: https://github.com/rokwire/core-building-block/compare/v1.23.0...v1.24.0
[1.23.0]: https://github.com/rokwire/core-building-block/compare/v1.22.0...v1.23.0
[1.22.0]: https://github.com/rokwire/core-building-block/compare/v1.21.1...v1.22.0
[1.21.1]: https://github.com/rokwire/core-building-block/compare/v1.21.0...v1.21.1
[1.21.0]: https://github.com/rokwire/core-building-block/compare/v1.20.1...v1.21.0
[1.20.1]: https://github.com/rokwire/core-building-block/compare/v1.20.0...v1.20.1
[1.20.0]: https://github.com/rokwire/core-building-block/compare/v1.19.0...v1.20.0
[1.19.0]: https://github.com/rokwire/core-building-block/compare/v1.18.0...v1.19.0
[1.18.0]: https://github.com/rokwire/core-building-block/compare/v1.17.0...v1.18.0
[1.17.0]: https://github.com/rokwire/core-building-block/compare/v1.16.0...v1.17.0
[1.16.0]: https://github.com/rokwire/core-building-block/compare/v1.15.0...v1.16.0
[1.15.0]: https://github.com/rokwire/core-building-block/compare/v1.14.0...v1.15.0
[1.14.0]: https://github.com/rokwire/core-building-block/compare/v1.13.0...v1.14.0
[1.13.0]: https://github.com/rokwire/core-building-block/compare/v1.12.0...v1.13.0
[1.12.0]: https://github.com/rokwire/core-building-block/compare/v1.11.0...v1.12.0
[1.11.0]: https://github.com/rokwire/core-building-block/compare/v1.10.0...v1.11.0
[1.10.0]: https://github.com/rokwire/core-building-block/compare/v1.9.0...v1.10.0
[1.9.0]: https://github.com/rokwire/core-building-block/compare/v1.8.0...v1.9.0
[1.8.0]: https://github.com/rokwire/core-building-block/compare/v1.7.0...v1.8.0
[1.7.0]: https://github.com/rokwire/core-building-block/compare/v1.6.0...v1.7.0
[1.6.0]: https://github.com/rokwire/core-building-block/compare/v1.5.0...v1.6.0
[1.5.0]: https://github.com/rokwire/core-building-block/compare/v1.4.0...v1.5.0
[1.4.0]: https://github.com/rokwire/core-building-block/compare/v1.3.0...v1.4.0
[1.3.0]: https://github.com/rokwire/core-building-block/compare/v1.2.0...v1.3.0
[1.2.0]: https://github.com/rokwire/core-building-block/compare/v1.1.0...v1.2.0<|MERGE_RESOLUTION|>--- conflicted
+++ resolved
@@ -6,14 +6,12 @@
 and this project adheres to [Semantic Versioning](https://semver.org/spec/v2.0.0.html).
 
 ## Unreleased
-<<<<<<< HEAD
 ### Changed
 - Additional profile fields needed [#762](https://github.com/rokwire/core-building-block/issues/762)
-=======
+
 ## [1.49.0] - 2025-16-04
 ### Changed
 - Support Google Trust Services as CA [#767](https://github.com/rokwire/core-building-block/issues/767)
->>>>>>> 88e303f7
 
 ## [1.48.2] - 2025-20-02
 ### Fixed
