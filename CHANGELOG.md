# Changelog

All notable changes to this project will be documented in this file.

The format is based on [Keep a Changelog](https://keepachangelog.com/en/1.0.0/),
and this project adheres to [Semantic Versioning](https://semver.org/spec/v2.0.0.html).

## Unreleased
<<<<<<< HEAD

### Added
- Improve profile filtering for participant age [#791](https://github.com/rokwire/core-building-block/issues/791)
=======
## [1.56.0] - 2025-08-15
### Changed
- Twilio phone login does not perform verification - more logs added [#790](https://github.com/rokwire/core-building-block/issues/790)
>>>>>>> cb082c48

## [1.55.1] - 2025-08-14
### Fixed
- Twilio phone login does not perform verification [#790](https://github.com/rokwire/core-building-block/issues/790)

## [1.55.0] - 2025-07-16
### Added
-  Provide requested support for Prospective Students [#783](https://github.com/rokwire/core-building-block/issues/783)

## [1.54.0] - 2025-07-16
### Changed 
- Automatically switch from prospective to student [#784](https://github.com/rokwire/core-building-block/issues/784)

## [1.53.0] - 2025-07-07
### Changed 
- Replace auth library and logging library with Building Block SDK [#765](https://github.com/rokwire/core-building-block/issues/765)

## [1.52.0] - 2025-06-20
### Added
- Ensure all properties are returned on get applcaition organization system API [#779](https://github.com/rokwire/core-building-block/issues/779)

## [1.51.0] - 2025-02-05
### Added
- Support public accounts reverse pagination and total count [#766](https://github.com/rokwire/core-building-block/issues/766)

## [1.50.0] - 2025-24-04
### Added
- Additional profile fields needed (added profile address fields) [#762](https://github.com/rokwire/core-building-block/issues/762)

### Changed
- Additional profile fields needed [#762](https://github.com/rokwire/core-building-block/issues/762)

## [1.49.0] - 2025-16-04
### Changed
- Support Google Trust Services as CA [#767](https://github.com/rokwire/core-building-block/issues/767)

## [1.48.2] - 2025-20-02
### Fixed
- Disable default privacy setting [#759](https://github.com/rokwire/core-building-block/issues/759)

## [1.48.1] - 2025-19-02
### Fixed
- Fix privacy format [#755](https://github.com/rokwire/core-building-block/issues/755)

## [1.48.0] - 2025-18-02
### Changed
- Default privacy for new accounts [#752](https://github.com/rokwire/core-building-block/issues/752)

## [1.47.0] - 2025-30-01
### Added 
- Consolidate the information, and make it accessible with a single API call [#747](https://github.com/rokwire/core-building-block/issues/747)

## [1.46.0] - 2025-06-01
### Added 
- Add filter by ids to public accounts [#744](https://github.com/rokwire/core-building-block/issues/744)

## [1.45.2] - 2024-18-12
### Fixed
- Fix Case-Insensitive Sorting [#741](https://github.com/rokwire/core-building-block/issues/741)

## [1.45.1] - 2024-13-10
### Fixed
- GET services/accounts returns unsorted response [#733](https://github.com/rokwire/core-building-block/issues/733)

## [1.45.0] - 2024-12-10
### Added
- Public account filtering by unstructured properties [#734](https://github.com/rokwire/core-building-block/issues/734)

## [1.44.1] - 2024-12-03
### Fixed
- Fix Privacy.FieldVisibility validation [#729](https://github.com/rokwire/core-building-block/issues/729)

## [1.44.0] - 2024-11-28
### Added
- Set up privacy settings for account directory data visibility [#727](https://github.com/rokwire/core-building-block/issues/727)

## [1.43.0] - 2024-10-21
### Added
- Get the account ids with FERPA filed false [#724](https://github.com/rokwire/core-building-block/issues/724)

## [1.42.0] - 2024-06-14
### Changed
- Provide external ids on get deleted memberships BBs API [#718](https://github.com/rokwire/core-building-block/issues/718)

## [1.41.0] - 2024-05-30
### Added
- Remove account from the system - all BBs [#335](https://github.com/rokwire/core-building-block/issues/335)

## [1.40.0] - 2024-05-09
### Changed
- Add "admin_app_access_roles" to the system POST and PUT app_orgs [#712](https://github.com/rokwire/core-building-block/issues/712) 

## [1.39.0] - 2024-04-30
### Changed
- Admin app account creation update [#710](https://github.com/rokwire/core-building-block/issues/710)

## [1.38.1] - 2024-03-05
### Fixed
- Fix v2 create accounts [#704](https://github.com/rokwire/core-building-block/issues/704)

## [1.38.0] - 2024-03-01
### Added
- Expose Create multiple accounts admin API [#702](https://github.com/rokwire/core-building-block/issues/702)

### Changed
- Update filter accounts API to accept many UIN [#700](https://github.com/rokwire/core-building-block/issues/700)

## [1.37.2] - 2024-02-14
### Changed
- Clean up accounts migration legacy code [#698](https://github.com/rokwire/core-building-block/issues/698)

## [1.37.1] - 2024-02-14
### Fixed
- Fix nil pointer [#694](https://github.com/rokwire/core-building-block/issues/694)

## [1.37.0] - 2024-02-13
### Fixed
- Migration issue [#692](https://github.com/rokwire/core-building-block/issues/692)

## [1.36.0] - 2023-12-13
### Changed
- Accounts to tenants account migration improvement [#690](https://github.com/rokwire/core-building-block/issues/690)

## [1.35.1] - 2023-12-08
### Fixed
- Handle Create Admin account API issue [#687](https://github.com/rokwire/core-building-block/issues/687)
- Fix storeSystemData [#685](https://github.com/rokwire/core-building-block/issues/685)

## [1.35.0] - 2023-12-01
### Changed
- Single identity within an organisation [#680](https://github.com/rokwire/core-building-block/issues/680)

### Added
- Searching follows looks for substring matches [#670](https://github.com/rokwire/core-building-block/issues/670)

### Added
- Support following accounts [#667](https://github.com/rokwire/core-building-block/issues/667)
- Device ID not nullable [#672](https://github.com/rokwire/core-building-block/issues/672)

## [1.34.0] - 2023-07-06
### Added
- Enable CORS [#632](https://github.com/rokwire/core-building-block/issues/632)
- Move the app config management APIs to the /admin subrouter from /system [#652](https://github.com/rokwire/core-building-block/issues/652)

## [1.33.0] - 2023-05-02
### Added
- Username and password authentication [#658](https://github.com/rokwire/core-building-block/issues/658)

## [1.32.2] - 2023-04-20
### Changed
- Sync Identity BB for user data on authentication event [#650](https://github.com/rokwire/core-building-block/issues/650)

## [1.32.1] - 2023-04-10
### Fixed
- Handle admin scopes on refresh

## [1.32.0] - 2023-04-08
### Added:
- Admin scopes [#653](https://github.com/rokwire/core-building-block/issues/653)
- Admin APIs to get count and list of accounts matching query [#649](https://github.com/rokwire/core-building-block/issues/649)
- Sync Identity BB for user data on authentication event [#650](https://github.com/rokwire/core-building-block/issues/650)

## [1.31.2] - 2023-04-04
### Fixed
- Ignore readOnly fields during validation [#641](https://github.com/rokwire/core-building-block/issues/641)

## [1.31.1] - 2023-03-14
### Changed
- Upgrade to auth library v3 [#645](https://github.com/rokwire/core-building-block/issues/645)

## [1.31.0] - 2023-03-02
### Changed
- Prepare for deployment in OpenShift [#638](https://github.com/rokwire/core-building-block/issues/638)

## [1.30.0] - 2023-02-03
### Added
- Update role admin API [#516](https://github.com/rokwire/core-building-block/issues/516)
- Add admin application config endpoints [#633](https://github.com/rokwire/core-building-block/issues/633)
### Changed
- Upgrade dependencies [#624](https://github.com/rokwire/core-building-block/issues/624)
### Fixed
- Fix system account initialization [#594](https://github.com/rokwire/core-building-block/issues/594)

## [1.29.0] - 2022-11-16
### Added
- Create API to get count of accounts matching criteria [#619](https://github.com/rokwire/core-building-block/issues/619)
### Fixed
- Panic on anonymous refresh [#621](https://github.com/rokwire/core-building-block/issues/621)

## [1.28.0] - 2022-10-24
### Added
- Add unstructured additional properties to profile [#609](https://github.com/rokwire/core-building-block/issues/609)

## [1.27.0] - 2022-10-21
### Added
- BBs/TPS API to search accounts matching criteria [#606](https://github.com/rokwire/core-building-block/issues/606)
- Add scopes to service accounts [#605](https://github.com/rokwire/core-building-block/issues/605)
- Update application system API [#549](https://github.com/rokwire/core-building-block/issues/549)
- Update group admin API [#518](https://github.com/rokwire/core-building-block/issues/518)

## [1.26.0] - 2022-10-05
### Fixed
- Services crashes on anonymous login [#603](https://github.com/rokwire/core-building-block/issues/603)

### Security
- Fix code scanning alert - Log entries created from user input [#601](https://github.com/rokwire/core-building-block/issues/601)

## [1.25.0] - 2022-10-04
### Added
- Update app/org endpoint [#543](https://github.com/rokwire/core-building-block/issues/543)
- Create app/org endpoint [#544](https://github.com/rokwire/core-building-block/issues/544)
- Expose account external IDs [#582](https://github.com/rokwire/core-building-block/issues/582)
- Anonymous accounts [#559](https://github.com/rokwire/core-building-block/issues/559)
- Usernames [#574](https://github.com/rokwire/core-building-block/issues/574)
- Add release instructions to CONVENTIONS.md [#519](https://github.com/rokwire/core-building-block/issues/519)
- Set up system app org token endpoint [#493](https://github.com/rokwire/core-building-block/issues/493)
- Track usage info in accounts [#445](https://github.com/rokwire/core-building-block/issues/445)
- Use signature Key ID to check specific key for service account auth [#481](https://github.com/rokwire/core-building-block/issues/481)
- Allow overriding docs base URLs [#513](https://github.com/rokwire/core-building-block/issues/513)
- Include account ID in request logs [#562](https://github.com/rokwire/core-building-block/issues/562)
- Add system flag to login response [#552](https://github.com/rokwire/core-building-block/issues/552)
- Add default assigners permission [#477](https://github.com/rokwire/core-building-block/issues/477)

### Fixed
- Fix has_permissions for existing accounts [#531](https://github.com/rokwire/core-building-block/issues/531)
- Service registration error handling change [#468](https://github.com/rokwire/core-building-block/issues/468)
- Update account permission duplication [#545](https://github.com/rokwire/core-building-block/issues/545)
- Deleting application roles and groups uses bad accounts query [#536](https://github.com/rokwire/core-building-block/issues/536)

### Changed
- Update oapi-codegen usage [#597](https://github.com/rokwire/core-building-block/issues/597)
- BREAKING: Permission assigners should be OR instead of AND [#482](https://github.com/rokwire/core-building-block/issues/482)]
- Update profile when external user info changes [#589](https://github.com/rokwire/core-building-block/issues/589)

## [1.24.2] - 2022-08-08
### Added
- Allow passing nil context to WithContext storage functions [#494](https://github.com/rokwire/core-building-block/issues/494)
- Account system configs [#558](https://github.com/rokwire/core-building-block/issues/558)

### Fixed
- Authorization policy comments not working [#506](https://github.com/rokwire/core-building-block/issues/506)

## [1.24.1] - 2022-07-07
### Changed
- Expose full roles/groups in accounts [#528](https://github.com/rokwire/core-building-block/issues/528)

## [1.24.0] - 2022-07-07
### Added
- Admin update account authorizations API [#484](https://github.com/rokwire/core-building-block/issues/484)
- Set up admin create account endpoint [#365](https://github.com/rokwire/core-building-block/issues/365)
- Prepare the project to become open source [#129](https://github.com/rokwire/core-building-block/issues/129)
- Retrieve all service account tokens at once [#459](https://github.com/rokwire/core-building-block/issues/459)

### Fixed
- Fix admin authorization endpoints [#515](https://github.com/rokwire/core-building-block/issues/515)
- Clean up authorization policies [#499](https://github.com/rokwire/core-building-block/issues/499)
- Prevent admins from using service account management endpoints [#500](https://github.com/rokwire/core-building-block/issues/500)

### Changed
- Get all admin level accounts [#486](https://github.com/rokwire/core-building-block/issues/486)
- Update SECURITY.md [#504](https://github.com/rokwire/core-building-block/issues/504)

## [1.23.0] - 2022-04-26
### Added
- Email/phone registration should populate email/phone in profile [#431](https://github.com/rokwire/core-building-block/issues/431)
- Implement system accounts [#278](https://github.com/rokwire/core-building-block/issues/278)
- Service accounts [#306](https://github.com/rokwire/core-building-block/issues/306)

### Security
- Update http-swagger dependency [#465](https://github.com/rokwire/core-building-block/issues/465)

## [1.22.0] - 2022-04-02
### Added
- Expose revoke roles from account Admin API [#412](https://github.com/rokwire/core-building-block/issues/412)
- Expose revoke permissions from account Admin API [#411](https://github.com/rokwire/core-building-block/issues/411)
- Expose grant permissions to role Admin API [#415](https://github.com/rokwire/core-building-block/issues/415)
- Expose remove accounts from a group Admin API [#413](https://github.com/rokwire/core-building-block/issues/413)
- Expose add accounts to a group Admin API [#384](https://github.com/rokwire/core-building-block/issues/384)
- Handle external ID management [#364](https://github.com/rokwire/core-building-block/issues/364)

### Security
- Loading all roles and groups for empty query [#458](https://github.com/rokwire/core-building-block/issues/458)

## [1.21.1] - 2022-03-17
### Fixed
- Fix verify credential HTML template loading issues [#451](https://github.com/rokwire/core-building-block/issues/451)

## [1.21.0] - 2022-03-16
### Added
- Clean up verification email messaging and UI [#444](https://github.com/rokwire/core-building-block/issues/444)
- Implement logout for users accounts [#329](https://github.com/rokwire/core-building-block/issues/329)

## [1.20.1] - 2022-03-07
### Fixed
- Unable to login in the Admin app [#430](https://github.com/rokwire/core-building-block/issues/430)

## [1.20.0] - 2022-03-01
### Fixed
- Fix broken external login [#427](https://github.com/rokwire/core-building-block/issues/427)

## [1.19.0] - 2022-02-25
### Added
- Expose System APIs for auth types [#362](https://github.com/rokwire/core-building-block/issues/362)
- Expose grant roles to account Admin API [#383](https://github.com/rokwire/core-building-block/issues/383)
- Expose grant permissions to account Admin API [#382](https://github.com/rokwire/core-building-block/issues/382)
- Expose Admin API which gives an application account devices [#359](https://github.com/rokwire/core-building-block/issues/359)
- Expose Admin API which logouts an account session for specific application [#371](https://github.com/rokwire/core-building-block/issues/371)
- Unlink account auth types [#393](https://github.com/rokwire/core-building-block/issues/393)
- Expose delete app org role admin API [#313](https://github.com/rokwire/core-building-block/issues/313)
- Expose delete app org group admin API [#312](https://github.com/rokwire/core-building-block/issues/312)
- Expose Admin API with the currently logged in accounts [#355](https://github.com/rokwire/core-building-block/issues/355)
- Add app config endpoints [#261](https://github.com/rokwire/core-building-block/issues/261)

### Security
- Fix security vulnerability for roles and groups admin APIs [#414](https://github.com/rokwire/core-building-block/issues/414)

### Fixed
- Fix issues with account linking [#408](https://github.com/rokwire/core-building-block/issues/408)
- Fix creating application group admin API [#397](https://github.com/rokwire/core-building-block/issues/397)
- Fix create role and create group Admin APIs [#386](https://github.com/rokwire/core-building-block/issues/386)
- Fix broken app config API and CHANGELOG.md [#401](https://github.com/rokwire/core-building-block/issues/401)
- Fix shared profile feature [#405](https://github.com/rokwire/core-building-block/issues/405)

### Changed
- Update the filter capability for the get login sessions Admin API [#394](https://github.com/rokwire/core-building-block/issues/394)
- Limit the returned items for get application accounts admin API [#375](https://github.com/rokwire/core-building-block/issues/375)
- Return ordered list of account auth types on link account auth type [#376](https://github.com/rokwire/core-building-block/issues/376)

## [1.18.0] - 2022-01-25
### Added
- Expose create app org group admin API [#309](https://github.com/rokwire/core-building-block/issues/309)
- Apply external auth system user data to profile [#377](https://github.com/rokwire/core-building-block/issues/377)
- Expose create app org role admin API [#308](https://github.com/rokwire/core-building-block/issues/308)
- Expose Admin API which gives all applications for an organization [#324](https://github.com/rokwire/core-building-block/issues/324)
- Expose get application organization groups admin API [#302](https://github.com/rokwire/core-building-block/issues/302)
- Expose get application organization roles admin API [#301](https://github.com/rokwire/core-building-block/issues/301)
- Admin APIs authorization fix [#372](https://github.com/rokwire/core-building-block/issues/372)
- Fixed date login session expiration [#367](https://github.com/rokwire/core-building-block/issues/367)
- Expose get permissions list admin API [#296](https://github.com/rokwire/core-building-block/issues/296)
- Expose get accounts admin API [#283](https://github.com/rokwire/core-building-block/issues/283)
- Expose get account admin API [#270](https://github.com/rokwire/core-building-block/issues/270)

### Changed
- Clean up schemas index.yaml file [#387](https://github.com/rokwire/core-building-block/issues/387)

### Fixed
- Fix yaml files paths [#352](https://github.com/rokwire/core-building-block/issues/352)

## [1.17.0] - 2021-12-06
### Fixed
- Fix delete account API [#341](https://github.com/rokwire/core-building-block/issues/341)
- Upgrade logging library for error JSON fix [#347](https://github.com/rokwire/core-building-block/issues/347)

## [1.16.0] - 2021-12-02
### Fixed
- Panic on nil conversion during OIDC refresh [#344](https://github.com/rokwire/core-building-block/issues/344)
- Account exists endpoint documentation incorrect [#342](https://github.com/rokwire/core-building-block/issues/342)
- Admin APIs issue [#326](https://github.com/rokwire/core-building-block/issues/326)

## [1.15.0] - 2021-12-01
### Fixed
- Panic on nil dereference during anonymous login [#338](https://github.com/rokwire/core-building-block/issues/338)

## [1.14.0] - 2021-11-30
### Added
- Assign device to the account on login [#245](https://github.com/rokwire/core-building-block/issues/245)
- Add multi-factor authentication support [#19](https://github.com/rokwire/core-building-block/issues/19)
- Handle multiple authentication methods linking to one account [#64](https://github.com/rokwire/core-building-block/issues/64)

### Security
- Return verification status on account exists endpoint [#330](https://github.com/rokwire/core-building-block/issues/330)

### Fixed
- Fix the accounts collection index for app and org [#333](https://github.com/rokwire/core-building-block/issues/333)

## [1.13.0] - 2021-11-22
### Added
- Expose resend verification code services API [#287](https://github.com/rokwire/core-building-block/issues/287)
- Add password reset from client and reset links [#216](https://github.com/rokwire/core-building-block/issues/216)
- User PII in tokens [#169](https://github.com/rokwire/core-building-block/issues/169)
- Add authentication required auth wrapper [#250](https://github.com/rokwire/core-building-block/issues/250)

### Security
- Change string comparisons to constant time comparisons [#317](https://github.com/rokwire/core-building-block/issues/317)

### Fixed
- Auth types removed from wrong endpoint [#321](https://github.com/rokwire/core-building-block/issues/321)
- Profile request fails for email sign up [#320](https://github.com/rokwire/core-building-block/issues/320)

## [1.12.0] - 2021-11-10
### Added
- Login session duration policies [#258](https://github.com/rokwire/core-building-block/issues/258)
- Handle groups mappings from OIDC integration [#276](https://github.com/rokwire/core-building-block/issues/276)
- Expose get account services API [#217](https://github.com/rokwire/core-building-block/issues/217)
- Define unified responses for the APIs [#286](https://github.com/rokwire/core-building-block/issues/286)
- Add refresh token abuse detection to login sessions [#257](https://github.com/rokwire/core-building-block/issues/257)

### Changed
- Limit number of active login sessions per account [#256](https://github.com/rokwire/core-building-block/issues/256)
- Expose transaction interface on storage adapter [#285](https://github.com/rokwire/core-building-block/issues/285)

### Fixed
- 502 error on login when missing preferences [#299](https://github.com/rokwire/core-building-block/issues/299)

## [1.11.0] - 2021-11-04
### Added
- Set up permission groups [#25](https://github.com/rokwire/core-building-block/issues/25)

## [1.10.0] - 2021-11-03
### Added
- Merge client and Profile BB profiles and preferences [#228](https://github.com/rokwire/core-building-block/issues/228)

## [1.9.0] - 2021-11-01
### Added
- Disable email verification [#280](https://github.com/rokwire/core-building-block/issues/280)

### Changed
- Dissociate permissions from applications [#207](https://github.com/rokwire/core-building-block/issues/207)

## [1.8.0] - 2021-10-27
### Added
- Prepare Core for Admin app integration [#247](https://github.com/rokwire/core-building-block/issues/247)
- Expose does account exist services API [#255](https://github.com/rokwire/core-building-block/issues/255)

### Fixed
- MongoDB ChangeStream Watch() does not recover [#259](https://github.com/rokwire/core-building-block/issues/259)

## [1.7.0] - 2021-10-25
### Added
- Handle API key validation for non-anonymous users [#244](https://github.com/rokwire/core-building-block/issues/244)
- Implement logins sessions [#172](https://github.com/rokwire/core-building-block/issues/172) 

## [1.6.0] - 2021-10-19
### Added
- Implement logins sessions - almost completed [#172](https://github.com/rokwire/core-building-block/issues/172) 

## [1.5.0] - 2021-10-15
### Fixed
- Permission authorization failing on all endpoints in Docker [#239](https://github.com/rokwire/core-building-block/issues/239)

### Changed
- Switch to ROKWIRE open source libraries [#232](https://github.com/rokwire/core-building-block/issues/232)

## [1.4.0] - 2021-10-11
### Fixed
- Fix various issues [#215](https://github.com/rokwire/core-building-block/issues/215)

### Removed
- **REVERT:** Handle anonymous ID conversion [#204](https://github.com/rokwire/core-building-block/issues/204)

## [1.3.0] - 2021-10-08
### Added
- Expose get account preferences services API [#206](https://github.com/rokwire/core-building-block/issues/206) 

### Changed
- Improve how the system sends emails [#192](https://github.com/rokwire/core-building-block/issues/192)

## [1.2.0] - 2021-10-07
### Security
- Fix Mongo driver vulnerability [#123](https://github.com/rokwire/core-building-block/issues/123)

### Added
- Extract IP address from reques [#246](https://github.com/rokwire/core-building-block/issues/246)
- Populate profile data automatically from ROKWIRE 2.0 Profile BB [#185](https://github.com/rokwire/core-building-block/issues/185)
- Add phone authentication support [#24](https://github.com/rokwire/core-building-block/issues/24)
- Handle anonymous ID conversion [#204](https://github.com/rokwire/core-building-block/issues/204)
- Create a Security.md [#193](https://github.com/rokwire/core-building-block/issues/193)
- Set up authorization system [#45](https://github.com/rokwire/core-building-block/issues/45)
- Add permissions to tokens [#189](https://github.com/rokwire/core-building-block/issues/189)
- Set up anonymous tokens [#26](https://github.com/rokwire/core-building-block/issues/26)
- Add Email authentication and verification [#23](https://github.com/rokwire/core-building-block/issues/23)
- Set up delete account endpoint [#180](https://github.com/rokwire/core-building-block/issues/180)
- Anonymous profile(non-pii) endpoints [#135](https://github.com/rokwire/core-building-block/issues/135)
- User PII endpoints [#128](https://github.com/rokwire/core-building-block/issues/128)
- Handle refresh tokens across multiple devices/apps/orgs [#149](https://github.com/rokwire/core-building-block/issues/149)
- Expose admin API which gets applications list [#104](https://github.com/rokwire/core-building-block/issues/104)
- Restructure auth package to provide APIs interface [#161](https://github.com/rokwire/core-building-block/issues/161)
- Set up refresh tokens [#95](https://github.com/rokwire/core-building-block/issues/95)
- Set up OIDC compliant token validation endpoints [#51](https://github.com/rokwire/core-building-block/issues/51)
- Storage improvements [#144](https://github.com/rokwire/core-building-block/issues/144)
- Expose admin API which creates application [#82](https://github.com/rokwire/core-building-block/issues/82)
- Suppress logs from the AWS load balancer health checks [#141](https://github.com/rokwire/core-building-block/issues/141)
- Set up accounts [#18](https://github.com/rokwire/core-building-block/issues/18)
- Optional OIDC URL overrides [#139](https://github.com/rokwire/core-building-block/issues/139)
- Automate Docker deployment process on Dev [#10](https://github.com/rokwire/core-building-block/issues/10)
- Improve error wrapping [#83](https://github.com/rokwire/core-building-block/issues/83)
- Set up scoped tokens [#98](https://github.com/rokwire/core-building-block/issues/98)
- Expose admin API which gets application. [#103](https://github.com/rokwire/core-building-block/issues/103)
- Expose auth APIs [#81](https://github.com/rokwire/core-building-block/issues/81)
- Expose admin API which gives the organizations list [#61](https://github.com/rokwire/core-building-block/issues/61)
- Expose admin API which gets an organization [#60](https://github.com/rokwire/core-building-block/issues/60)
- Expose service registration handlers [#75](https://github.com/rokwire/core-building-block/issues/75)
- Split OpenAPI yaml file [#84](https://github.com/rokwire/core-building-block/issues/84)
- Standardize logging using logging library [#78](https://github.com/rokwire/core-building-block/issues/78)
- Set up API documentation [#8](https://github.com/rokwire/core-building-block/issues/8)
- Extend the storage adapter listener [#76](https://github.com/rokwire/core-building-block/issues/76)
- Add OIDC support [#17](https://github.com/rokwire/core-building-block/issues/17)
- Incorporate Application entity in the data model [#50](https://github.com/rokwire/core-building-block/issues/50)
- Expose admin API which updates an organization [#59](https://github.com/rokwire/core-building-block/issues/59)
- Set up unit tests environment [#7](https://github.com/rokwire/core-building-block/issues/7)
- Expose admin API which creates an organization [#58](https://github.com/rokwire/core-building-block/issues/58)
- Expose update global config admin API [#36](https://github.com/rokwire/core-building-block/issues/36)
- Expand the model to handle the user devices [#41](https://github.com/rokwire/core-building-block/issues/41)
- Expose get global config admin API [#35](https://github.com/rokwire/core-building-block/issues/35)
- Set up auth framework [#16](https://github.com/rokwire/core-building-block/issues/16)
- Expose version API [#13](https://github.com/rokwire/core-building-block/issues/13)
- Set up project skeleton [#1](https://github.com/rokwire/core-building-block/issues/1)
- Define data model [#2](https://github.com/rokwire/core-building-block/issues/2)
- Expose create global config admin API [#34](https://github.com/rokwire/core-building-block/issues/34)
- Set up logging [#6](https://github.com/rokwire/core-building-block/issues/6)

### Fixed
- Fix broken OIDC login [#211](https://github.com/rokwire/core-building-block/issues/211)
- Fix crash on phone login [#208](https://github.com/rokwire/core-building-block/issues/208)
- Fix email account verification [#198](https://github.com/rokwire/core-building-block/issues/198)
- Fix build failure [#196](https://github.com/rokwire/core-building-block/issues/196)
- Fix admin APIs after the model changes [#173](https://github.com/rokwire/core-building-block/issues/173)
- Fix login issues [#178](https://github.com/rokwire/core-building-block/issues/178)
- Fix base path validation issue [#174](https://github.com/rokwire/core-building-block/issues/174)
- Fix auth credentials search for multiple apps [#153](https://github.com/rokwire/core-building-block/issues/153)
- Fix GlobalPermission and OrganizationPermission in the doc APIs model [#151](https://github.com/rokwire/core-building-block/issues/151)
- OIDC auth bug fixes [#143](https://github.com/rokwire/core-building-block/issues/143)
- Fix APIs requests validation [#89](https://github.com/rokwire/core-building-block/issues/89)
- Fixing the Log and the Changelog for issues #35 and #36 [#54](https://github.com/rokwire/core-building-block/issues/54)

### Changed
- Login API issues [#182](https://github.com/rokwire/core-building-block/issues/182)
- Move temporary claims to auth library [#183](https://github.com/rokwire/core-building-block/issues/183)
- Prepare the service to be deployed into Rokwire infrastructure [#176](https://github.com/rokwire/core-building-block/issues/176)
- Users authentication polish [#155](https://github.com/rokwire/core-building-block/issues/155)
- Optimise the Mongo DB collections indexes usage [#146](https://github.com/rokwire/core-building-block/issues/146)

[Unreleased]: https://github.com/rokwire/core-building-block/compare/v1.44.0...HEAD
[1.44.0]: https://github.com/rokwire/core-building-block/compare/v1.43.0...v1.44.0
[1.43.0]: https://github.com/rokwire/core-building-block/compare/v1.42.0...v1.43.0
[1.42.0]: https://github.com/rokwire/core-building-block/compare/v1.41.0...v1.42.0
[1.41.0]: https://github.com/rokwire/core-building-block/compare/v1.40.0...v1.41.0
[1.40.0]: https://github.com/rokwire/core-building-block/compare/v1.39.0...v1.40.0
[1.39.0]: https://github.com/rokwire/core-building-block/compare/v1.38.1...v1.39.0
[1.38.1]: https://github.com/rokwire/core-building-block/compare/v1.38.0...v1.38.1
[1.38.0]: https://github.com/rokwire/core-building-block/compare/v1.37.2...v1.38.0
[1.37.2]: https://github.com/rokwire/core-building-block/compare/v1.37.1...v1.37.2
[1.37.1]: https://github.com/rokwire/core-building-block/compare/v1.37.0...v1.37.1
[1.37.0]: https://github.com/rokwire/core-building-block/compare/v1.36.0...v1.37.0
[1.36.0]: https://github.com/rokwire/core-building-block/compare/v1.35.1...v1.36.0
[1.35.1]: https://github.com/rokwire/core-building-block/compare/v1.35.0...v1.35.1
[1.35.0]: https://github.com/rokwire/core-building-block/compare/v1.34.0...v1.35.0
[1.34.0]: https://github.com/rokwire/core-building-block/compare/v1.33.0...v1.34.0
[1.33.0]: https://github.com/rokwire/core-building-block/compare/v1.32.2...v1.33.0
[1.32.2]: https://github.com/rokwire/core-building-block/compare/v1.32.1...v1.32.2
[1.32.1]: https://github.com/rokwire/core-building-block/compare/v1.32.0...v1.32.1
[1.32.0]: https://github.com/rokwire/core-building-block/compare/v1.31.2...v1.32.0
[1.31.2]: https://github.com/rokwire/core-building-block/compare/v1.31.1...v1.31.2
[1.31.1]: https://github.com/rokwire/core-building-block/compare/v1.31.0...v1.31.1
[1.31.0]: https://github.com/rokwire/core-building-block/compare/v1.30.0...v1.31.0
[1.30.0]: https://github.com/rokwire/core-building-block/compare/v1.29.0...v1.30.0
[1.29.0]: https://github.com/rokwire/core-building-block/compare/v1.28.0...v1.29.0
[1.28.0]: https://github.com/rokwire/core-building-block/compare/v1.27.0...v1.28.0
[1.27.0]: https://github.com/rokwire/core-building-block/compare/v1.26.0...v1.27.0
[1.26.0]: https://github.com/rokwire/core-building-block/compare/v1.25.0...v1.26.0
[1.25.0]: https://github.com/rokwire/core-building-block/compare/v1.24.2...v1.25.0
[1.24.2]: https://github.com/rokwire/core-building-block/compare/v1.24.1...v1.24.2
[1.24.1]: https://github.com/rokwire/core-building-block/compare/v1.24.0...v1.24.1
[1.24.0]: https://github.com/rokwire/core-building-block/compare/v1.23.0...v1.24.0
[1.23.0]: https://github.com/rokwire/core-building-block/compare/v1.22.0...v1.23.0
[1.22.0]: https://github.com/rokwire/core-building-block/compare/v1.21.1...v1.22.0
[1.21.1]: https://github.com/rokwire/core-building-block/compare/v1.21.0...v1.21.1
[1.21.0]: https://github.com/rokwire/core-building-block/compare/v1.20.1...v1.21.0
[1.20.1]: https://github.com/rokwire/core-building-block/compare/v1.20.0...v1.20.1
[1.20.0]: https://github.com/rokwire/core-building-block/compare/v1.19.0...v1.20.0
[1.19.0]: https://github.com/rokwire/core-building-block/compare/v1.18.0...v1.19.0
[1.18.0]: https://github.com/rokwire/core-building-block/compare/v1.17.0...v1.18.0
[1.17.0]: https://github.com/rokwire/core-building-block/compare/v1.16.0...v1.17.0
[1.16.0]: https://github.com/rokwire/core-building-block/compare/v1.15.0...v1.16.0
[1.15.0]: https://github.com/rokwire/core-building-block/compare/v1.14.0...v1.15.0
[1.14.0]: https://github.com/rokwire/core-building-block/compare/v1.13.0...v1.14.0
[1.13.0]: https://github.com/rokwire/core-building-block/compare/v1.12.0...v1.13.0
[1.12.0]: https://github.com/rokwire/core-building-block/compare/v1.11.0...v1.12.0
[1.11.0]: https://github.com/rokwire/core-building-block/compare/v1.10.0...v1.11.0
[1.10.0]: https://github.com/rokwire/core-building-block/compare/v1.9.0...v1.10.0
[1.9.0]: https://github.com/rokwire/core-building-block/compare/v1.8.0...v1.9.0
[1.8.0]: https://github.com/rokwire/core-building-block/compare/v1.7.0...v1.8.0
[1.7.0]: https://github.com/rokwire/core-building-block/compare/v1.6.0...v1.7.0
[1.6.0]: https://github.com/rokwire/core-building-block/compare/v1.5.0...v1.6.0
[1.5.0]: https://github.com/rokwire/core-building-block/compare/v1.4.0...v1.5.0
[1.4.0]: https://github.com/rokwire/core-building-block/compare/v1.3.0...v1.4.0
[1.3.0]: https://github.com/rokwire/core-building-block/compare/v1.2.0...v1.3.0
[1.2.0]: https://github.com/rokwire/core-building-block/compare/v1.1.0...v1.2.0<|MERGE_RESOLUTION|>--- conflicted
+++ resolved
@@ -6,15 +6,12 @@
 and this project adheres to [Semantic Versioning](https://semver.org/spec/v2.0.0.html).
 
 ## Unreleased
-<<<<<<< HEAD
-
 ### Added
 - Improve profile filtering for participant age [#791](https://github.com/rokwire/core-building-block/issues/791)
-=======
+
 ## [1.56.0] - 2025-08-15
 ### Changed
 - Twilio phone login does not perform verification - more logs added [#790](https://github.com/rokwire/core-building-block/issues/790)
->>>>>>> cb082c48
 
 ## [1.55.1] - 2025-08-14
 ### Fixed
