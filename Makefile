DATE    ?= $(shell date +%FT%T%z)
GOBIN    = $(CURDIR)/bin
BASE     = $(CURDIR)
MODULE = $(shell cd $(BASE) && $(GO) list -m)
PKGS     = $(or $(PKG),$(shell cd $(BASE) && $(GO) list ./...))
BUILDS   = $(or $(BUILD),$(shell cd $(BASE) && $(GO) list -f "{{if eq .Name \"main\"}}{{.ImportPath}}{{end}}" ./...))
GIT_VERSION=$(shell git describe --tags --match "v*" 2> /dev/null || cat $(CURDIR)/.version 2> /dev/null || echo v0.0-0-)
BASE_VERSION=$(shell echo $(GIT_VERSION) | cut -f1 -d'-')
MAJOR_VERSION=$(shell echo $(BASE_VERSION) | cut -f1 -d'.' | cut -f2 -d'v')
MINOR_VERSION=$(shell echo $(BASE_VERSION) | cut -f2 -d'.')
PATCH_VERSION=$(shell echo $(BASE_VERSION) | cut -f3 -d'.' || echo 0)
COMMIT_OFFSET=$(shell echo $(GIT_VERSION) | cut -s -f2 -d'-')
<<<<<<< HEAD
# COMMIT_HASH=$(shell echo $(GIT_VERSION) | cut -s -f3 -d'-')
=======
COMMIT_HASH=$(shell echo $(GIT_VERSION) | cut -s -f3 -d'-')
>>>>>>> 4df1350a
VERSION=${MAJOR_VERSION}.${MINOR_VERSION}.${PATCH_VERSION}$(if $(COMMIT_OFFSET),+$(COMMIT_OFFSET),)

export -n GOBIN

GO      = go
GODOC   = godoc
GOFMT   = gofmt
GOVET	= go vet
GOLINT  = $(GOBIN)/golint
GOVULN  = $(GOBIN)/govulncheck
TIMEOUT = 25
V = 0
Q = $(if $(filter 1,$V),,@)
M = $(shell printf "\033[34;1m▶\033[0m")

SHELL=sh

.PHONY: all
all: vendor log-variables checkfmt lint vet vuln test-short | $(BASE) ; $(info $(M) building executable(s)... $(VERSION) $(DATE)) @ ## Build program binary
	$Q cd $(CURDIR) && $(GO) generate ./...
	@ret=0 && for d in $(BUILDS); do \
		if expr \"$$d\" : \"${MODULE}\" 1>/dev/null; then SRCPATH=$(CURDIR) ; else SRCPATH=$(CURDIR)/$${d/${MODULE}\//} ; fi ;  \
		echo $$d; \
		cd $${SRCPATH} && $(GO) install \
			-tags release \
			-ldflags '-X main.Version=$(VERSION) -X main.Build=$(DATE)' || ret=$$? ; \
	 done ; exit $$ret

# Tests

TEST_TARGETS := test-default test-bench test-short test-verbose test-race
.PHONY: $(TEST_TARGETS) test-xml check test tests
test-bench:   ARGS=-run=__absolutelynothing__ -bench=. ## Run benchmarks
test-short:   ARGS=-short        ## Run only short tests
test-verbose: ARGS=-v            ## Run tests in verbose mode with coverage reporting
test-race:    ARGS=-race         ## Run tests with race detector
$(TEST_TARGETS): NAME=$(MAKECMDGOALS:test-%=%)
$(TEST_TARGETS): test
check test tests: checkfmt lint vet | $(BASE) ; $(info $(M) running $(NAME:%=% )tests...) @ ## Run tests
	$Q cd $(CURDIR) && $(GO) test -v -gcflags=-l -timeout $(TIMEOUT)s $(ARGS) ./...

.PHONY: cover
cover: tools checkfmt lint vet | $(BASE) ; $(info $(M) running coverage...) @ ## Run code coverage tests
	$Q cd $(BASE) && 2>&1 $(GO) test -v -gcflags=-l ./... -coverprofile=c.out
	$Q cd $(BASE) && 2>&1 $(GO) tool cover -html=c.out
	$Q cd $(BASE) && 2>&1 rm -f c.out

.PHONY: lint
lint: tools | $(BASE) $(GOLINT) ; $(info $(M) running golint...) @ ## Run golint
	$Q cd $(BASE) && $(GOLINT) -set_exit_status $(PKGS)

.PHONY: vet
vet: ; $(info $(M) running go vet...) @ ## Run go vet
	$Q cd $(CURDIR) && $(GOVET) $(PKGS)

.PHONY: checkfmt
checkfmt: ; $(info $(M) checking formatting...) @ ## Run gofmt to cehck formatting on all source files 
	@ret=0 && for d in $$($(GO) list -f '{{.Dir}}' ./...); do \
	    if [ $$($(GOFMT) -l $$d/*.go | wc -l | sed 's| ||g') -ne "0" ] ; then \
	    $(GOFMT) -l $$d/*.go ; \
        ret=1 ; \
    	fi ; \
	 done ; exit $$ret

.PHONY: fixfmt
fixfmt: vendor ; $(info $(M) fixing formatting...) @ ## Run gofmt to fix formatting on all source files
	@ret=0 && for d in $$($(GO) list -f '{{.Dir}}' ./...); do \
		$(GOFMT) -l -w $$d/*.go || ret=$$? ; \
	 done ; exit $$ret

.PHONY: vuln
vuln: tools ; $(info $(M) running govulncheck...) @ ## Run govulncheck
	$Q cd $(CURDIR) && $(GOVULN) ./...

# Misc

.PHONY: clean
clean: ; $(info $(M) cleaning...)	@ ## Cleanup everything
	@rm -rf bin
	@chmod -R +w vendor
	@rm -rf vendor
	@rm -f c.out
	@rm -f test.html

.PHONY: help
help:
	@grep -E '^[ a-zA-Z_-]+:.*?## .*$$' $(MAKEFILE_LIST) | \
		awk 'BEGIN {FS = ":.*?## "}; {printf "\033[36m%-15s\033[0m %s\n", $$1, $$2}'

.PHONY: version
version:
	@echo $(VERSION)

.PHONY: vendor
vendor:
	$(GO) mod vendor

.PHONY: oapi-gen-types
oapi-gen-types: ;
	oapi-codegen --config oapi-codegen-config.yaml driver/web/docs/gen/def.yaml

.PHONY: oapi-gen-docs
oapi-gen-docs: ;
	swagger-cli bundle driver/web/docs/index.yaml --outfile driver/web/docs/gen/def.yaml --type yaml

.PHONY: log-variables
log-variables: ; $(info $(M) logging variables...) @ ## Log the variables values
	@echo "DATE:"$(DATE)
	@echo "GOBIN:"$(GOBIN)
	@echo "BASE:"$(BASE)
	@echo "MODULE:"$(MODULE)
	@echo "PKGS:"$(PKGS)
	@echo "BUILDS:"$(BUILDS)
	@echo "GIT_VERSION:"$(GIT_VERSION)
	@echo "BASE_VERSION:"$(BASE_VERSION)
	@echo "MAJOR_VERSION:"$(MAJOR_VERSION)
	@echo "MINOR_VERSION:"$(MINOR_VERSION)
	@echo "PATCH_VERSION:"$(PATCH_VERSION)
	@echo "COMMIT_OFFSET:"$(COMMIT_OFFSET)
	@echo "COMMIT_HASH:"$(COMMIT_HASH)
	@echo "VERSION:"$(VERSION)

# Tools

.PHONY: tools
tools: ; $(info $(M) installing tools...) @ ## Install tools
	go install golang.org/x/tools/cmd/cover@latest
	go install golang.org/x/lint/golint@latest
	go install golang.org/x/vuln/cmd/govulncheck@latest<|MERGE_RESOLUTION|>--- conflicted
+++ resolved
@@ -10,11 +10,7 @@
 MINOR_VERSION=$(shell echo $(BASE_VERSION) | cut -f2 -d'.')
 PATCH_VERSION=$(shell echo $(BASE_VERSION) | cut -f3 -d'.' || echo 0)
 COMMIT_OFFSET=$(shell echo $(GIT_VERSION) | cut -s -f2 -d'-')
-<<<<<<< HEAD
-# COMMIT_HASH=$(shell echo $(GIT_VERSION) | cut -s -f3 -d'-')
-=======
 COMMIT_HASH=$(shell echo $(GIT_VERSION) | cut -s -f3 -d'-')
->>>>>>> 4df1350a
 VERSION=${MAJOR_VERSION}.${MINOR_VERSION}.${PATCH_VERSION}$(if $(COMMIT_OFFSET),+$(COMMIT_OFFSET),)
 
 export -n GOBIN
