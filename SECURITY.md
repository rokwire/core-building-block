# Security Policy

## Supported Versions
Patches for **Core Building Block** in this repository will only be applied to the following versions:
| Version | Supported          |
| ------- | ------------------ |
<<<<<<< HEAD
| 1.4.0   | :white_check_mark: |
| < 1.4.0 | :x:                |
=======
| 1.5.0   | :white_check_mark: |
| < 1.5.0 | :x:                |
>>>>>>> e6622b8d

## Reporting a Vulnerability
Vulnerabilities can be responsibly disclosed to [securitysupport@illinois.edu](mailto:securitysupport@illinois.edu).
Bugs can be reported by creating a [GitHub issue](https://github.com/rokwire/core-building-block/issues/new).<|MERGE_RESOLUTION|>--- conflicted
+++ resolved
@@ -4,13 +4,8 @@
 Patches for **Core Building Block** in this repository will only be applied to the following versions:
 | Version | Supported          |
 | ------- | ------------------ |
-<<<<<<< HEAD
-| 1.4.0   | :white_check_mark: |
-| < 1.4.0 | :x:                |
-=======
 | 1.5.0   | :white_check_mark: |
 | < 1.5.0 | :x:                |
->>>>>>> e6622b8d
 
 ## Reporting a Vulnerability
 Vulnerabilities can be responsibly disclosed to [securitysupport@illinois.edu](mailto:securitysupport@illinois.edu).
