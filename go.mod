module core-building-block

go 1.20

require (
	github.com/coreos/go-oidc v2.2.1+incompatible
	github.com/deepmap/oapi-codegen v1.13.0
	github.com/getkin/kin-openapi v0.118.0
	github.com/go-webauthn/webauthn v0.8.2
	github.com/golang-jwt/jwt v3.2.2+incompatible
	github.com/google/uuid v1.3.0
	github.com/gorilla/mux v1.8.0
	github.com/lestrrat-go/jwx v1.2.26
	github.com/pquerna/otp v1.4.0
	github.com/rokwire/core-auth-library-go/v3 v3.0.1
	github.com/rokwire/logging-library-go/v2 v2.2.0
	github.com/stretchr/testify v1.8.4
	github.com/swaggo/http-swagger v1.3.4
	go.mongodb.org/mongo-driver v1.12.0
	golang.org/x/crypto v0.11.0
	golang.org/x/sync v0.3.0
	gopkg.in/go-playground/validator.v9 v9.31.0
	gopkg.in/gomail.v2 v2.0.0-20160411212932-81ebce5c23df
	gopkg.in/yaml.v2 v2.4.0
	gotest.tools v2.2.0+incompatible
)

require (
	github.com/apapsch/go-jsonmerge/v2 v2.0.0 // indirect
	github.com/bytedance/sonic v1.9.2 // indirect
	github.com/chenzhuoyu/base64x v0.0.0-20221115062448-fe3a3abad311 // indirect
	github.com/decred/dcrd/dcrec/secp256k1/v4 v4.2.0 // indirect
	github.com/fxamacker/cbor/v2 v2.4.0 // indirect
	github.com/gabriel-vasile/mimetype v1.4.2 // indirect
	github.com/gin-contrib/sse v0.1.0 // indirect
	github.com/gin-gonic/gin v1.9.1 // indirect
	github.com/go-playground/validator/v10 v10.14.1 // indirect
	github.com/go-webauthn/revoke v0.1.9 // indirect
	github.com/goccy/go-json v0.10.2 // indirect
	github.com/golang-jwt/jwt/v4 v4.5.0 // indirect
	github.com/google/go-tpm v0.3.3 // indirect
	github.com/json-iterator/go v1.1.12 // indirect
	github.com/klauspost/cpuid/v2 v2.2.5 // indirect
	github.com/labstack/echo/v4 v4.10.2 // indirect
	github.com/labstack/gommon v0.4.0 // indirect
	github.com/lestrrat-go/backoff/v2 v2.0.8 // indirect
	github.com/lestrrat-go/blackmagic v1.0.1 // indirect
	github.com/lestrrat-go/httpcc v1.0.1 // indirect
	github.com/lestrrat-go/iter v1.0.2 // indirect
	github.com/lestrrat-go/option v1.0.1 // indirect
	github.com/mattn/go-colorable v0.1.13 // indirect
	github.com/mattn/go-isatty v0.0.19 // indirect
	github.com/mitchellh/mapstructure v1.5.0 // indirect
	github.com/modern-go/concurrent v0.0.0-20180306012644-bacd9c7ef1dd // indirect
	github.com/modern-go/reflect2 v1.0.2 // indirect
	github.com/mohae/deepcopy v0.0.0-20170929034955-c48cc78d4826 // indirect
	github.com/pelletier/go-toml/v2 v2.0.8 // indirect
<<<<<<< HEAD
	github.com/perimeterx/marshmallow v1.1.4 // indirect
=======
	github.com/perimeterx/marshmallow v1.1.5 // indirect
>>>>>>> 2f5fbd61
	github.com/pkg/errors v0.9.1 // indirect
	github.com/rogpeppe/go-internal v1.9.0 // indirect
	github.com/twitchyliquid64/golang-asm v0.15.1 // indirect
	github.com/ugorji/go/codec v1.2.11 // indirect
	github.com/valyala/bytebufferpool v1.0.0 // indirect
	github.com/valyala/fasttemplate v1.2.2 // indirect
<<<<<<< HEAD
	github.com/x448/float16 v0.8.4 // indirect
	golang.org/x/arch v0.3.0 // indirect
=======
	golang.org/x/arch v0.4.0 // indirect
>>>>>>> 2f5fbd61
)

require (
	github.com/Knetic/govaluate v3.0.1-0.20171022003610-9aa49832a739+incompatible // indirect
	github.com/KyleBanks/depth v1.2.1 // indirect
<<<<<<< HEAD
	github.com/aws/aws-sdk-go v1.44.282 // indirect
=======
	github.com/aws/aws-sdk-go v1.44.298 // indirect
>>>>>>> 2f5fbd61
	github.com/boombuler/barcode v1.0.1 // indirect
	github.com/casbin/casbin/v2 v2.70.0 // indirect
	github.com/davecgh/go-spew v1.1.1 // indirect
	github.com/go-openapi/jsonpointer v0.19.6 // indirect
	github.com/go-openapi/jsonreference v0.20.2 // indirect
	github.com/go-openapi/spec v0.20.9 // indirect
	github.com/go-openapi/swag v0.22.4 // indirect
	github.com/go-playground/locales v0.14.1 // indirect
	github.com/go-playground/universal-translator v0.18.1 // indirect
	github.com/golang/protobuf v1.5.3 // indirect
	github.com/golang/snappy v0.0.4 // indirect
	github.com/google/go-cmp v0.5.9 // indirect
	github.com/invopop/yaml v0.2.0 // indirect
	github.com/jmespath/go-jmespath v0.4.0 // indirect
	github.com/josharian/intern v1.0.0 // indirect
	github.com/klauspost/compress v1.16.7 // indirect
	github.com/leodido/go-urn v1.2.4 // indirect
	github.com/mailru/easyjson v0.7.7 // indirect
	github.com/montanaflynn/stats v0.7.1 // indirect
	github.com/pmezard/go-difflib v1.0.0 // indirect
	github.com/pquerna/cachecontrol v0.2.0 // indirect
	github.com/rs/cors v1.8.3 // indirect
	github.com/sirupsen/logrus v1.9.3 // indirect
	github.com/stretchr/objx v0.5.0 // indirect
	github.com/swaggo/files v1.0.1 // indirect
	github.com/swaggo/swag v1.16.1 // indirect
	github.com/xdg-go/pbkdf2 v1.0.0 // indirect
	github.com/xdg-go/scram v1.1.2 // indirect
	github.com/xdg-go/stringprep v1.0.4 // indirect
	github.com/youmark/pkcs8 v0.0.0-20201027041543-1326539a0a0a // indirect
<<<<<<< HEAD
	golang.org/x/net v0.11.0 // indirect
	golang.org/x/oauth2 v0.9.0 // indirect
	golang.org/x/sys v0.9.0 // indirect
	golang.org/x/text v0.10.0 // indirect
	golang.org/x/tools v0.9.3 // indirect
=======
	golang.org/x/net v0.12.0 // indirect
	golang.org/x/oauth2 v0.10.0 // indirect
	golang.org/x/sys v0.10.0 // indirect
	golang.org/x/text v0.11.0 // indirect
	golang.org/x/tools v0.11.0 // indirect
>>>>>>> 2f5fbd61
	google.golang.org/appengine v1.6.7 // indirect
	google.golang.org/protobuf v1.31.0 // indirect
	gopkg.in/alexcesaro/quotedprintable.v3 v3.0.0-20150716171945-2caba252f4dc // indirect
	gopkg.in/square/go-jose.v2 v2.6.0 // indirect
	gopkg.in/yaml.v3 v3.0.1 // indirect
)<|MERGE_RESOLUTION|>--- conflicted
+++ resolved
@@ -55,33 +55,20 @@
 	github.com/modern-go/reflect2 v1.0.2 // indirect
 	github.com/mohae/deepcopy v0.0.0-20170929034955-c48cc78d4826 // indirect
 	github.com/pelletier/go-toml/v2 v2.0.8 // indirect
-<<<<<<< HEAD
-	github.com/perimeterx/marshmallow v1.1.4 // indirect
-=======
 	github.com/perimeterx/marshmallow v1.1.5 // indirect
->>>>>>> 2f5fbd61
 	github.com/pkg/errors v0.9.1 // indirect
 	github.com/rogpeppe/go-internal v1.9.0 // indirect
 	github.com/twitchyliquid64/golang-asm v0.15.1 // indirect
 	github.com/ugorji/go/codec v1.2.11 // indirect
 	github.com/valyala/bytebufferpool v1.0.0 // indirect
 	github.com/valyala/fasttemplate v1.2.2 // indirect
-<<<<<<< HEAD
-	github.com/x448/float16 v0.8.4 // indirect
-	golang.org/x/arch v0.3.0 // indirect
-=======
 	golang.org/x/arch v0.4.0 // indirect
->>>>>>> 2f5fbd61
 )
 
 require (
 	github.com/Knetic/govaluate v3.0.1-0.20171022003610-9aa49832a739+incompatible // indirect
 	github.com/KyleBanks/depth v1.2.1 // indirect
-<<<<<<< HEAD
-	github.com/aws/aws-sdk-go v1.44.282 // indirect
-=======
 	github.com/aws/aws-sdk-go v1.44.298 // indirect
->>>>>>> 2f5fbd61
 	github.com/boombuler/barcode v1.0.1 // indirect
 	github.com/casbin/casbin/v2 v2.70.0 // indirect
 	github.com/davecgh/go-spew v1.1.1 // indirect
@@ -108,23 +95,16 @@
 	github.com/stretchr/objx v0.5.0 // indirect
 	github.com/swaggo/files v1.0.1 // indirect
 	github.com/swaggo/swag v1.16.1 // indirect
+	github.com/x448/float16 v0.8.4 // indirect
 	github.com/xdg-go/pbkdf2 v1.0.0 // indirect
 	github.com/xdg-go/scram v1.1.2 // indirect
 	github.com/xdg-go/stringprep v1.0.4 // indirect
 	github.com/youmark/pkcs8 v0.0.0-20201027041543-1326539a0a0a // indirect
-<<<<<<< HEAD
-	golang.org/x/net v0.11.0 // indirect
-	golang.org/x/oauth2 v0.9.0 // indirect
-	golang.org/x/sys v0.9.0 // indirect
-	golang.org/x/text v0.10.0 // indirect
-	golang.org/x/tools v0.9.3 // indirect
-=======
 	golang.org/x/net v0.12.0 // indirect
 	golang.org/x/oauth2 v0.10.0 // indirect
 	golang.org/x/sys v0.10.0 // indirect
 	golang.org/x/text v0.11.0 // indirect
 	golang.org/x/tools v0.11.0 // indirect
->>>>>>> 2f5fbd61
 	google.golang.org/appengine v1.6.7 // indirect
 	google.golang.org/protobuf v1.31.0 // indirect
 	gopkg.in/alexcesaro/quotedprintable.v3 v3.0.0-20150716171945-2caba252f4dc // indirect
