module core-building-block

go 1.20

require (
	github.com/coreos/go-oidc v2.2.1+incompatible
	github.com/deepmap/oapi-codegen v1.12.4
	github.com/getkin/kin-openapi v0.115.0
	github.com/golang-jwt/jwt v3.2.2+incompatible
	github.com/google/uuid v1.3.0
	github.com/gorilla/mux v1.8.0
	github.com/lestrrat-go/jwx v1.2.25
	github.com/pquerna/otp v1.4.0
	github.com/rokwire/core-auth-library-go/v3 v3.0.0
	github.com/rokwire/logging-library-go/v2 v2.2.0
	github.com/stretchr/testify v1.8.2
	github.com/swaggo/http-swagger v1.3.3
	go.mongodb.org/mongo-driver v1.11.2
<<<<<<< HEAD
	golang.org/x/crypto v0.6.0
=======
	golang.org/x/crypto v0.7.0
>>>>>>> 8dd0057c
	golang.org/x/sync v0.1.0
	gopkg.in/go-playground/validator.v9 v9.31.0
	gopkg.in/gomail.v2 v2.0.0-20160411212932-81ebce5c23df
	gotest.tools v2.2.0+incompatible
)

require (
	github.com/apapsch/go-jsonmerge/v2 v2.0.0 // indirect
	github.com/decred/dcrd/dcrec/secp256k1/v4 v4.1.0 // indirect
	github.com/goccy/go-json v0.10.1 // indirect
	github.com/lestrrat-go/backoff/v2 v2.0.8 // indirect
	github.com/lestrrat-go/blackmagic v1.0.1 // indirect
	github.com/lestrrat-go/httpcc v1.0.1 // indirect
	github.com/lestrrat-go/iter v1.0.2 // indirect
	github.com/lestrrat-go/option v1.0.1 // indirect
	github.com/mohae/deepcopy v0.0.0-20170929034955-c48cc78d4826 // indirect
	github.com/perimeterx/marshmallow v1.1.4 // indirect
	github.com/pkg/errors v0.9.1 // indirect
	github.com/rogpeppe/go-internal v1.9.0 // indirect
)

require (
	github.com/Knetic/govaluate v3.0.1-0.20171022003610-9aa49832a739+incompatible // indirect
	github.com/KyleBanks/depth v1.2.1 // indirect
<<<<<<< HEAD
	github.com/aws/aws-sdk-go v1.44.214 // indirect
	github.com/boombuler/barcode v1.0.1 // indirect
	github.com/casbin/casbin/v2 v2.64.0 // indirect
=======
	github.com/aws/aws-sdk-go v1.44.220 // indirect
	github.com/boombuler/barcode v1.0.1 // indirect
	github.com/casbin/casbin/v2 v2.65.2 // indirect
>>>>>>> 8dd0057c
	github.com/davecgh/go-spew v1.1.1 // indirect
	github.com/go-openapi/jsonpointer v0.19.6 // indirect
	github.com/go-openapi/jsonreference v0.20.2 // indirect
	github.com/go-openapi/spec v0.20.8 // indirect
	github.com/go-openapi/swag v0.22.3 // indirect
	github.com/go-playground/locales v0.14.1 // indirect
	github.com/go-playground/universal-translator v0.18.1 // indirect
	github.com/golang/protobuf v1.5.3 // indirect
	github.com/golang/snappy v0.0.4 // indirect
	github.com/google/go-cmp v0.5.9 // indirect
	github.com/invopop/yaml v0.2.0 // indirect
	github.com/jmespath/go-jmespath v0.4.0 // indirect
	github.com/josharian/intern v1.0.0 // indirect
<<<<<<< HEAD
	github.com/klauspost/compress v1.16.0 // indirect
=======
	github.com/klauspost/compress v1.16.3 // indirect
>>>>>>> 8dd0057c
	github.com/leodido/go-urn v1.2.2 // indirect
	github.com/mailru/easyjson v0.7.7 // indirect
	github.com/montanaflynn/stats v0.7.0 // indirect
	github.com/pmezard/go-difflib v1.0.0 // indirect
	github.com/pquerna/cachecontrol v0.1.0 // indirect
	github.com/sirupsen/logrus v1.9.0 // indirect
	github.com/stretchr/objx v0.5.0 // indirect
	github.com/swaggo/files v1.0.0 // indirect
	github.com/swaggo/swag v1.8.10 // indirect
	github.com/xdg-go/pbkdf2 v1.0.0 // indirect
	github.com/xdg-go/scram v1.1.2 // indirect
	github.com/xdg-go/stringprep v1.0.4 // indirect
	github.com/youmark/pkcs8 v0.0.0-20201027041543-1326539a0a0a // indirect
<<<<<<< HEAD
	golang.org/x/net v0.7.0 // indirect
	golang.org/x/oauth2 v0.5.0 // indirect
	golang.org/x/sys v0.5.0 // indirect
	golang.org/x/text v0.7.0 // indirect
	golang.org/x/tools v0.6.0 // indirect
=======
	golang.org/x/net v0.8.0 // indirect
	golang.org/x/oauth2 v0.6.0 // indirect
	golang.org/x/sys v0.6.0 // indirect
	golang.org/x/text v0.8.0 // indirect
	golang.org/x/tools v0.7.0 // indirect
>>>>>>> 8dd0057c
	google.golang.org/appengine v1.6.7 // indirect
	google.golang.org/protobuf v1.29.1 // indirect
	gopkg.in/alexcesaro/quotedprintable.v3 v3.0.0-20150716171945-2caba252f4dc // indirect
	gopkg.in/square/go-jose.v2 v2.6.0 // indirect
	gopkg.in/yaml.v2 v2.4.0
	gopkg.in/yaml.v3 v3.0.1 // indirect
)<|MERGE_RESOLUTION|>--- conflicted
+++ resolved
@@ -16,11 +16,7 @@
 	github.com/stretchr/testify v1.8.2
 	github.com/swaggo/http-swagger v1.3.3
 	go.mongodb.org/mongo-driver v1.11.2
-<<<<<<< HEAD
-	golang.org/x/crypto v0.6.0
-=======
 	golang.org/x/crypto v0.7.0
->>>>>>> 8dd0057c
 	golang.org/x/sync v0.1.0
 	gopkg.in/go-playground/validator.v9 v9.31.0
 	gopkg.in/gomail.v2 v2.0.0-20160411212932-81ebce5c23df
@@ -45,15 +41,9 @@
 require (
 	github.com/Knetic/govaluate v3.0.1-0.20171022003610-9aa49832a739+incompatible // indirect
 	github.com/KyleBanks/depth v1.2.1 // indirect
-<<<<<<< HEAD
-	github.com/aws/aws-sdk-go v1.44.214 // indirect
-	github.com/boombuler/barcode v1.0.1 // indirect
-	github.com/casbin/casbin/v2 v2.64.0 // indirect
-=======
 	github.com/aws/aws-sdk-go v1.44.220 // indirect
 	github.com/boombuler/barcode v1.0.1 // indirect
 	github.com/casbin/casbin/v2 v2.65.2 // indirect
->>>>>>> 8dd0057c
 	github.com/davecgh/go-spew v1.1.1 // indirect
 	github.com/go-openapi/jsonpointer v0.19.6 // indirect
 	github.com/go-openapi/jsonreference v0.20.2 // indirect
@@ -67,11 +57,7 @@
 	github.com/invopop/yaml v0.2.0 // indirect
 	github.com/jmespath/go-jmespath v0.4.0 // indirect
 	github.com/josharian/intern v1.0.0 // indirect
-<<<<<<< HEAD
-	github.com/klauspost/compress v1.16.0 // indirect
-=======
 	github.com/klauspost/compress v1.16.3 // indirect
->>>>>>> 8dd0057c
 	github.com/leodido/go-urn v1.2.2 // indirect
 	github.com/mailru/easyjson v0.7.7 // indirect
 	github.com/montanaflynn/stats v0.7.0 // indirect
@@ -85,19 +71,11 @@
 	github.com/xdg-go/scram v1.1.2 // indirect
 	github.com/xdg-go/stringprep v1.0.4 // indirect
 	github.com/youmark/pkcs8 v0.0.0-20201027041543-1326539a0a0a // indirect
-<<<<<<< HEAD
-	golang.org/x/net v0.7.0 // indirect
-	golang.org/x/oauth2 v0.5.0 // indirect
-	golang.org/x/sys v0.5.0 // indirect
-	golang.org/x/text v0.7.0 // indirect
-	golang.org/x/tools v0.6.0 // indirect
-=======
 	golang.org/x/net v0.8.0 // indirect
 	golang.org/x/oauth2 v0.6.0 // indirect
 	golang.org/x/sys v0.6.0 // indirect
 	golang.org/x/text v0.8.0 // indirect
 	golang.org/x/tools v0.7.0 // indirect
->>>>>>> 8dd0057c
 	google.golang.org/appengine v1.6.7 // indirect
 	google.golang.org/protobuf v1.29.1 // indirect
 	gopkg.in/alexcesaro/quotedprintable.v3 v3.0.0-20150716171945-2caba252f4dc // indirect
