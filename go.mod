--- conflicted
+++ resolved
@@ -4,25 +4,17 @@
 
 require (
 	github.com/coreos/go-oidc v2.2.1+incompatible
-<<<<<<< HEAD
 	github.com/getkin/kin-openapi v0.114.0
-=======
-	github.com/getkin/kin-openapi v0.110.0
->>>>>>> d6985c4f
 	github.com/golang-jwt/jwt v3.2.2+incompatible
 	github.com/google/uuid v1.3.0
 	github.com/gorilla/mux v1.8.0
 	github.com/pquerna/otp v1.4.0
-	github.com/rokwire/core-auth-library-go/v2 v2.2.0
+	github.com/rokwire/core-auth-library-go/v2 v2.1.1-0.20230125225150-a2080663cffb
 	github.com/rokwire/logging-library-go/v2 v2.2.0
 	github.com/stretchr/testify v1.8.1
 	github.com/swaggo/http-swagger v1.3.3
 	go.mongodb.org/mongo-driver v1.11.1
-<<<<<<< HEAD
 	golang.org/x/crypto v0.5.0
-=======
-	golang.org/x/crypto v0.4.0
->>>>>>> d6985c4f
 	golang.org/x/sync v0.1.0
 	gopkg.in/go-playground/validator.v9 v9.31.0
 	gopkg.in/gomail.v2 v2.0.0-20160411212932-81ebce5c23df
@@ -31,50 +23,32 @@
 
 require (
 	github.com/mohae/deepcopy v0.0.0-20170929034955-c48cc78d4826 // indirect
-<<<<<<< HEAD
 	github.com/perimeterx/marshmallow v1.1.4 // indirect
-	github.com/pkg/errors v0.9.1 // indirect
-=======
 	github.com/pkg/errors v0.9.1 // indirect
 	github.com/rogpeppe/go-internal v1.9.0 // indirect
 	github.com/rs/cors v1.8.3 // indirect
->>>>>>> d6985c4f
 )
 
 require (
 	github.com/Knetic/govaluate v3.0.1-0.20171022003610-9aa49832a739+incompatible // indirect
 	github.com/KyleBanks/depth v1.2.1 // indirect
-<<<<<<< HEAD
 	github.com/aws/aws-sdk-go v1.44.193 // indirect
 	github.com/boombuler/barcode v1.0.1 // indirect
 	github.com/casbin/casbin/v2 v2.60.2 // indirect
-=======
-	github.com/aws/aws-sdk-go v1.44.187 // indirect
-	github.com/boombuler/barcode v1.0.1 // indirect
-	github.com/casbin/casbin/v2 v2.60.0 // indirect
->>>>>>> d6985c4f
 	github.com/davecgh/go-spew v1.1.1 // indirect
 	github.com/go-openapi/jsonpointer v0.19.6 // indirect
 	github.com/go-openapi/jsonreference v0.20.2 // indirect
 	github.com/go-openapi/spec v0.20.8 // indirect
 	github.com/go-openapi/swag v0.22.3 // indirect
 	github.com/go-playground/locales v0.14.1 // indirect
-<<<<<<< HEAD
 	github.com/go-playground/universal-translator v0.18.1 // indirect
-=======
-	github.com/go-playground/universal-translator v0.18.0 // indirect
->>>>>>> d6985c4f
 	github.com/golang/protobuf v1.5.2 // indirect
 	github.com/golang/snappy v0.0.4 // indirect
 	github.com/google/go-cmp v0.5.9 // indirect
 	github.com/invopop/yaml v0.2.0 // indirect
 	github.com/jmespath/go-jmespath v0.4.0 // indirect
 	github.com/josharian/intern v1.0.0 // indirect
-<<<<<<< HEAD
 	github.com/klauspost/compress v1.15.15 // indirect
-=======
-	github.com/klauspost/compress v1.15.13 // indirect
->>>>>>> d6985c4f
 	github.com/leodido/go-urn v1.2.1 // indirect
 	github.com/mailru/easyjson v0.7.7 // indirect
 	github.com/montanaflynn/stats v0.7.0 // indirect
@@ -83,34 +57,20 @@
 	github.com/sirupsen/logrus v1.9.0 // indirect
 	github.com/stretchr/objx v0.5.0 // indirect
 	github.com/swaggo/files v1.0.0 // indirect
-<<<<<<< HEAD
 	github.com/swaggo/swag v1.8.10 // indirect
-=======
-	github.com/swaggo/swag v1.8.9 // indirect
->>>>>>> d6985c4f
 	github.com/xdg-go/pbkdf2 v1.0.0 // indirect
 	github.com/xdg-go/scram v1.1.2 // indirect
 	github.com/xdg-go/stringprep v1.0.4 // indirect
 	github.com/youmark/pkcs8 v0.0.0-20201027041543-1326539a0a0a // indirect
-<<<<<<< HEAD
 	golang.org/x/net v0.5.0 // indirect
 	golang.org/x/oauth2 v0.4.0 // indirect
 	golang.org/x/sys v0.4.0 // indirect
 	golang.org/x/text v0.6.0 // indirect
 	golang.org/x/tools v0.5.0 // indirect
-=======
-	golang.org/x/net v0.4.0 // indirect
-	golang.org/x/oauth2 v0.3.0 // indirect
-	golang.org/x/sys v0.4.0 // indirect
-	golang.org/x/text v0.5.0 // indirect
-	golang.org/x/tools v0.4.0 // indirect
->>>>>>> d6985c4f
 	google.golang.org/appengine v1.6.7 // indirect
 	google.golang.org/protobuf v1.28.1 // indirect
 	gopkg.in/alexcesaro/quotedprintable.v3 v3.0.0-20150716171945-2caba252f4dc // indirect
 	gopkg.in/square/go-jose.v2 v2.6.0 // indirect
 	gopkg.in/yaml.v2 v2.4.0
 	gopkg.in/yaml.v3 v3.0.1 // indirect
-)
-
-replace github.com/rokwire/core-auth-library-go/v2 v2.2.0 => ../auth-lib+)