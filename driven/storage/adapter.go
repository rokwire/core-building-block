--- conflicted
+++ resolved
@@ -1077,7 +1077,6 @@
 	return nil
 }
 
-<<<<<<< HEAD
 //DeleteAccountAuthType deletes an account auth type
 func (sa *Adapter) DeleteAccountAuthType(context TransactionContext, item model.AccountAuthType) error {
 	filter := bson.M{"_id": item.Account.ID}
@@ -1103,7 +1102,8 @@
 	}
 
 	return nil
-=======
+}
+
 //CountAccountsByGroupID counts how many accounts there are with the passed group id
 func (sa *Adapter) CountAccountsByGroupID(groupID string) (*int64, error) {
 	filter := bson.D{primitive.E{Key: "groups._id", Value: groupID}}
@@ -1113,7 +1113,6 @@
 		return nil, errors.WrapErrorAction("error counting accounts for group id", "", &logutils.FieldArgs{"groups._id": groupID}, err)
 	}
 	return &count, nil
->>>>>>> 1c00b377
 }
 
 //FindCredential finds a credential by ID
