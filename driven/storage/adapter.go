package storage

import (
	"context"
	"core-building-block/core/model"
	"strconv"
	"sync"
	"time"

	"github.com/google/uuid"
	"github.com/rokmetro/logging-library/errors"
	"github.com/rokmetro/logging-library/logs"
	"github.com/rokmetro/logging-library/logutils"
	"go.mongodb.org/mongo-driver/bson"
	"go.mongodb.org/mongo-driver/bson/primitive"
	"go.mongodb.org/mongo-driver/mongo"
	"go.mongodb.org/mongo-driver/mongo/options"
	"golang.org/x/sync/syncmap"
	"gopkg.in/go-playground/validator.v9"
)

<<<<<<< HEAD
type application struct {
	ID       string   `bson:"_id"`
	Name     string   `bson:"name"`
	Versions []string `bson:"versions"`

	DateCreated time.Time  `bson:"date_created"`
	DateUpdated *time.Time `bson:"date_updated"`
}

type organization struct {
	ID               string   `bson:"_id"`
	Name             string   `bson:"name"`
	Type             string   `bson:"type"`
	RequiresOwnLogin bool     `bson:"requires_own_login"`
	LoginTypes       []string `bson:"login_types"`

	Config organizationConfig `bson:"config"`

	DateCreated time.Time  `bson:"date_created"`
	DateUpdated *time.Time `bson:"date_updated"`
}

type organizationConfig struct {
	ID      string   `bson:"id"`
	Domains []string `bson:"domains"`

	DateCreated time.Time  `bson:"date_created"`
	DateUpdated *time.Time `bson:"date_updated"`
}

type globalGroup struct {
	ID   string `bson:"id"`
	Name string `bson:"name"`

	Permissions []GlobalPermission
	Roles       []GlobalRole

	Users []User
}

=======
>>>>>>> 17360363
//Adapter implements the Storage interface
type Adapter struct {
	db *database

	logger *logs.Logger

	cachedOrganizations *syncmap.Map
	organizationsLock   *sync.RWMutex
}

//Start starts the storage
func (sa *Adapter) Start() error {
	//start db
	err := sa.db.start()
	if err != nil {
		return errors.WrapErrorAction(logutils.ActionInitialize, "storage adapter", nil, err)
	}

	//register storage listener
	sl := storageListener{adapter: sa}
	sa.RegisterStorageListener(&sl)

	//cache the organizations
	err = sa.cacheOrganizations()
	if err != nil {
		return errors.WrapErrorAction(logutils.ActionCache, model.TypeOrganization, nil, err)
	}

	return err
}

//RegisterStorageListener registers a data change listener with the storage adapter
func (sa *Adapter) RegisterStorageListener(storageListener Listener) {
	sa.db.listeners = append(sa.db.listeners, storageListener)
}

//cacheOrganizations caches the organizations from the DB
func (sa *Adapter) cacheOrganizations() error {
	sa.logger.Info("cacheOrganizations..")

	organizations, err := sa.GetOrganizations()
	if err != nil {
		return errors.WrapErrorAction(logutils.ActionFind, model.TypeOrganization, nil, err)
	}

	sa.setCachedOrganizations(&organizations)

	return nil
}

func (sa *Adapter) getCachedOrganization(orgID string) (*model.Organization, error) {
	sa.organizationsLock.RLock()
	defer sa.organizationsLock.RUnlock()

	errArgs := &logutils.FieldArgs{"org_id": orgID}

	item, _ := sa.cachedOrganizations.Load(orgID)
	if item != nil {
		organization, ok := item.(model.Organization)
		if !ok {
			return nil, errors.ErrorAction(logutils.ActionCast, model.TypeOrganization, errArgs)
		}
		return &organization, nil
	}
	return nil, errors.ErrorData(logutils.StatusMissing, model.TypeAuthConfig, errArgs)
}

func (sa *Adapter) setCachedOrganizations(organizations *[]model.Organization) {
	sa.organizationsLock.Lock()
	defer sa.organizationsLock.Unlock()

	sa.cachedOrganizations = &syncmap.Map{}
	validate := validator.New()

	for _, org := range *organizations {
		err := validate.Struct(org)
		if err == nil {
			sa.cachedOrganizations.Store(org.ID, org)
		}
	}
}

//FindUserByID finds an user by id
func (sa *Adapter) FindUserByID(id string) (*model.User, error) {
	return sa.findUser("_id", id)
}

//FindUserByAccountID finds an user by account id
func (sa *Adapter) FindUserByAccountID(accountID string) (*model.User, error) {
	return sa.findUser("account.id", accountID)
}

func (sa *Adapter) findUser(key string, id string) (*model.User, error) {
	filter := bson.M{key: id}
	var user user
	err := sa.db.users.FindOne(filter, &user, nil)
	if err != nil {
		return nil, errors.WrapErrorAction(logutils.ActionFind, model.TypeUser, nil, err)
	}

	modelUser := userFromStorage(&user, sa)
	return &modelUser, nil
}

//InsertUser inserts a user
func (sa *Adapter) InsertUser(user *model.User, authCred *model.AuthCred) (*model.User, error) {
	if user == nil {
		return nil, errors.ErrorData(logutils.StatusInvalid, logutils.TypeArg, logutils.StringArgs(model.TypeUser))
	}

	storageUser := userToStorage(user)
	membership := storageUser.OrganizationsMemberships[0]

	orgID, ok := membership.OrgUserData["orgID"].(string)
	if !ok {
		return nil, errors.ErrorData(logutils.StatusInvalid, logutils.TypeString, logutils.StringArgs("org_id"))
	}

	organizationMembership := organizationMembership{ID: membership.ID, UserID: user.ID, OrgID: orgID,
		OrgUserData: membership.OrgUserData, DateCreated: storageUser.DateCreated}

	// transaction
	err := sa.db.dbClient.UseSession(context.Background(), func(sessionContext mongo.SessionContext) error {
		err := sessionContext.StartTransaction()
		if err != nil {
			sa.abortTransaction(sessionContext)
			return errors.WrapErrorAction(logutils.ActionStart, logutils.TypeTransaction, nil, err)
		}

		_, err = sa.db.users.InsertOneWithContext(sessionContext, storageUser)
		if err != nil {
			sa.abortTransaction(sessionContext)
			return errors.WrapErrorAction(logutils.ActionInsert, model.TypeUser, nil, err)
		}

		authCred.AccountID = storageUser.Account.ID
		err = sa.InsertCredentials(authCred, sessionContext)
		if err != nil {
			return errors.WrapErrorData(logutils.StatusInvalid, model.TypeAuthCred, &logutils.FieldArgs{"user_id": user.Account.Username, "account_id": user.Account.ID}, err)
		}

		err = sa.InsertMembership(&organizationMembership, sessionContext)
		if err != nil {
			sa.abortTransaction(sessionContext)
			return errors.WrapErrorAction(logutils.ActionInsert, model.TypeOrganizationMembership, nil, err)
		}

		//TODO: only save if device info has changed or it is new device
		// err = sa.SaveDevice(&newDevice, sessionContext)
		// if err == nil {
		// 	abortTransaction(sessionContext)
		// 	return log.WrapErrorAction(log.ActionSave, "device", nil, err)
		// }

		//commit the transaction
		err = sessionContext.CommitTransaction(sessionContext)
		if err != nil {
			sa.abortTransaction(sessionContext)
			return errors.WrapErrorAction(logutils.ActionCommit, logutils.TypeTransaction, nil, err)
		}
		return nil
	})
	if err != nil {
		return nil, err
	}

	returnUser := userFromStorage(storageUser, sa)
	return &returnUser, nil
}

//UpdateUser updates an existing user
func (sa *Adapter) UpdateUser(updatedUser *model.User, newOrgData *map[string]interface{}) (*model.User, error) {
	if updatedUser == nil {
		return nil, errors.ErrorData(logutils.StatusInvalid, logutils.TypeArg, logutils.StringArgs(model.TypeUser))
	}

	now := time.Now().UTC()
	newUser := userToStorage(updatedUser)
	newUser.DateUpdated = &now

	// TODO:
	// check for device updates and add possible new device

	var newMembership *organizationMembership
	if newOrgData != nil {
		membershipID, err := uuid.NewUUID()
		if err != nil {
			return nil, errors.WrapErrorData(logutils.StatusInvalid, logutils.TypeString, logutils.StringArgs("membership_id"), err)
		}
		orgID, ok := (*newOrgData)["orgID"].(string)
		if !ok {
			return nil, errors.WrapErrorData(logutils.StatusInvalid, logutils.TypeString, logutils.StringArgs("org_id"), err)
		}
		newOrgMembership := organizationMembership{ID: membershipID.String(), UserID: updatedUser.ID, OrgID: orgID,
			OrgUserData: *newOrgData, DateCreated: now}
		newMembership = &newOrgMembership

		// TODO:
		// possibly set groups based on organization populations

		newUser.OrganizationsMemberships = append(newUser.OrganizationsMemberships,
			userMembership{ID: membershipID.String(), OrgID: orgID, OrgUserData: *newOrgData, DateCreated: now})
	}

	// transaction
	err := sa.db.dbClient.UseSession(context.Background(), func(sessionContext mongo.SessionContext) error {
		err := sessionContext.StartTransaction()
		if err != nil {
			sa.abortTransaction(sessionContext)
			return errors.WrapErrorAction(logutils.ActionStart, logutils.TypeTransaction, nil, err)
		}

		filter := bson.M{"_id": updatedUser.ID}
		err = sa.db.users.ReplaceOneWithContext(sessionContext, filter, newUser, nil)
		if err != nil {
			sa.abortTransaction(sessionContext)
			return errors.WrapErrorAction(logutils.ActionReplace, model.TypeUser, nil, err)
		}

		if newMembership != nil {
			err = sa.InsertMembership(newMembership, sessionContext)
			if err != nil {
				sa.abortTransaction(sessionContext)
				return errors.WrapErrorAction(logutils.ActionInsert, model.TypeOrganizationMembership, nil, err)
			}
		}

		//TODO: save device if some device info has changed or added new device
		// err = sa.SaveDevice(&newDevice, sessionContext)
		// if err == nil {
		// 	abortTransaction(sessionContext)
		// 	return log.WrapErrorAction(log.ActionSave, "device", nil, err)
		// }

		//commit the transaction
		err = sessionContext.CommitTransaction(sessionContext)
		if err != nil {
			sa.abortTransaction(sessionContext)
			return errors.WrapErrorAction(logutils.ActionCommit, logutils.TypeTransaction, nil, err)
		}
		return nil
	})
	if err != nil {
		return nil, err
	}

	returnUser := userFromStorage(newUser, sa)
	return &returnUser, nil
}

//DeleteUser deletes a user
func (sa *Adapter) DeleteUser(id string) error {
	//TODO - we have to decide what we do on delete user operation - removing all user relations, (or) mark the user disabled etc
	filter := bson.M{"_id": id}
	_, err := sa.db.users.DeleteOne(filter, nil)
	if err != nil {
		return errors.WrapErrorAction(logutils.ActionDelete, model.TypeUser, nil, err)
	}

	return nil
}

//FindCredentials find a set of credentials
func (sa *Adapter) FindCredentials(orgID string, appID string, authType string, userID string) (*model.AuthCred, error) {
	var filter bson.D
	if len(orgID) > 0 {
		filter = bson.D{
			primitive.E{Key: "org_id", Value: orgID}, primitive.E{Key: "app_id", Value: appID},
			primitive.E{Key: "type", Value: authType}, primitive.E{Key: "user_id", Value: userID},
		}
	} else {
		filter = bson.D{primitive.E{Key: "type", Value: authType}, primitive.E{Key: "user_id", Value: userID}}
	}

	var creds model.AuthCred
	err := sa.db.credentials.FindOne(filter, &creds, nil)
	if err != nil {
		return nil, errors.WrapErrorAction(logutils.ActionFind, model.TypeAuthCred, nil, err)
	}

	return &creds, nil
}

//InsertCredentials credentials inserts a set of credentials
func (sa *Adapter) InsertCredentials(creds *model.AuthCred, context mongo.SessionContext) error {
	if creds == nil {
		return errors.ErrorData(logutils.StatusInvalid, logutils.TypeArg, logutils.StringArgs(model.TypeAuthCred))
	}

	var err error
	if context == nil {
		_, err = sa.db.credentials.InsertOne(creds)
	} else {
		_, err = sa.db.credentials.InsertOneWithContext(context, creds)
	}
	if err != nil {
		return errors.WrapErrorAction(logutils.ActionInsert, model.TypeAuthCred, nil, err)
	}

	return nil
}

//FindGlobalPermissions finds a set of global user permissions
func (sa *Adapter) FindGlobalPermissions(ids []string) ([]model.GlobalPermission, error) {
	permissionsFilter := bson.D{primitive.E{Key: "_id", Value: bson.M{"$in": ids}}}
	var permissionsResult []model.GlobalPermission
	err := sa.db.globalPermissions.Find(permissionsFilter, &permissionsResult, nil)
	if err != nil {
		return nil, err
	}

	return permissionsResult, nil
}

//FindGlobalRoles finds a set of global user roles
func (sa *Adapter) FindGlobalRoles(ids []string) ([]model.GlobalRole, error) {
	rolesFilter := bson.D{primitive.E{Key: "_id", Value: bson.M{"$in": ids}}}
	var rolesResult []model.GlobalRole
	err := sa.db.globalRoles.Find(rolesFilter, &rolesResult, nil)
	if err != nil {
		return nil, err
	}

	return rolesResult, nil
}

//FindGlobalGroups finds a set of global user groups
func (sa *Adapter) FindGlobalGroups(ids []string) ([]model.GlobalGroup, error) {
	filter := bson.D{primitive.E{Key: "_id", Value: bson.M{"$in": ids}}}
	var groupsResult []model.GlobalGroup
	err := sa.db.globalGroups.Find(filter, &groupsResult, nil)
	if err != nil {
		return nil, err
	}
	return groupsResult, nil
}

//FindOrganizationPermissions finds a set of organization user permissions
func (sa *Adapter) FindOrganizationPermissions(ids []string, orgID string) ([]model.OrganizationPermission, error) {
	permissionsFilter := bson.D{primitive.E{Key: "organization_id", Value: orgID}, primitive.E{Key: "_id", Value: bson.M{"$in": ids}}}
	var permissionsResult []organizationPermission
	err := sa.db.organizationsPermissions.Find(permissionsFilter, &permissionsResult, nil)
	if err != nil {
		return nil, err
	}

	//get the organization from the cached ones
	organization, err := sa.getCachedOrganization(orgID)
	if err != nil {
		return nil, errors.WrapErrorData(logutils.StatusMissing, model.TypeOrganization, &logutils.FieldArgs{"org_id": orgID}, err)
	}

	result := organizationPermissionsFromStorage(permissionsResult, *organization)

	return result, nil
}

//FindOrganizationRoles finds a set of organization user roles
func (sa *Adapter) FindOrganizationRoles(ids []string, orgID string) ([]model.OrganizationRole, error) {
	rolesFilter := bson.D{primitive.E{Key: "organization_id", Value: orgID}, primitive.E{Key: "_id", Value: bson.M{"$in": ids}}}
	var rolesResult []organizationRole
	err := sa.db.organizationsRoles.Find(rolesFilter, &rolesResult, nil)
	if err != nil {
		return nil, err
	}

	//get the organization from the cached ones
	organization, err := sa.getCachedOrganization(orgID)
	if err != nil {
		return nil, errors.WrapErrorData(logutils.StatusMissing, model.TypeOrganization, &logutils.FieldArgs{"org_id": orgID}, err)
	}

	result := organizationRolesFromStorage(rolesResult, *organization)

	return result, nil
}

//FindOrganizationGroups finds a set of organization user groups
func (sa *Adapter) FindOrganizationGroups(ids []string, orgID string) ([]model.OrganizationGroup, error) {
	filter := bson.D{primitive.E{Key: "organization_id", Value: orgID}, primitive.E{Key: "_id", Value: bson.M{"$in": ids}}}
	var groupsResult []organizationGroup
	err := sa.db.organizationsGroups.Find(filter, &groupsResult, nil)
	if err != nil {
		return nil, err
	}

	//get the organization from the cached ones
	organization, err := sa.getCachedOrganization(orgID)
	if err != nil {
		return nil, errors.WrapErrorData(logutils.StatusMissing, model.TypeOrganization, &logutils.FieldArgs{"org_id": orgID}, err)
	}

	result := organizationGroupsFromStorage(groupsResult, *organization)

	return result, nil
}

//InsertMembership inserts an organization membership
func (sa *Adapter) InsertMembership(orgMembership *organizationMembership, context mongo.SessionContext) error {
	if orgMembership == nil {
		return errors.ErrorData(logutils.StatusInvalid, logutils.TypeArg, logutils.StringArgs(model.TypeOrganizationMembership))
	}

	var err error
	if context == nil {
		_, err = sa.db.organizationsMemberships.InsertOne(orgMembership)
	} else {
		_, err = sa.db.organizationsMemberships.InsertOneWithContext(context, orgMembership)
	}

	if err != nil {
		return errors.WrapErrorAction(logutils.ActionInsert, model.TypeOrganizationMembership, nil, err)
	}
	return nil
}

//FindAuthConfig finds the auth document from DB by orgID and appID
func (sa *Adapter) FindAuthConfig(orgID string, appID string, authType string) (*model.AuthConfig, error) {
	errFields := &logutils.FieldArgs{"org_id": orgID, "app_id": appID, "auth_type": authType}
	filter := bson.D{primitive.E{Key: "org_id", Value: orgID}, primitive.E{Key: "app_id", Value: appID}, primitive.E{Key: "type", Value: authType}}
	var result *model.AuthConfig
	err := sa.db.authConfigs.FindOne(filter, &result, nil)
	if err != nil {
		return nil, errors.WrapErrorAction(logutils.ActionFind, model.TypeAuthConfig, errFields, err)
	}
	if result == nil {
		return nil, errors.WrapErrorData(logutils.StatusMissing, model.TypeAuthConfig, errFields, err)
	}
	return result, nil
}

//LoadAuthConfigs finds all auth config documents in the DB
func (sa *Adapter) LoadAuthConfigs() (*[]model.AuthConfig, error) {
	filter := bson.D{}
	var result []model.AuthConfig
	err := sa.db.authConfigs.Find(filter, &result, nil)
	if err != nil {
		return nil, errors.WrapErrorAction(logutils.ActionFind, model.TypeAuthConfig, nil, err)
	}
	if len(result) == 0 {
		return nil, errors.WrapErrorData(logutils.StatusMissing, model.TypeAuthConfig, nil, err)
	}

	return &result, nil
}

//CreateGlobalConfig creates global config
func (sa *Adapter) CreateGlobalConfig(setting string) (*model.GlobalConfig, error) {
	globalConfig := model.GlobalConfig{Setting: setting}
	_, err := sa.db.globalConfig.InsertOne(globalConfig)
	if err != nil {
		return nil, errors.WrapErrorAction(logutils.ActionInsert, model.TypeGlobalConfig, nil, err)
	}
	return &globalConfig, nil
}

//GetGlobalConfig give config
func (sa *Adapter) GetGlobalConfig() (*model.GlobalConfig, error) {
	filter := bson.D{}
	var result []model.GlobalConfig
	err := sa.db.globalConfig.Find(filter, &result, nil)
	if err != nil {
		return nil, errors.WrapErrorAction(logutils.ActionFind, model.TypeGlobalConfig, nil, err)
	}
	if len(result) == 0 {
		//no record
		return nil, nil
	}
	return &result[0], nil

}

//SaveGlobalConfig saves the global configuration to the storage
func (sa *Adapter) SaveGlobalConfig(gc *model.GlobalConfig) error {
	// transaction
	err := sa.db.dbClient.UseSession(context.Background(), func(sessionContext mongo.SessionContext) error {
		err := sessionContext.StartTransaction()
		if err != nil {
			return errors.WrapErrorAction(logutils.ActionStart, logutils.TypeTransaction, nil, err)
		}

		//clear the global config - we always keep only one global config
		delFilter := bson.D{}
		_, err = sa.db.globalConfig.DeleteManyWithContext(sessionContext, delFilter, nil)
		if err != nil {
			sa.abortTransaction(sessionContext)
			return errors.WrapErrorAction(logutils.ActionDelete, model.TypeGlobalConfig, nil, err)
		}

		//add the new one
		_, err = sa.db.globalConfig.InsertOneWithContext(sessionContext, gc)
		if err != nil {
			sa.abortTransaction(sessionContext)
			return errors.WrapErrorAction(logutils.ActionInsert, model.TypeGlobalConfig, nil, err)
		}

		err = sessionContext.CommitTransaction(sessionContext)
		if err != nil {
			sa.abortTransaction(sessionContext)
			return errors.WrapErrorAction(logutils.ActionCommit, logutils.TypeTransaction, nil, err)
		}
		return nil
	})
	if err != nil {
		return err
	}
	return nil
}

//FindOrganization finds an organization
func (sa *Adapter) FindOrganization(id string) (*model.Organization, error) {
	//no transactions for get operations..

	//1. find organization
	orgFilter := bson.D{primitive.E{Key: "_id", Value: id}}
	var org organization

	err := sa.db.organizations.FindOne(orgFilter, &org, nil)
	if err != nil {
		return nil, errors.WrapErrorAction(logutils.ActionFind, model.TypeOrganization, &logutils.FieldArgs{"id": id}, err)
	}

	//2. find the organization applications
	var applications []model.Application
	if len(org.Applications) > 0 {
		appsFilter := bson.D{primitive.E{Key: "_id", Value: bson.M{"$in": org.Applications}}}
		err := sa.db.applications.Find(appsFilter, &applications, nil)
		if err != nil {
			return nil, errors.WrapErrorAction(logutils.ActionFind, model.TypeApplication, nil, err)
		}
	}

	organization := organizationFromStorage(&org, applications)
	return &organization, nil
}

//InsertOrganization inserts an organization
func (sa *Adapter) InsertOrganization(organization model.Organization) (*model.Organization, error) {
	org := organizationToStorage(&organization)
	_, err := sa.db.organizations.InsertOne(org)
	if err != nil {
		return nil, errors.WrapErrorAction(logutils.ActionInsert, model.TypeOrganization, nil, err)
	}

	return &organization, nil
}

//UpdateOrganization updates an organization
func (sa *Adapter) UpdateOrganization(ID string, name string, requestType string, requiresOwnLogin bool, loginTypes []string, organizationDomains []string) error {

	now := time.Now()
	//TODO - use pointers and update only what not nil
	updatOrganizationFilter := bson.D{primitive.E{Key: "_id", Value: ID}}
	updateOrganization := bson.D{
		primitive.E{Key: "$set", Value: bson.D{
			primitive.E{Key: "name", Value: name},
			primitive.E{Key: "type", Value: requestType},
			primitive.E{Key: "requires_own_login", Value: requiresOwnLogin},
			primitive.E{Key: "login_types", Value: loginTypes},
			primitive.E{Key: "config.domains", Value: organizationDomains},
			primitive.E{Key: "config.date_updated", Value: now},
			primitive.E{Key: "date_updated", Value: now},
		}},
	}

	result, err := sa.db.organizations.UpdateOne(updatOrganizationFilter, updateOrganization, nil)
	if err != nil {
		return errors.WrapErrorAction(logutils.ActionUpdate, model.TypeOrganization, &logutils.FieldArgs{"id": ID}, err)
	}
	if result.MatchedCount == 0 {
		return errors.WrapErrorData(logutils.StatusMissing, model.TypeOrganization, &logutils.FieldArgs{"id": ID}, err)
	}

	return nil
}

//GetOrganizations gets the organizations
func (sa *Adapter) GetOrganizations() ([]model.Organization, error) {
	//no transactions for get operations..

	//1. find the organizations
	orgsFilter := bson.D{}
	var orgsResult []organization
	err := sa.db.organizations.Find(orgsFilter, &orgsResult, nil)
	if err != nil {
		return nil, errors.WrapErrorAction(logutils.ActionFind, model.TypeOrganization, nil, err)
	}
	if len(orgsResult) == 0 {
		//no data
		return make([]model.Organization, 0), nil
	}

	//2. find the applications for the organization
	var applicationsIDs []string
	for _, org := range orgsResult {
		if len(org.Applications) > 0 {
			applicationsIDs = append(applicationsIDs, org.Applications...)
		}
	}
	var applicationsResult []model.Application
	if len(applicationsIDs) > 0 {
		orgsAppsFilter := bson.D{primitive.E{Key: "_id", Value: bson.M{"$in": applicationsIDs}}}
		err := sa.db.applications.Find(orgsAppsFilter, &applicationsResult, nil)
		if err != nil {
			return nil, errors.WrapErrorAction(logutils.ActionFind, model.TypeApplication, nil, err)
		}
	}

	//3. prepare the response
	organizations := organizationsFromStorage(orgsResult, applicationsResult)
	return organizations, nil
}

//GetApplication gets application
func (sa *Adapter) GetApplication(ID string) (*model.Application, error) {
	filter := bson.D{primitive.E{Key: "_id", Value: ID}}
	var result []model.Application
	err := sa.db.applications.Find(filter, &result, nil)
	if err != nil {
		return nil, errors.WrapErrorAction(logutils.ActionFind, model.TypeApplication, nil, err)
	}
	if len(result) == 0 {
		//no record
		return nil, nil
	}

	appRes := result[0]

	getResApp := model.Application{ID: appRes.ID, Name: appRes.Name, Versions: appRes.Versions}
	return &getResApp, nil
}

//GetGlobalGroup gets global group
func (sa *Adapter) GetGlobalGroup(ID string) (*model.GlobalGroup, error) {
	return nil, nil
}

// ============================== ServiceRegs ==============================

//FindServiceRegs fetches the requested service registration records
func (sa *Adapter) FindServiceRegs(serviceIDs []string) ([]model.ServiceReg, error) {
	var filter bson.M
	for _, serviceID := range serviceIDs {
		if serviceID == "all" {
			filter = bson.M{}
			break
		}
	}
	if filter == nil {
		filter = bson.M{"registration.service_id": bson.M{"$in": serviceIDs}}
	}

	var result []model.ServiceReg
	err := sa.db.serviceRegs.Find(filter, &result, nil)
	if err != nil {
		return nil, errors.WrapErrorAction(logutils.ActionFind, model.TypeServiceReg, &logutils.FieldArgs{"service_id": serviceIDs}, err)
	}

	if result == nil {
		result = []model.ServiceReg{}
	}

	return result, nil
}

//FindServiceReg finds the service registration in storage
func (sa *Adapter) FindServiceReg(serviceID string) (*model.ServiceReg, error) {
	filter := bson.M{"registration.service_id": serviceID}
	var reg *model.ServiceReg
	err := sa.db.serviceRegs.FindOne(filter, &reg, nil)
	if err != nil {
		return nil, errors.WrapErrorAction(logutils.ActionFind, model.TypeServiceReg, &logutils.FieldArgs{"service_id": serviceID}, err)
	}

	return reg, nil
}

//InsertServiceReg inserts the service registration to storage
func (sa *Adapter) InsertServiceReg(reg *model.ServiceReg) error {
	_, err := sa.db.serviceRegs.InsertOne(reg)
	if err != nil {
		return errors.WrapErrorAction(logutils.ActionInsert, model.TypeServiceReg, &logutils.FieldArgs{"service_id": reg.Registration.ServiceID}, err)
	}

	return nil
}

//UpdateServiceReg updates the service registration in storage
func (sa *Adapter) UpdateServiceReg(reg *model.ServiceReg) error {
	filter := bson.M{"registration.service_id": reg.Registration.ServiceID}
	err := sa.db.serviceRegs.ReplaceOne(filter, reg, nil)
	if err != nil {
		return errors.WrapErrorAction(logutils.ActionInsert, model.TypeServiceReg, &logutils.FieldArgs{"service_id": reg.Registration.ServiceID}, err)
	}

	return nil
}

//SaveServiceReg saves the service registration to the storage
func (sa *Adapter) SaveServiceReg(reg *model.ServiceReg) error {
	filter := bson.M{"registration.service_id": reg.Registration.ServiceID}
	opts := options.Replace().SetUpsert(true)
	err := sa.db.serviceRegs.ReplaceOne(filter, reg, opts)
	if err != nil {
		return errors.WrapErrorAction(logutils.ActionSave, model.TypeServiceReg, &logutils.FieldArgs{"service_id": reg.Registration.ServiceID}, err)
	}

	return nil
}

//DeleteServiceReg deletes the service registration from storage
func (sa *Adapter) DeleteServiceReg(serviceID string) error {
	filter := bson.M{"registration.service_id": serviceID}
	result, err := sa.db.serviceRegs.DeleteOne(filter, nil)
	if err != nil {
		return errors.WrapErrorAction(logutils.ActionDelete, model.TypeServiceReg, &logutils.FieldArgs{"service_id": serviceID}, err)
	}
	if result == nil {
		return errors.WrapErrorData(logutils.StatusInvalid, "result", &logutils.FieldArgs{"service_id": serviceID}, err)
	}
	deletedCount := result.DeletedCount
	if deletedCount == 0 {
		return errors.WrapErrorData(logutils.StatusMissing, model.TypeServiceReg, &logutils.FieldArgs{"service_id": serviceID}, err)
	}

	return nil
}

//FindServiceAuthorization finds the service authorization in storage
func (sa *Adapter) FindServiceAuthorization(userID string, serviceID string) (*model.ServiceAuthorization, error) {
	filter := bson.M{"user_id": userID, "service_id": serviceID}
	var reg *model.ServiceAuthorization
	err := sa.db.serviceAuthorizations.FindOne(filter, &reg, nil)
	if err != nil {
		return nil, errors.WrapErrorAction(logutils.ActionFind, model.TypeServiceAuthorization, &logutils.FieldArgs{"user_id": userID, "service_id": serviceID}, err)
	}

	return reg, nil
}

//SaveServiceAuthorization saves the service authorization to storage
func (sa *Adapter) SaveServiceAuthorization(authorization *model.ServiceAuthorization) error {
	filter := bson.M{"user_id": authorization.UserID, "service_id": authorization.ServiceID}
	opts := options.Replace().SetUpsert(true)
	err := sa.db.serviceAuthorizations.ReplaceOne(filter, authorization, opts)
	if err != nil {
		return errors.WrapErrorAction(logutils.ActionSave, model.TypeServiceAuthorization, &logutils.FieldArgs{"user_id": authorization.UserID, "service_id": authorization.ServiceID}, err)
	}

	return nil
}

//DeleteServiceAuthorization deletes the service authorization from storage
func (sa *Adapter) DeleteServiceAuthorization(userID string, serviceID string) error {
	filter := bson.M{"user_id": userID, "service_id": serviceID}
	result, err := sa.db.serviceAuthorizations.DeleteOne(filter, nil)
	if err != nil {
		return errors.WrapErrorAction(logutils.ActionFind, model.TypeServiceAuthorization, &logutils.FieldArgs{"user_id": userID, "service_id": serviceID}, err)
	}
	if result == nil {
		return errors.WrapErrorData(logutils.StatusInvalid, "result", &logutils.FieldArgs{"user_id": userID, "service_id": serviceID}, err)
	}
	deletedCount := result.DeletedCount
	if deletedCount == 0 {
		return errors.WrapErrorData(logutils.StatusMissing, model.TypeServiceAuthorization, &logutils.FieldArgs{"user_id": userID, "service_id": serviceID}, err)
	}

	return nil
}

//SaveDevice saves device
func (sa *Adapter) SaveDevice(device *model.Device, context mongo.SessionContext) error {
	if device == nil {
		return errors.ErrorData(logutils.StatusInvalid, logutils.TypeArg, logutils.StringArgs("device"))
	}

	storageDevice := deviceToStorage(device)

	var err error
	filter := bson.M{"_id": device.ID}
	opts := options.Replace().SetUpsert(true)
	if context == nil {
		err = sa.db.devices.ReplaceOne(filter, storageDevice, opts)
	} else {
		err = sa.db.devices.ReplaceOneWithContext(context, filter, storageDevice, opts)
	}

	if err != nil {
		return errors.WrapErrorAction(logutils.ActionSave, "device", &logutils.FieldArgs{"device_id": device.ID}, nil)
	}

	return nil
}

func (sa *Adapter) abortTransaction(sessionContext mongo.SessionContext) {
	err := sessionContext.AbortTransaction(sessionContext)
	if err != nil {
		sa.logger.Errorf("error aborting a transaction - %s", err)
	}
}

//NewStorageAdapter creates a new storage adapter instance
func NewStorageAdapter(mongoDBAuth string, mongoDBName string, mongoTimeout string, logger *logs.Logger) *Adapter {
	timeoutInt, err := strconv.Atoi(mongoTimeout)
	if err != nil {
		logger.Warn("Setting default Mongo timeout - 500")
		timeoutInt = 500
	}
	timeout := time.Millisecond * time.Duration(timeoutInt)

	cachedOrganizations := &syncmap.Map{}
	organizationsLock := &sync.RWMutex{}

	db := &database{mongoDBAuth: mongoDBAuth, mongoDBName: mongoDBName, mongoTimeout: timeout, logger: logger}
	return &Adapter{db: db, logger: logger, cachedOrganizations: cachedOrganizations, organizationsLock: organizationsLock}
}

type storageListener struct {
	adapter *Adapter
	DefaultListenerImpl
}

func (sl *storageListener) OnOrganizationsUpdated() {
	sl.adapter.cacheOrganizations()
}

func (sl *storageListener) OnApplicationsUpdated() {
	sl.adapter.cacheOrganizations()
}

//Listener represents storage listener
type Listener interface {
	OnAuthConfigUpdated()
	OnServiceRegsUpdated()
	OnOrganizationsUpdated()
	OnApplicationsUpdated()
}

//DefaultListenerImpl default listener implementation
type DefaultListenerImpl struct{}

//OnAuthConfigUpdated notifies auth configs have been updated
func (d *DefaultListenerImpl) OnAuthConfigUpdated() {}

//OnServiceRegsUpdated notifies services regs have been updated
func (d *DefaultListenerImpl) OnServiceRegsUpdated() {}

//OnOrganizationsUpdated notifies organizations have been updated
func (d *DefaultListenerImpl) OnOrganizationsUpdated() {}

//OnApplicationsUpdated notifies applications have been updated
func (d *DefaultListenerImpl) OnApplicationsUpdated() {}<|MERGE_RESOLUTION|>--- conflicted
+++ resolved
@@ -19,49 +19,6 @@
 	"gopkg.in/go-playground/validator.v9"
 )
 
-<<<<<<< HEAD
-type application struct {
-	ID       string   `bson:"_id"`
-	Name     string   `bson:"name"`
-	Versions []string `bson:"versions"`
-
-	DateCreated time.Time  `bson:"date_created"`
-	DateUpdated *time.Time `bson:"date_updated"`
-}
-
-type organization struct {
-	ID               string   `bson:"_id"`
-	Name             string   `bson:"name"`
-	Type             string   `bson:"type"`
-	RequiresOwnLogin bool     `bson:"requires_own_login"`
-	LoginTypes       []string `bson:"login_types"`
-
-	Config organizationConfig `bson:"config"`
-
-	DateCreated time.Time  `bson:"date_created"`
-	DateUpdated *time.Time `bson:"date_updated"`
-}
-
-type organizationConfig struct {
-	ID      string   `bson:"id"`
-	Domains []string `bson:"domains"`
-
-	DateCreated time.Time  `bson:"date_created"`
-	DateUpdated *time.Time `bson:"date_updated"`
-}
-
-type globalGroup struct {
-	ID   string `bson:"id"`
-	Name string `bson:"name"`
-
-	Permissions []GlobalPermission
-	Roles       []GlobalRole
-
-	Users []User
-}
-
-=======
->>>>>>> 17360363
 //Adapter implements the Storage interface
 type Adapter struct {
 	db *database
