--- conflicted
+++ resolved
@@ -266,7 +266,6 @@
 	return resultList, nil
 }
 
-<<<<<<< HEAD
 //CreateGlobalPermissions creates global permitions
 func (sa *Adapter) CreateGlobalPermissions(name string) (*model.GlobalPermission, error) {
 	now := time.Now()
@@ -281,7 +280,8 @@
 	//return the correct type
 	resPermission := model.GlobalPermission{ID: permissions.ID, Name: permissions.Name}
 	return &resPermission, nil
-=======
+}
+
 //GetApplication gets application
 func (sa *Adapter) GetApplication(ID string) (*model.Application, error) {
 	filter := bson.D{primitive.E{Key: "_id", Value: ID}}
@@ -299,7 +299,7 @@
 
 	getResApp := model.Application{ID: appRes.ID, Name: appRes.Name, Versions: appRes.Versions}
 	return &getResApp, nil
->>>>>>> 43aeb01a
+
 }
 
 // ============================== ServiceRegs ==============================
