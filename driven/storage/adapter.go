package storage

import (
	"context"
	"core-building-block/core/model"
	"strconv"
	"sync"
	"time"

	"github.com/rokmetro/logging-library/errors"
	"github.com/rokmetro/logging-library/logs"
	"github.com/rokmetro/logging-library/logutils"
	"go.mongodb.org/mongo-driver/bson"
	"go.mongodb.org/mongo-driver/bson/primitive"
	"go.mongodb.org/mongo-driver/mongo"
	"go.mongodb.org/mongo-driver/mongo/options"
	"golang.org/x/sync/syncmap"
	"gopkg.in/go-playground/validator.v9"
)

//Adapter implements the Storage interface
type Adapter struct {
	db *database

	logger *logs.Logger

	cachedOrganizations *syncmap.Map
	organizationsLock   *sync.RWMutex

	cachedApplications *syncmap.Map
	applicationsLock   *sync.RWMutex
}

//Start starts the storage
func (sa *Adapter) Start() error {
	//start db
	err := sa.db.start()
	if err != nil {
		return errors.WrapErrorAction(logutils.ActionInitialize, "storage adapter", nil, err)
	}

	//register storage listener
	sl := storageListener{adapter: sa}
	sa.RegisterStorageListener(&sl)

	//cache the organizations
	err = sa.cacheOrganizations()
	if err != nil {
		return errors.WrapErrorAction(logutils.ActionCache, model.TypeOrganization, nil, err)
	}

	//cache the applications
	err = sa.cacheApplications()
	if err != nil {
		return errors.WrapErrorAction(logutils.ActionCache, model.TypeApplication, nil, err)
	}

	return err
}

//RegisterStorageListener registers a data change listener with the storage adapter
func (sa *Adapter) RegisterStorageListener(storageListener Listener) {
	sa.db.listeners = append(sa.db.listeners, storageListener)
}

//cacheOrganizations caches the organizations from the DB
func (sa *Adapter) cacheOrganizations() error {
	sa.logger.Info("cacheOrganizations..")

	organizations, err := sa.LoadOrganizations()
	if err != nil {
		return errors.WrapErrorAction(logutils.ActionFind, model.TypeOrganization, nil, err)
	}

	sa.setCachedOrganizations(&organizations)

	return nil
}

func (sa *Adapter) setCachedOrganizations(organizations *[]model.Organization) {
	sa.organizationsLock.Lock()
	defer sa.organizationsLock.Unlock()

	sa.cachedOrganizations = &syncmap.Map{}
	validate := validator.New()

	for _, org := range *organizations {
		err := validate.Struct(org)
		if err == nil {
			sa.cachedOrganizations.Store(org.ID, org)
		} else {
			sa.logger.Errorf("failed to validate and cache organization with org_id %s: %s", org.ID, err.Error())
		}
	}
}

func (sa *Adapter) getCachedOrganization(orgID string) (*model.Organization, error) {
	sa.organizationsLock.RLock()
	defer sa.organizationsLock.RUnlock()

	errArgs := &logutils.FieldArgs{"org_id": orgID}

	item, _ := sa.cachedOrganizations.Load(orgID)
	if item != nil {
		organization, ok := item.(model.Organization)
		if !ok {
			return nil, errors.ErrorAction(logutils.ActionCast, model.TypeOrganization, errArgs)
		}
		return &organization, nil
	}
	return nil, errors.ErrorData(logutils.StatusMissing, model.TypeOrganization, errArgs)
}

func (sa *Adapter) getCachedOrganizations() ([]model.Organization, error) {
	sa.organizationsLock.RLock()
	defer sa.organizationsLock.RUnlock()

	var err error
	organizationList := make([]model.Organization, 0)
	sa.cachedOrganizations.Range(func(key, item interface{}) bool {
		errArgs := &logutils.FieldArgs{"org_id": key}
		if item == nil {
			err = errors.ErrorData(logutils.StatusInvalid, model.TypeOrganization, errArgs)
			return false
		}

		organization, ok := item.(model.Organization)
		if !ok {
			err = errors.ErrorAction(logutils.ActionCast, model.TypeOrganization, errArgs)
			return false
		}
		organizationList = append(organizationList, organization)
		return true
	})

	return organizationList, err
}

//cacheApplications caches the applications
func (sa *Adapter) cacheApplications() error {
	sa.logger.Info("cacheApplications..")

<<<<<<< HEAD
//FindUserByAccountID finds an user by account id
func (sa *Adapter) FindUserByAccountID(accountID string) (*model.User, error) {
	return sa.findUser("account.id", accountID)
}

//FindUserByProfileID finds an user by profile id
func (sa *Adapter) FindUserByProfileID(profileID string) (*model.User, error) {
	return sa.findUser("profile.id", profileID)
}

func (sa *Adapter) findUser(key string, id string) (*model.User, error) {
	filter := bson.M{key: id}
	var user user
	err := sa.db.users.FindOne(filter, &user, nil)
=======
	applications, err := sa.LoadApplications()
>>>>>>> efe32a51
	if err != nil {
		return errors.WrapErrorAction(logutils.ActionFind, model.TypeApplication, nil, err)
	}

	sa.setCachedApplications(&applications)

	return nil
}

func (sa *Adapter) setCachedApplications(applications *[]model.Application) {
	sa.applicationsLock.Lock()
	defer sa.applicationsLock.Unlock()

	sa.cachedApplications = &syncmap.Map{}
	validate := validator.New()

	for _, app := range *applications {
		err := validate.Struct(app)
		if err == nil {
			sa.cachedApplications.Store(app.ID, app)
		} else {
			sa.logger.Errorf("failed to validate and cache application with id %s: %s", app.ID, err.Error())
		}
	}
}

func (sa *Adapter) getCachedApplication(appID string) (*model.Application, error) {
	sa.applicationsLock.RLock()
	defer sa.applicationsLock.RUnlock()

	errArgs := &logutils.FieldArgs{"app_id": appID}

	item, _ := sa.cachedApplications.Load(appID)
	if item != nil {
		application, ok := item.(model.Application)
		if !ok {
			return nil, errors.ErrorAction(logutils.ActionCast, model.TypeApplication, errArgs)
		}
		return &application, nil
	}
	return nil, errors.ErrorData(logutils.StatusMissing, model.TypeApplication, errArgs)
}

func (sa *Adapter) getCachedApplicationTypeByIdentifier(appTypeIdentifier string) (*model.Application, *model.ApplicationType, error) {
	sa.applicationsLock.RLock()
	defer sa.applicationsLock.RUnlock()

	var app *model.Application
	var appType *model.ApplicationType

	sa.cachedApplications.Range(func(key, value interface{}) bool {
		application, ok := value.(model.Application)
		if !ok {
			return false //break the iteration
		}

		applicationType := application.FindApplicationType(appTypeIdentifier)
		if applicationType != nil {
			app = &application
			appType = applicationType
			return false //break the iteration
		}

		// this will continue iterating
		return true
	})

	if app != nil && appType != nil {
		return app, appType, nil
	}

	return nil, nil, errors.ErrorData(logutils.StatusMissing, model.TypeApplicationType, &logutils.FieldArgs{"identifier": appTypeIdentifier})
}

//LoadAuthTypes loads all auth types
func (sa *Adapter) LoadAuthTypes() ([]model.AuthType, error) {
	filter := bson.D{}
	var result []model.AuthType
	err := sa.db.authTypes.Find(filter, &result, nil)
	if err != nil {
		return nil, errors.WrapErrorAction(logutils.ActionFind, model.TypeAuthType, nil, err)
	}
	if len(result) == 0 {
		return nil, errors.WrapErrorData(logutils.StatusMissing, model.TypeAuthType, nil, err)
	}

	return result, nil
}

//FindAccount finds an account for app, org, auth type and account auth type identifier
func (sa *Adapter) FindAccount(appID string, orgID string, authTypeID string, accountAuthTypeIdentifier string) (*model.Account, error) {
	filter := bson.D{primitive.E{Key: "app_id", Value: appID},
		primitive.E{Key: "org_id", Value: orgID},
		primitive.E{Key: "auth_types.auth_type_id", Value: authTypeID},
		primitive.E{Key: "auth_types.identifier", Value: accountAuthTypeIdentifier}}
	var accounts []account
	err := sa.db.accounts.Find(filter, &accounts, nil)
	if err != nil {
		return nil, errors.WrapErrorAction(logutils.ActionFind, model.TypeAccount, nil, err)
	}
	if len(accounts) == 0 {
		//not found
		return nil, nil
	}
	account := accounts[0]

	//application - from cache
	application, err := sa.getCachedApplication(account.AppID)
	if err != nil {
		return nil, errors.WrapErrorAction(logutils.ActionFind, model.TypeApplication, nil, err)
	}

	//organization - from cache
	organization, err := sa.getCachedOrganization(account.OrgID)
	if err != nil {
		return nil, errors.WrapErrorAction(logutils.ActionFind, model.TypeOrganization, nil, err)
	}

	modelAccount := accountFromStorage(account, sa, *application, *organization)
	return &modelAccount, nil
}

//FindAccountByID finds an account by id
func (sa *Adapter) FindAccountByID(id string) (*model.Account, error) {
	return sa.findAccount("_id", id)
}

func (sa *Adapter) findAccount(key string, id string) (*model.Account, error) {
	/*filter := bson.M{key: id}
	var users []user
	err := sa.db.users.Find(filter, &users, nil)
	if err != nil {
		return nil, errors.WrapErrorAction(logutils.ActionFind, model.TypeAccount, nil, err)
	}
	if len(users) == 0 {
		//not found
		return nil, nil
	}

	user := users[0]

	modelUser := userFromStorage(&user, sa)
	return &modelUser, nil */

	return nil, nil
}

//InsertAccount inserts an account
func (sa *Adapter) InsertAccount(account model.Account) (*model.Account, error) {
	storageAccount := accountToStorage(&account)

	_, err := sa.db.accounts.InsertOne(storageAccount)
	if err != nil {
		return nil, errors.WrapErrorAction(logutils.ActionInsert, model.TypeAccount, nil, err)
	}

	return &account, nil
}

//UpdateAccount updates an existing account
func (sa *Adapter) UpdateAccount(updatedUser *model.Account, orgID string, newOrgData *map[string]interface{}) (*model.Account, error) {
	return nil, nil
	/*if updatedUser == nil {
		return nil, errors.ErrorData(logutils.StatusInvalid, logutils.TypeArg, logutils.StringArgs(model.TypeUser))
	}

	now := time.Now().UTC()
	newUser := userToStorage(updatedUser)
	newUser.DateUpdated = &now

	// TODO:
	// check for device updates and add possible new device

	var newMembership *organizationMembership
	if newOrgData != nil {
		membershipID, err := uuid.NewUUID()
		if err != nil {
			return nil, errors.WrapErrorData(logutils.StatusInvalid, logutils.TypeString, logutils.StringArgs("membership_id"), err)
		}
		newOrgMembership := organizationMembership{ID: membershipID.String(), UserID: updatedUser.ID, OrgID: orgID,
			OrgUserData: *newOrgData, DateCreated: now}
		newMembership = &newOrgMembership

		// TODO:
		// possibly set groups based on organization populations

		newUser.OrganizationsMemberships = append(newUser.OrganizationsMemberships,
			userMembership{ID: membershipID.String(), OrgID: orgID, OrgUserData: *newOrgData, DateCreated: now})
	}

	// transaction
	err := sa.db.dbClient.UseSession(context.Background(), func(sessionContext mongo.SessionContext) error {
		err := sessionContext.StartTransaction()
		if err != nil {
			sa.abortTransaction(sessionContext)
			return errors.WrapErrorAction(logutils.ActionStart, logutils.TypeTransaction, nil, err)
		}

		filter := bson.M{"_id": updatedUser.ID}
		err = sa.db.users.ReplaceOneWithContext(sessionContext, filter, newUser, nil)
		if err != nil {
			sa.abortTransaction(sessionContext)
			return errors.WrapErrorAction(logutils.ActionReplace, model.TypeUser, nil, err)
		}

		if newMembership != nil {
			err = sa.InsertMembership(newMembership, sessionContext)
			if err != nil {
				sa.abortTransaction(sessionContext)
				return errors.WrapErrorAction(logutils.ActionInsert, model.TypeOrganizationMembership, nil, err)
			}
		}

		//TODO: save device if some device info has changed or added new device
		// err = sa.SaveDevice(&newDevice, sessionContext)
		// if err == nil {
		// 	abortTransaction(sessionContext)
		// 	return log.WrapErrorAction(log.ActionSave, "device", nil, err)
		// }

		//commit the transaction
		err = sessionContext.CommitTransaction(sessionContext)
		if err != nil {
			sa.abortTransaction(sessionContext)
			return errors.WrapErrorAction(logutils.ActionCommit, logutils.TypeTransaction, nil, err)
		}
		return nil
	})
	if err != nil {
		return nil, err
	}

	returnUser := userFromStorage(newUser, sa)
	return &returnUser, nil
	*/
}

//DeleteAccount deletes an account
func (sa *Adapter) DeleteAccount(id string) error {
	//TODO - we have to decide what we do on delete user operation - removing all user relations, (or) mark the user disabled etc
	return errors.New(logutils.Unimplemented)
}

//UpdateAccountAuthType updates account auth type
func (sa *Adapter) UpdateAccountAuthType(item model.AccountAuthType) error {
	// transaction
	err := sa.db.dbClient.UseSession(context.Background(), func(sessionContext mongo.SessionContext) error {
		err := sessionContext.StartTransaction()
		if err != nil {
			sa.abortTransaction(sessionContext)
			return errors.WrapErrorAction(logutils.ActionStart, logutils.TypeTransaction, nil, err)
		}

		//1. set time updated to the item
		now := time.Now()
		item.DateUpdated = &now

		//2 convert to storage item
		storageItem := accountAuthTypeToStorage(item)

		//3. first find the account record
		findFilter := bson.M{"auth_types.id": item.ID}
		var accounts []account
		err = sa.db.accounts.FindWithContext(sessionContext, findFilter, &accounts, nil)
		if err != nil {
			sa.abortTransaction(sessionContext)
			return errors.WrapErrorAction(logutils.ActionFind, model.TypeUserAuth, &logutils.FieldArgs{"account auth type id": item.ID}, err)
		}
		if len(accounts) == 0 {
			sa.abortTransaction(sessionContext)
			return errors.ErrorAction(logutils.ActionFind, "for some reasons account is nil for account auth type", &logutils.FieldArgs{"acccount auth type id": item.ID})
		}
		account := accounts[0]

		//4. update the account auth type in the account record
		accountAuthTypes := account.AuthTypes
		newAccountAuthTypes := make([]accountAuthType, len(accountAuthTypes))
		for j, aAuthType := range accountAuthTypes {
			if aAuthType.ID == storageItem.ID {
				newAccountAuthTypes[j] = storageItem
			} else {
				newAccountAuthTypes[j] = aAuthType
			}
		}
		account.AuthTypes = newAccountAuthTypes

		//4. update the account record
		replaceFilter := bson.M{"_id": account.ID}
		err = sa.db.accounts.ReplaceOneWithContext(sessionContext, replaceFilter, account, nil)
		if err != nil {
			sa.abortTransaction(sessionContext)
			return errors.WrapErrorAction(logutils.ActionReplace, model.TypeAccount, nil, err)
		}

		//commit the transaction
		err = sessionContext.CommitTransaction(sessionContext)
		if err != nil {
			sa.abortTransaction(sessionContext)
			return errors.WrapErrorAction(logutils.ActionCommit, logutils.TypeTransaction, nil, err)
		}
		return nil
	})
	if err != nil {
		return err
	}

	return nil
}

//FindCredentialsByID finds a set of credentials by ID
func (sa *Adapter) FindCredentialsByID(ID string) (*model.AuthCreds, error) {
	filter := bson.D{primitive.E{Key: "_id", Value: ID}}

	var creds model.AuthCreds
	err := sa.db.credentials.FindOne(filter, &creds, nil)
	if err != nil {
		return nil, errors.WrapErrorAction(logutils.ActionFind, model.TypeAuthCred, nil, err)
	}

	return &creds, nil
}

//FindCredentials find a set of credentials
func (sa *Adapter) FindCredentials(orgID string, authType string, params map[string]interface{}) (*model.AuthCreds, error) {
	filter := bson.D{primitive.E{Key: "org_id", Value: orgID}, primitive.E{Key: "auth_type", Value: authType}}
	for k, v := range params {
		filter = append(filter, primitive.E{Key: "creds." + k, Value: v})
	}

	var creds model.AuthCreds
	err := sa.db.credentials.FindOne(filter, &creds, nil)
	if err != nil {
		return nil, errors.WrapErrorAction(logutils.ActionFind, model.TypeAuthCred, nil, err)
	}

	return &creds, nil
}

//InsertCredentials inserts a set of credentials
func (sa *Adapter) InsertCredentials(creds *model.AuthCreds, context mongo.SessionContext) error {
	if creds == nil {
		return errors.ErrorData(logutils.StatusInvalid, logutils.TypeArg, logutils.StringArgs(model.TypeAuthCred))
	}

	var err error
	if context == nil {
		_, err = sa.db.credentials.InsertOne(creds)
	} else {
		_, err = sa.db.credentials.InsertOneWithContext(context, creds)
	}
	if err != nil {
		return errors.WrapErrorAction(logutils.ActionInsert, model.TypeAuthCred, nil, err)
	}

	return nil
}

//FindRefreshToken finds a refresh token
func (sa *Adapter) FindRefreshToken(token string) (*model.AuthRefresh, error) {
	conditions := []bson.M{{"current_token": token}, {"previous_token": token}}
	filter := bson.M{"$or": conditions}

	var refresh model.AuthRefresh
	err := sa.db.refreshTokens.FindOne(filter, &refresh, nil)
	if err != nil {
		return nil, errors.WrapErrorAction(logutils.ActionFind, model.TypeAuthRefresh, nil, err)
	}

	return &refresh, nil
}

//LoadRefreshTokens loads refresh tokens by an ID triple
func (sa *Adapter) LoadRefreshTokens(orgID string, appID string, credsID string) ([]model.AuthRefresh, error) {
	filter := bson.D{primitive.E{Key: "org_id", Value: orgID}, primitive.E{Key: "app_id", Value: appID}, primitive.E{Key: "creds_id", Value: credsID}}
	opts := options.Find().SetSort(bson.D{primitive.E{Key: "exp", Value: 1}})

	var refresh []model.AuthRefresh
	err := sa.db.refreshTokens.Find(filter, &refresh, opts)
	if err != nil {
		return nil, errors.WrapErrorAction(logutils.ActionFind, model.TypeAuthRefresh, nil, err)
	}

	return refresh, nil
}

//InsertRefreshToken inserts a refresh token
func (sa *Adapter) InsertRefreshToken(refresh *model.AuthRefresh) error {
	if refresh == nil {
		return errors.ErrorData(logutils.StatusInvalid, model.TypeAuthRefresh, nil)
	}

	_, err := sa.db.refreshTokens.InsertOne(refresh)
	if err != nil {
		return errors.WrapErrorAction(logutils.ActionInsert, model.TypeAuthRefresh, nil, err)
	}

	return nil
}

//UpdateRefreshToken updates a refresh token
func (sa *Adapter) UpdateRefreshToken(token string, refresh *model.AuthRefresh) error {
	filter := bson.D{primitive.E{Key: "current_token", Value: token}}
	update := bson.D{
		primitive.E{Key: "$set", Value: bson.D{
			primitive.E{Key: "previous_token", Value: refresh.PreviousToken},
			primitive.E{Key: "current_token", Value: refresh.CurrentToken},
			primitive.E{Key: "exp", Value: refresh.Expires},
			primitive.E{Key: "params", Value: refresh.Params},
			primitive.E{Key: "date_updated", Value: refresh.DateUpdated},
		}},
	}

	res, err := sa.db.refreshTokens.UpdateOne(filter, update, nil)
	if err != nil {
		return errors.WrapErrorAction(logutils.ActionFind, model.TypeAuthRefresh, nil, err)
	}
	if res.ModifiedCount != 1 {
		return errors.ErrorAction(logutils.ActionUpdate, model.TypeAuthRefresh, logutils.StringArgs("unexpected modified count"))
	}

	return nil
}

//DeleteRefreshToken updates a refresh token
func (sa *Adapter) DeleteRefreshToken(token string) error {
	filter := bson.D{primitive.E{Key: "current_token", Value: token}}

	res, err := sa.db.refreshTokens.DeleteOne(filter, nil)
	if err != nil {
		return errors.WrapErrorAction(logutils.ActionDelete, model.TypeAuthRefresh, nil, err)
	}
	if res.DeletedCount != 1 {
		return errors.ErrorAction(logutils.ActionDelete, model.TypeAuthRefresh, logutils.StringArgs("unexpected deleted count"))
	}

	return nil
}

//DeleteExpiredRefreshTokens deletes expired refresh tokens
func (sa *Adapter) DeleteExpiredRefreshTokens(now *time.Time) error {
	filter := bson.M{"exp": bson.M{"$lte": now}}

	_, err := sa.db.refreshTokens.DeleteMany(filter, nil)
	if err != nil {
		return errors.WrapErrorAction(logutils.ActionDelete, model.TypeAuthRefresh, &logutils.FieldArgs{"exp": now}, err)
	}

	return nil
}

//FindApplicationPermissions finds a set of application permissions
func (sa *Adapter) FindApplicationPermissions(ids []string, appID string) ([]model.ApplicationPermission, error) {
	permissionsFilter := bson.D{primitive.E{Key: "app_id", Value: appID}, primitive.E{Key: "_id", Value: bson.M{"$in": ids}}}
	var permissionsResult []applicationPermission
	err := sa.db.applicationsPermissions.Find(permissionsFilter, &permissionsResult, nil)
	if err != nil {
		return nil, err
	}

	//get the application from the cached ones
	application, err := sa.getCachedApplication(appID)
	if err != nil {
		return nil, errors.WrapErrorData(logutils.StatusMissing, model.TypeOrganization, &logutils.FieldArgs{"app_id": application}, err)
	}

	result := applicationPermissionsFromStorage(permissionsResult, *application)

	return result, nil
}

//UpdateApplicationPermission updates application permission
func (sa *Adapter) UpdateApplicationPermission(item model.ApplicationPermission) error {
	//TODO
	//This will be slow operation as we keep a copy of the entity in the users collection without index.
	//Maybe we need to up the transaction timeout for this operation because of this.
	return errors.New(logutils.Unimplemented)
}

//DeleteApplicationPermission deletes application permission
func (sa *Adapter) DeleteApplicationPermission(id string) error {
	//TODO
	//This will be slow operation as we keep a copy of the entity in the users collection without index.
	//Maybe we need to up the transaction timeout for this operation because of this.
	return errors.New(logutils.Unimplemented)
}

//FindApplicationRoles finds a set of application roles
func (sa *Adapter) FindApplicationRoles(ids []string, appID string) ([]model.ApplicationRole, error) {
	rolesFilter := bson.D{primitive.E{Key: "app_id", Value: appID}, primitive.E{Key: "_id", Value: bson.M{"$in": ids}}}
	var rolesResult []applicationRole
	err := sa.db.applicationsRoles.Find(rolesFilter, &rolesResult, nil)
	if err != nil {
		return nil, err
	}

	//get the application from the cached ones
	application, err := sa.getCachedApplication(appID)
	if err != nil {
		return nil, errors.WrapErrorData(logutils.StatusMissing, model.TypeOrganization, &logutils.FieldArgs{"app_id": application}, err)
	}

	result := applicationRolesFromStorage(rolesResult, *application)

	return result, nil
}

//UpdateApplicationRole updates application role
func (sa *Adapter) UpdateApplicationRole(item model.ApplicationRole) error {
	//TODO
	//This will be slow operation as we keep a copy of the entity in the users collection without index.
	//Maybe we need to up the transaction timeout for this operation because of this.
	return errors.New(logutils.Unimplemented)
}

//DeleteApplicationRole deletes application role
func (sa *Adapter) DeleteApplicationRole(id string) error {
	//TODO
	//This will be slow operation as we keep a copy of the entity in the users collection without index.
	//Maybe we need to up the transaction timeout for this operation because of this.
	return errors.New(logutils.Unimplemented)
}

//FindApplicationGroups finds a set of application groups
func (sa *Adapter) FindApplicationGroups(ids []string, appID string) ([]model.ApplicationGroup, error) {
	filter := bson.D{primitive.E{Key: "app_id", Value: appID}, primitive.E{Key: "_id", Value: bson.M{"$in": ids}}}
	var groupsResult []applicationGroup
	err := sa.db.applicationsGroups.Find(filter, &groupsResult, nil)
	if err != nil {
		return nil, err
	}

	application, err := sa.getCachedApplication(appID)
	if err != nil {
		return nil, errors.WrapErrorData(logutils.StatusMissing, model.TypeOrganization, &logutils.FieldArgs{"app_id": application}, err)
	}

	result := applicationGroupsFromStorage(groupsResult, *application)

	return result, nil
}

//UpdateApplicationGroup updates application group
func (sa *Adapter) UpdateApplicationGroup(item model.ApplicationGroup) error {
	//TODO
	//This will be slow operation as we keep a copy of the entity in the users collection without index.
	//Maybe we need to up the transaction timeout for this operation because of this.
	return errors.New(logutils.Unimplemented)
}

//DeleteApplicationGroup deletes application group
func (sa *Adapter) DeleteApplicationGroup(id string) error {
	//TODO
	//This will be slow operation as we keep a copy of the entity in the users collection without index.
	//Maybe we need to up the transaction timeout for this operation because of this.
	return errors.New(logutils.Unimplemented)
}

<<<<<<< HEAD
//InsertMembership inserts an organization membership
func (sa *Adapter) InsertMembership(orgMembership *organizationMembership, context mongo.SessionContext) error {
	if orgMembership == nil {
		return errors.ErrorData(logutils.StatusInvalid, logutils.TypeArg, logutils.StringArgs(model.TypeOrganizationMembership))
	}

	var err error
	if context == nil {
		_, err = sa.db.organizationsMemberships.InsertOne(orgMembership)
	} else {
		_, err = sa.db.organizationsMemberships.InsertOneWithContext(context, orgMembership)
	}

	if err != nil {
		return errors.WrapErrorAction(logutils.ActionInsert, model.TypeOrganizationMembership, nil, err)
	}
	return nil
}

//FindPII finds PII from user profile
func (sa *Adapter) FindPII(ID string) (*model.UserPII, error) {
	user, err := sa.FindUserByID(ID)
	if err != nil {
		return nil, errors.WrapErrorAction(logutils.ActionFind, model.TypeUserPII, nil, err)
	}

	if user == nil {
		return nil, errors.ErrorData(logutils.StatusMissing, model.TypeUser, logutils.StringArgs(ID))
	}

	return user.Profile.PII, nil
}

//UpdatePII updates user profile PII
func (sa *Adapter) UpdatePII(pii *model.UserPII, ID string) error {
	filter := bson.D{primitive.E{Key: "_id", Value: ID}}

	now := time.Now().UTC()
	if pii == nil {
		return errors.ErrorData(logutils.StatusInvalid, logutils.TypeArg, logutils.StringArgs(model.TypeUserPII))
	}
	profileUpdate := bson.D{
		primitive.E{Key: "$set", Value: bson.D{
			primitive.E{Key: "profile.pii", Value: pii},
			primitive.E{Key: "profile.date_updated", Value: &now},
		}},
	}

	res, err := sa.db.users.UpdateOne(filter, profileUpdate, nil)
	if err != nil {
		return errors.WrapErrorAction(logutils.ActionUpdate, model.TypeUserProfile, nil, err)
	}
	if res.ModifiedCount != 1 {
		return errors.ErrorAction(logutils.ActionUpdate, model.TypeUserProfile, logutils.StringArgs("unexpected modified count"))
	}

	return nil
}

//DeletePII deletes user profile PII
func (sa *Adapter) DeletePII(ID string) error {
	filter := bson.D{primitive.E{Key: "_id", Value: ID}}

	now := time.Now().UTC()
	profileUpdate := bson.D{
		primitive.E{Key: "$set", Value: bson.D{
			primitive.E{Key: "profile.pii", Value: nil},
			primitive.E{Key: "profile.date_updated", Value: &now},
		}},
	}

	res, err := sa.db.users.UpdateOne(filter, profileUpdate, nil)
	if err != nil {
		return errors.WrapErrorAction(logutils.ActionUpdate, model.TypeUserProfile, nil, err)
	}
	if res.ModifiedCount != 1 {
		return errors.ErrorAction(logutils.ActionUpdate, model.TypeUserProfile, logutils.StringArgs("unexpected modified count"))
	}

	return nil
}

//FindAuthConfig finds the auth document from DB by orgID and appID
func (sa *Adapter) FindAuthConfig(orgID string, appID string, authType string) (*model.AuthConfig, error) {
	errFields := &logutils.FieldArgs{"org_id": orgID, "app_id": appID, "auth_type": authType}
	filter := bson.D{primitive.E{Key: "org_id", Value: orgID}, primitive.E{Key: "app_id", Value: appID}, primitive.E{Key: "type", Value: authType}}
	var result *model.AuthConfig
	err := sa.db.authConfigs.FindOne(filter, &result, nil)
	if err != nil {
		return nil, errors.WrapErrorAction(logutils.ActionFind, model.TypeAuthConfig, errFields, err)
	}
	if result == nil {
		return nil, errors.WrapErrorData(logutils.StatusMissing, model.TypeAuthConfig, errFields, err)
	}
	return result, nil
}

//LoadAuthConfigs finds all auth config documents in the DB
func (sa *Adapter) LoadAuthConfigs() ([]model.AuthConfig, error) {
=======
//LoadIdentityProviders finds all identity providers documents in the DB
func (sa *Adapter) LoadIdentityProviders() ([]model.IdentityProvider, error) {
>>>>>>> efe32a51
	filter := bson.D{}
	var result []model.IdentityProvider
	err := sa.db.identityProviders.Find(filter, &result, nil)
	if err != nil {
		return nil, errors.WrapErrorAction(logutils.ActionFind, model.TypeIdentityProvider, nil, err)
	}
	if len(result) == 0 {
		return nil, errors.WrapErrorData(logutils.StatusMissing, model.TypeIdentityProvider, nil, err)
	}

	return result, nil
}

//CreateGlobalConfig creates global config
func (sa *Adapter) CreateGlobalConfig(setting string) (*model.GlobalConfig, error) {
	globalConfig := model.GlobalConfig{Setting: setting}
	_, err := sa.db.globalConfig.InsertOne(globalConfig)
	if err != nil {
		return nil, errors.WrapErrorAction(logutils.ActionInsert, model.TypeGlobalConfig, nil, err)
	}
	return &globalConfig, nil
}

//GetGlobalConfig give config
func (sa *Adapter) GetGlobalConfig() (*model.GlobalConfig, error) {
	filter := bson.D{}
	var result []model.GlobalConfig
	err := sa.db.globalConfig.Find(filter, &result, nil)
	if err != nil {
		return nil, errors.WrapErrorAction(logutils.ActionFind, model.TypeGlobalConfig, nil, err)
	}
	if len(result) == 0 {
		//no record
		return nil, nil
	}
	return &result[0], nil

}

//SaveGlobalConfig saves the global configuration to the storage
func (sa *Adapter) SaveGlobalConfig(gc *model.GlobalConfig) error {
	// transaction
	err := sa.db.dbClient.UseSession(context.Background(), func(sessionContext mongo.SessionContext) error {
		err := sessionContext.StartTransaction()
		if err != nil {
			return errors.WrapErrorAction(logutils.ActionStart, logutils.TypeTransaction, nil, err)
		}

		//clear the global config - we always keep only one global config
		delFilter := bson.D{}
		_, err = sa.db.globalConfig.DeleteManyWithContext(sessionContext, delFilter, nil)
		if err != nil {
			sa.abortTransaction(sessionContext)
			return errors.WrapErrorAction(logutils.ActionDelete, model.TypeGlobalConfig, nil, err)
		}

		//add the new one
		_, err = sa.db.globalConfig.InsertOneWithContext(sessionContext, gc)
		if err != nil {
			sa.abortTransaction(sessionContext)
			return errors.WrapErrorAction(logutils.ActionInsert, model.TypeGlobalConfig, nil, err)
		}

		err = sessionContext.CommitTransaction(sessionContext)
		if err != nil {
			sa.abortTransaction(sessionContext)
			return errors.WrapErrorAction(logutils.ActionCommit, logutils.TypeTransaction, nil, err)
		}
		return nil
	})
	if err != nil {
		return err
	}
	return nil
}

//FindOrganization finds an organization
func (sa *Adapter) FindOrganization(id string) (*model.Organization, error) {
	//no transactions for get operations..
	cachedOrg, err := sa.getCachedOrganization(id)
	if cachedOrg != nil && err == nil {
		return cachedOrg, nil
	}
	sa.logger.Warn(err.Error())

	//1. find organization
	orgFilter := bson.D{primitive.E{Key: "_id", Value: id}}
	var org organization

	err = sa.db.organizations.FindOne(orgFilter, &org, nil)
	if err != nil {
		return nil, errors.WrapErrorAction(logutils.ActionFind, model.TypeOrganization, &logutils.FieldArgs{"id": id}, err)
	}

	//TODO
	//2. find the organization applications
	/*	var applications []model.Application
			if len(org.Applications) > 0 {
				appsFilter := bson.D{primitive.E{Key: "_id", Value: bson.M{"$in": org.Applications}}}
				err := sa.db.applications.Find(appsFilter, &applications, nil)
				if err != nil {
					return nil, errors.WrapErrorAction(logutils.ActionFind, model.TypeApplication, nil, err)
				}
			}

		organization := organizationFromStorage(&org, applications)
		return &organization, nil */
	return nil, nil
}

//InsertOrganization inserts an organization
func (sa *Adapter) InsertOrganization(organization model.Organization) (*model.Organization, error) {
	org := organizationToStorage(&organization)
	_, err := sa.db.organizations.InsertOne(org)
	if err != nil {
		return nil, errors.WrapErrorAction(logutils.ActionInsert, model.TypeOrganization, nil, err)
	}

	return &organization, nil
}

//UpdateOrganization updates an organization
func (sa *Adapter) UpdateOrganization(ID string, name string, requestType string, organizationDomains []string) error {

	now := time.Now()
	//TODO - use pointers and update only what not nil
	updatOrganizationFilter := bson.D{primitive.E{Key: "_id", Value: ID}}
	updateOrganization := bson.D{
		primitive.E{Key: "$set", Value: bson.D{
			primitive.E{Key: "name", Value: name},
			primitive.E{Key: "type", Value: requestType},
			primitive.E{Key: "config.domains", Value: organizationDomains},
			primitive.E{Key: "config.date_updated", Value: now},
			primitive.E{Key: "date_updated", Value: now},
		}},
	}

	result, err := sa.db.organizations.UpdateOne(updatOrganizationFilter, updateOrganization, nil)
	if err != nil {
		return errors.WrapErrorAction(logutils.ActionUpdate, model.TypeOrganization, &logutils.FieldArgs{"id": ID}, err)
	}
	if result.MatchedCount == 0 {
		return errors.WrapErrorData(logutils.StatusMissing, model.TypeOrganization, &logutils.FieldArgs{"id": ID}, err)
	}

	return nil
}

//LoadOrganizations gets the organizations
func (sa *Adapter) LoadOrganizations() ([]model.Organization, error) {
	//1. check the cached organizations
	cachedOrgs, err := sa.getCachedOrganizations()
	if err != nil {
		sa.logger.Warn(err.Error())
	} else if len(cachedOrgs) > 0 {
		return cachedOrgs, nil
	}

	//no transactions for get operations..

	//2. find the organizations
	orgsFilter := bson.D{}
	var orgsResult []organization
	err = sa.db.organizations.Find(orgsFilter, &orgsResult, nil)
	if err != nil {
		return nil, errors.WrapErrorAction(logutils.ActionFind, model.TypeOrganization, nil, err)
	}
	if len(orgsResult) == 0 {
		//no data
		return make([]model.Organization, 0), nil
	}

	//3. prepare the response
	organizations := organizationsFromStorage(orgsResult)
	return organizations, nil
}

//LoadApplications loads all applications
func (sa *Adapter) LoadApplications() ([]model.Application, error) {
	filter := bson.D{}
	var result []application
	err := sa.db.applications.Find(filter, &result, nil)
	if err != nil {
		return nil, errors.WrapErrorAction(logutils.ActionFind, model.TypeApplication, nil, err)
	}
	if len(result) == 0 {
		return nil, errors.WrapErrorData(logutils.StatusMissing, model.TypeApplication, nil, err)
	}

	applications := applicationsFromStorage(result)
	return applications, nil
}

//InsertApplication inserts an application
func (sa *Adapter) InsertApplication(application model.Application) (*model.Application, error) {
	_, err := sa.db.applications.InsertOne(application)
	if err != nil {
		return nil, errors.WrapErrorAction(logutils.ActionInsert, model.TypeApplication, &logutils.FieldArgs{"id": application.ID}, err)
	}

	return &application, nil
}

//FindApplication finds application
func (sa *Adapter) FindApplication(ID string) (*model.Application, error) {
	filter := bson.D{primitive.E{Key: "_id", Value: ID}}
	var result []model.Application
	err := sa.db.applications.Find(filter, &result, nil)
	if err != nil {
		return nil, errors.WrapErrorAction(logutils.ActionFind, model.TypeApplication, nil, err)
	}
	if len(result) == 0 {
		//no record
		return nil, nil
	}

	appRes := result[0]
	return &appRes, nil
}

//FindApplications finds applications
func (sa *Adapter) FindApplications() ([]model.Application, error) {
	filter := bson.D{}
	var result []model.Application
	err := sa.db.applications.Find(filter, &result, nil)
	if err != nil {
		return nil, errors.WrapErrorAction(logutils.ActionFind, model.TypeApplication, nil, err)
	}

	if len(result) == 0 {
		//no data
		return make([]model.Application, 0), nil
	}

	return result, nil
}

//FindApplicationTypeByIdentifier finds an application type by identifier
func (sa *Adapter) FindApplicationTypeByIdentifier(identifier string) (*model.ApplicationType, error) {
	app, appType, err := sa.getCachedApplicationTypeByIdentifier(identifier)
	if err != nil {
		return nil, errors.WrapErrorAction(logutils.ActionFind, model.TypeApplicationType, nil, err)
	}

	appType.Application = *app

	return appType, nil
}

//LoadApplicationsOrganizations loads all applications organizations
func (sa *Adapter) LoadApplicationsOrganizations() ([]model.ApplicationOrganization, error) {
	filter := bson.D{}
	var list []applicationOrganization
	err := sa.db.applicationsOrganizations.Find(filter, &list, nil)
	if err != nil {
		return nil, errors.WrapErrorAction(logutils.ActionFind, model.TypeApplicationOrganization, nil, err)
	}
	if len(list) == 0 {
		//no data
		return nil, nil
	}

	result := make([]model.ApplicationOrganization, len(list))
	for i, item := range list {
		//we have organizations and applications cached
		application, err := sa.getCachedApplication(item.AppID)
		if err != nil {
			return nil, errors.WrapErrorAction(logutils.ActionFind, model.TypeApplication, nil, err)
		}
		organization, err := sa.getCachedOrganization(item.OrgID)
		if err != nil {
			return nil, errors.WrapErrorAction(logutils.ActionFind, model.TypeOrganization, nil, err)
		}

		result[i] = applicationOrganizationFromStorage(item, *application, *organization)
	}
	return result, nil
}

// ============================== ServiceRegs ==============================

//FindServiceRegs fetches the requested service registration records
func (sa *Adapter) FindServiceRegs(serviceIDs []string) ([]model.ServiceReg, error) {
	var filter bson.M
	for _, serviceID := range serviceIDs {
		if serviceID == "all" {
			filter = bson.M{}
			break
		}
	}
	if filter == nil {
		filter = bson.M{"registration.service_id": bson.M{"$in": serviceIDs}}
	}

	var result []model.ServiceReg
	err := sa.db.serviceRegs.Find(filter, &result, nil)
	if err != nil {
		return nil, errors.WrapErrorAction(logutils.ActionFind, model.TypeServiceReg, &logutils.FieldArgs{"service_id": serviceIDs}, err)
	}

	if result == nil {
		result = []model.ServiceReg{}
	}

	return result, nil
}

//FindServiceReg finds the service registration in storage
func (sa *Adapter) FindServiceReg(serviceID string) (*model.ServiceReg, error) {
	filter := bson.M{"registration.service_id": serviceID}
	var reg *model.ServiceReg
	err := sa.db.serviceRegs.FindOne(filter, &reg, nil)
	if err != nil {
		return nil, errors.WrapErrorAction(logutils.ActionFind, model.TypeServiceReg, &logutils.FieldArgs{"service_id": serviceID}, err)
	}

	return reg, nil
}

//InsertServiceReg inserts the service registration to storage
func (sa *Adapter) InsertServiceReg(reg *model.ServiceReg) error {
	_, err := sa.db.serviceRegs.InsertOne(reg)
	if err != nil {
		return errors.WrapErrorAction(logutils.ActionInsert, model.TypeServiceReg, &logutils.FieldArgs{"service_id": reg.Registration.ServiceID}, err)
	}

	return nil
}

//UpdateServiceReg updates the service registration in storage
func (sa *Adapter) UpdateServiceReg(reg *model.ServiceReg) error {
	filter := bson.M{"registration.service_id": reg.Registration.ServiceID}
	err := sa.db.serviceRegs.ReplaceOne(filter, reg, nil)
	if err != nil {
		return errors.WrapErrorAction(logutils.ActionInsert, model.TypeServiceReg, &logutils.FieldArgs{"service_id": reg.Registration.ServiceID}, err)
	}

	return nil
}

//SaveServiceReg saves the service registration to the storage
func (sa *Adapter) SaveServiceReg(reg *model.ServiceReg) error {
	filter := bson.M{"registration.service_id": reg.Registration.ServiceID}
	opts := options.Replace().SetUpsert(true)
	err := sa.db.serviceRegs.ReplaceOne(filter, reg, opts)
	if err != nil {
		return errors.WrapErrorAction(logutils.ActionSave, model.TypeServiceReg, &logutils.FieldArgs{"service_id": reg.Registration.ServiceID}, err)
	}

	return nil
}

//DeleteServiceReg deletes the service registration from storage
func (sa *Adapter) DeleteServiceReg(serviceID string) error {
	filter := bson.M{"registration.service_id": serviceID}
	result, err := sa.db.serviceRegs.DeleteOne(filter, nil)
	if err != nil {
		return errors.WrapErrorAction(logutils.ActionDelete, model.TypeServiceReg, &logutils.FieldArgs{"service_id": serviceID}, err)
	}
	if result == nil {
		return errors.WrapErrorData(logutils.StatusInvalid, "result", &logutils.FieldArgs{"service_id": serviceID}, err)
	}
	deletedCount := result.DeletedCount
	if deletedCount == 0 {
		return errors.WrapErrorData(logutils.StatusMissing, model.TypeServiceReg, &logutils.FieldArgs{"service_id": serviceID}, err)
	}

	return nil
}

//FindServiceAuthorization finds the service authorization in storage
func (sa *Adapter) FindServiceAuthorization(userID string, serviceID string) (*model.ServiceAuthorization, error) {
	filter := bson.M{"user_id": userID, "service_id": serviceID}
	var reg *model.ServiceAuthorization
	err := sa.db.serviceAuthorizations.FindOne(filter, &reg, nil)
	if err != nil {
		return nil, errors.WrapErrorAction(logutils.ActionFind, model.TypeServiceAuthorization, &logutils.FieldArgs{"user_id": userID, "service_id": serviceID}, err)
	}

	return reg, nil
}

//SaveServiceAuthorization saves the service authorization to storage
func (sa *Adapter) SaveServiceAuthorization(authorization *model.ServiceAuthorization) error {
	filter := bson.M{"user_id": authorization.UserID, "service_id": authorization.ServiceID}
	opts := options.Replace().SetUpsert(true)
	err := sa.db.serviceAuthorizations.ReplaceOne(filter, authorization, opts)
	if err != nil {
		return errors.WrapErrorAction(logutils.ActionSave, model.TypeServiceAuthorization, &logutils.FieldArgs{"user_id": authorization.UserID, "service_id": authorization.ServiceID}, err)
	}

	return nil
}

//DeleteServiceAuthorization deletes the service authorization from storage
func (sa *Adapter) DeleteServiceAuthorization(userID string, serviceID string) error {
	filter := bson.M{"user_id": userID, "service_id": serviceID}
	result, err := sa.db.serviceAuthorizations.DeleteOne(filter, nil)
	if err != nil {
		return errors.WrapErrorAction(logutils.ActionFind, model.TypeServiceAuthorization, &logutils.FieldArgs{"user_id": userID, "service_id": serviceID}, err)
	}
	if result == nil {
		return errors.WrapErrorData(logutils.StatusInvalid, "result", &logutils.FieldArgs{"user_id": userID, "service_id": serviceID}, err)
	}
	deletedCount := result.DeletedCount
	if deletedCount == 0 {
		return errors.WrapErrorData(logutils.StatusMissing, model.TypeServiceAuthorization, &logutils.FieldArgs{"user_id": userID, "service_id": serviceID}, err)
	}

	return nil
}

//SaveDevice saves device
func (sa *Adapter) SaveDevice(device *model.Device, context mongo.SessionContext) error {
	if device == nil {
		return errors.ErrorData(logutils.StatusInvalid, logutils.TypeArg, logutils.StringArgs("device"))
	}

	storageDevice := deviceToStorage(device)

	var err error
	filter := bson.M{"_id": device.ID}
	opts := options.Replace().SetUpsert(true)
	if context == nil {
		err = sa.db.devices.ReplaceOne(filter, storageDevice, opts)
	} else {
		err = sa.db.devices.ReplaceOneWithContext(context, filter, storageDevice, opts)
	}

	if err != nil {
		return errors.WrapErrorAction(logutils.ActionSave, "device", &logutils.FieldArgs{"device_id": device.ID}, nil)
	}

	return nil
}

func (sa *Adapter) abortTransaction(sessionContext mongo.SessionContext) {
	err := sessionContext.AbortTransaction(sessionContext)
	if err != nil {
		sa.logger.Errorf("error aborting a transaction - %s", err)
	}
}

//NewStorageAdapter creates a new storage adapter instance
func NewStorageAdapter(mongoDBAuth string, mongoDBName string, mongoTimeout string, logger *logs.Logger) *Adapter {
	timeoutInt, err := strconv.Atoi(mongoTimeout)
	if err != nil {
		logger.Warn("Setting default Mongo timeout - 500")
		timeoutInt = 500
	}
	timeout := time.Millisecond * time.Duration(timeoutInt)

	cachedOrganizations := &syncmap.Map{}
	organizationsLock := &sync.RWMutex{}

	cachedApplications := &syncmap.Map{}
	applicationsLock := &sync.RWMutex{}

	db := &database{mongoDBAuth: mongoDBAuth, mongoDBName: mongoDBName, mongoTimeout: timeout, logger: logger}
	return &Adapter{db: db, logger: logger, cachedOrganizations: cachedOrganizations, organizationsLock: organizationsLock,
		cachedApplications: cachedApplications, applicationsLock: applicationsLock}
}

type storageListener struct {
	adapter *Adapter
	DefaultListenerImpl
}

func (sl *storageListener) OnOrganizationsUpdated() {
	sl.adapter.cacheOrganizations()
}

func (sl *storageListener) OnApplicationsUpdated() {
	sl.adapter.cacheApplications()
	sl.adapter.cacheOrganizations()
}

func (sl *storageListener) OnApplicationsOrganizationsUpdated() {
	sl.adapter.cacheApplications()
	sl.adapter.cacheOrganizations()
}

//Listener represents storage listener
type Listener interface {
	OnAuthTypesUpdated()
	OnIdentityProvidersUpdated()
	OnServiceRegsUpdated()
	OnOrganizationsUpdated()
	OnApplicationsUpdated()
	OnApplicationsOrganizationsUpdated()
}

//DefaultListenerImpl default listener implementation
type DefaultListenerImpl struct{}

//OnAuthTypesUpdated notifies auth types have been updated
func (d *DefaultListenerImpl) OnAuthTypesUpdated() {}

//OnIdentityProvidersUpdated notifies identity providers have been updated
func (d *DefaultListenerImpl) OnIdentityProvidersUpdated() {}

//OnServiceRegsUpdated notifies services regs have been updated
func (d *DefaultListenerImpl) OnServiceRegsUpdated() {}

//OnOrganizationsUpdated notifies organizations have been updated
func (d *DefaultListenerImpl) OnOrganizationsUpdated() {}

//OnApplicationsUpdated notifies applications have been updated
func (d *DefaultListenerImpl) OnApplicationsUpdated() {}

//OnApplicationsOrganizationsUpdated notifies applications organizations have been updated
func (d *DefaultListenerImpl) OnApplicationsOrganizationsUpdated() {}<|MERGE_RESOLUTION|>--- conflicted
+++ resolved
@@ -140,24 +140,7 @@
 func (sa *Adapter) cacheApplications() error {
 	sa.logger.Info("cacheApplications..")
 
-<<<<<<< HEAD
-//FindUserByAccountID finds an user by account id
-func (sa *Adapter) FindUserByAccountID(accountID string) (*model.User, error) {
-	return sa.findUser("account.id", accountID)
-}
-
-//FindUserByProfileID finds an user by profile id
-func (sa *Adapter) FindUserByProfileID(profileID string) (*model.User, error) {
-	return sa.findUser("profile.id", profileID)
-}
-
-func (sa *Adapter) findUser(key string, id string) (*model.User, error) {
-	filter := bson.M{key: id}
-	var user user
-	err := sa.db.users.FindOne(filter, &user, nil)
-=======
 	applications, err := sa.LoadApplications()
->>>>>>> efe32a51
 	if err != nil {
 		return errors.WrapErrorAction(logutils.ActionFind, model.TypeApplication, nil, err)
 	}
@@ -715,24 +698,19 @@
 	return errors.New(logutils.Unimplemented)
 }
 
-<<<<<<< HEAD
-//InsertMembership inserts an organization membership
-func (sa *Adapter) InsertMembership(orgMembership *organizationMembership, context mongo.SessionContext) error {
-	if orgMembership == nil {
-		return errors.ErrorData(logutils.StatusInvalid, logutils.TypeArg, logutils.StringArgs(model.TypeOrganizationMembership))
-	}
-
-	var err error
-	if context == nil {
-		_, err = sa.db.organizationsMemberships.InsertOne(orgMembership)
-	} else {
-		_, err = sa.db.organizationsMemberships.InsertOneWithContext(context, orgMembership)
-	}
-
-	if err != nil {
-		return errors.WrapErrorAction(logutils.ActionInsert, model.TypeOrganizationMembership, nil, err)
-	}
-	return nil
+//LoadIdentityProviders finds all identity providers documents in the DB
+func (sa *Adapter) LoadIdentityProviders() ([]model.IdentityProvider, error) {
+	filter := bson.D{}
+	var result []model.IdentityProvider
+	err := sa.db.identityProviders.Find(filter, &result, nil)
+	if err != nil {
+		return nil, errors.WrapErrorAction(logutils.ActionFind, model.TypeIdentityProvider, nil, err)
+	}
+	if len(result) == 0 {
+		return nil, errors.WrapErrorData(logutils.StatusMissing, model.TypeIdentityProvider, nil, err)
+	}
+
+	return result, nil
 }
 
 //FindPII finds PII from user profile
@@ -796,40 +774,6 @@
 	}
 
 	return nil
-}
-
-//FindAuthConfig finds the auth document from DB by orgID and appID
-func (sa *Adapter) FindAuthConfig(orgID string, appID string, authType string) (*model.AuthConfig, error) {
-	errFields := &logutils.FieldArgs{"org_id": orgID, "app_id": appID, "auth_type": authType}
-	filter := bson.D{primitive.E{Key: "org_id", Value: orgID}, primitive.E{Key: "app_id", Value: appID}, primitive.E{Key: "type", Value: authType}}
-	var result *model.AuthConfig
-	err := sa.db.authConfigs.FindOne(filter, &result, nil)
-	if err != nil {
-		return nil, errors.WrapErrorAction(logutils.ActionFind, model.TypeAuthConfig, errFields, err)
-	}
-	if result == nil {
-		return nil, errors.WrapErrorData(logutils.StatusMissing, model.TypeAuthConfig, errFields, err)
-	}
-	return result, nil
-}
-
-//LoadAuthConfigs finds all auth config documents in the DB
-func (sa *Adapter) LoadAuthConfigs() ([]model.AuthConfig, error) {
-=======
-//LoadIdentityProviders finds all identity providers documents in the DB
-func (sa *Adapter) LoadIdentityProviders() ([]model.IdentityProvider, error) {
->>>>>>> efe32a51
-	filter := bson.D{}
-	var result []model.IdentityProvider
-	err := sa.db.identityProviders.Find(filter, &result, nil)
-	if err != nil {
-		return nil, errors.WrapErrorAction(logutils.ActionFind, model.TypeIdentityProvider, nil, err)
-	}
-	if len(result) == 0 {
-		return nil, errors.WrapErrorData(logutils.StatusMissing, model.TypeIdentityProvider, nil, err)
-	}
-
-	return result, nil
 }
 
 //CreateGlobalConfig creates global config
