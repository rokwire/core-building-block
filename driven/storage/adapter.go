--- conflicted
+++ resolved
@@ -3,28 +3,18 @@
 import (
 	"context"
 	"core-building-block/core"
-<<<<<<< HEAD
 	"core-building-block/core/auth"
+	"core-building-block/core/model"
 	"errors"
 	"fmt"
-	"log"
-	"strconv"
-	"time"
-
-	"go.mongodb.org/mongo-driver/bson"
-	"go.mongodb.org/mongo-driver/bson/primitive"
-=======
-	"core-building-block/core/model"
-	"fmt"
-
 	"strconv"
 	"time"
 
 	"github.com/google/uuid"
 	log "github.com/rokmetro/logging-library/loglib"
 	"go.mongodb.org/mongo-driver/bson"
+	"go.mongodb.org/mongo-driver/bson/primitive"
 	"go.mongodb.org/mongo-driver/mongo"
->>>>>>> dea4cdf7
 )
 
 type organization struct {
@@ -70,7 +60,6 @@
 	return nil
 }
 
-<<<<<<< HEAD
 //FindAuthConfig finds the auth document from DB by orgID and appID
 func (sa *Adapter) FindAuthConfig(orgID string, appID string, authType string) (*auth.AuthConfig, error) {
 	filter := bson.D{primitive.E{Key: "org_id", Value: orgID}, primitive.E{Key: "app_id", Value: appID}, primitive.E{Key: "type", Value: authType}}
@@ -104,7 +93,8 @@
 		}
 	}
 	return authInfoMap, nil
-=======
+}
+
 //CreateGlobalConfig creates global config
 func (sa *Adapter) CreateGlobalConfig(setting string) (*model.GlobalConfig, error) {
 	globalConfig := model.GlobalConfig{Setting: setting}
@@ -192,7 +182,6 @@
 	resOrg := model.Organization{ID: organization.ID, Name: organization.Name, Type: organization.Type,
 		RequiresOwnLogin: organization.RequiresOwnLogin, LoginTypes: organization.LoginTypes, Config: resOrgConfig}
 	return &resOrg, nil
->>>>>>> dea4cdf7
 }
 
 //NewStorageAdapter creates a new storage adapter instance
