--- conflicted
+++ resolved
@@ -41,15 +41,6 @@
 type organizationConfig struct {
 	ID      string   `bson:"id"`
 	Domains []string `bson:"domains"`
-
-	DateCreated time.Time  `bson:"date_created"`
-	DateUpdated *time.Time `bson:"date_updated"`
-}
-
-type application struct {
-	ID       string    `bson:"_id"`
-	Name     string    `bson:"name"`
-	Versions *[]string `bson:"versions"`
 
 	DateCreated time.Time  `bson:"date_created"`
 	DateUpdated *time.Time `bson:"date_updated"`
@@ -250,14 +241,13 @@
 	return nil
 }
 
-<<<<<<< HEAD
 //CreateApplication creates an application
 func (sa *Adapter) CreateApplication(name string, versions *[]string) (*model.Application, error) {
 
 	now := time.Now()
 
 	appID, _ := uuid.NewUUID()
-	app := application{ID: appID.String(), Name: name, Versions: versions, DateCreated: now}
+	app := application{ID: appID.String(), Name: name, Versions: *versions, DateCreated: now}
 
 	_, err := sa.db.applications.InsertOne(app)
 	if err != nil {
@@ -266,13 +256,10 @@
 
 	//return the correct type
 
-	resApp := model.Application{Name: app.Name, Versions: *app.Versions}
+	resApp := model.Application{Name: app.Name, Versions: app.Versions}
 	return &resApp, nil
 }
 
-//GetServiceRegs fetches the requested service registration records
-func (sa *Adapter) GetServiceRegs(serviceIDs []string) ([]authservice.ServiceReg, error) {
-=======
 //GetOrganizations gets the organizations
 func (sa *Adapter) GetOrganizations() ([]model.Organization, error) {
 
@@ -315,7 +302,6 @@
 
 //FindServiceRegs fetches the requested service registration records
 func (sa *Adapter) FindServiceRegs(serviceIDs []string) ([]model.ServiceReg, error) {
->>>>>>> 01575cb1
 	var filter bson.M
 	for _, serviceID := range serviceIDs {
 		if serviceID == "all" {
