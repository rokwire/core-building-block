// Copyright 2022 Board of Trustees of the University of Illinois.
//
// Licensed under the Apache License, Version 2.0 (the "License");
// you may not use this file except in compliance with the License.
// You may obtain a copy of the License at
//
//     http://www.apache.org/licenses/LICENSE-2.0
//
// Unless required by applicable law or agreed to in writing, software
// distributed under the License is distributed on an "AS IS" BASIS,
// WITHOUT WARRANTIES OR CONDITIONS OF ANY KIND, either express or implied.
// See the License for the specific language governing permissions and
// limitations under the License.

package storage

import (
	"context"
	"core-building-block/core/model"
	"core-building-block/utils"
	"fmt"
	"strconv"
	"sync"
	"time"

	"github.com/rokwire/logging-library-go/errors"
	"github.com/rokwire/logging-library-go/logs"
	"github.com/rokwire/logging-library-go/logutils"
	"go.mongodb.org/mongo-driver/bson"
	"go.mongodb.org/mongo-driver/bson/primitive"
	"go.mongodb.org/mongo-driver/mongo"
	"go.mongodb.org/mongo-driver/mongo/options"
	"golang.org/x/sync/syncmap"
	"gopkg.in/go-playground/validator.v9"
)

// Adapter implements the Storage interface
type Adapter struct {
	db *database

	logger *logs.Logger

	cachedServiceRegs *syncmap.Map
	serviceRegsLock   *sync.RWMutex

	cachedOrganizations *syncmap.Map
	organizationsLock   *sync.RWMutex

	cachedApplications *syncmap.Map
	applicationsLock   *sync.RWMutex

	cachedAuthTypes *syncmap.Map
	authTypesLock   *sync.RWMutex

	cachedApplicationsOrganizations *syncmap.Map //cache applications organizations
	applicationsOrganizationsLock   *sync.RWMutex

	cachedApplicationConfigs *syncmap.Map
	applicationConfigsLock   *sync.RWMutex
}

// Start starts the storage
func (sa *Adapter) Start() error {
	//start db
	err := sa.db.start()
	if err != nil {
		return errors.WrapErrorAction(logutils.ActionInitialize, "storage adapter", nil, err)
	}

	//register storage listener
	sl := storageListener{adapter: sa}
	sa.RegisterStorageListener(&sl)

	//cache the service regs
	err = sa.cacheServiceRegs()
	if err != nil {
		return errors.WrapErrorAction(logutils.ActionCache, model.TypeServiceReg, nil, err)
	}

	//cache the organizations
	err = sa.cacheOrganizations()
	if err != nil {
		return errors.WrapErrorAction(logutils.ActionCache, model.TypeOrganization, nil, err)
	}

	//cache the applications
	err = sa.cacheApplications()
	if err != nil {
		return errors.WrapErrorAction(logutils.ActionCache, model.TypeApplication, nil, err)
	}

	//cache the auth types
	err = sa.cacheAuthTypes()
	if err != nil {
		return errors.WrapErrorAction(logutils.ActionCache, model.TypeAuthType, nil, err)
	}

	//cache the application organization
	err = sa.cacheApplicationsOrganizations()
	if err != nil {
		return errors.WrapErrorAction(logutils.ActionCache, model.TypeApplicationOrganization, nil, err)
	}

	// cache application configs
	err = sa.cacheApplicationConfigs()
	if err != nil {
		return errors.WrapErrorAction(logutils.ActionCache, model.TypeApplicationConfig, nil, err)
	}

	return err
}

// RegisterStorageListener registers a data change listener with the storage adapter
func (sa *Adapter) RegisterStorageListener(storageListener Listener) {
	sa.db.listeners = append(sa.db.listeners, storageListener)
}

// PerformTransaction performs a transaction
func (sa *Adapter) PerformTransaction(transaction func(context TransactionContext) error) error {
	// transaction
	err := sa.db.dbClient.UseSession(context.Background(), func(sessionContext mongo.SessionContext) error {
		err := sessionContext.StartTransaction()
		if err != nil {
			sa.abortTransaction(sessionContext)
			return errors.WrapErrorAction(logutils.ActionStart, logutils.TypeTransaction, nil, err)
		}

		err = transaction(sessionContext)
		if err != nil {
			sa.abortTransaction(sessionContext)
			return errors.WrapErrorAction("performing", logutils.TypeTransaction, nil, err)
		}

		err = sessionContext.CommitTransaction(sessionContext)
		if err != nil {
			sa.abortTransaction(sessionContext)
			return errors.WrapErrorAction(logutils.ActionCommit, logutils.TypeTransaction, nil, err)
		}
		return nil
	})

	return err
}

// cacheServiceRegs caches the service regs from the DB
func (sa *Adapter) cacheServiceRegs() error {
	sa.logger.Info("cacheServiceRegs..")

	serviceRegs, err := sa.loadServiceRegs()
	if err != nil {
		return errors.WrapErrorAction(logutils.ActionFind, model.TypeServiceReg, nil, err)
	}

	sa.setCachedServiceRegs(&serviceRegs)

	return nil
}

func (sa *Adapter) setCachedServiceRegs(serviceRegs *[]model.ServiceReg) {
	sa.serviceRegsLock.Lock()
	defer sa.serviceRegsLock.Unlock()

	sa.cachedServiceRegs = &syncmap.Map{}
	validate := validator.New()

	for _, serviceReg := range *serviceRegs {
		err := validate.Struct(serviceReg)
		if err == nil {
			sa.cachedServiceRegs.Store(serviceReg.Registration.ServiceID, serviceReg)
		} else {
			sa.logger.Errorf("failed to validate and cache service registration with registration.service_id %s: %s", serviceReg.Registration.ServiceID, err.Error())
		}
	}
}

func (sa *Adapter) getCachedServiceReg(serviceID string) (*model.ServiceReg, error) {
	sa.serviceRegsLock.RLock()
	defer sa.serviceRegsLock.RUnlock()

	errArgs := &logutils.FieldArgs{"registration.service_id": serviceID}

	item, _ := sa.cachedServiceRegs.Load(serviceID)
	if item != nil {
		serviceReg, ok := item.(model.ServiceReg)
		if !ok {
			return nil, errors.ErrorAction(logutils.ActionCast, model.TypeServiceReg, errArgs)
		}
		return &serviceReg, nil
	}
	return nil, nil
}

func (sa *Adapter) getCachedServiceRegs(serviceIDs []string) ([]model.ServiceReg, error) {
	sa.serviceRegsLock.RLock()
	defer sa.serviceRegsLock.RUnlock()

	var serviceRegList []model.ServiceReg
	var err error
	if !utils.Contains(serviceIDs, "all") {
		serviceRegList = make([]model.ServiceReg, len(serviceIDs))
		for i, serviceID := range serviceIDs {
			item, _ := sa.cachedServiceRegs.Load(serviceID)
			serviceReg, err := sa.processCachedServiceReg(serviceID, item)
			if err != nil {
				return nil, err
			}
			serviceRegList[i] = *serviceReg
		}
	} else {
		serviceRegList = make([]model.ServiceReg, 0)
		sa.cachedServiceRegs.Range(func(key, item interface{}) bool {
			serviceReg, err := sa.processCachedServiceReg(key, item)
			if err != nil {
				return false
			}
			serviceRegList = append(serviceRegList, *serviceReg)

			return true
		})
	}

	return serviceRegList, err
}

func (sa *Adapter) processCachedServiceReg(key, item interface{}) (*model.ServiceReg, error) {
	errArgs := &logutils.FieldArgs{"registration.service_id": key}
	if item == nil {
		return nil, errors.ErrorData(logutils.StatusInvalid, model.TypeServiceReg, errArgs)
	}

	serviceReg, ok := item.(model.ServiceReg)
	if !ok {
		return nil, errors.ErrorAction(logutils.ActionCast, model.TypeServiceReg, errArgs)
	}

	return &serviceReg, nil
}

// cacheOrganizations caches the organizations from the DB
func (sa *Adapter) cacheOrganizations() error {
	sa.logger.Info("cacheOrganizations..")

	organizations, err := sa.loadOrganizations()
	if err != nil {
		return errors.WrapErrorAction(logutils.ActionFind, model.TypeOrganization, nil, err)
	}

	sa.setCachedOrganizations(&organizations)

	return nil
}

func (sa *Adapter) setCachedOrganizations(organizations *[]model.Organization) {
	sa.organizationsLock.Lock()
	defer sa.organizationsLock.Unlock()

	sa.cachedOrganizations = &syncmap.Map{}
	validate := validator.New()

	for _, org := range *organizations {
		err := validate.Struct(org)
		if err == nil {
			sa.cachedOrganizations.Store(org.ID, org)
		} else {
			sa.logger.Errorf("failed to validate and cache organization with org_id %s: %s", org.ID, err.Error())
		}
	}
}

func (sa *Adapter) getCachedOrganization(orgID string) (*model.Organization, error) {
	sa.organizationsLock.RLock()
	defer sa.organizationsLock.RUnlock()

	errArgs := &logutils.FieldArgs{"org_id": orgID}

	item, _ := sa.cachedOrganizations.Load(orgID)
	if item != nil {
		organization, ok := item.(model.Organization)
		if !ok {
			return nil, errors.ErrorAction(logutils.ActionCast, model.TypeOrganization, errArgs)
		}
		return &organization, nil
	}
	return nil, nil
}

func (sa *Adapter) getCachedOrganizations() ([]model.Organization, error) {
	sa.organizationsLock.RLock()
	defer sa.organizationsLock.RUnlock()

	var err error
	organizationList := make([]model.Organization, 0)
	sa.cachedOrganizations.Range(func(key, item interface{}) bool {
		errArgs := &logutils.FieldArgs{"org_id": key}
		if item == nil {
			err = errors.ErrorData(logutils.StatusInvalid, model.TypeOrganization, errArgs)
			return false
		}

		organization, ok := item.(model.Organization)
		if !ok {
			err = errors.ErrorAction(logutils.ActionCast, model.TypeOrganization, errArgs)
			return false
		}
		organizationList = append(organizationList, organization)
		return true
	})

	return organizationList, err
}

// cacheApplications caches the applications
func (sa *Adapter) cacheApplications() error {
	sa.logger.Info("cacheApplications..")

	applications, err := sa.loadApplications()
	if err != nil {
		return errors.WrapErrorAction(logutils.ActionFind, model.TypeApplication, nil, err)
	}

	sa.setCachedApplications(&applications)

	return nil
}

func (sa *Adapter) setCachedApplications(applications *[]model.Application) {
	sa.applicationsLock.Lock()
	defer sa.applicationsLock.Unlock()

	sa.cachedApplications = &syncmap.Map{}
	validate := validator.New()

	for _, app := range *applications {
		err := validate.Struct(app)
		if err == nil {
			sa.cachedApplications.Store(app.ID, app)
		} else {
			sa.logger.Errorf("failed to validate and cache application with id %s: %s", app.ID, err.Error())
		}
	}
}

func (sa *Adapter) getCachedApplication(appID string) (*model.Application, error) {
	sa.applicationsLock.RLock()
	defer sa.applicationsLock.RUnlock()

	errArgs := &logutils.FieldArgs{"app_id": appID}

	item, _ := sa.cachedApplications.Load(appID)
	if item != nil {
		application, ok := item.(model.Application)
		if !ok {
			return nil, errors.ErrorAction(logutils.ActionCast, model.TypeApplication, errArgs)
		}
		return &application, nil
	}
	return nil, nil
}

func (sa *Adapter) getCachedApplications() ([]model.Application, error) {
	sa.applicationsLock.RLock()
	defer sa.applicationsLock.RUnlock()

	var err error
	applicationList := make([]model.Application, 0)
	sa.cachedApplications.Range(func(key, item interface{}) bool {
		errArgs := &logutils.FieldArgs{"app_id": key}
		if item == nil {
			err = errors.ErrorData(logutils.StatusInvalid, model.TypeApplication, errArgs)
			return false
		}

		application, ok := item.(model.Application)
		if !ok {
			err = errors.ErrorAction(logutils.ActionCast, model.TypeApplication, errArgs)
			return false
		}
		applicationList = append(applicationList, application)
		return true
	})

	return applicationList, err
}

func (sa *Adapter) getCachedApplicationType(id string) (*model.Application, *model.ApplicationType, error) {
	sa.applicationsLock.RLock()
	defer sa.applicationsLock.RUnlock()

	var app *model.Application
	var appType *model.ApplicationType

	sa.cachedApplications.Range(func(key, value interface{}) bool {
		application, ok := value.(model.Application)
		if !ok {
			return false //break the iteration
		}

		applicationType := application.FindApplicationType(id)
		if applicationType != nil {
			app = &application
			appType = applicationType
			return false //break the iteration
		}

		// this will continue iterating
		return true
	})

	if app != nil && appType != nil {
		return app, appType, nil
	}

	return nil, nil, errors.ErrorData(logutils.StatusMissing, model.TypeApplicationType, &logutils.FieldArgs{"id": id})
}

// cacheAuthTypes caches the auth types
func (sa *Adapter) cacheAuthTypes() error {
	sa.logger.Info("cacheAuthTypes..")

	authTypes, err := sa.loadAuthTypes()
	if err != nil {
		return errors.WrapErrorAction(logutils.ActionFind, model.TypeAuthType, nil, err)
	}
	sa.setCachedAuthTypes(authTypes)

	return nil
}

func (sa *Adapter) setCachedAuthTypes(authProviders []model.AuthType) {
	sa.authTypesLock.Lock()
	defer sa.authTypesLock.Unlock()

	sa.cachedAuthTypes = &syncmap.Map{}
	validate := validator.New()

	for _, authType := range authProviders {
		err := validate.Struct(authType)
		if err == nil {
			//we will get it by id and code as well
			sa.cachedAuthTypes.Store(authType.ID, authType)
			sa.cachedAuthTypes.Store(authType.Code, authType)
		} else {
			sa.logger.Errorf("failed to validate and cache auth type with code %s: %s", authType.Code, err.Error())
		}
	}
}

func (sa *Adapter) getCachedAuthType(key string) (*model.AuthType, error) {
	sa.authTypesLock.RLock()
	defer sa.authTypesLock.RUnlock()

	errArgs := &logutils.FieldArgs{"code or id": key}

	item, _ := sa.cachedAuthTypes.Load(key)
	if item != nil {
		authType, ok := item.(model.AuthType)
		if !ok {
			return nil, errors.ErrorAction(logutils.ActionCast, model.TypeAuthType, errArgs)
		}
		return &authType, nil
	}
	return nil, nil
}

func (sa *Adapter) getCachedAuthTypes() ([]model.AuthType, error) {
	sa.authTypesLock.RLock()
	defer sa.authTypesLock.RUnlock()

	var err error
	authTypeList := make([]model.AuthType, 0)
	idsFound := make([]string, 0)
	sa.cachedAuthTypes.Range(func(key, item interface{}) bool {
		errArgs := &logutils.FieldArgs{"code or id": key}
		if item == nil {
			err = errors.ErrorData(logutils.StatusInvalid, model.TypeAuthType, errArgs)
			return false
		}

		authType, ok := item.(model.AuthType)
		if !ok {
			err = errors.ErrorAction(logutils.ActionCast, model.TypeAuthType, errArgs)
			return false
		}

		if !utils.Contains(idsFound, authType.ID) {
			authTypeList = append(authTypeList, authType)
			idsFound = append(idsFound, authType.ID)
		}

		return true
	})

	return authTypeList, err
}

// cacheApplicationsOrganizations caches the applications organizations
func (sa *Adapter) cacheApplicationsOrganizations() error {
	sa.logger.Info("cacheApplicationsOrganizations..")

	applicationsOrganizations, err := sa.loadApplicationsOrganizations()
	if err != nil {
		return errors.WrapErrorAction(logutils.ActionFind, model.TypeApplicationOrganization, nil, err)
	}

	sa.setCachedApplicationsOrganizations(applicationsOrganizations)
	return nil
}

func (sa *Adapter) setCachedApplicationsOrganizations(applicationsOrganization []model.ApplicationOrganization) {
	sa.applicationsOrganizationsLock.Lock()
	defer sa.applicationsOrganizationsLock.Unlock()

	sa.cachedApplicationsOrganizations = &syncmap.Map{}
	validate := validator.New()

	for _, appOrg := range applicationsOrganization {
		err := validate.Struct(appOrg)
		if err == nil {
			//key 1 - appID_orgID
			key := fmt.Sprintf("%s_%s", appOrg.Application.ID, appOrg.Organization.ID)
			sa.cachedApplicationsOrganizations.Store(key, appOrg)

			//key 2 - app_org_id
			sa.cachedApplicationsOrganizations.Store(appOrg.ID, appOrg)
		} else {
			sa.logger.Errorf("failed to validate and cache applications organizations with ids %s-%s: %s",
				appOrg.Application.ID, appOrg.Organization.ID, err.Error())
		}
	}
}

func (sa *Adapter) getCachedApplicationOrganization(appID string, orgID string) (*model.ApplicationOrganization, error) {
	key := fmt.Sprintf("%s_%s", appID, orgID)
	return sa.getCachedApplicationOrganizationByKey(key)
}

func (sa *Adapter) getCachedApplicationOrganizationByKey(key string) (*model.ApplicationOrganization, error) {
	sa.applicationsOrganizationsLock.RLock()
	defer sa.applicationsOrganizationsLock.RUnlock()

	errArgs := &logutils.FieldArgs{"key": key}

	item, _ := sa.cachedApplicationsOrganizations.Load(key)
	if item != nil {
		appOrg, ok := item.(model.ApplicationOrganization)
		if !ok {
			return nil, errors.ErrorAction(logutils.ActionCast, model.TypeApplicationOrganization, errArgs)
		}
		return &appOrg, nil
	}
	return nil, nil
}

func (sa *Adapter) getCachedApplicationOrganizations() ([]model.ApplicationOrganization, error) {
	sa.applicationsOrganizationsLock.RLock()
	defer sa.applicationsOrganizationsLock.RUnlock()

	var err error
	appOrgList := make([]model.ApplicationOrganization, 0)
	idsFound := make([]string, 0)
	sa.cachedApplicationsOrganizations.Range(func(key, item interface{}) bool {
		errArgs := &logutils.FieldArgs{"key": key}
		if item == nil {
			err = errors.ErrorData(logutils.StatusInvalid, model.TypeApplicationOrganization, errArgs)
			return false
		}

		appOrg, ok := item.(model.ApplicationOrganization)
		if !ok {
			err = errors.ErrorAction(logutils.ActionCast, model.TypeApplicationOrganization, errArgs)
			return false
		}

		if !utils.Contains(idsFound, appOrg.ID) {
			appOrgList = append(appOrgList, appOrg)
			idsFound = append(idsFound, appOrg.ID)
		}

		return true
	})

	return appOrgList, err
}

func (sa *Adapter) cacheApplicationConfigs() error {
	sa.logger.Info("cacheApplicationConfigs..")

	applicationConfigs, err := sa.loadAppConfigs()
	if err != nil {
		return errors.WrapErrorAction(logutils.ActionFind, model.TypeApplicationConfig, nil, err)
	}

	sa.setCachedApplicationConfigs(&applicationConfigs)

	return nil
}

func (sa *Adapter) setCachedApplicationConfigs(applicationConfigs *[]model.ApplicationConfig) {
	sa.applicationConfigsLock.Lock()
	defer sa.applicationConfigsLock.Unlock()

	sa.cachedApplicationConfigs = &syncmap.Map{}
	validate := validator.New()

	var currentKey string
	var currentConfigList []model.ApplicationConfig
	for _, config := range *applicationConfigs {

		err := validate.Struct(config)
		if err != nil {
			sa.logger.Errorf("failed to validate and cache application config with appID_version %s_%s: %s", config.AppOrg.ID, config.Version.VersionNumbers.String(), err.Error())
		} else {
			// key 1 - ID
			sa.cachedApplicationConfigs.Store(config.ID, config)

			// key 2 - cahce pair {appTypeID_appOrgID: []model.ApplicationConfigs}
			appTypeID := config.ApplicationType.ID
			key := appTypeID
			if config.AppOrg != nil {
				appOrgID := config.AppOrg.ID
				key = fmt.Sprintf("%s_%s", appTypeID, appOrgID)
			}

			if currentKey == "" {
				currentKey = key
			} else if currentKey != key {
				// cache processed list
				sa.cachedApplicationConfigs.Store(currentKey, currentConfigList)
				// init new key and configList
				currentKey = key
				currentConfigList = make([]model.ApplicationConfig, 0)
			}

			currentConfigList = append(currentConfigList, config)
		}
	}

	sa.cachedApplicationConfigs.Store(currentKey, currentConfigList)
}

func (sa *Adapter) getCachedApplicationConfigByAppTypeIDAndVersion(appTypeID string, appOrgID *string, versionNumbers *model.VersionNumbers) ([]model.ApplicationConfig, error) {
	sa.applicationConfigsLock.RLock()
	defer sa.applicationConfigsLock.RUnlock()

	appConfigs := make([]model.ApplicationConfig, 0)

	key := appTypeID
	errArgs := &logutils.FieldArgs{"appTypeID": key, "version": versionNumbers.String()}
	if appOrgID != nil {
		key = fmt.Sprintf("%s_%s", appTypeID, *appOrgID)
		errArgs = &logutils.FieldArgs{"appTypeID_appOrgID": key, "version": versionNumbers.String()}
	}

	item, ok := sa.cachedApplicationConfigs.Load(key)
	if !ok {
		return nil, errors.ErrorAction(logutils.ActionLoadCache, model.TypeApplicationConfig, errArgs)
	}

	if item != nil {
		configList, ok := item.([]model.ApplicationConfig)
		if !ok {
			return nil, errors.ErrorAction(logutils.ActionCast, model.TypeApplicationConfig, errArgs)
		}

		if versionNumbers == nil {
			return configList, nil
		}

		// return highest version <= versionNumbers
		for _, config := range configList {
			if config.Version.VersionNumbers.LessThanOrEqualTo(versionNumbers) {
				appConfigs = append(appConfigs, config)
				break
			}
		}
	}

	return appConfigs, nil
}

// get app config by id
func (sa *Adapter) getCachedApplicationConfigByID(id string) (*model.ApplicationConfig, error) {
	sa.applicationConfigsLock.RLock()
	defer sa.applicationConfigsLock.RUnlock()

	errArgs := &logutils.FieldArgs{"id": id}

	item, ok := sa.cachedApplicationConfigs.Load(id)
	if !ok {
		return nil, errors.ErrorAction(logutils.ActionLoadCache, model.TypeApplicationConfig, errArgs)
	}
	if item != nil {
		config, ok := item.(model.ApplicationConfig)
		if !ok {
			return nil, errors.ErrorAction(logutils.ActionCast, model.TypeApplicationConfig, errArgs)
		}
		return &config, nil
	}

	return nil, errors.ErrorData(logutils.StatusMissing, model.TypeApplicationConfig, errArgs)
}

// loadAuthTypes loads all auth types
func (sa *Adapter) loadAuthTypes() ([]model.AuthType, error) {
	filter := bson.D{}
	var result []model.AuthType
	err := sa.db.authTypes.Find(filter, &result, nil)
	if err != nil {
		return nil, errors.WrapErrorAction(logutils.ActionFind, model.TypeAuthType, nil, err)
	}
	if len(result) == 0 {
		return nil, errors.WrapErrorData(logutils.StatusMissing, model.TypeAuthType, nil, err)
	}

	return result, nil
}

// FindAuthType finds auth type by id or code
func (sa *Adapter) FindAuthType(codeOrID string) (*model.AuthType, error) {
	return sa.getCachedAuthType(codeOrID)
}

// FindAuthTypes finds all auth types
func (sa *Adapter) FindAuthTypes() ([]model.AuthType, error) {
	return sa.getCachedAuthTypes()
}

// InsertLoginSession inserts login session
func (sa *Adapter) InsertLoginSession(context TransactionContext, session model.LoginSession) error {
	storageLoginSession := loginSessionToStorage(session)

	_, err := sa.db.loginsSessions.InsertOneWithContext(context, storageLoginSession)
	if err != nil {
		return errors.WrapErrorAction(logutils.ActionInsert, model.TypeLoginSession, nil, err)
	}

	return nil
}

// FindLoginSessions finds login sessions by identifier and sorts by date created
func (sa *Adapter) FindLoginSessions(context TransactionContext, identifier string) ([]model.LoginSession, error) {
	filter := bson.D{primitive.E{Key: "identifier", Value: identifier}}
	opts := options.Find()
	opts.SetSort(bson.D{primitive.E{Key: "date_created", Value: 1}})

	var loginSessions []loginSession
	err := sa.db.loginsSessions.FindWithContext(context, filter, &loginSessions, opts)
	if err != nil {
		return nil, errors.WrapErrorAction(logutils.ActionFind, model.TypeLoginSession, &logutils.FieldArgs{"identifier": identifier}, err)
	}

	//account - from storage
	account, err := sa.FindAccountByID(context, identifier)
	if err != nil {
		return nil, errors.WrapErrorAction(logutils.ActionFind, model.TypeAccount, &logutils.FieldArgs{"_id": identifier}, err)
	}

	sessions := make([]model.LoginSession, len(loginSessions))
	for i, session := range loginSessions {
		//auth type - from cache
		authType, err := sa.getCachedAuthType(session.AuthTypeCode)
		if err != nil {
			return nil, errors.WrapErrorAction(logutils.ActionFind, model.TypeAuthType, &logutils.FieldArgs{"code": session.AuthTypeCode}, err)
		}
		if authType == nil {
			return nil, errors.ErrorData(logutils.StatusMissing, model.TypeAuthType, &logutils.FieldArgs{"code": session.AuthTypeCode})
		}

		//application organization - from cache
		appOrg, err := sa.getCachedApplicationOrganization(session.AppID, session.OrgID)
		if err != nil {
			return nil, errors.WrapErrorAction(logutils.ActionFind, model.TypeApplicationOrganization, &logutils.FieldArgs{"app_id": session.AppID, "org_id": session.OrgID}, err)
		}
		if appOrg == nil {
			return nil, errors.ErrorData(logutils.StatusMissing, model.TypeApplicationOrganization, &logutils.FieldArgs{"app_id": session.AppID, "org_id": session.OrgID})
		}

		sessions[i] = loginSessionFromStorage(session, *authType, account, *appOrg)
	}

	return sessions, nil
}

// FindLoginSessionsByParams finds login sessions by params
func (sa *Adapter) FindLoginSessionsByParams(appID string, orgID string, sessionID *string, identifier *string, accountAuthTypeIdentifier *string,
	appTypeID *string, appTypeIdentifier *string, anonymous *bool, deviceID *string, ipAddress *string) ([]model.LoginSession, error) {
	filter := bson.D{primitive.E{Key: "app_id", Value: appID},
		primitive.E{Key: "org_id", Value: orgID}}

	if sessionID != nil {
		filter = append(filter, primitive.E{Key: "_id", Value: *sessionID})
	}

	if identifier != nil {
		filter = append(filter, primitive.E{Key: "identifier", Value: *identifier})
	}

	if accountAuthTypeIdentifier != nil {
		filter = append(filter, primitive.E{Key: "account_auth_type_identifier", Value: *accountAuthTypeIdentifier})
	}

	if appTypeID != nil {
		filter = append(filter, primitive.E{Key: "app_type_id", Value: appTypeID})
	}

	if appTypeIdentifier != nil {
		filter = append(filter, primitive.E{Key: "app_type_identifier", Value: appTypeIdentifier})
	}

	if anonymous != nil {
		filter = append(filter, primitive.E{Key: "anonymous", Value: anonymous})
	}

	if deviceID != nil {
		filter = append(filter, primitive.E{Key: "device_id", Value: deviceID})
	}

	if ipAddress != nil {
		filter = append(filter, primitive.E{Key: "ip_address", Value: ipAddress})
	}

	var result []loginSession
	options := options.Find()
	limitLoginSession := int64(20)
	options.SetLimit(limitLoginSession)
	err := sa.db.loginsSessions.Find(filter, &result, options)
	if err != nil {
		return nil, errors.WrapErrorAction(logutils.ActionFind, model.TypeLoginSession, nil, err)
	}

	if len(result) == 0 {
		//no data
		return make([]model.LoginSession, 0), nil
	}

	loginSessions := make([]model.LoginSession, len(result))
	for i, ls := range result {
		//we could allow calling buildLoginSession function as we have limitted the items to max 20
		loginSession, err := sa.buildLoginSession(&ls)
		if err != nil {
			return nil, errors.WrapErrorAction("build", model.TypeLoginSession, nil, err)
		}
		loginSessions[i] = *loginSession
	}
	return loginSessions, nil
}

// FindLoginSession finds a login session
func (sa *Adapter) FindLoginSession(refreshToken string) (*model.LoginSession, error) {
	//find loggin session
	filter := bson.D{primitive.E{Key: "refresh_tokens", Value: refreshToken}}
	var loginsSessions []loginSession
	err := sa.db.loginsSessions.Find(filter, &loginsSessions, nil)
	if err != nil {
		return nil, errors.WrapErrorAction(logutils.ActionFind, model.TypeLoginSession, nil, err)
	}
	if len(loginsSessions) == 0 {
		//not found
		return nil, nil
	}
	loginSession := loginsSessions[0]

	return sa.buildLoginSession(&loginSession)
}

// FindAndUpdateLoginSession finds and updates a login session
func (sa *Adapter) FindAndUpdateLoginSession(context TransactionContext, id string) (*model.LoginSession, error) {
	//find loggin session
	filter := bson.D{primitive.E{Key: "_id", Value: id}}
	update := bson.D{
		primitive.E{Key: "$inc", Value: bson.D{
			primitive.E{Key: "mfa_attempts", Value: 1},
		}},
		primitive.E{Key: "$set", Value: bson.D{
			primitive.E{Key: "date_updated", Value: time.Now().UTC()},
		}},
	}
	opts := options.FindOneAndUpdateOptions{}
	opts.SetReturnDocument(options.Before)

	var loginSession loginSession
	err := sa.db.loginsSessions.FindOneAndUpdateWithContext(context, filter, update, &loginSession, &opts)
	if err != nil {
		return nil, errors.WrapErrorAction("finding and updating", model.TypeLoginSession, &logutils.FieldArgs{"_id": id}, err)
	}

	return sa.buildLoginSession(&loginSession)
}

func (sa *Adapter) buildLoginSession(ls *loginSession) (*model.LoginSession, error) {
	//account - from storage
	var account *model.Account
	var err error
	if ls.AccountAuthTypeID != nil {
		account, err = sa.FindAccountByID(nil, ls.Identifier)
		if err != nil {
			return nil, errors.WrapErrorAction(logutils.ActionFind, model.TypeAccount, &logutils.FieldArgs{"_id": ls.Identifier}, err)
		}
	}

	//auth type - from cache
	authType, err := sa.getCachedAuthType(ls.AuthTypeCode)
	if err != nil {
		return nil, errors.WrapErrorAction(logutils.ActionFind, model.TypeAuthType, &logutils.FieldArgs{"code": ls.AuthTypeCode}, err)
	}
	if authType == nil {
		return nil, errors.ErrorData(logutils.StatusMissing, model.TypeAuthType, &logutils.FieldArgs{"code": ls.AuthTypeCode})
	}

	//application organization - from cache
	appOrg, err := sa.getCachedApplicationOrganization(ls.AppID, ls.OrgID)
	if err != nil {
		return nil, errors.WrapErrorAction(logutils.ActionFind, model.TypeApplicationOrganization, &logutils.FieldArgs{"app_id": ls.AppID, "org_id": ls.OrgID}, err)
	}
	if appOrg == nil {
		return nil, errors.ErrorData(logutils.StatusMissing, model.TypeApplicationOrganization, &logutils.FieldArgs{"app_id": ls.AppID, "org_id": ls.OrgID})
	}

	modelLoginSession := loginSessionFromStorage(*ls, *authType, account, *appOrg)
	return &modelLoginSession, nil
}

// UpdateLoginSession updates login session
func (sa *Adapter) UpdateLoginSession(context TransactionContext, loginSession model.LoginSession) error {
	storageLoginSession := loginSessionToStorage(loginSession)

	filter := bson.D{primitive.E{Key: "_id", Value: storageLoginSession.ID}}
	err := sa.db.loginsSessions.ReplaceOneWithContext(context, filter, storageLoginSession, nil)
	if err != nil {
		return errors.WrapErrorAction(logutils.ActionUpdate, model.TypeLoginSession, &logutils.FieldArgs{"_id": storageLoginSession.ID}, err)
	}

	return nil
}

// DeleteLoginSession deletes login session
func (sa *Adapter) DeleteLoginSession(context TransactionContext, id string) error {
	filter := bson.M{"_id": id}

	res, err := sa.db.loginsSessions.DeleteOneWithContext(context, filter, nil)
	if err != nil {
		return errors.WrapErrorAction(logutils.ActionDelete, model.TypeLoginSession, &logutils.FieldArgs{"_id": id}, err)
	}
	if res.DeletedCount != 1 {
		return errors.ErrorAction(logutils.ActionDelete, model.TypeLoginSession, logutils.StringArgs("unexpected deleted count"))
	}
	return nil
}

// DeleteLoginSessionsByIDs deletes login sessions by ids
func (sa *Adapter) DeleteLoginSessionsByIDs(transaction TransactionContext, ids []string) error {
	filter := bson.D{primitive.E{Key: "_id", Value: bson.M{"$in": ids}}}

	var res *mongo.DeleteResult
	var err error
	timeout := time.Millisecond * time.Duration(5000) //5 seconds
	if transaction != nil {
		res, err = sa.db.loginsSessions.DeleteManyWithParams(transaction, filter, nil, &timeout)
	} else {
		res, err = sa.db.loginsSessions.DeleteManyWithParams(context.Background(), filter, nil, &timeout)
	}

	if err != nil {
		return errors.WrapErrorAction(logutils.ActionDelete, model.TypeLoginSession,
			&logutils.FieldArgs{"identifier": ids}, err)
	}

	sa.logger.Infof("%d were deleted", res.DeletedCount)
	return nil
}

// DeleteLoginSessionsByIdentifier deletes all login sessions with the identifier
func (sa *Adapter) DeleteLoginSessionsByIdentifier(context TransactionContext, identifier string) error {
	return sa.deleteLoginSessions(context, "identifier", identifier, false)
}

// DeleteLoginSessionByID deletes a login session by id
func (sa *Adapter) DeleteLoginSessionByID(context TransactionContext, id string) error {
	return sa.deleteLoginSessions(context, "_id", id, true)
}

// DeleteLoginSessionsByAccountAuthTypeID deletes login sessions by account auth type ID
func (sa *Adapter) DeleteLoginSessionsByAccountAuthTypeID(context TransactionContext, id string) error {
	return sa.deleteLoginSessions(context, "account_auth_type_id", id, false)
}

func (sa *Adapter) deleteLoginSessions(context TransactionContext, key string, value string, checkDeletedCount bool) error {
	filter := bson.M{key: value}

	res, err := sa.db.loginsSessions.DeleteManyWithContext(context, filter, nil)
	if err != nil {
		return errors.WrapErrorAction(logutils.ActionDelete, model.TypeLoginSession, &logutils.FieldArgs{key: value}, err)
	}
	if checkDeletedCount && res.DeletedCount < 1 {
		return errors.ErrorAction(logutils.ActionDelete, model.TypeLoginSession, logutils.StringArgs("unexpected deleted count"))
	}
	return nil
}

// DeleteLoginSessionsByAccountAndSessionID deletes all login sessions with the identifier and sessionID
func (sa *Adapter) DeleteLoginSessionsByAccountAndSessionID(context TransactionContext, identifier string, sessionID string) error {
	filter := bson.M{"identifier": identifier, "_id": sessionID}
	result, err := sa.db.loginsSessions.DeleteOne(filter, nil)
	if err != nil {
		return errors.WrapErrorAction(logutils.ActionFind, model.TypeLoginSession, &logutils.FieldArgs{"identifier": identifier, "_id": sessionID}, err)
	}
	if result == nil {
		return errors.WrapErrorData(logutils.StatusInvalid, "result", &logutils.FieldArgs{"identifier": identifier, "_id": sessionID}, err)
	}
	deletedCount := result.DeletedCount
	if deletedCount == 0 {
		return errors.WrapErrorData(logutils.StatusMissing, model.TypeLoginSession, &logutils.FieldArgs{"identifier": identifier, "_id": sessionID}, err)
	}

	return nil
}

// DeleteMFAExpiredSessions deletes MFA expired sessions
func (sa *Adapter) DeleteMFAExpiredSessions() error {
	now := time.Now().UTC()

	filter := bson.D{primitive.E{Key: "state_expires", Value: bson.M{"$lte": now}}}

	_, err := sa.db.loginsSessions.DeleteMany(filter, nil)
	if err != nil {
		return errors.WrapErrorAction(logutils.ActionDelete, model.TypeLoginSession, &logutils.FieldArgs{"expires": now}, err)
	}

	return nil
}

// FindSessionsLazy finds all sessions for app/org but lazy filled.
// - lazy means that we make only one request to the logins sessions collection and fill the objects with what we have there.
// - i.e. we do not apply any relations
// - this partly filled is enough for some cases(expiration policy checks for example) but in the same time it give very good performace
func (sa *Adapter) FindSessionsLazy(appID string, orgID string) ([]model.LoginSession, error) {
	filter := bson.D{primitive.E{Key: "app_id", Value: appID}, primitive.E{Key: "org_id", Value: orgID}}

	var loginSessions []loginSession
	timeout := time.Millisecond * time.Duration(5000) //5 seconds
	err := sa.db.loginsSessions.FindWithParams(context.Background(), filter, &loginSessions, nil, &timeout)
	if err != nil {
		return nil, errors.WrapErrorAction(logutils.ActionFind, model.TypeLoginSession,
			&logutils.FieldArgs{"app_id": appID, "org_id": orgID}, err)
	}

	sessions := make([]model.LoginSession, len(loginSessions))
	for i, session := range loginSessions {
		//auth type - from cache
		authType, err := sa.getCachedAuthType(session.AuthTypeCode)
		if err != nil {
			return nil, errors.WrapErrorAction(logutils.ActionFind, model.TypeAuthType, &logutils.FieldArgs{"code": session.AuthTypeCode}, err)
		}
		if authType == nil {
			return nil, errors.ErrorData(logutils.StatusMissing, model.TypeAuthType, &logutils.FieldArgs{"code": session.AuthTypeCode})
		}

		//application organization - from cache
		appOrg, err := sa.getCachedApplicationOrganization(session.AppID, session.OrgID)
		if err != nil {
			return nil, errors.WrapErrorAction(logutils.ActionFind, model.TypeApplicationOrganization, &logutils.FieldArgs{"app_id": session.AppID, "org_id": session.OrgID}, err)
		}

		sessions[i] = loginSessionFromStorage(session, *authType, nil, *appOrg)
	}

	return sessions, nil
}

// FindAccount finds an account for app, org, auth type and account auth type identifier
func (sa *Adapter) FindAccount(context TransactionContext, appOrgID string, authTypeID string, accountAuthTypeIdentifier string) (*model.Account, error) {
	filter := bson.D{primitive.E{Key: "app_org_id", Value: appOrgID},
		primitive.E{Key: "auth_types.auth_type_id", Value: authTypeID},
		primitive.E{Key: "auth_types.identifier", Value: accountAuthTypeIdentifier}}
	var accounts []account
	err := sa.db.accounts.FindWithContext(context, filter, &accounts, nil)
	if err != nil {
		return nil, errors.WrapErrorAction(logutils.ActionFind, model.TypeAccount, nil, err)
	}
	if len(accounts) == 0 {
		//not found
		return nil, nil
	}
	account := accounts[0]

	//application organization - from cache
	appOrg, err := sa.getCachedApplicationOrganizationByKey(account.AppOrgID)
	if err != nil {
		return nil, errors.WrapErrorAction(logutils.ActionFind, model.TypeApplicationOrganization, nil, err)
	}
	if appOrg == nil {
		return nil, errors.ErrorData(logutils.StatusMissing, model.TypeApplicationOrganization, nil)
	}

	modelAccount := accountFromStorage(account, *appOrg)
	return &modelAccount, nil
}

// FindAccounts finds accounts
func (sa *Adapter) FindAccounts(limit int, offset int, appID string, orgID string, accountID *string, firstName *string, lastName *string, authType *string,
	authTypeIdentifier *string, hasPermissions *bool, permissions []string, roleIDs []string, groupIDs []string) ([]model.Account, error) {
	//find app org id
	appOrg, err := sa.getCachedApplicationOrganization(appID, orgID)
	if err != nil {
		return nil, errors.WrapErrorAction("error getting cached application organization", "", nil, err)
	}
	if appOrg == nil {
		return nil, errors.ErrorData(logutils.StatusMissing, model.TypeApplicationOrganization, nil)
	}

	//find the accounts
	filter := bson.D{primitive.E{Key: "app_org_id", Value: appOrg.ID}}

	//ID, profile, and auth type filters
	if accountID != nil {
		filter = append(filter, primitive.E{Key: "_id", Value: *accountID})
	}
	if firstName != nil {
		filter = append(filter, primitive.E{Key: "profile.first_name", Value: *firstName})
	}
	if lastName != nil {
		filter = append(filter, primitive.E{Key: "profile.last_name", Value: *lastName})
	}
	if authType != nil {
		filter = append(filter, primitive.E{Key: "auth_types.auth_type_code", Value: *authType})
	}
	if authTypeIdentifier != nil {
		filter = append(filter, primitive.E{Key: "auth_types.identifier", Value: *authTypeIdentifier})
	}

	//authorization filters
	overrideHasPermissions := false
	if len(permissions) > 0 {
		filter = append(filter, primitive.E{Key: "permissions.name", Value: bson.M{"$in": permissions}})
		overrideHasPermissions = true
	}
	if len(roleIDs) > 0 {
		filter = append(filter, primitive.E{Key: "roles.role._id", Value: bson.M{"$in": roleIDs}})
		overrideHasPermissions = true
	}
	if len(groupIDs) > 0 {
		filter = append(filter, primitive.E{Key: "groups.group._id", Value: bson.M{"$in": groupIDs}})
		overrideHasPermissions = true
	}

	if !overrideHasPermissions && hasPermissions != nil {
		filter = append(filter, primitive.E{Key: "has_permissions", Value: *hasPermissions})
	}

	var list []account
	options := options.Find()
	options.SetLimit(int64(limit))
	options.SetSkip(int64(offset))

	err = sa.db.accounts.Find(filter, &list, options)
	if err != nil {
		return nil, errors.WrapErrorAction(logutils.ActionFind, model.TypeAccount, nil, err)
	}

	accounts := accountsFromStorage(list, *appOrg)
	return accounts, nil
}

// FindAccountsByAccountID finds accounts
func (sa *Adapter) FindAccountsByAccountID(appID string, orgID string, accountIDs []string) ([]model.Account, error) {

	//find app org id
	appOrg, err := sa.getCachedApplicationOrganization(appID, orgID)
	if err != nil {
		return nil, errors.WrapErrorAction("error getting cached application organization", "", nil, err)
	}

	accountFilter := bson.D{primitive.E{Key: "_id", Value: bson.M{"$in": accountIDs}}, primitive.E{Key: "app_org_id", Value: appOrg.ID}}
	var accountResult []account
	err = sa.db.accounts.Find(accountFilter, &accountResult, nil)
	if err != nil {
		return nil, err
	}
	accounts := accountsFromStorage(accountResult, *appOrg)
	return accounts, nil
}

// FindAccountByID finds an account by id
func (sa *Adapter) FindAccountByID(context TransactionContext, id string) (*model.Account, error) {
	return sa.findAccount(context, "_id", id)
}

// FindAccountByAuthTypeID finds an account by auth type id
func (sa *Adapter) FindAccountByAuthTypeID(context TransactionContext, id string) (*model.Account, error) {
	return sa.findAccount(context, "auth_types.id", id)
}

func (sa *Adapter) findAccount(context TransactionContext, key string, id string) (*model.Account, error) {
	account, err := sa.findStorageAccount(context, key, id)
	if err != nil {
		return nil, errors.WrapErrorAction(logutils.ActionFind, model.TypeAccount, nil, err)
	}

	if account == nil {
		return nil, nil
	}

	//application organization - from cache
	appOrg, err := sa.getCachedApplicationOrganizationByKey(account.AppOrgID)
	if err != nil {
		return nil, errors.WrapErrorAction(logutils.ActionFind, model.TypeApplicationOrganization, nil, err)
	}
	if appOrg == nil {
		return nil, errors.ErrorData(logutils.StatusMissing, model.TypeApplicationOrganization, nil)
	}

	modelAccount := accountFromStorage(*account, *appOrg)

	return &modelAccount, nil
}

func (sa *Adapter) findStorageAccount(context TransactionContext, key string, id string) (*account, error) {
	filter := bson.M{key: id}
	var accounts []account
	err := sa.db.accounts.FindWithContext(context, filter, &accounts, nil)
	if err != nil {
		return nil, errors.WrapErrorAction(logutils.ActionFind, model.TypeAccount, &logutils.FieldArgs{key: id}, err)
	}
	if len(accounts) == 0 {
		//not found
		return nil, nil
	}

	account := accounts[0]
	return &account, nil
}

// InsertAccount inserts an account
func (sa *Adapter) InsertAccount(context TransactionContext, account model.Account) (*model.Account, error) {
	storageAccount := accountToStorage(&account)

	_, err := sa.db.accounts.InsertOneWithContext(context, storageAccount)
	if err != nil {
		return nil, errors.WrapErrorAction(logutils.ActionInsert, model.TypeAccount, nil, err)
	}

	return &account, nil
}

// SaveAccount saves an existing account
func (sa *Adapter) SaveAccount(context TransactionContext, account *model.Account) error {
	if account == nil {
		return errors.ErrorData(logutils.StatusInvalid, logutils.TypeArg, logutils.StringArgs("account"))
	}

	storageAccount := accountToStorage(account)

	filter := bson.M{"_id": account.ID}
	err := sa.db.accounts.ReplaceOneWithContext(context, filter, storageAccount, nil)
	if err != nil {
		return errors.WrapErrorAction(logutils.ActionSave, model.TypeAccount, &logutils.FieldArgs{"_id": account.ID}, nil)
	}

	return nil
}

// DeleteAccount deletes an account
func (sa *Adapter) DeleteAccount(context TransactionContext, id string) error {
	//TODO - we have to decide what we do on delete user operation - removing all user relations, (or) mark the user disabled etc

	filter := bson.M{"_id": id}
	res, err := sa.db.accounts.DeleteOneWithContext(context, filter, nil)
	if err != nil {
		return errors.WrapErrorAction(logutils.ActionDelete, model.TypeAccount, nil, err)
	}
	if res.DeletedCount != 1 {
		return errors.ErrorAction(logutils.ActionDelete, model.TypeAccount, logutils.StringArgs("unexpected deleted count"))
	}

	return nil
}

// FindServiceAccount finds a service account by accountID, appID, and orgID
func (sa *Adapter) FindServiceAccount(context TransactionContext, accountID string, appID string, orgID string) (*model.ServiceAccount, error) {
	filter := bson.D{primitive.E{Key: "account_id", Value: accountID}, primitive.E{Key: "app_id", Value: appID}, primitive.E{Key: "org_id", Value: orgID}}

	var account serviceAccount
	errFields := logutils.FieldArgs{"account_id": accountID, "app_id": appID, "org_id": orgID}
	err := sa.db.serviceAccounts.FindOneWithContext(context, filter, &account, nil)
	if err != nil {
		return nil, errors.WrapErrorAction(logutils.ActionFind, model.TypeServiceAccount, &errFields, err)
	}

	modelAccount, err := serviceAccountFromStorage(account, sa)
	if err != nil {
		return nil, errors.WrapErrorAction(logutils.ActionCast, model.TypeServiceAccount, &errFields, err)
	}

	return modelAccount, nil
}

// FindServiceAccounts gets all service accounts matching a search
func (sa *Adapter) FindServiceAccounts(params map[string]interface{}) ([]model.ServiceAccount, error) {
	filter := bson.D{}
	for k, v := range params {
		if k == "permissions" {
			filter = append(filter, primitive.E{Key: k + ".name", Value: bson.M{"$in": v}})
		} else {
			filter = append(filter, primitive.E{Key: k, Value: v})
		}
	}

	var accounts []serviceAccount
	err := sa.db.serviceAccounts.Find(filter, &accounts, nil)
	if err != nil {
		logParams := logutils.FieldArgs(params)
		return nil, errors.WrapErrorAction(logutils.ActionFind, model.TypeServiceAccount, &logParams, err)
	}

	modelAccounts := serviceAccountListFromStorage(accounts, sa)

	return modelAccounts, nil
}

// InsertServiceAccount inserts a service account
func (sa *Adapter) InsertServiceAccount(account *model.ServiceAccount) error {
	if account == nil {
		return errors.ErrorData(logutils.StatusInvalid, model.TypeServiceAccount, nil)
	}

	storageAccount := serviceAccountToStorage(*account)

	_, err := sa.db.serviceAccounts.InsertOne(storageAccount)
	if err != nil {
		return errors.WrapErrorAction(logutils.ActionInsert, model.TypeServiceAccount, nil, err)
	}

	return nil
}

// UpdateServiceAccount updates a service account
func (sa *Adapter) UpdateServiceAccount(account *model.ServiceAccount) (*model.ServiceAccount, error) {
	if account == nil {
		return nil, errors.ErrorData(logutils.StatusInvalid, model.TypeServiceAccount, nil)
	}

	storageAccount := serviceAccountToStorage(*account)

	filter := bson.D{primitive.E{Key: "account_id", Value: storageAccount.AccountID}, primitive.E{Key: "app_id", Value: storageAccount.AppID}, primitive.E{Key: "org_id", Value: storageAccount.OrgID}}
	update := bson.D{
		primitive.E{Key: "$set", Value: bson.D{
			primitive.E{Key: "name", Value: storageAccount.Name},
			primitive.E{Key: "permissions", Value: storageAccount.Permissions},
			primitive.E{Key: "date_updated", Value: time.Now().UTC()},
		}},
	}
	opts := options.FindOneAndUpdateOptions{}
	opts.SetReturnDocument(options.After)
	opts.SetProjection(bson.D{bson.E{Key: "secrets", Value: 0}})

	var updated serviceAccount
	errFields := logutils.FieldArgs{"account_id": storageAccount.AccountID, "app_id": storageAccount.AppID, "org_id": storageAccount.OrgID}
	err := sa.db.serviceAccounts.FindOneAndUpdate(filter, update, &updated, &opts)
	if err != nil {
		return nil, errors.WrapErrorAction(logutils.ActionUpdate, model.TypeServiceAccount, &errFields, err)
	}

	modelAccount, err := serviceAccountFromStorage(updated, sa)
	if err != nil {
		return nil, errors.WrapErrorAction(logutils.ActionCast, model.TypeServiceAccount, &errFields, err)
	}

	return modelAccount, nil
}

// DeleteServiceAccount deletes a service account
func (sa *Adapter) DeleteServiceAccount(accountID string, appID string, orgID string) error {
	filter := bson.D{primitive.E{Key: "account_id", Value: accountID}, primitive.E{Key: "app_id", Value: appID}, primitive.E{Key: "org_id", Value: orgID}}

	errFields := logutils.FieldArgs{"account_id": accountID, "app_id": appID, "org_id": orgID}
	res, err := sa.db.serviceAccounts.DeleteOne(filter, nil)
	if err != nil {
		return errors.WrapErrorAction(logutils.ActionDelete, model.TypeServiceAccount, &errFields, err)
	}
	if res.DeletedCount == 0 {
		return errors.ErrorAction(logutils.ActionDelete, model.TypeServiceAccount, &errFields)
	}
	if res.DeletedCount > 1 {
		return errors.ErrorAction(logutils.ActionDelete, model.TypeServiceAccount, logutils.StringArgs("unexpected deleted count"))
	}

	return nil
}

// DeleteServiceAccounts deletes service accounts by accountID
func (sa *Adapter) DeleteServiceAccounts(accountID string) error {
	filter := bson.D{primitive.E{Key: "account_id", Value: accountID}}

	res, err := sa.db.serviceAccounts.DeleteMany(filter, nil)
	if err != nil {
		return errors.WrapErrorAction(logutils.ActionDelete, model.TypeServiceAccount, &logutils.FieldArgs{"account_id": accountID}, err)
	}
	if res.DeletedCount == 0 {
		return errors.ErrorAction(logutils.ActionDelete, model.TypeServiceAccount, &logutils.FieldArgs{"account_id": accountID})
	}

	return nil
}

// InsertServiceAccountCredential inserts a service account credential
func (sa *Adapter) InsertServiceAccountCredential(accountID string, creds *model.ServiceAccountCredential) error {
	if creds == nil {
		return errors.ErrorData(logutils.StatusInvalid, logutils.TypeArg, logutils.StringArgs("credentials"))
	}

	filter := bson.D{primitive.E{Key: "account_id", Value: accountID}}
	update := bson.D{
		primitive.E{Key: "$set", Value: bson.D{
			primitive.E{Key: "date_updated", Value: time.Now().UTC()},
		}},
		primitive.E{Key: "$push", Value: bson.D{
			primitive.E{Key: "credentials", Value: creds},
		}},
	}

	res, err := sa.db.serviceAccounts.UpdateMany(filter, update, nil)
	if err != nil {
		return errors.WrapErrorAction(logutils.ActionInsert, model.TypeServiceAccountCredential, &logutils.FieldArgs{"account_id": accountID}, err)
	}
	if res.MatchedCount == 0 {
		return errors.ErrorData(logutils.StatusMissing, model.TypeServiceAccount, &logutils.FieldArgs{"account_id": accountID})
	}
	if res.ModifiedCount == 0 {
		return errors.ErrorAction(logutils.ActionInsert, model.TypeServiceAccountCredential, logutils.StringArgs("unexpected modified count"))
	}

	return nil
}

// DeleteServiceAccountCredential deletes a service account credential
func (sa *Adapter) DeleteServiceAccountCredential(accountID string, credID string) error {
	filter := bson.D{primitive.E{Key: "account_id", Value: accountID}}
	update := bson.D{
		primitive.E{Key: "$set", Value: bson.D{
			primitive.E{Key: "date_updated", Value: time.Now().UTC()},
		}},
		primitive.E{Key: "$pull", Value: bson.D{
			primitive.E{Key: "credentials", Value: bson.M{"id": credID}},
		}},
	}

	res, err := sa.db.serviceAccounts.UpdateMany(filter, update, nil)
	if err != nil {
		return errors.WrapErrorAction(logutils.ActionDelete, model.TypeServiceAccountCredential, &logutils.FieldArgs{"account_id": accountID, "cred_id": credID}, err)
	}
	if res.MatchedCount == 0 {
		return errors.ErrorData(logutils.StatusMissing, model.TypeServiceAccount, &logutils.FieldArgs{"account_id": accountID, "cred_id": credID})
	}
	if res.ModifiedCount == 0 {
		return errors.ErrorAction(logutils.ActionDelete, model.TypeServiceAccountCredential, logutils.StringArgs("unexpected modified count"))
	}

	return nil
}

// UpdateAccountPreferences updates account preferences
func (sa *Adapter) UpdateAccountPreferences(accountID string, preferences map[string]interface{}) error {
	filter := bson.D{primitive.E{Key: "_id", Value: accountID}}
	update := bson.D{
		primitive.E{Key: "$set", Value: bson.D{
			primitive.E{Key: "preferences", Value: preferences},
			primitive.E{Key: "date_updated", Value: time.Now().UTC()},
		}},
	}

	res, err := sa.db.accounts.UpdateOne(filter, update, nil)
	if err != nil {
		return errors.WrapErrorAction(logutils.ActionUpdate, model.TypeAccountPreferences, nil, err)
	}
	if res.ModifiedCount != 1 {
		return errors.ErrorAction(logutils.ActionUpdate, model.TypeAccountPreferences, &logutils.FieldArgs{"unexpected modified count": res.ModifiedCount})
	}

	return nil
}

// UpdateAccountSystemConfigs updates account system configs
func (sa *Adapter) UpdateAccountSystemConfigs(context TransactionContext, accountID string, configs map[string]interface{}) error {
	filter := bson.D{primitive.E{Key: "_id", Value: accountID}}
	update := bson.D{
		primitive.E{Key: "$set", Value: bson.D{
			primitive.E{Key: "system_configs", Value: configs},
			primitive.E{Key: "date_updated", Value: time.Now().UTC()},
		}},
	}

	res, err := sa.db.accounts.UpdateOne(filter, update, nil)
	if err != nil {
		return errors.WrapErrorAction(logutils.ActionUpdate, model.TypeAccountSystemConfigs, nil, err)
	}
	if res.ModifiedCount != 1 {
		return errors.ErrorAction(logutils.ActionUpdate, model.TypeAccountSystemConfigs, &logutils.FieldArgs{"unexpected modified count": res.ModifiedCount})
	}

	return nil
}

// InsertAccountPermissions inserts account permissions
func (sa *Adapter) InsertAccountPermissions(context TransactionContext, accountID string, permissions []model.Permission) error {
	filter := bson.D{primitive.E{Key: "_id", Value: accountID}}
	update := bson.D{
		primitive.E{Key: "$push", Value: bson.D{
			primitive.E{Key: "permissions", Value: bson.M{"$each": permissions}},
		}},
		primitive.E{Key: "$set", Value: bson.D{
			primitive.E{Key: "has_permissions", Value: true},
			primitive.E{Key: "date_updated", Value: time.Now().UTC()},
		}},
	}

	res, err := sa.db.accounts.UpdateOneWithContext(context, filter, update, nil)
	if err != nil {
		return errors.WrapErrorAction(logutils.ActionUpdate, model.TypeAccount, nil, err)
	}
	if res.ModifiedCount != 1 {
		return errors.ErrorAction(logutils.ActionUpdate, model.TypeAccount, &logutils.FieldArgs{"unexpected modified count": res.ModifiedCount})
	}

	return nil
}

// UpdateAccountPermissions updates account permissions
func (sa *Adapter) UpdateAccountPermissions(context TransactionContext, accountID string, hasPermissions bool, permissions []model.Permission) error {
	filter := bson.D{primitive.E{Key: "_id", Value: accountID}}
	update := bson.D{
		primitive.E{Key: "$set", Value: bson.D{
			primitive.E{Key: "has_permissions", Value: hasPermissions},
			primitive.E{Key: "permissions", Value: permissions},
			primitive.E{Key: "date_updated", Value: time.Now().UTC()},
		}},
	}

	res, err := sa.db.accounts.UpdateOneWithContext(context, filter, update, nil)
	if err != nil {
		return errors.WrapErrorAction(logutils.ActionUpdate, model.TypeAccount, nil, err)
	}
	if res.ModifiedCount != 1 {
		return errors.ErrorAction(logutils.ActionUpdate, model.TypeAccount, &logutils.FieldArgs{"unexpected modified count": res.ModifiedCount})
	}

	return nil
}

// DeleteAccountPermissions deletes permissions from an account
func (sa *Adapter) DeleteAccountPermissions(context TransactionContext, accountID string, hasPermissions bool, permissions []model.Permission) error {
	//filter
	filter := bson.D{primitive.E{Key: "_id", Value: accountID}}

	//update
	permissionsIDs := make([]string, len(permissions))
	for i, permission := range permissions {
		permissionsIDs[i] = permission.ID
	}
	update := bson.D{
		primitive.E{Key: "$pull", Value: bson.D{
			primitive.E{Key: "permissions", Value: bson.M{"_id": bson.M{"$in": permissionsIDs}}},
		}},
		primitive.E{Key: "$set", Value: bson.D{
			primitive.E{Key: "has_permissions", Value: hasPermissions},
			primitive.E{Key: "date_updated", Value: time.Now().UTC()},
		}},
	}

	res, err := sa.db.accounts.UpdateOneWithContext(context, filter, update, nil)
	if err != nil {
		return errors.WrapErrorAction(logutils.ActionUpdate, model.TypeAccount, nil, err)
	}
	if res.ModifiedCount != 1 {
		return errors.ErrorAction(logutils.ActionUpdate, model.TypeAccount, &logutils.FieldArgs{"unexpected modified count": res.ModifiedCount})
	}
	return nil
}

// InsertAccountRoles inserts account roles
func (sa *Adapter) InsertAccountRoles(context TransactionContext, accountID string, appOrgID string, roles []model.AccountRole) error {
	stgRoles := accountRolesToStorage(roles)

	//appID included in search to prevent accidentally assigning permissions to account from different application
	filter := bson.D{primitive.E{Key: "_id", Value: accountID}, primitive.E{Key: "app_org_id", Value: appOrgID}}
	update := bson.D{
		primitive.E{Key: "$push", Value: bson.D{
			primitive.E{Key: "roles", Value: bson.M{"$each": stgRoles}},
		}},
		primitive.E{Key: "$set", Value: bson.D{
			primitive.E{Key: "has_permissions", Value: true},
			primitive.E{Key: "date_updated", Value: time.Now().UTC()},
		}},
	}

	res, err := sa.db.accounts.UpdateOneWithContext(context, filter, update, nil)
	if err != nil {
		return errors.WrapErrorAction(logutils.ActionUpdate, model.TypeAccount, nil, err)
	}
	if res.ModifiedCount != 1 {
		return errors.ErrorAction(logutils.ActionUpdate, model.TypeAccount, &logutils.FieldArgs{"unexpected modified count": res.ModifiedCount})
	}

	return nil
}

// InsertAccountGroups inserts account groups
func (sa *Adapter) InsertAccountGroups(context TransactionContext, accountID string, appOrgID string, groups []model.AccountGroup) error {
	stgGroups := accountGroupsToStorage(groups)

	//appID included in search to prevent accidentally assigning permissions to account from different application
	filter := bson.D{primitive.E{Key: "_id", Value: accountID}, primitive.E{Key: "app_org_id", Value: appOrgID}}
	update := bson.D{
		primitive.E{Key: "$push", Value: bson.D{
			primitive.E{Key: "groups", Value: bson.M{"$each": stgGroups}},
		}},
		primitive.E{Key: "$set", Value: bson.D{
			primitive.E{Key: "has_permissions", Value: true},
			primitive.E{Key: "date_updated", Value: time.Now().UTC()},
		}},
	}

	res, err := sa.db.accounts.UpdateOneWithContext(context, filter, update, nil)
	if err != nil {
		return errors.WrapErrorAction(logutils.ActionUpdate, model.TypeAccount, &logutils.FieldArgs{"_id": accountID, "app_org_id": appOrgID}, err)
	}
	if res.ModifiedCount != 1 {
		return errors.ErrorAction(logutils.ActionUpdate, model.TypeAccount, &logutils.FieldArgs{"unexpected modified count": res.ModifiedCount})
	}

	return nil
}

// InsertAccountsGroup inserts accounts into a group
func (sa *Adapter) InsertAccountsGroup(group model.AccountGroup, accounts []model.Account) error {
	//prepare filter
	accountsIDs := make([]string, len(accounts))
	for i, cur := range accounts {
		accountsIDs[i] = cur.ID
	}
	filter := bson.D{primitive.E{Key: "_id", Value: bson.M{"$in": accountsIDs}}}

	//update
	storageGroup := accountGroupToStorage(group)
	update := bson.D{
		primitive.E{Key: "$push", Value: bson.D{
			primitive.E{Key: "groups", Value: storageGroup},
		}},
		primitive.E{Key: "$set", Value: bson.D{
			primitive.E{Key: "has_permissions", Value: true},
			primitive.E{Key: "date_updated", Value: time.Now().UTC()},
		}},
	}

	res, err := sa.db.accounts.UpdateMany(filter, update, nil)
	if err != nil {
		return errors.WrapErrorAction(logutils.ActionUpdate, model.TypeAccount, nil, err)
	}
	sa.logger.Infof("modified %d accounts with added group", res.ModifiedCount)
	return nil
}

// RemoveAccountsGroup removes accounts from a group
func (sa *Adapter) RemoveAccountsGroup(groupID string, accounts []model.Account, hasPermissions []bool) error {
	//split accounts list by admin status
	standardAccountIDs := make([]string, 0)
	hasPermissionsAccountIDs := make([]string, 0)
	for i, cur := range accounts {
		if hasPermissions[i] {
			hasPermissionsAccountIDs = append(hasPermissionsAccountIDs, cur.ID)
		} else {
			standardAccountIDs = append(standardAccountIDs, cur.ID)
		}
	}

	err := sa.removeAccountsFromGroup(groupID, standardAccountIDs, false)
	if err != nil {
		return errors.WrapErrorAction(logutils.ActionDelete, model.TypeAccountGroups, &logutils.FieldArgs{"group_id": groupID, "has_permissions": false}, err)
	}

	err = sa.removeAccountsFromGroup(groupID, hasPermissionsAccountIDs, true)
	if err != nil {
		return errors.WrapErrorAction(logutils.ActionDelete, model.TypeAccountGroups, &logutils.FieldArgs{"group_id": groupID, "has_permissions": true}, err)
	}

	return nil
}

// RemoveAccountsGroup removes accounts from a group
func (sa *Adapter) removeAccountsFromGroup(groupID string, accountIDs []string, hasPermissions bool) error {
	if len(accountIDs) == 0 {
		return nil
	}

	filter := bson.D{primitive.E{Key: "_id", Value: bson.M{"$in": accountIDs}}}
	//update
	update := bson.D{
		primitive.E{Key: "$pull", Value: bson.D{
			primitive.E{Key: "groups", Value: bson.M{"group._id": groupID}},
		}},
		primitive.E{Key: "$set", Value: bson.D{
			primitive.E{Key: "has_permissions", Value: hasPermissions},
			primitive.E{Key: "date_updated", Value: time.Now().UTC()},
		}},
	}

	res, err := sa.db.accounts.UpdateMany(filter, update, nil)
	if err != nil {
		return errors.WrapErrorAction(logutils.ActionUpdate, model.TypeAccount, nil, err)
	}
	sa.logger.Infof("modified %d accounts with removed group", res.ModifiedCount)
	return nil
}

// UpdateAccountRoles updates the account roles
func (sa *Adapter) UpdateAccountRoles(context TransactionContext, accountID string, hasPermissions bool, roles []model.AccountRole) error {
	stgRoles := accountRolesToStorage(roles)

	filter := bson.D{primitive.E{Key: "_id", Value: accountID}}
	update := bson.D{
		primitive.E{Key: "$set", Value: bson.D{
			primitive.E{Key: "has_permissions", Value: hasPermissions},
			primitive.E{Key: "roles", Value: stgRoles},
			primitive.E{Key: "date_updated", Value: time.Now().UTC()},
		}},
	}

	res, err := sa.db.accounts.UpdateOneWithContext(context, filter, update, nil)
	if err != nil {
		return errors.WrapErrorAction(logutils.ActionFind, model.TypeAccount, nil, err)
	}
	if res.ModifiedCount != 1 {
		return errors.ErrorAction(logutils.ActionUpdate, model.TypeAccount, &logutils.FieldArgs{"unexpected modified count": res.ModifiedCount})
	}

	return nil
}

// DeleteAccountRoles deletes account roles
func (sa *Adapter) DeleteAccountRoles(context TransactionContext, accountID string, hasPermissions bool, roleIDs []string) error {
	//filter
	filter := bson.D{primitive.E{Key: "_id", Value: accountID}}

	//update
	update := bson.D{
		primitive.E{Key: "$pull", Value: bson.D{
			primitive.E{Key: "roles", Value: bson.M{"role._id": bson.M{"$in": roleIDs}}},
		}},
		primitive.E{Key: "$set", Value: bson.D{
			primitive.E{Key: "has_permissions", Value: hasPermissions},
			primitive.E{Key: "date_updated", Value: time.Now().UTC()},
		}},
	}

	res, err := sa.db.accounts.UpdateOneWithContext(context, filter, update, nil)
	if err != nil {
		return errors.WrapErrorAction(logutils.ActionFind, model.TypeAccount, nil, err)
	}
	if res.ModifiedCount != 1 {
		return errors.ErrorAction(logutils.ActionUpdate, model.TypeAccount, &logutils.FieldArgs{"unexpected modified count": res.ModifiedCount})
	}
	return nil
}

// UpdateAccountGroups updates the account groups
func (sa *Adapter) UpdateAccountGroups(context TransactionContext, accountID string, hasPermissions bool, groups []model.AccountGroup) error {
	stgGroups := accountGroupsToStorage(groups)

	filter := bson.D{primitive.E{Key: "_id", Value: accountID}}
	update := bson.D{
		primitive.E{Key: "$set", Value: bson.D{
			primitive.E{Key: "has_permissions", Value: hasPermissions},
			primitive.E{Key: "groups", Value: stgGroups},
			primitive.E{Key: "date_updated", Value: time.Now().UTC()},
		}},
	}

	res, err := sa.db.accounts.UpdateOneWithContext(context, filter, update, nil)
	if err != nil {
		return errors.WrapErrorAction(logutils.ActionFind, model.TypeAccount, nil, err)
	}
	if res.ModifiedCount != 1 {
		return errors.ErrorAction(logutils.ActionUpdate, model.TypeAccount, &logutils.FieldArgs{"unexpected modified count": res.ModifiedCount})
	}

	return nil
}

// InsertAccountAuthType inserts am account auth type
func (sa *Adapter) InsertAccountAuthType(item model.AccountAuthType) error {
	storageItem := accountAuthTypeToStorage(item)

	//3. first find the account record
	filter := bson.M{"_id": item.Account.ID}
	update := bson.D{
		primitive.E{Key: "$push", Value: bson.D{
			primitive.E{Key: "auth_types", Value: storageItem},
		}},
	}

	res, err := sa.db.accounts.UpdateOne(filter, update, nil)
	if err != nil {
		return errors.WrapErrorAction(logutils.ActionInsert, model.TypeAccountAuthType, nil, err)
	}
	if res.ModifiedCount != 1 {
		return errors.ErrorAction(logutils.ActionUpdate, model.TypeAccountAuthType, &logutils.FieldArgs{"unexpected modified count": res.ModifiedCount})
	}

	return nil
}

// UpdateAccountAuthType updates account auth type
func (sa *Adapter) UpdateAccountAuthType(item model.AccountAuthType) error {
	// transaction
	err := sa.db.dbClient.UseSession(context.Background(), func(sessionContext mongo.SessionContext) error {
		err := sessionContext.StartTransaction()
		if err != nil {
			sa.abortTransaction(sessionContext)
			return errors.WrapErrorAction(logutils.ActionStart, logutils.TypeTransaction, nil, err)
		}

		//1. set time updated to the item
		now := time.Now()
		item.DateUpdated = &now

		//2 convert to storage item
		storageItem := accountAuthTypeToStorage(item)

		//3. first find the account record
		findFilter := bson.M{"auth_types.id": item.ID}
		var accounts []account
		err = sa.db.accounts.FindWithContext(sessionContext, findFilter, &accounts, nil)
		if err != nil {
			sa.abortTransaction(sessionContext)
			return errors.WrapErrorAction(logutils.ActionFind, model.TypeUserAuth, &logutils.FieldArgs{"account auth type id": item.ID}, err)
		}
		if len(accounts) == 0 {
			sa.abortTransaction(sessionContext)
			return errors.ErrorAction(logutils.ActionFind, "for some reasons account is nil for account auth type", &logutils.FieldArgs{"acccount auth type id": item.ID})
		}
		account := accounts[0]

		//4. update the account auth type in the account record
		accountAuthTypes := account.AuthTypes
		newAccountAuthTypes := make([]accountAuthType, len(accountAuthTypes))
		for j, aAuthType := range accountAuthTypes {
			if aAuthType.ID == storageItem.ID {
				newAccountAuthTypes[j] = storageItem
			} else {
				newAccountAuthTypes[j] = aAuthType
			}
		}
		account.AuthTypes = newAccountAuthTypes

		//4. update the account record
		replaceFilter := bson.M{"_id": account.ID}
		err = sa.db.accounts.ReplaceOneWithContext(sessionContext, replaceFilter, account, nil)
		if err != nil {
			sa.abortTransaction(sessionContext)
			return errors.WrapErrorAction(logutils.ActionReplace, model.TypeAccount, nil, err)
		}

		//commit the transaction
		err = sessionContext.CommitTransaction(sessionContext)
		if err != nil {
			sa.abortTransaction(sessionContext)
			return errors.WrapErrorAction(logutils.ActionCommit, logutils.TypeTransaction, nil, err)
		}
		return nil
	})
	if err != nil {
		return err
	}

	return nil
}

// DeleteAccountAuthType deletes an account auth type
func (sa *Adapter) DeleteAccountAuthType(context TransactionContext, item model.AccountAuthType) error {
	filter := bson.M{"_id": item.Account.ID}
	update := bson.D{
		primitive.E{Key: "$pull", Value: bson.D{
			primitive.E{Key: "auth_types", Value: bson.M{"auth_type_code": item.AuthType.Code, "identifier": item.Identifier}},
		}},
	}

	res, err := sa.db.accounts.UpdateOneWithContext(context, filter, update, nil)
	if err != nil {
		return errors.WrapErrorAction(logutils.ActionDelete, model.TypeAccountAuthType, nil, err)
	}
	if res.ModifiedCount != 1 {
		return errors.ErrorAction(logutils.ActionUpdate, model.TypeAccount, &logutils.FieldArgs{"unexpected modified count": res.ModifiedCount})
	}

	return nil
}

// UpdateAccountExternalIDs updates account external IDs
func (sa *Adapter) UpdateAccountExternalIDs(accountID string, externalIDs map[string]string) error {
	filter := bson.D{primitive.E{Key: "_id", Value: accountID}}
	now := time.Now().UTC()
	update := bson.D{
		primitive.E{Key: "$set", Value: bson.D{
			primitive.E{Key: "external_ids", Value: externalIDs},
			primitive.E{Key: "date_updated", Value: &now},
		}},
	}

	res, err := sa.db.accounts.UpdateOne(filter, update, nil)
	if err != nil {
		return errors.WrapErrorAction(logutils.ActionUpdate, "account external IDs", &logutils.FieldArgs{"_id": accountID}, err)
	}
	if res.ModifiedCount != 1 {
		return errors.ErrorAction(logutils.ActionUpdate, "account external IDs", &logutils.FieldArgs{"_id": accountID, "unexpected modified count": res.ModifiedCount})
	}

	return nil
}

// UpdateLoginSessionExternalIDs updates login session external IDs
func (sa *Adapter) UpdateLoginSessionExternalIDs(accountID string, externalIDs map[string]string) error {
	filter := bson.D{primitive.E{Key: "identifier", Value: accountID}}
	now := time.Now().UTC()
	update := bson.D{
		primitive.E{Key: "$set", Value: bson.D{
			primitive.E{Key: "external_ids", Value: externalIDs},
			primitive.E{Key: "date_updated", Value: &now},
		}},
	}

	_, err := sa.db.loginsSessions.UpdateMany(filter, update, nil)
	if err != nil {
		return errors.WrapErrorAction(logutils.ActionUpdate, "login session external IDs", &logutils.FieldArgs{"identifier": accountID}, err)
	}

	return nil
}

// CountAccountsByRoleID counts how many accounts there are with the passed role id
func (sa *Adapter) CountAccountsByRoleID(roleID string) (*int64, error) {
	filter := bson.D{primitive.E{Key: "roles._id", Value: roleID}}

	count, err := sa.db.accounts.CountDocuments(filter)
	if err != nil {
		return nil, errors.WrapErrorAction("error counting accounts for role id", "", &logutils.FieldArgs{"roles._id": roleID}, err)
	}
	return &count, nil
}

// CountAccountsByGroupID counts how many accounts there are with the passed group id
func (sa *Adapter) CountAccountsByGroupID(groupID string) (*int64, error) {
	filter := bson.D{primitive.E{Key: "groups._id", Value: groupID}}

	count, err := sa.db.accounts.CountDocuments(filter)
	if err != nil {
		return nil, errors.WrapErrorAction("error counting accounts for group id", "", &logutils.FieldArgs{"groups._id": groupID}, err)
	}
	return &count, nil
}

// FindCredential finds a credential by ID
func (sa *Adapter) FindCredential(context TransactionContext, ID string) (*model.Credential, error) {
	filter := bson.D{primitive.E{Key: "_id", Value: ID}}

	var creds credential
	err := sa.db.credentials.FindOneWithContext(context, filter, &creds, nil)
	if err != nil {
		if err.Error() == "mongo: no documents in result" {
			return nil, nil
		}
		return nil, errors.WrapErrorAction(logutils.ActionFind, model.TypeCredential, &logutils.FieldArgs{"_id": ID}, err)
	}

	modelCreds := credentialFromStorage(creds)
	return &modelCreds, nil
}

// InsertCredential inserts a set of credential
func (sa *Adapter) InsertCredential(context TransactionContext, creds *model.Credential) error {
	storageCreds := credentialToStorage(creds)

	if storageCreds == nil {
		return errors.ErrorData(logutils.StatusInvalid, logutils.TypeArg, logutils.StringArgs(model.TypeCredential))
	}

	_, err := sa.db.credentials.InsertOneWithContext(context, storageCreds)
	if err != nil {
		return errors.WrapErrorAction(logutils.ActionInsert, model.TypeCredential, nil, err)
	}

	return nil
}

// UpdateCredential updates a set of credentials
func (sa *Adapter) UpdateCredential(context TransactionContext, creds *model.Credential) error {
	storageCreds := credentialToStorage(creds)

	if storageCreds == nil {
		return errors.ErrorData(logutils.StatusInvalid, logutils.TypeArg, logutils.StringArgs(model.TypeCredential))
	}

	filter := bson.D{primitive.E{Key: "_id", Value: storageCreds.ID}}
	err := sa.db.credentials.ReplaceOneWithContext(context, filter, storageCreds, nil)
	if err != nil {
		return errors.WrapErrorAction(logutils.ActionUpdate, model.TypeCredential, &logutils.FieldArgs{"_id": storageCreds.ID}, err)
	}

	return nil
}

// UpdateCredentialValue updates the value in credentials collection
func (sa *Adapter) UpdateCredentialValue(ID string, value map[string]interface{}) error {
	filter := bson.D{primitive.E{Key: "_id", Value: ID}}
	update := bson.D{
		primitive.E{Key: "$set", Value: bson.D{
			primitive.E{Key: "value", Value: value},
		}},
	}

	res, err := sa.db.credentials.UpdateOne(filter, update, nil)
	if err != nil {
		return errors.WrapErrorAction(logutils.ActionUpdate, model.TypeCredential, nil, err)
	}
	if res.ModifiedCount != 1 {
		return errors.ErrorAction(logutils.ActionUpdate, model.TypeCredential, &logutils.FieldArgs{"unexpected modified count": res.ModifiedCount})
	}

	return nil
}

// DeleteCredential deletes a credential
func (sa *Adapter) DeleteCredential(context TransactionContext, ID string) error {
	filter := bson.D{primitive.E{Key: "_id", Value: ID}}

	res, err := sa.db.credentials.DeleteOneWithContext(context, filter, nil)
	if err != nil {
		return errors.WrapErrorAction(logutils.ActionDelete, model.TypeCredential, &logutils.FieldArgs{"_id": ID}, err)
	}
	if res.DeletedCount != 1 {
		return errors.ErrorAction(logutils.ActionDelete, model.TypeCredential, &logutils.FieldArgs{"unexpected deleted count": res.DeletedCount})
	}

	return nil
}

// FindMFAType finds one MFA type for an account
func (sa *Adapter) FindMFAType(context TransactionContext, accountID string, identifier string, mfaType string) (*model.MFAType, error) {
	filter := bson.D{
		primitive.E{Key: "_id", Value: accountID},
		primitive.E{Key: "mfa_types.type", Value: mfaType},
		primitive.E{Key: "mfa_types.params.identifier", Value: identifier},
	}

	var account account
	err := sa.db.accounts.FindOneWithContext(context, filter, &account, nil)
	if err != nil {
		return nil, errors.WrapErrorAction(logutils.ActionFind, model.TypeAccount, nil, err)
	}

	mfaList := mfaTypesFromStorage(account.MFATypes)
	for _, mfa := range mfaList {
		if mfa.Type == mfaType && mfa.Params != nil && mfa.Params["identifier"] == identifier {
			return &mfa, nil
		}
	}

	return nil, errors.ErrorData(logutils.StatusMissing, model.TypeMFAType, nil)
}

// FindMFATypes finds all MFA types for an account
func (sa *Adapter) FindMFATypes(accountID string) ([]model.MFAType, error) {
	filter := bson.D{primitive.E{Key: "_id", Value: accountID}}

	var account account
	err := sa.db.accounts.FindOne(filter, &account, nil)
	if err != nil {
		return nil, errors.WrapErrorAction(logutils.ActionFind, model.TypeAccount, nil, err)
	}

	return mfaTypesFromStorage(account.MFATypes), nil
}

// InsertMFAType inserts a MFA type
func (sa *Adapter) InsertMFAType(context TransactionContext, mfa *model.MFAType, accountID string) error {
	if mfa == nil {
		return errors.ErrorData(logutils.StatusMissing, model.TypeMFAType, nil)
	}
	if mfa.Params == nil || mfa.Params["identifier"] == nil {
		return errors.ErrorData(logutils.StatusMissing, "mfa identifier", nil)
	}

	storageMfa := mfaTypeToStorage(mfa)

	filter := bson.D{
		primitive.E{Key: "_id", Value: accountID},
		primitive.E{Key: "mfa_types.params.identifier", Value: bson.M{"$ne": mfa.Params["identifier"]}},
	}
	update := bson.D{
		primitive.E{Key: "$push", Value: bson.D{
			primitive.E{Key: "mfa_types", Value: storageMfa},
		}},
		primitive.E{Key: "$set", Value: bson.D{
			primitive.E{Key: "date_updated", Value: time.Now().UTC()},
		}},
	}

	res, err := sa.db.accounts.UpdateOneWithContext(context, filter, update, nil)
	if err != nil {
		return errors.WrapErrorAction(logutils.ActionUpdate, model.TypeAccount, logutils.StringArgs("inserting mfa type"), err)
	}
	if res.ModifiedCount != 1 {
		return errors.ErrorAction(logutils.ActionUpdate, model.TypeAccount, &logutils.FieldArgs{"unexpected modified count": res.ModifiedCount})
	}

	return nil
}

// UpdateMFAType updates one MFA type
func (sa *Adapter) UpdateMFAType(context TransactionContext, mfa *model.MFAType, accountID string) error {
	if mfa.Params == nil || mfa.Params["identifier"] == nil {
		return errors.ErrorData(logutils.StatusMissing, "mfa identifier", nil)
	}

	now := time.Now().UTC()
	filter := bson.D{
		primitive.E{Key: "_id", Value: accountID},
		primitive.E{Key: "mfa_types.id", Value: mfa.ID},
	}
	update := bson.D{
		primitive.E{Key: "$set", Value: bson.D{
			primitive.E{Key: "mfa_types.$.verified", Value: mfa.Verified},
			primitive.E{Key: "mfa_types.$.params", Value: mfa.Params},
			primitive.E{Key: "mfa_types.$.date_updated", Value: now},
			primitive.E{Key: "date_updated", Value: now},
		}},
	}

	res, err := sa.db.accounts.UpdateOneWithContext(context, filter, update, nil)
	if err != nil {
		return errors.WrapErrorAction(logutils.ActionUpdate, model.TypeAccount, logutils.StringArgs("updating mfa type"), err)
	}
	if res.ModifiedCount == 0 {
		return errors.ErrorAction(logutils.ActionUpdate, model.TypeAccount, logutils.StringArgs("item to update not found"))
	}
	if res.ModifiedCount != 1 {
		return errors.ErrorAction(logutils.ActionUpdate, model.TypeAccount, &logutils.FieldArgs{"unexpected modified count": res.ModifiedCount})
	}

	return nil
}

// DeleteMFAType deletes a MFA type
func (sa *Adapter) DeleteMFAType(context TransactionContext, accountID string, identifier string, mfaType string) error {
	filter := bson.D{primitive.E{Key: "_id", Value: accountID}}
	update := bson.D{
		primitive.E{Key: "$pull", Value: bson.D{
			primitive.E{Key: "mfa_types", Value: bson.M{"type": mfaType, "params.identifier": identifier}},
		}},
		primitive.E{Key: "$set", Value: bson.D{
			primitive.E{Key: "date_updated", Value: time.Now().UTC()},
		}},
	}

	res, err := sa.db.accounts.UpdateOneWithContext(context, filter, update, nil)
	if err != nil {
		return errors.WrapErrorAction(logutils.ActionUpdate, model.TypeAccount, logutils.StringArgs("deleting mfa type"), err)
	}
	if res.ModifiedCount == 0 {
		return errors.ErrorAction(logutils.ActionUpdate, model.TypeAccount, logutils.StringArgs("item to remove not found"))
	}
	if res.ModifiedCount != 1 {
		return errors.ErrorAction(logutils.ActionUpdate, model.TypeAccount, &logutils.FieldArgs{"unexpected modified count": res.ModifiedCount})
	}

	return nil
}

// FindPermissions finds a set of permissions
func (sa *Adapter) FindPermissions(context TransactionContext, ids []string) ([]model.Permission, error) {
	if len(ids) == 0 {
		return []model.Permission{}, nil
	}

	permissionsFilter := bson.D{primitive.E{Key: "_id", Value: bson.M{"$in": ids}}}
	var permissionsResult []model.Permission
	err := sa.db.permissions.FindWithContext(context, permissionsFilter, &permissionsResult, nil)
	if err != nil {
		return nil, err
	}

	return permissionsResult, nil
}

// FindPermissionsByServiceIDs finds permissions
func (sa *Adapter) FindPermissionsByServiceIDs(serviceIDs []string) ([]model.Permission, error) {
	if len(serviceIDs) == 0 {
		return nil, nil
	}

	filter := bson.D{primitive.E{Key: "service_id", Value: bson.M{"$in": serviceIDs}}}
	var permissionsResult []model.Permission
	err := sa.db.permissions.Find(filter, &permissionsResult, nil)
	if err != nil {
		return nil, err
	}

	return permissionsResult, nil
}

// FindPermissionsByName finds a set of permissions
func (sa *Adapter) FindPermissionsByName(context TransactionContext, names []string) ([]model.Permission, error) {
	if len(names) == 0 {
		return []model.Permission{}, nil
	}

	permissionsFilter := bson.D{primitive.E{Key: "name", Value: bson.M{"$in": names}}}
	var permissionsResult []model.Permission
	err := sa.db.permissions.FindWithContext(context, permissionsFilter, &permissionsResult, nil)
	if err != nil {
		return nil, err
	}

	return permissionsResult, nil
}

// InsertPermission inserts a new  permission
func (sa *Adapter) InsertPermission(context TransactionContext, permission model.Permission) error {
	_, err := sa.db.permissions.InsertOneWithContext(context, permission)
	if err != nil {
		return errors.WrapErrorAction(logutils.ActionInsert, model.TypePermission, &logutils.FieldArgs{"_id": permission.ID, "name": permission.Name}, err)
	}
	return nil
}

// UpdatePermission updates permission
func (sa *Adapter) UpdatePermission(item model.Permission) error {
	//TODO
	//This will be slow operation as we keep a copy of the entity in the users collection without index.
	//Maybe we need to up the transaction timeout for this operation because of this.
	//TODO
	//Update the permission in all collection where there is a copy of it - accounts, application_roles, application_groups, service_accounts

	// Update serviceIDs
	filter := bson.D{primitive.E{Key: "name", Value: item.Name}}

	now := time.Now().UTC()
	permissionUpdate := bson.D{
		primitive.E{Key: "$set", Value: bson.D{
			primitive.E{Key: "service_id", Value: item.ServiceID},
			primitive.E{Key: "assigners", Value: item.Assigners},
			primitive.E{Key: "date_updated", Value: &now},
		}},
	}

	res, err := sa.db.permissions.UpdateOne(filter, permissionUpdate, nil)
	if err != nil {
		return errors.WrapErrorAction(logutils.ActionUpdate, model.TypePermission, &logutils.FieldArgs{"name": item.Name}, err)
	}

	if res.ModifiedCount != 1 {
		return errors.ErrorAction(logutils.ActionUpdate, model.TypePermission, logutils.StringArgs("unexpected modified count"))
	}

	return nil
}

// DeletePermission deletes permission
func (sa *Adapter) DeletePermission(id string) error {
	//TODO
	//This will be slow operation as we keep a copy of the entity in the users collection without index.
	//Maybe we need to up the transaction timeout for this operation because of this.
	return errors.New(logutils.Unimplemented)
}

// FindAppOrgRoles finds all application organization roles fora given AppOrg ID
func (sa *Adapter) FindAppOrgRoles(appOrgID string) ([]model.AppOrgRole, error) {
	rolesFilter := bson.D{primitive.E{Key: "app_org_id", Value: appOrgID}}
	var rolesResult []appOrgRole
	err := sa.db.applicationsOrganizationsRoles.Find(rolesFilter, &rolesResult, nil)
	if err != nil {
		return nil, err
	}

	//get the application organization from the cached ones
	appOrg, err := sa.getCachedApplicationOrganizationByKey(appOrgID)
	if err != nil {
		return nil, errors.WrapErrorData(logutils.StatusMissing, model.TypeOrganization, &logutils.FieldArgs{"app_org_id": appOrg}, err)
	}

	result := appOrgRolesFromStorage(rolesResult, *appOrg)

	return result, nil
}

// FindAppOrgRolesByIDs finds a set of application organization roles for the provided IDs
func (sa *Adapter) FindAppOrgRolesByIDs(context TransactionContext, ids []string, appOrgID string) ([]model.AppOrgRole, error) {
	if len(ids) == 0 {
		return []model.AppOrgRole{}, nil
	}

	rolesFilter := bson.D{primitive.E{Key: "app_org_id", Value: appOrgID}, primitive.E{Key: "_id", Value: bson.M{"$in": ids}}}
	var rolesResult []appOrgRole
	err := sa.db.applicationsOrganizationsRoles.FindWithContext(context, rolesFilter, &rolesResult, nil)
	if err != nil {
		return nil, err
	}

	//get the application organization from the cached ones
	appOrg, err := sa.getCachedApplicationOrganizationByKey(appOrgID)
	if err != nil {
		return nil, errors.WrapErrorAction(logutils.ActionFind, model.TypeApplicationOrganization, &logutils.FieldArgs{"app_org_id": appOrg}, err)
	}
	if appOrg == nil {
		return nil, errors.ErrorData(logutils.StatusMissing, model.TypeApplicationOrganization, &logutils.FieldArgs{"app_org_id": appOrg})
	}

	result := appOrgRolesFromStorage(rolesResult, *appOrg)

	return result, nil
}

// FindAppOrgRole finds an application organization role
func (sa *Adapter) FindAppOrgRole(id string, appOrgID string) (*model.AppOrgRole, error) {
	filter := bson.D{primitive.E{Key: "_id", Value: id}, primitive.E{Key: "app_org_id", Value: appOrgID}}
	var rolesResult []appOrgRole
	err := sa.db.applicationsOrganizationsRoles.Find(filter, &rolesResult, nil)
	if err != nil {
		return nil, err
	}
	if len(rolesResult) == 0 {
		//no data
		return nil, nil
	}

	roles := rolesResult[0]

	appOrg, err := sa.getCachedApplicationOrganizationByKey(appOrgID)
	if err != nil {
		return nil, errors.WrapErrorData(logutils.StatusMissing, model.TypeOrganization, &logutils.FieldArgs{"app_org_id": appOrg}, err)
	}
	result := appOrgRoleFromStorage(&roles, *appOrg)
	return &result, nil
}

// InsertAppOrgRole inserts a new application organization role
func (sa *Adapter) InsertAppOrgRole(context TransactionContext, item model.AppOrgRole) error {
	appOrg, err := sa.getCachedApplicationOrganizationByKey(item.AppOrg.ID)
	if err != nil {
		return errors.WrapErrorData(logutils.StatusMissing, model.TypeApplicationOrganization, &logutils.FieldArgs{"app_org_id": item.AppOrg.ID}, err)
	}
	if appOrg == nil {
		return errors.ErrorData(logutils.StatusMissing, model.TypeApplicationOrganization, &logutils.FieldArgs{"app_org_id": item.AppOrg.ID})
	}

	role := appOrgRoleToStorage(item)
	_, err = sa.db.applicationsOrganizationsRoles.InsertOneWithContext(context, role)
	if err != nil {
		return errors.WrapErrorAction(logutils.ActionInsert, model.TypeAppOrgRole, nil, err)
	}
	return nil
}

// UpdateAppOrgRole updates application organization role
func (sa *Adapter) UpdateAppOrgRole(item model.AppOrgRole) error {
	//TODO
	//This will be slow operation as we keep a copy of the entity in the users collection without index.
	//Maybe we need to up the transaction timeout for this operation because of this.
	return errors.New(logutils.Unimplemented)
}

// DeleteAppOrgRole deletes application organization role
//   - make sure to call this function once you have verified that there is no any relations
//     in other collections for the role which is supposed to be deleted.
func (sa *Adapter) DeleteAppOrgRole(id string) error {
	filter := bson.M{"_id": id}
	result, err := sa.db.applicationsOrganizationsRoles.DeleteOne(filter, nil)
	if err != nil {
		return errors.WrapErrorAction(logutils.ActionDelete, model.TypeAppOrgRole, &logutils.FieldArgs{"_id": id}, err)
	}
	if result == nil {
		return errors.WrapErrorData(logutils.StatusInvalid, "result", &logutils.FieldArgs{"_id": id}, err)
	}
	deletedCount := result.DeletedCount
	if deletedCount == 0 {
		return errors.WrapErrorData(logutils.StatusMissing, model.TypeAppOrgRole, &logutils.FieldArgs{"_id": id}, err)
	}
	return nil
}

// InsertAppOrgRolePermissions inserts permissions to role
func (sa *Adapter) InsertAppOrgRolePermissions(context TransactionContext, roleID string, permissions []model.Permission) error {

	filter := bson.D{primitive.E{Key: "_id", Value: roleID}}
	update := bson.D{
		primitive.E{Key: "$push", Value: bson.D{
			primitive.E{Key: "permissions", Value: bson.M{"$each": permissions}},
		}},
	}

	res, err := sa.db.applicationsOrganizationsRoles.UpdateOne(filter, update, nil)
	if err != nil {
		return errors.WrapErrorAction(logutils.ActionFind, model.TypeAppOrgRole, nil, err)
	}
	if res.ModifiedCount != 1 {
		return errors.ErrorAction(logutils.ActionUpdate, model.TypeAppOrgRole, &logutils.FieldArgs{"unexpected modified count": res.ModifiedCount})
	}

	return nil
}

// FindAppOrgGroups finds all application organization groups for the provided AppOrg ID
func (sa *Adapter) FindAppOrgGroups(appOrgID string) ([]model.AppOrgGroup, error) {
	filter := bson.D{primitive.E{Key: "app_org_id", Value: appOrgID}}
	var groupsResult []appOrgGroup
	err := sa.db.applicationsOrganizationsGroups.Find(filter, &groupsResult, nil)
	if err != nil {
		return nil, err
	}

	appOrg, err := sa.getCachedApplicationOrganizationByKey(appOrgID)
	if err != nil {
		return nil, errors.WrapErrorData(logutils.StatusMissing, model.TypeOrganization, &logutils.FieldArgs{"app_org_id": appOrg}, err)
	}

	result := appOrgGroupsFromStorage(groupsResult, *appOrg)

	return result, nil
}

// FindAppOrgGroupsByIDs finds a set of application organization groups for the provided IDs
func (sa *Adapter) FindAppOrgGroupsByIDs(context TransactionContext, ids []string, appOrgID string) ([]model.AppOrgGroup, error) {
	if len(ids) == 0 {
		return []model.AppOrgGroup{}, nil
	}

	filter := bson.D{primitive.E{Key: "app_org_id", Value: appOrgID}, primitive.E{Key: "_id", Value: bson.M{"$in": ids}}}
	var groupsResult []appOrgGroup
	err := sa.db.applicationsOrganizationsGroups.FindWithContext(context, filter, &groupsResult, nil)
	if err != nil {
		return nil, err
	}

	appOrg, err := sa.getCachedApplicationOrganizationByKey(appOrgID)
	if err != nil {
		return nil, errors.WrapErrorData(logutils.StatusMissing, model.TypeApplicationOrganization, &logutils.FieldArgs{"app_org_id": appOrg}, err)
	}
	if appOrg == nil {
		return nil, errors.ErrorData(logutils.StatusMissing, model.TypeApplicationOrganization, &logutils.FieldArgs{"app_org_id": appOrg})
	}

	result := appOrgGroupsFromStorage(groupsResult, *appOrg)

	return result, nil
}

// FindAppOrgGroup finds a application organization group
func (sa *Adapter) FindAppOrgGroup(id string, appOrgID string) (*model.AppOrgGroup, error) {
	filter := bson.D{primitive.E{Key: "_id", Value: id}, primitive.E{Key: "app_org_id", Value: appOrgID}}
	var groupsResult []appOrgGroup
	err := sa.db.applicationsOrganizationsGroups.Find(filter, &groupsResult, nil)
	if err != nil {
		return nil, err
	}
	if len(groupsResult) == 0 {
		//no data
		return nil, nil
	}

	group := groupsResult[0]

	appOrg, err := sa.getCachedApplicationOrganizationByKey(appOrgID)
	if err != nil {
		return nil, errors.WrapErrorData(logutils.StatusMissing, model.TypeOrganization, &logutils.FieldArgs{"app_org_id": appOrg}, err)
	}
	result := appOrgGroupFromStorage(&group, *appOrg)
	return &result, nil
}

// InsertAppOrgGroup inserts a new application organization group
func (sa *Adapter) InsertAppOrgGroup(context TransactionContext, item model.AppOrgGroup) error {
	group := appOrgGroupToStorage(item)

	_, err := sa.db.applicationsOrganizationsGroups.InsertOneWithContext(context, group)
	if err != nil {
		return errors.WrapErrorAction(logutils.ActionInsert, model.TypeAppOrgGroup, nil, err)
	}
	return nil
}

<<<<<<< HEAD
//UpdateAppOrgGroup updates application organization group
func (sa *Adapter) UpdateAppOrgGroup(context TransactionContext, item model.AppOrgGroup) error {
	if context == nil {
		return errors.ErrorData(logutils.StatusMissing, "transaction context", nil)
	}

	roles := appOrgRolesToStorage(item.Roles)

	// update group
	groupFilter := bson.D{primitive.E{Key: "_id", Value: item.ID}}
	groupUpdate := bson.D{
		primitive.E{Key: "$set", Value: bson.D{
			primitive.E{Key: "name", Value: item.Name},
			primitive.E{Key: "description", Value: item.Description},
			primitive.E{Key: "permissions", Value: item.Permissions},
			primitive.E{Key: "roles", Value: roles},
			primitive.E{Key: "system", Value: item.System},
			primitive.E{Key: "date_updated", Value: item.DateUpdated},
		}},
	}

	res, err := sa.db.applicationsOrganizationsGroups.UpdateOneWithContext(context, groupFilter, groupUpdate, nil)
	if err != nil {
		return errors.WrapErrorAction(logutils.ActionUpdate, model.TypeAppOrgGroup, &logutils.FieldArgs{"id": item.ID}, err)
	}
	if res.ModifiedCount != 1 {
		return errors.ErrorAction(logutils.ActionUpdate, model.TypeAppOrgGroup, &logutils.FieldArgs{"id": item.ID, "modified": res.ModifiedCount, "expected": 1})
	}

	// update all accounts that have the group
	accountsFilter := bson.D{primitive.E{Key: "groups.group._id", Value: item.ID}}
	accountsUpdate := bson.D{
		primitive.E{Key: "$set", Value: bson.D{
			primitive.E{Key: "groups.$.group.name", Value: item.Name},
			primitive.E{Key: "groups.$.group.description", Value: item.Description},
			primitive.E{Key: "groups.$.group.permissions", Value: item.Permissions},
			primitive.E{Key: "groups.$.group.roles", Value: roles},
			primitive.E{Key: "groups.$.group.system", Value: item.System},
			primitive.E{Key: "groups.$.group.date_updated", Value: item.DateUpdated},
		}},
	}

	res, err = sa.db.accounts.UpdateManyWithContext(context, accountsFilter, accountsUpdate, nil)
	if err != nil {
		return errors.WrapErrorAction(logutils.ActionUpdate, model.TypeAccount, &logutils.FieldArgs{"groups.group.id": item.ID}, err)
	}
	if res.ModifiedCount != res.MatchedCount {
		return errors.ErrorAction(logutils.ActionUpdate, model.TypeAccount, &logutils.FieldArgs{"groups.group.id": item.ID, "modified": res.ModifiedCount, "expected": res.MatchedCount})
	}

	return nil
=======
// UpdateAppOrgGroup updates application organization group
func (sa *Adapter) UpdateAppOrgGroup(item model.AppOrgGroup) error {
	//TODO
	//This will be slow operation as we keep a copy of the entity in the users collection without index.
	//Maybe we need to up the transaction timeout for this operation because of this.
	return errors.New(logutils.Unimplemented)
>>>>>>> 670a14c7
}

// DeleteAppOrgGroup deletes application organization group
//   - make sure to call this function once you have verified that there is no any relations
//     in other collections for the group which is supposed to be deleted.
func (sa *Adapter) DeleteAppOrgGroup(id string) error {
	filter := bson.M{"_id": id}
	result, err := sa.db.applicationsOrganizationsGroups.DeleteOne(filter, nil)
	if err != nil {
		return errors.WrapErrorAction(logutils.ActionDelete, model.TypeAppOrgGroup, &logutils.FieldArgs{"_id": id}, err)
	}
	if result == nil {
		return errors.WrapErrorData(logutils.StatusInvalid, "result", &logutils.FieldArgs{"_id": id}, err)
	}
	deletedCount := result.DeletedCount
	if deletedCount == 0 {
		return errors.WrapErrorData(logutils.StatusMissing, model.TypeAppOrgGroup, &logutils.FieldArgs{"_id": id}, err)
	}

	return nil
}

// CountGroupsByRoleID counts how many groups there are with the passed role id
func (sa *Adapter) CountGroupsByRoleID(roleID string) (*int64, error) {
	filter := bson.D{primitive.E{Key: "roles._id", Value: roleID}}

	count, err := sa.db.applicationsOrganizationsGroups.CountDocuments(filter)
	if err != nil {
		return nil, errors.WrapErrorAction("error counting groups for role id", "", &logutils.FieldArgs{"roles._id": roleID}, err)
	}
	return &count, nil
}

// LoadAPIKeys finds all api key documents in the DB
func (sa *Adapter) LoadAPIKeys() ([]model.APIKey, error) {
	filter := bson.D{}
	var result []model.APIKey
	err := sa.db.apiKeys.Find(filter, &result, nil)
	if err != nil {
		return nil, errors.WrapErrorAction(logutils.ActionFind, model.TypeApplication, nil, err)
	}

	return result, nil
}

// InsertAPIKey inserts an API key
func (sa *Adapter) InsertAPIKey(context TransactionContext, apiKey model.APIKey) (*model.APIKey, error) {
	_, err := sa.db.apiKeys.InsertOneWithContext(context, apiKey)
	if err != nil {
		return nil, errors.WrapErrorAction(logutils.ActionInsert, model.TypeAPIKey, &logutils.FieldArgs{"_id": apiKey.ID}, err)
	}
	return &apiKey, nil
}

// UpdateAPIKey updates the API key in storage
func (sa *Adapter) UpdateAPIKey(apiKey model.APIKey) error {
	filter := bson.M{"_id": apiKey.ID}
	err := sa.db.apiKeys.ReplaceOne(filter, apiKey, nil)
	if err != nil {
		return errors.WrapErrorAction(logutils.ActionUpdate, model.TypeAPIKey, &logutils.FieldArgs{"_id": apiKey.ID}, err)
	}

	return nil
}

// DeleteAPIKey deletes the API key from storage
func (sa *Adapter) DeleteAPIKey(ID string) error {
	filter := bson.M{"_id": ID}
	result, err := sa.db.apiKeys.DeleteOne(filter, nil)
	if err != nil {
		return errors.WrapErrorAction(logutils.ActionDelete, model.TypeAPIKey, &logutils.FieldArgs{"_id": ID}, err)
	}
	if result == nil {
		return errors.WrapErrorData(logutils.StatusInvalid, "result", &logutils.FieldArgs{"_id": ID}, err)
	}
	deletedCount := result.DeletedCount
	if deletedCount == 0 {
		return errors.WrapErrorData(logutils.StatusMissing, model.TypeAPIKey, &logutils.FieldArgs{"_id": ID}, err)
	}

	return nil
}

// LoadIdentityProviders finds all identity providers documents in the DB
func (sa *Adapter) LoadIdentityProviders() ([]model.IdentityProvider, error) {
	filter := bson.D{}
	var result []model.IdentityProvider
	err := sa.db.identityProviders.Find(filter, &result, nil)
	if err != nil {
		return nil, errors.WrapErrorAction(logutils.ActionFind, model.TypeIdentityProvider, nil, err)
	}
	if len(result) == 0 {
		return nil, errors.WrapErrorData(logutils.StatusMissing, model.TypeIdentityProvider, nil, err)
	}

	return result, nil

}

// UpdateProfile updates a profile
func (sa *Adapter) UpdateProfile(context TransactionContext, profile model.Profile) error {
	filter := bson.D{primitive.E{Key: "profile.id", Value: profile.ID}}

	now := time.Now().UTC()
	profileUpdate := bson.D{
		primitive.E{Key: "$set", Value: bson.D{
			primitive.E{Key: "profile.photo_url", Value: profile.PhotoURL},
			primitive.E{Key: "profile.first_name", Value: profile.FirstName},
			primitive.E{Key: "profile.last_name", Value: profile.LastName},
			primitive.E{Key: "profile.email", Value: profile.Email},
			primitive.E{Key: "profile.phone", Value: profile.Phone},
			primitive.E{Key: "profile.birth_year", Value: profile.BirthYear},
			primitive.E{Key: "profile.address", Value: profile.Address},
			primitive.E{Key: "profile.zip_code", Value: profile.ZipCode},
			primitive.E{Key: "profile.state", Value: profile.State},
			primitive.E{Key: "profile.country", Value: profile.Country},
			primitive.E{Key: "profile.date_updated", Value: &now},
		}},
	}

	res, err := sa.db.accounts.UpdateManyWithContext(context, filter, profileUpdate, nil)
	if err != nil {
		return errors.WrapErrorAction(logutils.ActionUpdate, model.TypeProfile, nil, err)
	}
	sa.logger.Infof("modified %d profile copies", res.ModifiedCount)

	return nil
}

// FindProfiles finds profiles by app id, authtype id and account auth type identifier
func (sa *Adapter) FindProfiles(appID string, authTypeID string, accountAuthTypeIdentifier string) ([]model.Profile, error) {
	pipeline := []bson.M{
		{"$lookup": bson.M{
			"from":         "applications_organizations",
			"localField":   "app_org_id",
			"foreignField": "_id",
			"as":           "app_org",
		}},
		{"$match": bson.M{"app_org.app_id": appID, "auth_types.auth_type_id": authTypeID, "auth_types.identifier": accountAuthTypeIdentifier}},
	}
	var accounts []account
	err := sa.db.accounts.Aggregate(pipeline, &accounts, nil)
	if err != nil {
		return nil, errors.WrapErrorAction(logutils.ActionFind, model.TypeAccount, nil, err)
	}
	if len(accounts) == 0 {
		//not found
		return nil, nil
	}

	result := profilesFromStorage(accounts, *sa)
	return result, nil
}

// CreateGlobalConfig creates global config
func (sa *Adapter) CreateGlobalConfig(context TransactionContext, globalConfig *model.GlobalConfig) error {
	if globalConfig == nil {
		return errors.ErrorData(logutils.StatusInvalid, logutils.TypeArg, logutils.StringArgs("global_config"))
	}

	_, err := sa.db.globalConfig.InsertOneWithContext(context, globalConfig)
	if err != nil {
		return errors.WrapErrorAction(logutils.ActionInsert, model.TypeGlobalConfig, &logutils.FieldArgs{"setting": globalConfig.Setting}, err)
	}

	return nil
}

// GetGlobalConfig give config
func (sa *Adapter) GetGlobalConfig() (*model.GlobalConfig, error) {
	filter := bson.D{}
	var result []model.GlobalConfig
	err := sa.db.globalConfig.Find(filter, &result, nil)
	if err != nil {
		return nil, errors.WrapErrorAction(logutils.ActionFind, model.TypeGlobalConfig, nil, err)
	}
	if len(result) == 0 {
		//no record
		return nil, nil
	}
	return &result[0], nil

}

// DeleteGlobalConfig deletes the global configuration from storage
func (sa *Adapter) DeleteGlobalConfig(context TransactionContext) error {
	delFilter := bson.D{}
	_, err := sa.db.globalConfig.DeleteManyWithContext(context, delFilter, nil)
	if err != nil {
		return errors.WrapErrorAction(logutils.ActionDelete, model.TypeGlobalConfig, nil, err)
	}

	return nil
}

// FindOrganization finds an organization
func (sa *Adapter) FindOrganization(id string) (*model.Organization, error) {
	return sa.getCachedOrganization(id)
}

// FindSystemOrganization finds the system organization (only one)
func (sa *Adapter) FindSystemOrganization() (*model.Organization, error) {
	organizations, err := sa.getCachedOrganizations()
	if err != nil {
		return nil, errors.WrapErrorAction(logutils.ActionLoadCache, model.TypeOrganization, nil, err)
	}

	for _, org := range organizations {
		if org.System {
			return &org, nil
		}
	}

	return nil, nil
}

// FindOrganizations finds all organizations
func (sa *Adapter) FindOrganizations() ([]model.Organization, error) {
	return sa.getCachedOrganizations()
}

// InsertOrganization inserts an organization
func (sa *Adapter) InsertOrganization(context TransactionContext, organization model.Organization) (*model.Organization, error) {
	org := organizationToStorage(&organization)

	_, err := sa.db.organizations.InsertOneWithContext(context, org)
	if err != nil {
		return nil, errors.WrapErrorAction(logutils.ActionInsert, model.TypeOrganization, nil, err)
	}

	return &organization, nil
}

// UpdateOrganization updates an organization
func (sa *Adapter) UpdateOrganization(ID string, name string, requestType string, organizationDomains []string) error {

	now := time.Now()
	//TODO - use pointers and update only what not nil
	updatOrganizationFilter := bson.D{primitive.E{Key: "_id", Value: ID}}
	updateOrganization := bson.D{
		primitive.E{Key: "$set", Value: bson.D{
			primitive.E{Key: "name", Value: name},
			primitive.E{Key: "type", Value: requestType},
			primitive.E{Key: "config.domains", Value: organizationDomains},
			primitive.E{Key: "config.date_updated", Value: now},
			primitive.E{Key: "date_updated", Value: now},
		}},
	}

	result, err := sa.db.organizations.UpdateOne(updatOrganizationFilter, updateOrganization, nil)
	if err != nil {
		return errors.WrapErrorAction(logutils.ActionUpdate, model.TypeOrganization, &logutils.FieldArgs{"id": ID}, err)
	}
	if result.MatchedCount == 0 {
		return errors.WrapErrorData(logutils.StatusMissing, model.TypeOrganization, &logutils.FieldArgs{"id": ID}, err)
	}

	return nil
}

// loadOrganizations gets the organizations
func (sa *Adapter) loadOrganizations() ([]model.Organization, error) {
	//no transactions for get operations..

	//1. find the organizations
	orgsFilter := bson.D{}
	var orgsResult []organization
	err := sa.db.organizations.Find(orgsFilter, &orgsResult, nil)
	if err != nil {
		return nil, errors.WrapErrorAction(logutils.ActionFind, model.TypeOrganization, nil, err)
	}
	if len(orgsResult) == 0 {
		//no data
		return make([]model.Organization, 0), nil
	}

	//2. prepare the response
	organizations := organizationsFromStorage(orgsResult)
	return organizations, nil
}

// loadApplications loads all applications
func (sa *Adapter) loadApplications() ([]model.Application, error) {
	filter := bson.D{}
	var result []application
	err := sa.db.applications.Find(filter, &result, nil)
	if err != nil {
		return nil, errors.WrapErrorAction(logutils.ActionFind, model.TypeApplication, nil, err)
	}

	if len(result) == 0 {
		//no data
		return make([]model.Application, 0), nil
	}

	applications := applicationsFromStorage(result)
	return applications, nil
}

// InsertApplication inserts an application
func (sa *Adapter) InsertApplication(context TransactionContext, application model.Application) (*model.Application, error) {
	app := applicationToStorage(&application)

	_, err := sa.db.applications.InsertOneWithContext(context, app)
	if err != nil {
		return nil, errors.WrapErrorAction(logutils.ActionInsert, model.TypeApplication, nil, err)
	}

	return &application, nil
}

// FindApplication finds application
func (sa *Adapter) FindApplication(ID string) (*model.Application, error) {
	return sa.getCachedApplication(ID)
}

// FindApplications finds applications
func (sa *Adapter) FindApplications() ([]model.Application, error) {
	return sa.getCachedApplications()
}

// loadAppConfigs loads all application configs
func (sa *Adapter) loadAppConfigs() ([]model.ApplicationConfig, error) {
	filter := bson.D{}
	options := options.Find()
	options.SetSort(bson.D{primitive.E{Key: "app_type_id", Value: 1}, primitive.E{Key: "app_org_id", Value: 1}, primitive.E{Key: "version.version_numbers.major", Value: -1}, primitive.E{Key: "version.version_numbers.minor", Value: -1}, primitive.E{Key: "version.version_numbers.patch", Value: -1}}) //sort by version numbers
	var list []applicationConfig

	err := sa.db.applicationConfigs.Find(filter, &list, options)
	if err != nil {
		return nil, errors.WrapErrorAction(logutils.ActionFind, model.TypeApplicationConfig, nil, err)
	}

	if len(list) == 0 {
		//no data
		return make([]model.ApplicationConfig, 0), nil
	}

	result := make([]model.ApplicationConfig, len(list))
	for i, item := range list {
		var appOrg *model.ApplicationOrganization
		if item.AppOrgID != nil {
			appOrg, err = sa.getCachedApplicationOrganizationByKey(*item.AppOrgID)
			if err != nil {
				return nil, errors.WrapErrorAction(logutils.ActionFind, model.TypeApplicationOrganization, nil, err)
			}
		}

		_, appType, err := sa.getCachedApplicationType(item.AppTypeID)
		if err != nil || appType == nil {
			return nil, errors.WrapErrorAction(logutils.ActionFind, model.TypeApplicationType, nil, err)
		}
		result[i] = appConfigFromStorage(&item, appOrg, *appType)
	}

	return result, nil
}

// FindAppConfigs finds appconfigs
func (sa *Adapter) FindAppConfigs(appTypeID string, appOrgID *string, versionNumbers *model.VersionNumbers) ([]model.ApplicationConfig, error) {
	return sa.getCachedApplicationConfigByAppTypeIDAndVersion(appTypeID, appOrgID, versionNumbers)
}

// FindAppConfigByVersion finds the most recent app config for the specified version
func (sa *Adapter) FindAppConfigByVersion(appTypeID string, appOrgID *string, versionNumbers model.VersionNumbers) (*model.ApplicationConfig, error) {
	configs, err := sa.getCachedApplicationConfigByAppTypeIDAndVersion(appTypeID, appOrgID, &versionNumbers)
	if err != nil {
		return nil, err
	}
	if len(configs) == 0 {
		return nil, nil
	}
	return &configs[0], nil
}

// FindAppConfigByID finds appconfig by ID
func (sa *Adapter) FindAppConfigByID(ID string) (*model.ApplicationConfig, error) {
	return sa.getCachedApplicationConfigByID(ID)
}

// InsertAppConfig inserts an appconfig
func (sa *Adapter) InsertAppConfig(item model.ApplicationConfig) (*model.ApplicationConfig, error) {
	appConfig := appConfigToStorage(item)
	_, err := sa.db.applicationConfigs.InsertOne(appConfig)
	if err != nil {
		return nil, errors.WrapErrorAction(logutils.ActionInsert, model.TypeApplicationConfig, nil, err)
	}

	return &item, nil
}

// UpdateAppConfig updates an appconfig
func (sa *Adapter) UpdateAppConfig(ID string, appType model.ApplicationType, appOrg *model.ApplicationOrganization, version model.Version, data map[string]interface{}) error {
	now := time.Now()
	//TODO - use pointers and update only what not nil
	updatAppConfigFilter := bson.D{primitive.E{Key: "_id", Value: ID}}
	updateItem := bson.D{primitive.E{Key: "date_updated", Value: now}, primitive.E{Key: "app_type_id", Value: appType.ID}, primitive.E{Key: "version", Value: version}}
	// if version != "" {
	// 	updateItem = append(updateItem, primitive.E{Key: "version.date_updated", Value: now}, primitive.E{Key: "version.version_numbers", Value: versionNumbers}, primitive.E{Key: "version.app_type", Value: appType})
	// }
	if appOrg != nil {
		updateItem = append(updateItem, primitive.E{Key: "app_org_id", Value: appOrg.ID})
	} else {
		updateItem = append(updateItem, primitive.E{Key: "app_org_id", Value: nil})
	}

	if data != nil {
		updateItem = append(updateItem, primitive.E{Key: "data", Value: data})
	}

	updateAppConfig := bson.D{
		primitive.E{Key: "$set", Value: updateItem},
	}
	result, err := sa.db.applicationConfigs.UpdateOne(updatAppConfigFilter, updateAppConfig, nil)
	if err != nil {
		return errors.WrapErrorAction(logutils.ActionUpdate, model.TypeApplicationConfig, &logutils.FieldArgs{"id": ID}, err)
	}
	if result.MatchedCount == 0 {
		return errors.WrapErrorData(logutils.StatusMissing, model.TypeApplicationConfig, &logutils.FieldArgs{"id": ID}, err)
	}

	return nil
}

// DeleteAppConfig deletes an appconfig
func (sa *Adapter) DeleteAppConfig(ID string) error {
	filter := bson.M{"_id": ID}
	result, err := sa.db.applicationConfigs.DeleteOne(filter, nil)
	if err != nil {
		return errors.WrapErrorAction(logutils.ActionDelete, model.TypeApplicationConfig, &logutils.FieldArgs{"_id": ID}, err)
	}
	if result == nil {
		return errors.WrapErrorData(logutils.StatusInvalid, "result", &logutils.FieldArgs{"_id": ID}, err)
	}
	deletedCount := result.DeletedCount
	if deletedCount == 0 {
		return errors.WrapErrorData(logutils.StatusMissing, model.TypeApplicationConfig, &logutils.FieldArgs{"_id": ID}, err)
	}

	return nil
}

// FindApplicationType finds an application type by ID or identifier
func (sa *Adapter) FindApplicationType(id string) (*model.ApplicationType, error) {
	app, appType, err := sa.getCachedApplicationType(id)
	if err != nil {
		return nil, errors.WrapErrorAction(logutils.ActionFind, model.TypeApplicationType, nil, err)
	}

	appType.Application = *app

	return appType, nil
}

// loadApplicationsOrganizations loads all applications organizations
func (sa *Adapter) loadApplicationsOrganizations() ([]model.ApplicationOrganization, error) {
	filter := bson.D{}
	var list []applicationOrganization
	err := sa.db.applicationsOrganizations.Find(filter, &list, nil)
	if err != nil {
		return nil, errors.WrapErrorAction(logutils.ActionFind, model.TypeApplicationOrganization, nil, err)
	}
	if len(list) == 0 {
		//no data
		return nil, nil
	}

	result := make([]model.ApplicationOrganization, len(list))
	for i, item := range list {
		//we have organizations and applications cached
		application, err := sa.getCachedApplication(item.AppID)
		if err != nil {
			return nil, errors.WrapErrorAction(logutils.ActionFind, model.TypeApplication, nil, err)
		}
		if application == nil {
			return nil, errors.ErrorData(logutils.StatusMissing, model.TypeApplication, &logutils.FieldArgs{"app_id": item.AppID})
		}
		organization, err := sa.getCachedOrganization(item.OrgID)
		if err != nil {
			return nil, errors.WrapErrorAction(logutils.ActionFind, model.TypeOrganization, nil, err)
		}
		if organization == nil {
			return nil, errors.ErrorData(logutils.StatusMissing, model.TypeOrganization, &logutils.FieldArgs{"org_id": item.OrgID})
		}

		result[i] = applicationOrganizationFromStorage(item, *application, *organization)
	}
	return result, nil

}

// FindApplicationOrganization finds application organization
func (sa *Adapter) FindApplicationOrganization(appID string, orgID string) (*model.ApplicationOrganization, error) {
	return sa.getCachedApplicationOrganization(appID, orgID)
}

// FindApplicationsOrganizations finds application organizations
func (sa *Adapter) FindApplicationsOrganizations() ([]model.ApplicationOrganization, error) {
	return sa.getCachedApplicationOrganizations()
}

// FindApplicationsOrganizationsByOrgID finds applications organizations by orgID
func (sa *Adapter) FindApplicationsOrganizationsByOrgID(orgID string) ([]model.ApplicationOrganization, error) {

	cachedAppOrgs, err := sa.getCachedApplicationOrganizations()
	if err != nil {
		return nil, errors.WrapErrorAction(logutils.ActionLoadCache, model.TypeApplicationOrganization, nil, err)
	}

	result := make([]model.ApplicationOrganization, 0)
	for _, appOrg := range cachedAppOrgs {
		if appOrg.Organization.ID == orgID {
			result = append(result, appOrg)
		}
	}

	return result, nil
}

// InsertApplicationOrganization inserts an application organization
func (sa *Adapter) InsertApplicationOrganization(context TransactionContext, applicationOrganization model.ApplicationOrganization) (*model.ApplicationOrganization, error) {
	appOrg := applicationOrganizationToStorage(applicationOrganization)

	_, err := sa.db.applicationsOrganizations.InsertOneWithContext(context, appOrg)
	if err != nil {
		return nil, errors.WrapErrorAction(logutils.ActionInsert, model.TypeApplicationOrganization, nil, err)
	}

	return &applicationOrganization, nil
}

// FindDevice finds a device by device id and account id
func (sa *Adapter) FindDevice(context TransactionContext, deviceID string, accountID string) (*model.Device, error) {
	filter := bson.D{primitive.E{Key: "device_id", Value: deviceID},
		primitive.E{Key: "account_id", Value: accountID}}
	var result []device

	err := sa.db.devices.FindWithContext(context, filter, &result, nil)
	if err != nil {
		return nil, errors.WrapErrorAction(logutils.ActionFind, model.TypeDevice, nil, err)
	}
	if len(result) == 0 {
		//no record
		return nil, nil
	}
	device := result[0]

	deviceRes := deviceFromStorage(device)
	return &deviceRes, nil
}

// InsertDevice inserts a device
func (sa *Adapter) InsertDevice(context TransactionContext, device model.Device) (*model.Device, error) {
	//insert in devices
	storageDevice := deviceToStorage(&device)
	_, err := sa.db.devices.InsertOneWithContext(context, storageDevice)
	if err != nil {
		return nil, errors.WrapErrorAction(logutils.ActionInsert, model.TypeDevice, nil, err)
	}

	//insert in account record - we keep a device copy there too
	filter := bson.M{"_id": device.Account.ID}
	update := bson.D{
		primitive.E{Key: "$push", Value: bson.D{
			primitive.E{Key: "devices", Value: storageDevice},
		}},
	}
	res, err := sa.db.accounts.UpdateOneWithContext(context, filter, update, nil)
	if err != nil {
		return nil, errors.WrapErrorAction(logutils.ActionUpdate, model.TypeAccount, logutils.StringArgs("inserting device"), err)
	}
	if res.ModifiedCount != 1 {
		return nil, errors.ErrorAction(logutils.ActionUpdate, model.TypeAccount, &logutils.FieldArgs{"unexpected modified count": res.ModifiedCount})
	}

	return &device, nil
}

// InsertAuthType inserts an auth type
func (sa *Adapter) InsertAuthType(context TransactionContext, authType model.AuthType) (*model.AuthType, error) {
	_, err := sa.db.authTypes.InsertOneWithContext(context, authType)
	if err != nil {
		return nil, errors.WrapErrorAction(logutils.ActionInsert, model.TypeAuthType, nil, err)
	}

	return &authType, nil
}

// UpdateAuthTypes updates an auth type
func (sa *Adapter) UpdateAuthTypes(ID string, code string, description string, isExternal bool, isAnonymous bool,
	useCredentials bool, ignoreMFA bool, params map[string]interface{}) error {

	now := time.Now()
	updateAuthTypeFilter := bson.D{primitive.E{Key: "_id", Value: ID}}
	updateAuthType := bson.D{
		primitive.E{Key: "$set", Value: bson.D{
			primitive.E{Key: "code", Value: code},
			primitive.E{Key: "description", Value: description},
			primitive.E{Key: "is_external", Value: isExternal},
			primitive.E{Key: "is_anonymous", Value: isAnonymous},
			primitive.E{Key: "use_credentials", Value: useCredentials},
			primitive.E{Key: "ignore_mfa", Value: ignoreMFA},
			primitive.E{Key: "params", Value: params},
			primitive.E{Key: "date_updated", Value: now},
		}},
	}

	result, err := sa.db.authTypes.UpdateOne(updateAuthTypeFilter, updateAuthType, nil)
	if err != nil {
		return errors.WrapErrorAction(logutils.ActionUpdate, model.TypeAuthType, &logutils.FieldArgs{"id": ID}, err)
	}
	if result.MatchedCount == 0 {
		return errors.WrapErrorData(logutils.StatusMissing, model.TypeAuthType, &logutils.FieldArgs{"id": ID}, err)
	}

	return nil
}

// ============================== ServiceRegs ==============================

// loadServiceRegs fetches all service registration records
func (sa *Adapter) loadServiceRegs() ([]model.ServiceReg, error) {
	filter := bson.M{}
	var result []model.ServiceReg
	err := sa.db.serviceRegs.Find(filter, &result, nil)
	if err != nil {
		return nil, errors.WrapErrorAction(logutils.ActionFind, model.TypeServiceReg, &logutils.FieldArgs{"service_id": "all"}, err)
	}

	if result == nil {
		result = []model.ServiceReg{}
	}

	return result, nil
}

// FindServiceRegs fetches the requested service registration records
func (sa *Adapter) FindServiceRegs(serviceIDs []string) ([]model.ServiceReg, error) {
	return sa.getCachedServiceRegs(serviceIDs)
}

// FindServiceReg finds the service registration in storage
func (sa *Adapter) FindServiceReg(serviceID string) (*model.ServiceReg, error) {
	return sa.getCachedServiceReg(serviceID)
}

// InsertServiceReg inserts the service registration to storage
func (sa *Adapter) InsertServiceReg(reg *model.ServiceReg) error {
	_, err := sa.db.serviceRegs.InsertOne(reg)
	if err != nil {
		return errors.WrapErrorAction(logutils.ActionInsert, model.TypeServiceReg, &logutils.FieldArgs{"service_id": reg.Registration.ServiceID}, err)
	}

	return nil
}

// UpdateServiceReg updates the service registration in storage
func (sa *Adapter) UpdateServiceReg(reg *model.ServiceReg) error {
	filter := bson.M{"registration.service_id": reg.Registration.ServiceID}
	err := sa.db.serviceRegs.ReplaceOne(filter, reg, nil)
	if err != nil {
		return errors.WrapErrorAction(logutils.ActionUpdate, model.TypeServiceReg, &logutils.FieldArgs{"service_id": reg.Registration.ServiceID}, err)
	}

	return nil
}

// SaveServiceReg saves the service registration to the storage
func (sa *Adapter) SaveServiceReg(reg *model.ServiceReg) error {
	filter := bson.M{"registration.service_id": reg.Registration.ServiceID}
	opts := options.Replace().SetUpsert(true)
	err := sa.db.serviceRegs.ReplaceOne(filter, reg, opts)
	if err != nil {
		return errors.WrapErrorAction(logutils.ActionSave, model.TypeServiceReg, &logutils.FieldArgs{"service_id": reg.Registration.ServiceID}, err)
	}

	return nil
}

// DeleteServiceReg deletes the service registration from storage
func (sa *Adapter) DeleteServiceReg(serviceID string) error {
	filter := bson.M{"registration.service_id": serviceID}
	result, err := sa.db.serviceRegs.DeleteOne(filter, nil)
	if err != nil {
		return errors.WrapErrorAction(logutils.ActionDelete, model.TypeServiceReg, &logutils.FieldArgs{"service_id": serviceID}, err)
	}
	if result == nil {
		return errors.WrapErrorData(logutils.StatusInvalid, "result", &logutils.FieldArgs{"service_id": serviceID}, err)
	}
	deletedCount := result.DeletedCount
	if deletedCount == 0 {
		return errors.WrapErrorData(logutils.StatusMissing, model.TypeServiceReg, &logutils.FieldArgs{"service_id": serviceID}, err)
	}

	return nil
}

// FindServiceAuthorization finds the service authorization in storage
func (sa *Adapter) FindServiceAuthorization(userID string, serviceID string) (*model.ServiceAuthorization, error) {
	filter := bson.M{"user_id": userID, "service_id": serviceID}
	var reg *model.ServiceAuthorization
	err := sa.db.serviceAuthorizations.FindOne(filter, &reg, nil)
	if err != nil {
		return nil, errors.WrapErrorAction(logutils.ActionFind, model.TypeServiceAuthorization, &logutils.FieldArgs{"user_id": userID, "service_id": serviceID}, err)
	}

	return reg, nil
}

// SaveServiceAuthorization saves the service authorization to storage
func (sa *Adapter) SaveServiceAuthorization(authorization *model.ServiceAuthorization) error {
	filter := bson.M{"user_id": authorization.UserID, "service_id": authorization.ServiceID}
	opts := options.Replace().SetUpsert(true)
	err := sa.db.serviceAuthorizations.ReplaceOne(filter, authorization, opts)
	if err != nil {
		return errors.WrapErrorAction(logutils.ActionSave, model.TypeServiceAuthorization, &logutils.FieldArgs{"user_id": authorization.UserID, "service_id": authorization.ServiceID}, err)
	}

	return nil
}

// DeleteServiceAuthorization deletes the service authorization from storage
func (sa *Adapter) DeleteServiceAuthorization(userID string, serviceID string) error {
	filter := bson.M{"user_id": userID, "service_id": serviceID}
	result, err := sa.db.serviceAuthorizations.DeleteOne(filter, nil)
	if err != nil {
		return errors.WrapErrorAction(logutils.ActionFind, model.TypeServiceAuthorization, &logutils.FieldArgs{"user_id": userID, "service_id": serviceID}, err)
	}
	if result == nil {
		return errors.WrapErrorData(logutils.StatusInvalid, "result", &logutils.FieldArgs{"user_id": userID, "service_id": serviceID}, err)
	}
	deletedCount := result.DeletedCount
	if deletedCount == 0 {
		return errors.WrapErrorData(logutils.StatusMissing, model.TypeServiceAuthorization, &logutils.FieldArgs{"user_id": userID, "service_id": serviceID}, err)
	}

	return nil
}

// SaveDevice saves device
func (sa *Adapter) SaveDevice(context TransactionContext, device *model.Device) error {
	if device == nil {
		return errors.ErrorData(logutils.StatusInvalid, logutils.TypeArg, logutils.StringArgs("device"))
	}

	storageDevice := deviceToStorage(device)

	filter := bson.M{"_id": device.ID}
	opts := options.Replace().SetUpsert(true)
	err := sa.db.devices.ReplaceOneWithContext(context, filter, storageDevice, opts)
	if err != nil {
		return errors.WrapErrorAction(logutils.ActionSave, "device", &logutils.FieldArgs{"device_id": device.ID}, nil)
	}

	return nil
}

// DeleteDevice deletes a device
func (sa *Adapter) DeleteDevice(context TransactionContext, id string) error {
	filter := bson.M{"_id": id}
	res, err := sa.db.devices.DeleteOneWithContext(context, filter, nil)
	if err != nil {
		return errors.WrapErrorAction(logutils.ActionDelete, model.TypeDevice, nil, err)
	}
	if res.DeletedCount != 1 {
		return errors.ErrorAction(logutils.ActionDelete, model.TypeDevice, logutils.StringArgs("unexpected deleted count"))
	}

	return nil
}

func (sa *Adapter) abortTransaction(sessionContext mongo.SessionContext) {
	err := sessionContext.AbortTransaction(sessionContext)
	if err != nil {
		sa.logger.Errorf("error aborting a transaction - %s", err)
	}
}

// NewStorageAdapter creates a new storage adapter instance
func NewStorageAdapter(mongoDBAuth string, mongoDBName string, mongoTimeout string, logger *logs.Logger) *Adapter {
	timeoutInt, err := strconv.Atoi(mongoTimeout)
	if err != nil {
		logger.Warn("Setting default Mongo timeout - 500")
		timeoutInt = 500
	}
	timeout := time.Millisecond * time.Duration(timeoutInt)

	cachedServiceRegs := &syncmap.Map{}
	serviceRegsLock := &sync.RWMutex{}

	cachedOrganizations := &syncmap.Map{}
	organizationsLock := &sync.RWMutex{}

	cachedApplications := &syncmap.Map{}
	applicationsLock := &sync.RWMutex{}

	cachedAuthTypes := &syncmap.Map{}
	authTypesLock := &sync.RWMutex{}

	cachedApplicationsOrganizations := &syncmap.Map{}
	applicationsOrganizationsLock := &sync.RWMutex{}

	cachedApplicationConfigs := &syncmap.Map{}
	applicationConfigsLock := &sync.RWMutex{}

	db := &database{mongoDBAuth: mongoDBAuth, mongoDBName: mongoDBName, mongoTimeout: timeout, logger: logger}
	return &Adapter{db: db, logger: logger, cachedServiceRegs: cachedServiceRegs, serviceRegsLock: serviceRegsLock,
		cachedOrganizations: cachedOrganizations, organizationsLock: organizationsLock,
		cachedApplications: cachedApplications, applicationsLock: applicationsLock,
		cachedAuthTypes: cachedAuthTypes, authTypesLock: authTypesLock,
		cachedApplicationsOrganizations: cachedApplicationsOrganizations, applicationsOrganizationsLock: applicationsOrganizationsLock, cachedApplicationConfigs: cachedApplicationConfigs, applicationConfigsLock: applicationConfigsLock}
}

type storageListener struct {
	adapter *Adapter
	DefaultListenerImpl
}

func (sl *storageListener) OnAuthTypesUpdated() {
	sl.adapter.cacheAuthTypes()
}

func (sl *storageListener) OnServiceRegsUpdated() {
	sl.adapter.cacheServiceRegs()
}

func (sl *storageListener) OnOrganizationsUpdated() {
	sl.adapter.cacheOrganizations()
}

func (sl *storageListener) OnApplicationsUpdated() {
	sl.adapter.cacheApplications()
	sl.adapter.cacheOrganizations()
}

func (sl *storageListener) OnApplicationsOrganizationsUpdated() {
	sl.adapter.cacheApplications()
	sl.adapter.cacheOrganizations()
	sl.adapter.cacheApplicationsOrganizations()
}

func (sl *storageListener) OnApplicationConfigsUpdated() {
	sl.adapter.cacheApplicationConfigs()
}

// Listener represents storage listener
type Listener interface {
	OnAPIKeysUpdated()
	OnAuthTypesUpdated()
	OnIdentityProvidersUpdated()
	OnServiceRegsUpdated()
	OnOrganizationsUpdated()
	OnApplicationsUpdated()
	OnApplicationsOrganizationsUpdated()
	OnApplicationConfigsUpdated()
}

// DefaultListenerImpl default listener implementation
type DefaultListenerImpl struct{}

// OnAPIKeysUpdated notifies api keys have been updated
func (d *DefaultListenerImpl) OnAPIKeysUpdated() {}

// OnAuthTypesUpdated notifies auth types have been updated
func (d *DefaultListenerImpl) OnAuthTypesUpdated() {}

// OnIdentityProvidersUpdated notifies identity providers have been updated
func (d *DefaultListenerImpl) OnIdentityProvidersUpdated() {}

// OnServiceRegsUpdated notifies services regs have been updated
func (d *DefaultListenerImpl) OnServiceRegsUpdated() {}

// OnOrganizationsUpdated notifies organizations have been updated
func (d *DefaultListenerImpl) OnOrganizationsUpdated() {}

// OnApplicationsUpdated notifies applications have been updated
func (d *DefaultListenerImpl) OnApplicationsUpdated() {}

// OnApplicationsOrganizationsUpdated notifies applications organizations have been updated
func (d *DefaultListenerImpl) OnApplicationsOrganizationsUpdated() {}

// OnApplicationConfigsUpdated notifies application configs have been updated
func (d *DefaultListenerImpl) OnApplicationConfigsUpdated() {}

// TransactionContext wraps mongo.SessionContext for use by external packages
type TransactionContext interface {
	mongo.SessionContext
}<|MERGE_RESOLUTION|>--- conflicted
+++ resolved
@@ -2486,8 +2486,7 @@
 	return nil
 }
 
-<<<<<<< HEAD
-//UpdateAppOrgGroup updates application organization group
+// UpdateAppOrgGroup updates application organization group
 func (sa *Adapter) UpdateAppOrgGroup(context TransactionContext, item model.AppOrgGroup) error {
 	if context == nil {
 		return errors.ErrorData(logutils.StatusMissing, "transaction context", nil)
@@ -2538,14 +2537,6 @@
 	}
 
 	return nil
-=======
-// UpdateAppOrgGroup updates application organization group
-func (sa *Adapter) UpdateAppOrgGroup(item model.AppOrgGroup) error {
-	//TODO
-	//This will be slow operation as we keep a copy of the entity in the users collection without index.
-	//Maybe we need to up the transaction timeout for this operation because of this.
-	return errors.New(logutils.Unimplemented)
->>>>>>> 670a14c7
 }
 
 // DeleteAppOrgGroup deletes application organization group
