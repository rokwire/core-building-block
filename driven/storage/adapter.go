package storage

import (
	"context"
	"core-building-block/core/model"
	"fmt"
	"strconv"
	"sync"
	"time"

	"github.com/rokwire/logging-library-go/errors"
	"github.com/rokwire/logging-library-go/logs"
	"github.com/rokwire/logging-library-go/logutils"
	"go.mongodb.org/mongo-driver/bson"
	"go.mongodb.org/mongo-driver/bson/primitive"
	"go.mongodb.org/mongo-driver/mongo"
	"go.mongodb.org/mongo-driver/mongo/options"
	"golang.org/x/sync/syncmap"
	"gopkg.in/go-playground/validator.v9"
)

//Adapter implements the Storage interface
type Adapter struct {
	db *database

	logger *logs.Logger

	cachedOrganizations *syncmap.Map
	organizationsLock   *sync.RWMutex

	cachedApplications *syncmap.Map
	applicationsLock   *sync.RWMutex

	cachedAuthTypes *syncmap.Map
	authTypesLock   *sync.RWMutex

	cachedApplicationsOrganizations *syncmap.Map //cache applications organizations
	applicationsOrganizationsLock   *sync.RWMutex
}

//Start starts the storage
func (sa *Adapter) Start() error {
	//start db
	err := sa.db.start()
	if err != nil {
		return errors.WrapErrorAction(logutils.ActionInitialize, "storage adapter", nil, err)
	}

	//register storage listener
	sl := storageListener{adapter: sa}
	sa.RegisterStorageListener(&sl)

	//cache the organizations
	err = sa.cacheOrganizations()
	if err != nil {
		return errors.WrapErrorAction(logutils.ActionCache, model.TypeOrganization, nil, err)
	}

	//cache the applications
	err = sa.cacheApplications()
	if err != nil {
		return errors.WrapErrorAction(logutils.ActionCache, model.TypeApplication, nil, err)
	}

	//cache the auth types
	err = sa.cacheAuthTypes()
	if err != nil {
		return errors.WrapErrorAction(logutils.ActionCache, model.TypeAuthType, nil, err)
	}

	//cache the application organization
	err = sa.cacheApplicationsOrganizations()
	if err != nil {
		return errors.WrapErrorAction(logutils.ActionCache, model.TypeApplicationOrganization, nil, err)
	}

	return err
}

//RegisterStorageListener registers a data change listener with the storage adapter
func (sa *Adapter) RegisterStorageListener(storageListener Listener) {
	sa.db.listeners = append(sa.db.listeners, storageListener)
}

//PerformTransaction performs a transaction
func (sa *Adapter) PerformTransaction(transaction func(context TransactionContext) error) error {
	// transaction
	err := sa.db.dbClient.UseSession(context.Background(), func(sessionContext mongo.SessionContext) error {
		err := sessionContext.StartTransaction()
		if err != nil {
			sa.abortTransaction(sessionContext)
			return errors.WrapErrorAction(logutils.ActionStart, logutils.TypeTransaction, nil, err)
		}

		err = transaction(sessionContext)
		if err != nil {
			sa.abortTransaction(sessionContext)
			return errors.WrapErrorAction("performing", logutils.TypeTransaction, nil, err)
		}

		err = sessionContext.CommitTransaction(sessionContext)
		if err != nil {
			sa.abortTransaction(sessionContext)
			return errors.WrapErrorAction(logutils.ActionCommit, logutils.TypeTransaction, nil, err)
		}
		return nil
	})

	return err
}

//cacheOrganizations caches the organizations from the DB
func (sa *Adapter) cacheOrganizations() error {
	sa.logger.Info("cacheOrganizations..")

	organizations, err := sa.LoadOrganizations()
	if err != nil {
		return errors.WrapErrorAction(logutils.ActionFind, model.TypeOrganization, nil, err)
	}

	sa.setCachedOrganizations(&organizations)

	return nil
}

func (sa *Adapter) setCachedOrganizations(organizations *[]model.Organization) {
	sa.organizationsLock.Lock()
	defer sa.organizationsLock.Unlock()

	sa.cachedOrganizations = &syncmap.Map{}
	validate := validator.New()

	for _, org := range *organizations {
		err := validate.Struct(org)
		if err == nil {
			sa.cachedOrganizations.Store(org.ID, org)
		} else {
			sa.logger.Errorf("failed to validate and cache organization with org_id %s: %s", org.ID, err.Error())
		}
	}
}

func (sa *Adapter) getCachedOrganization(orgID string) (*model.Organization, error) {
	sa.organizationsLock.RLock()
	defer sa.organizationsLock.RUnlock()

	errArgs := &logutils.FieldArgs{"org_id": orgID}

	item, _ := sa.cachedOrganizations.Load(orgID)
	if item != nil {
		organization, ok := item.(model.Organization)
		if !ok {
			return nil, errors.ErrorAction(logutils.ActionCast, model.TypeOrganization, errArgs)
		}
		return &organization, nil
	}
	return nil, errors.ErrorData(logutils.StatusMissing, model.TypeOrganization, errArgs)
}

func (sa *Adapter) getCachedOrganizations() ([]model.Organization, error) {
	sa.organizationsLock.RLock()
	defer sa.organizationsLock.RUnlock()

	var err error
	organizationList := make([]model.Organization, 0)
	sa.cachedOrganizations.Range(func(key, item interface{}) bool {
		errArgs := &logutils.FieldArgs{"org_id": key}
		if item == nil {
			err = errors.ErrorData(logutils.StatusInvalid, model.TypeOrganization, errArgs)
			return false
		}

		organization, ok := item.(model.Organization)
		if !ok {
			err = errors.ErrorAction(logutils.ActionCast, model.TypeOrganization, errArgs)
			return false
		}
		organizationList = append(organizationList, organization)
		return true
	})

	return organizationList, err
}

//cacheApplications caches the applications
func (sa *Adapter) cacheApplications() error {
	sa.logger.Info("cacheApplications..")

	applications, err := sa.LoadApplications()
	if err != nil {
		return errors.WrapErrorAction(logutils.ActionFind, model.TypeApplication, nil, err)
	}

	sa.setCachedApplications(&applications)

	return nil
}

func (sa *Adapter) setCachedApplications(applications *[]model.Application) {
	sa.applicationsLock.Lock()
	defer sa.applicationsLock.Unlock()

	sa.cachedApplications = &syncmap.Map{}
	validate := validator.New()

	for _, app := range *applications {
		err := validate.Struct(app)
		if err == nil {
			sa.cachedApplications.Store(app.ID, app)
		} else {
			sa.logger.Errorf("failed to validate and cache application with id %s: %s", app.ID, err.Error())
		}
	}
}

func (sa *Adapter) getCachedApplication(appID string) (*model.Application, error) {
	sa.applicationsLock.RLock()
	defer sa.applicationsLock.RUnlock()

	errArgs := &logutils.FieldArgs{"app_id": appID}

	item, _ := sa.cachedApplications.Load(appID)
	if item != nil {
		application, ok := item.(model.Application)
		if !ok {
			return nil, errors.ErrorAction(logutils.ActionCast, model.TypeApplication, errArgs)
		}
		return &application, nil
	}
	return nil, errors.ErrorData(logutils.StatusMissing, model.TypeApplication, errArgs)
}

func (sa *Adapter) getCachedApplicationTypeByIdentifier(appTypeIdentifier string) (*model.Application, *model.ApplicationType, error) {
	sa.applicationsLock.RLock()
	defer sa.applicationsLock.RUnlock()

	var app *model.Application
	var appType *model.ApplicationType

	sa.cachedApplications.Range(func(key, value interface{}) bool {
		application, ok := value.(model.Application)
		if !ok {
			return false //break the iteration
		}

		applicationType := application.FindApplicationType(appTypeIdentifier)
		if applicationType != nil {
			app = &application
			appType = applicationType
			return false //break the iteration
		}

		// this will continue iterating
		return true
	})

	if app != nil && appType != nil {
		return app, appType, nil
	}

	return nil, nil, errors.ErrorData(logutils.StatusMissing, model.TypeApplicationType, &logutils.FieldArgs{"identifier": appTypeIdentifier})
}

//cacheAuthTypes caches the auth types
func (sa *Adapter) cacheAuthTypes() error {
	sa.logger.Info("cacheAuthTypes..")

	authTypes, err := sa.LoadAuthTypes()
	if err != nil {
		return errors.WrapErrorAction(logutils.ActionFind, model.TypeAuthType, nil, err)
	}
	sa.setCachedAuthTypes(authTypes)

	return nil
}

func (sa *Adapter) setCachedAuthTypes(authProviders []model.AuthType) {
	sa.authTypesLock.Lock()
	defer sa.authTypesLock.Unlock()

	sa.cachedAuthTypes = &syncmap.Map{}
	validate := validator.New()

	for _, authType := range authProviders {
		err := validate.Struct(authType)
		if err == nil {
			//we will get it by id and code as well
			sa.cachedAuthTypes.Store(authType.ID, authType)
			sa.cachedAuthTypes.Store(authType.Code, authType)
		} else {
			sa.logger.Errorf("failed to validate and cache auth type with code %s: %s", authType.Code, err.Error())
		}
	}
}

func (sa *Adapter) getCachedAuthType(key string) (*model.AuthType, error) {
	sa.authTypesLock.RLock()
	defer sa.authTypesLock.RUnlock()

	errArgs := &logutils.FieldArgs{"code or id": key}

	item, _ := sa.cachedAuthTypes.Load(key)
	if item != nil {
		authType, ok := item.(model.AuthType)
		if !ok {
			return nil, errors.ErrorAction(logutils.ActionCast, model.TypeAuthType, errArgs)
		}
		return &authType, nil
	}
	return nil, errors.ErrorData(logutils.StatusMissing, model.TypeAuthType, errArgs)
}

//cacheApplicationsOrganizations caches the applications organizations
func (sa *Adapter) cacheApplicationsOrganizations() error {
	sa.logger.Info("cacheApplicationsOrganizations..")

	applicationsOrganizations, err := sa.LoadApplicationsOrganizations()
	if err != nil {
		return errors.WrapErrorAction(logutils.ActionFind, model.TypeApplicationOrganization, nil, err)
	}

	sa.setCachedApplicationsOrganizations(applicationsOrganizations)
	return nil
}

func (sa *Adapter) setCachedApplicationsOrganizations(applicationsOrganization []model.ApplicationOrganization) {
	sa.applicationsOrganizationsLock.Lock()
	defer sa.applicationsOrganizationsLock.Unlock()

	sa.cachedApplicationsOrganizations = &syncmap.Map{}
	validate := validator.New()

	for _, appOrg := range applicationsOrganization {
		err := validate.Struct(appOrg)
		if err == nil {
			//key 1 - appID_orgID
			key := fmt.Sprintf("%s_%s", appOrg.Application.ID, appOrg.Organization.ID)
			sa.cachedApplicationsOrganizations.Store(key, appOrg)

			//key 2 - app_org_id
			sa.cachedApplicationsOrganizations.Store(appOrg.ID, appOrg)
		} else {
			sa.logger.Errorf("failed to validate and cache applications organizations with ids %s-%s: %s",
				appOrg.Application.ID, appOrg.Organization.ID, err.Error())
		}
	}
}

func (sa *Adapter) getCachedApplicationOrganization(appID string, orgID string) (*model.ApplicationOrganization, error) {
	key := fmt.Sprintf("%s_%s", appID, orgID)
	return sa.getCachedApplicationOrganizationByKey(key)
}

func (sa *Adapter) getCachedApplicationOrganizationByKey(key string) (*model.ApplicationOrganization, error) {
	sa.applicationsOrganizationsLock.RLock()
	defer sa.applicationsOrganizationsLock.RUnlock()

	errArgs := &logutils.FieldArgs{"key": key}

	item, _ := sa.cachedApplicationsOrganizations.Load(key)
	if item != nil {
		appOrg, ok := item.(model.ApplicationOrganization)
		if !ok {
			return nil, errors.ErrorAction(logutils.ActionCast, model.TypeApplicationOrganization, errArgs)
		}
		return &appOrg, nil
	}
	return nil, errors.ErrorData(logutils.StatusMissing, model.TypeApplicationOrganization, errArgs)
}

//LoadAuthTypes loads all auth types
func (sa *Adapter) LoadAuthTypes() ([]model.AuthType, error) {
	filter := bson.D{}
	var result []model.AuthType
	err := sa.db.authTypes.Find(filter, &result, nil)
	if err != nil {
		return nil, errors.WrapErrorAction(logutils.ActionFind, model.TypeAuthType, nil, err)
	}
	if len(result) == 0 {
		return nil, errors.WrapErrorData(logutils.StatusMissing, model.TypeAuthType, nil, err)
	}

	return result, nil
}

//FindAuthType finds auth type by id or code
func (sa *Adapter) FindAuthType(codeOrID string) (*model.AuthType, error) {
	return sa.getCachedAuthType(codeOrID)
}

//InsertLoginSession inserts login session
func (sa *Adapter) InsertLoginSession(context TransactionContext, session model.LoginSession) error {
	storageLoginSession := loginSessionToStorage(session)

	var err error
	if context != nil {
		_, err = sa.db.loginsSessions.InsertOneWithContext(context, storageLoginSession)
	} else {
		_, err = sa.db.loginsSessions.InsertOne(storageLoginSession)
	}

	if err != nil {
		return errors.WrapErrorAction(logutils.ActionInsert, model.TypeLoginSession, nil, err)
	}

	return nil
}

//FindLoginSessions finds login sessions by identifier and sorts by date created
func (sa *Adapter) FindLoginSessions(context TransactionContext, identifier string) ([]model.LoginSession, error) {
	filter := bson.D{primitive.E{Key: "identifier", Value: identifier}}
	opts := options.Find()
	opts.SetSort(bson.D{primitive.E{Key: "date_created", Value: 1}})

	var loginSessions []loginSession
	var err error
	if context != nil {
		err = sa.db.loginsSessions.FindWithContext(context, filter, &loginSessions, opts)
	} else {
		err = sa.db.loginsSessions.Find(filter, &loginSessions, opts)
	}

	if err != nil {
		return nil, errors.WrapErrorAction(logutils.ActionFind, model.TypeLoginSession, &logutils.FieldArgs{"identifier": identifier}, err)
	}

	//account - from storage
	account, err := sa.FindAccountByID(context, identifier)
	if err != nil {
		return nil, errors.WrapErrorAction(logutils.ActionFind, model.TypeAccount, &logutils.FieldArgs{"_id": identifier}, err)
	}

	sessions := make([]model.LoginSession, len(loginSessions))
	for i, session := range loginSessions {
		//auth type - from cache
		authType, err := sa.getCachedAuthType(session.AuthTypeCode)
		if err != nil {
			return nil, errors.WrapErrorAction(logutils.ActionFind, model.TypeAuthType, &logutils.FieldArgs{"code": session.AuthTypeCode}, err)
		}

		//application organization - from cache
		appOrg, err := sa.getCachedApplicationOrganization(session.AppID, session.OrgID)
		if err != nil {
			return nil, errors.WrapErrorAction(logutils.ActionFind, model.TypeApplicationOrganization, &logutils.FieldArgs{"app_id": session.AppID, "org_id": session.OrgID}, err)
		}

		sessions[i] = loginSessionFromStorage(session, *authType, account, *appOrg)
	}

	return sessions, nil
}

//FindLoginSessionsByParams finds login sessions by params
func (sa *Adapter) FindLoginSessionsByParams(appID string, orgID string, identifier *string, accountAuthTypeIdentifier *string) ([]model.LoginSession, error) {
	filter := bson.D{primitive.E{Key: "app_id", Value: appID},
		primitive.E{Key: "org_id", Value: orgID}}

	if identifier != nil {
		filter = append(filter, primitive.E{Key: "identifier", Value: *identifier})
	}

	if accountAuthTypeIdentifier != nil {
		filter = append(filter, primitive.E{Key: "account_auth_type_identifier", Value: *accountAuthTypeIdentifier})
	}

	var result []loginSession
	options := options.Find()
	limitLoginSession := int64(20)
	options.SetLimit(limitLoginSession)
	err := sa.db.loginsSessions.Find(filter, &result, options)
	if err != nil {
		return nil, errors.WrapErrorAction(logutils.ActionFind, model.TypeLoginSession, nil, err)
	}

	if len(result) == 0 {
		//no data
		return make([]model.LoginSession, 0), nil
	}

	loginSessions := make([]model.LoginSession, len(result))
	for i, ls := range result {
		//we could allow calling buildLoginSession function as we have limitted the items to max 20
		loginSession, err := sa.buildLoginSession(&ls)
		if err != nil {
			return nil, errors.WrapErrorAction("build", model.TypeLoginSession, nil, err)
		}
		loginSessions[i] = *loginSession
	}
	return loginSessions, nil
}

//FindLoginSession finds a login session
func (sa *Adapter) FindLoginSession(refreshToken string) (*model.LoginSession, error) {
	//find loggin session
	filter := bson.D{primitive.E{Key: "refresh_tokens", Value: refreshToken}}
	var loginsSessions []loginSession
	err := sa.db.loginsSessions.Find(filter, &loginsSessions, nil)
	if err != nil {
		return nil, errors.WrapErrorAction(logutils.ActionFind, model.TypeLoginSession, nil, err)
	}
	if len(loginsSessions) == 0 {
		//not found
		return nil, nil
	}
	loginSession := loginsSessions[0]

	return sa.buildLoginSession(&loginSession)
}

//FindAndUpdateLoginSession finds and updates a login session
func (sa *Adapter) FindAndUpdateLoginSession(context TransactionContext, id string) (*model.LoginSession, error) {
	//find loggin session
	filter := bson.D{primitive.E{Key: "_id", Value: id}}
	update := bson.D{
		primitive.E{Key: "$inc", Value: bson.D{
			primitive.E{Key: "mfa_attempts", Value: 1},
		}},
		primitive.E{Key: "$set", Value: bson.D{
			primitive.E{Key: "date_updated", Value: time.Now().UTC()},
		}},
	}
	opts := options.FindOneAndUpdateOptions{}
	opts.SetReturnDocument(options.Before)

	var loginSession loginSession
	var err error
	if context != nil {
		err = sa.db.loginsSessions.FindOneAndUpdateWithContext(context, filter, update, &loginSession, &opts)
	} else {
		err = sa.db.loginsSessions.FindOneAndUpdate(filter, update, &loginSession, &opts)
	}

	if err != nil {
		return nil, errors.WrapErrorAction("finding and updating", model.TypeLoginSession, &logutils.FieldArgs{"_id": id}, err)
	}

	return sa.buildLoginSession(&loginSession)
}

func (sa *Adapter) buildLoginSession(ls *loginSession) (*model.LoginSession, error) {
	//account - from storage
	var account *model.Account
	var err error
	if ls.AccountAuthTypeID != nil {
		account, err = sa.FindAccountByID(nil, ls.Identifier)
		if err != nil {
			return nil, errors.WrapErrorAction(logutils.ActionFind, model.TypeAccount, &logutils.FieldArgs{"_id": ls.Identifier}, err)
		}
	}

	//auth type - from cache
	authType, err := sa.getCachedAuthType(ls.AuthTypeCode)
	if err != nil {
		return nil, errors.WrapErrorAction(logutils.ActionFind, model.TypeAuthType, &logutils.FieldArgs{"code": ls.AuthTypeCode}, err)
	}

	//application organization - from cache
	appOrg, err := sa.getCachedApplicationOrganization(ls.AppID, ls.OrgID)
	if err != nil {
		return nil, errors.WrapErrorAction(logutils.ActionFind, model.TypeApplicationOrganization, &logutils.FieldArgs{"app_id": ls.AppID, "org_id": ls.OrgID}, err)
	}

	modelLoginSession := loginSessionFromStorage(*ls, *authType, account, *appOrg)
	return &modelLoginSession, nil
}

//UpdateLoginSession updates login session
func (sa *Adapter) UpdateLoginSession(context TransactionContext, loginSession model.LoginSession) error {
	storageLoginSession := loginSessionToStorage(loginSession)

	filter := bson.D{primitive.E{Key: "_id", Value: storageLoginSession.ID}}
	var err error
	if context != nil {
		err = sa.db.loginsSessions.ReplaceOneWithContext(context, filter, storageLoginSession, nil)
	} else {
		err = sa.db.loginsSessions.ReplaceOne(filter, storageLoginSession, nil)
	}

	if err != nil {
		return errors.WrapErrorAction(logutils.ActionUpdate, model.TypeLoginSession, &logutils.FieldArgs{"_id": storageLoginSession.ID}, err)
	}

	return nil
}

//DeleteLoginSession deletes login session
func (sa *Adapter) DeleteLoginSession(context TransactionContext, id string) error {
	filter := bson.M{"_id": id}

	var res *mongo.DeleteResult
	var err error
	if context != nil {
		res, err = sa.db.loginsSessions.DeleteOneWithContext(context, filter, nil)
	} else {
		res, err = sa.db.loginsSessions.DeleteOne(filter, nil)
	}

	if err != nil {
		return errors.WrapErrorAction(logutils.ActionDelete, model.TypeLoginSession, &logutils.FieldArgs{"_id": id}, err)
	}
	if res.DeletedCount != 1 {
		return errors.ErrorAction(logutils.ActionDelete, model.TypeLoginSession, logutils.StringArgs("unexpected deleted count"))
	}
	return nil
}

//DeleteLoginSessionsByIDs deletes login sessions by ids
func (sa *Adapter) DeleteLoginSessionsByIDs(transaction TransactionContext, ids []string) error {
	filter := bson.D{primitive.E{Key: "_id", Value: bson.M{"$in": ids}}}

	var res *mongo.DeleteResult
	var err error
	timeout := time.Millisecond * time.Duration(5000) //5 seconds
	if transaction != nil {
		res, err = sa.db.loginsSessions.DeleteManyWithParams(transaction, filter, nil, &timeout)
	} else {
		res, err = sa.db.loginsSessions.DeleteManyWithParams(context.Background(), filter, nil, &timeout)
	}

	if err != nil {
		return errors.WrapErrorAction(logutils.ActionDelete, model.TypeLoginSession,
			&logutils.FieldArgs{"identifier": ids}, err)
	}

	sa.logger.Infof("%d were deleted", res.DeletedCount)
	return nil
}

//DeleteLoginSessions deletes all login sessions with the identifier
func (sa *Adapter) DeleteLoginSessions(context TransactionContext, identifier string) error {
	filter := bson.M{"identifier": identifier}

	var res *mongo.DeleteResult
	var err error
	if context != nil {
		res, err = sa.db.loginsSessions.DeleteManyWithContext(context, filter, nil)
	} else {
		res, err = sa.db.loginsSessions.DeleteMany(filter, nil)
	}

	if err != nil {
		return errors.WrapErrorAction(logutils.ActionDelete, model.TypeLoginSession, &logutils.FieldArgs{"identifier": identifier}, err)
	}
	if res.DeletedCount < 1 {
		return errors.ErrorAction(logutils.ActionDelete, model.TypeLoginSession, logutils.StringArgs("unexpected deleted count"))
	}
	return nil
}

//DeleteMFAExpiredSessions deletes MFA expired sessions
func (sa *Adapter) DeleteMFAExpiredSessions() error {
	now := time.Now().UTC()

	filter := bson.D{primitive.E{Key: "state_expires", Value: bson.M{"$lte": now}}}

	_, err := sa.db.loginsSessions.DeleteMany(filter, nil)
	if err != nil {
		return errors.WrapErrorAction(logutils.ActionDelete, model.TypeLoginSession, &logutils.FieldArgs{"expires": now}, err)
	}

	return nil
}

//FindSessionsLazy finds all sessions for app/org but lazy filled.
// - lazy means that we make only one request to the logins sessions collection and fill the objects with what we have there.
// - i.e. we do not apply any relations
// - this partly filled is enough for some cases(expiration policy checks for example) but in the same time it give very good performace
func (sa *Adapter) FindSessionsLazy(appID string, orgID string) ([]model.LoginSession, error) {
	filter := bson.D{primitive.E{Key: "app_id", Value: appID}, primitive.E{Key: "org_id", Value: orgID}}

	var loginSessions []loginSession
	timeout := time.Millisecond * time.Duration(5000) //5 seconds
	err := sa.db.loginsSessions.FindWithParams(context.Background(), filter, &loginSessions, nil, &timeout)
	if err != nil {
		return nil, errors.WrapErrorAction(logutils.ActionFind, model.TypeLoginSession,
			&logutils.FieldArgs{"app_id": appID, "org_id": orgID}, err)
	}

	sessions := make([]model.LoginSession, len(loginSessions))
	for i, session := range loginSessions {
		//auth type - from cache
		authType, err := sa.getCachedAuthType(session.AuthTypeCode)
		if err != nil {
			return nil, errors.WrapErrorAction(logutils.ActionFind, model.TypeAuthType, &logutils.FieldArgs{"code": session.AuthTypeCode}, err)
		}

		//application organization - from cache
		appOrg, err := sa.getCachedApplicationOrganization(session.AppID, session.OrgID)
		if err != nil {
			return nil, errors.WrapErrorAction(logutils.ActionFind, model.TypeApplicationOrganization, &logutils.FieldArgs{"app_id": session.AppID, "org_id": session.OrgID}, err)
		}

		sessions[i] = loginSessionFromStorage(session, *authType, nil, *appOrg)
	}

	return sessions, nil
}

//FindAccount finds an account for app, org, auth type and account auth type identifier
func (sa *Adapter) FindAccount(appOrgID string, authTypeID string, accountAuthTypeIdentifier string) (*model.Account, error) {
	filter := bson.D{primitive.E{Key: "app_org_id", Value: appOrgID},
		primitive.E{Key: "auth_types.auth_type_id", Value: authTypeID},
		primitive.E{Key: "auth_types.identifier", Value: accountAuthTypeIdentifier}}
	var accounts []account
	err := sa.db.accounts.Find(filter, &accounts, nil)
	if err != nil {
		return nil, errors.WrapErrorAction(logutils.ActionFind, model.TypeAccount, nil, err)
	}
	if len(accounts) == 0 {
		//not found
		return nil, nil
	}
	account := accounts[0]

	//application organization - from cache
	appOrg, err := sa.getCachedApplicationOrganizationByKey(account.AppOrgID)
	if err != nil {
		return nil, errors.WrapErrorAction(logutils.ActionFind, model.TypeApplication, nil, err)
	}

	modelAccount := accountFromStorage(account, *appOrg)
	return &modelAccount, nil
}

//FindAccounts finds accounts
func (sa *Adapter) FindAccounts(appID string, orgID string, accountID *string, authTypeIdentifier *string) ([]model.Account, error) {
	//find app org id
	appOrg, err := sa.getCachedApplicationOrganization(appID, orgID)
	if err != nil {
		return nil, errors.WrapErrorAction("error getting cached application organization", "", nil, err)
	}

	//find the accounts
	filter := bson.D{primitive.E{Key: "app_org_id", Value: appOrg.ID}}

	if accountID != nil {
		filter = append(filter, primitive.E{Key: "_id", Value: *accountID})
	}
	if authTypeIdentifier != nil {
		filter = append(filter, primitive.E{Key: "auth_types.identifier", Value: *authTypeIdentifier})
	}

	var list []account
	err = sa.db.accounts.Find(filter, &list, nil)
	if err != nil {
		return nil, errors.WrapErrorAction(logutils.ActionFind, model.TypeAccount, nil, err)
	}

	accounts := accountsFromStorage(list, *appOrg)
	return accounts, nil
}

//FindAccountByID finds an account by id
func (sa *Adapter) FindAccountByID(context TransactionContext, id string) (*model.Account, error) {
	return sa.findAccount(context, "_id", id)
}

//FindAccountByAuthTypeID finds an account by auth type id
func (sa *Adapter) FindAccountByAuthTypeID(context TransactionContext, id string) (*model.Account, error) {
	return sa.findAccount(context, "auth_types.id", id)
}

func (sa *Adapter) findAccount(context TransactionContext, key string, id string) (*model.Account, error) {
	account, err := sa.findStorageAccount(context, key, id)
	if err != nil {
		return nil, errors.WrapErrorAction(logutils.ActionFind, model.TypeAccount, nil, err)
	}

	if account == nil {
		return nil, nil
	}

	//application organization - from cache
	appOrg, err := sa.getCachedApplicationOrganizationByKey(account.AppOrgID)
	if err != nil {
		return nil, errors.WrapErrorAction(logutils.ActionFind, model.TypeApplication, nil, err)
	}

	modelAccount := accountFromStorage(*account, *appOrg)

	return &modelAccount, nil
}

func (sa *Adapter) findStorageAccount(context TransactionContext, key string, id string) (*account, error) {
	filter := bson.M{key: id}
	var accounts []account
	var err error
	if context != nil {
		err = sa.db.accounts.FindWithContext(context, filter, &accounts, nil)
	} else {
		err = sa.db.accounts.Find(filter, &accounts, nil)
	}

	if err != nil {
		return nil, errors.WrapErrorAction(logutils.ActionFind, model.TypeAccount, &logutils.FieldArgs{key: id}, err)
	}
	if len(accounts) == 0 {
		//not found
		return nil, nil
	}

	account := accounts[0]
	return &account, nil
}

//InsertAccount inserts an account
func (sa *Adapter) InsertAccount(account model.Account) (*model.Account, error) {
	storageAccount := accountToStorage(&account)

	_, err := sa.db.accounts.InsertOne(storageAccount)
	if err != nil {
		return nil, errors.WrapErrorAction(logutils.ActionInsert, model.TypeAccount, nil, err)
	}

	return &account, nil
}

//SaveAccount saves an existing account
func (sa *Adapter) SaveAccount(context TransactionContext, account *model.Account) error {
	if account == nil {
		return errors.ErrorData(logutils.StatusInvalid, logutils.TypeArg, logutils.StringArgs("account"))
	}

	storageAccount := accountToStorage(account)

	var err error
	filter := bson.M{"_id": account.ID}
	if context != nil {
		err = sa.db.accounts.ReplaceOneWithContext(context, filter, storageAccount, nil)
	} else {
		err = sa.db.accounts.ReplaceOne(filter, storageAccount, nil)
	}

	if err != nil {
		return errors.WrapErrorAction(logutils.ActionSave, model.TypeAccount, &logutils.FieldArgs{"_id": account.ID}, nil)
	}

	return nil
}

//DeleteAccount deletes an account
func (sa *Adapter) DeleteAccount(context TransactionContext, id string) error {
	//TODO - we have to decide what we do on delete user operation - removing all user relations, (or) mark the user disabled etc

	filter := bson.M{"_id": id}
	var res *mongo.DeleteResult
	var err error
	if context != nil {
		res, err = sa.db.accounts.DeleteOneWithContext(context, filter, nil)
	} else {
		res, err = sa.db.accounts.DeleteOne(filter, nil)
	}

	if err != nil {
		return errors.WrapErrorAction(logutils.ActionDelete, model.TypeAccount, nil, err)
	}
	if res.DeletedCount != 1 {
		return errors.ErrorAction(logutils.ActionDelete, model.TypeAccount, logutils.StringArgs("unexpected deleted count"))
	}

	return nil
}

//UpdateAccountPreferences updates account preferences
func (sa *Adapter) UpdateAccountPreferences(accountID string, preferences map[string]interface{}) error {
	filter := bson.D{primitive.E{Key: "_id", Value: accountID}}
	update := bson.D{
		primitive.E{Key: "$set", Value: bson.D{
			primitive.E{Key: "preferences", Value: preferences},
		}},
	}

	res, err := sa.db.accounts.UpdateOne(filter, update, nil)
	if err != nil {
		return errors.WrapErrorAction(logutils.ActionFind, model.TypeAccountPreferences, nil, err)
	}
	if res.ModifiedCount != 1 {
		return errors.ErrorAction(logutils.ActionUpdate, model.TypeAccountPreferences, &logutils.FieldArgs{"unexpected modified count": res.ModifiedCount})
	}

	return nil
}

//InsertAccountPermissions inserts account permissions
func (sa *Adapter) InsertAccountPermissions(accountID string, permissions []model.Permission) error {
	filter := bson.D{primitive.E{Key: "_id", Value: accountID}}
	update := bson.D{
		primitive.E{Key: "$push", Value: bson.D{
			primitive.E{Key: "permissions", Value: bson.M{"$each": permissions}},
		}},
	}

	res, err := sa.db.accounts.UpdateOne(filter, update, nil)
	if err != nil {
		return errors.WrapErrorAction(logutils.ActionFind, model.TypeAccount, nil, err)
	}
	if res.ModifiedCount != 1 {
		return errors.ErrorAction(logutils.ActionUpdate, model.TypeAccount, &logutils.FieldArgs{"unexpected modified count": res.ModifiedCount})
	}

	return nil
}

//InsertAccountRoles inserts account roles
func (sa *Adapter) InsertAccountRoles(accountID string, appOrgID string, roles []model.AccountRole) error {
	stgRoles := accountRolesToStorage(roles)

	//appID included in search to prevent accidentally assigning permissions to account from different application
	filter := bson.D{primitive.E{Key: "_id", Value: accountID}, primitive.E{Key: "app_org_id", Value: appOrgID}}
	update := bson.D{
		primitive.E{Key: "$push", Value: bson.D{
			primitive.E{Key: "roles", Value: bson.M{"$each": stgRoles}},
		}},
	}

	res, err := sa.db.accounts.UpdateOne(filter, update, nil)
	if err != nil {
		return errors.WrapErrorAction(logutils.ActionFind, model.TypeAccount, nil, err)
	}
	if res.ModifiedCount != 1 {
		return errors.ErrorAction(logutils.ActionUpdate, model.TypeAccount, &logutils.FieldArgs{"unexpected modified count": res.ModifiedCount})
	}

	return nil
}

//UpdateAccountRoles updates the account roles
func (sa *Adapter) UpdateAccountRoles(accountID string, roles []model.AccountRole) error {
	stgRoles := accountRolesToStorage(roles)

	filter := bson.D{primitive.E{Key: "_id", Value: accountID}}
	update := bson.D{
		primitive.E{Key: "$set", Value: bson.D{
			primitive.E{Key: "roles", Value: stgRoles},
		}},
	}

	res, err := sa.db.accounts.UpdateOne(filter, update, nil)
	if err != nil {
		return errors.WrapErrorAction(logutils.ActionFind, model.TypeAccount, nil, err)
	}
	if res.ModifiedCount != 1 {
		return errors.ErrorAction(logutils.ActionUpdate, model.TypeAccount, &logutils.FieldArgs{"unexpected modified count": res.ModifiedCount})
	}

	return nil
}

//DeleteAccountRoles deletes account roles
func (sa *Adapter) DeleteAccountRoles(accountID string, roleIDs []string) error {
	filter := bson.D{primitive.E{Key: "_id", Value: accountID}}
	update := bson.D{
		primitive.E{Key: "$pull", Value: bson.D{
			primitive.E{Key: "roles", Value: bson.M{"$each": roleIDs}},
		}},
	}

	res, err := sa.db.accounts.UpdateOne(filter, update, nil)
	if err != nil {
		return errors.WrapErrorAction(logutils.ActionFind, model.TypeAccount, nil, err)
	}
	if res.ModifiedCount != 1 {
		return errors.ErrorAction(logutils.ActionUpdate, model.TypeAccount, &logutils.FieldArgs{"unexpected modified count": res.ModifiedCount})
	}

	return nil
}

//UpdateAccountGroups updates the account groups
func (sa *Adapter) UpdateAccountGroups(accountID string, groups []model.AccountGroup) error {
	stgGroups := accountGroupsToStorage(groups)

	filter := bson.D{primitive.E{Key: "_id", Value: accountID}}
	update := bson.D{
		primitive.E{Key: "$set", Value: bson.D{
			primitive.E{Key: "groups", Value: stgGroups},
		}},
	}

	res, err := sa.db.accounts.UpdateOne(filter, update, nil)
	if err != nil {
		return errors.WrapErrorAction(logutils.ActionFind, model.TypeAccount, nil, err)
	}
	if res.ModifiedCount != 1 {
		return errors.ErrorAction(logutils.ActionUpdate, model.TypeAccount, &logutils.FieldArgs{"unexpected modified count": res.ModifiedCount})
	}

	return nil
}

//InsertAccountAuthType inserts am account auth type
func (sa *Adapter) InsertAccountAuthType(item model.AccountAuthType) error {
	storageItem := accountAuthTypeToStorage(item)

	//3. first find the account record
	filter := bson.M{"_id": item.Account.ID}
	update := bson.D{
		primitive.E{Key: "$push", Value: bson.D{
			primitive.E{Key: "auth_types", Value: storageItem},
		}},
	}

	res, err := sa.db.accounts.UpdateOne(filter, update, nil)
	if err != nil {
		return errors.WrapErrorAction(logutils.ActionInsert, model.TypeAccountAuthType, nil, err)
	}
	if res.ModifiedCount != 1 {
		return errors.ErrorAction(logutils.ActionUpdate, model.TypeAccountAuthType, &logutils.FieldArgs{"unexpected modified count": res.ModifiedCount})
	}

	return nil
}

//UpdateAccountAuthType updates account auth type
func (sa *Adapter) UpdateAccountAuthType(item model.AccountAuthType) error {
	// transaction
	err := sa.db.dbClient.UseSession(context.Background(), func(sessionContext mongo.SessionContext) error {
		err := sessionContext.StartTransaction()
		if err != nil {
			sa.abortTransaction(sessionContext)
			return errors.WrapErrorAction(logutils.ActionStart, logutils.TypeTransaction, nil, err)
		}

		//1. set time updated to the item
		now := time.Now()
		item.DateUpdated = &now

		//2 convert to storage item
		storageItem := accountAuthTypeToStorage(item)

		//3. first find the account record
		findFilter := bson.M{"auth_types.id": item.ID}
		var accounts []account
		err = sa.db.accounts.FindWithContext(sessionContext, findFilter, &accounts, nil)
		if err != nil {
			sa.abortTransaction(sessionContext)
			return errors.WrapErrorAction(logutils.ActionFind, model.TypeUserAuth, &logutils.FieldArgs{"account auth type id": item.ID}, err)
		}
		if len(accounts) == 0 {
			sa.abortTransaction(sessionContext)
			return errors.ErrorAction(logutils.ActionFind, "for some reasons account is nil for account auth type", &logutils.FieldArgs{"acccount auth type id": item.ID})
		}
		account := accounts[0]

		//4. update the account auth type in the account record
		accountAuthTypes := account.AuthTypes
		newAccountAuthTypes := make([]accountAuthType, len(accountAuthTypes))
		for j, aAuthType := range accountAuthTypes {
			if aAuthType.ID == storageItem.ID {
				newAccountAuthTypes[j] = storageItem
			} else {
				newAccountAuthTypes[j] = aAuthType
			}
		}
		account.AuthTypes = newAccountAuthTypes

		//4. update the account record
		replaceFilter := bson.M{"_id": account.ID}
		err = sa.db.accounts.ReplaceOneWithContext(sessionContext, replaceFilter, account, nil)
		if err != nil {
			sa.abortTransaction(sessionContext)
			return errors.WrapErrorAction(logutils.ActionReplace, model.TypeAccount, nil, err)
		}

		//commit the transaction
		err = sessionContext.CommitTransaction(sessionContext)
		if err != nil {
			sa.abortTransaction(sessionContext)
			return errors.WrapErrorAction(logutils.ActionCommit, logutils.TypeTransaction, nil, err)
		}
		return nil
	})
	if err != nil {
		return err
	}

	return nil
}

<<<<<<< HEAD
func (sa *Adapter) CountAccountsByRoleID(context TransactionContext, roleID string) (*int, error) {
	filter := bson.D{primitive.E{Key: "id", Value: roleID}}
	var accounts []account
	var err error
	if context != nil {
		err = sa.db.accounts.FindWithContext(context, filter, &accounts, nil)
	} else {
		err = sa.db.accounts.Find(filter, &accounts, nil)
	}

	if err != nil {
		return nil, errors.WrapErrorAction(logutils.ActionFind, model.TypeAccount, nil, err)
	}
	if len(accounts) > 0 {
		//not found
		return nil, errors.New("There is an account using this roleID")
	}
	var numberOfAccounts int
	if numberOfAccounts == len(accounts) {
		numberOfAccounts = 0
	}
	return &numberOfAccounts, nil
=======
//CountAccountsByGroupID counts how many accounts there are with the passed group id
func (sa *Adapter) CountAccountsByGroupID(groupID string) (*int64, error) {
	filter := bson.D{primitive.E{Key: "groups._id", Value: groupID}}

	count, err := sa.db.accounts.CountDocuments(filter)
	if err != nil {
		return nil, errors.WrapErrorAction("error counting accounts for group id", "", &logutils.FieldArgs{"groups._id": groupID}, err)
	}
	return &count, nil
>>>>>>> 4d35ba1e
}

//FindCredential finds a credential by ID
func (sa *Adapter) FindCredential(context TransactionContext, ID string) (*model.Credential, error) {
	filter := bson.D{primitive.E{Key: "_id", Value: ID}}

	var creds credential
	var err error
	if context != nil {
		err = sa.db.credentials.FindOneWithContext(context, filter, &creds, nil)
	} else {
		err = sa.db.credentials.FindOne(filter, &creds, nil)
	}

	if err != nil {
		if err.Error() == "mongo: no documents in result" {
			return nil, nil
		}
		return nil, errors.WrapErrorAction(logutils.ActionFind, model.TypeCredential, &logutils.FieldArgs{"_id": ID}, err)
	}

	modelCreds := credentialFromStorage(creds)
	return &modelCreds, nil
}

//InsertCredential inserts a set of credential
func (sa *Adapter) InsertCredential(creds *model.Credential) error {
	storageCreds := credentialToStorage(creds)

	if storageCreds == nil {
		return errors.ErrorData(logutils.StatusInvalid, logutils.TypeArg, logutils.StringArgs(model.TypeCredential))
	}

	_, err := sa.db.credentials.InsertOne(storageCreds)
	if err != nil {
		return errors.WrapErrorAction(logutils.ActionInsert, model.TypeCredential, nil, err)
	}

	return nil
}

//UpdateCredential updates a set of credentials
func (sa *Adapter) UpdateCredential(context TransactionContext, creds *model.Credential) error {
	storageCreds := credentialToStorage(creds)

	if storageCreds == nil {
		return errors.ErrorData(logutils.StatusInvalid, logutils.TypeArg, logutils.StringArgs(model.TypeCredential))
	}

	filter := bson.D{primitive.E{Key: "_id", Value: storageCreds.ID}}
	var err error
	if context != nil {
		err = sa.db.credentials.ReplaceOneWithContext(context, filter, storageCreds, nil)
	} else {
		err = sa.db.credentials.ReplaceOne(filter, storageCreds, nil)
	}

	if err != nil {
		return errors.WrapErrorAction(logutils.ActionUpdate, model.TypeCredential, &logutils.FieldArgs{"_id": storageCreds.ID}, err)
	}

	return nil
}

//UpdateCredentialValue updates the value in credentials collection
func (sa *Adapter) UpdateCredentialValue(ID string, value map[string]interface{}) error {
	filter := bson.D{primitive.E{Key: "_id", Value: ID}}
	update := bson.D{
		primitive.E{Key: "$set", Value: bson.D{
			primitive.E{Key: "value", Value: value},
		}},
	}

	res, err := sa.db.credentials.UpdateOne(filter, update, nil)
	if err != nil {
		return errors.WrapErrorAction(logutils.ActionUpdate, model.TypeCredential, nil, err)
	}
	if res.ModifiedCount != 1 {
		return errors.ErrorAction(logutils.ActionUpdate, model.TypeCredential, &logutils.FieldArgs{"unexpected modified count": res.ModifiedCount})
	}

	return nil
}

//DeleteCredential deletes a credential
func (sa *Adapter) DeleteCredential(context TransactionContext, ID string) error {
	filter := bson.D{primitive.E{Key: "_id", Value: ID}}

	var res *mongo.DeleteResult
	var err error
	if context != nil {
		res, err = sa.db.credentials.DeleteOneWithContext(context, filter, nil)
	} else {
		res, err = sa.db.credentials.DeleteOne(filter, nil)
	}

	if err != nil {
		return errors.WrapErrorAction(logutils.ActionDelete, model.TypeCredential, &logutils.FieldArgs{"_id": ID}, err)
	}
	if res.DeletedCount != 1 {
		return errors.ErrorAction(logutils.ActionDelete, model.TypeCredential, &logutils.FieldArgs{"unexpected deleted count": res.DeletedCount})
	}

	return nil
}

//FindMFAType finds one MFA type for an account
func (sa *Adapter) FindMFAType(context TransactionContext, accountID string, identifier string, mfaType string) (*model.MFAType, error) {
	filter := bson.D{
		primitive.E{Key: "_id", Value: accountID},
		primitive.E{Key: "mfa_types.type", Value: mfaType},
		primitive.E{Key: "mfa_types.params.identifier", Value: identifier},
	}

	var account account
	var err error
	if context != nil {
		err = sa.db.accounts.FindOneWithContext(context, filter, &account, nil)
	} else {
		err = sa.db.accounts.FindOne(filter, &account, nil)
	}

	if err != nil {
		return nil, errors.WrapErrorAction(logutils.ActionFind, model.TypeAccount, nil, err)
	}

	mfaList := mfaTypesFromStorage(account.MFATypes)
	for _, mfa := range mfaList {
		if mfa.Type == mfaType && mfa.Params != nil && mfa.Params["identifier"] == identifier {
			return &mfa, nil
		}
	}

	return nil, errors.ErrorData(logutils.StatusMissing, model.TypeMFAType, nil)
}

//FindMFATypes finds all MFA types for an account
func (sa *Adapter) FindMFATypes(accountID string) ([]model.MFAType, error) {
	filter := bson.D{primitive.E{Key: "_id", Value: accountID}}

	var account account
	err := sa.db.accounts.FindOne(filter, &account, nil)
	if err != nil {
		return nil, errors.WrapErrorAction(logutils.ActionFind, model.TypeAccount, nil, err)
	}

	return mfaTypesFromStorage(account.MFATypes), nil
}

//InsertMFAType inserts a MFA type
func (sa *Adapter) InsertMFAType(context TransactionContext, mfa *model.MFAType, accountID string) error {
	if mfa == nil {
		return errors.ErrorData(logutils.StatusMissing, model.TypeMFAType, nil)
	}
	if mfa.Params == nil || mfa.Params["identifier"] == nil {
		return errors.ErrorData(logutils.StatusMissing, "mfa identifier", nil)
	}

	storageMfa := mfaTypeToStorage(mfa)

	filter := bson.D{
		primitive.E{Key: "_id", Value: accountID},
		primitive.E{Key: "mfa_types.params.identifier", Value: bson.M{"$ne": mfa.Params["identifier"]}},
	}
	update := bson.D{
		primitive.E{Key: "$push", Value: bson.D{
			primitive.E{Key: "mfa_types", Value: storageMfa},
		}},
		primitive.E{Key: "$set", Value: bson.D{
			primitive.E{Key: "date_updated", Value: time.Now().UTC()},
		}},
	}

	var res *mongo.UpdateResult
	var err error
	if context != nil {
		res, err = sa.db.accounts.UpdateOneWithContext(context, filter, update, nil)
	} else {
		res, err = sa.db.accounts.UpdateOne(filter, update, nil)
	}

	if err != nil {
		return errors.WrapErrorAction(logutils.ActionUpdate, model.TypeAccount, logutils.StringArgs("inserting mfa type"), err)
	}
	if res.ModifiedCount != 1 {
		return errors.ErrorAction(logutils.ActionUpdate, model.TypeAccount, &logutils.FieldArgs{"unexpected modified count": res.ModifiedCount})
	}

	return nil
}

//UpdateMFAType updates one MFA type
func (sa *Adapter) UpdateMFAType(context TransactionContext, mfa *model.MFAType, accountID string) error {
	if mfa.Params == nil || mfa.Params["identifier"] == nil {
		return errors.ErrorData(logutils.StatusMissing, "mfa identifier", nil)
	}

	now := time.Now().UTC()
	filter := bson.D{
		primitive.E{Key: "_id", Value: accountID},
		primitive.E{Key: "mfa_types.id", Value: mfa.ID},
	}
	update := bson.D{
		primitive.E{Key: "$set", Value: bson.D{
			primitive.E{Key: "mfa_types.$.verified", Value: mfa.Verified},
			primitive.E{Key: "mfa_types.$.params", Value: mfa.Params},
			primitive.E{Key: "mfa_types.$.date_updated", Value: now},
			primitive.E{Key: "date_updated", Value: now},
		}},
	}

	var res *mongo.UpdateResult
	var err error
	if context != nil {
		res, err = sa.db.accounts.UpdateOneWithContext(context, filter, update, nil)
	} else {
		res, err = sa.db.accounts.UpdateOne(filter, update, nil)
	}

	if err != nil {
		return errors.WrapErrorAction(logutils.ActionUpdate, model.TypeAccount, logutils.StringArgs("updating mfa type"), err)
	}
	if res.ModifiedCount == 0 {
		return errors.ErrorAction(logutils.ActionUpdate, model.TypeAccount, logutils.StringArgs("item to update not found"))
	}
	if res.ModifiedCount != 1 {
		return errors.ErrorAction(logutils.ActionUpdate, model.TypeAccount, &logutils.FieldArgs{"unexpected modified count": res.ModifiedCount})
	}

	return nil
}

//DeleteMFAType deletes a MFA type
func (sa *Adapter) DeleteMFAType(context TransactionContext, accountID string, identifier string, mfaType string) error {
	filter := bson.D{primitive.E{Key: "_id", Value: accountID}}
	update := bson.D{
		primitive.E{Key: "$pull", Value: bson.D{
			primitive.E{Key: "mfa_types", Value: bson.M{"type": mfaType, "params.identifier": identifier}},
		}},
		primitive.E{Key: "$set", Value: bson.D{
			primitive.E{Key: "date_updated", Value: time.Now().UTC()},
		}},
	}

	var res *mongo.UpdateResult
	var err error
	if context != nil {
		res, err = sa.db.accounts.UpdateOneWithContext(context, filter, update, nil)
	} else {
		res, err = sa.db.accounts.UpdateOne(filter, update, nil)
	}

	if err != nil {
		return errors.WrapErrorAction(logutils.ActionUpdate, model.TypeAccount, logutils.StringArgs("deleting mfa type"), err)
	}
	if res.ModifiedCount == 0 {
		return errors.ErrorAction(logutils.ActionUpdate, model.TypeAccount, logutils.StringArgs("item to remove not found"))
	}
	if res.ModifiedCount != 1 {
		return errors.ErrorAction(logutils.ActionUpdate, model.TypeAccount, &logutils.FieldArgs{"unexpected modified count": res.ModifiedCount})
	}

	return nil
}

//FindPermissions finds a set of permissions
func (sa *Adapter) FindPermissions(ids []string) ([]model.Permission, error) {
	permissionsFilter := bson.D{primitive.E{Key: "_id", Value: bson.M{"$in": ids}}}
	var permissionsResult []model.Permission
	err := sa.db.permissions.Find(permissionsFilter, &permissionsResult, nil)
	if err != nil {
		return nil, err
	}

	return permissionsResult, nil
}

//FindPermissionsByServiceIDs finds permissions
func (sa *Adapter) FindPermissionsByServiceIDs(serviceIDs []string) ([]model.Permission, error) {
	if len(serviceIDs) == 0 {
		return nil, nil
	}

	filter := bson.D{primitive.E{Key: "service_id", Value: bson.M{"$in": serviceIDs}}}
	var permissionsResult []model.Permission
	err := sa.db.permissions.Find(filter, &permissionsResult, nil)
	if err != nil {
		return nil, err
	}

	return permissionsResult, nil
}

//FindPermissionsByName finds a set of permissions
func (sa *Adapter) FindPermissionsByName(names []string) ([]model.Permission, error) {
	permissionsFilter := bson.D{primitive.E{Key: "name", Value: bson.M{"$in": names}}}
	var permissionsResult []model.Permission
	err := sa.db.permissions.Find(permissionsFilter, &permissionsResult, nil)
	if err != nil {
		return nil, err
	}

	return permissionsResult, nil
}

//InsertPermission inserts a new  permission
func (sa *Adapter) InsertPermission(permission model.Permission) error {
	_, err := sa.db.permissions.InsertOne(permission)
	if err != nil {
		return errors.WrapErrorAction(logutils.ActionInsert, model.TypePermission, nil, err)
	}
	return nil
}

//UpdatePermission updates permission
func (sa *Adapter) UpdatePermission(item model.Permission) error {
	//TODO
	//This will be slow operation as we keep a copy of the entity in the users collection without index.
	//Maybe we need to up the transaction timeout for this operation because of this.
	//TODO
	//Update the permission in all collection where there is a copy of it - accounts, application_roles, application_groups

	// Update serviceIDs
	filter := bson.D{primitive.E{Key: "name", Value: item.Name}}

	now := time.Now().UTC()
	permissionUpdate := bson.D{
		primitive.E{Key: "$set", Value: bson.D{
			primitive.E{Key: "service_id", Value: item.ServiceID},
			primitive.E{Key: "assigners", Value: item.Assigners},
			primitive.E{Key: "date_updated", Value: &now},
		}},
	}

	res, err := sa.db.permissions.UpdateOne(filter, permissionUpdate, nil)
	if err != nil {
		return errors.WrapErrorAction(logutils.ActionUpdate, model.TypePermission, &logutils.FieldArgs{"name": item.Name}, err)
	}

	if res.ModifiedCount != 1 {
		return errors.ErrorAction(logutils.ActionUpdate, model.TypePermission, logutils.StringArgs("unexpected modified count"))
	}

	return nil
}

//DeletePermission deletes permission
func (sa *Adapter) DeletePermission(id string) error {
	//TODO
	//This will be slow operation as we keep a copy of the entity in the users collection without index.
	//Maybe we need to up the transaction timeout for this operation because of this.
	return errors.New(logutils.Unimplemented)
}

//FindAppOrgRoles finds a set of application organization roles
func (sa *Adapter) FindAppOrgRoles(ids []string, appOrgID string) ([]model.AppOrgRole, error) {
	var rolesFilter bson.D

	if len(ids) == 0 {
		rolesFilter = bson.D{primitive.E{Key: "app_org_id", Value: appOrgID}}
	} else {
		rolesFilter = bson.D{primitive.E{Key: "app_org_id", Value: appOrgID}, primitive.E{Key: "_id", Value: bson.M{"$in": ids}}}
	}

	var rolesResult []appOrgRole
	err := sa.db.applicationsOrganizationsRoles.Find(rolesFilter, &rolesResult, nil)
	if err != nil {
		return nil, err
	}

	//get the application organization from the cached ones
	appOrg, err := sa.getCachedApplicationOrganizationByKey(appOrgID)
	if err != nil {
		return nil, errors.WrapErrorData(logutils.StatusMissing, model.TypeOrganization, &logutils.FieldArgs{"app_org_id": appOrg}, err)
	}

	result := appOrgRolesFromStorage(rolesResult, *appOrg)

	return result, nil
}

//InsertAppOrgRole inserts a new application organization role
func (sa *Adapter) InsertAppOrgRole(item model.AppOrgRole) error {
	role := appOrgRoleToStorage(item)
	_, err := sa.db.applicationsOrganizationsRoles.InsertOne(role)
	if err != nil {
		return errors.WrapErrorAction(logutils.ActionInsert, model.TypeAppOrgRole, nil, err)
	}
	return nil
}

//UpdateAppOrgRole updates application organization role
func (sa *Adapter) UpdateAppOrgRole(item model.AppOrgRole) error {
	//TODO
	//This will be slow operation as we keep a copy of the entity in the users collection without index.
	//Maybe we need to up the transaction timeout for this operation because of this.
	return errors.New(logutils.Unimplemented)
}

//DeleteAppOrgRole deletes application organization role
func (sa *Adapter) DeleteAppOrgRole(id string) error {
	filter := bson.M{"_id": id}
	result, err := sa.db.applicationsOrganizationsRoles.DeleteOne(filter, nil)
	if err != nil {
		return errors.WrapErrorAction(logutils.ActionDelete, model.TypeAppOrgRole, &logutils.FieldArgs{"_id": id}, err)
	}
	if result == nil {
		return errors.WrapErrorData(logutils.StatusInvalid, "result", &logutils.FieldArgs{"_id": id}, err)
	}
	deletedCount := result.DeletedCount
	if deletedCount == 0 {
		return errors.WrapErrorData(logutils.StatusMissing, model.TypeAppOrgRole, &logutils.FieldArgs{"_id": id}, err)
	}

	return nil
}

//FindAppOrgRoleinds an application organization group
func (sa *Adapter) FindAppOrgRole(id string) (*model.AppOrgRole, error) {
	filter := bson.D{primitive.E{Key: "_id", Value: id}}
	var result []appOrgRole
	err := sa.db.applicationsOrganizationsRoles.Find(filter, &result, nil)
	if err != nil {
		return nil, errors.WrapErrorAction(logutils.ActionFind, model.TypeAppOrgRole, nil, err)
	}
	if len(result) == 0 {
		//no record
		return nil, nil
	}
	response := appOrgRolesFromStorage(result, model.ApplicationOrganization{})
	//appRoles := result[0]
	return &response[0], nil
}

//FindAppOrgGroups finds a set of application organization groups
//	ids param is optional
func (sa *Adapter) FindAppOrgGroups(ids []string, appOrgID string) ([]model.AppOrgGroup, error) {
	var filter bson.D

	if len(ids) == 0 {
		filter = bson.D{primitive.E{Key: "app_org_id", Value: appOrgID}}
	} else {
		filter = bson.D{primitive.E{Key: "app_org_id", Value: appOrgID}, primitive.E{Key: "_id", Value: bson.M{"$in": ids}}}
	}

	var groupsResult []appOrgGroup
	err := sa.db.applicationsOrganizationsGroups.Find(filter, &groupsResult, nil)
	if err != nil {
		return nil, err
	}

	appOrg, err := sa.getCachedApplicationOrganizationByKey(appOrgID)
	if err != nil {
		return nil, errors.WrapErrorData(logutils.StatusMissing, model.TypeOrganization, &logutils.FieldArgs{"app_org_id": appOrg}, err)
	}

	result := appOrgGroupsFromStorage(groupsResult, *appOrg)

	return result, nil
}

//FindAppOrgGroup finds a application organization group
func (sa *Adapter) FindAppOrgGroup(id string, appOrgID string) (*model.AppOrgGroup, error) {
	filter := bson.D{primitive.E{Key: "_id", Value: id}, primitive.E{Key: "app_org_id", Value: appOrgID}}
	var groupsResult []appOrgGroup
	err := sa.db.applicationsOrganizationsGroups.Find(filter, &groupsResult, nil)
	if err != nil {
		return nil, err
	}
	if len(groupsResult) == 0 {
		//no data
		return nil, nil
	}

	group := groupsResult[0]

	appOrg, err := sa.getCachedApplicationOrganizationByKey(appOrgID)
	if err != nil {
		return nil, errors.WrapErrorData(logutils.StatusMissing, model.TypeOrganization, &logutils.FieldArgs{"app_org_id": appOrg}, err)
	}
	result := appOrgGroupFromStorage(&group, *appOrg)
	return &result, nil
}

//InsertAppOrgGroup inserts a new application organization group
func (sa *Adapter) InsertAppOrgGroup(item model.AppOrgGroup) error {
	group := appOrgGroupToStorage(item)
	_, err := sa.db.applicationsOrganizationsGroups.InsertOne(group)
	if err != nil {
		return errors.WrapErrorAction(logutils.ActionInsert, model.TypeAppOrgGroup, nil, err)
	}
	return nil
}

//UpdateAppOrgGroup updates application organization group
func (sa *Adapter) UpdateAppOrgGroup(item model.AppOrgGroup) error {
	//TODO
	//This will be slow operation as we keep a copy of the entity in the users collection without index.
	//Maybe we need to up the transaction timeout for this operation because of this.
	return errors.New(logutils.Unimplemented)
}

//DeleteAppOrgGroup deletes application organization group
//	- make sure to call this function once you have verified that there is no any relations
//	in other collections for the group which is supposed to be deleted.
func (sa *Adapter) DeleteAppOrgGroup(id string) error {
	filter := bson.M{"_id": id}
	result, err := sa.db.applicationsOrganizationsGroups.DeleteOne(filter, nil)
	if err != nil {
		return errors.WrapErrorAction(logutils.ActionDelete, model.TypeAppOrgGroup, &logutils.FieldArgs{"_id": id}, err)
	}
	if result == nil {
		return errors.WrapErrorData(logutils.StatusInvalid, "result", &logutils.FieldArgs{"_id": id}, err)
	}
	deletedCount := result.DeletedCount
	if deletedCount == 0 {
		return errors.WrapErrorData(logutils.StatusMissing, model.TypeAppOrgGroup, &logutils.FieldArgs{"_id": id}, err)
	}

	return nil
<<<<<<< HEAD
}

func (sa *Adapter) CountGroupsByRoleID(context TransactionContext, roleID string) (*int, error) {
	filter := bson.D{primitive.E{Key: "id", Value: roleID}}
	var groups []appOrgGroup
	var err error
	if context != nil {
		err = sa.db.applicationsOrganizationsGroups.FindWithContext(context, filter, &groups, nil)
	} else {
		err = sa.db.applicationsOrganizationsGroups.Find(filter, &groups, nil)
	}

	if err != nil {
		return nil, errors.WrapErrorAction(logutils.ActionFind, model.TypeAppOrgGroup, nil, err)
	}
	if len(groups) > 0 {
		//not found
		return nil, errors.New("There is an account using this roleID")
	}
	var numberOfGroups int
	if numberOfGroups == len(groups) {
		numberOfGroups = 0
	}
	return &numberOfGroups, nil
=======
>>>>>>> 4d35ba1e
}

//LoadAPIKeys finds all api key documents in the DB
func (sa *Adapter) LoadAPIKeys() ([]model.APIKey, error) {
	filter := bson.D{}
	var result []model.APIKey
	err := sa.db.apiKeys.Find(filter, &result, nil)
	if err != nil {
		return nil, errors.WrapErrorAction(logutils.ActionFind, model.TypeApplication, nil, err)
	}

	return result, nil
}

//FindApplicationAPIKeys finds the api key documents from storage for an appID
func (sa *Adapter) FindApplicationAPIKeys(appID string) ([]model.APIKey, error) {
	filter := bson.D{primitive.E{Key: "app_id", Value: appID}}
	var result []model.APIKey
	err := sa.db.apiKeys.Find(filter, &result, nil)
	if err != nil {
		return nil, errors.WrapErrorAction(logutils.ActionFind, model.TypeAPIKey, &logutils.FieldArgs{"app_id": appID}, err)
	}
	return result, nil
}

//FindAPIKey finds the api key documents from storage
func (sa *Adapter) FindAPIKey(ID string) (*model.APIKey, error) {
	filter := bson.D{primitive.E{Key: "_id", Value: ID}}
	var result *model.APIKey
	err := sa.db.apiKeys.FindOne(filter, &result, nil)
	if err != nil {
		return nil, errors.WrapErrorAction(logutils.ActionFind, model.TypeAPIKey, &logutils.FieldArgs{"_id": ID}, err)
	}
	return result, nil
}

//InsertAPIKey inserts an API key
func (sa *Adapter) InsertAPIKey(apiKey model.APIKey) (*model.APIKey, error) {
	_, err := sa.db.apiKeys.InsertOne(apiKey)
	if err != nil {
		return nil, errors.WrapErrorAction(logutils.ActionInsert, model.TypeAPIKey, &logutils.FieldArgs{"_id": apiKey.ID}, err)
	}
	return &apiKey, nil
}

//UpdateAPIKey updates the API key in storage
func (sa *Adapter) UpdateAPIKey(apiKey model.APIKey) error {
	filter := bson.M{"_id": apiKey.ID}
	err := sa.db.apiKeys.ReplaceOne(filter, apiKey, nil)
	if err != nil {
		return errors.WrapErrorAction(logutils.ActionUpdate, model.TypeAPIKey, &logutils.FieldArgs{"_id": apiKey.ID}, err)
	}

	return nil
}

//DeleteAPIKey deletes the API key from storage
func (sa *Adapter) DeleteAPIKey(ID string) error {
	filter := bson.M{"_id": ID}
	result, err := sa.db.apiKeys.DeleteOne(filter, nil)
	if err != nil {
		return errors.WrapErrorAction(logutils.ActionDelete, model.TypeAPIKey, &logutils.FieldArgs{"_id": ID}, err)
	}
	if result == nil {
		return errors.WrapErrorData(logutils.StatusInvalid, "result", &logutils.FieldArgs{"_id": ID}, err)
	}
	deletedCount := result.DeletedCount
	if deletedCount == 0 {
		return errors.WrapErrorData(logutils.StatusMissing, model.TypeAPIKey, &logutils.FieldArgs{"_id": ID}, err)
	}

	return nil
}

//LoadIdentityProviders finds all identity providers documents in the DB
func (sa *Adapter) LoadIdentityProviders() ([]model.IdentityProvider, error) {
	filter := bson.D{}
	var result []model.IdentityProvider
	err := sa.db.identityProviders.Find(filter, &result, nil)
	if err != nil {
		return nil, errors.WrapErrorAction(logutils.ActionFind, model.TypeIdentityProvider, nil, err)
	}
	if len(result) == 0 {
		return nil, errors.WrapErrorData(logutils.StatusMissing, model.TypeIdentityProvider, nil, err)
	}

	return result, nil

}

//UpdateProfile updates an account profile
func (sa *Adapter) UpdateProfile(accountID string, profile *model.Profile) error {
	filter := bson.D{primitive.E{Key: "_id", Value: accountID}}

	now := time.Now().UTC()
	if profile == nil {
		return errors.ErrorData(logutils.StatusInvalid, logutils.TypeArg, logutils.StringArgs(model.TypeProfile))
	}
	profileUpdate := bson.D{
		primitive.E{Key: "$set", Value: bson.D{
			primitive.E{Key: "profile.photo_url", Value: profile.PhotoURL},
			primitive.E{Key: "profile.first_name", Value: profile.FirstName},
			primitive.E{Key: "profile.last_name", Value: profile.LastName},
			primitive.E{Key: "profile.email", Value: profile.Email},
			primitive.E{Key: "profile.phone", Value: profile.Phone},
			primitive.E{Key: "profile.birth_year", Value: profile.BirthYear},
			primitive.E{Key: "profile.address", Value: profile.Address},
			primitive.E{Key: "profile.zip_code", Value: profile.ZipCode},
			primitive.E{Key: "profile.state", Value: profile.State},
			primitive.E{Key: "profile.country", Value: profile.Country},
			primitive.E{Key: "profile.date_updated", Value: &now},
		}},
	}

	res, err := sa.db.accounts.UpdateOne(filter, profileUpdate, nil)
	if err != nil {
		return errors.WrapErrorAction(logutils.ActionUpdate, model.TypeProfile, nil, err)
	}
	if res.ModifiedCount != 1 {
		return errors.ErrorAction(logutils.ActionUpdate, model.TypeProfile, logutils.StringArgs("unexpected modified count"))
	}

	return nil
}

//CreateGlobalConfig creates global config
func (sa *Adapter) CreateGlobalConfig(context TransactionContext, globalConfig *model.GlobalConfig) error {
	if globalConfig == nil {
		return errors.ErrorData(logutils.StatusInvalid, logutils.TypeArg, logutils.StringArgs("global_config"))
	}

	var err error
	if context != nil {
		_, err = sa.db.globalConfig.InsertOneWithContext(context, globalConfig)
	} else {
		_, err = sa.db.globalConfig.InsertOne(globalConfig)
	}

	if err != nil {
		return errors.WrapErrorAction(logutils.ActionInsert, model.TypeGlobalConfig, &logutils.FieldArgs{"setting": globalConfig.Setting}, err)
	}

	return nil
}

//GetGlobalConfig give config
func (sa *Adapter) GetGlobalConfig() (*model.GlobalConfig, error) {
	filter := bson.D{}
	var result []model.GlobalConfig
	err := sa.db.globalConfig.Find(filter, &result, nil)
	if err != nil {
		return nil, errors.WrapErrorAction(logutils.ActionFind, model.TypeGlobalConfig, nil, err)
	}
	if len(result) == 0 {
		//no record
		return nil, nil
	}
	return &result[0], nil

}

//DeleteGlobalConfig deletes the global configuration from storage
func (sa *Adapter) DeleteGlobalConfig(context TransactionContext) error {
	delFilter := bson.D{}
	var err error
	if context != nil {
		_, err = sa.db.globalConfig.DeleteManyWithContext(context, delFilter, nil)
	} else {
		_, err = sa.db.globalConfig.DeleteMany(delFilter, nil)
	}

	if err != nil {
		return errors.WrapErrorAction(logutils.ActionDelete, model.TypeGlobalConfig, nil, err)
	}

	return nil
}

//FindOrganization finds an organization
func (sa *Adapter) FindOrganization(id string) (*model.Organization, error) {
	//no transactions for get operations..
	cachedOrg, err := sa.getCachedOrganization(id)
	if cachedOrg != nil && err == nil {
		return cachedOrg, nil
	}
	sa.logger.Warn(err.Error())

	//1. find organization
	orgFilter := bson.D{primitive.E{Key: "_id", Value: id}}
	var org organization

	err = sa.db.organizations.FindOne(orgFilter, &org, nil)
	if err != nil {
		return nil, errors.WrapErrorAction(logutils.ActionFind, model.TypeOrganization, &logutils.FieldArgs{"id": id}, err)
	}

	//TODO
	//2. find the organization applications
	/*	var applications []model.Application
			if len(org.Applications) > 0 {
				appsFilter := bson.D{primitive.E{Key: "_id", Value: bson.M{"$in": org.Applications}}}
				err := sa.db.applications.Find(appsFilter, &applications, nil)
				if err != nil {
					return nil, errors.WrapErrorAction(logutils.ActionFind, model.TypeApplication, nil, err)
				}
			}

		organization := organizationFromStorage(&org, applications)
		return &organization, nil */
	return nil, nil
}

//InsertOrganization inserts an organization
func (sa *Adapter) InsertOrganization(organization model.Organization) (*model.Organization, error) {
	org := organizationToStorage(&organization)
	_, err := sa.db.organizations.InsertOne(org)
	if err != nil {
		return nil, errors.WrapErrorAction(logutils.ActionInsert, model.TypeOrganization, nil, err)
	}

	return &organization, nil
}

//UpdateOrganization updates an organization
func (sa *Adapter) UpdateOrganization(ID string, name string, requestType string, organizationDomains []string) error {

	now := time.Now()
	//TODO - use pointers and update only what not nil
	updatOrganizationFilter := bson.D{primitive.E{Key: "_id", Value: ID}}
	updateOrganization := bson.D{
		primitive.E{Key: "$set", Value: bson.D{
			primitive.E{Key: "name", Value: name},
			primitive.E{Key: "type", Value: requestType},
			primitive.E{Key: "config.domains", Value: organizationDomains},
			primitive.E{Key: "config.date_updated", Value: now},
			primitive.E{Key: "date_updated", Value: now},
		}},
	}

	result, err := sa.db.organizations.UpdateOne(updatOrganizationFilter, updateOrganization, nil)
	if err != nil {
		return errors.WrapErrorAction(logutils.ActionUpdate, model.TypeOrganization, &logutils.FieldArgs{"id": ID}, err)
	}
	if result.MatchedCount == 0 {
		return errors.WrapErrorData(logutils.StatusMissing, model.TypeOrganization, &logutils.FieldArgs{"id": ID}, err)
	}

	return nil
}

//LoadOrganizations gets the organizations
func (sa *Adapter) LoadOrganizations() ([]model.Organization, error) {
	//1. check the cached organizations
	cachedOrgs, err := sa.getCachedOrganizations()
	if err != nil {
		sa.logger.Warn(err.Error())
	} else if len(cachedOrgs) > 0 {
		return cachedOrgs, nil
	}

	//no transactions for get operations..

	//2. find the organizations
	orgsFilter := bson.D{}
	var orgsResult []organization
	err = sa.db.organizations.Find(orgsFilter, &orgsResult, nil)
	if err != nil {
		return nil, errors.WrapErrorAction(logutils.ActionFind, model.TypeOrganization, nil, err)
	}
	if len(orgsResult) == 0 {
		//no data
		return make([]model.Organization, 0), nil
	}

	//3. prepare the response
	organizations := organizationsFromStorage(orgsResult)
	return organizations, nil
}

//LoadApplications loads all applications
func (sa *Adapter) LoadApplications() ([]model.Application, error) {
	filter := bson.D{}
	var result []application
	err := sa.db.applications.Find(filter, &result, nil)
	if err != nil {
		return nil, errors.WrapErrorAction(logutils.ActionFind, model.TypeApplication, nil, err)
	}

	if len(result) == 0 {
		//no data
		return make([]model.Application, 0), nil
	}

	applications := applicationsFromStorage(result)
	return applications, nil
}

//InsertApplication inserts an application
func (sa *Adapter) InsertApplication(application model.Application) (*model.Application, error) {
	app := applicationToStorage(&application)
	_, err := sa.db.applications.InsertOne(app)
	if err != nil {
		return nil, errors.WrapErrorAction(logutils.ActionInsert, model.TypeApplication, nil, err)
	}

	return &application, nil
}

//FindApplication finds application
func (sa *Adapter) FindApplication(ID string) (*model.Application, error) {
	filter := bson.D{primitive.E{Key: "_id", Value: ID}}
	var result []model.Application
	err := sa.db.applications.Find(filter, &result, nil)
	if err != nil {
		return nil, errors.WrapErrorAction(logutils.ActionFind, model.TypeApplication, nil, err)
	}
	if len(result) == 0 {
		//no record
		return nil, nil
	}

	appRes := result[0]
	return &appRes, nil
}

//FindApplications finds applications
func (sa *Adapter) FindApplications() ([]model.Application, error) {
	filter := bson.D{}
	var result []model.Application
	err := sa.db.applications.Find(filter, &result, nil)
	if err != nil {
		return nil, errors.WrapErrorAction(logutils.ActionFind, model.TypeApplication, nil, err)
	}

	if len(result) == 0 {
		//no data
		return make([]model.Application, 0), nil
	}

	return result, nil
}

//FindApplicationTypeByIdentifier finds an application type by identifier
func (sa *Adapter) FindApplicationTypeByIdentifier(identifier string) (*model.ApplicationType, error) {
	app, appType, err := sa.getCachedApplicationTypeByIdentifier(identifier)
	if err != nil {
		return nil, errors.WrapErrorAction(logutils.ActionFind, model.TypeApplicationType, nil, err)
	}

	appType.Application = *app

	return appType, nil
}

//FindApplicationsOrganizationsByOrgID finds a set of applications organizations
func (sa *Adapter) FindApplicationsOrganizationsByOrgID(orgID string) ([]model.ApplicationOrganization, error) {
	applicationsOrgFilter := bson.D{primitive.E{Key: "org_id", Value: orgID}}
	var applicationsOrgResult []applicationOrganization
	err := sa.db.applicationsOrganizations.Find(applicationsOrgFilter, &applicationsOrgResult, nil)
	if err != nil {
		return nil, err
	}

	if len(applicationsOrgResult) == 0 {
		//no data
		return make([]model.ApplicationOrganization, 0), nil
	}

	result := make([]model.ApplicationOrganization, len(applicationsOrgResult))
	organization, err := sa.getCachedOrganization(orgID)
	if err != nil {
		return nil, errors.WrapErrorAction(logutils.ActionFind, model.TypeOrganization, nil, err)
	}
	for i, item := range applicationsOrgResult {
		//we have organizations and applications cached
		application, err := sa.getCachedApplication(item.AppID)
		if err != nil {
			return nil, errors.WrapErrorAction(logutils.ActionFind, model.TypeApplication, nil, err)
		}

		result[i] = applicationOrganizationFromStorage(item, *application, *organization)
	}
	return result, nil
}

//LoadApplicationsOrganizations loads all applications organizations
func (sa *Adapter) LoadApplicationsOrganizations() ([]model.ApplicationOrganization, error) {
	filter := bson.D{}
	var list []applicationOrganization
	err := sa.db.applicationsOrganizations.Find(filter, &list, nil)
	if err != nil {
		return nil, errors.WrapErrorAction(logutils.ActionFind, model.TypeApplicationOrganization, nil, err)
	}
	if len(list) == 0 {
		//no data
		return nil, nil
	}

	result := make([]model.ApplicationOrganization, len(list))
	for i, item := range list {
		//we have organizations and applications cached
		application, err := sa.getCachedApplication(item.AppID)
		if err != nil {
			return nil, errors.WrapErrorAction(logutils.ActionFind, model.TypeApplication, nil, err)
		}
		organization, err := sa.getCachedOrganization(item.OrgID)
		if err != nil {
			return nil, errors.WrapErrorAction(logutils.ActionFind, model.TypeOrganization, nil, err)
		}

		result[i] = applicationOrganizationFromStorage(item, *application, *organization)
	}
	return result, nil

}

//FindApplicationOrganizations finds application organization
func (sa *Adapter) FindApplicationOrganizations(appID string, orgID string) (*model.ApplicationOrganization, error) {
	return sa.getCachedApplicationOrganization(appID, orgID)
}

//FindDevice finds a device by device id and account id
func (sa *Adapter) FindDevice(context TransactionContext, deviceID string, accountID string) (*model.Device, error) {
	filter := bson.D{primitive.E{Key: "device_id", Value: deviceID},
		primitive.E{Key: "account_id", Value: accountID}}
	var result []device

	var err error
	if context != nil {
		err = sa.db.devices.FindWithContext(context, filter, &result, nil)
	} else {
		err = sa.db.devices.Find(filter, &result, nil)
	}

	if err != nil {
		return nil, errors.WrapErrorAction(logutils.ActionFind, model.TypeDevice, nil, err)
	}
	if len(result) == 0 {
		//no record
		return nil, nil
	}
	device := result[0]

	deviceRes := deviceFromStorage(device)
	return &deviceRes, nil
}

//InsertDevice inserts a device
func (sa *Adapter) InsertDevice(context TransactionContext, device model.Device) (*model.Device, error) {
	//insert in devices
	storageDevice := deviceToStorage(&device)
	var err error
	if context != nil {
		_, err = sa.db.devices.InsertOneWithContext(context, storageDevice)
	} else {
		_, err = sa.db.devices.InsertOne(storageDevice)
	}
	if err != nil {
		return nil, errors.WrapErrorAction(logutils.ActionInsert, model.TypeDevice, nil, err)
	}

	//insert in account record - we keep a device copy there too
	filter := bson.M{"_id": device.Account.ID}
	update := bson.D{
		primitive.E{Key: "$push", Value: bson.D{
			primitive.E{Key: "devices", Value: storageDevice},
		}},
	}
	var res *mongo.UpdateResult
	if context != nil {
		res, err = sa.db.accounts.UpdateOneWithContext(context, filter, update, nil)
	} else {
		res, err = sa.db.accounts.UpdateOne(filter, update, nil)
	}
	if err != nil {
		return nil, errors.WrapErrorAction(logutils.ActionUpdate, model.TypeAccount, logutils.StringArgs("inserting device"), err)
	}
	if res.ModifiedCount != 1 {
		return nil, errors.ErrorAction(logutils.ActionUpdate, model.TypeAccount, &logutils.FieldArgs{"unexpected modified count": res.ModifiedCount})
	}

	return &device, nil
}

// ============================== ServiceRegs ==============================

//FindServiceRegs fetches the requested service registration records
func (sa *Adapter) FindServiceRegs(serviceIDs []string) ([]model.ServiceReg, error) {
	var filter bson.M
	for _, serviceID := range serviceIDs {
		if serviceID == "all" {
			filter = bson.M{}
			break
		}
	}
	if filter == nil {
		filter = bson.M{"registration.service_id": bson.M{"$in": serviceIDs}}
	}

	var result []model.ServiceReg
	err := sa.db.serviceRegs.Find(filter, &result, nil)
	if err != nil {
		return nil, errors.WrapErrorAction(logutils.ActionFind, model.TypeServiceReg, &logutils.FieldArgs{"service_id": serviceIDs}, err)
	}

	if result == nil {
		result = []model.ServiceReg{}
	}

	return result, nil
}

//FindServiceReg finds the service registration in storage
func (sa *Adapter) FindServiceReg(serviceID string) (*model.ServiceReg, error) {
	filter := bson.M{"registration.service_id": serviceID}
	var reg *model.ServiceReg
	err := sa.db.serviceRegs.FindOne(filter, &reg, nil)
	if err != nil {
		return nil, errors.WrapErrorAction(logutils.ActionFind, model.TypeServiceReg, &logutils.FieldArgs{"service_id": serviceID}, err)
	}

	return reg, nil
}

//InsertServiceReg inserts the service registration to storage
func (sa *Adapter) InsertServiceReg(reg *model.ServiceReg) error {
	_, err := sa.db.serviceRegs.InsertOne(reg)
	if err != nil {
		return errors.WrapErrorAction(logutils.ActionInsert, model.TypeServiceReg, &logutils.FieldArgs{"service_id": reg.Registration.ServiceID}, err)
	}

	return nil
}

//UpdateServiceReg updates the service registration in storage
func (sa *Adapter) UpdateServiceReg(reg *model.ServiceReg) error {
	filter := bson.M{"registration.service_id": reg.Registration.ServiceID}
	err := sa.db.serviceRegs.ReplaceOne(filter, reg, nil)
	if err != nil {
		return errors.WrapErrorAction(logutils.ActionUpdate, model.TypeServiceReg, &logutils.FieldArgs{"service_id": reg.Registration.ServiceID}, err)
	}

	return nil
}

//SaveServiceReg saves the service registration to the storage
func (sa *Adapter) SaveServiceReg(reg *model.ServiceReg) error {
	filter := bson.M{"registration.service_id": reg.Registration.ServiceID}
	opts := options.Replace().SetUpsert(true)
	err := sa.db.serviceRegs.ReplaceOne(filter, reg, opts)
	if err != nil {
		return errors.WrapErrorAction(logutils.ActionSave, model.TypeServiceReg, &logutils.FieldArgs{"service_id": reg.Registration.ServiceID}, err)
	}

	return nil
}

//DeleteServiceReg deletes the service registration from storage
func (sa *Adapter) DeleteServiceReg(serviceID string) error {
	filter := bson.M{"registration.service_id": serviceID}
	result, err := sa.db.serviceRegs.DeleteOne(filter, nil)
	if err != nil {
		return errors.WrapErrorAction(logutils.ActionDelete, model.TypeServiceReg, &logutils.FieldArgs{"service_id": serviceID}, err)
	}
	if result == nil {
		return errors.WrapErrorData(logutils.StatusInvalid, "result", &logutils.FieldArgs{"service_id": serviceID}, err)
	}
	deletedCount := result.DeletedCount
	if deletedCount == 0 {
		return errors.WrapErrorData(logutils.StatusMissing, model.TypeServiceReg, &logutils.FieldArgs{"service_id": serviceID}, err)
	}

	return nil
}

//FindServiceAuthorization finds the service authorization in storage
func (sa *Adapter) FindServiceAuthorization(userID string, serviceID string) (*model.ServiceAuthorization, error) {
	filter := bson.M{"user_id": userID, "service_id": serviceID}
	var reg *model.ServiceAuthorization
	err := sa.db.serviceAuthorizations.FindOne(filter, &reg, nil)
	if err != nil {
		return nil, errors.WrapErrorAction(logutils.ActionFind, model.TypeServiceAuthorization, &logutils.FieldArgs{"user_id": userID, "service_id": serviceID}, err)
	}

	return reg, nil
}

//SaveServiceAuthorization saves the service authorization to storage
func (sa *Adapter) SaveServiceAuthorization(authorization *model.ServiceAuthorization) error {
	filter := bson.M{"user_id": authorization.UserID, "service_id": authorization.ServiceID}
	opts := options.Replace().SetUpsert(true)
	err := sa.db.serviceAuthorizations.ReplaceOne(filter, authorization, opts)
	if err != nil {
		return errors.WrapErrorAction(logutils.ActionSave, model.TypeServiceAuthorization, &logutils.FieldArgs{"user_id": authorization.UserID, "service_id": authorization.ServiceID}, err)
	}

	return nil
}

//DeleteServiceAuthorization deletes the service authorization from storage
func (sa *Adapter) DeleteServiceAuthorization(userID string, serviceID string) error {
	filter := bson.M{"user_id": userID, "service_id": serviceID}
	result, err := sa.db.serviceAuthorizations.DeleteOne(filter, nil)
	if err != nil {
		return errors.WrapErrorAction(logutils.ActionFind, model.TypeServiceAuthorization, &logutils.FieldArgs{"user_id": userID, "service_id": serviceID}, err)
	}
	if result == nil {
		return errors.WrapErrorData(logutils.StatusInvalid, "result", &logutils.FieldArgs{"user_id": userID, "service_id": serviceID}, err)
	}
	deletedCount := result.DeletedCount
	if deletedCount == 0 {
		return errors.WrapErrorData(logutils.StatusMissing, model.TypeServiceAuthorization, &logutils.FieldArgs{"user_id": userID, "service_id": serviceID}, err)
	}

	return nil
}

//SaveDevice saves device
func (sa *Adapter) SaveDevice(context TransactionContext, device *model.Device) error {
	if device == nil {
		return errors.ErrorData(logutils.StatusInvalid, logutils.TypeArg, logutils.StringArgs("device"))
	}

	storageDevice := deviceToStorage(device)

	var err error
	filter := bson.M{"_id": device.ID}
	opts := options.Replace().SetUpsert(true)
	if context != nil {
		err = sa.db.devices.ReplaceOneWithContext(context, filter, storageDevice, opts)
	} else {
		err = sa.db.devices.ReplaceOne(filter, storageDevice, opts)
	}

	if err != nil {
		return errors.WrapErrorAction(logutils.ActionSave, "device", &logutils.FieldArgs{"device_id": device.ID}, nil)
	}

	return nil
}

//DeleteDevice deletes a device
func (sa *Adapter) DeleteDevice(context TransactionContext, id string) error {
	filter := bson.M{"_id": id}
	var res *mongo.DeleteResult
	var err error
	if context != nil {
		res, err = sa.db.devices.DeleteOneWithContext(context, filter, nil)
	} else {
		res, err = sa.db.devices.DeleteOne(filter, nil)
	}

	if err != nil {
		return errors.WrapErrorAction(logutils.ActionDelete, model.TypeDevice, nil, err)
	}
	if res.DeletedCount != 1 {
		return errors.ErrorAction(logutils.ActionDelete, model.TypeDevice, logutils.StringArgs("unexpected deleted count"))
	}

	return nil
}

func (sa *Adapter) abortTransaction(sessionContext mongo.SessionContext) {
	err := sessionContext.AbortTransaction(sessionContext)
	if err != nil {
		sa.logger.Errorf("error aborting a transaction - %s", err)
	}
}

//NewStorageAdapter creates a new storage adapter instance
func NewStorageAdapter(mongoDBAuth string, mongoDBName string, mongoTimeout string, logger *logs.Logger) *Adapter {
	timeoutInt, err := strconv.Atoi(mongoTimeout)
	if err != nil {
		logger.Warn("Setting default Mongo timeout - 500")
		timeoutInt = 500
	}
	timeout := time.Millisecond * time.Duration(timeoutInt)

	cachedOrganizations := &syncmap.Map{}
	organizationsLock := &sync.RWMutex{}

	cachedApplications := &syncmap.Map{}
	applicationsLock := &sync.RWMutex{}

	cachedAuthTypes := &syncmap.Map{}
	authTypesLock := &sync.RWMutex{}

	cachedApplicationsOrganizations := &syncmap.Map{}
	applicationsOrganizationsLock := &sync.RWMutex{}

	db := &database{mongoDBAuth: mongoDBAuth, mongoDBName: mongoDBName, mongoTimeout: timeout, logger: logger}
	return &Adapter{db: db, logger: logger, cachedOrganizations: cachedOrganizations, organizationsLock: organizationsLock,
		cachedApplications: cachedApplications, applicationsLock: applicationsLock,
		cachedAuthTypes: cachedAuthTypes, authTypesLock: authTypesLock,
		cachedApplicationsOrganizations: cachedApplicationsOrganizations, applicationsOrganizationsLock: applicationsOrganizationsLock}
}

type storageListener struct {
	adapter *Adapter
	DefaultListenerImpl
}

func (sl *storageListener) OnAuthTypesUpdated() {
	sl.adapter.cacheAuthTypes()
}

func (sl *storageListener) OnOrganizationsUpdated() {
	sl.adapter.cacheOrganizations()
}

func (sl *storageListener) OnApplicationsUpdated() {
	sl.adapter.cacheApplications()
	sl.adapter.cacheOrganizations()
}

func (sl *storageListener) OnApplicationsOrganizationsUpdated() {
	sl.adapter.cacheApplications()
	sl.adapter.cacheOrganizations()
	sl.adapter.cacheApplicationsOrganizations()
}

//Listener represents storage listener
type Listener interface {
	OnAPIKeysUpdated()
	OnAuthTypesUpdated()
	OnIdentityProvidersUpdated()
	OnServiceRegsUpdated()
	OnOrganizationsUpdated()
	OnApplicationsUpdated()
	OnApplicationsOrganizationsUpdated()
}

//DefaultListenerImpl default listener implementation
type DefaultListenerImpl struct{}

//OnAPIKeysUpdated notifies api keys have been updated
func (d *DefaultListenerImpl) OnAPIKeysUpdated() {}

//OnAuthTypesUpdated notifies auth types have been updated
func (d *DefaultListenerImpl) OnAuthTypesUpdated() {}

//OnIdentityProvidersUpdated notifies identity providers have been updated
func (d *DefaultListenerImpl) OnIdentityProvidersUpdated() {}

//OnServiceRegsUpdated notifies services regs have been updated
func (d *DefaultListenerImpl) OnServiceRegsUpdated() {}

//OnOrganizationsUpdated notifies organizations have been updated
func (d *DefaultListenerImpl) OnOrganizationsUpdated() {}

//OnApplicationsUpdated notifies applications have been updated
func (d *DefaultListenerImpl) OnApplicationsUpdated() {}

//OnApplicationsOrganizationsUpdated notifies applications organizations have been updated
func (d *DefaultListenerImpl) OnApplicationsOrganizationsUpdated() {}

//TransactionContext wraps mongo.SessionContext for use by external packages
type TransactionContext interface {
	mongo.SessionContext
}<|MERGE_RESOLUTION|>--- conflicted
+++ resolved
@@ -1077,7 +1077,6 @@
 	return nil
 }
 
-<<<<<<< HEAD
 func (sa *Adapter) CountAccountsByRoleID(context TransactionContext, roleID string) (*int, error) {
 	filter := bson.D{primitive.E{Key: "id", Value: roleID}}
 	var accounts []account
@@ -1100,7 +1099,8 @@
 		numberOfAccounts = 0
 	}
 	return &numberOfAccounts, nil
-=======
+}
+
 //CountAccountsByGroupID counts how many accounts there are with the passed group id
 func (sa *Adapter) CountAccountsByGroupID(groupID string) (*int64, error) {
 	filter := bson.D{primitive.E{Key: "groups._id", Value: groupID}}
@@ -1110,7 +1110,6 @@
 		return nil, errors.WrapErrorAction("error counting accounts for group id", "", &logutils.FieldArgs{"groups._id": groupID}, err)
 	}
 	return &count, nil
->>>>>>> 4d35ba1e
 }
 
 //FindCredential finds a credential by ID
@@ -1631,7 +1630,6 @@
 	}
 
 	return nil
-<<<<<<< HEAD
 }
 
 func (sa *Adapter) CountGroupsByRoleID(context TransactionContext, roleID string) (*int, error) {
@@ -1656,8 +1654,6 @@
 		numberOfGroups = 0
 	}
 	return &numberOfGroups, nil
-=======
->>>>>>> 4d35ba1e
 }
 
 //LoadAPIKeys finds all api key documents in the DB
