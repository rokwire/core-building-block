package storage

import (
	"context"
	"core-building-block/core/model"
	"strconv"
	"time"

	"github.com/google/uuid"
	"github.com/rokmetro/auth-library/authservice"
	log "github.com/rokmetro/logging-library/loglib"
	"go.mongodb.org/mongo-driver/bson"
	"go.mongodb.org/mongo-driver/bson/primitive"
	"go.mongodb.org/mongo-driver/mongo"
	"go.mongodb.org/mongo-driver/mongo/options"
)

type organization struct {
	ID               string   `bson:"_id"`
	Name             string   `bson:"name"`
	Type             string   `bson:"type"`
	RequiresOwnLogin bool     `bson:"requires_own_login"`
	LoginTypes       []string `bson:"login_types"`

	Config organizationConfig `bson:"config"`

	DateCreated time.Time  `bson:"date_created"`
	DateUpdated *time.Time `bson:"date_updated"`
}

type organizationConfig struct {
	ID      string   `bson:"id"`
	Domains []string `bson:"domains"`

	DateCreated time.Time  `bson:"date_created"`
	DateUpdated *time.Time `bson:"date_updated"`
}

//Adapter implements the Storage interface
type Adapter struct {
	db *database
}

//Start starts the storage
func (sa *Adapter) Start() error {
	err := sa.db.start()
	if err != nil {
		return log.WrapActionError(log.ActionInitialize, "storage adapter", nil, err)
	}

	return err
}

//RegisterStorageListener registers a data change listener with the storage adapter
func (sa *Adapter) RegisterStorageListener(storageListener Listener) {
	sa.db.listeners = append(sa.db.listeners, storageListener)
}

//ReadTODO TODO TODO
func (sa *Adapter) ReadTODO() error {
	return nil
}

//FindAuthConfig finds the auth document from DB by orgID and appID
func (sa *Adapter) FindAuthConfig(orgID string, appID string, authType string) (*model.AuthConfig, error) {
	errFields := &log.FieldArgs{"org_id": orgID, "app_id": appID, "auth_type": authType}
	filter := bson.D{primitive.E{Key: "org_id", Value: orgID}, primitive.E{Key: "app_id", Value: appID}, primitive.E{Key: "type", Value: authType}}
	var result *model.AuthConfig
	err := sa.db.authConfigs.FindOne(filter, &result, nil)
	if err != nil {
		return nil, log.WrapActionError(log.ActionFind, model.TypeAuthConfig, errFields, err)
	}
	if result == nil {
		return nil, log.WrapDataError(log.StatusMissing, model.TypeAuthConfig, errFields, err)
	}
	return result, nil
}

//LoadAuthConfigs finds all auth config documents in the DB
func (sa *Adapter) LoadAuthConfigs() (*[]model.AuthConfig, error) {
	filter := bson.D{}
	var result []model.AuthConfig
	err := sa.db.authConfigs.Find(filter, &result, nil)
	if err != nil {
		return nil, log.WrapActionError(log.ActionFind, model.TypeAuthConfig, nil, err)
	}
	if len(result) == 0 {
		return nil, log.WrapDataError(log.StatusMissing, model.TypeAuthConfig, nil, err)
	}

	return &result, nil
}

//CreateGlobalConfig creates global config
func (sa *Adapter) CreateGlobalConfig(setting string) (*model.GlobalConfig, error) {
	globalConfig := model.GlobalConfig{Setting: setting}
	_, err := sa.db.globalConfig.InsertOne(globalConfig)
	if err != nil {
		return nil, log.WrapActionError(log.ActionInsert, model.TypeGlobalConfig, nil, err)
	}
	return &globalConfig, nil
}

//GetGlobalConfig give config
func (sa *Adapter) GetGlobalConfig() (*model.GlobalConfig, error) {
	filter := bson.D{}
	var result []model.GlobalConfig
	err := sa.db.globalConfig.Find(filter, &result, nil)
	if err != nil {
		return nil, log.WrapActionError(log.ActionFind, model.TypeGlobalConfig, nil, err)
	}
	if len(result) == 0 {
		//no record
		return nil, nil
	}
	return &result[0], nil

}

//SaveGlobalConfig saves the global configuration to the storage
func (sa *Adapter) SaveGlobalConfig(gc *model.GlobalConfig) error {
	// transaction
	err := sa.db.dbClient.UseSession(context.Background(), func(sessionContext mongo.SessionContext) error {
		err := sessionContext.StartTransaction()
		if err != nil {
			return log.WrapActionError(log.ActionStart, log.TypeTransaction, nil, err)
		}

		//clear the global config - we always keep only one global config
		delFilter := bson.D{}
		_, err = sa.db.globalConfig.DeleteManyWithContext(sessionContext, delFilter, nil)
		if err != nil {
			abortTransaction(sessionContext)
			return log.WrapActionError(log.ActionDelete, model.TypeGlobalConfig, nil, err)
		}

		//add the new one
		_, err = sa.db.globalConfig.InsertOneWithContext(sessionContext, gc)
		if err != nil {
			abortTransaction(sessionContext)
			return log.WrapActionError(log.ActionInsert, model.TypeGlobalConfig, nil, err)
		}

		err = sessionContext.CommitTransaction(sessionContext)
		if err != nil {
			abortTransaction(sessionContext)
			return log.WrapActionError(log.ActionCommit, log.TypeTransaction, nil, err)
		}
		return nil
	})
	if err != nil {
		return err
	}
	return nil
}

//CreateOrganization creates an organization
func (sa *Adapter) CreateOrganization(name string, requestType string, requiresOwnLogin bool, loginTypes []string, organizationDomains []string) (*model.Organization, error) {
	now := time.Now()

	orgConfigID, _ := uuid.NewUUID()
	orgConfig := organizationConfig{ID: orgConfigID.String(), Domains: organizationDomains, DateCreated: now}

	organizationID, _ := uuid.NewUUID()
	organization := organization{ID: organizationID.String(), Name: name, Type: requestType, RequiresOwnLogin: requiresOwnLogin, LoginTypes: loginTypes,
		Config: orgConfig, DateCreated: now}

	_, err := sa.db.organizations.InsertOne(organization)
	if err != nil {
		return nil, log.WrapActionError(log.ActionInsert, model.TypeOrganization, nil, err)
	}

	//return the correct type
	resOrgConfig := model.OrganizationConfig{ID: orgConfig.ID, Domains: orgConfig.Domains}

	resOrg := model.Organization{ID: organization.ID, Name: organization.Name, Type: organization.Type,
		RequiresOwnLogin: organization.RequiresOwnLogin, LoginTypes: organization.LoginTypes, Config: resOrgConfig}
	return &resOrg, nil
}

//UpdateOrganization updates an organization
func (sa *Adapter) UpdateOrganization(ID string, name string, requestType string, requiresOwnLogin bool, loginTypes []string, organizationDomains []string) error {

	now := time.Now()

	updatOrganizationFilter := bson.D{primitive.E{Key: "_id", Value: ID}}
	updateOrganization := bson.D{
		primitive.E{Key: "$set", Value: bson.D{
			primitive.E{Key: "name", Value: name},
			primitive.E{Key: "type", Value: requestType},
			primitive.E{Key: "requires_own_login", Value: requiresOwnLogin},
			primitive.E{Key: "login_types", Value: loginTypes},
			primitive.E{Key: "config.domains", Value: organizationDomains},
			primitive.E{Key: "config.date_updated", Value: now},
			primitive.E{Key: "date_updated", Value: now},
		}},
	}

	result, err := sa.db.organizations.UpdateOne(updatOrganizationFilter, updateOrganization, nil)
	if err != nil {
		return log.WrapActionError(log.ActionUpdate, model.TypeOrganization, &log.FieldArgs{"id": ID}, err)
	}
	if result.MatchedCount == 0 {
		return log.WrapDataError(log.StatusMissing, model.TypeOrganization, &log.FieldArgs{"id": ID}, err)
	}

	return nil
}

// ============================== ServiceRegs ==============================

//FindServiceRegs fetches the requested service registration records
func (sa *Adapter) FindServiceRegs(serviceIDs []string) ([]authservice.ServiceReg, error) {
	var filter bson.M
	for _, serviceID := range serviceIDs {
		if serviceID == "all" {
			filter = bson.M{}
			break
		}
	}
	if filter == nil {
		filter = bson.M{"service_id": bson.M{"$in": serviceIDs}}
	}

	var result []authservice.ServiceReg
	err := sa.db.serviceRegs.Find(filter, &result, nil)
	if err != nil {
		return nil, log.WrapActionError(log.ActionFind, model.TypeServiceReg, &log.FieldArgs{"service_id": serviceIDs}, err)
	}

	return result, nil
}

//FindServiceReg finds the service registration in storage
func (sa *Adapter) FindServiceReg(serviceID string) (*authservice.ServiceReg, error) {
	filter := bson.M{"service_id": serviceID}
	var reg *authservice.ServiceReg
	err := sa.db.serviceRegs.FindOne(filter, &reg, nil)
	if err != nil {
		return nil, log.WrapActionError(log.ActionFind, model.TypeServiceReg, &log.FieldArgs{"service_id": serviceID}, err)
	}

	return reg, nil
}

//InsertServiceReg inserts the service registration to storage
func (sa *Adapter) InsertServiceReg(reg *authservice.ServiceReg) error {
	_, err := sa.db.serviceRegs.InsertOne(reg)
	if err != nil {
		return log.WrapActionError(log.ActionInsert, model.TypeServiceReg, &log.FieldArgs{"service_id": reg.ServiceID}, err)
	}

	return nil
}

//UpdateServiceReg updates the service registration in storage
func (sa *Adapter) UpdateServiceReg(reg *authservice.ServiceReg) error {
	filter := bson.M{"service_id": reg.ServiceID}
	err := sa.db.serviceRegs.ReplaceOne(filter, reg, nil)
	if err != nil {
		return log.WrapActionError(log.ActionInsert, model.TypeServiceReg, &log.FieldArgs{"service_id": reg.ServiceID}, err)
	}

	return nil
}

//SaveServiceReg saves the service registration to the storage
func (sa *Adapter) SaveServiceReg(reg *authservice.ServiceReg) error {
	filter := bson.M{"service_id": reg.ServiceID}
	opts := options.Replace().SetUpsert(true)
	err := sa.db.serviceRegs.ReplaceOne(filter, reg, opts)
	if err != nil {
		return log.WrapActionError(log.ActionSave, model.TypeServiceReg, &log.FieldArgs{"service_id": reg.ServiceID}, err)
	}

	return nil
}

//SaveServiceReg deletes the service registration from storage
func (sa *Adapter) DeleteServiceReg(serviceID string) error {
	filter := bson.M{"service_id": serviceID}
	result, err := sa.db.serviceRegs.DeleteOne(filter, nil)
	if err != nil {
		return log.WrapActionError(log.ActionDelete, model.TypeServiceReg, &log.FieldArgs{"service_id": serviceID}, err)
	}
	if result == nil {
		return log.WrapDataError(log.StatusInvalid, "result", &log.FieldArgs{"service_id": serviceID}, err)
	}
	deletedCount := result.DeletedCount
	if deletedCount == 0 {
		return log.WrapDataError(log.StatusMissing, model.TypeServiceReg, &log.FieldArgs{"service_id": serviceID}, err)
	}

	return nil
}

//NewStorageAdapter creates a new storage adapter instance
func NewStorageAdapter(mongoDBAuth string, mongoDBName string, mongoTimeout string, logger *log.Logger) *Adapter {
	timeoutInt, err := strconv.Atoi(mongoTimeout)
	if err != nil {
		logger.Warn("Setting default Mongo timeout - 500")
		timeoutInt = 500
	}
	timeout := time.Millisecond * time.Duration(timeoutInt)

	db := &database{mongoDBAuth: mongoDBAuth, mongoDBName: mongoDBName, mongoTimeout: timeout}
	return &Adapter{db: db}
}

func abortTransaction(sessionContext mongo.SessionContext) {
	err := sessionContext.AbortTransaction(sessionContext)
	if err != nil {
		//TODO - log
	}
}

//Listener represents storage listener
type Listener interface {
	OnAuthConfigUpdated()
	OnServiceRegsUpdated()
}

<<<<<<< HEAD
type DefaultStorageListenerImpl struct{}

func (d *DefaultStorageListenerImpl) OnAuthConfigUpdated()  {}
func (d *DefaultStorageListenerImpl) OnServiceRegsUpdated() {}
=======
//DefaultListenerImpl represents default storage listener implementation
type DefaultListenerImpl struct {
}

//OnAuthConfigUpdated notifies that the auth config has been updated
func (d *DefaultListenerImpl) OnAuthConfigUpdated() {
}
>>>>>>> d9331489
<|MERGE_RESOLUTION|>--- conflicted
+++ resolved
@@ -320,17 +320,7 @@
 	OnServiceRegsUpdated()
 }
 
-<<<<<<< HEAD
-type DefaultStorageListenerImpl struct{}
-
-func (d *DefaultStorageListenerImpl) OnAuthConfigUpdated()  {}
-func (d *DefaultStorageListenerImpl) OnServiceRegsUpdated() {}
-=======
-//DefaultListenerImpl represents default storage listener implementation
-type DefaultListenerImpl struct {
-}
-
-//OnAuthConfigUpdated notifies that the auth config has been updated
-func (d *DefaultListenerImpl) OnAuthConfigUpdated() {
-}
->>>>>>> d9331489
+type DefaultListenerImpl struct{}
+
+func (d *DefaultListenerImpl) OnAuthConfigUpdated()  {}
+func (d *DefaultListenerImpl) OnServiceRegsUpdated() {}