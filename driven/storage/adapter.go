--- conflicted
+++ resolved
@@ -312,19 +312,15 @@
 
 //cacheApplicationsOrganizations caches the applications organizations
 func (sa *Adapter) cacheApplicationsOrganizations() error {
-	/*	sa.logger.Info("cacheApplicationsOrganizations..")
-
-		applicationsOrganizations, err := sa.LoadApplicationsOrganizations()
-		if err != nil {
-			return errors.WrapErrorAction(logutils.ActionFind, model.TypeApplicationOrganization, nil, err)
-		}
-
-<<<<<<< HEAD
-		sa.setCachedApplicationsOrganizations(applicationsOrganizations)*/
-
-=======
+	sa.logger.Info("cacheApplicationsOrganizations..")
+
+	applicationsOrganizations, err := sa.LoadApplicationsOrganizations()
+	if err != nil {
+		return errors.WrapErrorAction(logutils.ActionFind, model.TypeApplicationOrganization, nil, err)
+	}
+
 	sa.setCachedApplicationsOrganizations(applicationsOrganizations)
->>>>>>> 8cd7247f
+
 	return nil
 }
 
@@ -1869,40 +1865,32 @@
 
 //LoadApplicationsOrganizations loads all applications organizations
 func (sa *Adapter) LoadApplicationsOrganizations() ([]model.ApplicationOrganization, error) {
-	/*	filter := bson.D{}
-		var list []applicationOrganization
-		err := sa.db.applicationsOrganizations.Find(filter, &list, nil)
+	filter := bson.D{}
+	var list []applicationOrganization
+	err := sa.db.applicationsOrganizations.Find(filter, &list, nil)
+	if err != nil {
+		return nil, errors.WrapErrorAction(logutils.ActionFind, model.TypeApplicationOrganization, nil, err)
+	}
+	if len(list) == 0 {
+		//no data
+		return nil, nil
+	}
+
+	result := make([]model.ApplicationOrganization, len(list))
+	for i, item := range list {
+		//we have organizations and applications cached
+		application, err := sa.getCachedApplication(item.AppID)
 		if err != nil {
-			return nil, errors.WrapErrorAction(logutils.ActionFind, model.TypeApplicationOrganization, nil, err)
-		}
-		if len(list) == 0 {
-			//no data
-			return nil, nil
-		}
-
-<<<<<<< HEAD
-		result := make([]model.ApplicationOrganization, len(list))
-		for i, item := range list {
-			//we have organizations and applications cached
-			application, err := sa.getCachedApplication(item.AppID)
-			if err != nil {
-				return nil, errors.WrapErrorAction(logutils.ActionFind, model.TypeApplication, nil, err)
-			}
-			organization, err := sa.getCachedOrganization(item.OrgID)
-			if err != nil {
-				return nil, errors.WrapErrorAction(logutils.ActionFind, model.TypeOrganization, nil, err)
-			}
-
-			result[i] = applicationOrganizationFromStorage(item, *application, *organization)
-		}
-		return result, nil*/
-	return nil, nil
-=======
+			return nil, errors.WrapErrorAction(logutils.ActionFind, model.TypeApplication, nil, err)
+		}
+		organization, err := sa.getCachedOrganization(item.OrgID)
+		if err != nil {
+			return nil, errors.WrapErrorAction(logutils.ActionFind, model.TypeOrganization, nil, err)
+		}
+
 		result[i] = applicationOrganizationFromStorage(item, *application, *organization)
 	}
 	return result, nil
-
->>>>>>> 8cd7247f
 }
 
 //FindApplicationOrganizations finds application organization
