--- conflicted
+++ resolved
@@ -932,112 +932,11 @@
 // 	return nil
 // }
 
-<<<<<<< HEAD
-//FindRefreshToken finds a refresh token
-func (sa *Adapter) FindRefreshToken(token string) (*model.AuthRefresh, error) {
-	conditions := []bson.M{{"current_token": token}, {"previous_token": token}}
-	filter := bson.M{"$or": conditions}
-
-	var refresh model.AuthRefresh
-	err := sa.db.refreshTokens.FindOne(filter, &refresh, nil)
-	if err != nil {
-		return nil, errors.WrapErrorAction(logutils.ActionFind, model.TypeAuthRefresh, nil, err)
-	}
-
-	return &refresh, nil
-}
-
-//LoadRefreshTokens loads refresh tokens by an ID triple
-func (sa *Adapter) LoadRefreshTokens(orgID string, appID string, credsID string) ([]model.AuthRefresh, error) {
-	filter := bson.D{primitive.E{Key: "org_id", Value: orgID}, primitive.E{Key: "app_id", Value: appID}, primitive.E{Key: "creds_id", Value: credsID}}
-	opts := options.Find().SetSort(bson.D{primitive.E{Key: "exp", Value: 1}})
-
-	var refresh []model.AuthRefresh
-	err := sa.db.refreshTokens.Find(filter, &refresh, opts)
-	if err != nil {
-		return nil, errors.WrapErrorAction(logutils.ActionFind, model.TypeAuthRefresh, nil, err)
-	}
-
-	return refresh, nil
-}
-
-//InsertRefreshToken inserts a refresh token
-func (sa *Adapter) InsertRefreshToken(refresh *model.AuthRefresh) error {
-	if refresh == nil {
-		return errors.ErrorData(logutils.StatusInvalid, model.TypeAuthRefresh, nil)
-	}
-
-	_, err := sa.db.refreshTokens.InsertOne(refresh)
-	if err != nil {
-		return errors.WrapErrorAction(logutils.ActionInsert, model.TypeAuthRefresh, nil, err)
-	}
-
-	return nil
-}
-
-//UpdateRefreshToken updates a refresh token
-func (sa *Adapter) UpdateRefreshToken(token string, refresh *model.AuthRefresh) error {
-	filter := bson.D{primitive.E{Key: "current_token", Value: token}}
-	update := bson.D{
-		primitive.E{Key: "$set", Value: bson.D{
-			primitive.E{Key: "previous_token", Value: refresh.PreviousToken},
-			primitive.E{Key: "current_token", Value: refresh.CurrentToken},
-			primitive.E{Key: "exp", Value: refresh.Expires},
-			primitive.E{Key: "params", Value: refresh.Params},
-			primitive.E{Key: "date_updated", Value: refresh.DateUpdated},
-		}},
-	}
-
-	res, err := sa.db.refreshTokens.UpdateOne(filter, update, nil)
-	if err != nil {
-		return errors.WrapErrorAction(logutils.ActionFind, model.TypeAuthRefresh, nil, err)
-	}
-	if res.ModifiedCount != 1 {
-		return errors.ErrorAction(logutils.ActionUpdate, model.TypeAuthRefresh, &logutils.FieldArgs{"unexpected modified count": res.ModifiedCount})
-	}
-
-	return nil
-}
-
-//DeleteRefreshToken updates a refresh token
-func (sa *Adapter) DeleteRefreshToken(token string) error {
-	filter := bson.D{primitive.E{Key: "current_token", Value: token}}
-
-	res, err := sa.db.refreshTokens.DeleteOne(filter, nil)
-	if err != nil {
-		return errors.WrapErrorAction(logutils.ActionDelete, model.TypeAuthRefresh, nil, err)
-	}
-	if res.DeletedCount != 1 {
-		return errors.ErrorAction(logutils.ActionDelete, model.TypeAuthRefresh, logutils.StringArgs("unexpected deleted count"))
-	}
-
-	return nil
-}
-
-//DeleteExpiredRefreshTokens deletes expired refresh tokens
-func (sa *Adapter) DeleteExpiredRefreshTokens(now *time.Time) error {
-	filter := bson.M{"exp": bson.M{"$lte": now}}
-
-	_, err := sa.db.refreshTokens.DeleteMany(filter, nil)
-	if err != nil {
-		return errors.WrapErrorAction(logutils.ActionDelete, model.TypeAuthRefresh, &logutils.FieldArgs{"exp": now}, err)
-	}
-
-	return nil
-}
-
 //FindPermissions finds a set of permissions
 func (sa *Adapter) FindPermissions(ids []string) ([]model.Permission, error) {
 	permissionsFilter := bson.D{primitive.E{Key: "_id", Value: bson.M{"$in": ids}}}
 	var permissionsResult []model.Permission
 	err := sa.db.permissions.Find(permissionsFilter, &permissionsResult, nil)
-=======
-//FindApplicationPermissions finds a set of application permissions
-func (sa *Adapter) FindApplicationPermissions(ids []string, appID string) ([]model.ApplicationPermission, error) {
-	permissionsFilter := bson.D{primitive.E{Key: "app_id", Value: appID}, primitive.E{Key: "_id", Value: bson.M{"$in": ids}}}
-	var permissionsResult []applicationPermission
-	err := sa.db.applicationsPermissions.Find(permissionsFilter, &permissionsResult, nil)
->>>>>>> fa8c2acb
 	if err != nil {
 		return nil, err
 	}
