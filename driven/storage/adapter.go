--- conflicted
+++ resolved
@@ -1519,13 +1519,8 @@
 	return nil
 }
 
-<<<<<<< HEAD
-//UpdateAccountPreferences updates account preferences
+// UpdateAccountPreferences updates account preferences
 func (sa *Adapter) UpdateAccountPreferences(context TransactionContext, accountID string, preferences map[string]interface{}) error {
-=======
-// UpdateAccountPreferences updates account preferences
-func (sa *Adapter) UpdateAccountPreferences(accountID string, preferences map[string]interface{}) error {
->>>>>>> 8f8f4622
 	filter := bson.D{primitive.E{Key: "_id", Value: accountID}}
 	update := bson.D{
 		primitive.E{Key: "$set", Value: bson.D{
