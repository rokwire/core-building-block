--- conflicted
+++ resolved
@@ -150,24 +150,6 @@
 	return &resOrg, nil
 }
 
-<<<<<<< HEAD
-//GetServiceRegs fetches the requested service registration records
-func (sa *Adapter) GetServiceRegs(serviceIDs []string) ([]authservice.ServiceReg, error) {
-	var filter bson.M
-	for _, serviceID := range serviceIDs {
-		if serviceID == "all" {
-			filter = bson.M{}
-			break
-		}
-	}
-	if filter == nil {
-		filter = bson.M{"service_id": bson.M{"$in": serviceIDs}}
-	}
-
-	var result []authservice.ServiceReg
-	err := sa.db.serviceRegs.Find(filter, &result, nil)
-	return result, err
-=======
 //UpdateOrganization updates an organization
 func (sa *Adapter) UpdateOrganization(ID string, name string, requestType string, requiresOwnLogin bool, loginTypes []string, organizationDomains []string) error {
 
@@ -195,7 +177,34 @@
 	}
 
 	return nil
->>>>>>> 2d06aaa5
+}
+
+//GetServiceRegs fetches the requested service registration records
+func (sa *Adapter) GetServiceRegs(serviceIDs []string) ([]authservice.ServiceReg, error) {
+	var filter bson.M
+	for _, serviceID := range serviceIDs {
+		if serviceID == "all" {
+			filter = bson.M{}
+			break
+		}
+	}
+	if filter == nil {
+		filter = bson.M{"service_id": bson.M{"$in": serviceIDs}}
+	}
+
+	var result []authservice.ServiceReg
+	err := sa.db.serviceRegs.Find(filter, &result, nil)
+	return result, err
+}
+
+//InsertServiceReg inserts the service registration to the storage
+func (sa *Adapter) InsertServiceReg(reg *authservice.ServiceReg) error {
+	_, err := sa.db.serviceRegs.InsertOne(reg)
+	if err != nil {
+		return fmt.Errorf("error inserting service reg for service id %s: %v", reg.ServiceID, err)
+	}
+
+	return nil
 }
 
 //NewStorageAdapter creates a new storage adapter instance
