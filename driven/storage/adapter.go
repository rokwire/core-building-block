package storage

import (
	"context"
	"core-building-block/core/model"
	"fmt"
	"strconv"
	"sync"
	"time"

	"github.com/google/uuid"
	"github.com/rokmetro/logging-library/errors"
	"github.com/rokmetro/logging-library/logs"
	"github.com/rokmetro/logging-library/logutils"
	"go.mongodb.org/mongo-driver/bson"
	"go.mongodb.org/mongo-driver/bson/primitive"
	"go.mongodb.org/mongo-driver/mongo"
	"go.mongodb.org/mongo-driver/mongo/options"
	"golang.org/x/sync/syncmap"
	"gopkg.in/go-playground/validator.v9"
)

<<<<<<< HEAD
type rawUser struct {
	ID string `bson:"_id"`

	Account model.UserAccount `bson:"account"`
	Profile model.UserProfile `bson:"profile"`

	Permissions              []string `bson:"permissions"`
	Roles                    []string `bson:"roles"`
	Groups                   []string `bson:"groups"`
	OrganizationsMemberships []string `bson:"memberships"`

	Devices []model.Device `bson:"devices"`
}

type user struct {
	ID string `bson:"_id"`

	Account model.UserAccount `bson:"account"`
	Profile model.UserProfile `bson:"profile"`

	Permissions              []string `bson:"permissions"`
	Roles                    []role
	Groups                   []group
	OrganizationsMemberships []membership

	Devices []model.Device `bson:"devices"`
}

type membership struct {
	ID   string `bson:"_id"`
	User string `bson:"user"`

	OrgID       string                 `bson:"org_id"`
	OrgUserData map[string]interface{} `bson:"org_user_data"`

	Permissions []string `bson:"permissions"`
	Roles       []string `bson:"roles"`
	Groups      []string `bson:"groups"`
}

type group struct {
	ID   string `bson:"_id"`
	Name string `bson:"name"`

	OrgID string `bson:"org_id"`

	Permissions []string `bson:"permissions"`
	Roles       []string `bson:"roles"`
	Members     []string `bson:"members"`
}

type role struct {
	ID   string `bson:"_id"`
	Name string `bson:"name"`

	OrgID string `bson:"org_id"`

	Permissions []string `bson:"permissions"`
}

type organization struct {
	ID               string   `bson:"_id"`
	Name             string   `bson:"name"`
	Type             string   `bson:"type"`
	RequiresOwnLogin bool     `bson:"requires_own_login"`
	LoginTypes       []string `bson:"login_types"`

	Config organizationConfig `bson:"config"`

	DateCreated time.Time  `bson:"date_created"`
	DateUpdated *time.Time `bson:"date_updated"`
}

type organizationConfig struct {
	ID      string   `bson:"id"`
	Domains []string `bson:"domains"`

	DateCreated time.Time  `bson:"date_created"`
	DateUpdated *time.Time `bson:"date_updated"`
}

=======
>>>>>>> fc816435
//Adapter implements the Storage interface
type Adapter struct {
	db *database

	logger *logs.Logger

	cachedOrganizations *syncmap.Map
	organizationsLock   *sync.RWMutex
}

//Start starts the storage
func (sa *Adapter) Start() error {
	//start db
	err := sa.db.start()
	if err != nil {
		return errors.WrapErrorAction(logutils.ActionInitialize, "storage adapter", nil, err)
	}

	//register storage listener
	sl := storageListener{adapter: sa}
	sa.RegisterStorageListener(&sl)

	//cache the organizations
	err = sa.cacheOrganizations()
	if err != nil {
		return errors.WrapErrorAction(logutils.ActionCache, model.TypeOrganization, nil, err)
	}

	return err
}

//RegisterStorageListener registers a data change listener with the storage adapter
func (sa *Adapter) RegisterStorageListener(storageListener Listener) {
	sa.db.listeners = append(sa.db.listeners, storageListener)
}

//cacheOrganizations caches the organizations from the DB
func (sa *Adapter) cacheOrganizations() error {
	sa.logger.Info("cacheOrganizations..")

	organizations, err := sa.GetOrganizations()
	if err != nil {
		return errors.WrapErrorAction(logutils.ActionFind, model.TypeOrganization, nil, err)
	}

	sa.setCachedOrganizations(&organizations)

	return nil
}

func (sa *Adapter) getCachedOrganization(orgID string) (*model.Organization, error) {
	sa.organizationsLock.RLock()
	defer sa.organizationsLock.RUnlock()

	errArgs := &logutils.FieldArgs{"org_id": orgID}

	item, _ := sa.cachedOrganizations.Load(orgID)
	if item != nil {
		organization, ok := item.(model.Organization)
		if !ok {
			return nil, errors.ErrorAction(logutils.ActionCast, model.TypeOrganization, errArgs)
		}
		return &organization, nil
	}
	return nil, errors.ErrorData(logutils.StatusMissing, model.TypeAuthConfig, errArgs)
}

func (sa *Adapter) setCachedOrganizations(organizations *[]model.Organization) {
	sa.organizationsLock.Lock()
	defer sa.organizationsLock.Unlock()

	sa.cachedOrganizations = &syncmap.Map{}
	validate := validator.New()

	for _, org := range *organizations {
		err := validate.Struct(org)
		if err == nil {
			sa.cachedOrganizations.Store(org.ID, org)
		}
	}
}

//FindUserByID finds an user by id
func (sa *Adapter) FindUserByID(id string) (*model.User, error) {
	return sa.findUser("_id", id)
}

//FindUserByAccountID finds an user by account id
func (sa *Adapter) FindUserByAccountID(accountID string) (*model.User, error) {
	return sa.findUser("account.id", accountID)
}

func (sa *Adapter) findUser(key string, id string) (*model.User, error) {
	filter := bson.M{key: id}
	var user user
	err := sa.db.users.FindOne(filter, &user, nil)
	if err != nil {
		return nil, errors.WrapErrorAction(logutils.ActionFind, model.TypeUser, nil, err)
	}

	modelUser := userFromStorage(&user, sa)
	return &modelUser, nil
}

//InsertUser inserts a user
func (sa *Adapter) InsertUser(user *model.User, authCred *model.AuthCred) (*model.User, error) {
	if user == nil {
		return nil, errors.ErrorData(logutils.StatusInvalid, logutils.TypeArg, logutils.StringArgs(model.TypeUser))
	}

	storageUser := userToStorage(user)
	membership := storageUser.OrganizationsMemberships[0]

	orgID, ok := membership.OrgUserData["orgID"].(string)
	if !ok {
		return nil, errors.ErrorData(logutils.StatusInvalid, logutils.TypeString, logutils.StringArgs("org_id"))
	}

	organizationMembership := organizationMembership{ID: membership.ID, UserID: user.ID, OrgID: orgID,
		OrgUserData: membership.OrgUserData, DateCreated: storageUser.DateCreated}

	// transaction
	err := sa.db.dbClient.UseSession(context.Background(), func(sessionContext mongo.SessionContext) error {
		err := sessionContext.StartTransaction()
		if err != nil {
			sa.abortTransaction(sessionContext)
			return errors.WrapErrorAction(logutils.ActionStart, logutils.TypeTransaction, nil, err)
		}

		_, err = sa.db.users.InsertOneWithContext(sessionContext, storageUser)
		if err != nil {
			sa.abortTransaction(sessionContext)
			return errors.WrapErrorAction(logutils.ActionInsert, model.TypeUser, nil, err)
		}

		authCred.AccountID = storageUser.Account.ID
		err = sa.InsertCredentials(authCred, sessionContext)
		if err != nil {
			return errors.WrapErrorData(logutils.StatusInvalid, model.TypeAuthCred, &logutils.FieldArgs{"user_id": user.Account.Username, "account_id": user.Account.ID}, err)
		}

		err = sa.InsertMembership(&organizationMembership, sessionContext)
		if err != nil {
			sa.abortTransaction(sessionContext)
			return errors.WrapErrorAction(logutils.ActionInsert, model.TypeOrganizationMembership, nil, err)
		}

		//TODO: only save if device info has changed or it is new device
		// err = sa.SaveDevice(&newDevice, sessionContext)
		// if err == nil {
		// 	abortTransaction(sessionContext)
		// 	return log.WrapErrorAction(log.ActionSave, "device", nil, err)
		// }

		//commit the transaction
		err = sessionContext.CommitTransaction(sessionContext)
		if err != nil {
			sa.abortTransaction(sessionContext)
			return errors.WrapErrorAction(logutils.ActionCommit, logutils.TypeTransaction, nil, err)
		}
		return nil
	})
	if err != nil {
		return nil, err
	}

	returnUser := userFromStorage(storageUser, sa)
	return &returnUser, nil
}

//UpdateUser updates an existing user
func (sa *Adapter) UpdateUser(updatedUser *model.User, newOrgData *map[string]interface{}) (*model.User, error) {
	if updatedUser == nil {
		return nil, errors.ErrorData(logutils.StatusInvalid, logutils.TypeArg, logutils.StringArgs(model.TypeUser))
	}

	now := time.Now().UTC()
	newUser := userToStorage(updatedUser)
	newUser.DateUpdated = &now

	// TODO:
	// check for device updates and add possible new device

	var newMembership *organizationMembership
	if newOrgData != nil {
		membershipID, err := uuid.NewUUID()
		if err != nil {
			return nil, errors.WrapErrorData(logutils.StatusInvalid, logutils.TypeString, logutils.StringArgs("membership_id"), err)
		}
		orgID, ok := (*newOrgData)["orgID"].(string)
		if !ok {
			return nil, errors.WrapErrorData(logutils.StatusInvalid, logutils.TypeString, logutils.StringArgs("org_id"), err)
		}
		newOrgMembership := organizationMembership{ID: membershipID.String(), UserID: updatedUser.ID, OrgID: orgID,
			OrgUserData: *newOrgData, DateCreated: now}
		newMembership = &newOrgMembership

		// TODO:
		// possibly set groups based on organization populations

		newUser.OrganizationsMemberships = append(newUser.OrganizationsMemberships,
			userMembership{ID: membershipID.String(), OrgID: orgID, OrgUserData: *newOrgData, DateCreated: now})
	}

	// transaction
	err := sa.db.dbClient.UseSession(context.Background(), func(sessionContext mongo.SessionContext) error {
		err := sessionContext.StartTransaction()
		if err != nil {
			sa.abortTransaction(sessionContext)
			return errors.WrapErrorAction(logutils.ActionStart, logutils.TypeTransaction, nil, err)
		}

		filter := bson.M{"_id": updatedUser.ID}
		err = sa.db.users.ReplaceOneWithContext(sessionContext, filter, newUser, nil)
		if err != nil {
			sa.abortTransaction(sessionContext)
			return errors.WrapErrorAction(logutils.ActionReplace, model.TypeUser, nil, err)
		}

		if newMembership != nil {
			err = sa.InsertMembership(newMembership, sessionContext)
			if err != nil {
				sa.abortTransaction(sessionContext)
				return errors.WrapErrorAction(logutils.ActionInsert, model.TypeOrganizationMembership, nil, err)
			}
		}

		//TODO: save device if some device info has changed or added new device
		// err = sa.SaveDevice(&newDevice, sessionContext)
		// if err == nil {
		// 	abortTransaction(sessionContext)
		// 	return log.WrapErrorAction(log.ActionSave, "device", nil, err)
		// }

		//commit the transaction
		err = sessionContext.CommitTransaction(sessionContext)
		if err != nil {
			sa.abortTransaction(sessionContext)
			return errors.WrapErrorAction(logutils.ActionCommit, logutils.TypeTransaction, nil, err)
		}
		return nil
	})
	if err != nil {
		return nil, err
	}

	returnUser := userFromStorage(newUser, sa)
	return &returnUser, nil
}

//DeleteUser deletes a user
func (sa *Adapter) DeleteUser(id string) error {
	//TODO - we have to decide what we do on delete user operation - removing all user relations, (or) mark the user disabled etc
	filter := bson.M{"_id": id}
	_, err := sa.db.users.DeleteOne(filter, nil)
	if err != nil {
		return errors.WrapErrorAction(logutils.ActionDelete, model.TypeUser, nil, err)
	}

	return nil
}

//FindCredentials find a set of credentials
func (sa *Adapter) FindCredentials(orgID string, appID string, authType string, userID string) (*model.AuthCred, error) {
	var filter bson.D
	if len(orgID) > 0 {
		filter = bson.D{
			primitive.E{Key: "org_id", Value: orgID}, primitive.E{Key: "app_id", Value: appID},
			primitive.E{Key: "type", Value: authType}, primitive.E{Key: "user_id", Value: userID},
		}
	} else {
		filter = bson.D{primitive.E{Key: "type", Value: authType}, primitive.E{Key: "user_id", Value: userID}}
	}

	var creds model.AuthCred
	err := sa.db.credentials.FindOne(filter, &creds, nil)
	if err != nil {
		return nil, errors.WrapErrorAction(logutils.ActionFind, model.TypeAuthCred, nil, err)
	}

	return &creds, nil
}

//InsertCredentials credentials inserts a set of credentials
func (sa *Adapter) InsertCredentials(creds *model.AuthCred, context mongo.SessionContext) error {
	if creds == nil {
		return errors.ErrorData(logutils.StatusInvalid, logutils.TypeArg, logutils.StringArgs(model.TypeAuthCred))
	}

	var err error
	if context == nil {
		_, err = sa.db.credentials.InsertOne(creds)
	} else {
		_, err = sa.db.credentials.InsertOneWithContext(context, creds)
	}
	if err != nil {
		return errors.WrapErrorAction(logutils.ActionInsert, model.TypeAuthCred, nil, err)
	}

	return nil
}

//FindGlobalPermissions finds a set of global user permissions
func (sa *Adapter) FindGlobalPermissions(ids []string) ([]model.GlobalPermission, error) {
	permissionsFilter := bson.D{primitive.E{Key: "_id", Value: bson.M{"$in": ids}}}
	var permissionsResult []model.GlobalPermission
	err := sa.db.globalPermissions.Find(permissionsFilter, &permissionsResult, nil)
	if err != nil {
		return nil, err
	}

	return permissionsResult, nil
}

//FindGlobalRoles finds a set of global user roles
func (sa *Adapter) FindGlobalRoles(ids []string) ([]model.GlobalRole, error) {
	rolesFilter := bson.D{primitive.E{Key: "_id", Value: bson.M{"$in": ids}}}
	var rolesResult []model.GlobalRole
	err := sa.db.globalRoles.Find(rolesFilter, &rolesResult, nil)
	if err != nil {
		return nil, err
	}

	return rolesResult, nil
}

//FindGlobalGroups finds a set of global user groups
func (sa *Adapter) FindGlobalGroups(ids []string) ([]model.GlobalGroup, error) {
	filter := bson.D{primitive.E{Key: "_id", Value: bson.M{"$in": ids}}}
	var groupsResult []model.GlobalGroup
	err := sa.db.globalGroups.Find(filter, &groupsResult, nil)
	if err != nil {
		return nil, err
	}
	return groupsResult, nil
}

//FindOrganizationPermissions finds a set of organization user permissions
func (sa *Adapter) FindOrganizationPermissions(ids []string, orgID string) ([]model.OrganizationPermission, error) {
	permissionsFilter := bson.D{primitive.E{Key: "organization_id", Value: orgID}, primitive.E{Key: "_id", Value: bson.M{"$in": ids}}}
	var permissionsResult []organizationPermission
	err := sa.db.organizationsPermissions.Find(permissionsFilter, &permissionsResult, nil)
	if err != nil {
		return nil, err
	}

	//get the organization from the cached ones
	organization, err := sa.getCachedOrganization(orgID)
	if err != nil {
		return nil, errors.WrapErrorData(logutils.StatusMissing, model.TypeOrganization, &logutils.FieldArgs{"org_id": orgID}, err)
	}

	result := organizationPermissionsFromStorage(permissionsResult, *organization)

	return result, nil
}

//FindOrganizationRoles finds a set of organization user roles
func (sa *Adapter) FindOrganizationRoles(ids []string, orgID string) ([]model.OrganizationRole, error) {
	rolesFilter := bson.D{primitive.E{Key: "organization_id", Value: orgID}, primitive.E{Key: "_id", Value: bson.M{"$in": ids}}}
	var rolesResult []organizationRole
	err := sa.db.organizationsRoles.Find(rolesFilter, &rolesResult, nil)
	if err != nil {
		return nil, err
	}

	//get the organization from the cached ones
	organization, err := sa.getCachedOrganization(orgID)
	if err != nil {
		return nil, errors.WrapErrorData(logutils.StatusMissing, model.TypeOrganization, &logutils.FieldArgs{"org_id": orgID}, err)
	}

	result := organizationRolesFromStorage(rolesResult, *organization)

	return result, nil
}

//FindOrganizationGroups finds a set of organization user groups
func (sa *Adapter) FindOrganizationGroups(ids []string, orgID string) ([]model.OrganizationGroup, error) {
	filter := bson.D{primitive.E{Key: "organization_id", Value: orgID}, primitive.E{Key: "_id", Value: bson.M{"$in": ids}}}
	var groupsResult []organizationGroup
	err := sa.db.organizationsGroups.Find(filter, &groupsResult, nil)
	if err != nil {
		return nil, err
	}

	//get the organization from the cached ones
	organization, err := sa.getCachedOrganization(orgID)
	if err != nil {
		return nil, errors.WrapErrorData(logutils.StatusMissing, model.TypeOrganization, &logutils.FieldArgs{"org_id": orgID}, err)
	}

	result := organizationGroupsFromStorage(groupsResult, *organization)

	return result, nil
}

//InsertMembership inserts an organization membership
func (sa *Adapter) InsertMembership(orgMembership *organizationMembership, context mongo.SessionContext) error {
	if orgMembership == nil {
		return errors.ErrorData(logutils.StatusInvalid, logutils.TypeArg, logutils.StringArgs(model.TypeOrganizationMembership))
	}

	var err error
	if context == nil {
		_, err = sa.db.organizationsMemberships.InsertOne(orgMembership)
	} else {
		_, err = sa.db.organizationsMemberships.InsertOneWithContext(context, orgMembership)
	}

	if err != nil {
		return errors.WrapErrorAction(logutils.ActionInsert, model.TypeOrganizationMembership, nil, err)
	}
	return nil
}

func (sa *Adapter) FindUserByID(id string) (*model.User, error) {
	return sa.findUser("_id", id)
}

func (sa *Adapter) FindUserByAccountID(accountID string) (*model.User, error) {
	return sa.findUser("account.id", accountID)
}

func (sa *Adapter) findUser(key string, id string) (*model.User, error) {
	fullUser := model.User{}
	// transaction
	err := sa.db.dbClient.UseSession(context.Background(), func(sessionContext mongo.SessionContext) error {
		err := sessionContext.StartTransaction()
		if err != nil {
			abortTransaction(sessionContext)
			return err
		}

		pipeline := []bson.M{
			{"$match": bson.M{key: id}},
			{"$lookup": bson.M{
				"from":         "roles",
				"localField":   "roles",
				"foreignField": "_id",
				"as":           "roles",
			}},
			{"$lookup": bson.M{
				"from":         "groups",
				"localField":   "groups",
				"foreignField": "_id",
				"as":           "groups",
			}},
			{"$lookup": bson.M{
				"from":         "memberships",
				"localField":   "memberships",
				"foreignField": "_id",
				"as":           "memberships",
			}},
		}

		var usersResult []*user
		err = sa.db.users.AggregateWithContext(sessionContext, pipeline, &usersResult, nil)
		if err != nil {
			abortTransaction(sessionContext)
			return err
		}
		if len(usersResult) > 0 {
			//there is a user
			existingUser := usersResult[0]
			fullUser.ID = existingUser.ID
			fullUser.Account = existingUser.Account
			fullUser.Profile = existingUser.Profile
			fullUser.Permissions = existingUser.Permissions
			fullUser.Devices = existingUser.Devices

			fullUser.Roles = []model.GlobalRole{}
			for _, role := range existingUser.Roles {
				fullUser.Roles = append(fullUser.Roles, model.GlobalRole{Name: role.Name, Permissions: role.Permissions})
			}

			fullUser.Groups = []model.GlobalGroup{}
			for _, group := range existingUser.Groups {
				groupRoles, err := sa.FindGlobalRoles(&group.Roles, sessionContext)
				if err != nil {
					fmt.Printf("Failed to find global roles for global group %s\n", group.ID)
					fullUser.Groups = append(fullUser.Groups, model.GlobalGroup{Name: group.Name, Permissions: group.Permissions})
				} else {
					fullUser.Groups = append(fullUser.Groups, model.GlobalGroup{Name: group.Name, Permissions: group.Permissions, Roles: *groupRoles})
				}
			}

			fullUser.OrganizationsMemberships = []model.OrganizationMembership{}
			for _, membership := range existingUser.OrganizationsMemberships {
				orgMembership := model.OrganizationMembership{ID: membership.ID, OrgUserData: membership.OrgUserData, Permissions: membership.Permissions}

				roles, err := sa.FindOrganizationRoles(&membership.Roles, membership.OrgID, sessionContext)
				if err != nil {
					fmt.Printf("Failed to find org roles for org membership %s, orgID %s\n", membership.ID, membership.OrgID)
				} else {
					orgMembership.Roles = *roles
				}

				groups, err := sa.FindOrganizationGroups(&membership.Groups, membership.OrgID, sessionContext)
				if err != nil {
					fmt.Printf("Failed to find org groups for org membership %s, orgID %s\n", membership.ID, membership.OrgID)
				} else {
					orgMembership.Groups = *groups
				}

				org, err := sa.FindOrganization(membership.OrgID)
				if err != nil {
					fmt.Printf("Failed to find organization for orgID %s\n", membership.OrgID)
				} else {
					orgMembership.Organization = *org
				}

				fullUser.OrganizationsMemberships = append(fullUser.OrganizationsMemberships, orgMembership)
			}
		}

		//commit the transaction
		err = sessionContext.CommitTransaction(sessionContext)
		if err != nil {
			abortTransaction(sessionContext)
			return err
		}
		return nil
	})
	if err != nil {
		return nil, err
	}
	return &fullUser, nil
}

//InsertUser inserts a user
func (sa *Adapter) InsertUser(userAuth *model.UserAuth, authCred *model.AuthCred) (*model.User, error) {
	if userAuth == nil {
		return nil, log.DataError(log.StatusInvalid, log.TypeArg, log.StringArgs(model.TypeUserAuth))
	}

	newID, err := uuid.NewUUID()
	if err != nil {
		return nil, log.DataError(log.StatusInvalid, log.TypeString, log.StringArgs("user_id"))
	}
	newUser := rawUser{ID: newID.String()}

	accountID, err := uuid.NewUUID()
	if err != nil {
		return nil, log.DataError(log.StatusInvalid, log.TypeString, log.StringArgs("account_id"))
	}
	newAccount := model.UserAccount{ID: accountID.String(), Email: userAuth.Email, Phone: userAuth.Phone}
	newUser.Account = newAccount

	profileID, err := uuid.NewUUID()
	if err != nil {
		return nil, log.DataError(log.StatusInvalid, log.TypeString, log.StringArgs("profile_id"))
	}
	newProfile := model.UserProfile{ID: profileID.String(), FirstName: userAuth.FirstName, LastName: userAuth.LastName, Photo: string(userAuth.Picture)}
	newUser.Profile = newProfile

	newUser.Permissions = []string{}
	newUser.Roles = []string{}
	newUser.Groups = []string{}

	membershipID, err := uuid.NewUUID()
	if err != nil {
		return nil, log.DataError(log.StatusInvalid, log.TypeString, log.StringArgs("membership_id"))
	}
	orgID, ok := userAuth.OrgData["orgID"].(string)
	if !ok {
		return nil, log.DataError(log.StatusInvalid, log.TypeString, log.StringArgs("org_id"))
	}
	newOrgMembership := membership{ID: membershipID.String(), User: newID.String(), OrgID: orgID, OrgUserData: userAuth.OrgData,
		Permissions: []string{}, Roles: []string{}, Groups: []string{}}

	// TODO:
	// add new membership ID to any applicable org groups, possibly set groups based on organization populations

	newUser.OrganizationsMemberships = []string{newOrgMembership.ID}

	// transaction
	err = sa.db.dbClient.UseSession(context.Background(), func(sessionContext mongo.SessionContext) error {
		err := sessionContext.StartTransaction()
		if err != nil {
			abortTransaction(sessionContext)
			return log.WrapActionError(log.ActionStart, log.TypeTransaction, nil, err)
		}

		err = sa.InsertMembership(&newOrgMembership, sessionContext)
		if err != nil {
			abortTransaction(sessionContext)
			return log.WrapActionError(log.ActionInsert, model.TypeOrganizationMembership, nil, err)
		}

		// pass some device info in to use here
		newDevice := model.Device{}
		err = sa.SaveDevice(&newDevice, sessionContext)
		if err == nil {
			newUser.Devices = []model.Device{newDevice}
		}

		_, err = sa.db.users.InsertOneWithContext(sessionContext, newUser)
		if err != nil {
			abortTransaction(sessionContext)
			return log.WrapActionError(log.ActionInsert, model.TypeUser, nil, err)
		}

		authCred.AccountID = accountID.String()
		err = sa.InsertCredentials(authCred, sessionContext)
		if err != nil {
			return log.WrapDataError(log.StatusInvalid, model.TypeAuthCred, &log.FieldArgs{"user_id": userAuth.UserID, "account_id": userAuth.AccountID}, err)
		}

		//commit the transaction
		err = sessionContext.CommitTransaction(sessionContext)
		if err != nil {
			abortTransaction(sessionContext)
			return log.WrapActionError(log.ActionCommit, log.TypeTransaction, nil, err)
		}
		return nil
	})
	if err != nil {
		return nil, err
	}
	return sa.FindUserByID(newID.String())
}

//UpdateUser updates an existing user
func (sa *Adapter) UpdateUser(user *model.User, newOrgData *map[string]interface{}) (*model.User, error) {
	if user == nil {
		return nil, log.DataError(log.StatusInvalid, log.TypeArg, log.StringArgs(model.TypeUser))
	}

	newUser := rawUser{ID: user.ID}
	newUser.Account = user.Account
	newUser.Profile = user.Profile

	newUser.Permissions = user.Permissions
	newUser.Roles = []string{}
	for _, r := range user.Roles {
		newUser.Roles = append(newUser.Roles, r.ID)
	}
	newUser.Groups = []string{}
	for _, g := range user.Groups {
		newUser.Groups = append(newUser.Groups, g.ID)
	}

	newUser.OrganizationsMemberships = []string{}
	for _, m := range user.OrganizationsMemberships {
		newUser.OrganizationsMemberships = append(newUser.OrganizationsMemberships, m.ID)
	}
	// transaction
	err := sa.db.dbClient.UseSession(context.Background(), func(sessionContext mongo.SessionContext) error {
		err := sessionContext.StartTransaction()
		if err != nil {
			abortTransaction(sessionContext)
			return log.WrapActionError(log.ActionStart, log.TypeTransaction, nil, err)
		}

		if newOrgData != nil {
			membershipID, err := uuid.NewUUID()
			if err != nil {
				return log.WrapDataError(log.StatusInvalid, log.TypeString, log.StringArgs("membership_id"), err)
			}
			orgID, ok := (*newOrgData)["orgID"].(string)
			if !ok {
				return log.WrapDataError(log.StatusInvalid, log.TypeString, log.StringArgs("org_id"), err)
			}
			newOrgMembership := membership{ID: membershipID.String(), User: user.ID, OrgID: orgID, OrgUserData: *newOrgData,
				Permissions: []string{}, Roles: []string{}, Groups: []string{}}

			// TODO:
			// add new membership ID to any applicable org groups, possibly set groups based on organization populations

			newUser.OrganizationsMemberships = append(newUser.OrganizationsMemberships, newOrgMembership.ID)

			err = sa.InsertMembership(&newOrgMembership, sessionContext)
			if err != nil {
				abortTransaction(sessionContext)
				return log.WrapActionError(log.ActionInsert, model.TypeOrganizationMembership, nil, err)
			}
		}

		// TODO:
		// update devices list

		filter := bson.M{"_id": user.ID}
		err = sa.db.users.ReplaceOneWithContext(sessionContext, filter, newUser, nil)
		if err != nil {
			abortTransaction(sessionContext)
			return log.WrapActionError(log.ActionReplace, model.TypeUser, nil, err)
		}
		//commit the transaction
		err = sessionContext.CommitTransaction(sessionContext)
		if err != nil {
			abortTransaction(sessionContext)
			return log.WrapActionError(log.ActionCommit, log.TypeTransaction, nil, err)
		}
		return nil
	})
	if err != nil {
		return nil, err
	}

	return sa.FindUserByID(user.ID)
}

//DeleteUser deletes a user
func (sa *Adapter) DeleteUser(id string) error {
	filter := bson.M{"_id": id}
	_, err := sa.db.users.DeleteOne(filter, nil)
	if err != nil {
		return log.WrapActionError(log.ActionDelete, model.TypeUser, nil, err)
	}

	return nil
}

//FindCredentials find a set of credentials
func (sa *Adapter) FindCredentials(orgID string, appID string, authType string, userID string) (*model.AuthCred, error) {
	var filter bson.D
	if len(orgID) > 0 {
		filter = bson.D{
			primitive.E{Key: "org_id", Value: orgID}, primitive.E{Key: "app_id", Value: appID},
			primitive.E{Key: "type", Value: authType}, primitive.E{Key: "user_id", Value: userID},
		}
	} else {
		filter = bson.D{primitive.E{Key: "type", Value: authType}, primitive.E{Key: "user_id", Value: userID}}
	}

	var creds model.AuthCred
	err := sa.db.credentials.FindOne(filter, &creds, nil)
	if err != nil {
		return nil, log.WrapActionError(log.ActionFind, model.TypeAuthCred, nil, err)
	}

	return &creds, nil
}

//Insert credentials inserts a set of credentials
func (sa *Adapter) InsertCredentials(creds *model.AuthCred, context mongo.SessionContext) error {
	if creds == nil {
		return log.DataError(log.StatusInvalid, log.TypeArg, log.StringArgs(model.TypeAuthCred))
	}

	var err error
	if context == nil {
		_, err = sa.db.credentials.InsertOne(creds)
	} else {
		_, err = sa.db.credentials.InsertOneWithContext(context, creds)
	}
	if err != nil {
		return log.WrapActionError(log.ActionInsert, model.TypeAuthCred, nil, err)
	}

	return nil
}

//Update credentials updates a set of credentials
func (sa *Adapter) UpdateCredentials(orgID string, appID string, authType string, creds *model.AuthCred) error {
	if creds == nil {
		return log.DataError(log.StatusInvalid, log.TypeArg, log.StringArgs(model.TypeAuthCred))
	}

	var filter bson.D
	if len(orgID) > 0 {
		filter = bson.D{
			primitive.E{Key: "org_id", Value: orgID}, primitive.E{Key: "app_id", Value: appID},
			primitive.E{Key: "type", Value: authType}, primitive.E{Key: "user_id", Value: creds.UserID},
		}
	} else {
		filter = bson.D{primitive.E{Key: "type", Value: authType}, primitive.E{Key: "user_id", Value: creds.UserID}}
	}

	err := sa.db.serviceRegs.ReplaceOne(filter, creds, nil)
	if err != nil {
		return log.WrapActionError(log.ActionUpdate, model.TypeAuthCred, &log.FieldArgs{"user_id": creds.UserID}, err)
	}

	return nil
}

//FindGlobalRoles finds a set of global user roles
func (sa *Adapter) FindGlobalRoles(ids *[]string, context mongo.SessionContext) (*[]model.GlobalRole, error) {
	rolesFilter := bson.D{primitive.E{Key: "org_id", Value: "global"}, primitive.E{Key: "_id", Value: bson.M{"$in": *ids}}}
	var rolesResult []model.GlobalRole
	var err error
	if context == nil {
		err = sa.db.roles.Find(rolesFilter, &rolesResult, nil)
	} else {
		err = sa.db.roles.FindWithContext(context, rolesFilter, &rolesResult, nil)
	}
	if err != nil {
		return nil, err
	}

	return &rolesResult, nil
}

//FindOrganizationRoles finds a set of organization user roles
func (sa *Adapter) FindOrganizationRoles(ids *[]string, orgID string, context mongo.SessionContext) (*[]model.OrganizationRole, error) {
	rolesFilter := bson.D{primitive.E{Key: "org_id", Value: orgID}, primitive.E{Key: "_id", Value: bson.M{"$in": *ids}}}
	var rolesResult []model.OrganizationRole
	var err error
	if context == nil {
		err = sa.db.roles.Find(rolesFilter, &rolesResult, nil)
	} else {
		err = sa.db.roles.FindWithContext(context, rolesFilter, &rolesResult, nil)
	}
	if err != nil {
		return nil, err
	}

	return &rolesResult, nil
}

//FindGlobalGroups finds a set of global user groups
func (sa *Adapter) FindGlobalGroups(ids *[]string, context mongo.SessionContext) (*[]model.GlobalGroup, error) {
	pipeline := []bson.M{
		{"$match": bson.M{"org_id": "global", "_id": bson.M{"$in": *ids}}},
		{"$lookup": bson.M{
			"from":         "roles",
			"localField":   "roles",
			"foreignField": "_id",
			"as":           "roles",
		}},
	}
	var groupsResult []model.GlobalGroup
	var err error
	if context == nil {
		err = sa.db.groups.Aggregate(pipeline, &groupsResult, nil)
	} else {
		err = sa.db.groups.AggregateWithContext(context, pipeline, &groupsResult, nil)
	}
	if err != nil {
		return nil, err
	}

	return &groupsResult, nil
}

//FindOrganizationGroups finds a set of organization user groups
func (sa *Adapter) FindOrganizationGroups(ids *[]string, orgID string, context mongo.SessionContext) (*[]model.OrganizationGroup, error) {
	pipeline := []bson.M{
		{"$match": bson.M{"org_id": orgID, "_id": bson.M{"$in": *ids}}},
		{"$lookup": bson.M{
			"from":         "roles",
			"localField":   "roles",
			"foreignField": "_id",
			"as":           "roles",
		}},
	}
	var groupsResult []model.OrganizationGroup
	var err error
	if context == nil {
		err = sa.db.groups.Aggregate(pipeline, &groupsResult, nil)
	} else {
		err = sa.db.groups.AggregateWithContext(context, pipeline, &groupsResult, nil)
	}
	if err != nil {
		return nil, err
	}

	return &groupsResult, nil
}

//InsertMembership inserts an organization membership
func (sa *Adapter) InsertMembership(orgMembership *membership, context mongo.SessionContext) error {
	if orgMembership == nil {
		return log.DataError(log.StatusInvalid, log.TypeArg, log.StringArgs(model.TypeOrganizationMembership))
	}

	var err error
	if context == nil {
		_, err = sa.db.memberships.InsertOne(orgMembership)
	} else {
		_, err = sa.db.memberships.InsertOneWithContext(context, orgMembership)
	}

	if err != nil {
		return log.WrapActionError(log.ActionInsert, model.TypeOrganizationMembership, nil, err)
	}
	return nil
}

//FindAuthConfig finds the auth document from DB by orgID and appID
func (sa *Adapter) FindAuthConfig(orgID string, appID string, authType string) (*model.AuthConfig, error) {
	errFields := &logutils.FieldArgs{"org_id": orgID, "app_id": appID, "auth_type": authType}
	filter := bson.D{primitive.E{Key: "org_id", Value: orgID}, primitive.E{Key: "app_id", Value: appID}, primitive.E{Key: "type", Value: authType}}
	var result *model.AuthConfig
	err := sa.db.authConfigs.FindOne(filter, &result, nil)
	if err != nil {
		return nil, errors.WrapErrorAction(logutils.ActionFind, model.TypeAuthConfig, errFields, err)
	}
	if result == nil {
		return nil, errors.WrapErrorData(logutils.StatusMissing, model.TypeAuthConfig, errFields, err)
	}
	return result, nil
}

//LoadAuthConfigs finds all auth config documents in the DB
func (sa *Adapter) LoadAuthConfigs() (*[]model.AuthConfig, error) {
	filter := bson.D{}
	var result []model.AuthConfig
	err := sa.db.authConfigs.Find(filter, &result, nil)
	if err != nil {
		return nil, errors.WrapErrorAction(logutils.ActionFind, model.TypeAuthConfig, nil, err)
	}
	if len(result) == 0 {
		return nil, errors.WrapErrorData(logutils.StatusMissing, model.TypeAuthConfig, nil, err)
	}

	return &result, nil
}

//CreateGlobalConfig creates global config
func (sa *Adapter) CreateGlobalConfig(setting string) (*model.GlobalConfig, error) {
	globalConfig := model.GlobalConfig{Setting: setting}
	_, err := sa.db.globalConfig.InsertOne(globalConfig)
	if err != nil {
		return nil, errors.WrapErrorAction(logutils.ActionInsert, model.TypeGlobalConfig, nil, err)
	}
	return &globalConfig, nil
}

//GetGlobalConfig give config
func (sa *Adapter) GetGlobalConfig() (*model.GlobalConfig, error) {
	filter := bson.D{}
	var result []model.GlobalConfig
	err := sa.db.globalConfig.Find(filter, &result, nil)
	if err != nil {
		return nil, errors.WrapErrorAction(logutils.ActionFind, model.TypeGlobalConfig, nil, err)
	}
	if len(result) == 0 {
		//no record
		return nil, nil
	}
	return &result[0], nil

}

//SaveGlobalConfig saves the global configuration to the storage
func (sa *Adapter) SaveGlobalConfig(gc *model.GlobalConfig) error {
	// transaction
	err := sa.db.dbClient.UseSession(context.Background(), func(sessionContext mongo.SessionContext) error {
		err := sessionContext.StartTransaction()
		if err != nil {
			return errors.WrapErrorAction(logutils.ActionStart, logutils.TypeTransaction, nil, err)
		}

		//clear the global config - we always keep only one global config
		delFilter := bson.D{}
		_, err = sa.db.globalConfig.DeleteManyWithContext(sessionContext, delFilter, nil)
		if err != nil {
			sa.abortTransaction(sessionContext)
			return errors.WrapErrorAction(logutils.ActionDelete, model.TypeGlobalConfig, nil, err)
		}

		//add the new one
		_, err = sa.db.globalConfig.InsertOneWithContext(sessionContext, gc)
		if err != nil {
			sa.abortTransaction(sessionContext)
			return errors.WrapErrorAction(logutils.ActionInsert, model.TypeGlobalConfig, nil, err)
		}

		err = sessionContext.CommitTransaction(sessionContext)
		if err != nil {
			sa.abortTransaction(sessionContext)
			return errors.WrapErrorAction(logutils.ActionCommit, logutils.TypeTransaction, nil, err)
		}
		return nil
	})
	if err != nil {
		return err
	}
	return nil
}

//FindOrganization finds an organization
func (sa *Adapter) FindOrganization(id string) (*model.Organization, error) {
<<<<<<< HEAD
	errFields := &log.FieldArgs{"id": id}
	filter := bson.D{primitive.E{Key: "_id", Value: id}}
	var org model.Organization

	err := sa.db.organizations.FindOne(filter, &org, nil)
	if err != nil {
		return nil, log.WrapActionError(log.ActionFind, model.TypeOrganization, errFields, err)
	}

	return &org, nil
}

//CreateOrganization creates an organization
func (sa *Adapter) CreateOrganization(name string, requestType string, requiresOwnLogin bool, loginTypes []string, organizationDomains []string) (*model.Organization, error) {
	now := time.Now()

	orgConfigID, _ := uuid.NewUUID()
	orgConfig := organizationConfig{ID: orgConfigID.String(), Domains: organizationDomains, DateCreated: now}
=======
	//no transactions for get operations..
>>>>>>> fc816435

	//1. find organization
	orgFilter := bson.D{primitive.E{Key: "_id", Value: id}}
	var org organization

	err := sa.db.organizations.FindOne(orgFilter, &org, nil)
	if err != nil {
		return nil, errors.WrapErrorAction(logutils.ActionFind, model.TypeOrganization, &logutils.FieldArgs{"id": id}, err)
	}

	//2. find the organization applications
	var applications []model.Application
	if len(org.Applications) > 0 {
		appsFilter := bson.D{primitive.E{Key: "_id", Value: bson.M{"$in": org.Applications}}}
		err := sa.db.applications.Find(appsFilter, &applications, nil)
		if err != nil {
			return nil, errors.WrapErrorAction(logutils.ActionFind, model.TypeApplication, nil, err)
		}
	}

	organization := organizationFromStorage(&org, applications)
	return &organization, nil
}

//InsertOrganization inserts an organization
func (sa *Adapter) InsertOrganization(organization model.Organization) (*model.Organization, error) {
	org := organizationToStorage(&organization)
	_, err := sa.db.organizations.InsertOne(org)
	if err != nil {
		return nil, errors.WrapErrorAction(logutils.ActionInsert, model.TypeOrganization, nil, err)
	}

	return &organization, nil
}

//UpdateOrganization updates an organization
func (sa *Adapter) UpdateOrganization(ID string, name string, requestType string, requiresOwnLogin bool, loginTypes []string, organizationDomains []string) error {

	now := time.Now()
	//TODO - use pointers and update only what not nil
	updatOrganizationFilter := bson.D{primitive.E{Key: "_id", Value: ID}}
	updateOrganization := bson.D{
		primitive.E{Key: "$set", Value: bson.D{
			primitive.E{Key: "name", Value: name},
			primitive.E{Key: "type", Value: requestType},
			primitive.E{Key: "requires_own_login", Value: requiresOwnLogin},
			primitive.E{Key: "login_types", Value: loginTypes},
			primitive.E{Key: "config.domains", Value: organizationDomains},
			primitive.E{Key: "config.date_updated", Value: now},
			primitive.E{Key: "date_updated", Value: now},
		}},
	}

	result, err := sa.db.organizations.UpdateOne(updatOrganizationFilter, updateOrganization, nil)
	if err != nil {
		return errors.WrapErrorAction(logutils.ActionUpdate, model.TypeOrganization, &logutils.FieldArgs{"id": ID}, err)
	}
	if result.MatchedCount == 0 {
		return errors.WrapErrorData(logutils.StatusMissing, model.TypeOrganization, &logutils.FieldArgs{"id": ID}, err)
	}

	return nil
}

//GetOrganizations gets the organizations
func (sa *Adapter) GetOrganizations() ([]model.Organization, error) {
	//no transactions for get operations..

	//1. find the organizations
	orgsFilter := bson.D{}
	var orgsResult []organization
	err := sa.db.organizations.Find(orgsFilter, &orgsResult, nil)
	if err != nil {
		return nil, errors.WrapErrorAction(logutils.ActionFind, model.TypeOrganization, nil, err)
	}
	if len(orgsResult) == 0 {
		//no data
		return make([]model.Organization, 0), nil
	}

<<<<<<< HEAD
	var resultList []model.Organization
	for _, current := range result {
		item := &model.Organization{ID: current.ID, Name: current.Name, Type: current.Type, RequiresOwnLogin: current.RequiresOwnLogin,
			LoginTypes: current.LoginTypes, Config: current.Config}
		resultList = append(resultList, *item)
=======
	//2. find the applications for the organization
	var applicationsIDs []string
	for _, org := range orgsResult {
		if len(org.Applications) > 0 {
			applicationsIDs = append(applicationsIDs, org.Applications...)
		}
	}
	var applicationsResult []model.Application
	if len(applicationsIDs) > 0 {
		orgsAppsFilter := bson.D{primitive.E{Key: "_id", Value: bson.M{"$in": applicationsIDs}}}
		err := sa.db.applications.Find(orgsAppsFilter, &applicationsResult, nil)
		if err != nil {
			return nil, errors.WrapErrorAction(logutils.ActionFind, model.TypeApplication, nil, err)
		}
>>>>>>> fc816435
	}

	//3. prepare the response
	organizations := organizationsFromStorage(orgsResult, applicationsResult)
	return organizations, nil
}

//GetApplication gets application
func (sa *Adapter) GetApplication(ID string) (*model.Application, error) {
	filter := bson.D{primitive.E{Key: "_id", Value: ID}}
	var result []model.Application
	err := sa.db.applications.Find(filter, &result, nil)
	if err != nil {
		return nil, errors.WrapErrorAction(logutils.ActionFind, model.TypeApplication, nil, err)
	}
	if len(result) == 0 {
		//no record
		return nil, nil
	}

	appRes := result[0]

	getResApp := model.Application{ID: appRes.ID, Name: appRes.Name, Versions: appRes.Versions}
	return &getResApp, nil
}

// ============================== ServiceRegs ==============================

//FindServiceRegs fetches the requested service registration records
func (sa *Adapter) FindServiceRegs(serviceIDs []string) ([]model.ServiceReg, error) {
	var filter bson.M
	for _, serviceID := range serviceIDs {
		if serviceID == "all" {
			filter = bson.M{}
			break
		}
	}
	if filter == nil {
		filter = bson.M{"registration.service_id": bson.M{"$in": serviceIDs}}
	}

	var result []model.ServiceReg
	err := sa.db.serviceRegs.Find(filter, &result, nil)
	if err != nil {
		return nil, errors.WrapErrorAction(logutils.ActionFind, model.TypeServiceReg, &logutils.FieldArgs{"service_id": serviceIDs}, err)
	}

	if result == nil {
		result = []model.ServiceReg{}
	}

	return result, nil
}

//FindServiceReg finds the service registration in storage
func (sa *Adapter) FindServiceReg(serviceID string) (*model.ServiceReg, error) {
	filter := bson.M{"registration.service_id": serviceID}
	var reg *model.ServiceReg
	err := sa.db.serviceRegs.FindOne(filter, &reg, nil)
	if err != nil {
		return nil, errors.WrapErrorAction(logutils.ActionFind, model.TypeServiceReg, &logutils.FieldArgs{"service_id": serviceID}, err)
	}

	return reg, nil
}

//InsertServiceReg inserts the service registration to storage
func (sa *Adapter) InsertServiceReg(reg *model.ServiceReg) error {
	_, err := sa.db.serviceRegs.InsertOne(reg)
	if err != nil {
		return errors.WrapErrorAction(logutils.ActionInsert, model.TypeServiceReg, &logutils.FieldArgs{"service_id": reg.Registration.ServiceID}, err)
	}

	return nil
}

//UpdateServiceReg updates the service registration in storage
func (sa *Adapter) UpdateServiceReg(reg *model.ServiceReg) error {
	filter := bson.M{"registration.service_id": reg.Registration.ServiceID}
	err := sa.db.serviceRegs.ReplaceOne(filter, reg, nil)
	if err != nil {
		return errors.WrapErrorAction(logutils.ActionInsert, model.TypeServiceReg, &logutils.FieldArgs{"service_id": reg.Registration.ServiceID}, err)
	}

	return nil
}

//SaveServiceReg saves the service registration to the storage
func (sa *Adapter) SaveServiceReg(reg *model.ServiceReg) error {
	filter := bson.M{"registration.service_id": reg.Registration.ServiceID}
	opts := options.Replace().SetUpsert(true)
	err := sa.db.serviceRegs.ReplaceOne(filter, reg, opts)
	if err != nil {
		return errors.WrapErrorAction(logutils.ActionSave, model.TypeServiceReg, &logutils.FieldArgs{"service_id": reg.Registration.ServiceID}, err)
	}

	return nil
}

//DeleteServiceReg deletes the service registration from storage
func (sa *Adapter) DeleteServiceReg(serviceID string) error {
	filter := bson.M{"registration.service_id": serviceID}
	result, err := sa.db.serviceRegs.DeleteOne(filter, nil)
	if err != nil {
		return errors.WrapErrorAction(logutils.ActionDelete, model.TypeServiceReg, &logutils.FieldArgs{"service_id": serviceID}, err)
	}
	if result == nil {
		return errors.WrapErrorData(logutils.StatusInvalid, "result", &logutils.FieldArgs{"service_id": serviceID}, err)
	}
	deletedCount := result.DeletedCount
	if deletedCount == 0 {
		return errors.WrapErrorData(logutils.StatusMissing, model.TypeServiceReg, &logutils.FieldArgs{"service_id": serviceID}, err)
	}

	return nil
}

<<<<<<< HEAD
func (sa *Adapter) SaveDevice(device *model.Device, context mongo.SessionContext) error {
	if device == nil {
		return log.DataError(log.StatusInvalid, log.TypeArg, log.StringArgs("device"))
	}

=======
//FindServiceAuthorization finds the service authorization in storage
func (sa *Adapter) FindServiceAuthorization(userID string, serviceID string) (*model.ServiceAuthorization, error) {
	filter := bson.M{"user_id": userID, "service_id": serviceID}
	var reg *model.ServiceAuthorization
	err := sa.db.serviceAuthorizations.FindOne(filter, &reg, nil)
	if err != nil {
		return nil, errors.WrapErrorAction(logutils.ActionFind, model.TypeServiceAuthorization, &logutils.FieldArgs{"user_id": userID, "service_id": serviceID}, err)
	}

	return reg, nil
}

//SaveServiceAuthorization saves the service authorization to storage
func (sa *Adapter) SaveServiceAuthorization(authorization *model.ServiceAuthorization) error {
	filter := bson.M{"user_id": authorization.UserID, "service_id": authorization.ServiceID}
	opts := options.Replace().SetUpsert(true)
	err := sa.db.serviceAuthorizations.ReplaceOne(filter, authorization, opts)
	if err != nil {
		return errors.WrapErrorAction(logutils.ActionSave, model.TypeServiceAuthorization, &logutils.FieldArgs{"user_id": authorization.UserID, "service_id": authorization.ServiceID}, err)
	}

	return nil
}

//DeleteServiceAuthorization deletes the service authorization from storage
func (sa *Adapter) DeleteServiceAuthorization(userID string, serviceID string) error {
	filter := bson.M{"user_id": userID, "service_id": serviceID}
	result, err := sa.db.serviceAuthorizations.DeleteOne(filter, nil)
	if err != nil {
		return errors.WrapErrorAction(logutils.ActionFind, model.TypeServiceAuthorization, &logutils.FieldArgs{"user_id": userID, "service_id": serviceID}, err)
	}
	if result == nil {
		return errors.WrapErrorData(logutils.StatusInvalid, "result", &logutils.FieldArgs{"user_id": userID, "service_id": serviceID}, err)
	}
	deletedCount := result.DeletedCount
	if deletedCount == 0 {
		return errors.WrapErrorData(logutils.StatusMissing, model.TypeServiceAuthorization, &logutils.FieldArgs{"user_id": userID, "service_id": serviceID}, err)
	}

	return nil
}

//SaveDevice saves device
func (sa *Adapter) SaveDevice(device *model.Device, context mongo.SessionContext) error {
	if device == nil {
		return errors.ErrorData(logutils.StatusInvalid, logutils.TypeArg, logutils.StringArgs("device"))
	}

	storageDevice := deviceToStorage(device)

>>>>>>> fc816435
	var err error
	filter := bson.M{"_id": device.ID}
	opts := options.Replace().SetUpsert(true)
	if context == nil {
<<<<<<< HEAD
		err = sa.db.devices.ReplaceOne(filter, device, opts)
	} else {
		err = sa.db.devices.ReplaceOneWithContext(context, filter, device, opts)
	}

	if err != nil {
		return log.WrapActionError(log.ActionSave, "device", &log.FieldArgs{"device_id": device.ID}, nil)
=======
		err = sa.db.devices.ReplaceOne(filter, storageDevice, opts)
	} else {
		err = sa.db.devices.ReplaceOneWithContext(context, filter, storageDevice, opts)
	}

	if err != nil {
		return errors.WrapErrorAction(logutils.ActionSave, "device", &logutils.FieldArgs{"device_id": device.ID}, nil)
>>>>>>> fc816435
	}

	return nil
}

<<<<<<< HEAD
=======
func (sa *Adapter) abortTransaction(sessionContext mongo.SessionContext) {
	err := sessionContext.AbortTransaction(sessionContext)
	if err != nil {
		sa.logger.Errorf("error aborting a transaction - %s", err)
	}
}

>>>>>>> fc816435
//NewStorageAdapter creates a new storage adapter instance
func NewStorageAdapter(mongoDBAuth string, mongoDBName string, mongoTimeout string, logger *logs.Logger) *Adapter {
	timeoutInt, err := strconv.Atoi(mongoTimeout)
	if err != nil {
		logger.Warn("Setting default Mongo timeout - 500")
		timeoutInt = 500
	}
	timeout := time.Millisecond * time.Duration(timeoutInt)

	cachedOrganizations := &syncmap.Map{}
	organizationsLock := &sync.RWMutex{}

	db := &database{mongoDBAuth: mongoDBAuth, mongoDBName: mongoDBName, mongoTimeout: timeout, logger: logger}
	return &Adapter{db: db, logger: logger, cachedOrganizations: cachedOrganizations, organizationsLock: organizationsLock}
}

type storageListener struct {
	adapter *Adapter
	DefaultListenerImpl
}

func (sl *storageListener) OnOrganizationsUpdated() {
	sl.adapter.cacheOrganizations()
}

func (sl *storageListener) OnApplicationsUpdated() {
	sl.adapter.cacheOrganizations()
}

//Listener represents storage listener
type Listener interface {
	OnAuthConfigUpdated()
	OnServiceRegsUpdated()
	OnOrganizationsUpdated()
	OnApplicationsUpdated()
}

//DefaultListenerImpl default listener implementation
type DefaultListenerImpl struct{}

//OnAuthConfigUpdated notifies auth configs have been updated
func (d *DefaultListenerImpl) OnAuthConfigUpdated() {}

//OnServiceRegsUpdated notifies services regs have been updated
func (d *DefaultListenerImpl) OnServiceRegsUpdated() {}

//OnOrganizationsUpdated notifies organizations have been updated
func (d *DefaultListenerImpl) OnOrganizationsUpdated() {}

//OnApplicationsUpdated notifies applications have been updated
func (d *DefaultListenerImpl) OnApplicationsUpdated() {}<|MERGE_RESOLUTION|>--- conflicted
+++ resolved
@@ -3,7 +3,6 @@
 import (
 	"context"
 	"core-building-block/core/model"
-	"fmt"
 	"strconv"
 	"sync"
 	"time"
@@ -20,90 +19,6 @@
 	"gopkg.in/go-playground/validator.v9"
 )
 
-<<<<<<< HEAD
-type rawUser struct {
-	ID string `bson:"_id"`
-
-	Account model.UserAccount `bson:"account"`
-	Profile model.UserProfile `bson:"profile"`
-
-	Permissions              []string `bson:"permissions"`
-	Roles                    []string `bson:"roles"`
-	Groups                   []string `bson:"groups"`
-	OrganizationsMemberships []string `bson:"memberships"`
-
-	Devices []model.Device `bson:"devices"`
-}
-
-type user struct {
-	ID string `bson:"_id"`
-
-	Account model.UserAccount `bson:"account"`
-	Profile model.UserProfile `bson:"profile"`
-
-	Permissions              []string `bson:"permissions"`
-	Roles                    []role
-	Groups                   []group
-	OrganizationsMemberships []membership
-
-	Devices []model.Device `bson:"devices"`
-}
-
-type membership struct {
-	ID   string `bson:"_id"`
-	User string `bson:"user"`
-
-	OrgID       string                 `bson:"org_id"`
-	OrgUserData map[string]interface{} `bson:"org_user_data"`
-
-	Permissions []string `bson:"permissions"`
-	Roles       []string `bson:"roles"`
-	Groups      []string `bson:"groups"`
-}
-
-type group struct {
-	ID   string `bson:"_id"`
-	Name string `bson:"name"`
-
-	OrgID string `bson:"org_id"`
-
-	Permissions []string `bson:"permissions"`
-	Roles       []string `bson:"roles"`
-	Members     []string `bson:"members"`
-}
-
-type role struct {
-	ID   string `bson:"_id"`
-	Name string `bson:"name"`
-
-	OrgID string `bson:"org_id"`
-
-	Permissions []string `bson:"permissions"`
-}
-
-type organization struct {
-	ID               string   `bson:"_id"`
-	Name             string   `bson:"name"`
-	Type             string   `bson:"type"`
-	RequiresOwnLogin bool     `bson:"requires_own_login"`
-	LoginTypes       []string `bson:"login_types"`
-
-	Config organizationConfig `bson:"config"`
-
-	DateCreated time.Time  `bson:"date_created"`
-	DateUpdated *time.Time `bson:"date_updated"`
-}
-
-type organizationConfig struct {
-	ID      string   `bson:"id"`
-	Domains []string `bson:"domains"`
-
-	DateCreated time.Time  `bson:"date_created"`
-	DateUpdated *time.Time `bson:"date_updated"`
-}
-
-=======
->>>>>>> fc816435
 //Adapter implements the Storage interface
 type Adapter struct {
 	db *database
@@ -406,6 +321,30 @@
 	return nil
 }
 
+//Update credentials updates a set of credentials
+func (sa *Adapter) UpdateCredentials(orgID string, appID string, authType string, creds *model.AuthCred) error {
+	if creds == nil {
+		return errors.ErrorData(logutils.StatusInvalid, logutils.TypeArg, logutils.StringArgs(model.TypeAuthCred))
+	}
+
+	var filter bson.D
+	if len(orgID) > 0 {
+		filter = bson.D{
+			primitive.E{Key: "org_id", Value: orgID}, primitive.E{Key: "app_id", Value: appID},
+			primitive.E{Key: "type", Value: authType}, primitive.E{Key: "user_id", Value: creds.UserID},
+		}
+	} else {
+		filter = bson.D{primitive.E{Key: "type", Value: authType}, primitive.E{Key: "user_id", Value: creds.UserID}}
+	}
+
+	err := sa.db.serviceRegs.ReplaceOne(filter, creds, nil)
+	if err != nil {
+		return errors.WrapErrorAction(logutils.ActionUpdate, model.TypeAuthCred, &logutils.FieldArgs{"user_id": creds.UserID}, err)
+	}
+
+	return nil
+}
+
 //FindGlobalPermissions finds a set of global user permissions
 func (sa *Adapter) FindGlobalPermissions(ids []string) ([]model.GlobalPermission, error) {
 	permissionsFilter := bson.D{primitive.E{Key: "_id", Value: bson.M{"$in": ids}}}
@@ -516,471 +455,6 @@
 
 	if err != nil {
 		return errors.WrapErrorAction(logutils.ActionInsert, model.TypeOrganizationMembership, nil, err)
-	}
-	return nil
-}
-
-func (sa *Adapter) FindUserByID(id string) (*model.User, error) {
-	return sa.findUser("_id", id)
-}
-
-func (sa *Adapter) FindUserByAccountID(accountID string) (*model.User, error) {
-	return sa.findUser("account.id", accountID)
-}
-
-func (sa *Adapter) findUser(key string, id string) (*model.User, error) {
-	fullUser := model.User{}
-	// transaction
-	err := sa.db.dbClient.UseSession(context.Background(), func(sessionContext mongo.SessionContext) error {
-		err := sessionContext.StartTransaction()
-		if err != nil {
-			abortTransaction(sessionContext)
-			return err
-		}
-
-		pipeline := []bson.M{
-			{"$match": bson.M{key: id}},
-			{"$lookup": bson.M{
-				"from":         "roles",
-				"localField":   "roles",
-				"foreignField": "_id",
-				"as":           "roles",
-			}},
-			{"$lookup": bson.M{
-				"from":         "groups",
-				"localField":   "groups",
-				"foreignField": "_id",
-				"as":           "groups",
-			}},
-			{"$lookup": bson.M{
-				"from":         "memberships",
-				"localField":   "memberships",
-				"foreignField": "_id",
-				"as":           "memberships",
-			}},
-		}
-
-		var usersResult []*user
-		err = sa.db.users.AggregateWithContext(sessionContext, pipeline, &usersResult, nil)
-		if err != nil {
-			abortTransaction(sessionContext)
-			return err
-		}
-		if len(usersResult) > 0 {
-			//there is a user
-			existingUser := usersResult[0]
-			fullUser.ID = existingUser.ID
-			fullUser.Account = existingUser.Account
-			fullUser.Profile = existingUser.Profile
-			fullUser.Permissions = existingUser.Permissions
-			fullUser.Devices = existingUser.Devices
-
-			fullUser.Roles = []model.GlobalRole{}
-			for _, role := range existingUser.Roles {
-				fullUser.Roles = append(fullUser.Roles, model.GlobalRole{Name: role.Name, Permissions: role.Permissions})
-			}
-
-			fullUser.Groups = []model.GlobalGroup{}
-			for _, group := range existingUser.Groups {
-				groupRoles, err := sa.FindGlobalRoles(&group.Roles, sessionContext)
-				if err != nil {
-					fmt.Printf("Failed to find global roles for global group %s\n", group.ID)
-					fullUser.Groups = append(fullUser.Groups, model.GlobalGroup{Name: group.Name, Permissions: group.Permissions})
-				} else {
-					fullUser.Groups = append(fullUser.Groups, model.GlobalGroup{Name: group.Name, Permissions: group.Permissions, Roles: *groupRoles})
-				}
-			}
-
-			fullUser.OrganizationsMemberships = []model.OrganizationMembership{}
-			for _, membership := range existingUser.OrganizationsMemberships {
-				orgMembership := model.OrganizationMembership{ID: membership.ID, OrgUserData: membership.OrgUserData, Permissions: membership.Permissions}
-
-				roles, err := sa.FindOrganizationRoles(&membership.Roles, membership.OrgID, sessionContext)
-				if err != nil {
-					fmt.Printf("Failed to find org roles for org membership %s, orgID %s\n", membership.ID, membership.OrgID)
-				} else {
-					orgMembership.Roles = *roles
-				}
-
-				groups, err := sa.FindOrganizationGroups(&membership.Groups, membership.OrgID, sessionContext)
-				if err != nil {
-					fmt.Printf("Failed to find org groups for org membership %s, orgID %s\n", membership.ID, membership.OrgID)
-				} else {
-					orgMembership.Groups = *groups
-				}
-
-				org, err := sa.FindOrganization(membership.OrgID)
-				if err != nil {
-					fmt.Printf("Failed to find organization for orgID %s\n", membership.OrgID)
-				} else {
-					orgMembership.Organization = *org
-				}
-
-				fullUser.OrganizationsMemberships = append(fullUser.OrganizationsMemberships, orgMembership)
-			}
-		}
-
-		//commit the transaction
-		err = sessionContext.CommitTransaction(sessionContext)
-		if err != nil {
-			abortTransaction(sessionContext)
-			return err
-		}
-		return nil
-	})
-	if err != nil {
-		return nil, err
-	}
-	return &fullUser, nil
-}
-
-//InsertUser inserts a user
-func (sa *Adapter) InsertUser(userAuth *model.UserAuth, authCred *model.AuthCred) (*model.User, error) {
-	if userAuth == nil {
-		return nil, log.DataError(log.StatusInvalid, log.TypeArg, log.StringArgs(model.TypeUserAuth))
-	}
-
-	newID, err := uuid.NewUUID()
-	if err != nil {
-		return nil, log.DataError(log.StatusInvalid, log.TypeString, log.StringArgs("user_id"))
-	}
-	newUser := rawUser{ID: newID.String()}
-
-	accountID, err := uuid.NewUUID()
-	if err != nil {
-		return nil, log.DataError(log.StatusInvalid, log.TypeString, log.StringArgs("account_id"))
-	}
-	newAccount := model.UserAccount{ID: accountID.String(), Email: userAuth.Email, Phone: userAuth.Phone}
-	newUser.Account = newAccount
-
-	profileID, err := uuid.NewUUID()
-	if err != nil {
-		return nil, log.DataError(log.StatusInvalid, log.TypeString, log.StringArgs("profile_id"))
-	}
-	newProfile := model.UserProfile{ID: profileID.String(), FirstName: userAuth.FirstName, LastName: userAuth.LastName, Photo: string(userAuth.Picture)}
-	newUser.Profile = newProfile
-
-	newUser.Permissions = []string{}
-	newUser.Roles = []string{}
-	newUser.Groups = []string{}
-
-	membershipID, err := uuid.NewUUID()
-	if err != nil {
-		return nil, log.DataError(log.StatusInvalid, log.TypeString, log.StringArgs("membership_id"))
-	}
-	orgID, ok := userAuth.OrgData["orgID"].(string)
-	if !ok {
-		return nil, log.DataError(log.StatusInvalid, log.TypeString, log.StringArgs("org_id"))
-	}
-	newOrgMembership := membership{ID: membershipID.String(), User: newID.String(), OrgID: orgID, OrgUserData: userAuth.OrgData,
-		Permissions: []string{}, Roles: []string{}, Groups: []string{}}
-
-	// TODO:
-	// add new membership ID to any applicable org groups, possibly set groups based on organization populations
-
-	newUser.OrganizationsMemberships = []string{newOrgMembership.ID}
-
-	// transaction
-	err = sa.db.dbClient.UseSession(context.Background(), func(sessionContext mongo.SessionContext) error {
-		err := sessionContext.StartTransaction()
-		if err != nil {
-			abortTransaction(sessionContext)
-			return log.WrapActionError(log.ActionStart, log.TypeTransaction, nil, err)
-		}
-
-		err = sa.InsertMembership(&newOrgMembership, sessionContext)
-		if err != nil {
-			abortTransaction(sessionContext)
-			return log.WrapActionError(log.ActionInsert, model.TypeOrganizationMembership, nil, err)
-		}
-
-		// pass some device info in to use here
-		newDevice := model.Device{}
-		err = sa.SaveDevice(&newDevice, sessionContext)
-		if err == nil {
-			newUser.Devices = []model.Device{newDevice}
-		}
-
-		_, err = sa.db.users.InsertOneWithContext(sessionContext, newUser)
-		if err != nil {
-			abortTransaction(sessionContext)
-			return log.WrapActionError(log.ActionInsert, model.TypeUser, nil, err)
-		}
-
-		authCred.AccountID = accountID.String()
-		err = sa.InsertCredentials(authCred, sessionContext)
-		if err != nil {
-			return log.WrapDataError(log.StatusInvalid, model.TypeAuthCred, &log.FieldArgs{"user_id": userAuth.UserID, "account_id": userAuth.AccountID}, err)
-		}
-
-		//commit the transaction
-		err = sessionContext.CommitTransaction(sessionContext)
-		if err != nil {
-			abortTransaction(sessionContext)
-			return log.WrapActionError(log.ActionCommit, log.TypeTransaction, nil, err)
-		}
-		return nil
-	})
-	if err != nil {
-		return nil, err
-	}
-	return sa.FindUserByID(newID.String())
-}
-
-//UpdateUser updates an existing user
-func (sa *Adapter) UpdateUser(user *model.User, newOrgData *map[string]interface{}) (*model.User, error) {
-	if user == nil {
-		return nil, log.DataError(log.StatusInvalid, log.TypeArg, log.StringArgs(model.TypeUser))
-	}
-
-	newUser := rawUser{ID: user.ID}
-	newUser.Account = user.Account
-	newUser.Profile = user.Profile
-
-	newUser.Permissions = user.Permissions
-	newUser.Roles = []string{}
-	for _, r := range user.Roles {
-		newUser.Roles = append(newUser.Roles, r.ID)
-	}
-	newUser.Groups = []string{}
-	for _, g := range user.Groups {
-		newUser.Groups = append(newUser.Groups, g.ID)
-	}
-
-	newUser.OrganizationsMemberships = []string{}
-	for _, m := range user.OrganizationsMemberships {
-		newUser.OrganizationsMemberships = append(newUser.OrganizationsMemberships, m.ID)
-	}
-	// transaction
-	err := sa.db.dbClient.UseSession(context.Background(), func(sessionContext mongo.SessionContext) error {
-		err := sessionContext.StartTransaction()
-		if err != nil {
-			abortTransaction(sessionContext)
-			return log.WrapActionError(log.ActionStart, log.TypeTransaction, nil, err)
-		}
-
-		if newOrgData != nil {
-			membershipID, err := uuid.NewUUID()
-			if err != nil {
-				return log.WrapDataError(log.StatusInvalid, log.TypeString, log.StringArgs("membership_id"), err)
-			}
-			orgID, ok := (*newOrgData)["orgID"].(string)
-			if !ok {
-				return log.WrapDataError(log.StatusInvalid, log.TypeString, log.StringArgs("org_id"), err)
-			}
-			newOrgMembership := membership{ID: membershipID.String(), User: user.ID, OrgID: orgID, OrgUserData: *newOrgData,
-				Permissions: []string{}, Roles: []string{}, Groups: []string{}}
-
-			// TODO:
-			// add new membership ID to any applicable org groups, possibly set groups based on organization populations
-
-			newUser.OrganizationsMemberships = append(newUser.OrganizationsMemberships, newOrgMembership.ID)
-
-			err = sa.InsertMembership(&newOrgMembership, sessionContext)
-			if err != nil {
-				abortTransaction(sessionContext)
-				return log.WrapActionError(log.ActionInsert, model.TypeOrganizationMembership, nil, err)
-			}
-		}
-
-		// TODO:
-		// update devices list
-
-		filter := bson.M{"_id": user.ID}
-		err = sa.db.users.ReplaceOneWithContext(sessionContext, filter, newUser, nil)
-		if err != nil {
-			abortTransaction(sessionContext)
-			return log.WrapActionError(log.ActionReplace, model.TypeUser, nil, err)
-		}
-		//commit the transaction
-		err = sessionContext.CommitTransaction(sessionContext)
-		if err != nil {
-			abortTransaction(sessionContext)
-			return log.WrapActionError(log.ActionCommit, log.TypeTransaction, nil, err)
-		}
-		return nil
-	})
-	if err != nil {
-		return nil, err
-	}
-
-	return sa.FindUserByID(user.ID)
-}
-
-//DeleteUser deletes a user
-func (sa *Adapter) DeleteUser(id string) error {
-	filter := bson.M{"_id": id}
-	_, err := sa.db.users.DeleteOne(filter, nil)
-	if err != nil {
-		return log.WrapActionError(log.ActionDelete, model.TypeUser, nil, err)
-	}
-
-	return nil
-}
-
-//FindCredentials find a set of credentials
-func (sa *Adapter) FindCredentials(orgID string, appID string, authType string, userID string) (*model.AuthCred, error) {
-	var filter bson.D
-	if len(orgID) > 0 {
-		filter = bson.D{
-			primitive.E{Key: "org_id", Value: orgID}, primitive.E{Key: "app_id", Value: appID},
-			primitive.E{Key: "type", Value: authType}, primitive.E{Key: "user_id", Value: userID},
-		}
-	} else {
-		filter = bson.D{primitive.E{Key: "type", Value: authType}, primitive.E{Key: "user_id", Value: userID}}
-	}
-
-	var creds model.AuthCred
-	err := sa.db.credentials.FindOne(filter, &creds, nil)
-	if err != nil {
-		return nil, log.WrapActionError(log.ActionFind, model.TypeAuthCred, nil, err)
-	}
-
-	return &creds, nil
-}
-
-//Insert credentials inserts a set of credentials
-func (sa *Adapter) InsertCredentials(creds *model.AuthCred, context mongo.SessionContext) error {
-	if creds == nil {
-		return log.DataError(log.StatusInvalid, log.TypeArg, log.StringArgs(model.TypeAuthCred))
-	}
-
-	var err error
-	if context == nil {
-		_, err = sa.db.credentials.InsertOne(creds)
-	} else {
-		_, err = sa.db.credentials.InsertOneWithContext(context, creds)
-	}
-	if err != nil {
-		return log.WrapActionError(log.ActionInsert, model.TypeAuthCred, nil, err)
-	}
-
-	return nil
-}
-
-//Update credentials updates a set of credentials
-func (sa *Adapter) UpdateCredentials(orgID string, appID string, authType string, creds *model.AuthCred) error {
-	if creds == nil {
-		return log.DataError(log.StatusInvalid, log.TypeArg, log.StringArgs(model.TypeAuthCred))
-	}
-
-	var filter bson.D
-	if len(orgID) > 0 {
-		filter = bson.D{
-			primitive.E{Key: "org_id", Value: orgID}, primitive.E{Key: "app_id", Value: appID},
-			primitive.E{Key: "type", Value: authType}, primitive.E{Key: "user_id", Value: creds.UserID},
-		}
-	} else {
-		filter = bson.D{primitive.E{Key: "type", Value: authType}, primitive.E{Key: "user_id", Value: creds.UserID}}
-	}
-
-	err := sa.db.serviceRegs.ReplaceOne(filter, creds, nil)
-	if err != nil {
-		return log.WrapActionError(log.ActionUpdate, model.TypeAuthCred, &log.FieldArgs{"user_id": creds.UserID}, err)
-	}
-
-	return nil
-}
-
-//FindGlobalRoles finds a set of global user roles
-func (sa *Adapter) FindGlobalRoles(ids *[]string, context mongo.SessionContext) (*[]model.GlobalRole, error) {
-	rolesFilter := bson.D{primitive.E{Key: "org_id", Value: "global"}, primitive.E{Key: "_id", Value: bson.M{"$in": *ids}}}
-	var rolesResult []model.GlobalRole
-	var err error
-	if context == nil {
-		err = sa.db.roles.Find(rolesFilter, &rolesResult, nil)
-	} else {
-		err = sa.db.roles.FindWithContext(context, rolesFilter, &rolesResult, nil)
-	}
-	if err != nil {
-		return nil, err
-	}
-
-	return &rolesResult, nil
-}
-
-//FindOrganizationRoles finds a set of organization user roles
-func (sa *Adapter) FindOrganizationRoles(ids *[]string, orgID string, context mongo.SessionContext) (*[]model.OrganizationRole, error) {
-	rolesFilter := bson.D{primitive.E{Key: "org_id", Value: orgID}, primitive.E{Key: "_id", Value: bson.M{"$in": *ids}}}
-	var rolesResult []model.OrganizationRole
-	var err error
-	if context == nil {
-		err = sa.db.roles.Find(rolesFilter, &rolesResult, nil)
-	} else {
-		err = sa.db.roles.FindWithContext(context, rolesFilter, &rolesResult, nil)
-	}
-	if err != nil {
-		return nil, err
-	}
-
-	return &rolesResult, nil
-}
-
-//FindGlobalGroups finds a set of global user groups
-func (sa *Adapter) FindGlobalGroups(ids *[]string, context mongo.SessionContext) (*[]model.GlobalGroup, error) {
-	pipeline := []bson.M{
-		{"$match": bson.M{"org_id": "global", "_id": bson.M{"$in": *ids}}},
-		{"$lookup": bson.M{
-			"from":         "roles",
-			"localField":   "roles",
-			"foreignField": "_id",
-			"as":           "roles",
-		}},
-	}
-	var groupsResult []model.GlobalGroup
-	var err error
-	if context == nil {
-		err = sa.db.groups.Aggregate(pipeline, &groupsResult, nil)
-	} else {
-		err = sa.db.groups.AggregateWithContext(context, pipeline, &groupsResult, nil)
-	}
-	if err != nil {
-		return nil, err
-	}
-
-	return &groupsResult, nil
-}
-
-//FindOrganizationGroups finds a set of organization user groups
-func (sa *Adapter) FindOrganizationGroups(ids *[]string, orgID string, context mongo.SessionContext) (*[]model.OrganizationGroup, error) {
-	pipeline := []bson.M{
-		{"$match": bson.M{"org_id": orgID, "_id": bson.M{"$in": *ids}}},
-		{"$lookup": bson.M{
-			"from":         "roles",
-			"localField":   "roles",
-			"foreignField": "_id",
-			"as":           "roles",
-		}},
-	}
-	var groupsResult []model.OrganizationGroup
-	var err error
-	if context == nil {
-		err = sa.db.groups.Aggregate(pipeline, &groupsResult, nil)
-	} else {
-		err = sa.db.groups.AggregateWithContext(context, pipeline, &groupsResult, nil)
-	}
-	if err != nil {
-		return nil, err
-	}
-
-	return &groupsResult, nil
-}
-
-//InsertMembership inserts an organization membership
-func (sa *Adapter) InsertMembership(orgMembership *membership, context mongo.SessionContext) error {
-	if orgMembership == nil {
-		return log.DataError(log.StatusInvalid, log.TypeArg, log.StringArgs(model.TypeOrganizationMembership))
-	}
-
-	var err error
-	if context == nil {
-		_, err = sa.db.memberships.InsertOne(orgMembership)
-	} else {
-		_, err = sa.db.memberships.InsertOneWithContext(context, orgMembership)
-	}
-
-	if err != nil {
-		return log.WrapActionError(log.ActionInsert, model.TypeOrganizationMembership, nil, err)
 	}
 	return nil
 }
@@ -1080,28 +554,7 @@
 
 //FindOrganization finds an organization
 func (sa *Adapter) FindOrganization(id string) (*model.Organization, error) {
-<<<<<<< HEAD
-	errFields := &log.FieldArgs{"id": id}
-	filter := bson.D{primitive.E{Key: "_id", Value: id}}
-	var org model.Organization
-
-	err := sa.db.organizations.FindOne(filter, &org, nil)
-	if err != nil {
-		return nil, log.WrapActionError(log.ActionFind, model.TypeOrganization, errFields, err)
-	}
-
-	return &org, nil
-}
-
-//CreateOrganization creates an organization
-func (sa *Adapter) CreateOrganization(name string, requestType string, requiresOwnLogin bool, loginTypes []string, organizationDomains []string) (*model.Organization, error) {
-	now := time.Now()
-
-	orgConfigID, _ := uuid.NewUUID()
-	orgConfig := organizationConfig{ID: orgConfigID.String(), Domains: organizationDomains, DateCreated: now}
-=======
 	//no transactions for get operations..
->>>>>>> fc816435
 
 	//1. find organization
 	orgFilter := bson.D{primitive.E{Key: "_id", Value: id}}
@@ -1182,13 +635,6 @@
 		return make([]model.Organization, 0), nil
 	}
 
-<<<<<<< HEAD
-	var resultList []model.Organization
-	for _, current := range result {
-		item := &model.Organization{ID: current.ID, Name: current.Name, Type: current.Type, RequiresOwnLogin: current.RequiresOwnLogin,
-			LoginTypes: current.LoginTypes, Config: current.Config}
-		resultList = append(resultList, *item)
-=======
 	//2. find the applications for the organization
 	var applicationsIDs []string
 	for _, org := range orgsResult {
@@ -1203,7 +649,6 @@
 		if err != nil {
 			return nil, errors.WrapErrorAction(logutils.ActionFind, model.TypeApplication, nil, err)
 		}
->>>>>>> fc816435
 	}
 
 	//3. prepare the response
@@ -1321,13 +766,6 @@
 	return nil
 }
 
-<<<<<<< HEAD
-func (sa *Adapter) SaveDevice(device *model.Device, context mongo.SessionContext) error {
-	if device == nil {
-		return log.DataError(log.StatusInvalid, log.TypeArg, log.StringArgs("device"))
-	}
-
-=======
 //FindServiceAuthorization finds the service authorization in storage
 func (sa *Adapter) FindServiceAuthorization(userID string, serviceID string) (*model.ServiceAuthorization, error) {
 	filter := bson.M{"user_id": userID, "service_id": serviceID}
@@ -1378,20 +816,10 @@
 
 	storageDevice := deviceToStorage(device)
 
->>>>>>> fc816435
 	var err error
 	filter := bson.M{"_id": device.ID}
 	opts := options.Replace().SetUpsert(true)
 	if context == nil {
-<<<<<<< HEAD
-		err = sa.db.devices.ReplaceOne(filter, device, opts)
-	} else {
-		err = sa.db.devices.ReplaceOneWithContext(context, filter, device, opts)
-	}
-
-	if err != nil {
-		return log.WrapActionError(log.ActionSave, "device", &log.FieldArgs{"device_id": device.ID}, nil)
-=======
 		err = sa.db.devices.ReplaceOne(filter, storageDevice, opts)
 	} else {
 		err = sa.db.devices.ReplaceOneWithContext(context, filter, storageDevice, opts)
@@ -1399,14 +827,11 @@
 
 	if err != nil {
 		return errors.WrapErrorAction(logutils.ActionSave, "device", &logutils.FieldArgs{"device_id": device.ID}, nil)
->>>>>>> fc816435
-	}
-
-	return nil
-}
-
-<<<<<<< HEAD
-=======
+	}
+
+	return nil
+}
+
 func (sa *Adapter) abortTransaction(sessionContext mongo.SessionContext) {
 	err := sessionContext.AbortTransaction(sessionContext)
 	if err != nil {
@@ -1414,7 +839,6 @@
 	}
 }
 
->>>>>>> fc816435
 //NewStorageAdapter creates a new storage adapter instance
 func NewStorageAdapter(mongoDBAuth string, mongoDBName string, mongoTimeout string, logger *logs.Logger) *Adapter {
 	timeoutInt, err := strconv.Atoi(mongoTimeout)
