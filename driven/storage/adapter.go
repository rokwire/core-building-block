--- conflicted
+++ resolved
@@ -231,8 +231,6 @@
 	return nil
 }
 
-<<<<<<< HEAD
-=======
 //GetOrganizations gets the organizations
 func (sa *Adapter) GetOrganizations() ([]model.Organization, error) {
 
@@ -254,7 +252,6 @@
 	return resultList, nil
 }
 
->>>>>>> 1d10870b
 // ============================== ServiceRegs ==============================
 
 //FindServiceRegs fetches the requested service registration records
@@ -328,11 +325,7 @@
 	return nil
 }
 
-<<<<<<< HEAD
-//SaveServiceReg deletes the service registration from storage
-=======
 //DeleteServiceReg deletes the service registration from storage
->>>>>>> 1d10870b
 func (sa *Adapter) DeleteServiceReg(serviceID string) error {
 	filter := bson.M{"service_id": serviceID}
 	result, err := sa.db.serviceRegs.DeleteOne(filter, nil)
@@ -376,11 +369,6 @@
 	OnServiceRegsUpdated()
 }
 
-<<<<<<< HEAD
-type DefaultListenerImpl struct{}
-
-func (d *DefaultListenerImpl) OnAuthConfigUpdated()  {}
-=======
 //DefaultListenerImpl default listener implementation
 type DefaultListenerImpl struct{}
 
@@ -388,5 +376,4 @@
 func (d *DefaultListenerImpl) OnAuthConfigUpdated() {}
 
 //OnServiceRegsUpdated notifies services regs have been updated
->>>>>>> 1d10870b
 func (d *DefaultListenerImpl) OnServiceRegsUpdated() {}