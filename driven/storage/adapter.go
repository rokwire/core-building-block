package storage

import (
	"context"
	"core-building-block/core/model"
	"strconv"
	"sync"
	"time"

	"github.com/google/uuid"
	"github.com/rokmetro/logging-library/errors"
	"github.com/rokmetro/logging-library/logs"
	"github.com/rokmetro/logging-library/logutils"
	"go.mongodb.org/mongo-driver/bson"
	"go.mongodb.org/mongo-driver/bson/primitive"
	"go.mongodb.org/mongo-driver/mongo"
	"go.mongodb.org/mongo-driver/mongo/options"
	"golang.org/x/sync/syncmap"
	"gopkg.in/go-playground/validator.v9"
)

//Adapter implements the Storage interface
type Adapter struct {
	db *database

	logger *logs.Logger

	cachedOrganizations *syncmap.Map
	organizationsLock   *sync.RWMutex
}

//Start starts the storage
func (sa *Adapter) Start() error {
	//start db
	err := sa.db.start()
	if err != nil {
		return errors.WrapErrorAction(logutils.ActionInitialize, "storage adapter", nil, err)
	}

	//register storage listener
	sl := storageListener{adapter: sa}
	sa.RegisterStorageListener(&sl)

	//cache the organizations
	err = sa.cacheOrganizations()
	if err != nil {
		return errors.WrapErrorAction(logutils.ActionCache, model.TypeOrganization, nil, err)
	}

	return err
}

//RegisterStorageListener registers a data change listener with the storage adapter
func (sa *Adapter) RegisterStorageListener(storageListener Listener) {
	sa.db.listeners = append(sa.db.listeners, storageListener)
}

//cacheOrganizations caches the organizations from the DB
func (sa *Adapter) cacheOrganizations() error {
	sa.logger.Info("cacheOrganizations..")

	organizations, err := sa.LoadOrganizations()
	if err != nil {
		return errors.WrapErrorAction(logutils.ActionFind, model.TypeOrganization, nil, err)
	}

	sa.setCachedOrganizations(&organizations)

	return nil
}

func (sa *Adapter) setCachedOrganizations(organizations *[]model.Organization) {
	sa.organizationsLock.Lock()
	defer sa.organizationsLock.Unlock()

	sa.cachedOrganizations = &syncmap.Map{}
	validate := validator.New()

	for _, org := range *organizations {
		err := validate.Struct(org)
		if err == nil {
			sa.cachedOrganizations.Store(org.ID, org)
		} else {
			sa.logger.Errorf("failed to validate and cache organization with org_id %s: %s", org.ID, err.Error())
		}
	}
}

func (sa *Adapter) getCachedOrganization(orgID string) (*model.Organization, error) {
	sa.organizationsLock.RLock()
	defer sa.organizationsLock.RUnlock()

	errArgs := &logutils.FieldArgs{"org_id": orgID}

	item, _ := sa.cachedOrganizations.Load(orgID)
	if item != nil {
		organization, ok := item.(model.Organization)
		if !ok {
			return nil, errors.ErrorAction(logutils.ActionCast, model.TypeOrganization, errArgs)
		}
		return &organization, nil
	}
	return nil, errors.ErrorData(logutils.StatusMissing, model.TypeOrganization, errArgs)
}

func (sa *Adapter) getCachedOrganizations() ([]model.Organization, error) {
	sa.organizationsLock.RLock()
	defer sa.organizationsLock.RUnlock()

	var err error
	organizationList := make([]model.Organization, 0)
	sa.cachedOrganizations.Range(func(key, item interface{}) bool {
		errArgs := &logutils.FieldArgs{"org_id": key}
		if item == nil {
			err = errors.ErrorData(logutils.StatusInvalid, model.TypeOrganization, errArgs)
			return false
		}

		organization, ok := item.(model.Organization)
		if !ok {
			err = errors.ErrorAction(logutils.ActionCast, model.TypeOrganization, errArgs)
			return false
		}
		organizationList = append(organizationList, organization)
		return true
	})

	return organizationList, err
}

//FindUserByID finds an user by id
func (sa *Adapter) FindUserByID(id string) (*model.User, error) {
	return sa.findUser("_id", id)
}

//FindUserByAccountID finds an user by account id
func (sa *Adapter) FindUserByAccountID(accountID string) (*model.User, error) {
	return sa.findUser("account.id", accountID)
}

func (sa *Adapter) findUser(key string, id string) (*model.User, error) {
	filter := bson.M{key: id}
	var user user
	err := sa.db.users.FindOne(filter, &user, nil)
	if err != nil {
		return nil, errors.WrapErrorAction(logutils.ActionFind, model.TypeUser, nil, err)
	}

	modelUser := userFromStorage(&user, sa)
	return &modelUser, nil
}

//InsertUser inserts a user
func (sa *Adapter) InsertUser(user *model.User, authCred *model.AuthCreds) (*model.User, error) {
	if user == nil {
		return nil, errors.ErrorData(logutils.StatusInvalid, logutils.TypeArg, logutils.StringArgs(model.TypeUser))
	}

	storageUser := userToStorage(user)
	membership := storageUser.OrganizationsMemberships[0]
	organizationMembership := organizationMembership{ID: membership.ID, UserID: user.ID, OrgID: membership.OrgID,
		OrgUserData: membership.OrgUserData, DateCreated: storageUser.DateCreated}

	// transaction
	err := sa.db.dbClient.UseSession(context.Background(), func(sessionContext mongo.SessionContext) error {
		err := sessionContext.StartTransaction()
		if err != nil {
			sa.abortTransaction(sessionContext)
			return errors.WrapErrorAction(logutils.ActionStart, logutils.TypeTransaction, nil, err)
		}

		_, err = sa.db.users.InsertOneWithContext(sessionContext, storageUser)
		if err != nil {
			sa.abortTransaction(sessionContext)
			return errors.WrapErrorAction(logutils.ActionInsert, model.TypeUser, nil, err)
		}

		authCred.AccountID = storageUser.Account.ID
		authCred.DateCreated = time.Now().UTC()
		err = sa.InsertCredentials(authCred, sessionContext)
		if err != nil {
			sa.abortTransaction(sessionContext)
			return errors.WrapErrorData(logutils.StatusInvalid, model.TypeAuthCred, &logutils.FieldArgs{"user_id": storageUser.Account.Username, "account_id": storageUser.Account.ID}, err)
		}

		err = sa.InsertMembership(&organizationMembership, sessionContext)
		if err != nil {
			sa.abortTransaction(sessionContext)
			return errors.WrapErrorAction(logutils.ActionInsert, model.TypeOrganizationMembership, nil, err)
		}

		//TODO: only save if device info has changed or it is new device
		err = sa.SaveDevice(&user.Devices[0], sessionContext)
		if err != nil {
			sa.abortTransaction(sessionContext)
			return errors.WrapErrorAction(logutils.ActionSave, "device", nil, err)
		}

		//commit the transaction
		err = sessionContext.CommitTransaction(sessionContext)
		if err != nil {
			sa.abortTransaction(sessionContext)
			return errors.WrapErrorAction(logutils.ActionCommit, logutils.TypeTransaction, nil, err)
		}
		return nil
	})
	if err != nil {
		return nil, err
	}

	returnUser := userFromStorage(storageUser, sa)
	return &returnUser, nil
}

//UpdateUser updates an existing user
func (sa *Adapter) UpdateUser(updatedUser *model.User, orgID string, newOrgData *map[string]interface{}) (*model.User, error) {
	if updatedUser == nil {
		return nil, errors.ErrorData(logutils.StatusInvalid, logutils.TypeArg, logutils.StringArgs(model.TypeUser))
	}

	now := time.Now().UTC()
	newUser := userToStorage(updatedUser)
	newUser.DateUpdated = &now

	// TODO:
	// check for device updates and add possible new device

	var newMembership *organizationMembership
	if newOrgData != nil {
		membershipID, err := uuid.NewUUID()
		if err != nil {
			return nil, errors.WrapErrorData(logutils.StatusInvalid, logutils.TypeString, logutils.StringArgs("membership_id"), err)
		}
		newOrgMembership := organizationMembership{ID: membershipID.String(), UserID: updatedUser.ID, OrgID: orgID,
			OrgUserData: *newOrgData, DateCreated: now}
		newMembership = &newOrgMembership

		// TODO:
		// possibly set groups based on organization populations

		newUser.OrganizationsMemberships = append(newUser.OrganizationsMemberships,
			userMembership{ID: membershipID.String(), OrgID: orgID, OrgUserData: *newOrgData, DateCreated: now})
	}

	// transaction
	err := sa.db.dbClient.UseSession(context.Background(), func(sessionContext mongo.SessionContext) error {
		err := sessionContext.StartTransaction()
		if err != nil {
			sa.abortTransaction(sessionContext)
			return errors.WrapErrorAction(logutils.ActionStart, logutils.TypeTransaction, nil, err)
		}

		filter := bson.M{"_id": updatedUser.ID}
		err = sa.db.users.ReplaceOneWithContext(sessionContext, filter, newUser, nil)
		if err != nil {
			sa.abortTransaction(sessionContext)
			return errors.WrapErrorAction(logutils.ActionReplace, model.TypeUser, nil, err)
		}

		if newMembership != nil {
			err = sa.InsertMembership(newMembership, sessionContext)
			if err != nil {
				sa.abortTransaction(sessionContext)
				return errors.WrapErrorAction(logutils.ActionInsert, model.TypeOrganizationMembership, nil, err)
			}
		}

		//TODO: save device if some device info has changed or added new device
		// err = sa.SaveDevice(&newDevice, sessionContext)
		// if err == nil {
		// 	abortTransaction(sessionContext)
		// 	return log.WrapErrorAction(log.ActionSave, "device", nil, err)
		// }

		//commit the transaction
		err = sessionContext.CommitTransaction(sessionContext)
		if err != nil {
			sa.abortTransaction(sessionContext)
			return errors.WrapErrorAction(logutils.ActionCommit, logutils.TypeTransaction, nil, err)
		}
		return nil
	})
	if err != nil {
		return nil, err
	}

	returnUser := userFromStorage(newUser, sa)
	return &returnUser, nil
}

//DeleteUser deletes a user
func (sa *Adapter) DeleteUser(id string) error {
	//TODO - we have to decide what we do on delete user operation - removing all user relations, (or) mark the user disabled etc
	filter := bson.M{"_id": id}
	_, err := sa.db.users.DeleteOne(filter, nil)
	if err != nil {
		return errors.WrapErrorAction(logutils.ActionDelete, model.TypeUser, nil, err)
	}

	return nil
}

//FindCredentialsByID finds a set of credentials by ID
func (sa *Adapter) FindCredentialsByID(ID string) (*model.AuthCreds, error) {
	filter := bson.D{primitive.E{Key: "_id", Value: ID}}

	var creds model.AuthCreds
	err := sa.db.credentials.FindOne(filter, &creds, nil)
	if err != nil {
		return nil, errors.WrapErrorAction(logutils.ActionFind, model.TypeAuthCred, nil, err)
	}

	return &creds, nil
}

//FindCredentials find a set of credentials
func (sa *Adapter) FindCredentials(orgID string, authType string, params map[string]interface{}) (*model.AuthCreds, error) {
	filter := bson.D{primitive.E{Key: "org_id", Value: orgID}, primitive.E{Key: "auth_type", Value: authType}}
	for k, v := range params {
		filter = append(filter, primitive.E{Key: "creds." + k, Value: v})
	}

	var creds model.AuthCreds
	err := sa.db.credentials.FindOne(filter, &creds, nil)
	if err != nil {
		return nil, errors.WrapErrorAction(logutils.ActionFind, model.TypeAuthCred, nil, err)
	}

	return &creds, nil
}

//InsertCredentials inserts a set of credentials
func (sa *Adapter) InsertCredentials(creds *model.AuthCreds, context mongo.SessionContext) error {
	if creds == nil {
		return errors.ErrorData(logutils.StatusInvalid, logutils.TypeArg, logutils.StringArgs(model.TypeAuthCred))
	}

	var err error
	if context == nil {
		_, err = sa.db.credentials.InsertOne(creds)
	} else {
		_, err = sa.db.credentials.InsertOneWithContext(context, creds)
	}
	if err != nil {
		return errors.WrapErrorAction(logutils.ActionInsert, model.TypeAuthCred, nil, err)
	}

	return nil
}

//FindRefreshToken finds a refresh token
func (sa *Adapter) FindRefreshToken(token string) (*model.AuthRefresh, error) {
	conditions := []bson.M{{"current_token": token}, {"previous_token": token}}
	filter := bson.M{"$or": conditions}

	var refresh model.AuthRefresh
	err := sa.db.refreshTokens.FindOne(filter, &refresh, nil)
	if err != nil {
		return nil, errors.WrapErrorAction(logutils.ActionFind, model.TypeAuthRefresh, nil, err)
	}

	return &refresh, nil
}

//LoadRefreshTokens loads refresh tokens by an ID triple
func (sa *Adapter) LoadRefreshTokens(orgID string, appID string, credsID string) ([]model.AuthRefresh, error) {
	filter := bson.D{primitive.E{Key: "org_id", Value: orgID}, primitive.E{Key: "app_id", Value: appID}, primitive.E{Key: "creds_id", Value: credsID}}
	opts := options.Find().SetSort(bson.D{primitive.E{Key: "exp", Value: 1}})

	var refresh []model.AuthRefresh
	err := sa.db.refreshTokens.Find(filter, &refresh, opts)
	if err != nil {
		return nil, errors.WrapErrorAction(logutils.ActionFind, model.TypeAuthRefresh, nil, err)
	}

	return refresh, nil
}

//InsertRefreshToken inserts a refresh token
func (sa *Adapter) InsertRefreshToken(refresh *model.AuthRefresh) error {
	if refresh == nil {
		return errors.ErrorData(logutils.StatusInvalid, model.TypeAuthRefresh, nil)
	}

	_, err := sa.db.refreshTokens.InsertOne(refresh)
	if err != nil {
		return errors.WrapErrorAction(logutils.ActionInsert, model.TypeAuthRefresh, nil, err)
	}

	return nil
}

//UpdateRefreshToken updates a refresh token
func (sa *Adapter) UpdateRefreshToken(token string, refresh *model.AuthRefresh) error {
	filter := bson.D{primitive.E{Key: "current_token", Value: token}}
	update := bson.D{
		primitive.E{Key: "$set", Value: bson.D{
			primitive.E{Key: "previous_token", Value: refresh.PreviousToken},
			primitive.E{Key: "current_token", Value: refresh.CurrentToken},
			primitive.E{Key: "exp", Value: refresh.Expires},
			primitive.E{Key: "params", Value: refresh.Params},
			primitive.E{Key: "date_updated", Value: refresh.DateUpdated},
		}},
	}

	res, err := sa.db.refreshTokens.UpdateOne(filter, update, nil)
	if err != nil {
		return errors.WrapErrorAction(logutils.ActionFind, model.TypeAuthRefresh, nil, err)
	}
	if res.ModifiedCount != 1 {
		return errors.ErrorAction(logutils.ActionUpdate, model.TypeAuthRefresh, logutils.StringArgs("unexpected modified count"))
	}

	return nil
}

//DeleteRefreshToken updates a refresh token
func (sa *Adapter) DeleteRefreshToken(token string) error {
	filter := bson.D{primitive.E{Key: "current_token", Value: token}}

	res, err := sa.db.refreshTokens.DeleteOne(filter, nil)
	if err != nil {
		return errors.WrapErrorAction(logutils.ActionDelete, model.TypeAuthRefresh, nil, err)
	}
	if res.DeletedCount != 1 {
		return errors.ErrorAction(logutils.ActionDelete, model.TypeAuthRefresh, logutils.StringArgs("unexpected deleted count"))
	}

	return nil
}

//DeleteExpiredRefreshTokens deletes expired refresh tokens
func (sa *Adapter) DeleteExpiredRefreshTokens(now *time.Time) error {
	filter := bson.M{"exp": bson.M{"$lte": now}}

	_, err := sa.db.refreshTokens.DeleteMany(filter, nil)
	if err != nil {
		return errors.WrapErrorAction(logutils.ActionDelete, model.TypeAuthRefresh, &logutils.FieldArgs{"exp": now}, err)
	}

	return nil
}

//FindGlobalPermissions finds a set of global user permissions
func (sa *Adapter) FindGlobalPermissions(ids []string) ([]model.GlobalPermission, error) {
	permissionsFilter := bson.D{primitive.E{Key: "_id", Value: bson.M{"$in": ids}}}
	var permissionsResult []model.GlobalPermission
	err := sa.db.globalPermissions.Find(permissionsFilter, &permissionsResult, nil)
	if err != nil {
		return nil, err
	}

	return permissionsResult, nil
}

//UpdateGlobalPermission updates global permission
func (sa *Adapter) UpdateGlobalPermission(item model.GlobalPermission) error {
	//TODO
	//This will be slow operation as we keep a copy of the entity in the users collection without index.
	//Maybe we need to up the transaction timeout for this operation because of this.
	return errors.New(logutils.Unimplemented)
}

//DeleteGlobalPermission deletes global permission
func (sa *Adapter) DeleteGlobalPermission(id string) error {
	//TODO
	//This will be slow operation as we keep a copy of the entity in the users collection without index.
	//Maybe we need to up the transaction timeout for this operation because of this.
	return errors.New(logutils.Unimplemented)
}

//FindGlobalRoles finds a set of global user roles
func (sa *Adapter) FindGlobalRoles(ids []string) ([]model.GlobalRole, error) {
	rolesFilter := bson.D{primitive.E{Key: "_id", Value: bson.M{"$in": ids}}}
	var rolesResult []model.GlobalRole
	err := sa.db.globalRoles.Find(rolesFilter, &rolesResult, nil)
	if err != nil {
		return nil, err
	}

	return rolesResult, nil
}

//UpdateGlobalRole updates global role
func (sa *Adapter) UpdateGlobalRole(item model.GlobalRole) error {
	//TODO
	//This will be slow operation as we keep a copy of the entity in the users collection without index.
	//Maybe we need to up the transaction timeout for this operation because of this.
	return errors.New(logutils.Unimplemented)
}

//DeleteGlobalRole deletes global role
func (sa *Adapter) DeleteGlobalRole(id string) error {
	//TODO
	//This will be slow operation as we keep a copy of the entity in the users collection without index.
	//Maybe we need to up the transaction timeout for this operation because of this.
	return errors.New(logutils.Unimplemented)
}

//FindGlobalGroups finds a set of global user groups
func (sa *Adapter) FindGlobalGroups(ids []string) ([]model.GlobalGroup, error) {
	filter := bson.D{primitive.E{Key: "_id", Value: bson.M{"$in": ids}}}
	var groupsResult []model.GlobalGroup
	err := sa.db.globalGroups.Find(filter, &groupsResult, nil)
	if err != nil {
		return nil, err
	}
	return groupsResult, nil
}

//UpdateGlobalGroup updates global group
func (sa *Adapter) UpdateGlobalGroup(item model.GlobalGroup) error {
	//TODO
	//This will be slow operation as we keep a copy of the entity in the users collection without index.
	//Maybe we need to up the transaction timeout for this operation because of this.
	return errors.New(logutils.Unimplemented)
}

//DeleteGlobalGroup deletes global group
func (sa *Adapter) DeleteGlobalGroup(id string) error {
	//TODO
	//This will be slow operation as we keep a copy of the entity in the users collection without index.
	//Maybe we need to up the transaction timeout for this operation because of this.
	return errors.New(logutils.Unimplemented)
}

//FindOrganizationPermissions finds a set of organization user permissions
func (sa *Adapter) FindOrganizationPermissions(ids []string, orgID string) ([]model.OrganizationPermission, error) {
	permissionsFilter := bson.D{primitive.E{Key: "org_id", Value: orgID}, primitive.E{Key: "_id", Value: bson.M{"$in": ids}}}
	var permissionsResult []organizationPermission
	err := sa.db.organizationsPermissions.Find(permissionsFilter, &permissionsResult, nil)
	if err != nil {
		return nil, err
	}

	//get the organization from the cached ones
	organization, err := sa.getCachedOrganization(orgID)
	if err != nil {
		return nil, errors.WrapErrorData(logutils.StatusMissing, model.TypeOrganization, &logutils.FieldArgs{"org_id": orgID}, err)
	}

	result := organizationPermissionsFromStorage(permissionsResult, *organization)

	return result, nil
}

//UpdateOrganizationPermission updates organziation permission
func (sa *Adapter) UpdateOrganizationPermission(item model.OrganizationPermission) error {
	//TODO
	//This will be slow operation as we keep a copy of the entity in the users collection without index.
	//Maybe we need to up the transaction timeout for this operation because of this.
	return errors.New(logutils.Unimplemented)
}

//DeleteOrganizationPermission deletes organization permission
func (sa *Adapter) DeleteOrganizationPermission(id string) error {
	//TODO
	//This will be slow operation as we keep a copy of the entity in the users collection without index.
	//Maybe we need to up the transaction timeout for this operation because of this.
	return errors.New(logutils.Unimplemented)
}

//FindOrganizationRoles finds a set of organization user roles
func (sa *Adapter) FindOrganizationRoles(ids []string, orgID string) ([]model.OrganizationRole, error) {
	rolesFilter := bson.D{primitive.E{Key: "org_id", Value: orgID}, primitive.E{Key: "_id", Value: bson.M{"$in": ids}}}
	var rolesResult []organizationRole
	err := sa.db.organizationsRoles.Find(rolesFilter, &rolesResult, nil)
	if err != nil {
		return nil, err
	}

	//get the organization from the cached ones
	organization, err := sa.getCachedOrganization(orgID)
	if err != nil {
		return nil, errors.WrapErrorData(logutils.StatusMissing, model.TypeOrganization, &logutils.FieldArgs{"org_id": orgID}, err)
	}

	result := organizationRolesFromStorage(rolesResult, *organization)

	return result, nil
}

//UpdateOrganizationRole updates organization role
func (sa *Adapter) UpdateOrganizationRole(item model.OrganizationRole) error {
	//TODO
	//This will be slow operation as we keep a copy of the entity in the users collection without index.
	//Maybe we need to up the transaction timeout for this operation because of this.
	return errors.New(logutils.Unimplemented)
}

//DeleteOrganizationRole deletes organization role
func (sa *Adapter) DeleteOrganizationRole(id string) error {
	//TODO
	//This will be slow operation as we keep a copy of the entity in the users collection without index.
	//Maybe we need to up the transaction timeout for this operation because of this.
	return errors.New(logutils.Unimplemented)
}

//FindOrganizationGroups finds a set of organization user groups
func (sa *Adapter) FindOrganizationGroups(ids []string, orgID string) ([]model.OrganizationGroup, error) {
	filter := bson.D{primitive.E{Key: "org_id", Value: orgID}, primitive.E{Key: "_id", Value: bson.M{"$in": ids}}}
	var groupsResult []organizationGroup
	err := sa.db.organizationsGroups.Find(filter, &groupsResult, nil)
	if err != nil {
		return nil, err
	}

	//get the organization from the cached ones
	organization, err := sa.getCachedOrganization(orgID)
	if err != nil {
		return nil, errors.WrapErrorData(logutils.StatusMissing, model.TypeOrganization, &logutils.FieldArgs{"org_id": orgID}, err)
	}

	result := organizationGroupsFromStorage(groupsResult, *organization)

	return result, nil
}

//UpdateOrganizationGroup updates organization group
func (sa *Adapter) UpdateOrganizationGroup(item model.OrganizationGroup) error {
	//TODO
	//This will be slow operation as we keep a copy of the entity in the users collection without index.
	//Maybe we need to up the transaction timeout for this operation because of this.
	return errors.New(logutils.Unimplemented)
}

//DeleteOrganizationGroup deletes organziation group
func (sa *Adapter) DeleteOrganizationGroup(id string) error {
	//TODO
	//This will be slow operation as we keep a copy of the entity in the users collection without index.
	//Maybe we need to up the transaction timeout for this operation because of this.
	return errors.New(logutils.Unimplemented)
}

//InsertMembership inserts an organization membership
func (sa *Adapter) InsertMembership(orgMembership *organizationMembership, context mongo.SessionContext) error {
	if orgMembership == nil {
		return errors.ErrorData(logutils.StatusInvalid, logutils.TypeArg, logutils.StringArgs(model.TypeOrganizationMembership))
	}

	var err error
	if context == nil {
		_, err = sa.db.organizationsMemberships.InsertOne(orgMembership)
	} else {
		_, err = sa.db.organizationsMemberships.InsertOneWithContext(context, orgMembership)
	}

	if err != nil {
		return errors.WrapErrorAction(logutils.ActionInsert, model.TypeOrganizationMembership, nil, err)
	}
	return nil
}

//FindAuthConfig finds the auth document from DB by orgID and appID
func (sa *Adapter) FindAuthConfig(orgID string, appID string, authType string) (*model.AuthConfig, error) {
	errFields := &logutils.FieldArgs{"org_id": orgID, "app_id": appID, "auth_type": authType}
	filter := bson.D{primitive.E{Key: "org_id", Value: orgID}, primitive.E{Key: "app_id", Value: appID}, primitive.E{Key: "type", Value: authType}}
	var result *model.AuthConfig
	err := sa.db.authConfigs.FindOne(filter, &result, nil)
	if err != nil {
		return nil, errors.WrapErrorAction(logutils.ActionFind, model.TypeAuthConfig, errFields, err)
	}
	if result == nil {
		return nil, errors.WrapErrorData(logutils.StatusMissing, model.TypeAuthConfig, errFields, err)
	}
	return result, nil
}

//LoadAuthConfigs finds all auth config documents in the DB
func (sa *Adapter) LoadAuthConfigs() ([]model.AuthConfig, error) {
	filter := bson.D{}
	var result []model.AuthConfig
	err := sa.db.authConfigs.Find(filter, &result, nil)
	if err != nil {
		return nil, errors.WrapErrorAction(logutils.ActionFind, model.TypeAuthConfig, nil, err)
	}
	if len(result) == 0 {
		return nil, errors.WrapErrorData(logutils.StatusMissing, model.TypeAuthConfig, nil, err)
	}

	return result, nil
}

//CreateGlobalConfig creates global config
func (sa *Adapter) CreateGlobalConfig(setting string) (*model.GlobalConfig, error) {
	globalConfig := model.GlobalConfig{Setting: setting}
	_, err := sa.db.globalConfig.InsertOne(globalConfig)
	if err != nil {
		return nil, errors.WrapErrorAction(logutils.ActionInsert, model.TypeGlobalConfig, nil, err)
	}
	return &globalConfig, nil
}

//GetGlobalConfig give config
func (sa *Adapter) GetGlobalConfig() (*model.GlobalConfig, error) {
	filter := bson.D{}
	var result []model.GlobalConfig
	err := sa.db.globalConfig.Find(filter, &result, nil)
	if err != nil {
		return nil, errors.WrapErrorAction(logutils.ActionFind, model.TypeGlobalConfig, nil, err)
	}
	if len(result) == 0 {
		//no record
		return nil, nil
	}
	return &result[0], nil

}

//SaveGlobalConfig saves the global configuration to the storage
func (sa *Adapter) SaveGlobalConfig(gc *model.GlobalConfig) error {
	// transaction
	err := sa.db.dbClient.UseSession(context.Background(), func(sessionContext mongo.SessionContext) error {
		err := sessionContext.StartTransaction()
		if err != nil {
			return errors.WrapErrorAction(logutils.ActionStart, logutils.TypeTransaction, nil, err)
		}

		//clear the global config - we always keep only one global config
		delFilter := bson.D{}
		_, err = sa.db.globalConfig.DeleteManyWithContext(sessionContext, delFilter, nil)
		if err != nil {
			sa.abortTransaction(sessionContext)
			return errors.WrapErrorAction(logutils.ActionDelete, model.TypeGlobalConfig, nil, err)
		}

		//add the new one
		_, err = sa.db.globalConfig.InsertOneWithContext(sessionContext, gc)
		if err != nil {
			sa.abortTransaction(sessionContext)
			return errors.WrapErrorAction(logutils.ActionInsert, model.TypeGlobalConfig, nil, err)
		}

		err = sessionContext.CommitTransaction(sessionContext)
		if err != nil {
			sa.abortTransaction(sessionContext)
			return errors.WrapErrorAction(logutils.ActionCommit, logutils.TypeTransaction, nil, err)
		}
		return nil
	})
	if err != nil {
		return err
	}
	return nil
}

//FindOrganization finds an organization
func (sa *Adapter) FindOrganization(id string) (*model.Organization, error) {
	//no transactions for get operations..
	cachedOrg, err := sa.getCachedOrganization(id)
	if cachedOrg != nil && err == nil {
		return cachedOrg, nil
	}
	sa.logger.Warn(err.Error())

	//1. find organization
	orgFilter := bson.D{primitive.E{Key: "_id", Value: id}}
	var org organization

	err = sa.db.organizations.FindOne(orgFilter, &org, nil)
	if err != nil {
		return nil, errors.WrapErrorAction(logutils.ActionFind, model.TypeOrganization, &logutils.FieldArgs{"id": id}, err)
	}

	//2. find the organization applications
	var applications []model.Application
	if len(org.Applications) > 0 {
		appsFilter := bson.D{primitive.E{Key: "_id", Value: bson.M{"$in": org.Applications}}}
		err := sa.db.applications.Find(appsFilter, &applications, nil)
		if err != nil {
			return nil, errors.WrapErrorAction(logutils.ActionFind, model.TypeApplication, nil, err)
		}
	}

	organization := organizationFromStorage(&org, applications)
	return &organization, nil
}

//InsertOrganization inserts an organization
func (sa *Adapter) InsertOrganization(organization model.Organization) (*model.Organization, error) {
	org := organizationToStorage(&organization)
	_, err := sa.db.organizations.InsertOne(org)
	if err != nil {
		return nil, errors.WrapErrorAction(logutils.ActionInsert, model.TypeOrganization, nil, err)
	}

	return &organization, nil
}

//UpdateOrganization updates an organization
func (sa *Adapter) UpdateOrganization(ID string, name string, requestType string, requiresOwnLogin bool, loginTypes []string, organizationDomains []string) error {

	now := time.Now()
	//TODO - use pointers and update only what not nil
	updatOrganizationFilter := bson.D{primitive.E{Key: "_id", Value: ID}}
	updateOrganization := bson.D{
		primitive.E{Key: "$set", Value: bson.D{
			primitive.E{Key: "name", Value: name},
			primitive.E{Key: "type", Value: requestType},
			primitive.E{Key: "requires_own_login", Value: requiresOwnLogin},
			primitive.E{Key: "login_types", Value: loginTypes},
			primitive.E{Key: "config.domains", Value: organizationDomains},
			primitive.E{Key: "config.date_updated", Value: now},
			primitive.E{Key: "date_updated", Value: now},
		}},
	}

	result, err := sa.db.organizations.UpdateOne(updatOrganizationFilter, updateOrganization, nil)
	if err != nil {
		return errors.WrapErrorAction(logutils.ActionUpdate, model.TypeOrganization, &logutils.FieldArgs{"id": ID}, err)
	}
	if result.MatchedCount == 0 {
		return errors.WrapErrorData(logutils.StatusMissing, model.TypeOrganization, &logutils.FieldArgs{"id": ID}, err)
	}

	return nil
}

//LoadOrganizations gets the organizations
func (sa *Adapter) LoadOrganizations() ([]model.Organization, error) {
	//no transactions for get operations..
	cachedOrgs, err := sa.getCachedOrganizations()
	if err != nil {
		sa.logger.Warn(err.Error())
	} else if len(cachedOrgs) > 0 {
		return cachedOrgs, nil
	}

	//1. find the organizations
	orgsFilter := bson.D{}
	var orgsResult []organization
	err = sa.db.organizations.Find(orgsFilter, &orgsResult, nil)
	if err != nil {
		return nil, errors.WrapErrorAction(logutils.ActionFind, model.TypeOrganization, nil, err)
	}
	if len(orgsResult) == 0 {
		//no data
		return make([]model.Organization, 0), nil
	}

	//2. find the applications for the organization
	var applicationsIDs []string
	for _, org := range orgsResult {
		if len(org.Applications) > 0 {
			applicationsIDs = append(applicationsIDs, org.Applications...)
		}
	}
	var applicationsResult []model.Application
	if len(applicationsIDs) > 0 {
		orgsAppsFilter := bson.D{primitive.E{Key: "_id", Value: bson.M{"$in": applicationsIDs}}}
		err := sa.db.applications.Find(orgsAppsFilter, &applicationsResult, nil)
		if err != nil {
			return nil, errors.WrapErrorAction(logutils.ActionFind, model.TypeApplication, nil, err)
		}
	}

	//3. prepare the response
	organizations := organizationsFromStorage(orgsResult, applicationsResult)
	return organizations, nil
}

//InsertApplication inserts an application
func (sa *Adapter) InsertApplication(application model.Application) (*model.Application, error) {
	_, err := sa.db.applications.InsertOne(application)
	if err != nil {
		return nil, errors.WrapErrorAction(logutils.ActionInsert, model.TypeApplication, &logutils.FieldArgs{"id": application.ID}, err)
	}

	return &application, nil
}

//FindApplication finds application
func (sa *Adapter) FindApplication(ID string) (*model.Application, error) {
	filter := bson.D{primitive.E{Key: "_id", Value: ID}}
	var result []model.Application
	err := sa.db.applications.Find(filter, &result, nil)
	if err != nil {
		return nil, errors.WrapErrorAction(logutils.ActionFind, model.TypeApplication, nil, err)
	}
	if len(result) == 0 {
		//no record
		return nil, nil
	}

	appRes := result[0]

	getResApp := model.Application{ID: appRes.ID, Name: appRes.Name, Versions: appRes.Versions}
	return &getResApp, nil
}

<<<<<<< HEAD
//FindOrganizationsList gets the list of the global permissions
func (sa *Adapter) FindGlobalPermissionsList() ([]model.GlobalPermission, error) {
	filter := bson.D{}
	var result []model.GlobalPermission
	err := sa.db.globalPermissions.Find(filter, &result, nil)
	if err != nil {
		return nil, errors.WrapErrorAction(logutils.ActionFind, model.TypeGlobalPermission, nil, err)
	}

	return result, nil
=======
//FindApplications finds applications
func (sa *Adapter) FindApplications() ([]model.Application, error) {
	filter := bson.D{}
	var result []application
	err := sa.db.applications.Find(filter, &result, nil)
	if err != nil {
		return nil, errors.WrapErrorAction(logutils.ActionFind, model.TypeApplication, nil, err)
	}

	if len(result) == 0 {
		//no data
		return make([]model.Application, 0), nil
	}

	application := applicationsFromStorage(result)
	return application, nil
>>>>>>> 0a11f585
}

// ============================== ServiceRegs ==============================

//FindServiceRegs fetches the requested service registration records
func (sa *Adapter) FindServiceRegs(serviceIDs []string) ([]model.ServiceReg, error) {
	var filter bson.M
	for _, serviceID := range serviceIDs {
		if serviceID == "all" {
			filter = bson.M{}
			break
		}
	}
	if filter == nil {
		filter = bson.M{"registration.service_id": bson.M{"$in": serviceIDs}}
	}

	var result []model.ServiceReg
	err := sa.db.serviceRegs.Find(filter, &result, nil)
	if err != nil {
		return nil, errors.WrapErrorAction(logutils.ActionFind, model.TypeServiceReg, &logutils.FieldArgs{"service_id": serviceIDs}, err)
	}

	if result == nil {
		result = []model.ServiceReg{}
	}

	return result, nil
}

//FindServiceReg finds the service registration in storage
func (sa *Adapter) FindServiceReg(serviceID string) (*model.ServiceReg, error) {
	filter := bson.M{"registration.service_id": serviceID}
	var reg *model.ServiceReg
	err := sa.db.serviceRegs.FindOne(filter, &reg, nil)
	if err != nil {
		return nil, errors.WrapErrorAction(logutils.ActionFind, model.TypeServiceReg, &logutils.FieldArgs{"service_id": serviceID}, err)
	}

	return reg, nil
}

//InsertServiceReg inserts the service registration to storage
func (sa *Adapter) InsertServiceReg(reg *model.ServiceReg) error {
	_, err := sa.db.serviceRegs.InsertOne(reg)
	if err != nil {
		return errors.WrapErrorAction(logutils.ActionInsert, model.TypeServiceReg, &logutils.FieldArgs{"service_id": reg.Registration.ServiceID}, err)
	}

	return nil
}

//UpdateServiceReg updates the service registration in storage
func (sa *Adapter) UpdateServiceReg(reg *model.ServiceReg) error {
	filter := bson.M{"registration.service_id": reg.Registration.ServiceID}
	err := sa.db.serviceRegs.ReplaceOne(filter, reg, nil)
	if err != nil {
		return errors.WrapErrorAction(logutils.ActionInsert, model.TypeServiceReg, &logutils.FieldArgs{"service_id": reg.Registration.ServiceID}, err)
	}

	return nil
}

//SaveServiceReg saves the service registration to the storage
func (sa *Adapter) SaveServiceReg(reg *model.ServiceReg) error {
	filter := bson.M{"registration.service_id": reg.Registration.ServiceID}
	opts := options.Replace().SetUpsert(true)
	err := sa.db.serviceRegs.ReplaceOne(filter, reg, opts)
	if err != nil {
		return errors.WrapErrorAction(logutils.ActionSave, model.TypeServiceReg, &logutils.FieldArgs{"service_id": reg.Registration.ServiceID}, err)
	}

	return nil
}

//DeleteServiceReg deletes the service registration from storage
func (sa *Adapter) DeleteServiceReg(serviceID string) error {
	filter := bson.M{"registration.service_id": serviceID}
	result, err := sa.db.serviceRegs.DeleteOne(filter, nil)
	if err != nil {
		return errors.WrapErrorAction(logutils.ActionDelete, model.TypeServiceReg, &logutils.FieldArgs{"service_id": serviceID}, err)
	}
	if result == nil {
		return errors.WrapErrorData(logutils.StatusInvalid, "result", &logutils.FieldArgs{"service_id": serviceID}, err)
	}
	deletedCount := result.DeletedCount
	if deletedCount == 0 {
		return errors.WrapErrorData(logutils.StatusMissing, model.TypeServiceReg, &logutils.FieldArgs{"service_id": serviceID}, err)
	}

	return nil
}

//FindServiceAuthorization finds the service authorization in storage
func (sa *Adapter) FindServiceAuthorization(userID string, serviceID string) (*model.ServiceAuthorization, error) {
	filter := bson.M{"user_id": userID, "service_id": serviceID}
	var reg *model.ServiceAuthorization
	err := sa.db.serviceAuthorizations.FindOne(filter, &reg, nil)
	if err != nil {
		return nil, errors.WrapErrorAction(logutils.ActionFind, model.TypeServiceAuthorization, &logutils.FieldArgs{"user_id": userID, "service_id": serviceID}, err)
	}

	return reg, nil
}

//SaveServiceAuthorization saves the service authorization to storage
func (sa *Adapter) SaveServiceAuthorization(authorization *model.ServiceAuthorization) error {
	filter := bson.M{"user_id": authorization.UserID, "service_id": authorization.ServiceID}
	opts := options.Replace().SetUpsert(true)
	err := sa.db.serviceAuthorizations.ReplaceOne(filter, authorization, opts)
	if err != nil {
		return errors.WrapErrorAction(logutils.ActionSave, model.TypeServiceAuthorization, &logutils.FieldArgs{"user_id": authorization.UserID, "service_id": authorization.ServiceID}, err)
	}

	return nil
}

//DeleteServiceAuthorization deletes the service authorization from storage
func (sa *Adapter) DeleteServiceAuthorization(userID string, serviceID string) error {
	filter := bson.M{"user_id": userID, "service_id": serviceID}
	result, err := sa.db.serviceAuthorizations.DeleteOne(filter, nil)
	if err != nil {
		return errors.WrapErrorAction(logutils.ActionFind, model.TypeServiceAuthorization, &logutils.FieldArgs{"user_id": userID, "service_id": serviceID}, err)
	}
	if result == nil {
		return errors.WrapErrorData(logutils.StatusInvalid, "result", &logutils.FieldArgs{"user_id": userID, "service_id": serviceID}, err)
	}
	deletedCount := result.DeletedCount
	if deletedCount == 0 {
		return errors.WrapErrorData(logutils.StatusMissing, model.TypeServiceAuthorization, &logutils.FieldArgs{"user_id": userID, "service_id": serviceID}, err)
	}

	return nil
}

//SaveDevice saves device
func (sa *Adapter) SaveDevice(device *model.Device, context mongo.SessionContext) error {
	if device == nil {
		return errors.ErrorData(logutils.StatusInvalid, logutils.TypeArg, logutils.StringArgs("device"))
	}

	storageDevice := deviceToStorage(device)

	var err error
	filter := bson.M{"_id": device.ID}
	opts := options.Replace().SetUpsert(true)
	if context == nil {
		err = sa.db.devices.ReplaceOne(filter, storageDevice, opts)
	} else {
		err = sa.db.devices.ReplaceOneWithContext(context, filter, storageDevice, opts)
	}

	if err != nil {
		return errors.WrapErrorAction(logutils.ActionSave, "device", &logutils.FieldArgs{"device_id": device.ID}, nil)
	}

	return nil
}

func (sa *Adapter) abortTransaction(sessionContext mongo.SessionContext) {
	err := sessionContext.AbortTransaction(sessionContext)
	if err != nil {
		sa.logger.Errorf("error aborting a transaction - %s", err)
	}
}

//NewStorageAdapter creates a new storage adapter instance
func NewStorageAdapter(mongoDBAuth string, mongoDBName string, mongoTimeout string, logger *logs.Logger) *Adapter {
	timeoutInt, err := strconv.Atoi(mongoTimeout)
	if err != nil {
		logger.Warn("Setting default Mongo timeout - 500")
		timeoutInt = 500
	}
	timeout := time.Millisecond * time.Duration(timeoutInt)

	cachedOrganizations := &syncmap.Map{}
	organizationsLock := &sync.RWMutex{}

	db := &database{mongoDBAuth: mongoDBAuth, mongoDBName: mongoDBName, mongoTimeout: timeout, logger: logger}
	return &Adapter{db: db, logger: logger, cachedOrganizations: cachedOrganizations, organizationsLock: organizationsLock}
}

type storageListener struct {
	adapter *Adapter
	DefaultListenerImpl
}

func (sl *storageListener) OnOrganizationsUpdated() {
	sl.adapter.cacheOrganizations()
}

func (sl *storageListener) OnApplicationsUpdated() {
	sl.adapter.cacheOrganizations()
}

//Listener represents storage listener
type Listener interface {
	OnAuthConfigUpdated()
	OnServiceRegsUpdated()
	OnOrganizationsUpdated()
	OnApplicationsUpdated()
}

//DefaultListenerImpl default listener implementation
type DefaultListenerImpl struct{}

//OnAuthConfigUpdated notifies auth configs have been updated
func (d *DefaultListenerImpl) OnAuthConfigUpdated() {}

//OnServiceRegsUpdated notifies services regs have been updated
func (d *DefaultListenerImpl) OnServiceRegsUpdated() {}

//OnOrganizationsUpdated notifies organizations have been updated
func (d *DefaultListenerImpl) OnOrganizationsUpdated() {}

//OnApplicationsUpdated notifies applications have been updated
func (d *DefaultListenerImpl) OnApplicationsUpdated() {}<|MERGE_RESOLUTION|>--- conflicted
+++ resolved
@@ -888,7 +888,6 @@
 	return &getResApp, nil
 }
 
-<<<<<<< HEAD
 //FindOrganizationsList gets the list of the global permissions
 func (sa *Adapter) FindGlobalPermissionsList() ([]model.GlobalPermission, error) {
 	filter := bson.D{}
@@ -899,7 +898,8 @@
 	}
 
 	return result, nil
-=======
+}
+
 //FindApplications finds applications
 func (sa *Adapter) FindApplications() ([]model.Application, error) {
 	filter := bson.D{}
@@ -916,7 +916,6 @@
 
 	application := applicationsFromStorage(result)
 	return application, nil
->>>>>>> 0a11f585
 }
 
 // ============================== ServiceRegs ==============================
