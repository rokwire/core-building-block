--- conflicted
+++ resolved
@@ -2,11 +2,8 @@
 
 import (
 	"core-building-block/core"
-<<<<<<< HEAD
 	"core-building-block/core/model"
-	"log"
-=======
->>>>>>> 194fb9ff
+
 	"strconv"
 	"time"
 
@@ -35,6 +32,16 @@
 	return nil
 }
 
+//CreateGlobalConfig creates global config
+func (sa *Adapter) CreateGlobalConfig(setting string) (*model.GlobalConfig, error) {
+	globalConfig := model.GlobalConfig{Setting: setting}
+	_, err := sa.db.globalConfig.InsertOne(globalConfig)
+	if err != nil {
+		return nil, err
+	}
+	return &globalConfig, nil
+}
+
 //NewStorageAdapter creates a new storage adapter instance
 func NewStorageAdapter(mongoDBAuth string, mongoDBName string, mongoTimeout string, logger *log.StandardLogger) *Adapter {
 	timeout, err := strconv.Atoi(mongoTimeout)
@@ -45,19 +52,5 @@
 	timeoutMS := time.Millisecond * time.Duration(timeout)
 
 	db := &database{mongoDBAuth: mongoDBAuth, mongoDBName: mongoDBName, mongoTimeout: timeoutMS}
-<<<<<<< HEAD
-	return &Adapter{db: db}
-}
-
-//CreateGlobalConfig creates global config
-func (sa *Adapter) CreateGlobalConfig(setting string) (*model.GlobalConfig, error) {
-	globalConfig := model.GlobalConfig{Setting: setting}
-	_, err := sa.db.globalConfig.InsertOne(globalConfig)
-	if err != nil {
-		return nil, err
-	}
-	return &globalConfig, nil
-=======
 	return &Adapter{db: db, logger: logger}
->>>>>>> 194fb9ff
 }