package storage

import (
	"context"
	"core-building-block/core/model"
	"strconv"
	"time"

	"github.com/google/uuid"
	"github.com/rokmetro/auth-library/authservice"
	log "github.com/rokmetro/logging-library/loglib"
	"go.mongodb.org/mongo-driver/bson"
	"go.mongodb.org/mongo-driver/bson/primitive"
<<<<<<< HEAD
=======
	"go.mongodb.org/mongo-driver/mongo"
	"go.mongodb.org/mongo-driver/mongo/options"
>>>>>>> f83c60f2
)

type organization struct {
	ID               string   `bson:"_id"`
	Name             string   `bson:"name"`
	Type             string   `bson:"type"`
	RequiresOwnLogin bool     `bson:"requires_own_login"`
	LoginTypes       []string `bson:"login_types"`

	Config organizationConfig `bson:"config"`

	DateCreated time.Time  `bson:"date_created"`
	DateUpdated *time.Time `bson:"date_updated"`
}

type organizationConfig struct {
	ID      string   `bson:"id"`
	Domains []string `bson:"domains"`

	DateCreated time.Time  `bson:"date_created"`
	DateUpdated *time.Time `bson:"date_updated"`
}

//Adapter implements the Storage interface
type Adapter struct {
	db *database
}

//Start starts the storage
func (sa *Adapter) Start() error {
	err := sa.db.start()
	if err != nil {
		return log.WrapActionError(log.ActionInitialize, "storage adapter", nil, err)
	}

	return err
}

//RegisterStorageListener registers a data change listener with the storage adapter
func (sa *Adapter) RegisterStorageListener(storageListener Listener) {
	sa.db.listeners = append(sa.db.listeners, storageListener)
}

//ReadTODO TODO TODO
func (sa *Adapter) ReadTODO() error {
	return nil
}

//FindAuthConfig finds the auth document from DB by orgID and appID
func (sa *Adapter) FindAuthConfig(orgID string, appID string, authType string) (*model.AuthConfig, error) {
	errFields := &log.FieldArgs{"org_id": orgID, "app_id": appID, "auth_type": authType}
	filter := bson.D{primitive.E{Key: "org_id", Value: orgID}, primitive.E{Key: "app_id", Value: appID}, primitive.E{Key: "type", Value: authType}}
	var result *model.AuthConfig
	err := sa.db.authConfigs.FindOne(filter, &result, nil)
	if err != nil {
		return nil, log.WrapActionError(log.ActionFind, model.TypeAuthConfig, errFields, err)
	}
	if result == nil {
		return nil, log.WrapDataError(log.StatusMissing, model.TypeAuthConfig, errFields, err)
	}
	return result, nil
}

//LoadAuthConfigs finds all auth config documents in the DB
func (sa *Adapter) LoadAuthConfigs() (*[]model.AuthConfig, error) {
	filter := bson.D{}
	var result []model.AuthConfig
	err := sa.db.authConfigs.Find(filter, &result, nil)
	if err != nil {
		return nil, log.WrapActionError(log.ActionFind, model.TypeAuthConfig, nil, err)
	}
	if len(result) == 0 {
		return nil, log.WrapDataError(log.StatusMissing, model.TypeAuthConfig, nil, err)
	}

	return &result, nil
}

//CreateGlobalConfig creates global config
func (sa *Adapter) CreateGlobalConfig(setting string) (*model.GlobalConfig, error) {
	globalConfig := model.GlobalConfig{Setting: setting}
	_, err := sa.db.globalConfig.InsertOne(globalConfig)
	if err != nil {
		return nil, log.WrapActionError(log.ActionInsert, model.TypeGlobalConfig, nil, err)
	}
	return &globalConfig, nil
}

//GetFirebaseAdminCreds finds the Firebase cred document from DB by clientID
func (sa *Adapter) GetFirebaseAdminCreds(clientID string) (*model.FirebaseAdminCreds, error) {
	filter := bson.D{primitive.E{Key: "clientID", Value: clientID}}
	var result []*model.FirebaseAdminCreds
	err := sa.db.firebaseAdminCreds.Find(filter, &result, nil)
	if err != nil {
		return nil, err
	}
	if result == nil || len(result) == 0 {
		//not found
		// log.Info("no Firebase creds found for the given clientID")
		return nil, nil
	}
	return result[0], nil
}

//GetGlobalConfig give config
func (sa *Adapter) GetGlobalConfig() (*model.GlobalConfig, error) {
	filter := bson.D{}
	var result []model.GlobalConfig
	err := sa.db.globalConfig.Find(filter, &result, nil)
	if err != nil {
		return nil, log.WrapActionError(log.ActionFind, model.TypeGlobalConfig, nil, err)
	}
	if len(result) == 0 {
		//no record
		return nil, nil
	}
	return &result[0], nil

}

//SaveGlobalConfig saves the global configuration to the storage
func (sa *Adapter) SaveGlobalConfig(gc *model.GlobalConfig) error {
	// transaction
	err := sa.db.dbClient.UseSession(context.Background(), func(sessionContext mongo.SessionContext) error {
		err := sessionContext.StartTransaction()
		if err != nil {
			return log.WrapActionError(log.ActionStart, log.TypeTransaction, nil, err)
		}

		//clear the global config - we always keep only one global config
		delFilter := bson.D{}
		_, err = sa.db.globalConfig.DeleteManyWithContext(sessionContext, delFilter, nil)
		if err != nil {
			abortTransaction(sessionContext)
			return log.WrapActionError(log.ActionDelete, model.TypeGlobalConfig, nil, err)
		}

		//add the new one
		_, err = sa.db.globalConfig.InsertOneWithContext(sessionContext, gc)
		if err != nil {
			abortTransaction(sessionContext)
			return log.WrapActionError(log.ActionInsert, model.TypeGlobalConfig, nil, err)
		}

		err = sessionContext.CommitTransaction(sessionContext)
		if err != nil {
			abortTransaction(sessionContext)
			return log.WrapActionError(log.ActionCommit, log.TypeTransaction, nil, err)
		}
		return nil
	})
	if err != nil {
		return err
	}
	return nil
}

//CreateOrganization creates an organization
func (sa *Adapter) CreateOrganization(name string, requestType string, requiresOwnLogin bool, loginTypes []string, organizationDomains []string) (*model.Organization, error) {
	now := time.Now()

	orgConfigID, _ := uuid.NewUUID()
	orgConfig := organizationConfig{ID: orgConfigID.String(), Domains: organizationDomains, DateCreated: now}

	organizationID, _ := uuid.NewUUID()
	organization := organization{ID: organizationID.String(), Name: name, Type: requestType, RequiresOwnLogin: requiresOwnLogin, LoginTypes: loginTypes,
		Config: orgConfig, DateCreated: now}

	_, err := sa.db.organizations.InsertOne(organization)
	if err != nil {
		return nil, log.WrapActionError(log.ActionInsert, model.TypeOrganization, nil, err)
	}

	//return the correct type
	resOrgConfig := model.OrganizationConfig{ID: orgConfig.ID, Domains: orgConfig.Domains}

	resOrg := model.Organization{ID: organization.ID, Name: organization.Name, Type: organization.Type,
		RequiresOwnLogin: organization.RequiresOwnLogin, LoginTypes: organization.LoginTypes, Config: resOrgConfig}
	return &resOrg, nil
}

//UpdateOrganization updates an organization
func (sa *Adapter) UpdateOrganization(ID string, name string, requestType string, requiresOwnLogin bool, loginTypes []string, organizationDomains []string) error {

	now := time.Now()

	updatOrganizationFilter := bson.D{primitive.E{Key: "_id", Value: ID}}
	updateOrganization := bson.D{
		primitive.E{Key: "$set", Value: bson.D{
			primitive.E{Key: "name", Value: name},
			primitive.E{Key: "type", Value: requestType},
			primitive.E{Key: "requires_own_login", Value: requiresOwnLogin},
			primitive.E{Key: "login_types", Value: loginTypes},
			primitive.E{Key: "config.domains", Value: organizationDomains},
			primitive.E{Key: "config.date_updated", Value: now},
			primitive.E{Key: "date_updated", Value: now},
		}},
	}

	result, err := sa.db.organizations.UpdateOne(updatOrganizationFilter, updateOrganization, nil)
	if err != nil {
		return log.WrapActionError(log.ActionUpdate, model.TypeOrganization, &log.FieldArgs{"id": ID}, err)
	}
	if result.MatchedCount == 0 {
		return log.WrapDataError(log.StatusMissing, model.TypeOrganization, &log.FieldArgs{"id": ID}, err)
	}

	return nil
}

//GetServiceRegs fetches the requested service registration records
func (sa *Adapter) GetServiceRegs(serviceIDs []string) ([]authservice.ServiceReg, error) {
	var filter bson.M
	for _, serviceID := range serviceIDs {
		if serviceID == "all" {
			filter = bson.M{}
			break
		}
	}
	if filter == nil {
		filter = bson.M{"service_id": bson.M{"$in": serviceIDs}}
	}

	var result []authservice.ServiceReg
	err := sa.db.serviceRegs.Find(filter, &result, nil)
	if err != nil {
		return nil, log.WrapActionError(log.ActionFind, model.TypeServiceReg, &log.FieldArgs{"service_id": serviceIDs}, err)
	}

	return result, nil
}

//SaveServiceReg saves the service registration to the storage
func (sa *Adapter) SaveServiceReg(reg *authservice.ServiceReg) error {
	filter := bson.M{"service_id": reg.ServiceID}
	opts := options.Replace().SetUpsert(true)
	err := sa.db.serviceRegs.ReplaceOne(filter, reg, opts)
	if err != nil {
		return log.WrapActionError(log.ActionSave, model.TypeServiceReg, &log.FieldArgs{"service_id": reg.ServiceID}, err)
	}

	return nil
}

//NewStorageAdapter creates a new storage adapter instance
func NewStorageAdapter(mongoDBAuth string, mongoDBName string, mongoTimeout string, logger *log.Logger) *Adapter {
	timeoutInt, err := strconv.Atoi(mongoTimeout)
	if err != nil {
		logger.Error("Set default timeout - 500")
		timeoutInt = 500
	}
	timeout := time.Millisecond * time.Duration(timeoutInt)

	db := &database{mongoDBAuth: mongoDBAuth, mongoDBName: mongoDBName, mongoTimeout: timeout}
	return &Adapter{db: db}
}

func abortTransaction(sessionContext mongo.SessionContext) {
	err := sessionContext.AbortTransaction(sessionContext)
	if err != nil {
		//TODO - log
	}

}

//Listener represents storage listener
type Listener interface {
	OnAuthConfigUpdated()
}

//DefaultListenerImpl represents default storage listener implementation
type DefaultListenerImpl struct {
}

//OnAuthConfigUpdated notifies that the auth config has been updated
func (d *DefaultListenerImpl) OnAuthConfigUpdated() {
}<|MERGE_RESOLUTION|>--- conflicted
+++ resolved
@@ -11,11 +11,8 @@
 	log "github.com/rokmetro/logging-library/loglib"
 	"go.mongodb.org/mongo-driver/bson"
 	"go.mongodb.org/mongo-driver/bson/primitive"
-<<<<<<< HEAD
-=======
 	"go.mongodb.org/mongo-driver/mongo"
 	"go.mongodb.org/mongo-driver/mongo/options"
->>>>>>> f83c60f2
 )
 
 type organization struct {
@@ -57,11 +54,6 @@
 //RegisterStorageListener registers a data change listener with the storage adapter
 func (sa *Adapter) RegisterStorageListener(storageListener Listener) {
 	sa.db.listeners = append(sa.db.listeners, storageListener)
-}
-
-//ReadTODO TODO TODO
-func (sa *Adapter) ReadTODO() error {
-	return nil
 }
 
 //FindAuthConfig finds the auth document from DB by orgID and appID
