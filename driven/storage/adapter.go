--- conflicted
+++ resolved
@@ -62,25 +62,16 @@
 }
 
 //FindAuthConfig finds the auth document from DB by orgID and appID
-<<<<<<< HEAD
-func (sa *Adapter) FindAuthConfig(orgID string, appID string, authType string) (*auth.AuthConfig, error) {
+func (sa *Adapter) FindAuthConfig(orgID string, appID string, authType string) (*model.AuthConfig, error) {
 	errFields := &log.FieldArgs{"org_id": orgID, "app_id": appID, "auth_type": authType}
-
-=======
-func (sa *Adapter) FindAuthConfig(orgID string, appID string, authType string) (*model.AuthConfig, error) {
->>>>>>> 670e595f
 	filter := bson.D{primitive.E{Key: "org_id", Value: orgID}, primitive.E{Key: "app_id", Value: appID}, primitive.E{Key: "type", Value: authType}}
 	var result *model.AuthConfig
 	err := sa.db.authConfigs.FindOne(filter, &result, nil)
 	if err != nil {
-		return nil, log.WrapActionError(log.FindAction, auth.TypeAuthConfig, errFields, err)
+		return nil, log.WrapActionError(log.FindAction, model.TypeAuthConfig, errFields, err)
 	}
 	if result == nil {
-<<<<<<< HEAD
-		return nil, log.WrapDataError(log.MissingStatus, auth.TypeAuthConfig, errFields, err)
-=======
-		return nil, fmt.Errorf("no auth config found for orgID %s, appID %s, authType %s", orgID, appID, authType)
->>>>>>> 670e595f
+		return nil, log.WrapDataError(log.MissingStatus, model.TypeAuthConfig, errFields, err)
 	}
 	return result, nil
 }
@@ -91,14 +82,10 @@
 	var result []model.AuthConfig
 	err := sa.db.authConfigs.Find(filter, &result, nil)
 	if err != nil {
-		return nil, log.WrapActionError(log.FindAction, auth.TypeAuthConfig, nil, err)
+		return nil, log.WrapActionError(log.FindAction, model.TypeAuthConfig, nil, err)
 	}
 	if len(result) == 0 {
-<<<<<<< HEAD
-		return nil, log.WrapDataError(log.MissingStatus, auth.TypeAuthConfig, nil, err)
-=======
-		return nil, errors.New("no auth config documents found")
->>>>>>> 670e595f
+		return nil, log.WrapDataError(log.MissingStatus, model.TypeAuthConfig, nil, err)
 	}
 
 	return &result, nil
@@ -156,13 +143,8 @@
 
 		err = sessionContext.CommitTransaction(sessionContext)
 		if err != nil {
-<<<<<<< HEAD
+			abortTransaction(sessionContext)
 			return log.WrapActionError(log.CommitAction, log.TypeTransaction, nil, err)
-=======
-			abortTransaction(sessionContext)
-			fmt.Errorf("error on commiting a transaction - %s", err)
-			return err
->>>>>>> 670e595f
 		}
 		return nil
 	})
@@ -241,7 +223,7 @@
 	var result []authservice.ServiceReg
 	err := sa.db.serviceRegs.Find(filter, &result, nil)
 	if err != nil {
-		return nil, log.WrapActionError(log.FindAction, auth.TypeServiceReg, &log.FieldArgs{"service_id": serviceIDs}, err)
+		return nil, log.WrapActionError(log.FindAction, model.TypeServiceReg, &log.FieldArgs{"service_id": serviceIDs}, err)
 	}
 
 	return result, nil
@@ -253,7 +235,7 @@
 	opts := options.Replace().SetUpsert(true)
 	err := sa.db.serviceRegs.ReplaceOne(filter, reg, opts)
 	if err != nil {
-		return log.WrapActionError(log.SaveAction, auth.TypeServiceReg, &log.FieldArgs{"service_id": reg.ServiceID}, err)
+		return log.WrapActionError(log.SaveAction, model.TypeServiceReg, &log.FieldArgs{"service_id": reg.ServiceID}, err)
 	}
 
 	return nil
