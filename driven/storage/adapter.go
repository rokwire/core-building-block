package storage

import (
	"context"
	"core-building-block/core/model"
	"strconv"
	"sync"
	"time"

	"github.com/google/uuid"
	"github.com/rokmetro/logging-library/errors"
	"github.com/rokmetro/logging-library/logs"
	"github.com/rokmetro/logging-library/logutils"
	"go.mongodb.org/mongo-driver/bson"
	"go.mongodb.org/mongo-driver/bson/primitive"
	"go.mongodb.org/mongo-driver/mongo"
	"go.mongodb.org/mongo-driver/mongo/options"
	"golang.org/x/sync/syncmap"
	"gopkg.in/go-playground/validator.v9"
)

//Adapter implements the Storage interface
type Adapter struct {
	db *database

	logger *logs.Logger

	cachedOrganizations *syncmap.Map
	organizationsLock   *sync.RWMutex
}

//Start starts the storage
func (sa *Adapter) Start() error {
	//start db
	err := sa.db.start()
	if err != nil {
		return errors.WrapErrorAction(logutils.ActionInitialize, "storage adapter", nil, err)
	}

	//register storage listener
	sl := storageListener{adapter: sa}
	sa.RegisterStorageListener(&sl)

	//cache the organizations
	err = sa.cacheOrganizations()
	if err != nil {
		return errors.WrapErrorAction(logutils.ActionCache, model.TypeOrganization, nil, err)
	}

	return err
}

//RegisterStorageListener registers a data change listener with the storage adapter
func (sa *Adapter) RegisterStorageListener(storageListener Listener) {
	sa.db.listeners = append(sa.db.listeners, storageListener)
}

//cacheOrganizations caches the organizations from the DB
func (sa *Adapter) cacheOrganizations() error {
	sa.logger.Info("cacheOrganizations..")

	organizations, err := sa.GetOrganizations()
	if err != nil {
		return errors.WrapErrorAction(logutils.ActionFind, model.TypeOrganization, nil, err)
	}

	sa.setCachedOrganizations(&organizations)

	return nil
}

func (sa *Adapter) getCachedOrganization(orgID string) (*model.Organization, error) {
	sa.organizationsLock.RLock()
	defer sa.organizationsLock.RUnlock()

	errArgs := &logutils.FieldArgs{"org_id": orgID}

	item, _ := sa.cachedOrganizations.Load(orgID)
	if item != nil {
		organization, ok := item.(model.Organization)
		if !ok {
			return nil, errors.ErrorAction(logutils.ActionCast, model.TypeOrganization, errArgs)
		}
		return &organization, nil
	}
	return nil, errors.ErrorData(logutils.StatusMissing, model.TypeAuthConfig, errArgs)
}

func (sa *Adapter) setCachedOrganizations(organizations *[]model.Organization) {
	sa.organizationsLock.Lock()
	defer sa.organizationsLock.Unlock()

	sa.cachedOrganizations = &syncmap.Map{}
	validate := validator.New()

	for _, org := range *organizations {
		err := validate.Struct(org)
		if err == nil {
			sa.cachedOrganizations.Store(org.ID, org)
		}
	}
}

//FindUserByID finds an user by id
func (sa *Adapter) FindUserByID(id string) (*model.User, error) {
	return sa.findUser("_id", id)
}

//FindUserByAccountID finds an user by account id
func (sa *Adapter) FindUserByAccountID(accountID string) (*model.User, error) {
	return sa.findUser("account.id", accountID)
}

func (sa *Adapter) findUser(key string, id string) (*model.User, error) {
	filter := bson.M{key: id}
	var user user
	err := sa.db.users.FindOne(filter, &user, nil)
	if err != nil {
		return nil, errors.WrapErrorAction(logutils.ActionFind, model.TypeUser, nil, err)
	}

	modelUser := userFromStorage(&user, sa)
	return &modelUser, nil
}

//InsertUser inserts a user
func (sa *Adapter) InsertUser(user *model.User, authCred *model.AuthCred) (*model.User, error) {
	if user == nil {
		return nil, errors.ErrorData(logutils.StatusInvalid, logutils.TypeArg, logutils.StringArgs(model.TypeUser))
	}

	storageUser := userToStorage(user)
	membership := storageUser.OrganizationsMemberships[0]

	orgID, ok := membership.OrgUserData["orgID"].(string)
	if !ok {
		return nil, errors.ErrorData(logutils.StatusInvalid, logutils.TypeString, logutils.StringArgs("org_id"))
	}

	organizationMembership := organizationMembership{ID: membership.ID, UserID: user.ID, OrgID: orgID,
		OrgUserData: membership.OrgUserData, DateCreated: storageUser.DateCreated}

	// transaction
	err := sa.db.dbClient.UseSession(context.Background(), func(sessionContext mongo.SessionContext) error {
		err := sessionContext.StartTransaction()
		if err != nil {
			sa.abortTransaction(sessionContext)
			return errors.WrapErrorAction(logutils.ActionStart, logutils.TypeTransaction, nil, err)
		}

		_, err = sa.db.users.InsertOneWithContext(sessionContext, storageUser)
		if err != nil {
			sa.abortTransaction(sessionContext)
			return errors.WrapErrorAction(logutils.ActionInsert, model.TypeUser, nil, err)
		}

		authCred.AccountID = storageUser.Account.ID
		err = sa.InsertCredentials(authCred, sessionContext)
		if err != nil {
			return errors.WrapErrorData(logutils.StatusInvalid, model.TypeAuthCred, &logutils.FieldArgs{"user_id": user.Account.Username, "account_id": user.Account.ID}, err)
		}

		err = sa.InsertMembership(&organizationMembership, sessionContext)
		if err != nil {
			sa.abortTransaction(sessionContext)
			return errors.WrapErrorAction(logutils.ActionInsert, model.TypeOrganizationMembership, nil, err)
		}

		//TODO: only save if device info has changed or it is new device
		// err = sa.SaveDevice(&newDevice, sessionContext)
		// if err == nil {
		// 	abortTransaction(sessionContext)
		// 	return log.WrapErrorAction(log.ActionSave, "device", nil, err)
		// }

		//commit the transaction
		err = sessionContext.CommitTransaction(sessionContext)
		if err != nil {
			sa.abortTransaction(sessionContext)
			return errors.WrapErrorAction(logutils.ActionCommit, logutils.TypeTransaction, nil, err)
		}
		return nil
	})
	if err != nil {
		return nil, err
	}

	returnUser := userFromStorage(storageUser, sa)
	return &returnUser, nil
}

//UpdateUser updates an existing user
func (sa *Adapter) UpdateUser(updatedUser *model.User, newOrgData *map[string]interface{}) (*model.User, error) {
	if updatedUser == nil {
		return nil, errors.ErrorData(logutils.StatusInvalid, logutils.TypeArg, logutils.StringArgs(model.TypeUser))
	}

	now := time.Now().UTC()
	newUser := userToStorage(updatedUser)
	newUser.DateUpdated = &now

	// TODO:
	// check for device updates and add possible new device

	var newMembership *organizationMembership
	if newOrgData != nil {
		membershipID, err := uuid.NewUUID()
		if err != nil {
			return nil, errors.WrapErrorData(logutils.StatusInvalid, logutils.TypeString, logutils.StringArgs("membership_id"), err)
		}
		orgID, ok := (*newOrgData)["orgID"].(string)
		if !ok {
			return nil, errors.WrapErrorData(logutils.StatusInvalid, logutils.TypeString, logutils.StringArgs("org_id"), err)
		}
		newOrgMembership := organizationMembership{ID: membershipID.String(), UserID: updatedUser.ID, OrgID: orgID,
			OrgUserData: *newOrgData, DateCreated: now}
		newMembership = &newOrgMembership

		// TODO:
		// possibly set groups based on organization populations

		newUser.OrganizationsMemberships = append(newUser.OrganizationsMemberships,
			userMembership{ID: membershipID.String(), OrgID: orgID, OrgUserData: *newOrgData, DateCreated: now})
	}

	// transaction
	err := sa.db.dbClient.UseSession(context.Background(), func(sessionContext mongo.SessionContext) error {
		err := sessionContext.StartTransaction()
		if err != nil {
			sa.abortTransaction(sessionContext)
			return errors.WrapErrorAction(logutils.ActionStart, logutils.TypeTransaction, nil, err)
		}

		filter := bson.M{"_id": updatedUser.ID}
		err = sa.db.users.ReplaceOneWithContext(sessionContext, filter, newUser, nil)
		if err != nil {
			sa.abortTransaction(sessionContext)
			return errors.WrapErrorAction(logutils.ActionReplace, model.TypeUser, nil, err)
		}

		if newMembership != nil {
			err = sa.InsertMembership(newMembership, sessionContext)
			if err != nil {
				sa.abortTransaction(sessionContext)
				return errors.WrapErrorAction(logutils.ActionInsert, model.TypeOrganizationMembership, nil, err)
			}
		}

		//TODO: save device if some device info has changed or added new device
		// err = sa.SaveDevice(&newDevice, sessionContext)
		// if err == nil {
		// 	abortTransaction(sessionContext)
		// 	return log.WrapErrorAction(log.ActionSave, "device", nil, err)
		// }

		//commit the transaction
		err = sessionContext.CommitTransaction(sessionContext)
		if err != nil {
			sa.abortTransaction(sessionContext)
			return errors.WrapErrorAction(logutils.ActionCommit, logutils.TypeTransaction, nil, err)
		}
		return nil
	})
	if err != nil {
		return nil, err
	}

	returnUser := userFromStorage(newUser, sa)
	return &returnUser, nil
}

//DeleteUser deletes a user
func (sa *Adapter) DeleteUser(id string) error {
<<<<<<< HEAD
=======
	//TODO - we have to decide what we do on delete user operation - removing all user relations, (or) mark the user disabled etc
>>>>>>> fc816435
	filter := bson.M{"_id": id}
	_, err := sa.db.users.DeleteOne(filter, nil)
	if err != nil {
		return errors.WrapErrorAction(logutils.ActionDelete, model.TypeUser, nil, err)
	}

	return nil
}

//FindCredentials find a set of credentials
func (sa *Adapter) FindCredentials(orgID string, appID string, authType string, userID string) (*model.AuthCred, error) {
	var filter bson.D
	if len(orgID) > 0 {
		filter = bson.D{
			primitive.E{Key: "org_id", Value: orgID}, primitive.E{Key: "app_id", Value: appID},
			primitive.E{Key: "type", Value: authType}, primitive.E{Key: "user_id", Value: userID},
		}
	} else {
		filter = bson.D{primitive.E{Key: "type", Value: authType}, primitive.E{Key: "user_id", Value: userID}}
	}

	var creds model.AuthCred
	err := sa.db.credentials.FindOne(filter, &creds, nil)
	if err != nil {
		return nil, errors.WrapErrorAction(logutils.ActionFind, model.TypeAuthCred, nil, err)
	}

	return &creds, nil
}

<<<<<<< HEAD
//FindCredentialsByToken finds a set of credentials by refresh token
func (sa *Adapter) FindCredentialsByToken(token string) (*model.AuthCred, error) {
	conditions := []bson.M{{"refresh.current_token": token}, {"refresh.previous_token": token}}
	filter := bson.M{"$or": conditions}

	var creds model.AuthCred
	err := sa.db.credentials.FindOne(filter, &creds, nil)
	if err != nil {
		return nil, errors.WrapErrorAction(logutils.ActionFind, model.TypeAuthCred, nil, err)
	}

	return &creds, nil
}

//InsertCredentials inserts a set of credentials
=======
//InsertCredentials credentials inserts a set of credentials
>>>>>>> fc816435
func (sa *Adapter) InsertCredentials(creds *model.AuthCred, context mongo.SessionContext) error {
	if creds == nil {
		return errors.ErrorData(logutils.StatusInvalid, logutils.TypeArg, logutils.StringArgs(model.TypeAuthCred))
	}

	var err error
	if context == nil {
		_, err = sa.db.credentials.InsertOne(creds)
	} else {
		_, err = sa.db.credentials.InsertOneWithContext(context, creds)
	}
	if err != nil {
		return errors.WrapErrorAction(logutils.ActionInsert, model.TypeAuthCred, nil, err)
	}

	return nil
}

<<<<<<< HEAD
//UpdateCredentials updates a set of credentials
func (sa *Adapter) UpdateCredentials(creds *model.AuthCred) (*model.AuthCred, error) {
	if creds == nil {
		return nil, errors.ErrorData(logutils.StatusInvalid, logutils.TypeArg, logutils.StringArgs(model.TypeAuthCred))
	}

	filter := bson.D{primitive.E{Key: "type", Value: creds.Type}, primitive.E{Key: "user_id", Value: creds.UserID}}
	err := sa.db.credentials.ReplaceOne(filter, creds, nil)
	if err != nil {
		return nil, errors.WrapErrorAction(logutils.ActionInsert, model.TypeAuthCred, nil, err)
	}

	return creds, nil
}

=======
>>>>>>> fc816435
//FindGlobalPermissions finds a set of global user permissions
func (sa *Adapter) FindGlobalPermissions(ids []string) ([]model.GlobalPermission, error) {
	permissionsFilter := bson.D{primitive.E{Key: "_id", Value: bson.M{"$in": ids}}}
	var permissionsResult []model.GlobalPermission
	err := sa.db.globalPermissions.Find(permissionsFilter, &permissionsResult, nil)
	if err != nil {
		return nil, err
	}

	return permissionsResult, nil
}

//FindGlobalRoles finds a set of global user roles
func (sa *Adapter) FindGlobalRoles(ids []string) ([]model.GlobalRole, error) {
	rolesFilter := bson.D{primitive.E{Key: "_id", Value: bson.M{"$in": ids}}}
	var rolesResult []model.GlobalRole
	err := sa.db.globalRoles.Find(rolesFilter, &rolesResult, nil)
	if err != nil {
		return nil, err
	}

	return rolesResult, nil
}

//FindGlobalGroups finds a set of global user groups
func (sa *Adapter) FindGlobalGroups(ids []string) ([]model.GlobalGroup, error) {
	filter := bson.D{primitive.E{Key: "_id", Value: bson.M{"$in": ids}}}
	var groupsResult []model.GlobalGroup
	err := sa.db.globalGroups.Find(filter, &groupsResult, nil)
	if err != nil {
		return nil, err
	}
	return groupsResult, nil
}

//FindOrganizationPermissions finds a set of organization user permissions
func (sa *Adapter) FindOrganizationPermissions(ids []string, orgID string) ([]model.OrganizationPermission, error) {
	permissionsFilter := bson.D{primitive.E{Key: "organization_id", Value: orgID}, primitive.E{Key: "_id", Value: bson.M{"$in": ids}}}
	var permissionsResult []organizationPermission
	err := sa.db.organizationsPermissions.Find(permissionsFilter, &permissionsResult, nil)
	if err != nil {
		return nil, err
	}

	//get the organization from the cached ones
	organization, err := sa.getCachedOrganization(orgID)
	if err != nil {
		return nil, errors.WrapErrorData(logutils.StatusMissing, model.TypeOrganization, &logutils.FieldArgs{"org_id": orgID}, err)
	}

	result := organizationPermissionsFromStorage(permissionsResult, *organization)

	return result, nil
}

//FindOrganizationRoles finds a set of organization user roles
func (sa *Adapter) FindOrganizationRoles(ids []string, orgID string) ([]model.OrganizationRole, error) {
	rolesFilter := bson.D{primitive.E{Key: "organization_id", Value: orgID}, primitive.E{Key: "_id", Value: bson.M{"$in": ids}}}
	var rolesResult []organizationRole
	err := sa.db.organizationsRoles.Find(rolesFilter, &rolesResult, nil)
	if err != nil {
		return nil, err
	}

	//get the organization from the cached ones
	organization, err := sa.getCachedOrganization(orgID)
	if err != nil {
		return nil, errors.WrapErrorData(logutils.StatusMissing, model.TypeOrganization, &logutils.FieldArgs{"org_id": orgID}, err)
	}

	result := organizationRolesFromStorage(rolesResult, *organization)

	return result, nil
}

//FindOrganizationGroups finds a set of organization user groups
func (sa *Adapter) FindOrganizationGroups(ids []string, orgID string) ([]model.OrganizationGroup, error) {
	filter := bson.D{primitive.E{Key: "organization_id", Value: orgID}, primitive.E{Key: "_id", Value: bson.M{"$in": ids}}}
	var groupsResult []organizationGroup
	err := sa.db.organizationsGroups.Find(filter, &groupsResult, nil)
	if err != nil {
		return nil, err
	}

	//get the organization from the cached ones
	organization, err := sa.getCachedOrganization(orgID)
	if err != nil {
		return nil, errors.WrapErrorData(logutils.StatusMissing, model.TypeOrganization, &logutils.FieldArgs{"org_id": orgID}, err)
	}

	result := organizationGroupsFromStorage(groupsResult, *organization)

	return result, nil
}

//InsertMembership inserts an organization membership
func (sa *Adapter) InsertMembership(orgMembership *organizationMembership, context mongo.SessionContext) error {
	if orgMembership == nil {
		return errors.ErrorData(logutils.StatusInvalid, logutils.TypeArg, logutils.StringArgs(model.TypeOrganizationMembership))
	}

	var err error
	if context == nil {
		_, err = sa.db.organizationsMemberships.InsertOne(orgMembership)
	} else {
		_, err = sa.db.organizationsMemberships.InsertOneWithContext(context, orgMembership)
	}

	if err != nil {
		return errors.WrapErrorAction(logutils.ActionInsert, model.TypeOrganizationMembership, nil, err)
	}
	return nil
}

//FindAuthConfig finds the auth document from DB by orgID and appID
func (sa *Adapter) FindAuthConfig(orgID string, appID string, authType string) (*model.AuthConfig, error) {
	errFields := &logutils.FieldArgs{"org_id": orgID, "app_id": appID, "auth_type": authType}
	filter := bson.D{primitive.E{Key: "org_id", Value: orgID}, primitive.E{Key: "app_id", Value: appID}, primitive.E{Key: "type", Value: authType}}
	var result *model.AuthConfig
	err := sa.db.authConfigs.FindOne(filter, &result, nil)
	if err != nil {
		return nil, errors.WrapErrorAction(logutils.ActionFind, model.TypeAuthConfig, errFields, err)
	}
	if result == nil {
		return nil, errors.WrapErrorData(logutils.StatusMissing, model.TypeAuthConfig, errFields, err)
	}
	return result, nil
}

//LoadAuthConfigs finds all auth config documents in the DB
func (sa *Adapter) LoadAuthConfigs() (*[]model.AuthConfig, error) {
	filter := bson.D{}
	var result []model.AuthConfig
	err := sa.db.authConfigs.Find(filter, &result, nil)
	if err != nil {
		return nil, errors.WrapErrorAction(logutils.ActionFind, model.TypeAuthConfig, nil, err)
	}
	if len(result) == 0 {
		return nil, errors.WrapErrorData(logutils.StatusMissing, model.TypeAuthConfig, nil, err)
	}

	return &result, nil
}

//CreateGlobalConfig creates global config
func (sa *Adapter) CreateGlobalConfig(setting string) (*model.GlobalConfig, error) {
	globalConfig := model.GlobalConfig{Setting: setting}
	_, err := sa.db.globalConfig.InsertOne(globalConfig)
	if err != nil {
		return nil, errors.WrapErrorAction(logutils.ActionInsert, model.TypeGlobalConfig, nil, err)
	}
	return &globalConfig, nil
}

//GetGlobalConfig give config
func (sa *Adapter) GetGlobalConfig() (*model.GlobalConfig, error) {
	filter := bson.D{}
	var result []model.GlobalConfig
	err := sa.db.globalConfig.Find(filter, &result, nil)
	if err != nil {
		return nil, errors.WrapErrorAction(logutils.ActionFind, model.TypeGlobalConfig, nil, err)
	}
	if len(result) == 0 {
		//no record
		return nil, nil
	}
	return &result[0], nil

}

//SaveGlobalConfig saves the global configuration to the storage
func (sa *Adapter) SaveGlobalConfig(gc *model.GlobalConfig) error {
	// transaction
	err := sa.db.dbClient.UseSession(context.Background(), func(sessionContext mongo.SessionContext) error {
		err := sessionContext.StartTransaction()
		if err != nil {
			return errors.WrapErrorAction(logutils.ActionStart, logutils.TypeTransaction, nil, err)
		}

		//clear the global config - we always keep only one global config
		delFilter := bson.D{}
		_, err = sa.db.globalConfig.DeleteManyWithContext(sessionContext, delFilter, nil)
		if err != nil {
			sa.abortTransaction(sessionContext)
			return errors.WrapErrorAction(logutils.ActionDelete, model.TypeGlobalConfig, nil, err)
		}

		//add the new one
		_, err = sa.db.globalConfig.InsertOneWithContext(sessionContext, gc)
		if err != nil {
			sa.abortTransaction(sessionContext)
			return errors.WrapErrorAction(logutils.ActionInsert, model.TypeGlobalConfig, nil, err)
		}

		err = sessionContext.CommitTransaction(sessionContext)
		if err != nil {
			sa.abortTransaction(sessionContext)
			return errors.WrapErrorAction(logutils.ActionCommit, logutils.TypeTransaction, nil, err)
		}
		return nil
	})
	if err != nil {
		return err
	}
	return nil
}

//FindOrganization finds an organization
func (sa *Adapter) FindOrganization(id string) (*model.Organization, error) {
	//no transactions for get operations..

	//1. find organization
	orgFilter := bson.D{primitive.E{Key: "_id", Value: id}}
	var org organization

	err := sa.db.organizations.FindOne(orgFilter, &org, nil)
	if err != nil {
		return nil, errors.WrapErrorAction(logutils.ActionFind, model.TypeOrganization, &logutils.FieldArgs{"id": id}, err)
	}

	//2. find the organization applications
	var applications []model.Application
	if len(org.Applications) > 0 {
		appsFilter := bson.D{primitive.E{Key: "_id", Value: bson.M{"$in": org.Applications}}}
		err := sa.db.applications.Find(appsFilter, &applications, nil)
		if err != nil {
			return nil, errors.WrapErrorAction(logutils.ActionFind, model.TypeApplication, nil, err)
		}
	}

	organization := organizationFromStorage(&org, applications)
	return &organization, nil
}

//InsertOrganization inserts an organization
func (sa *Adapter) InsertOrganization(organization model.Organization) (*model.Organization, error) {
	org := organizationToStorage(&organization)
	_, err := sa.db.organizations.InsertOne(org)
	if err != nil {
		return nil, errors.WrapErrorAction(logutils.ActionInsert, model.TypeOrganization, nil, err)
	}

	return &organization, nil
}

//UpdateOrganization updates an organization
func (sa *Adapter) UpdateOrganization(ID string, name string, requestType string, requiresOwnLogin bool, loginTypes []string, organizationDomains []string) error {

	now := time.Now()
	//TODO - use pointers and update only what not nil
	updatOrganizationFilter := bson.D{primitive.E{Key: "_id", Value: ID}}
	updateOrganization := bson.D{
		primitive.E{Key: "$set", Value: bson.D{
			primitive.E{Key: "name", Value: name},
			primitive.E{Key: "type", Value: requestType},
			primitive.E{Key: "requires_own_login", Value: requiresOwnLogin},
			primitive.E{Key: "login_types", Value: loginTypes},
			primitive.E{Key: "config.domains", Value: organizationDomains},
			primitive.E{Key: "config.date_updated", Value: now},
			primitive.E{Key: "date_updated", Value: now},
		}},
	}

	result, err := sa.db.organizations.UpdateOne(updatOrganizationFilter, updateOrganization, nil)
	if err != nil {
		return errors.WrapErrorAction(logutils.ActionUpdate, model.TypeOrganization, &logutils.FieldArgs{"id": ID}, err)
	}
	if result.MatchedCount == 0 {
		return errors.WrapErrorData(logutils.StatusMissing, model.TypeOrganization, &logutils.FieldArgs{"id": ID}, err)
	}

	return nil
}

//GetOrganizations gets the organizations
func (sa *Adapter) GetOrganizations() ([]model.Organization, error) {
	//no transactions for get operations..

	//1. find the organizations
	orgsFilter := bson.D{}
	var orgsResult []organization
	err := sa.db.organizations.Find(orgsFilter, &orgsResult, nil)
	if err != nil {
		return nil, errors.WrapErrorAction(logutils.ActionFind, model.TypeOrganization, nil, err)
	}
	if len(orgsResult) == 0 {
		//no data
		return make([]model.Organization, 0), nil
	}

	//2. find the applications for the organization
	var applicationsIDs []string
	for _, org := range orgsResult {
		if len(org.Applications) > 0 {
			applicationsIDs = append(applicationsIDs, org.Applications...)
		}
	}
	var applicationsResult []model.Application
	if len(applicationsIDs) > 0 {
		orgsAppsFilter := bson.D{primitive.E{Key: "_id", Value: bson.M{"$in": applicationsIDs}}}
		err := sa.db.applications.Find(orgsAppsFilter, &applicationsResult, nil)
		if err != nil {
			return nil, errors.WrapErrorAction(logutils.ActionFind, model.TypeApplication, nil, err)
		}
	}

	//3. prepare the response
	organizations := organizationsFromStorage(orgsResult, applicationsResult)
	return organizations, nil
}

//GetApplication gets application
func (sa *Adapter) GetApplication(ID string) (*model.Application, error) {
	filter := bson.D{primitive.E{Key: "_id", Value: ID}}
	var result []model.Application
	err := sa.db.applications.Find(filter, &result, nil)
	if err != nil {
		return nil, errors.WrapErrorAction(logutils.ActionFind, model.TypeApplication, nil, err)
	}
	if len(result) == 0 {
		//no record
		return nil, nil
	}

	appRes := result[0]

	getResApp := model.Application{ID: appRes.ID, Name: appRes.Name, Versions: appRes.Versions}
	return &getResApp, nil
}

// ============================== ServiceRegs ==============================

//FindServiceRegs fetches the requested service registration records
func (sa *Adapter) FindServiceRegs(serviceIDs []string) ([]model.ServiceReg, error) {
	var filter bson.M
	for _, serviceID := range serviceIDs {
		if serviceID == "all" {
			filter = bson.M{}
			break
		}
	}
	if filter == nil {
		filter = bson.M{"registration.service_id": bson.M{"$in": serviceIDs}}
	}

	var result []model.ServiceReg
	err := sa.db.serviceRegs.Find(filter, &result, nil)
	if err != nil {
		return nil, errors.WrapErrorAction(logutils.ActionFind, model.TypeServiceReg, &logutils.FieldArgs{"service_id": serviceIDs}, err)
	}

	if result == nil {
		result = []model.ServiceReg{}
	}

	return result, nil
}

//FindServiceReg finds the service registration in storage
func (sa *Adapter) FindServiceReg(serviceID string) (*model.ServiceReg, error) {
	filter := bson.M{"registration.service_id": serviceID}
	var reg *model.ServiceReg
	err := sa.db.serviceRegs.FindOne(filter, &reg, nil)
	if err != nil {
		return nil, errors.WrapErrorAction(logutils.ActionFind, model.TypeServiceReg, &logutils.FieldArgs{"service_id": serviceID}, err)
	}

	return reg, nil
}

//InsertServiceReg inserts the service registration to storage
func (sa *Adapter) InsertServiceReg(reg *model.ServiceReg) error {
	_, err := sa.db.serviceRegs.InsertOne(reg)
	if err != nil {
		return errors.WrapErrorAction(logutils.ActionInsert, model.TypeServiceReg, &logutils.FieldArgs{"service_id": reg.Registration.ServiceID}, err)
	}

	return nil
}

//UpdateServiceReg updates the service registration in storage
func (sa *Adapter) UpdateServiceReg(reg *model.ServiceReg) error {
	filter := bson.M{"registration.service_id": reg.Registration.ServiceID}
	err := sa.db.serviceRegs.ReplaceOne(filter, reg, nil)
	if err != nil {
		return errors.WrapErrorAction(logutils.ActionInsert, model.TypeServiceReg, &logutils.FieldArgs{"service_id": reg.Registration.ServiceID}, err)
	}

	return nil
}

//SaveServiceReg saves the service registration to the storage
func (sa *Adapter) SaveServiceReg(reg *model.ServiceReg) error {
	filter := bson.M{"registration.service_id": reg.Registration.ServiceID}
	opts := options.Replace().SetUpsert(true)
	err := sa.db.serviceRegs.ReplaceOne(filter, reg, opts)
	if err != nil {
		return errors.WrapErrorAction(logutils.ActionSave, model.TypeServiceReg, &logutils.FieldArgs{"service_id": reg.Registration.ServiceID}, err)
	}

	return nil
}

//DeleteServiceReg deletes the service registration from storage
func (sa *Adapter) DeleteServiceReg(serviceID string) error {
	filter := bson.M{"registration.service_id": serviceID}
	result, err := sa.db.serviceRegs.DeleteOne(filter, nil)
	if err != nil {
		return errors.WrapErrorAction(logutils.ActionDelete, model.TypeServiceReg, &logutils.FieldArgs{"service_id": serviceID}, err)
	}
	if result == nil {
		return errors.WrapErrorData(logutils.StatusInvalid, "result", &logutils.FieldArgs{"service_id": serviceID}, err)
	}
	deletedCount := result.DeletedCount
	if deletedCount == 0 {
		return errors.WrapErrorData(logutils.StatusMissing, model.TypeServiceReg, &logutils.FieldArgs{"service_id": serviceID}, err)
	}

	return nil
}

//FindServiceAuthorization finds the service authorization in storage
func (sa *Adapter) FindServiceAuthorization(userID string, serviceID string) (*model.ServiceAuthorization, error) {
	filter := bson.M{"user_id": userID, "service_id": serviceID}
	var reg *model.ServiceAuthorization
	err := sa.db.serviceAuthorizations.FindOne(filter, &reg, nil)
	if err != nil {
		return nil, errors.WrapErrorAction(logutils.ActionFind, model.TypeServiceAuthorization, &logutils.FieldArgs{"user_id": userID, "service_id": serviceID}, err)
	}

	return reg, nil
}

//SaveServiceAuthorization saves the service authorization to storage
func (sa *Adapter) SaveServiceAuthorization(authorization *model.ServiceAuthorization) error {
	filter := bson.M{"user_id": authorization.UserID, "service_id": authorization.ServiceID}
	opts := options.Replace().SetUpsert(true)
	err := sa.db.serviceAuthorizations.ReplaceOne(filter, authorization, opts)
	if err != nil {
		return errors.WrapErrorAction(logutils.ActionSave, model.TypeServiceAuthorization, &logutils.FieldArgs{"user_id": authorization.UserID, "service_id": authorization.ServiceID}, err)
	}

	return nil
}

//DeleteServiceAuthorization deletes the service authorization from storage
func (sa *Adapter) DeleteServiceAuthorization(userID string, serviceID string) error {
	filter := bson.M{"user_id": userID, "service_id": serviceID}
	result, err := sa.db.serviceAuthorizations.DeleteOne(filter, nil)
	if err != nil {
		return errors.WrapErrorAction(logutils.ActionFind, model.TypeServiceAuthorization, &logutils.FieldArgs{"user_id": userID, "service_id": serviceID}, err)
	}
	if result == nil {
		return errors.WrapErrorData(logutils.StatusInvalid, "result", &logutils.FieldArgs{"user_id": userID, "service_id": serviceID}, err)
	}
	deletedCount := result.DeletedCount
	if deletedCount == 0 {
		return errors.WrapErrorData(logutils.StatusMissing, model.TypeServiceAuthorization, &logutils.FieldArgs{"user_id": userID, "service_id": serviceID}, err)
	}

	return nil
}

//SaveDevice saves device
func (sa *Adapter) SaveDevice(device *model.Device, context mongo.SessionContext) error {
	if device == nil {
		return errors.ErrorData(logutils.StatusInvalid, logutils.TypeArg, logutils.StringArgs("device"))
	}

	storageDevice := deviceToStorage(device)

	var err error
	filter := bson.M{"_id": device.ID}
	opts := options.Replace().SetUpsert(true)
	if context == nil {
		err = sa.db.devices.ReplaceOne(filter, storageDevice, opts)
	} else {
		err = sa.db.devices.ReplaceOneWithContext(context, filter, storageDevice, opts)
	}

	if err != nil {
		return errors.WrapErrorAction(logutils.ActionSave, "device", &logutils.FieldArgs{"device_id": device.ID}, nil)
	}

	return nil
}

func (sa *Adapter) abortTransaction(sessionContext mongo.SessionContext) {
	err := sessionContext.AbortTransaction(sessionContext)
	if err != nil {
		sa.logger.Errorf("error aborting a transaction - %s", err)
	}
}

//NewStorageAdapter creates a new storage adapter instance
func NewStorageAdapter(mongoDBAuth string, mongoDBName string, mongoTimeout string, logger *logs.Logger) *Adapter {
	timeoutInt, err := strconv.Atoi(mongoTimeout)
	if err != nil {
		logger.Warn("Setting default Mongo timeout - 500")
		timeoutInt = 500
	}
	timeout := time.Millisecond * time.Duration(timeoutInt)

	cachedOrganizations := &syncmap.Map{}
	organizationsLock := &sync.RWMutex{}

	db := &database{mongoDBAuth: mongoDBAuth, mongoDBName: mongoDBName, mongoTimeout: timeout, logger: logger}
	return &Adapter{db: db, logger: logger, cachedOrganizations: cachedOrganizations, organizationsLock: organizationsLock}
}

type storageListener struct {
	adapter *Adapter
	DefaultListenerImpl
}

func (sl *storageListener) OnOrganizationsUpdated() {
	sl.adapter.cacheOrganizations()
}

func (sl *storageListener) OnApplicationsUpdated() {
	sl.adapter.cacheOrganizations()
}

//Listener represents storage listener
type Listener interface {
	OnAuthConfigUpdated()
	OnServiceRegsUpdated()
	OnOrganizationsUpdated()
	OnApplicationsUpdated()
}

//DefaultListenerImpl default listener implementation
type DefaultListenerImpl struct{}

//OnAuthConfigUpdated notifies auth configs have been updated
func (d *DefaultListenerImpl) OnAuthConfigUpdated() {}

//OnServiceRegsUpdated notifies services regs have been updated
func (d *DefaultListenerImpl) OnServiceRegsUpdated() {}

//OnOrganizationsUpdated notifies organizations have been updated
func (d *DefaultListenerImpl) OnOrganizationsUpdated() {}

//OnApplicationsUpdated notifies applications have been updated
func (d *DefaultListenerImpl) OnApplicationsUpdated() {}<|MERGE_RESOLUTION|>--- conflicted
+++ resolved
@@ -271,10 +271,7 @@
 
 //DeleteUser deletes a user
 func (sa *Adapter) DeleteUser(id string) error {
-<<<<<<< HEAD
-=======
 	//TODO - we have to decide what we do on delete user operation - removing all user relations, (or) mark the user disabled etc
->>>>>>> fc816435
 	filter := bson.M{"_id": id}
 	_, err := sa.db.users.DeleteOne(filter, nil)
 	if err != nil {
@@ -305,7 +302,6 @@
 	return &creds, nil
 }
 
-<<<<<<< HEAD
 //FindCredentialsByToken finds a set of credentials by refresh token
 func (sa *Adapter) FindCredentialsByToken(token string) (*model.AuthCred, error) {
 	conditions := []bson.M{{"refresh.current_token": token}, {"refresh.previous_token": token}}
@@ -321,9 +317,6 @@
 }
 
 //InsertCredentials inserts a set of credentials
-=======
-//InsertCredentials credentials inserts a set of credentials
->>>>>>> fc816435
 func (sa *Adapter) InsertCredentials(creds *model.AuthCred, context mongo.SessionContext) error {
 	if creds == nil {
 		return errors.ErrorData(logutils.StatusInvalid, logutils.TypeArg, logutils.StringArgs(model.TypeAuthCred))
@@ -342,7 +335,6 @@
 	return nil
 }
 
-<<<<<<< HEAD
 //UpdateCredentials updates a set of credentials
 func (sa *Adapter) UpdateCredentials(creds *model.AuthCred) (*model.AuthCred, error) {
 	if creds == nil {
@@ -358,8 +350,6 @@
 	return creds, nil
 }
 
-=======
->>>>>>> fc816435
 //FindGlobalPermissions finds a set of global user permissions
 func (sa *Adapter) FindGlobalPermissions(ids []string) ([]model.GlobalPermission, error) {
 	permissionsFilter := bson.D{primitive.E{Key: "_id", Value: bson.M{"$in": ids}}}
