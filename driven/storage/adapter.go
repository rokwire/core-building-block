package storage

import (
	"context"
	"core-building-block/core/model"
	"strconv"
	"time"

	"github.com/google/uuid"
	"github.com/rokmetro/auth-library/authservice"
	log "github.com/rokmetro/logging-library/loglib"
	"go.mongodb.org/mongo-driver/bson"
	"go.mongodb.org/mongo-driver/bson/primitive"
	"go.mongodb.org/mongo-driver/mongo"
	"go.mongodb.org/mongo-driver/mongo/options"
)

type organization struct {
	ID               string   `bson:"_id"`
	Name             string   `bson:"name"`
	Type             string   `bson:"type"`
	RequiresOwnLogin bool     `bson:"requires_own_login"`
	LoginTypes       []string `bson:"login_types"`

	Config organizationConfig `bson:"config"`

	DateCreated time.Time  `bson:"date_created"`
	DateUpdated *time.Time `bson:"date_updated"`
}

type organizationConfig struct {
	ID      string   `bson:"id"`
	Domains []string `bson:"domains"`

	DateCreated time.Time  `bson:"date_created"`
	DateUpdated *time.Time `bson:"date_updated"`
}

//Adapter implements the Storage interface
type Adapter struct {
	db *database
}

//Start starts the storage
func (sa *Adapter) Start() error {
	err := sa.db.start()
	if err != nil {
		return log.WrapActionError(log.ActionInitialize, "storage adapter", nil, err)
	}

	return err
}

//RegisterStorageListener registers a data change listener with the storage adapter
func (sa *Adapter) RegisterStorageListener(storageListener Listener) {
	sa.db.listeners = append(sa.db.listeners, storageListener)
}

//ReadTODO TODO TODO
func (sa *Adapter) ReadTODO() error {
	return nil
}

//FindAuthConfig finds the auth document from DB by orgID and appID
func (sa *Adapter) FindAuthConfig(orgID string, appID string, authType string) (*model.AuthConfig, error) {
	errFields := &log.FieldArgs{"org_id": orgID, "app_id": appID, "auth_type": authType}
	filter := bson.D{primitive.E{Key: "org_id", Value: orgID}, primitive.E{Key: "app_id", Value: appID}, primitive.E{Key: "type", Value: authType}}
	var result *model.AuthConfig
	err := sa.db.authConfigs.FindOne(filter, &result, nil)
	if err != nil {
		return nil, log.WrapActionError(log.ActionFind, model.TypeAuthConfig, errFields, err)
	}
	if result == nil {
		return nil, log.WrapDataError(log.StatusMissing, model.TypeAuthConfig, errFields, err)
	}
	return result, nil
}

//LoadAuthConfigs finds all auth config documents in the DB
func (sa *Adapter) LoadAuthConfigs() (*[]model.AuthConfig, error) {
	filter := bson.D{}
	var result []model.AuthConfig
	err := sa.db.authConfigs.Find(filter, &result, nil)
	if err != nil {
		return nil, log.WrapActionError(log.ActionFind, model.TypeAuthConfig, nil, err)
	}
	if len(result) == 0 {
		return nil, log.WrapDataError(log.StatusMissing, model.TypeAuthConfig, nil, err)
	}

	return &result, nil
}

//CreateGlobalConfig creates global config
func (sa *Adapter) CreateGlobalConfig(setting string) (*model.GlobalConfig, error) {
	globalConfig := model.GlobalConfig{Setting: setting}
	_, err := sa.db.globalConfig.InsertOne(globalConfig)
	if err != nil {
		return nil, log.WrapActionError(log.ActionInsert, model.TypeGlobalConfig, nil, err)
	}
	return &globalConfig, nil
}

//GetGlobalConfig give config
func (sa *Adapter) GetGlobalConfig() (*model.GlobalConfig, error) {
	filter := bson.D{}
	var result []model.GlobalConfig
	err := sa.db.globalConfig.Find(filter, &result, nil)
	if err != nil {
		return nil, log.WrapActionError(log.ActionFind, model.TypeGlobalConfig, nil, err)
	}
	if len(result) == 0 {
		//no record
		return nil, nil
	}
	return &result[0], nil

}

//SaveGlobalConfig saves the global configuration to the storage
func (sa *Adapter) SaveGlobalConfig(gc *model.GlobalConfig) error {
	// transaction
	err := sa.db.dbClient.UseSession(context.Background(), func(sessionContext mongo.SessionContext) error {
		err := sessionContext.StartTransaction()
		if err != nil {
			return log.WrapActionError(log.ActionStart, log.TypeTransaction, nil, err)
		}

		//clear the global config - we always keep only one global config
		delFilter := bson.D{}
		_, err = sa.db.globalConfig.DeleteManyWithContext(sessionContext, delFilter, nil)
		if err != nil {
			abortTransaction(sessionContext)
			return log.WrapActionError(log.ActionDelete, model.TypeGlobalConfig, nil, err)
		}

		//add the new one
		_, err = sa.db.globalConfig.InsertOneWithContext(sessionContext, gc)
		if err != nil {
			abortTransaction(sessionContext)
			return log.WrapActionError(log.ActionInsert, model.TypeGlobalConfig, nil, err)
		}

		err = sessionContext.CommitTransaction(sessionContext)
		if err != nil {
			abortTransaction(sessionContext)
			return log.WrapActionError(log.ActionCommit, log.TypeTransaction, nil, err)
		}
		return nil
	})
	if err != nil {
		return err
	}
	return nil
}

//CreateOrganization creates an organization
func (sa *Adapter) CreateOrganization(name string, requestType string, requiresOwnLogin bool, loginTypes []string, organizationDomains []string) (*model.Organization, error) {
	now := time.Now()

	orgConfigID, _ := uuid.NewUUID()
	orgConfig := organizationConfig{ID: orgConfigID.String(), Domains: organizationDomains, DateCreated: now}

	organizationID, _ := uuid.NewUUID()
	organization := organization{ID: organizationID.String(), Name: name, Type: requestType, RequiresOwnLogin: requiresOwnLogin, LoginTypes: loginTypes,
		Config: orgConfig, DateCreated: now}

	_, err := sa.db.organizations.InsertOne(organization)
	if err != nil {
		return nil, log.WrapActionError(log.ActionInsert, model.TypeOrganization, nil, err)
	}

	//return the correct type
	resOrgConfig := model.OrganizationConfig{ID: orgConfig.ID, Domains: orgConfig.Domains}

	resOrg := model.Organization{ID: organization.ID, Name: organization.Name, Type: organization.Type,
		RequiresOwnLogin: organization.RequiresOwnLogin, LoginTypes: organization.LoginTypes, Config: resOrgConfig}
	return &resOrg, nil
}

//GetOrganization gets organization
func (sa *Adapter) GetOrganization(ID string) (*model.Organization, error) {

	filter := bson.D{primitive.E{Key: "_id", Value: ID}}
	var result []organization
	err := sa.db.organizations.Find(filter, &result, nil)
	if err != nil {
		return nil, log.WrapActionError(log.ActionFind, model.TypeOrganization, nil, err)
	}
	if len(result) == 0 {
		//no record
		return nil, nil
	}
	org := result[0]

	//return the correct type
	getOrgConfig := org.Config
	getResOrgConfig := model.OrganizationConfig{ID: getOrgConfig.ID, Domains: getOrgConfig.Domains}

	getResOrg := model.Organization{ID: org.ID, Name: org.Name, Type: org.Type,
		RequiresOwnLogin: org.RequiresOwnLogin, LoginTypes: org.LoginTypes, Config: getResOrgConfig}
	return &getResOrg, nil
}

//UpdateOrganization updates an organization
func (sa *Adapter) UpdateOrganization(ID string, name string, requestType string, requiresOwnLogin bool, loginTypes []string, organizationDomains []string) error {

	now := time.Now()

	updatOrganizationFilter := bson.D{primitive.E{Key: "_id", Value: ID}}
	updateOrganization := bson.D{
		primitive.E{Key: "$set", Value: bson.D{
			primitive.E{Key: "name", Value: name},
			primitive.E{Key: "type", Value: requestType},
			primitive.E{Key: "requires_own_login", Value: requiresOwnLogin},
			primitive.E{Key: "login_types", Value: loginTypes},
			primitive.E{Key: "config.domains", Value: organizationDomains},
			primitive.E{Key: "config.date_updated", Value: now},
			primitive.E{Key: "date_updated", Value: now},
		}},
	}

	result, err := sa.db.organizations.UpdateOne(updatOrganizationFilter, updateOrganization, nil)
	if err != nil {
		return log.WrapActionError(log.ActionUpdate, model.TypeOrganization, &log.FieldArgs{"id": ID}, err)
	}
	if result.MatchedCount == 0 {
		return log.WrapDataError(log.StatusMissing, model.TypeOrganization, &log.FieldArgs{"id": ID}, err)
	}

	return nil
}

// ============================== ServiceRegs ==============================

//FindServiceRegs fetches the requested service registration records
func (sa *Adapter) FindServiceRegs(serviceIDs []string) ([]authservice.ServiceReg, error) {
	var filter bson.M
	for _, serviceID := range serviceIDs {
		if serviceID == "all" {
			filter = bson.M{}
			break
		}
	}
	if filter == nil {
		filter = bson.M{"service_id": bson.M{"$in": serviceIDs}}
	}

	var result []authservice.ServiceReg
	err := sa.db.serviceRegs.Find(filter, &result, nil)
	if err != nil {
		return nil, log.WrapActionError(log.ActionFind, model.TypeServiceReg, &log.FieldArgs{"service_id": serviceIDs}, err)
	}

	if result == nil {
		result = []authservice.ServiceReg{}
	}

	return result, nil
}

//FindServiceReg finds the service registration in storage
func (sa *Adapter) FindServiceReg(serviceID string) (*authservice.ServiceReg, error) {
	filter := bson.M{"service_id": serviceID}
	var reg *authservice.ServiceReg
	err := sa.db.serviceRegs.FindOne(filter, &reg, nil)
	if err != nil {
		return nil, log.WrapActionError(log.ActionFind, model.TypeServiceReg, &log.FieldArgs{"service_id": serviceID}, err)
	}

	return reg, nil
}

//InsertServiceReg inserts the service registration to storage
func (sa *Adapter) InsertServiceReg(reg *authservice.ServiceReg) error {
	_, err := sa.db.serviceRegs.InsertOne(reg)
	if err != nil {
		return log.WrapActionError(log.ActionInsert, model.TypeServiceReg, &log.FieldArgs{"service_id": reg.ServiceID}, err)
	}

	return nil
}

//UpdateServiceReg updates the service registration in storage
func (sa *Adapter) UpdateServiceReg(reg *authservice.ServiceReg) error {
	filter := bson.M{"service_id": reg.ServiceID}
	err := sa.db.serviceRegs.ReplaceOne(filter, reg, nil)
	if err != nil {
		return log.WrapActionError(log.ActionInsert, model.TypeServiceReg, &log.FieldArgs{"service_id": reg.ServiceID}, err)
	}

	return nil
}

//SaveServiceReg saves the service registration to the storage
func (sa *Adapter) SaveServiceReg(reg *authservice.ServiceReg) error {
	filter := bson.M{"service_id": reg.ServiceID}
	opts := options.Replace().SetUpsert(true)
	err := sa.db.serviceRegs.ReplaceOne(filter, reg, opts)
	if err != nil {
		return log.WrapActionError(log.ActionSave, model.TypeServiceReg, &log.FieldArgs{"service_id": reg.ServiceID}, err)
	}

	return nil
}

//DeleteServiceReg deletes the service registration from storage
func (sa *Adapter) DeleteServiceReg(serviceID string) error {
	filter := bson.M{"service_id": serviceID}
	result, err := sa.db.serviceRegs.DeleteOne(filter, nil)
	if err != nil {
		return log.WrapActionError(log.ActionDelete, model.TypeServiceReg, &log.FieldArgs{"service_id": serviceID}, err)
	}
	if result == nil {
		return log.WrapDataError(log.StatusInvalid, "result", &log.FieldArgs{"service_id": serviceID}, err)
	}
	deletedCount := result.DeletedCount
	if deletedCount == 0 {
		return log.WrapDataError(log.StatusMissing, model.TypeServiceReg, &log.FieldArgs{"service_id": serviceID}, err)
	}

	return nil
}

//NewStorageAdapter creates a new storage adapter instance
func NewStorageAdapter(mongoDBAuth string, mongoDBName string, mongoTimeout string, logger *log.Logger) *Adapter {
	timeoutInt, err := strconv.Atoi(mongoTimeout)
	if err != nil {
		logger.Warn("Setting default Mongo timeout - 500")
		timeoutInt = 500
	}
	timeout := time.Millisecond * time.Duration(timeoutInt)

	db := &database{mongoDBAuth: mongoDBAuth, mongoDBName: mongoDBName, mongoTimeout: timeout}
	return &Adapter{db: db}
}

func abortTransaction(sessionContext mongo.SessionContext) {
	err := sessionContext.AbortTransaction(sessionContext)
	if err != nil {
		//TODO - log
	}
}

//Listener represents storage listener
type Listener interface {
	OnAuthConfigUpdated()
	OnServiceRegsUpdated()
}

//DefaultListenerImpl default listener implementation
type DefaultListenerImpl struct{}

//OnAuthConfigUpdated notifies auth configs have been updated
func (d *DefaultListenerImpl) OnAuthConfigUpdated() {}

<<<<<<< HEAD
}

func (sa *Adapter) GetOrganizations() ([]model.Organization, error) {

	filter := bson.D{}
	var result []model.Organization
	err := sa.db.organizations.Find(filter, &result, nil)
	if err != nil {
		return nil, err
	}

	var resultList []model.Organization
	if result != nil {
		for _, current := range result {
			item := &model.Organization{ID: current.ID, Name: current.Name, Type: current.Type, RequiresOwnLogin: current.RequiresOwnLogin,
				LoginTypes: current.LoginTypes, Config: current.Config}
			resultList = append(resultList, *item)
		}
	}
	return resultList, nil
}
=======
//OnServiceRegsUpdated notifies services regs have been updated
func (d *DefaultListenerImpl) OnServiceRegsUpdated() {}
>>>>>>> 5ee906d6
<|MERGE_RESOLUTION|>--- conflicted
+++ resolved
@@ -231,6 +231,26 @@
 	return nil
 }
 
+func (sa *Adapter) GetOrganizations() ([]model.Organization, error) {
+
+	filter := bson.D{}
+	var result []model.Organization
+	err := sa.db.organizations.Find(filter, &result, nil)
+	if err != nil {
+		return nil, err
+	}
+
+	var resultList []model.Organization
+	if result != nil {
+		for _, current := range result {
+			item := &model.Organization{ID: current.ID, Name: current.Name, Type: current.Type, RequiresOwnLogin: current.RequiresOwnLogin,
+				LoginTypes: current.LoginTypes, Config: current.Config}
+			resultList = append(resultList, *item)
+		}
+	}
+	return resultList, nil
+}
+
 // ============================== ServiceRegs ==============================
 
 //FindServiceRegs fetches the requested service registration records
@@ -354,29 +374,5 @@
 //OnAuthConfigUpdated notifies auth configs have been updated
 func (d *DefaultListenerImpl) OnAuthConfigUpdated() {}
 
-<<<<<<< HEAD
-}
-
-func (sa *Adapter) GetOrganizations() ([]model.Organization, error) {
-
-	filter := bson.D{}
-	var result []model.Organization
-	err := sa.db.organizations.Find(filter, &result, nil)
-	if err != nil {
-		return nil, err
-	}
-
-	var resultList []model.Organization
-	if result != nil {
-		for _, current := range result {
-			item := &model.Organization{ID: current.ID, Name: current.Name, Type: current.Type, RequiresOwnLogin: current.RequiresOwnLogin,
-				LoginTypes: current.LoginTypes, Config: current.Config}
-			resultList = append(resultList, *item)
-		}
-	}
-	return resultList, nil
-}
-=======
 //OnServiceRegsUpdated notifies services regs have been updated
-func (d *DefaultListenerImpl) OnServiceRegsUpdated() {}
->>>>>>> 5ee906d6
+func (d *DefaultListenerImpl) OnServiceRegsUpdated() {}