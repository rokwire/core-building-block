package storage

import (
	"context"
	"core-building-block/core/model"
	"fmt"
	"strconv"
	"sync"
	"time"

	"github.com/rokwire/logging-library-go/errors"
	"github.com/rokwire/logging-library-go/logs"
	"github.com/rokwire/logging-library-go/logutils"
	"go.mongodb.org/mongo-driver/bson"
	"go.mongodb.org/mongo-driver/bson/primitive"
	"go.mongodb.org/mongo-driver/mongo"
	"go.mongodb.org/mongo-driver/mongo/options"
	"golang.org/x/sync/syncmap"
	"gopkg.in/go-playground/validator.v9"
)

//Adapter implements the Storage interface
type Adapter struct {
	db *database

	logger *logs.Logger

	cachedOrganizations *syncmap.Map
	organizationsLock   *sync.RWMutex

	cachedApplications *syncmap.Map
	applicationsLock   *sync.RWMutex

	cachedAuthTypes *syncmap.Map
	authTypesLock   *sync.RWMutex

	cachedApplicationsOrganizations *syncmap.Map //cache applications organizations
	applicationsOrganizationsLock   *sync.RWMutex
}

//Start starts the storage
func (sa *Adapter) Start() error {
	//start db
	err := sa.db.start()
	if err != nil {
		return errors.WrapErrorAction(logutils.ActionInitialize, "storage adapter", nil, err)
	}

	//register storage listener
	sl := storageListener{adapter: sa}
	sa.RegisterStorageListener(&sl)

	//cache the organizations
	err = sa.cacheOrganizations()
	if err != nil {
		return errors.WrapErrorAction(logutils.ActionCache, model.TypeOrganization, nil, err)
	}

	//cache the applications
	err = sa.cacheApplications()
	if err != nil {
		return errors.WrapErrorAction(logutils.ActionCache, model.TypeApplication, nil, err)
	}

	//cache the auth types
	err = sa.cacheAuthTypes()
	if err != nil {
		return errors.WrapErrorAction(logutils.ActionCache, model.TypeAuthType, nil, err)
	}

	//cache the application organization
	err = sa.cacheApplicationsOrganizations()
	if err != nil {
		return errors.WrapErrorAction(logutils.ActionCache, model.TypeApplicationOrganization, nil, err)
	}

	return err
}

//RegisterStorageListener registers a data change listener with the storage adapter
func (sa *Adapter) RegisterStorageListener(storageListener Listener) {
	sa.db.listeners = append(sa.db.listeners, storageListener)
}

//PerformTransaction performs a transaction
func (sa *Adapter) PerformTransaction(transaction func(context TransactionContext) error) error {
	// transaction
	err := sa.db.dbClient.UseSession(context.Background(), func(sessionContext mongo.SessionContext) error {
		err := sessionContext.StartTransaction()
		if err != nil {
			sa.abortTransaction(sessionContext)
			return errors.WrapErrorAction(logutils.ActionStart, logutils.TypeTransaction, nil, err)
		}

		err = transaction(sessionContext)
		if err != nil {
			sa.abortTransaction(sessionContext)
			return errors.WrapErrorAction("performing", logutils.TypeTransaction, nil, err)
		}

		err = sessionContext.CommitTransaction(sessionContext)
		if err != nil {
			sa.abortTransaction(sessionContext)
			return errors.WrapErrorAction(logutils.ActionCommit, logutils.TypeTransaction, nil, err)
		}
		return nil
	})

	return err
}

//cacheOrganizations caches the organizations from the DB
func (sa *Adapter) cacheOrganizations() error {
	sa.logger.Info("cacheOrganizations..")

	organizations, err := sa.LoadOrganizations()
	if err != nil {
		return errors.WrapErrorAction(logutils.ActionFind, model.TypeOrganization, nil, err)
	}

	sa.setCachedOrganizations(&organizations)

	return nil
}

func (sa *Adapter) setCachedOrganizations(organizations *[]model.Organization) {
	sa.organizationsLock.Lock()
	defer sa.organizationsLock.Unlock()

	sa.cachedOrganizations = &syncmap.Map{}
	validate := validator.New()

	for _, org := range *organizations {
		err := validate.Struct(org)
		if err == nil {
			sa.cachedOrganizations.Store(org.ID, org)
		} else {
			sa.logger.Errorf("failed to validate and cache organization with org_id %s: %s", org.ID, err.Error())
		}
	}
}

func (sa *Adapter) getCachedOrganization(orgID string) (*model.Organization, error) {
	sa.organizationsLock.RLock()
	defer sa.organizationsLock.RUnlock()

	errArgs := &logutils.FieldArgs{"org_id": orgID}

	item, _ := sa.cachedOrganizations.Load(orgID)
	if item != nil {
		organization, ok := item.(model.Organization)
		if !ok {
			return nil, errors.ErrorAction(logutils.ActionCast, model.TypeOrganization, errArgs)
		}
		return &organization, nil
	}
	return nil, errors.ErrorData(logutils.StatusMissing, model.TypeOrganization, errArgs)
}

func (sa *Adapter) getCachedOrganizations() ([]model.Organization, error) {
	sa.organizationsLock.RLock()
	defer sa.organizationsLock.RUnlock()

	var err error
	organizationList := make([]model.Organization, 0)
	sa.cachedOrganizations.Range(func(key, item interface{}) bool {
		errArgs := &logutils.FieldArgs{"org_id": key}
		if item == nil {
			err = errors.ErrorData(logutils.StatusInvalid, model.TypeOrganization, errArgs)
			return false
		}

		organization, ok := item.(model.Organization)
		if !ok {
			err = errors.ErrorAction(logutils.ActionCast, model.TypeOrganization, errArgs)
			return false
		}
		organizationList = append(organizationList, organization)
		return true
	})

	return organizationList, err
}

//cacheApplications caches the applications
func (sa *Adapter) cacheApplications() error {
	sa.logger.Info("cacheApplications..")

	applications, err := sa.LoadApplications()
	if err != nil {
		return errors.WrapErrorAction(logutils.ActionFind, model.TypeApplication, nil, err)
	}

	sa.setCachedApplications(&applications)

	return nil
}

func (sa *Adapter) setCachedApplications(applications *[]model.Application) {
	sa.applicationsLock.Lock()
	defer sa.applicationsLock.Unlock()

	sa.cachedApplications = &syncmap.Map{}
	validate := validator.New()

	for _, app := range *applications {
		err := validate.Struct(app)
		if err == nil {
			sa.cachedApplications.Store(app.ID, app)
		} else {
			sa.logger.Errorf("failed to validate and cache application with id %s: %s", app.ID, err.Error())
		}
	}
}

func (sa *Adapter) getCachedApplication(appID string) (*model.Application, error) {
	sa.applicationsLock.RLock()
	defer sa.applicationsLock.RUnlock()

	errArgs := &logutils.FieldArgs{"app_id": appID}

	item, _ := sa.cachedApplications.Load(appID)
	if item != nil {
		application, ok := item.(model.Application)
		if !ok {
			return nil, errors.ErrorAction(logutils.ActionCast, model.TypeApplication, errArgs)
		}
		return &application, nil
	}
	return nil, errors.ErrorData(logutils.StatusMissing, model.TypeApplication, errArgs)
}

func (sa *Adapter) getCachedApplicationTypeByIdentifier(appTypeIdentifier string) (*model.Application, *model.ApplicationType, error) {
	sa.applicationsLock.RLock()
	defer sa.applicationsLock.RUnlock()

	var app *model.Application
	var appType *model.ApplicationType

	sa.cachedApplications.Range(func(key, value interface{}) bool {
		application, ok := value.(model.Application)
		if !ok {
			return false //break the iteration
		}

		applicationType := application.FindApplicationType(appTypeIdentifier)
		if applicationType != nil {
			app = &application
			appType = applicationType
			return false //break the iteration
		}

		// this will continue iterating
		return true
	})

	if app != nil && appType != nil {
		return app, appType, nil
	}

	return nil, nil, errors.ErrorData(logutils.StatusMissing, model.TypeApplicationType, &logutils.FieldArgs{"identifier": appTypeIdentifier})
}

//cacheAuthTypes caches the auth types
func (sa *Adapter) cacheAuthTypes() error {
	sa.logger.Info("cacheAuthTypes..")

	authTypes, err := sa.LoadAuthTypes()
	if err != nil {
		return errors.WrapErrorAction(logutils.ActionFind, model.TypeAuthType, nil, err)
	}
	sa.setCachedAuthTypes(authTypes)

	return nil
}

func (sa *Adapter) setCachedAuthTypes(authProviders []model.AuthType) {
	sa.authTypesLock.Lock()
	defer sa.authTypesLock.Unlock()

	sa.cachedAuthTypes = &syncmap.Map{}
	validate := validator.New()

	for _, authType := range authProviders {
		err := validate.Struct(authType)
		if err == nil {
			//we will get it by id and code as well
			sa.cachedAuthTypes.Store(authType.ID, authType)
			sa.cachedAuthTypes.Store(authType.Code, authType)
		} else {
			sa.logger.Errorf("failed to validate and cache auth type with code %s: %s", authType.Code, err.Error())
		}
	}
}

func (sa *Adapter) getCachedAuthType(key string) (*model.AuthType, error) {
	sa.authTypesLock.RLock()
	defer sa.authTypesLock.RUnlock()

	errArgs := &logutils.FieldArgs{"code or id": key}

	item, _ := sa.cachedAuthTypes.Load(key)
	if item != nil {
		authType, ok := item.(model.AuthType)
		if !ok {
			return nil, errors.ErrorAction(logutils.ActionCast, model.TypeAuthType, errArgs)
		}
		return &authType, nil
	}
	return nil, errors.ErrorData(logutils.StatusMissing, model.TypeOrganization, errArgs)
}

//cacheApplicationsOrganizations caches the applications organizations
func (sa *Adapter) cacheApplicationsOrganizations() error {
	sa.logger.Info("cacheApplicationsOrganizations..")

	applicationsOrganizations, err := sa.LoadApplicationsOrganizations()
	if err != nil {
		return errors.WrapErrorAction(logutils.ActionFind, model.TypeApplicationOrganization, nil, err)
	}

	sa.setCachedApplicationsOrganizations(applicationsOrganizations)

	return nil
}

func (sa *Adapter) setCachedApplicationsOrganizations(applicationsOrganization []model.ApplicationOrganization) {
	sa.applicationsOrganizationsLock.Lock()
	defer sa.applicationsOrganizationsLock.Unlock()

	sa.cachedApplicationsOrganizations = &syncmap.Map{}
	validate := validator.New()

	for _, appOrg := range applicationsOrganization {
		err := validate.Struct(appOrg)
		if err == nil {
			//key 1 - appID_orgID
			key := fmt.Sprintf("%s_%s", appOrg.Application.ID, appOrg.Organization.ID)
			sa.cachedApplicationsOrganizations.Store(key, appOrg)

			//key 2 - app_org_id
			sa.cachedApplicationsOrganizations.Store(appOrg.ID, appOrg)
		} else {
			sa.logger.Errorf("failed to validate and cache applications organizations with ids %s-%s: %s",
				appOrg.Application.ID, appOrg.Organization.ID, err.Error())
		}
	}
}

func (sa *Adapter) getCachedApplicationOrganization(appID string, orgID string) (*model.ApplicationOrganization, error) {
	key := fmt.Sprintf("%s_%s", appID, orgID)
	return sa.getCachedApplicationOrganizationByKey(key)
}

func (sa *Adapter) getCachedApplicationOrganizationByKey(key string) (*model.ApplicationOrganization, error) {
	sa.applicationsOrganizationsLock.RLock()
	defer sa.applicationsOrganizationsLock.RUnlock()

	errArgs := &logutils.FieldArgs{"key": key}

	item, _ := sa.cachedApplicationsOrganizations.Load(key)
	if item != nil {
		appOrg, ok := item.(model.ApplicationOrganization)
		if !ok {
			return nil, errors.ErrorAction(logutils.ActionCast, model.TypeApplicationOrganization, errArgs)
		}
		return &appOrg, nil
	}
	return nil, errors.ErrorData(logutils.StatusMissing, model.TypeApplicationOrganization, errArgs)
}

//LoadAuthTypes loads all auth types
func (sa *Adapter) LoadAuthTypes() ([]model.AuthType, error) {
	filter := bson.D{}
	var result []model.AuthType
	err := sa.db.authTypes.Find(filter, &result, nil)
	if err != nil {
		return nil, errors.WrapErrorAction(logutils.ActionFind, model.TypeAuthType, nil, err)
	}
	if len(result) == 0 {
		return nil, errors.WrapErrorData(logutils.StatusMissing, model.TypeAuthType, nil, err)
	}

	return result, nil
}

//FindAuthType finds auth type by id or code
func (sa *Adapter) FindAuthType(codeOrID string) (*model.AuthType, error) {
	return sa.getCachedAuthType(codeOrID)
}

//InsertLoginSession inserts login session
func (sa *Adapter) InsertLoginSession(context TransactionContext, session model.LoginSession) error {
	storageLoginSession := loginSessionToStorage(session)

	var err error
	if context != nil {
		_, err = sa.db.loginsSessions.InsertOneWithContext(context, storageLoginSession)
	} else {
		_, err = sa.db.loginsSessions.InsertOne(storageLoginSession)
	}

	if err != nil {
		return errors.WrapErrorAction(logutils.ActionInsert, model.TypeLoginSession, nil, err)
	}

	return nil
}

//FindLoginSessions finds login sessions by identifier and sorts by expiration
func (sa *Adapter) FindLoginSessions(context TransactionContext, identifier string) ([]model.LoginSession, error) {
	filter := bson.D{primitive.E{Key: "identifier", Value: identifier}}
	opts := options.Find()
	opts.SetSort(bson.D{primitive.E{Key: "expires", Value: 1}})

	var loginSessions []loginSession
	var err error
	if context != nil {
		err = sa.db.loginsSessions.FindWithContext(context, filter, &loginSessions, opts)
	} else {
		err = sa.db.loginsSessions.Find(filter, &loginSessions, opts)
	}

	if err != nil {
		return nil, errors.WrapErrorAction(logutils.ActionFind, model.TypeLoginSession, &logutils.FieldArgs{"identifier": identifier}, err)
	}

	//account - from storage
	account, err := sa.FindAccountByID(context, identifier)
	if err != nil {
		return nil, errors.WrapErrorAction(logutils.ActionFind, model.TypeAccount, &logutils.FieldArgs{"_id": identifier}, err)
	}

	sessions := make([]model.LoginSession, len(loginSessions))
	for i, session := range loginSessions {
		//auth type - from cache
		authType, err := sa.getCachedAuthType(session.AuthTypeCode)
		if err != nil {
			return nil, errors.WrapErrorAction(logutils.ActionFind, model.TypeAuthType, &logutils.FieldArgs{"code": session.AuthTypeCode}, err)
		}

		//application organization - from cache
		appOrg, err := sa.getCachedApplicationOrganization(session.AppID, session.OrgID)
		if err != nil {
			return nil, errors.WrapErrorAction(logutils.ActionFind, model.TypeApplicationOrganization, &logutils.FieldArgs{"app_id": session.AppID, "org_id": session.OrgID}, err)
		}

		sessions[i] = loginSessionFromStorage(session, *authType, account, *appOrg)
	}

	return sessions, nil
}

//FindLoginSession finds a login session
func (sa *Adapter) FindLoginSession(refreshToken string) (*model.LoginSession, error) {
	//find loggin session
	filter := bson.D{primitive.E{Key: "refresh_tokens", Value: refreshToken}}
	var loginsSessions []loginSession
	err := sa.db.loginsSessions.Find(filter, &loginsSessions, nil)
	if err != nil {
		return nil, errors.WrapErrorAction(logutils.ActionFind, model.TypeLoginSession, nil, err)
	}
	if len(loginsSessions) == 0 {
		//not found
		return nil, nil
	}
	loginSession := loginsSessions[0]

	return sa.buildLoginSession(&loginSession)
}

//FindAndUpdateLoginSession finds and updates a login session
func (sa *Adapter) FindAndUpdateLoginSession(context TransactionContext, id string) (*model.LoginSession, error) {
	//find loggin session
	filter := bson.D{primitive.E{Key: "_id", Value: id}}
	update := bson.D{
		primitive.E{Key: "$inc", Value: bson.D{
			primitive.E{Key: "mfa_attempts", Value: 1},
		}},
		primitive.E{Key: "$set", Value: bson.D{
			primitive.E{Key: "date_updated", Value: time.Now().UTC()},
		}},
	}
	opts := options.FindOneAndUpdateOptions{}
	opts.SetReturnDocument(options.Before)

	var loginSession loginSession
	var err error
	if context != nil {
		err = sa.db.loginsSessions.FindOneAndUpdateWithContext(context, filter, update, &loginSession, &opts)
	} else {
		err = sa.db.loginsSessions.FindOneAndUpdate(filter, update, &loginSession, &opts)
	}

	if err != nil {
		return nil, errors.WrapErrorAction("finding and updating", model.TypeLoginSession, &logutils.FieldArgs{"_id": id}, err)
	}

	return sa.buildLoginSession(&loginSession)
}

func (sa *Adapter) buildLoginSession(ls *loginSession) (*model.LoginSession, error) {
	//account - from storage
	var account *model.Account
	var err error
	if ls.AccountAuthTypeID != nil {
		account, err = sa.FindAccountByID(nil, ls.Identifier)
		if err != nil {
			return nil, errors.WrapErrorAction(logutils.ActionFind, model.TypeAccount, &logutils.FieldArgs{"_id": ls.Identifier}, err)
		}
	}

	//auth type - from cache
	authType, err := sa.getCachedAuthType(ls.AuthTypeCode)
	if err != nil {
		return nil, errors.WrapErrorAction(logutils.ActionFind, model.TypeAuthType, &logutils.FieldArgs{"code": ls.AuthTypeCode}, err)
	}

	//application organization - from cache
	appOrg, err := sa.getCachedApplicationOrganization(ls.AppID, ls.OrgID)
	if err != nil {
		return nil, errors.WrapErrorAction(logutils.ActionFind, model.TypeApplicationOrganization, &logutils.FieldArgs{"app_id": ls.AppID, "org_id": ls.OrgID}, err)
	}

	modelLoginSession := loginSessionFromStorage(*ls, *authType, account, *appOrg)
	return &modelLoginSession, nil
}

//UpdateLoginSession updates login session
func (sa *Adapter) UpdateLoginSession(context TransactionContext, loginSession model.LoginSession) error {
	storageLoginSession := loginSessionToStorage(loginSession)

	filter := bson.D{primitive.E{Key: "_id", Value: storageLoginSession.ID}}
	var err error
	if context != nil {
		err = sa.db.loginsSessions.ReplaceOneWithContext(context, filter, storageLoginSession, nil)
	} else {
		err = sa.db.loginsSessions.ReplaceOne(filter, storageLoginSession, nil)
	}

	if err != nil {
		return errors.WrapErrorAction(logutils.ActionUpdate, model.TypeLoginSession, &logutils.FieldArgs{"_id": storageLoginSession.ID}, err)
	}

	return nil
}

//DeleteLoginSession deletes login session
func (sa *Adapter) DeleteLoginSession(context TransactionContext, id string) error {
	filter := bson.M{"_id": id}

	var res *mongo.DeleteResult
	var err error
	if context != nil {
		res, err = sa.db.loginsSessions.DeleteOneWithContext(context, filter, nil)
	} else {
		res, err = sa.db.loginsSessions.DeleteOne(filter, nil)
	}

	if err != nil {
		return errors.WrapErrorAction(logutils.ActionDelete, model.TypeLoginSession, &logutils.FieldArgs{"_id": id}, err)
	}
	if res.DeletedCount != 1 {
		return errors.ErrorAction(logutils.ActionDelete, model.TypeLoginSession, logutils.StringArgs("unexpected deleted count"))
	}
	return nil
}

//DeleteExpiredSessions deletes expired sessions
func (sa *Adapter) DeleteExpiredSessions(now *time.Time) error {
	filter := bson.D{primitive.E{Key: "$or", Value: []interface{}{
		bson.M{"expires": bson.M{"$lte": now}},
		bson.M{"force_expires": bson.M{"$lte": now}},
		bson.M{"state_expires": bson.M{"$lte": now}},
	}}}

	_, err := sa.db.loginsSessions.DeleteMany(filter, nil)
	if err != nil {
		return errors.WrapErrorAction(logutils.ActionDelete, model.TypeLoginSession, &logutils.FieldArgs{"expires": now}, err)
	}

	return nil
}

//FindAccount finds an account for app, org, auth type and account auth type identifier
func (sa *Adapter) FindAccount(appOrgID string, authTypeID string, accountAuthTypeIdentifier string) (*model.Account, error) {
	filter := bson.D{primitive.E{Key: "app_org_id", Value: appOrgID},
		primitive.E{Key: "auth_types.auth_type_id", Value: authTypeID},
		primitive.E{Key: "auth_types.identifier", Value: accountAuthTypeIdentifier}}
	var accounts []account
	err := sa.db.accounts.Find(filter, &accounts, nil)
	if err != nil {
		return nil, errors.WrapErrorAction(logutils.ActionFind, model.TypeAccount, nil, err)
	}
	if len(accounts) == 0 {
		//not found
		return nil, nil
	}
	account := accounts[0]

	//application organization - from cache
	appOrg, err := sa.getCachedApplicationOrganizationByKey(account.AppOrgID)
	if err != nil {
		return nil, errors.WrapErrorAction(logutils.ActionFind, model.TypeApplication, nil, err)
	}

	modelAccount := accountFromStorage(account, sa, *appOrg)
	return &modelAccount, nil
}

//FindAccountByID finds an account by id
func (sa *Adapter) FindAccountByID(context TransactionContext, id string) (*model.Account, error) {
	return sa.findAccount(context, "_id", id)
}

//FindAccountByAuthTypeID finds an account by auth type id
func (sa *Adapter) FindAccountByAuthTypeID(context TransactionContext, id string) (*model.Account, error) {
	return sa.findAccount(context, "auth_types.id", id)
}

func (sa *Adapter) findAccount(context TransactionContext, key string, id string) (*model.Account, error) {
	filter := bson.M{key: id}
	var accounts []account
	var err error
	if context != nil {
		err = sa.db.accounts.FindWithContext(context, filter, &accounts, nil)
	} else {
		err = sa.db.accounts.Find(filter, &accounts, nil)
	}

	if err != nil {
		return nil, errors.WrapErrorAction(logutils.ActionFind, model.TypeAccount, &logutils.FieldArgs{key: id}, err)
	}
	if len(accounts) == 0 {
		//not found
		return nil, nil
	}

	account := accounts[0]

	//application organization - from cache
	appOrg, err := sa.getCachedApplicationOrganizationByKey(account.AppOrgID)
	if err != nil {
		return nil, errors.WrapErrorAction(logutils.ActionFind, model.TypeApplication, nil, err)
	}

	modelAccount := accountFromStorage(account, sa, *appOrg)
	return &modelAccount, nil
}

//InsertAccount inserts an account
func (sa *Adapter) InsertAccount(account model.Account) (*model.Account, error) {
	storageAccount := accountToStorage(&account)

	_, err := sa.db.accounts.InsertOne(storageAccount)
	if err != nil {
		return nil, errors.WrapErrorAction(logutils.ActionInsert, model.TypeAccount, nil, err)
	}

	return &account, nil
}

//SaveAccount saves an existing account
func (sa *Adapter) SaveAccount(context TransactionContext, account *model.Account) error {
	if account == nil {
		return errors.ErrorData(logutils.StatusInvalid, logutils.TypeArg, logutils.StringArgs("account"))
	}

	storageAccount := accountToStorage(account)

	var err error
	filter := bson.M{"_id": account.ID}
	if context != nil {
		err = sa.db.accounts.ReplaceOneWithContext(context, filter, storageAccount, nil)
	} else {
		err = sa.db.accounts.ReplaceOne(filter, storageAccount, nil)
	}

	if err != nil {
		return errors.WrapErrorAction(logutils.ActionSave, model.TypeAccount, &logutils.FieldArgs{"_id": account.ID}, nil)
	}

	return nil
}

//DeleteAccount deletes an account
func (sa *Adapter) DeleteAccount(context TransactionContext, id string) error {
	//TODO - we have to decide what we do on delete user operation - removing all user relations, (or) mark the user disabled etc

	filter := bson.M{"_id": id}
	var res *mongo.DeleteResult
	var err error
	if context != nil {
		res, err = sa.db.accounts.DeleteOneWithContext(context, filter, nil)
	} else {
		res, err = sa.db.accounts.DeleteOne(filter, nil)
	}

	if err != nil {
		return errors.WrapErrorAction(logutils.ActionDelete, model.TypeAccount, nil, err)
	}
	if res.DeletedCount != 1 {
		return errors.ErrorAction(logutils.ActionDelete, model.TypeAccount, logutils.StringArgs("unexpected deleted count"))
	}

	return nil
}

//UpdateAccountPreferences updates account preferences
func (sa *Adapter) UpdateAccountPreferences(accountID string, preferences map[string]interface{}) error {
	filter := bson.D{primitive.E{Key: "_id", Value: accountID}}
	update := bson.D{
		primitive.E{Key: "$set", Value: bson.D{
			primitive.E{Key: "preferences", Value: preferences},
		}},
	}

	res, err := sa.db.accounts.UpdateOne(filter, update, nil)
	if err != nil {
		return errors.WrapErrorAction(logutils.ActionFind, model.TypeAccountPreferences, nil, err)
	}
	if res.ModifiedCount != 1 {
		return errors.ErrorAction(logutils.ActionUpdate, model.TypeAccountPreferences, &logutils.FieldArgs{"unexpected modified count": res.ModifiedCount})
	}

	return nil
}

//InsertAccountPermissions inserts account permissions
func (sa *Adapter) InsertAccountPermissions(accountID string, permissions []model.Permission) error {
	filter := bson.D{primitive.E{Key: "_id", Value: accountID}}
	update := bson.D{
		primitive.E{Key: "$push", Value: bson.D{
			primitive.E{Key: "permissions", Value: bson.M{"$each": permissions}},
		}},
	}

	res, err := sa.db.accounts.UpdateOne(filter, update, nil)
	if err != nil {
		return errors.WrapErrorAction(logutils.ActionFind, model.TypeAccount, nil, err)
	}
	if res.ModifiedCount != 1 {
		return errors.ErrorAction(logutils.ActionUpdate, model.TypeAccount, &logutils.FieldArgs{"unexpected modified count": res.ModifiedCount})
	}

	return nil
}

//InsertAccountRoles inserts account roles
func (sa *Adapter) InsertAccountRoles(accountID string, appOrgID string, roles []model.AccountRole) error {
	stgRoles := accountRolesToStorage(roles)

	//appID included in search to prevent accidentally assigning permissions to account from different application
	filter := bson.D{primitive.E{Key: "_id", Value: accountID}, primitive.E{Key: "app_org_id", Value: appOrgID}}
	update := bson.D{
		primitive.E{Key: "$push", Value: bson.D{
			primitive.E{Key: "roles", Value: bson.M{"$each": stgRoles}},
		}},
	}

	res, err := sa.db.accounts.UpdateOne(filter, update, nil)
	if err != nil {
		return errors.WrapErrorAction(logutils.ActionFind, model.TypeAccount, nil, err)
	}
	if res.ModifiedCount != 1 {
		return errors.ErrorAction(logutils.ActionUpdate, model.TypeAccount, &logutils.FieldArgs{"unexpected modified count": res.ModifiedCount})
	}

	return nil
}

//UpdateAccountRoles updates the account roles
func (sa *Adapter) UpdateAccountRoles(accountID string, roles []model.AccountRole) error {
	stgRoles := accountRolesToStorage(roles)

	filter := bson.D{primitive.E{Key: "_id", Value: accountID}}
	update := bson.D{
		primitive.E{Key: "$set", Value: bson.D{
			primitive.E{Key: "roles", Value: stgRoles},
		}},
	}

	res, err := sa.db.accounts.UpdateOne(filter, update, nil)
	if err != nil {
		return errors.WrapErrorAction(logutils.ActionFind, model.TypeAccount, nil, err)
	}
	if res.ModifiedCount != 1 {
		return errors.ErrorAction(logutils.ActionUpdate, model.TypeAccount, &logutils.FieldArgs{"unexpected modified count": res.ModifiedCount})
	}

	return nil
}

//DeleteAccountRoles deletes account roles
func (sa *Adapter) DeleteAccountRoles(accountID string, roleIDs []string) error {
	filter := bson.D{primitive.E{Key: "_id", Value: accountID}}
	update := bson.D{
		primitive.E{Key: "$pull", Value: bson.D{
			primitive.E{Key: "roles", Value: bson.M{"$each": roleIDs}},
		}},
	}

	res, err := sa.db.accounts.UpdateOne(filter, update, nil)
	if err != nil {
		return errors.WrapErrorAction(logutils.ActionFind, model.TypeAccount, nil, err)
	}
	if res.ModifiedCount != 1 {
		return errors.ErrorAction(logutils.ActionUpdate, model.TypeAccount, &logutils.FieldArgs{"unexpected modified count": res.ModifiedCount})
	}

	return nil
}

//UpdateAccountGroups updates the account groups
func (sa *Adapter) UpdateAccountGroups(accountID string, groups []model.AccountGroup) error {
	stgGroups := accountGroupsToStorage(groups)

	filter := bson.D{primitive.E{Key: "_id", Value: accountID}}
	update := bson.D{
		primitive.E{Key: "$set", Value: bson.D{
			primitive.E{Key: "groups", Value: stgGroups},
		}},
	}

	res, err := sa.db.accounts.UpdateOne(filter, update, nil)
	if err != nil {
		return errors.WrapErrorAction(logutils.ActionFind, model.TypeAccount, nil, err)
	}
	if res.ModifiedCount != 1 {
		return errors.ErrorAction(logutils.ActionUpdate, model.TypeAccount, &logutils.FieldArgs{"unexpected modified count": res.ModifiedCount})
	}

	return nil
}

//FindCredential finds a credential by ID
func (sa *Adapter) FindCredential(ID string) (*model.Credential, error) {
	filter := bson.D{primitive.E{Key: "_id", Value: ID}}

	var creds credential
	err := sa.db.credentials.FindOne(filter, &creds, nil)
	if err != nil {
		if err.Error() == "mongo: no documents in result" {
			return nil, nil
		}
		return nil, errors.WrapErrorAction(logutils.ActionFind, model.TypeCredential, nil, err)
	}

	modelCreds := credentialFromStorage(creds)
	return &modelCreds, nil
}

//InsertCredential inserts a set of credential
func (sa *Adapter) InsertCredential(creds *model.Credential) error {
	storageCreds := credentialToStorage(creds)

	if storageCreds == nil {
		return errors.ErrorData(logutils.StatusInvalid, logutils.TypeArg, logutils.StringArgs(model.TypeCredential))
	}

	_, err := sa.db.credentials.InsertOne(storageCreds)
	if err != nil {
		return errors.WrapErrorAction(logutils.ActionInsert, model.TypeCredential, nil, err)
	}

	return nil
}

//UpdateCredential updates a set of credentials
func (sa *Adapter) UpdateCredential(creds *model.Credential) error {
	storageCreds := credentialToStorage(creds)

	if storageCreds == nil {
		return errors.ErrorData(logutils.StatusInvalid, logutils.TypeArg, logutils.StringArgs(model.TypeCredential))
	}

	filter := bson.D{primitive.E{Key: "_id", Value: storageCreds.ID}}
	err := sa.db.credentials.ReplaceOne(filter, storageCreds, nil)
	if err != nil {
		return errors.WrapErrorAction(logutils.ActionUpdate, model.TypeCredential, &logutils.FieldArgs{"_id": storageCreds.ID}, err)
	}

	return nil
}

<<<<<<< HEAD
//FindMFAType finds one MFA type for an account
func (sa *Adapter) FindMFAType(context TransactionContext, accountID string, identifier string, mfaType string) (*model.MFAType, error) {
	filter := bson.D{
		primitive.E{Key: "_id", Value: accountID},
		primitive.E{Key: "mfa_types.type", Value: mfaType},
		primitive.E{Key: "mfa_types.params.identifier", Value: identifier},
	}

	var account account
	var err error
	if context != nil {
		err = sa.db.accounts.FindOneWithContext(context, filter, &account, nil)
	} else {
		err = sa.db.accounts.FindOne(filter, &account, nil)
	}

	if err != nil {
		return nil, errors.WrapErrorAction(logutils.ActionFind, model.TypeAccount, nil, err)
	}

	mfaList := mfaTypesFromStorage(account.MFATypes)
	for _, mfa := range mfaList {
		if mfa.Type == mfaType && mfa.Params != nil && mfa.Params["identifier"] == identifier {
			return &mfa, nil
		}
	}

	return nil, errors.ErrorData(logutils.StatusMissing, model.TypeMFAType, nil)
}

//FindMFATypes finds all MFA types for an account
func (sa *Adapter) FindMFATypes(accountID string) ([]model.MFAType, error) {
	filter := bson.D{primitive.E{Key: "_id", Value: accountID}}

	var account account
	err := sa.db.accounts.FindOne(filter, &account, nil)
	if err != nil {
		return nil, errors.WrapErrorAction(logutils.ActionFind, model.TypeAccount, nil, err)
	}

	return mfaTypesFromStorage(account.MFATypes), nil
}

//InsertMFAType inserts a MFA type
func (sa *Adapter) InsertMFAType(context TransactionContext, mfa *model.MFAType, accountID string) error {
	if mfa == nil {
		return errors.ErrorData(logutils.StatusMissing, model.TypeMFAType, nil)
	}
	if mfa.Params == nil || mfa.Params["identifier"] == nil {
		return errors.ErrorData(logutils.StatusMissing, "mfa identifier", nil)
	}

	storageMfa := mfaTypeToStorage(mfa)

	filter := bson.D{
		primitive.E{Key: "_id", Value: accountID},
		primitive.E{Key: "mfa_types.params.identifier", Value: bson.M{"$ne": mfa.Params["identifier"]}},
	}
	update := bson.D{
		primitive.E{Key: "$push", Value: bson.D{
			primitive.E{Key: "mfa_types", Value: storageMfa},
		}},
		primitive.E{Key: "$set", Value: bson.D{
			primitive.E{Key: "date_updated", Value: time.Now().UTC()},
		}},
	}

	var res *mongo.UpdateResult
	var err error
	if context != nil {
		res, err = sa.db.accounts.UpdateOneWithContext(context, filter, update, nil)
	} else {
		res, err = sa.db.accounts.UpdateOne(filter, update, nil)
	}

	if err != nil {
		return errors.WrapErrorAction(logutils.ActionUpdate, model.TypeAccount, logutils.StringArgs("inserting mfa type"), err)
	}
	if res.ModifiedCount != 1 {
		return errors.ErrorAction(logutils.ActionUpdate, model.TypeAccount, &logutils.FieldArgs{"unexpected modified count": res.ModifiedCount})
	}

	return nil
}

//UpdateMFAType updates one MFA type
func (sa *Adapter) UpdateMFAType(context TransactionContext, mfa *model.MFAType, accountID string) error {
	if mfa.Params == nil || mfa.Params["identifier"] == nil {
		return errors.ErrorData(logutils.StatusMissing, "mfa identifier", nil)
	}

	now := time.Now().UTC()
	filter := bson.D{
		primitive.E{Key: "_id", Value: accountID},
		primitive.E{Key: "mfa_types.id", Value: mfa.ID},
	}
	update := bson.D{
		primitive.E{Key: "$set", Value: bson.D{
			primitive.E{Key: "mfa_types.$.verified", Value: mfa.Verified},
			primitive.E{Key: "mfa_types.$.params", Value: mfa.Params},
			primitive.E{Key: "mfa_types.$.date_updated", Value: now},
			primitive.E{Key: "date_updated", Value: now},
		}},
	}

	var res *mongo.UpdateResult
	var err error
	if context != nil {
		res, err = sa.db.accounts.UpdateOneWithContext(context, filter, update, nil)
	} else {
		res, err = sa.db.accounts.UpdateOne(filter, update, nil)
	}

	if err != nil {
		return errors.WrapErrorAction(logutils.ActionUpdate, model.TypeAccount, logutils.StringArgs("updating mfa type"), err)
	}
	if res.ModifiedCount == 0 {
		return errors.ErrorAction(logutils.ActionUpdate, model.TypeAccount, logutils.StringArgs("item to update not found"))
	}
	if res.ModifiedCount != 1 {
		return errors.ErrorAction(logutils.ActionUpdate, model.TypeAccount, &logutils.FieldArgs{"unexpected modified count": res.ModifiedCount})
	}

	return nil
}

//DeleteMFAType deletes a MFA type
func (sa *Adapter) DeleteMFAType(context TransactionContext, accountID string, identifier string, mfaType string) error {
	filter := bson.D{primitive.E{Key: "_id", Value: accountID}}
	update := bson.D{
		primitive.E{Key: "$pull", Value: bson.D{
			primitive.E{Key: "mfa_types", Value: bson.M{"type": mfaType, "params.identifier": identifier}},
		}},
		primitive.E{Key: "$set", Value: bson.D{
			primitive.E{Key: "date_updated", Value: time.Now().UTC()},
		}},
	}

	var res *mongo.UpdateResult
	var err error
	if context != nil {
		res, err = sa.db.accounts.UpdateOneWithContext(context, filter, update, nil)
	} else {
		res, err = sa.db.accounts.UpdateOne(filter, update, nil)
	}

	if err != nil {
		return errors.WrapErrorAction(logutils.ActionUpdate, model.TypeAccount, logutils.StringArgs("deleting mfa type"), err)
	}
	if res.ModifiedCount == 0 {
		return errors.ErrorAction(logutils.ActionUpdate, model.TypeAccount, logutils.StringArgs("item to remove not found"))
	}
	if res.ModifiedCount != 1 {
		return errors.ErrorAction(logutils.ActionUpdate, model.TypeAccount, &logutils.FieldArgs{"unexpected modified count": res.ModifiedCount})
=======
//UpdateCredentialValue updates the value in credentials collection
func (sa *Adapter) UpdateCredentialValue(ID string, value map[string]interface{}) error {
	filter := bson.D{primitive.E{Key: "_id", Value: ID}}
	update := bson.D{
		primitive.E{Key: "$set", Value: bson.D{
			primitive.E{Key: "value", Value: value},
		}},
	}

	res, err := sa.db.credentials.UpdateOne(filter, update, nil)
	if err != nil {
		return errors.WrapErrorAction(logutils.ActionUpdate, model.TypeCredential, nil, err)
	}
	if res.ModifiedCount != 1 {
		return errors.ErrorAction(logutils.ActionUpdate, model.TypeCredential, &logutils.FieldArgs{"unexpected modified count": res.ModifiedCount})
>>>>>>> ff725537
	}

	return nil
}

//FindPermissions finds a set of permissions
func (sa *Adapter) FindPermissions(ids []string) ([]model.Permission, error) {
	permissionsFilter := bson.D{primitive.E{Key: "_id", Value: bson.M{"$in": ids}}}
	var permissionsResult []model.Permission
	err := sa.db.permissions.Find(permissionsFilter, &permissionsResult, nil)
	if err != nil {
		return nil, err
	}

	return permissionsResult, nil
}

//FindPermissionsByName finds a set of permissions
func (sa *Adapter) FindPermissionsByName(names []string) ([]model.Permission, error) {
	permissionsFilter := bson.D{primitive.E{Key: "name", Value: bson.M{"$in": names}}}
	var permissionsResult []model.Permission
	err := sa.db.permissions.Find(permissionsFilter, &permissionsResult, nil)
	if err != nil {
		return nil, err
	}

	return permissionsResult, nil
}

//InsertPermission inserts a new  permission
func (sa *Adapter) InsertPermission(permission model.Permission) error {
	_, err := sa.db.permissions.InsertOne(permission)
	if err != nil {
		return errors.WrapErrorAction(logutils.ActionInsert, model.TypePermission, nil, err)
	}
	return nil
}

//UpdatePermission updates permission
func (sa *Adapter) UpdatePermission(item model.Permission) error {
	//TODO
	//This will be slow operation as we keep a copy of the entity in the users collection without index.
	//Maybe we need to up the transaction timeout for this operation because of this.
	//TODO
	//Update the permission in all collection where there is a copy of it - accounts, application_roles, application_groups

	// Update serviceIDs
	filter := bson.D{primitive.E{Key: "name", Value: item.Name}}

	now := time.Now().UTC()
	permissionUpdate := bson.D{
		primitive.E{Key: "$set", Value: bson.D{
			primitive.E{Key: "service_id", Value: item.ServiceID},
			primitive.E{Key: "assigners", Value: item.Assigners},
			primitive.E{Key: "date_updated", Value: &now},
		}},
	}

	res, err := sa.db.permissions.UpdateOne(filter, permissionUpdate, nil)
	if err != nil {
		return errors.WrapErrorAction(logutils.ActionUpdate, model.TypePermission, &logutils.FieldArgs{"name": item.Name}, err)
	}

	if res.ModifiedCount != 1 {
		return errors.ErrorAction(logutils.ActionUpdate, model.TypePermission, logutils.StringArgs("unexpected modified count"))
	}

	return nil
}

//DeletePermission deletes permission
func (sa *Adapter) DeletePermission(id string) error {
	//TODO
	//This will be slow operation as we keep a copy of the entity in the users collection without index.
	//Maybe we need to up the transaction timeout for this operation because of this.
	return errors.New(logutils.Unimplemented)
}

//FindAppOrgRoles finds a set of application organization roles
func (sa *Adapter) FindAppOrgRoles(ids []string, appOrgID string) ([]model.AppOrgRole, error) {
	if len(ids) == 0 {
		return []model.AppOrgRole{}, nil
	}

	rolesFilter := bson.D{primitive.E{Key: "app_org_id", Value: appOrgID}, primitive.E{Key: "_id", Value: bson.M{"$in": ids}}}
	var rolesResult []appOrgRole
	err := sa.db.applicationsOrganizationsRoles.Find(rolesFilter, &rolesResult, nil)
	if err != nil {
		return nil, err
	}

	//get the application organization from the cached ones
	appOrg, err := sa.getCachedApplicationOrganizationByKey(appOrgID)
	if err != nil {
		return nil, errors.WrapErrorData(logutils.StatusMissing, model.TypeOrganization, &logutils.FieldArgs{"app_org_id": appOrg}, err)
	}

	result := appOrgRolesFromStorage(rolesResult, *appOrg)

	return result, nil
}

//InsertAppOrgRole inserts a new application organization role
func (sa *Adapter) InsertAppOrgRole(item model.AppOrgRole) error {
	_, err := sa.getCachedApplicationOrganizationByKey(item.AppOrg.ID)
	if err != nil {
		return errors.WrapErrorData(logutils.StatusMissing, model.TypeApplication, &logutils.FieldArgs{"app_org_id": item.AppOrg.ID}, err)
	}

	role := appOrgRoleToStorage(item)
	_, err = sa.db.applicationsOrganizationsRoles.InsertOne(role)
	if err != nil {
		return errors.WrapErrorAction(logutils.ActionInsert, model.TypeAppOrgRole, nil, err)
	}
	return nil
}

//UpdateAppOrgRole updates application organization role
func (sa *Adapter) UpdateAppOrgRole(item model.AppOrgRole) error {
	//TODO
	//This will be slow operation as we keep a copy of the entity in the users collection without index.
	//Maybe we need to up the transaction timeout for this operation because of this.
	return errors.New(logutils.Unimplemented)
}

//DeleteAppOrgRole deletes application organization role
func (sa *Adapter) DeleteAppOrgRole(id string) error {
	//TODO
	//This will be slow operation as we keep a copy of the entity in the users collection without index.
	//Maybe we need to up the transaction timeout for this operation because of this.
	return errors.New(logutils.Unimplemented)
}

//FindAppOrgGroups finds a set of application organization groups
func (sa *Adapter) FindAppOrgGroups(ids []string, appOrgID string) ([]model.AppOrgGroup, error) {
	if len(ids) == 0 {
		return []model.AppOrgGroup{}, nil
	}

	filter := bson.D{primitive.E{Key: "app_org_id", Value: appOrgID}, primitive.E{Key: "_id", Value: bson.M{"$in": ids}}}
	var groupsResult []appOrgGroup
	err := sa.db.applicationsOrganizationsGroups.Find(filter, &groupsResult, nil)
	if err != nil {
		return nil, err
	}

	appOrg, err := sa.getCachedApplicationOrganizationByKey(appOrgID)
	if err != nil {
		return nil, errors.WrapErrorData(logutils.StatusMissing, model.TypeOrganization, &logutils.FieldArgs{"app_org_id": appOrg}, err)
	}

	result := appOrgGroupsFromStorage(groupsResult, *appOrg)

	return result, nil
}

//InsertAppOrgGroup inserts a new application organization group
func (sa *Adapter) InsertAppOrgGroup(item model.AppOrgGroup) error {
	group := appOrgGroupToStorage(item)
	_, err := sa.db.applicationsOrganizationsGroups.InsertOne(group)
	if err != nil {
		return errors.WrapErrorAction(logutils.ActionInsert, model.TypeAppOrgGroup, nil, err)
	}
	return nil
}

//UpdateAppOrgGroup updates application organization group
func (sa *Adapter) UpdateAppOrgGroup(item model.AppOrgGroup) error {
	//TODO
	//This will be slow operation as we keep a copy of the entity in the users collection without index.
	//Maybe we need to up the transaction timeout for this operation because of this.
	return errors.New(logutils.Unimplemented)
}

//DeleteAppOrgGroup deletes application organization group
func (sa *Adapter) DeleteAppOrgGroup(id string) error {
	//TODO
	//This will be slow operation as we keep a copy of the entity in the users collection without index.
	//Maybe we need to up the transaction timeout for this operation because of this.
	return errors.New(logutils.Unimplemented)
}

//LoadAPIKeys finds all api key documents in the DB
func (sa *Adapter) LoadAPIKeys() ([]model.APIKey, error) {
	filter := bson.D{}
	var result []model.APIKey
	err := sa.db.apiKeys.Find(filter, &result, nil)
	if err != nil {
		return nil, errors.WrapErrorAction(logutils.ActionFind, model.TypeApplication, nil, err)
	}

	return result, nil
}

//FindApplicationAPIKeys finds the api key documents from storage for an appID
func (sa *Adapter) FindApplicationAPIKeys(appID string) ([]model.APIKey, error) {
	filter := bson.D{primitive.E{Key: "app_id", Value: appID}}
	var result []model.APIKey
	err := sa.db.apiKeys.Find(filter, &result, nil)
	if err != nil {
		return nil, errors.WrapErrorAction(logutils.ActionFind, model.TypeAPIKey, &logutils.FieldArgs{"app_id": appID}, err)
	}
	return result, nil
}

//FindAPIKey finds the api key documents from storage
func (sa *Adapter) FindAPIKey(ID string) (*model.APIKey, error) {
	filter := bson.D{primitive.E{Key: "_id", Value: ID}}
	var result *model.APIKey
	err := sa.db.apiKeys.FindOne(filter, &result, nil)
	if err != nil {
		return nil, errors.WrapErrorAction(logutils.ActionFind, model.TypeAPIKey, &logutils.FieldArgs{"_id": ID}, err)
	}
	return result, nil
}

//InsertAPIKey inserts an API key
func (sa *Adapter) InsertAPIKey(apiKey model.APIKey) (*model.APIKey, error) {
	_, err := sa.db.apiKeys.InsertOne(apiKey)
	if err != nil {
		return nil, errors.WrapErrorAction(logutils.ActionInsert, model.TypeAPIKey, &logutils.FieldArgs{"_id": apiKey.ID}, err)
	}
	return &apiKey, nil
}

//UpdateAPIKey updates the API key in storage
func (sa *Adapter) UpdateAPIKey(apiKey model.APIKey) error {
	filter := bson.M{"_id": apiKey.ID}
	err := sa.db.apiKeys.ReplaceOne(filter, apiKey, nil)
	if err != nil {
		return errors.WrapErrorAction(logutils.ActionUpdate, model.TypeAPIKey, &logutils.FieldArgs{"_id": apiKey.ID}, err)
	}

	return nil
}

//DeleteAPIKey deletes the API key from storage
func (sa *Adapter) DeleteAPIKey(ID string) error {
	filter := bson.M{"_id": ID}
	result, err := sa.db.apiKeys.DeleteOne(filter, nil)
	if err != nil {
		return errors.WrapErrorAction(logutils.ActionDelete, model.TypeAPIKey, &logutils.FieldArgs{"_id": ID}, err)
	}
	if result == nil {
		return errors.WrapErrorData(logutils.StatusInvalid, "result", &logutils.FieldArgs{"_id": ID}, err)
	}
	deletedCount := result.DeletedCount
	if deletedCount == 0 {
		return errors.WrapErrorData(logutils.StatusMissing, model.TypeAPIKey, &logutils.FieldArgs{"_id": ID}, err)
	}

	return nil
}

//LoadIdentityProviders finds all identity providers documents in the DB
func (sa *Adapter) LoadIdentityProviders() ([]model.IdentityProvider, error) {
	filter := bson.D{}
	var result []model.IdentityProvider
	err := sa.db.identityProviders.Find(filter, &result, nil)
	if err != nil {
		return nil, errors.WrapErrorAction(logutils.ActionFind, model.TypeIdentityProvider, nil, err)
	}
	if len(result) == 0 {
		return nil, errors.WrapErrorData(logutils.StatusMissing, model.TypeIdentityProvider, nil, err)
	}

	return result, nil

}

//UpdateProfile updates an account profile
func (sa *Adapter) UpdateProfile(id string, profile *model.Profile) error {
	filter := bson.D{primitive.E{Key: "_id", Value: id}}

	now := time.Now().UTC()
	if profile == nil {
		return errors.ErrorData(logutils.StatusInvalid, logutils.TypeArg, logutils.StringArgs(model.TypeProfile))
	}
	profileUpdate := bson.D{
		primitive.E{Key: "$set", Value: bson.D{
			primitive.E{Key: "profile.photo_url", Value: profile.PhotoURL},
			primitive.E{Key: "profile.first_name", Value: profile.FirstName},
			primitive.E{Key: "profile.last_name", Value: profile.LastName},
			primitive.E{Key: "profile.email", Value: profile.Email},
			primitive.E{Key: "profile.phone", Value: profile.Phone},
			primitive.E{Key: "profile.birth_year", Value: profile.BirthYear},
			primitive.E{Key: "profile.address", Value: profile.Address},
			primitive.E{Key: "profile.zip_code", Value: profile.ZipCode},
			primitive.E{Key: "profile.state", Value: profile.State},
			primitive.E{Key: "profile.country", Value: profile.Country},
			primitive.E{Key: "profile.date_updated", Value: &now},
		}},
	}

	res, err := sa.db.accounts.UpdateOne(filter, profileUpdate, nil)
	if err != nil {
		return errors.WrapErrorAction(logutils.ActionUpdate, model.TypeProfile, nil, err)
	}
	if res.ModifiedCount != 1 {
		return errors.ErrorAction(logutils.ActionUpdate, model.TypeProfile, logutils.StringArgs("unexpected modified count"))
	}

	return nil
}

//CreateGlobalConfig creates global config
func (sa *Adapter) CreateGlobalConfig(context TransactionContext, globalConfig *model.GlobalConfig) error {
	if globalConfig == nil {
		return errors.ErrorData(logutils.StatusInvalid, logutils.TypeArg, logutils.StringArgs("global_config"))
	}

	var err error
	if context != nil {
		_, err = sa.db.globalConfig.InsertOneWithContext(context, globalConfig)
	} else {
		_, err = sa.db.globalConfig.InsertOne(globalConfig)
	}

	if err != nil {
		return errors.WrapErrorAction(logutils.ActionInsert, model.TypeGlobalConfig, &logutils.FieldArgs{"setting": globalConfig.Setting}, err)
	}

	return nil
}

//GetGlobalConfig give config
func (sa *Adapter) GetGlobalConfig() (*model.GlobalConfig, error) {
	filter := bson.D{}
	var result []model.GlobalConfig
	err := sa.db.globalConfig.Find(filter, &result, nil)
	if err != nil {
		return nil, errors.WrapErrorAction(logutils.ActionFind, model.TypeGlobalConfig, nil, err)
	}
	if len(result) == 0 {
		//no record
		return nil, nil
	}
	return &result[0], nil

}

//DeleteGlobalConfig deletes the global configuration from storage
func (sa *Adapter) DeleteGlobalConfig(context TransactionContext) error {
	delFilter := bson.D{}
	var err error
	if context != nil {
		_, err = sa.db.globalConfig.DeleteManyWithContext(context, delFilter, nil)
	} else {
		_, err = sa.db.globalConfig.DeleteMany(delFilter, nil)
	}

	if err != nil {
		return errors.WrapErrorAction(logutils.ActionDelete, model.TypeGlobalConfig, nil, err)
	}

	return nil
}

//FindOrganization finds an organization
func (sa *Adapter) FindOrganization(id string) (*model.Organization, error) {
	//no transactions for get operations..
	cachedOrg, err := sa.getCachedOrganization(id)
	if cachedOrg != nil && err == nil {
		return cachedOrg, nil
	}
	sa.logger.Warn(err.Error())

	//1. find organization
	orgFilter := bson.D{primitive.E{Key: "_id", Value: id}}
	var org organization

	err = sa.db.organizations.FindOne(orgFilter, &org, nil)
	if err != nil {
		return nil, errors.WrapErrorAction(logutils.ActionFind, model.TypeOrganization, &logutils.FieldArgs{"id": id}, err)
	}

	//TODO
	//2. find the organization applications
	/*	var applications []model.Application
			if len(org.Applications) > 0 {
				appsFilter := bson.D{primitive.E{Key: "_id", Value: bson.M{"$in": org.Applications}}}
				err := sa.db.applications.Find(appsFilter, &applications, nil)
				if err != nil {
					return nil, errors.WrapErrorAction(logutils.ActionFind, model.TypeApplication, nil, err)
				}
			}

		organization := organizationFromStorage(&org, applications)
		return &organization, nil */
	return nil, nil
}

//InsertOrganization inserts an organization
func (sa *Adapter) InsertOrganization(organization model.Organization) (*model.Organization, error) {
	org := organizationToStorage(&organization)
	_, err := sa.db.organizations.InsertOne(org)
	if err != nil {
		return nil, errors.WrapErrorAction(logutils.ActionInsert, model.TypeOrganization, nil, err)
	}

	return &organization, nil
}

//UpdateOrganization updates an organization
func (sa *Adapter) UpdateOrganization(ID string, name string, requestType string, organizationDomains []string) error {

	now := time.Now()
	//TODO - use pointers and update only what not nil
	updatOrganizationFilter := bson.D{primitive.E{Key: "_id", Value: ID}}
	updateOrganization := bson.D{
		primitive.E{Key: "$set", Value: bson.D{
			primitive.E{Key: "name", Value: name},
			primitive.E{Key: "type", Value: requestType},
			primitive.E{Key: "config.domains", Value: organizationDomains},
			primitive.E{Key: "config.date_updated", Value: now},
			primitive.E{Key: "date_updated", Value: now},
		}},
	}

	result, err := sa.db.organizations.UpdateOne(updatOrganizationFilter, updateOrganization, nil)
	if err != nil {
		return errors.WrapErrorAction(logutils.ActionUpdate, model.TypeOrganization, &logutils.FieldArgs{"id": ID}, err)
	}
	if result.MatchedCount == 0 {
		return errors.WrapErrorData(logutils.StatusMissing, model.TypeOrganization, &logutils.FieldArgs{"id": ID}, err)
	}

	return nil
}

//LoadOrganizations gets the organizations
func (sa *Adapter) LoadOrganizations() ([]model.Organization, error) {
	//1. check the cached organizations
	cachedOrgs, err := sa.getCachedOrganizations()
	if err != nil {
		sa.logger.Warn(err.Error())
	} else if len(cachedOrgs) > 0 {
		return cachedOrgs, nil
	}

	//no transactions for get operations..

	//2. find the organizations
	orgsFilter := bson.D{}
	var orgsResult []organization
	err = sa.db.organizations.Find(orgsFilter, &orgsResult, nil)
	if err != nil {
		return nil, errors.WrapErrorAction(logutils.ActionFind, model.TypeOrganization, nil, err)
	}
	if len(orgsResult) == 0 {
		//no data
		return make([]model.Organization, 0), nil
	}

	//3. prepare the response
	organizations := organizationsFromStorage(orgsResult)
	return organizations, nil
}

//LoadApplications loads all applications
func (sa *Adapter) LoadApplications() ([]model.Application, error) {
	filter := bson.D{}
	var result []application
	err := sa.db.applications.Find(filter, &result, nil)
	if err != nil {
		return nil, errors.WrapErrorAction(logutils.ActionFind, model.TypeApplication, nil, err)
	}

	if len(result) == 0 {
		//no data
		return make([]model.Application, 0), nil
	}

	applications := applicationsFromStorage(result)
	return applications, nil
}

//InsertApplication inserts an application
func (sa *Adapter) InsertApplication(application model.Application) (*model.Application, error) {
	app := applicationToStorage(&application)
	_, err := sa.db.applications.InsertOne(app)
	if err != nil {
		return nil, errors.WrapErrorAction(logutils.ActionInsert, model.TypeApplication, nil, err)
	}

	return &application, nil
}

//FindApplication finds application
func (sa *Adapter) FindApplication(ID string) (*model.Application, error) {
	filter := bson.D{primitive.E{Key: "_id", Value: ID}}
	var result []model.Application
	err := sa.db.applications.Find(filter, &result, nil)
	if err != nil {
		return nil, errors.WrapErrorAction(logutils.ActionFind, model.TypeApplication, nil, err)
	}
	if len(result) == 0 {
		//no record
		return nil, nil
	}

	appRes := result[0]
	return &appRes, nil
}

//FindApplications finds applications
func (sa *Adapter) FindApplications() ([]model.Application, error) {
	filter := bson.D{}
	var result []model.Application
	err := sa.db.applications.Find(filter, &result, nil)
	if err != nil {
		return nil, errors.WrapErrorAction(logutils.ActionFind, model.TypeApplication, nil, err)
	}

	if len(result) == 0 {
		//no data
		return make([]model.Application, 0), nil
	}

	return result, nil
}

//FindApplicationTypeByIdentifier finds an application type by identifier
func (sa *Adapter) FindApplicationTypeByIdentifier(identifier string) (*model.ApplicationType, error) {
	app, appType, err := sa.getCachedApplicationTypeByIdentifier(identifier)
	if err != nil {
		return nil, errors.WrapErrorAction(logutils.ActionFind, model.TypeApplicationType, nil, err)
	}

	appType.Application = *app

	return appType, nil
}

//LoadApplicationsOrganizations loads all applications organizations
func (sa *Adapter) LoadApplicationsOrganizations() ([]model.ApplicationOrganization, error) {
	filter := bson.D{}
	var list []applicationOrganization
	err := sa.db.applicationsOrganizations.Find(filter, &list, nil)
	if err != nil {
		return nil, errors.WrapErrorAction(logutils.ActionFind, model.TypeApplicationOrganization, nil, err)
	}
	if len(list) == 0 {
		//no data
		return nil, nil
	}

	result := make([]model.ApplicationOrganization, len(list))
	for i, item := range list {
		//we have organizations and applications cached
		application, err := sa.getCachedApplication(item.AppID)
		if err != nil {
			return nil, errors.WrapErrorAction(logutils.ActionFind, model.TypeApplication, nil, err)
		}
		organization, err := sa.getCachedOrganization(item.OrgID)
		if err != nil {
			return nil, errors.WrapErrorAction(logutils.ActionFind, model.TypeOrganization, nil, err)
		}

		result[i] = applicationOrganizationFromStorage(item, *application, *organization)
	}
	return result, nil
}

//FindApplicationOrganizations finds application organization
func (sa *Adapter) FindApplicationOrganizations(appID string, orgID string) (*model.ApplicationOrganization, error) {
	return sa.getCachedApplicationOrganization(appID, orgID)
}

// ============================== ServiceRegs ==============================

//FindServiceRegs fetches the requested service registration records
func (sa *Adapter) FindServiceRegs(serviceIDs []string) ([]model.ServiceReg, error) {
	var filter bson.M
	for _, serviceID := range serviceIDs {
		if serviceID == "all" {
			filter = bson.M{}
			break
		}
	}
	if filter == nil {
		filter = bson.M{"registration.service_id": bson.M{"$in": serviceIDs}}
	}

	var result []model.ServiceReg
	err := sa.db.serviceRegs.Find(filter, &result, nil)
	if err != nil {
		return nil, errors.WrapErrorAction(logutils.ActionFind, model.TypeServiceReg, &logutils.FieldArgs{"service_id": serviceIDs}, err)
	}

	if result == nil {
		result = []model.ServiceReg{}
	}

	return result, nil
}

//FindServiceReg finds the service registration in storage
func (sa *Adapter) FindServiceReg(serviceID string) (*model.ServiceReg, error) {
	filter := bson.M{"registration.service_id": serviceID}
	var reg *model.ServiceReg
	err := sa.db.serviceRegs.FindOne(filter, &reg, nil)
	if err != nil {
		return nil, errors.WrapErrorAction(logutils.ActionFind, model.TypeServiceReg, &logutils.FieldArgs{"service_id": serviceID}, err)
	}

	return reg, nil
}

//InsertServiceReg inserts the service registration to storage
func (sa *Adapter) InsertServiceReg(reg *model.ServiceReg) error {
	_, err := sa.db.serviceRegs.InsertOne(reg)
	if err != nil {
		return errors.WrapErrorAction(logutils.ActionInsert, model.TypeServiceReg, &logutils.FieldArgs{"service_id": reg.Registration.ServiceID}, err)
	}

	return nil
}

//UpdateServiceReg updates the service registration in storage
func (sa *Adapter) UpdateServiceReg(reg *model.ServiceReg) error {
	filter := bson.M{"registration.service_id": reg.Registration.ServiceID}
	err := sa.db.serviceRegs.ReplaceOne(filter, reg, nil)
	if err != nil {
		return errors.WrapErrorAction(logutils.ActionUpdate, model.TypeServiceReg, &logutils.FieldArgs{"service_id": reg.Registration.ServiceID}, err)
	}

	return nil
}

//SaveServiceReg saves the service registration to the storage
func (sa *Adapter) SaveServiceReg(reg *model.ServiceReg) error {
	filter := bson.M{"registration.service_id": reg.Registration.ServiceID}
	opts := options.Replace().SetUpsert(true)
	err := sa.db.serviceRegs.ReplaceOne(filter, reg, opts)
	if err != nil {
		return errors.WrapErrorAction(logutils.ActionSave, model.TypeServiceReg, &logutils.FieldArgs{"service_id": reg.Registration.ServiceID}, err)
	}

	return nil
}

//DeleteServiceReg deletes the service registration from storage
func (sa *Adapter) DeleteServiceReg(serviceID string) error {
	filter := bson.M{"registration.service_id": serviceID}
	result, err := sa.db.serviceRegs.DeleteOne(filter, nil)
	if err != nil {
		return errors.WrapErrorAction(logutils.ActionDelete, model.TypeServiceReg, &logutils.FieldArgs{"service_id": serviceID}, err)
	}
	if result == nil {
		return errors.WrapErrorData(logutils.StatusInvalid, "result", &logutils.FieldArgs{"service_id": serviceID}, err)
	}
	deletedCount := result.DeletedCount
	if deletedCount == 0 {
		return errors.WrapErrorData(logutils.StatusMissing, model.TypeServiceReg, &logutils.FieldArgs{"service_id": serviceID}, err)
	}

	return nil
}

//FindServiceAuthorization finds the service authorization in storage
func (sa *Adapter) FindServiceAuthorization(userID string, serviceID string) (*model.ServiceAuthorization, error) {
	filter := bson.M{"user_id": userID, "service_id": serviceID}
	var reg *model.ServiceAuthorization
	err := sa.db.serviceAuthorizations.FindOne(filter, &reg, nil)
	if err != nil {
		return nil, errors.WrapErrorAction(logutils.ActionFind, model.TypeServiceAuthorization, &logutils.FieldArgs{"user_id": userID, "service_id": serviceID}, err)
	}

	return reg, nil
}

//SaveServiceAuthorization saves the service authorization to storage
func (sa *Adapter) SaveServiceAuthorization(authorization *model.ServiceAuthorization) error {
	filter := bson.M{"user_id": authorization.UserID, "service_id": authorization.ServiceID}
	opts := options.Replace().SetUpsert(true)
	err := sa.db.serviceAuthorizations.ReplaceOne(filter, authorization, opts)
	if err != nil {
		return errors.WrapErrorAction(logutils.ActionSave, model.TypeServiceAuthorization, &logutils.FieldArgs{"user_id": authorization.UserID, "service_id": authorization.ServiceID}, err)
	}

	return nil
}

//DeleteServiceAuthorization deletes the service authorization from storage
func (sa *Adapter) DeleteServiceAuthorization(userID string, serviceID string) error {
	filter := bson.M{"user_id": userID, "service_id": serviceID}
	result, err := sa.db.serviceAuthorizations.DeleteOne(filter, nil)
	if err != nil {
		return errors.WrapErrorAction(logutils.ActionFind, model.TypeServiceAuthorization, &logutils.FieldArgs{"user_id": userID, "service_id": serviceID}, err)
	}
	if result == nil {
		return errors.WrapErrorData(logutils.StatusInvalid, "result", &logutils.FieldArgs{"user_id": userID, "service_id": serviceID}, err)
	}
	deletedCount := result.DeletedCount
	if deletedCount == 0 {
		return errors.WrapErrorData(logutils.StatusMissing, model.TypeServiceAuthorization, &logutils.FieldArgs{"user_id": userID, "service_id": serviceID}, err)
	}

	return nil
}

//SaveDevice saves device
func (sa *Adapter) SaveDevice(context TransactionContext, device *model.Device) error {
	if device == nil {
		return errors.ErrorData(logutils.StatusInvalid, logutils.TypeArg, logutils.StringArgs("device"))
	}

	storageDevice := deviceToStorage(device)

	var err error
	filter := bson.M{"_id": device.ID}
	opts := options.Replace().SetUpsert(true)
	if context != nil {
		err = sa.db.devices.ReplaceOneWithContext(context, filter, storageDevice, opts)
	} else {
		err = sa.db.devices.ReplaceOne(filter, storageDevice, opts)
	}

	if err != nil {
		return errors.WrapErrorAction(logutils.ActionSave, "device", &logutils.FieldArgs{"device_id": device.ID}, nil)
	}

	return nil
}

//DeleteDevice deletes a device
func (sa *Adapter) DeleteDevice(context TransactionContext, id string) error {
	filter := bson.M{"_id": id}
	var res *mongo.DeleteResult
	var err error
	if context != nil {
		res, err = sa.db.devices.DeleteOneWithContext(context, filter, nil)
	} else {
		res, err = sa.db.devices.DeleteOne(filter, nil)
	}

	if err != nil {
		return errors.WrapErrorAction(logutils.ActionDelete, model.TypeDevice, nil, err)
	}
	if res.DeletedCount != 1 {
		return errors.ErrorAction(logutils.ActionDelete, model.TypeDevice, logutils.StringArgs("unexpected deleted count"))
	}

	return nil
}

func (sa *Adapter) abortTransaction(sessionContext mongo.SessionContext) {
	err := sessionContext.AbortTransaction(sessionContext)
	if err != nil {
		sa.logger.Errorf("error aborting a transaction - %s", err)
	}
}

//NewStorageAdapter creates a new storage adapter instance
func NewStorageAdapter(mongoDBAuth string, mongoDBName string, mongoTimeout string, logger *logs.Logger) *Adapter {
	timeoutInt, err := strconv.Atoi(mongoTimeout)
	if err != nil {
		logger.Warn("Setting default Mongo timeout - 500")
		timeoutInt = 500
	}
	timeout := time.Millisecond * time.Duration(timeoutInt)

	cachedOrganizations := &syncmap.Map{}
	organizationsLock := &sync.RWMutex{}

	cachedApplications := &syncmap.Map{}
	applicationsLock := &sync.RWMutex{}

	cachedAuthTypes := &syncmap.Map{}
	authTypesLock := &sync.RWMutex{}

	cachedApplicationsOrganizations := &syncmap.Map{}
	applicationsOrganizationsLock := &sync.RWMutex{}

	db := &database{mongoDBAuth: mongoDBAuth, mongoDBName: mongoDBName, mongoTimeout: timeout, logger: logger}
	return &Adapter{db: db, logger: logger, cachedOrganizations: cachedOrganizations, organizationsLock: organizationsLock,
		cachedApplications: cachedApplications, applicationsLock: applicationsLock,
		cachedAuthTypes: cachedAuthTypes, authTypesLock: authTypesLock,
		cachedApplicationsOrganizations: cachedApplicationsOrganizations, applicationsOrganizationsLock: applicationsOrganizationsLock}
}

type storageListener struct {
	adapter *Adapter
	DefaultListenerImpl
}

func (sl *storageListener) OnAuthTypesUpdated() {
	sl.adapter.cacheAuthTypes()
}

func (sl *storageListener) OnOrganizationsUpdated() {
	sl.adapter.cacheOrganizations()
}

func (sl *storageListener) OnApplicationsUpdated() {
	sl.adapter.cacheApplications()
	sl.adapter.cacheOrganizations()
}

func (sl *storageListener) OnApplicationsOrganizationsUpdated() {
	sl.adapter.cacheApplications()
	sl.adapter.cacheOrganizations()
	sl.adapter.cacheApplicationsOrganizations()
}

//Listener represents storage listener
type Listener interface {
	OnAPIKeysUpdated()
	OnAuthTypesUpdated()
	OnIdentityProvidersUpdated()
	OnServiceRegsUpdated()
	OnOrganizationsUpdated()
	OnApplicationsUpdated()
	OnApplicationsOrganizationsUpdated()
}

//DefaultListenerImpl default listener implementation
type DefaultListenerImpl struct{}

//OnAPIKeysUpdated notifies api keys have been updated
func (d *DefaultListenerImpl) OnAPIKeysUpdated() {}

//OnAuthTypesUpdated notifies auth types have been updated
func (d *DefaultListenerImpl) OnAuthTypesUpdated() {}

//OnIdentityProvidersUpdated notifies identity providers have been updated
func (d *DefaultListenerImpl) OnIdentityProvidersUpdated() {}

//OnServiceRegsUpdated notifies services regs have been updated
func (d *DefaultListenerImpl) OnServiceRegsUpdated() {}

//OnOrganizationsUpdated notifies organizations have been updated
func (d *DefaultListenerImpl) OnOrganizationsUpdated() {}

//OnApplicationsUpdated notifies applications have been updated
func (d *DefaultListenerImpl) OnApplicationsUpdated() {}

//OnApplicationsOrganizationsUpdated notifies applications organizations have been updated
func (d *DefaultListenerImpl) OnApplicationsOrganizationsUpdated() {}

//TransactionContext wraps mongo.SessionContext for use by external packages
type TransactionContext interface {
	mongo.SessionContext
}<|MERGE_RESOLUTION|>--- conflicted
+++ resolved
@@ -883,7 +883,26 @@
 	return nil
 }
 
-<<<<<<< HEAD
+//UpdateCredentialValue updates the value in credentials collection
+func (sa *Adapter) UpdateCredentialValue(ID string, value map[string]interface{}) error {
+	filter := bson.D{primitive.E{Key: "_id", Value: ID}}
+	update := bson.D{
+		primitive.E{Key: "$set", Value: bson.D{
+			primitive.E{Key: "value", Value: value},
+		}},
+	}
+
+	res, err := sa.db.credentials.UpdateOne(filter, update, nil)
+	if err != nil {
+		return errors.WrapErrorAction(logutils.ActionUpdate, model.TypeCredential, nil, err)
+	}
+	if res.ModifiedCount != 1 {
+		return errors.ErrorAction(logutils.ActionUpdate, model.TypeCredential, &logutils.FieldArgs{"unexpected modified count": res.ModifiedCount})
+	}
+
+	return nil
+}
+
 //FindMFAType finds one MFA type for an account
 func (sa *Adapter) FindMFAType(context TransactionContext, accountID string, identifier string, mfaType string) (*model.MFAType, error) {
 	filter := bson.D{
@@ -1038,23 +1057,6 @@
 	}
 	if res.ModifiedCount != 1 {
 		return errors.ErrorAction(logutils.ActionUpdate, model.TypeAccount, &logutils.FieldArgs{"unexpected modified count": res.ModifiedCount})
-=======
-//UpdateCredentialValue updates the value in credentials collection
-func (sa *Adapter) UpdateCredentialValue(ID string, value map[string]interface{}) error {
-	filter := bson.D{primitive.E{Key: "_id", Value: ID}}
-	update := bson.D{
-		primitive.E{Key: "$set", Value: bson.D{
-			primitive.E{Key: "value", Value: value},
-		}},
-	}
-
-	res, err := sa.db.credentials.UpdateOne(filter, update, nil)
-	if err != nil {
-		return errors.WrapErrorAction(logutils.ActionUpdate, model.TypeCredential, nil, err)
-	}
-	if res.ModifiedCount != 1 {
-		return errors.ErrorAction(logutils.ActionUpdate, model.TypeCredential, &logutils.FieldArgs{"unexpected modified count": res.ModifiedCount})
->>>>>>> ff725537
 	}
 
 	return nil
