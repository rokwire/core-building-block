package storage

import (
	"context"
	"core-building-block/core/model"
	"strconv"
	"sync"
	"time"

	"github.com/google/uuid"
	"github.com/rokmetro/logging-library/errors"
	"github.com/rokmetro/logging-library/logs"
	"github.com/rokmetro/logging-library/logutils"
	"go.mongodb.org/mongo-driver/bson"
	"go.mongodb.org/mongo-driver/bson/primitive"
	"go.mongodb.org/mongo-driver/mongo"
	"go.mongodb.org/mongo-driver/mongo/options"
	"golang.org/x/sync/syncmap"
	"gopkg.in/go-playground/validator.v9"
)

//Adapter implements the Storage interface
type Adapter struct {
	db *database

	logger *logs.Logger

	cachedOrganizations *syncmap.Map
	organizationsLock   *sync.RWMutex
}

//Start starts the storage
func (sa *Adapter) Start() error {
	//start db
	err := sa.db.start()
	if err != nil {
		return errors.WrapErrorAction(logutils.ActionInitialize, "storage adapter", nil, err)
	}

	//register storage listener
	sl := storageListener{adapter: sa}
	sa.RegisterStorageListener(&sl)

	//cache the organizations
	err = sa.cacheOrganizations()
	if err != nil {
		return errors.WrapErrorAction(logutils.ActionCache, model.TypeOrganization, nil, err)
	}

	return err
}

//RegisterStorageListener registers a data change listener with the storage adapter
func (sa *Adapter) RegisterStorageListener(storageListener Listener) {
	sa.db.listeners = append(sa.db.listeners, storageListener)
}

//cacheOrganizations caches the organizations from the DB
func (sa *Adapter) cacheOrganizations() error {
	sa.logger.Info("cacheOrganizations..")

	organizations, err := sa.LoadOrganizations()
	if err != nil {
		return errors.WrapErrorAction(logutils.ActionFind, model.TypeOrganization, nil, err)
	}

	sa.setCachedOrganizations(&organizations)

	return nil
}

func (sa *Adapter) setCachedOrganizations(organizations *[]model.Organization) {
	sa.organizationsLock.Lock()
	defer sa.organizationsLock.Unlock()

	sa.cachedOrganizations = &syncmap.Map{}
	validate := validator.New()

	for _, org := range *organizations {
		err := validate.Struct(org)
		if err == nil {
			sa.cachedOrganizations.Store(org.ID, org)
		} else {
			sa.logger.Errorf("failed to validate and cache organization with org_id %s: %s", org.ID, err.Error())
		}
	}
}

func (sa *Adapter) getCachedOrganization(orgID string) (*model.Organization, error) {
	sa.organizationsLock.RLock()
	defer sa.organizationsLock.RUnlock()

	errArgs := &logutils.FieldArgs{"org_id": orgID}

	item, _ := sa.cachedOrganizations.Load(orgID)
	if item != nil {
		organization, ok := item.(model.Organization)
		if !ok {
			return nil, errors.ErrorAction(logutils.ActionCast, model.TypeOrganization, errArgs)
		}
		return &organization, nil
	}
	return nil, errors.ErrorData(logutils.StatusMissing, model.TypeOrganization, errArgs)
}

func (sa *Adapter) getCachedOrganizations() ([]model.Organization, error) {
	sa.organizationsLock.RLock()
	defer sa.organizationsLock.RUnlock()

	var err error
	organizationList := make([]model.Organization, 0)
	sa.cachedOrganizations.Range(func(key, item interface{}) bool {
		errArgs := &logutils.FieldArgs{"org_id": key}
		if item == nil {
			err = errors.ErrorData(logutils.StatusInvalid, model.TypeOrganization, errArgs)
			return false
		}

		organization, ok := item.(model.Organization)
		if !ok {
			err = errors.ErrorAction(logutils.ActionCast, model.TypeOrganization, errArgs)
			return false
		}
		organizationList = append(organizationList, organization)
		return true
	})

	return organizationList, err
}

//FindUserByID finds an user by id
func (sa *Adapter) FindUserByID(id string) (*model.User, error) {
	return sa.findUser("_id", id)
}

//FindUserByAccountID finds an user by account id
func (sa *Adapter) FindUserByAccountID(accountID string) (*model.User, error) {
	return sa.findUser("account.id", accountID)
}

func (sa *Adapter) findUser(key string, id string) (*model.User, error) {
	filter := bson.M{key: id}
	var user user
	err := sa.db.users.FindOne(filter, &user, nil)
	if err != nil {
		return nil, errors.WrapErrorAction(logutils.ActionFind, model.TypeUser, nil, err)
	}

	modelUser := userFromStorage(&user, sa)
	return &modelUser, nil
}

//InsertUser inserts a user
func (sa *Adapter) InsertUser(user *model.User, authCred *model.AuthCreds) (*model.User, error) {
	if user == nil {
		return nil, errors.ErrorData(logutils.StatusInvalid, logutils.TypeArg, logutils.StringArgs(model.TypeUser))
	}

	storageUser := userToStorage(user)
	membership := storageUser.OrganizationsMemberships[0]
	organizationMembership := organizationMembership{ID: membership.ID, UserID: user.ID, OrgID: membership.OrgID,
		OrgUserData: membership.OrgUserData, DateCreated: storageUser.DateCreated}

	// transaction
	err := sa.db.dbClient.UseSession(context.Background(), func(sessionContext mongo.SessionContext) error {
		err := sessionContext.StartTransaction()
		if err != nil {
			sa.abortTransaction(sessionContext)
			return errors.WrapErrorAction(logutils.ActionStart, logutils.TypeTransaction, nil, err)
		}

		_, err = sa.db.users.InsertOneWithContext(sessionContext, storageUser)
		if err != nil {
			sa.abortTransaction(sessionContext)
			return errors.WrapErrorAction(logutils.ActionInsert, model.TypeUser, nil, err)
		}

		authCred.AccountID = storageUser.Account.ID
		err = sa.InsertCredentials(authCred, sessionContext)
		if err != nil {
			return errors.WrapErrorData(logutils.StatusInvalid, model.TypeAuthCred, &logutils.FieldArgs{"user_id": storageUser.Account.Username, "account_id": storageUser.Account.ID}, err)
		}

		err = sa.InsertMembership(&organizationMembership, sessionContext)
		if err != nil {
			sa.abortTransaction(sessionContext)
			return errors.WrapErrorAction(logutils.ActionInsert, model.TypeOrganizationMembership, nil, err)
		}

		//TODO: only save if device info has changed or it is new device
		err = sa.SaveDevice(&user.Devices[0], sessionContext)
		if err != nil {
			sa.abortTransaction(sessionContext)
			return errors.WrapErrorAction(logutils.ActionSave, "device", nil, err)
		}

		//commit the transaction
		err = sessionContext.CommitTransaction(sessionContext)
		if err != nil {
			sa.abortTransaction(sessionContext)
			return errors.WrapErrorAction(logutils.ActionCommit, logutils.TypeTransaction, nil, err)
		}
		return nil
	})
	if err != nil {
		return nil, err
	}

	returnUser := userFromStorage(storageUser, sa)
	return &returnUser, nil
}

//UpdateUser updates an existing user
func (sa *Adapter) UpdateUser(updatedUser *model.User, orgID string, newOrgData *map[string]interface{}) (*model.User, error) {
	if updatedUser == nil {
		return nil, errors.ErrorData(logutils.StatusInvalid, logutils.TypeArg, logutils.StringArgs(model.TypeUser))
	}

	now := time.Now().UTC()
	newUser := userToStorage(updatedUser)
	newUser.DateUpdated = &now

	// TODO:
	// check for device updates and add possible new device

	var newMembership *organizationMembership
	if newOrgData != nil {
		membershipID, err := uuid.NewUUID()
		if err != nil {
			return nil, errors.WrapErrorData(logutils.StatusInvalid, logutils.TypeString, logutils.StringArgs("membership_id"), err)
		}
		newOrgMembership := organizationMembership{ID: membershipID.String(), UserID: updatedUser.ID, OrgID: orgID,
			OrgUserData: *newOrgData, DateCreated: now}
		newMembership = &newOrgMembership

		// TODO:
		// possibly set groups based on organization populations

		newUser.OrganizationsMemberships = append(newUser.OrganizationsMemberships,
			userMembership{ID: membershipID.String(), OrgID: orgID, OrgUserData: *newOrgData, DateCreated: now})
	}

	// transaction
	err := sa.db.dbClient.UseSession(context.Background(), func(sessionContext mongo.SessionContext) error {
		err := sessionContext.StartTransaction()
		if err != nil {
			sa.abortTransaction(sessionContext)
			return errors.WrapErrorAction(logutils.ActionStart, logutils.TypeTransaction, nil, err)
		}

		filter := bson.M{"_id": updatedUser.ID}
		err = sa.db.users.ReplaceOneWithContext(sessionContext, filter, newUser, nil)
		if err != nil {
			sa.abortTransaction(sessionContext)
			return errors.WrapErrorAction(logutils.ActionReplace, model.TypeUser, nil, err)
		}

		if newMembership != nil {
			err = sa.InsertMembership(newMembership, sessionContext)
			if err != nil {
				sa.abortTransaction(sessionContext)
				return errors.WrapErrorAction(logutils.ActionInsert, model.TypeOrganizationMembership, nil, err)
			}
		}

		//TODO: save device if some device info has changed or added new device
		// err = sa.SaveDevice(&newDevice, sessionContext)
		// if err == nil {
		// 	abortTransaction(sessionContext)
		// 	return log.WrapErrorAction(log.ActionSave, "device", nil, err)
		// }

		//commit the transaction
		err = sessionContext.CommitTransaction(sessionContext)
		if err != nil {
			sa.abortTransaction(sessionContext)
			return errors.WrapErrorAction(logutils.ActionCommit, logutils.TypeTransaction, nil, err)
		}
		return nil
	})
	if err != nil {
		return nil, err
	}

	returnUser := userFromStorage(newUser, sa)
	return &returnUser, nil
}

//DeleteUser deletes a user
func (sa *Adapter) DeleteUser(id string) error {
	//TODO - we have to decide what we do on delete user operation - removing all user relations, (or) mark the user disabled etc
	filter := bson.M{"_id": id}
	_, err := sa.db.users.DeleteOne(filter, nil)
	if err != nil {
		return errors.WrapErrorAction(logutils.ActionDelete, model.TypeUser, nil, err)
	}

	return nil
}

//FindCredentialsByID finds a set of credentials by ID
func (sa *Adapter) FindCredentialsByID(ID string) (*model.AuthCreds, error) {
	filter := bson.D{primitive.E{Key: "_id", Value: ID}}

	var creds model.AuthCreds
	err := sa.db.credentials.FindOne(filter, &creds, nil)
	if err != nil {
		return nil, errors.WrapErrorAction(logutils.ActionFind, model.TypeAuthCred, nil, err)
	}

	return &creds, nil
}

//FindCredentials find a set of credentials
func (sa *Adapter) FindCredentials(orgID string, authType string, params map[string]interface{}) (*model.AuthCreds, error) {
	filter := bson.D{primitive.E{Key: "org_id", Value: orgID}, primitive.E{Key: "auth_type", Value: authType}}
	for k, v := range params {
		filter = append(filter, primitive.E{Key: "creds." + k, Value: v})
	}

	var creds model.AuthCreds
	err := sa.db.credentials.FindOne(filter, &creds, nil)
	if err != nil {
		return nil, errors.WrapErrorAction(logutils.ActionFind, model.TypeAuthCred, nil, err)
	}

	return &creds, nil
}

//InsertCredentials inserts a set of credentials
func (sa *Adapter) InsertCredentials(creds *model.AuthCreds, context mongo.SessionContext) error {
	if creds == nil {
		return errors.ErrorData(logutils.StatusInvalid, logutils.TypeArg, logutils.StringArgs(model.TypeAuthCred))
	}

	var err error
	if context == nil {
		_, err = sa.db.credentials.InsertOne(creds)
	} else {
		_, err = sa.db.credentials.InsertOneWithContext(context, creds)
	}
	if err != nil {
		return errors.WrapErrorAction(logutils.ActionInsert, model.TypeAuthCred, nil, err)
	}

	return nil
}

<<<<<<< HEAD
//FindRefreshToken finds a refresh token
func (sa *Adapter) FindRefreshToken(token string) (*model.AuthRefresh, error) {
	conditions := []bson.M{{"refresh.current_token": token}, {"refresh.previous_token": token}}
	filter := bson.M{"$or": conditions}

	var refresh model.AuthRefresh
	err := sa.db.refreshTokens.FindOne(filter, &refresh, nil)
	if err != nil {
		return nil, errors.WrapErrorAction(logutils.ActionFind, model.TypeAuthRefresh, nil, err)
	}

	return &refresh, nil
}

//LoadRefreshTokens loads refresh tokens by an ID triple
func (sa *Adapter) LoadRefreshTokens(orgID string, appID string, credsID string) ([]model.AuthRefresh, error) {
	filter := bson.D{primitive.E{Key: "org_id", Value: orgID}, primitive.E{Key: "app_id", Value: appID}, primitive.E{Key: "creds_id", Value: credsID}}
	opts := options.Find().SetSort(bson.D{primitive.E{Key: "exp", Value: 1}})

	var refresh []model.AuthRefresh
	err := sa.db.refreshTokens.Find(filter, &refresh, opts)
	if err != nil {
		return nil, errors.WrapErrorAction(logutils.ActionFind, model.TypeAuthRefresh, nil, err)
	}

	return refresh, nil
}

//InsertRefreshToken inserts a refresh token
func (sa *Adapter) InsertRefreshToken(refresh *model.AuthRefresh) error {
	if refresh == nil {
		return errors.ErrorData(logutils.StatusInvalid, model.TypeAuthRefresh, nil)
	}

	_, err := sa.db.refreshTokens.InsertOne(refresh)
	if err != nil {
		return errors.WrapErrorAction(logutils.ActionInsert, model.TypeAuthRefresh, nil, err)
	}

	return nil
}

//UpdateRefreshToken updates a refresh token
func (sa *Adapter) UpdateRefreshToken(token string, refresh *model.AuthRefresh) error {
	filter := bson.D{primitive.E{Key: "current_token", Value: token}}
=======
//UpdateCredentials updates a set of credentials
func (sa *Adapter) UpdateCredentials(ID string, refresh *model.AuthRefresh) error {
	filter := bson.D{primitive.E{Key: "_id", Value: ID}}
>>>>>>> a9d9a298
	update := bson.D{
		primitive.E{Key: "$set", Value: bson.D{
			primitive.E{Key: "previous_token", Value: refresh.PreviousToken},
			primitive.E{Key: "current_token", Value: refresh.CurrentToken},
			primitive.E{Key: "exp", Value: refresh.Expires},
			primitive.E{Key: "params", Value: refresh.Params},
		}},
	}

<<<<<<< HEAD
	res, err := sa.db.refreshTokens.UpdateOne(filter, update, nil)
=======
	res, err := sa.db.credentials.UpdateOne(filter, update, nil)
>>>>>>> a9d9a298
	if err != nil {
		return errors.WrapErrorAction(logutils.ActionFind, model.TypeAuthRefresh, nil, err)
	}
	if res.ModifiedCount != 1 {
		return errors.ErrorAction(logutils.ActionUpdate, model.TypeAuthRefresh, logutils.StringArgs("unexpected modified count"))
	}

	return nil
}

//DeleteRefreshToken updates a refresh token
func (sa *Adapter) DeleteRefreshToken(token string) error {
	filter := bson.D{primitive.E{Key: "current_token", Value: token}}

	res, err := sa.db.refreshTokens.DeleteOne(filter, nil)
	if err != nil {
		return errors.WrapErrorAction(logutils.ActionDelete, model.TypeAuthRefresh, nil, err)
	}
	if res.DeletedCount != 1 {
		return errors.ErrorAction(logutils.ActionDelete, model.TypeAuthRefresh, logutils.StringArgs("unexpected deleted count"))
	}

	return nil
}

//DeleteExpiredRefreshTokens deletes expired refresh tokens
func (sa *Adapter) DeleteExpiredRefreshTokens(now *time.Time) error {
	filter := []bson.M{{"exp": bson.M{"$lte": now}}}

	_, err := sa.db.refreshTokens.DeleteMany(filter, nil)
	if err != nil {
		return errors.WrapErrorAction(logutils.ActionDelete, model.TypeAuthRefresh, &logutils.FieldArgs{"exp": now}, err)
	}

	return nil
}

//FindGlobalPermissions finds a set of global user permissions
func (sa *Adapter) FindGlobalPermissions(ids []string) ([]model.GlobalPermission, error) {
	permissionsFilter := bson.D{primitive.E{Key: "_id", Value: bson.M{"$in": ids}}}
	var permissionsResult []model.GlobalPermission
	err := sa.db.globalPermissions.Find(permissionsFilter, &permissionsResult, nil)
	if err != nil {
		return nil, err
	}

	return permissionsResult, nil
}

//UpdateGlobalPermission updates global permission
func (sa *Adapter) UpdateGlobalPermission(item model.GlobalPermission) error {
	//TODO
	//This will be slow operation as we keep a copy of the entity in the users collection without index.
	//Maybe we need to up the transaction timeout for this operation because of this.
	return errors.New(logutils.Unimplemented)
}

//DeleteGlobalPermission deletes global permission
func (sa *Adapter) DeleteGlobalPermission(id string) error {
	//TODO
	//This will be slow operation as we keep a copy of the entity in the users collection without index.
	//Maybe we need to up the transaction timeout for this operation because of this.
	return errors.New(logutils.Unimplemented)
}

//FindGlobalRoles finds a set of global user roles
func (sa *Adapter) FindGlobalRoles(ids []string) ([]model.GlobalRole, error) {
	rolesFilter := bson.D{primitive.E{Key: "_id", Value: bson.M{"$in": ids}}}
	var rolesResult []model.GlobalRole
	err := sa.db.globalRoles.Find(rolesFilter, &rolesResult, nil)
	if err != nil {
		return nil, err
	}

	return rolesResult, nil
}

//UpdateGlobalRole updates global role
func (sa *Adapter) UpdateGlobalRole(item model.GlobalRole) error {
	//TODO
	//This will be slow operation as we keep a copy of the entity in the users collection without index.
	//Maybe we need to up the transaction timeout for this operation because of this.
	return errors.New(logutils.Unimplemented)
}

//DeleteGlobalRole deletes global role
func (sa *Adapter) DeleteGlobalRole(id string) error {
	//TODO
	//This will be slow operation as we keep a copy of the entity in the users collection without index.
	//Maybe we need to up the transaction timeout for this operation because of this.
	return errors.New(logutils.Unimplemented)
}

//FindGlobalGroups finds a set of global user groups
func (sa *Adapter) FindGlobalGroups(ids []string) ([]model.GlobalGroup, error) {
	filter := bson.D{primitive.E{Key: "_id", Value: bson.M{"$in": ids}}}
	var groupsResult []model.GlobalGroup
	err := sa.db.globalGroups.Find(filter, &groupsResult, nil)
	if err != nil {
		return nil, err
	}
	return groupsResult, nil
}

//UpdateGlobalGroup updates global group
func (sa *Adapter) UpdateGlobalGroup(item model.GlobalGroup) error {
	//TODO
	//This will be slow operation as we keep a copy of the entity in the users collection without index.
	//Maybe we need to up the transaction timeout for this operation because of this.
	return errors.New(logutils.Unimplemented)
}

//DeleteGlobalGroup deletes global group
func (sa *Adapter) DeleteGlobalGroup(id string) error {
	//TODO
	//This will be slow operation as we keep a copy of the entity in the users collection without index.
	//Maybe we need to up the transaction timeout for this operation because of this.
	return errors.New(logutils.Unimplemented)
}

//FindOrganizationPermissions finds a set of organization user permissions
func (sa *Adapter) FindOrganizationPermissions(ids []string, orgID string) ([]model.OrganizationPermission, error) {
	permissionsFilter := bson.D{primitive.E{Key: "org_id", Value: orgID}, primitive.E{Key: "_id", Value: bson.M{"$in": ids}}}
	var permissionsResult []organizationPermission
	err := sa.db.organizationsPermissions.Find(permissionsFilter, &permissionsResult, nil)
	if err != nil {
		return nil, err
	}

	//get the organization from the cached ones
	organization, err := sa.getCachedOrganization(orgID)
	if err != nil {
		return nil, errors.WrapErrorData(logutils.StatusMissing, model.TypeOrganization, &logutils.FieldArgs{"org_id": orgID}, err)
	}

	result := organizationPermissionsFromStorage(permissionsResult, *organization)

	return result, nil
}

//UpdateOrganizationPermission updates organziation permission
func (sa *Adapter) UpdateOrganizationPermission(item model.OrganizationPermission) error {
	//TODO
	//This will be slow operation as we keep a copy of the entity in the users collection without index.
	//Maybe we need to up the transaction timeout for this operation because of this.
	return errors.New(logutils.Unimplemented)
}

//DeleteOrganizationPermission deletes organization permission
func (sa *Adapter) DeleteOrganizationPermission(id string) error {
	//TODO
	//This will be slow operation as we keep a copy of the entity in the users collection without index.
	//Maybe we need to up the transaction timeout for this operation because of this.
	return errors.New(logutils.Unimplemented)
}

//FindOrganizationRoles finds a set of organization user roles
func (sa *Adapter) FindOrganizationRoles(ids []string, orgID string) ([]model.OrganizationRole, error) {
	rolesFilter := bson.D{primitive.E{Key: "org_id", Value: orgID}, primitive.E{Key: "_id", Value: bson.M{"$in": ids}}}
	var rolesResult []organizationRole
	err := sa.db.organizationsRoles.Find(rolesFilter, &rolesResult, nil)
	if err != nil {
		return nil, err
	}

	//get the organization from the cached ones
	organization, err := sa.getCachedOrganization(orgID)
	if err != nil {
		return nil, errors.WrapErrorData(logutils.StatusMissing, model.TypeOrganization, &logutils.FieldArgs{"org_id": orgID}, err)
	}

	result := organizationRolesFromStorage(rolesResult, *organization)

	return result, nil
}

//UpdateOrganizationRole updates organization role
func (sa *Adapter) UpdateOrganizationRole(item model.OrganizationRole) error {
	//TODO
	//This will be slow operation as we keep a copy of the entity in the users collection without index.
	//Maybe we need to up the transaction timeout for this operation because of this.
	return errors.New(logutils.Unimplemented)
}

//DeleteOrganizationRole deletes organization role
func (sa *Adapter) DeleteOrganizationRole(id string) error {
	//TODO
	//This will be slow operation as we keep a copy of the entity in the users collection without index.
	//Maybe we need to up the transaction timeout for this operation because of this.
	return errors.New(logutils.Unimplemented)
}

//FindOrganizationGroups finds a set of organization user groups
func (sa *Adapter) FindOrganizationGroups(ids []string, orgID string) ([]model.OrganizationGroup, error) {
	filter := bson.D{primitive.E{Key: "org_id", Value: orgID}, primitive.E{Key: "_id", Value: bson.M{"$in": ids}}}
	var groupsResult []organizationGroup
	err := sa.db.organizationsGroups.Find(filter, &groupsResult, nil)
	if err != nil {
		return nil, err
	}

	//get the organization from the cached ones
	organization, err := sa.getCachedOrganization(orgID)
	if err != nil {
		return nil, errors.WrapErrorData(logutils.StatusMissing, model.TypeOrganization, &logutils.FieldArgs{"org_id": orgID}, err)
	}

	result := organizationGroupsFromStorage(groupsResult, *organization)

	return result, nil
}

//UpdateOrganizationGroup updates organization group
func (sa *Adapter) UpdateOrganizationGroup(item model.OrganizationGroup) error {
	//TODO
	//This will be slow operation as we keep a copy of the entity in the users collection without index.
	//Maybe we need to up the transaction timeout for this operation because of this.
	return errors.New(logutils.Unimplemented)
}

//DeleteOrganizationGroup deletes organziation group
func (sa *Adapter) DeleteOrganizationGroup(id string) error {
	//TODO
	//This will be slow operation as we keep a copy of the entity in the users collection without index.
	//Maybe we need to up the transaction timeout for this operation because of this.
	return errors.New(logutils.Unimplemented)
}

//InsertMembership inserts an organization membership
func (sa *Adapter) InsertMembership(orgMembership *organizationMembership, context mongo.SessionContext) error {
	if orgMembership == nil {
		return errors.ErrorData(logutils.StatusInvalid, logutils.TypeArg, logutils.StringArgs(model.TypeOrganizationMembership))
	}

	var err error
	if context == nil {
		_, err = sa.db.organizationsMemberships.InsertOne(orgMembership)
	} else {
		_, err = sa.db.organizationsMemberships.InsertOneWithContext(context, orgMembership)
	}

	if err != nil {
		return errors.WrapErrorAction(logutils.ActionInsert, model.TypeOrganizationMembership, nil, err)
	}
	return nil
}

//FindAuthConfig finds the auth document from DB by orgID and appID
func (sa *Adapter) FindAuthConfig(orgID string, appID string, authType string) (*model.AuthConfig, error) {
	errFields := &logutils.FieldArgs{"org_id": orgID, "app_id": appID, "auth_type": authType}
	filter := bson.D{primitive.E{Key: "org_id", Value: orgID}, primitive.E{Key: "app_id", Value: appID}, primitive.E{Key: "type", Value: authType}}
	var result *model.AuthConfig
	err := sa.db.authConfigs.FindOne(filter, &result, nil)
	if err != nil {
		return nil, errors.WrapErrorAction(logutils.ActionFind, model.TypeAuthConfig, errFields, err)
	}
	if result == nil {
		return nil, errors.WrapErrorData(logutils.StatusMissing, model.TypeAuthConfig, errFields, err)
	}
	return result, nil
}

//LoadAuthConfigs finds all auth config documents in the DB
func (sa *Adapter) LoadAuthConfigs() ([]model.AuthConfig, error) {
	filter := bson.D{}
	var result []model.AuthConfig
	err := sa.db.authConfigs.Find(filter, &result, nil)
	if err != nil {
		return nil, errors.WrapErrorAction(logutils.ActionFind, model.TypeAuthConfig, nil, err)
	}
	if len(result) == 0 {
		return nil, errors.WrapErrorData(logutils.StatusMissing, model.TypeAuthConfig, nil, err)
	}

	return result, nil
}

//CreateGlobalConfig creates global config
func (sa *Adapter) CreateGlobalConfig(setting string) (*model.GlobalConfig, error) {
	globalConfig := model.GlobalConfig{Setting: setting}
	_, err := sa.db.globalConfig.InsertOne(globalConfig)
	if err != nil {
		return nil, errors.WrapErrorAction(logutils.ActionInsert, model.TypeGlobalConfig, nil, err)
	}
	return &globalConfig, nil
}

//GetGlobalConfig give config
func (sa *Adapter) GetGlobalConfig() (*model.GlobalConfig, error) {
	filter := bson.D{}
	var result []model.GlobalConfig
	err := sa.db.globalConfig.Find(filter, &result, nil)
	if err != nil {
		return nil, errors.WrapErrorAction(logutils.ActionFind, model.TypeGlobalConfig, nil, err)
	}
	if len(result) == 0 {
		//no record
		return nil, nil
	}
	return &result[0], nil

}

//SaveGlobalConfig saves the global configuration to the storage
func (sa *Adapter) SaveGlobalConfig(gc *model.GlobalConfig) error {
	// transaction
	err := sa.db.dbClient.UseSession(context.Background(), func(sessionContext mongo.SessionContext) error {
		err := sessionContext.StartTransaction()
		if err != nil {
			return errors.WrapErrorAction(logutils.ActionStart, logutils.TypeTransaction, nil, err)
		}

		//clear the global config - we always keep only one global config
		delFilter := bson.D{}
		_, err = sa.db.globalConfig.DeleteManyWithContext(sessionContext, delFilter, nil)
		if err != nil {
			sa.abortTransaction(sessionContext)
			return errors.WrapErrorAction(logutils.ActionDelete, model.TypeGlobalConfig, nil, err)
		}

		//add the new one
		_, err = sa.db.globalConfig.InsertOneWithContext(sessionContext, gc)
		if err != nil {
			sa.abortTransaction(sessionContext)
			return errors.WrapErrorAction(logutils.ActionInsert, model.TypeGlobalConfig, nil, err)
		}

		err = sessionContext.CommitTransaction(sessionContext)
		if err != nil {
			sa.abortTransaction(sessionContext)
			return errors.WrapErrorAction(logutils.ActionCommit, logutils.TypeTransaction, nil, err)
		}
		return nil
	})
	if err != nil {
		return err
	}
	return nil
}

//FindOrganization finds an organization
func (sa *Adapter) FindOrganization(id string) (*model.Organization, error) {
	//no transactions for get operations..
	cachedOrg, err := sa.getCachedOrganization(id)
	if cachedOrg != nil && err == nil {
		return cachedOrg, nil
	}
	sa.logger.Warn(err.Error())

	//1. find organization
	orgFilter := bson.D{primitive.E{Key: "_id", Value: id}}
	var org organization

	err = sa.db.organizations.FindOne(orgFilter, &org, nil)
	if err != nil {
		return nil, errors.WrapErrorAction(logutils.ActionFind, model.TypeOrganization, &logutils.FieldArgs{"id": id}, err)
	}

	//2. find the organization applications
	var applications []model.Application
	if len(org.Applications) > 0 {
		appsFilter := bson.D{primitive.E{Key: "_id", Value: bson.M{"$in": org.Applications}}}
		err := sa.db.applications.Find(appsFilter, &applications, nil)
		if err != nil {
			return nil, errors.WrapErrorAction(logutils.ActionFind, model.TypeApplication, nil, err)
		}
	}

	organization := organizationFromStorage(&org, applications)
	return &organization, nil
}

//InsertOrganization inserts an organization
func (sa *Adapter) InsertOrganization(organization model.Organization) (*model.Organization, error) {
	org := organizationToStorage(&organization)
	_, err := sa.db.organizations.InsertOne(org)
	if err != nil {
		return nil, errors.WrapErrorAction(logutils.ActionInsert, model.TypeOrganization, nil, err)
	}

	return &organization, nil
}

//UpdateOrganization updates an organization
func (sa *Adapter) UpdateOrganization(ID string, name string, requestType string, requiresOwnLogin bool, loginTypes []string, organizationDomains []string) error {

	now := time.Now()
	//TODO - use pointers and update only what not nil
	updatOrganizationFilter := bson.D{primitive.E{Key: "_id", Value: ID}}
	updateOrganization := bson.D{
		primitive.E{Key: "$set", Value: bson.D{
			primitive.E{Key: "name", Value: name},
			primitive.E{Key: "type", Value: requestType},
			primitive.E{Key: "requires_own_login", Value: requiresOwnLogin},
			primitive.E{Key: "login_types", Value: loginTypes},
			primitive.E{Key: "config.domains", Value: organizationDomains},
			primitive.E{Key: "config.date_updated", Value: now},
			primitive.E{Key: "date_updated", Value: now},
		}},
	}

	result, err := sa.db.organizations.UpdateOne(updatOrganizationFilter, updateOrganization, nil)
	if err != nil {
		return errors.WrapErrorAction(logutils.ActionUpdate, model.TypeOrganization, &logutils.FieldArgs{"id": ID}, err)
	}
	if result.MatchedCount == 0 {
		return errors.WrapErrorData(logutils.StatusMissing, model.TypeOrganization, &logutils.FieldArgs{"id": ID}, err)
	}

	return nil
}

//LoadOrganizations gets the organizations
func (sa *Adapter) LoadOrganizations() ([]model.Organization, error) {
	//no transactions for get operations..
	cachedOrgs, err := sa.getCachedOrganizations()
	if err != nil {
		sa.logger.Warn(err.Error())
	} else if len(cachedOrgs) > 0 {
		return cachedOrgs, nil
	}

	//1. find the organizations
	orgsFilter := bson.D{}
	var orgsResult []organization
	err = sa.db.organizations.Find(orgsFilter, &orgsResult, nil)
	if err != nil {
		return nil, errors.WrapErrorAction(logutils.ActionFind, model.TypeOrganization, nil, err)
	}
	if len(orgsResult) == 0 {
		//no data
		return make([]model.Organization, 0), nil
	}

	//2. find the applications for the organization
	var applicationsIDs []string
	for _, org := range orgsResult {
		if len(org.Applications) > 0 {
			applicationsIDs = append(applicationsIDs, org.Applications...)
		}
	}
	var applicationsResult []model.Application
	if len(applicationsIDs) > 0 {
		orgsAppsFilter := bson.D{primitive.E{Key: "_id", Value: bson.M{"$in": applicationsIDs}}}
		err := sa.db.applications.Find(orgsAppsFilter, &applicationsResult, nil)
		if err != nil {
			return nil, errors.WrapErrorAction(logutils.ActionFind, model.TypeApplication, nil, err)
		}
	}

	//3. prepare the response
	organizations := organizationsFromStorage(orgsResult, applicationsResult)
	return organizations, nil
}

//InsertApplication inserts an application
func (sa *Adapter) InsertApplication(application model.Application) (*model.Application, error) {
	_, err := sa.db.applications.InsertOne(application)
	if err != nil {
		return nil, errors.WrapErrorAction(logutils.ActionInsert, model.TypeApplication, &logutils.FieldArgs{"id": application.ID}, err)
	}

	return &application, nil
}

//FindApplication finds application
func (sa *Adapter) FindApplication(ID string) (*model.Application, error) {
	filter := bson.D{primitive.E{Key: "_id", Value: ID}}
	var result []model.Application
	err := sa.db.applications.Find(filter, &result, nil)
	if err != nil {
		return nil, errors.WrapErrorAction(logutils.ActionFind, model.TypeApplication, nil, err)
	}
	if len(result) == 0 {
		//no record
		return nil, nil
	}

	appRes := result[0]

	getResApp := model.Application{ID: appRes.ID, Name: appRes.Name, Versions: appRes.Versions}
	return &getResApp, nil
}

// ============================== ServiceRegs ==============================

//FindServiceRegs fetches the requested service registration records
func (sa *Adapter) FindServiceRegs(serviceIDs []string) ([]model.ServiceReg, error) {
	var filter bson.M
	for _, serviceID := range serviceIDs {
		if serviceID == "all" {
			filter = bson.M{}
			break
		}
	}
	if filter == nil {
		filter = bson.M{"registration.service_id": bson.M{"$in": serviceIDs}}
	}

	var result []model.ServiceReg
	err := sa.db.serviceRegs.Find(filter, &result, nil)
	if err != nil {
		return nil, errors.WrapErrorAction(logutils.ActionFind, model.TypeServiceReg, &logutils.FieldArgs{"service_id": serviceIDs}, err)
	}

	if result == nil {
		result = []model.ServiceReg{}
	}

	return result, nil
}

//FindServiceReg finds the service registration in storage
func (sa *Adapter) FindServiceReg(serviceID string) (*model.ServiceReg, error) {
	filter := bson.M{"registration.service_id": serviceID}
	var reg *model.ServiceReg
	err := sa.db.serviceRegs.FindOne(filter, &reg, nil)
	if err != nil {
		return nil, errors.WrapErrorAction(logutils.ActionFind, model.TypeServiceReg, &logutils.FieldArgs{"service_id": serviceID}, err)
	}

	return reg, nil
}

//InsertServiceReg inserts the service registration to storage
func (sa *Adapter) InsertServiceReg(reg *model.ServiceReg) error {
	_, err := sa.db.serviceRegs.InsertOne(reg)
	if err != nil {
		return errors.WrapErrorAction(logutils.ActionInsert, model.TypeServiceReg, &logutils.FieldArgs{"service_id": reg.Registration.ServiceID}, err)
	}

	return nil
}

//UpdateServiceReg updates the service registration in storage
func (sa *Adapter) UpdateServiceReg(reg *model.ServiceReg) error {
	filter := bson.M{"registration.service_id": reg.Registration.ServiceID}
	err := sa.db.serviceRegs.ReplaceOne(filter, reg, nil)
	if err != nil {
		return errors.WrapErrorAction(logutils.ActionInsert, model.TypeServiceReg, &logutils.FieldArgs{"service_id": reg.Registration.ServiceID}, err)
	}

	return nil
}

//SaveServiceReg saves the service registration to the storage
func (sa *Adapter) SaveServiceReg(reg *model.ServiceReg) error {
	filter := bson.M{"registration.service_id": reg.Registration.ServiceID}
	opts := options.Replace().SetUpsert(true)
	err := sa.db.serviceRegs.ReplaceOne(filter, reg, opts)
	if err != nil {
		return errors.WrapErrorAction(logutils.ActionSave, model.TypeServiceReg, &logutils.FieldArgs{"service_id": reg.Registration.ServiceID}, err)
	}

	return nil
}

//DeleteServiceReg deletes the service registration from storage
func (sa *Adapter) DeleteServiceReg(serviceID string) error {
	filter := bson.M{"registration.service_id": serviceID}
	result, err := sa.db.serviceRegs.DeleteOne(filter, nil)
	if err != nil {
		return errors.WrapErrorAction(logutils.ActionDelete, model.TypeServiceReg, &logutils.FieldArgs{"service_id": serviceID}, err)
	}
	if result == nil {
		return errors.WrapErrorData(logutils.StatusInvalid, "result", &logutils.FieldArgs{"service_id": serviceID}, err)
	}
	deletedCount := result.DeletedCount
	if deletedCount == 0 {
		return errors.WrapErrorData(logutils.StatusMissing, model.TypeServiceReg, &logutils.FieldArgs{"service_id": serviceID}, err)
	}

	return nil
}

//FindServiceAuthorization finds the service authorization in storage
func (sa *Adapter) FindServiceAuthorization(userID string, serviceID string) (*model.ServiceAuthorization, error) {
	filter := bson.M{"user_id": userID, "service_id": serviceID}
	var reg *model.ServiceAuthorization
	err := sa.db.serviceAuthorizations.FindOne(filter, &reg, nil)
	if err != nil {
		return nil, errors.WrapErrorAction(logutils.ActionFind, model.TypeServiceAuthorization, &logutils.FieldArgs{"user_id": userID, "service_id": serviceID}, err)
	}

	return reg, nil
}

//SaveServiceAuthorization saves the service authorization to storage
func (sa *Adapter) SaveServiceAuthorization(authorization *model.ServiceAuthorization) error {
	filter := bson.M{"user_id": authorization.UserID, "service_id": authorization.ServiceID}
	opts := options.Replace().SetUpsert(true)
	err := sa.db.serviceAuthorizations.ReplaceOne(filter, authorization, opts)
	if err != nil {
		return errors.WrapErrorAction(logutils.ActionSave, model.TypeServiceAuthorization, &logutils.FieldArgs{"user_id": authorization.UserID, "service_id": authorization.ServiceID}, err)
	}

	return nil
}

//DeleteServiceAuthorization deletes the service authorization from storage
func (sa *Adapter) DeleteServiceAuthorization(userID string, serviceID string) error {
	filter := bson.M{"user_id": userID, "service_id": serviceID}
	result, err := sa.db.serviceAuthorizations.DeleteOne(filter, nil)
	if err != nil {
		return errors.WrapErrorAction(logutils.ActionFind, model.TypeServiceAuthorization, &logutils.FieldArgs{"user_id": userID, "service_id": serviceID}, err)
	}
	if result == nil {
		return errors.WrapErrorData(logutils.StatusInvalid, "result", &logutils.FieldArgs{"user_id": userID, "service_id": serviceID}, err)
	}
	deletedCount := result.DeletedCount
	if deletedCount == 0 {
		return errors.WrapErrorData(logutils.StatusMissing, model.TypeServiceAuthorization, &logutils.FieldArgs{"user_id": userID, "service_id": serviceID}, err)
	}

	return nil
}

//SaveDevice saves device
func (sa *Adapter) SaveDevice(device *model.Device, context mongo.SessionContext) error {
	if device == nil {
		return errors.ErrorData(logutils.StatusInvalid, logutils.TypeArg, logutils.StringArgs("device"))
	}

	storageDevice := deviceToStorage(device)

	var err error
	filter := bson.M{"_id": device.ID}
	opts := options.Replace().SetUpsert(true)
	if context == nil {
		err = sa.db.devices.ReplaceOne(filter, storageDevice, opts)
	} else {
		err = sa.db.devices.ReplaceOneWithContext(context, filter, storageDevice, opts)
	}

	if err != nil {
		return errors.WrapErrorAction(logutils.ActionSave, "device", &logutils.FieldArgs{"device_id": device.ID}, nil)
	}

	return nil
}

func (sa *Adapter) abortTransaction(sessionContext mongo.SessionContext) {
	err := sessionContext.AbortTransaction(sessionContext)
	if err != nil {
		sa.logger.Errorf("error aborting a transaction - %s", err)
	}
}

//NewStorageAdapter creates a new storage adapter instance
func NewStorageAdapter(mongoDBAuth string, mongoDBName string, mongoTimeout string, logger *logs.Logger) *Adapter {
	timeoutInt, err := strconv.Atoi(mongoTimeout)
	if err != nil {
		logger.Warn("Setting default Mongo timeout - 500")
		timeoutInt = 500
	}
	timeout := time.Millisecond * time.Duration(timeoutInt)

	cachedOrganizations := &syncmap.Map{}
	organizationsLock := &sync.RWMutex{}

	db := &database{mongoDBAuth: mongoDBAuth, mongoDBName: mongoDBName, mongoTimeout: timeout, logger: logger}
	return &Adapter{db: db, logger: logger, cachedOrganizations: cachedOrganizations, organizationsLock: organizationsLock}
}

type storageListener struct {
	adapter *Adapter
	DefaultListenerImpl
}

func (sl *storageListener) OnOrganizationsUpdated() {
	sl.adapter.cacheOrganizations()
}

func (sl *storageListener) OnApplicationsUpdated() {
	sl.adapter.cacheOrganizations()
}

//Listener represents storage listener
type Listener interface {
	OnAuthConfigUpdated()
	OnServiceRegsUpdated()
	OnOrganizationsUpdated()
	OnApplicationsUpdated()
}

//DefaultListenerImpl default listener implementation
type DefaultListenerImpl struct{}

//OnAuthConfigUpdated notifies auth configs have been updated
func (d *DefaultListenerImpl) OnAuthConfigUpdated() {}

//OnServiceRegsUpdated notifies services regs have been updated
func (d *DefaultListenerImpl) OnServiceRegsUpdated() {}

//OnOrganizationsUpdated notifies organizations have been updated
func (d *DefaultListenerImpl) OnOrganizationsUpdated() {}

//OnApplicationsUpdated notifies applications have been updated
func (d *DefaultListenerImpl) OnApplicationsUpdated() {}<|MERGE_RESOLUTION|>--- conflicted
+++ resolved
@@ -346,7 +346,6 @@
 	return nil
 }
 
-<<<<<<< HEAD
 //FindRefreshToken finds a refresh token
 func (sa *Adapter) FindRefreshToken(token string) (*model.AuthRefresh, error) {
 	conditions := []bson.M{{"refresh.current_token": token}, {"refresh.previous_token": token}}
@@ -392,11 +391,6 @@
 //UpdateRefreshToken updates a refresh token
 func (sa *Adapter) UpdateRefreshToken(token string, refresh *model.AuthRefresh) error {
 	filter := bson.D{primitive.E{Key: "current_token", Value: token}}
-=======
-//UpdateCredentials updates a set of credentials
-func (sa *Adapter) UpdateCredentials(ID string, refresh *model.AuthRefresh) error {
-	filter := bson.D{primitive.E{Key: "_id", Value: ID}}
->>>>>>> a9d9a298
 	update := bson.D{
 		primitive.E{Key: "$set", Value: bson.D{
 			primitive.E{Key: "previous_token", Value: refresh.PreviousToken},
@@ -406,11 +400,7 @@
 		}},
 	}
 
-<<<<<<< HEAD
 	res, err := sa.db.refreshTokens.UpdateOne(filter, update, nil)
-=======
-	res, err := sa.db.credentials.UpdateOne(filter, update, nil)
->>>>>>> a9d9a298
 	if err != nil {
 		return errors.WrapErrorAction(logutils.ActionFind, model.TypeAuthRefresh, nil, err)
 	}
