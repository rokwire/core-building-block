--- conflicted
+++ resolved
@@ -579,11 +579,7 @@
 }
 
 //FindLoginSessionsByParams finds login sessions by params
-<<<<<<< HEAD
-func (sa *Adapter) FindLoginSessionsByParams(appID string, orgID string, identifier *string, accountAuthTypeIdentifier *string,
-=======
 func (sa *Adapter) FindLoginSessionsByParams(appID string, orgID string, sessionID *string, identifier *string, accountAuthTypeIdentifier *string,
->>>>>>> b7d31aab
 	appTypeID *string, appTypeIdentifier *string, anonymous *bool, deviceID *string, ipAddress *string) ([]model.LoginSession, error) {
 	filter := bson.D{primitive.E{Key: "app_id", Value: appID},
 		primitive.E{Key: "org_id", Value: orgID}}
