--- conflicted
+++ resolved
@@ -19,7 +19,6 @@
 	"gopkg.in/go-playground/validator.v9"
 )
 
-<<<<<<< HEAD
 type user struct {
 	ID string `bson:"_id"`
 
@@ -97,12 +96,15 @@
 	Name string `bson:"name"`
 
 	OrgID string `bson:"organization_id"`
-=======
+
+	DateCreated time.Time  `bson:"date_created"`
+	DateUpdated *time.Time `bson:"date_updated"`
+}
+
 type application struct {
 	ID       string   `bson:"_id"`
 	Name     string   `bson:"name"`
 	Versions []string `bson:"versions"`
->>>>>>> 0c2ae003
 
 	DateCreated time.Time  `bson:"date_created"`
 	DateUpdated *time.Time `bson:"date_updated"`
