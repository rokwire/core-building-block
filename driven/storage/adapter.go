--- conflicted
+++ resolved
@@ -888,7 +888,6 @@
 	return &getResApp, nil
 }
 
-<<<<<<< HEAD
 //InsertGlobalGroup inserts global Group
 func (sa *Adapter) InsertGlobalRole(globalRole model.GlobalRole) (*model.GlobalRole, error) {
 	_, err := sa.db.globalRoles.InsertOne(globalRole)
@@ -897,7 +896,8 @@
 	}
 
 	return &globalRole, nil
-=======
+}
+
 //FindApplications finds applications
 func (sa *Adapter) FindApplications() ([]model.Application, error) {
 	filter := bson.D{}
@@ -914,7 +914,6 @@
 
 	application := applicationsFromStorage(result)
 	return application, nil
->>>>>>> 0a11f585
 }
 
 // ============================== ServiceRegs ==============================
