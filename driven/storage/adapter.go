// Copyright 2022 Board of Trustees of the University of Illinois.
//
// Licensed under the Apache License, Version 2.0 (the "License");
// you may not use this file except in compliance with the License.
// You may obtain a copy of the License at
//
//     http://www.apache.org/licenses/LICENSE-2.0
//
// Unless required by applicable law or agreed to in writing, software
// distributed under the License is distributed on an "AS IS" BASIS,
// WITHOUT WARRANTIES OR CONDITIONS OF ANY KIND, either express or implied.
// See the License for the specific language governing permissions and
// limitations under the License.

package storage

import (
	"context"
	"core-building-block/core/model"
	"core-building-block/utils"
	"fmt"
	"strconv"
	"sync"
	"time"

	"github.com/rokwire/logging-library-go/errors"
	"github.com/rokwire/logging-library-go/logs"
	"github.com/rokwire/logging-library-go/logutils"
	"go.mongodb.org/mongo-driver/bson"
	"go.mongodb.org/mongo-driver/bson/primitive"
	"go.mongodb.org/mongo-driver/mongo"
	"go.mongodb.org/mongo-driver/mongo/options"
	"golang.org/x/sync/syncmap"
	"gopkg.in/go-playground/validator.v9"
)

// Adapter implements the Storage interface
type Adapter struct {
	db *database

	logger *logs.Logger

	cachedServiceRegs *syncmap.Map
	serviceRegsLock   *sync.RWMutex

	cachedOrganizations *syncmap.Map
	organizationsLock   *sync.RWMutex

	cachedApplications *syncmap.Map
	applicationsLock   *sync.RWMutex

	cachedAuthTypes *syncmap.Map
	authTypesLock   *sync.RWMutex

	cachedApplicationsOrganizations *syncmap.Map //cache applications organizations
	applicationsOrganizationsLock   *sync.RWMutex

	cachedApplicationConfigs *syncmap.Map
	applicationConfigsLock   *sync.RWMutex
}

// Start starts the storage
func (sa *Adapter) Start() error {
	//start db
	err := sa.db.start()
	if err != nil {
		return errors.WrapErrorAction(logutils.ActionInitialize, "storage adapter", nil, err)
	}

	//register storage listener
	sl := storageListener{adapter: sa}
	sa.RegisterStorageListener(&sl)

	//cache the service regs
	err = sa.cacheServiceRegs()
	if err != nil {
		return errors.WrapErrorAction(logutils.ActionCache, model.TypeServiceReg, nil, err)
	}

	//cache the organizations
	err = sa.cacheOrganizations()
	if err != nil {
		return errors.WrapErrorAction(logutils.ActionCache, model.TypeOrganization, nil, err)
	}

	//cache the applications
	err = sa.cacheApplications()
	if err != nil {
		return errors.WrapErrorAction(logutils.ActionCache, model.TypeApplication, nil, err)
	}

	//cache the auth types
	err = sa.cacheAuthTypes()
	if err != nil {
		return errors.WrapErrorAction(logutils.ActionCache, model.TypeAuthType, nil, err)
	}

	//cache the application organization
	err = sa.cacheApplicationsOrganizations()
	if err != nil {
		return errors.WrapErrorAction(logutils.ActionCache, model.TypeApplicationOrganization, nil, err)
	}

	// cache application configs
	err = sa.cacheApplicationConfigs()
	if err != nil {
		return errors.WrapErrorAction(logutils.ActionCache, model.TypeApplicationConfig, nil, err)
	}

	return err
}

// RegisterStorageListener registers a data change listener with the storage adapter
func (sa *Adapter) RegisterStorageListener(storageListener Listener) {
	sa.db.listeners = append(sa.db.listeners, storageListener)
}

// PerformTransaction performs a transaction
func (sa *Adapter) PerformTransaction(transaction func(context TransactionContext) error) error {
	//TODO: may want to add timeout arg to PerformTransaction to be able to specify individual timeouts (mainly for slow operations)
	// transaction
	err := sa.db.dbClient.UseSession(context.Background(), func(sessionContext mongo.SessionContext) error {
		err := sessionContext.StartTransaction()
		if err != nil {
			sa.abortTransaction(sessionContext)
			return errors.WrapErrorAction(logutils.ActionStart, logutils.TypeTransaction, nil, err)
		}

		err = transaction(sessionContext)
		if err != nil {
			sa.abortTransaction(sessionContext)
			return errors.WrapErrorAction("performing", logutils.TypeTransaction, nil, err)
		}

		err = sessionContext.CommitTransaction(sessionContext)
		if err != nil {
			sa.abortTransaction(sessionContext)
			return errors.WrapErrorAction(logutils.ActionCommit, logutils.TypeTransaction, nil, err)
		}
		return nil
	})

	return err
}

// cacheServiceRegs caches the service regs from the DB
func (sa *Adapter) cacheServiceRegs() error {
	sa.logger.Info("cacheServiceRegs..")

	serviceRegs, err := sa.loadServiceRegs()
	if err != nil {
		return errors.WrapErrorAction(logutils.ActionFind, model.TypeServiceReg, nil, err)
	}

	sa.setCachedServiceRegs(&serviceRegs)

	return nil
}

func (sa *Adapter) setCachedServiceRegs(serviceRegs *[]model.ServiceReg) {
	sa.serviceRegsLock.Lock()
	defer sa.serviceRegsLock.Unlock()

	sa.cachedServiceRegs = &syncmap.Map{}
	validate := validator.New()

	for _, serviceReg := range *serviceRegs {
		err := validate.Struct(serviceReg)
		if err == nil {
			sa.cachedServiceRegs.Store(serviceReg.Registration.ServiceID, serviceReg)
		} else {
			sa.logger.Errorf("failed to validate and cache service registration with registration.service_id %s: %s", serviceReg.Registration.ServiceID, err.Error())
		}
	}
}

func (sa *Adapter) getCachedServiceReg(serviceID string) (*model.ServiceReg, error) {
	sa.serviceRegsLock.RLock()
	defer sa.serviceRegsLock.RUnlock()

	errArgs := &logutils.FieldArgs{"registration.service_id": serviceID}

	item, _ := sa.cachedServiceRegs.Load(serviceID)
	if item != nil {
		serviceReg, ok := item.(model.ServiceReg)
		if !ok {
			return nil, errors.ErrorAction(logutils.ActionCast, model.TypeServiceReg, errArgs)
		}
		return &serviceReg, nil
	}
	return nil, nil
}

func (sa *Adapter) getCachedServiceRegs(serviceIDs []string) ([]model.ServiceReg, error) {
	sa.serviceRegsLock.RLock()
	defer sa.serviceRegsLock.RUnlock()

	var serviceRegList []model.ServiceReg
	var err error
	if !utils.Contains(serviceIDs, "all") {
		serviceRegList = make([]model.ServiceReg, len(serviceIDs))
		for i, serviceID := range serviceIDs {
			item, _ := sa.cachedServiceRegs.Load(serviceID)
			serviceReg, err := sa.processCachedServiceReg(serviceID, item)
			if err != nil {
				return nil, err
			}
			serviceRegList[i] = *serviceReg
		}
	} else {
		serviceRegList = make([]model.ServiceReg, 0)
		sa.cachedServiceRegs.Range(func(key, item interface{}) bool {
			serviceReg, err := sa.processCachedServiceReg(key, item)
			if err != nil {
				return false
			}
			serviceRegList = append(serviceRegList, *serviceReg)

			return true
		})
	}

	return serviceRegList, err
}

func (sa *Adapter) processCachedServiceReg(key, item interface{}) (*model.ServiceReg, error) {
	errArgs := &logutils.FieldArgs{"registration.service_id": key}
	if item == nil {
		return nil, errors.ErrorData(logutils.StatusInvalid, model.TypeServiceReg, errArgs)
	}

	serviceReg, ok := item.(model.ServiceReg)
	if !ok {
		return nil, errors.ErrorAction(logutils.ActionCast, model.TypeServiceReg, errArgs)
	}

	return &serviceReg, nil
}

// cacheOrganizations caches the organizations from the DB
func (sa *Adapter) cacheOrganizations() error {
	sa.logger.Info("cacheOrganizations..")

	organizations, err := sa.loadOrganizations()
	if err != nil {
		return errors.WrapErrorAction(logutils.ActionFind, model.TypeOrganization, nil, err)
	}

	sa.setCachedOrganizations(&organizations)

	return nil
}

func (sa *Adapter) setCachedOrganizations(organizations *[]model.Organization) {
	sa.organizationsLock.Lock()
	defer sa.organizationsLock.Unlock()

	sa.cachedOrganizations = &syncmap.Map{}
	validate := validator.New()

	for _, org := range *organizations {
		err := validate.Struct(org)
		if err == nil {
			sa.cachedOrganizations.Store(org.ID, org)
		} else {
			sa.logger.Errorf("failed to validate and cache organization with org_id %s: %s", org.ID, err.Error())
		}
	}
}

func (sa *Adapter) getCachedOrganization(orgID string) (*model.Organization, error) {
	sa.organizationsLock.RLock()
	defer sa.organizationsLock.RUnlock()

	errArgs := &logutils.FieldArgs{"org_id": orgID}

	item, _ := sa.cachedOrganizations.Load(orgID)
	if item != nil {
		organization, ok := item.(model.Organization)
		if !ok {
			return nil, errors.ErrorAction(logutils.ActionCast, model.TypeOrganization, errArgs)
		}
		return &organization, nil
	}
	return nil, nil
}

func (sa *Adapter) getCachedOrganizations() ([]model.Organization, error) {
	sa.organizationsLock.RLock()
	defer sa.organizationsLock.RUnlock()

	var err error
	organizationList := make([]model.Organization, 0)
	sa.cachedOrganizations.Range(func(key, item interface{}) bool {
		errArgs := &logutils.FieldArgs{"org_id": key}
		if item == nil {
			err = errors.ErrorData(logutils.StatusInvalid, model.TypeOrganization, errArgs)
			return false
		}

		organization, ok := item.(model.Organization)
		if !ok {
			err = errors.ErrorAction(logutils.ActionCast, model.TypeOrganization, errArgs)
			return false
		}
		organizationList = append(organizationList, organization)
		return true
	})

	return organizationList, err
}

// cacheApplications caches the applications
func (sa *Adapter) cacheApplications() error {
	sa.logger.Info("cacheApplications..")

	applications, err := sa.loadApplications()
	if err != nil {
		return errors.WrapErrorAction(logutils.ActionFind, model.TypeApplication, nil, err)
	}

	sa.setCachedApplications(&applications)

	return nil
}

func (sa *Adapter) setCachedApplications(applications *[]model.Application) {
	sa.applicationsLock.Lock()
	defer sa.applicationsLock.Unlock()

	sa.cachedApplications = &syncmap.Map{}
	validate := validator.New()

	for _, app := range *applications {
		err := validate.Struct(app)
		if err == nil {
			sa.cachedApplications.Store(app.ID, app)
		} else {
			sa.logger.Errorf("failed to validate and cache application with id %s: %s", app.ID, err.Error())
		}
	}
}

func (sa *Adapter) getCachedApplication(appID string) (*model.Application, error) {
	sa.applicationsLock.RLock()
	defer sa.applicationsLock.RUnlock()

	errArgs := &logutils.FieldArgs{"app_id": appID}

	item, _ := sa.cachedApplications.Load(appID)
	if item != nil {
		application, ok := item.(model.Application)
		if !ok {
			return nil, errors.ErrorAction(logutils.ActionCast, model.TypeApplication, errArgs)
		}
		return &application, nil
	}
	return nil, nil
}

func (sa *Adapter) getCachedApplications() ([]model.Application, error) {
	sa.applicationsLock.RLock()
	defer sa.applicationsLock.RUnlock()

	var err error
	applicationList := make([]model.Application, 0)
	sa.cachedApplications.Range(func(key, item interface{}) bool {
		errArgs := &logutils.FieldArgs{"app_id": key}
		if item == nil {
			err = errors.ErrorData(logutils.StatusInvalid, model.TypeApplication, errArgs)
			return false
		}

		application, ok := item.(model.Application)
		if !ok {
			err = errors.ErrorAction(logutils.ActionCast, model.TypeApplication, errArgs)
			return false
		}
		applicationList = append(applicationList, application)
		return true
	})

	return applicationList, err
}

func (sa *Adapter) getCachedApplicationType(id string) (*model.Application, *model.ApplicationType, error) {
	sa.applicationsLock.RLock()
	defer sa.applicationsLock.RUnlock()

	var app *model.Application
	var appType *model.ApplicationType

	sa.cachedApplications.Range(func(key, value interface{}) bool {
		application, ok := value.(model.Application)
		if !ok {
			return false //break the iteration
		}

		applicationType := application.FindApplicationType(id)
		if applicationType != nil {
			app = &application
			appType = applicationType
			return false //break the iteration
		}

		// this will continue iterating
		return true
	})

	if app != nil && appType != nil {
		return app, appType, nil
	}

	return nil, nil, errors.ErrorData(logutils.StatusMissing, model.TypeApplicationType, &logutils.FieldArgs{"id": id})
}

// cacheAuthTypes caches the auth types
func (sa *Adapter) cacheAuthTypes() error {
	sa.logger.Info("cacheAuthTypes..")

	authTypes, err := sa.loadAuthTypes()
	if err != nil {
		return errors.WrapErrorAction(logutils.ActionFind, model.TypeAuthType, nil, err)
	}
	sa.setCachedAuthTypes(authTypes)

	return nil
}

func (sa *Adapter) setCachedAuthTypes(authProviders []model.AuthType) {
	sa.authTypesLock.Lock()
	defer sa.authTypesLock.Unlock()

	sa.cachedAuthTypes = &syncmap.Map{}
	validate := validator.New()

	for _, authType := range authProviders {
		err := validate.Struct(authType)
		if err == nil {
			//we will get it by id and code as well
			sa.cachedAuthTypes.Store(authType.ID, authType)
			sa.cachedAuthTypes.Store(authType.Code, authType)
		} else {
			sa.logger.Errorf("failed to validate and cache auth type with code %s: %s", authType.Code, err.Error())
		}
	}
}

func (sa *Adapter) getCachedAuthType(key string) (*model.AuthType, error) {
	sa.authTypesLock.RLock()
	defer sa.authTypesLock.RUnlock()

	errArgs := &logutils.FieldArgs{"code or id": key}

	item, _ := sa.cachedAuthTypes.Load(key)
	if item != nil {
		authType, ok := item.(model.AuthType)
		if !ok {
			return nil, errors.ErrorAction(logutils.ActionCast, model.TypeAuthType, errArgs)
		}
		return &authType, nil
	}
	return nil, nil
}

func (sa *Adapter) getCachedAuthTypes() ([]model.AuthType, error) {
	sa.authTypesLock.RLock()
	defer sa.authTypesLock.RUnlock()

	var err error
	authTypeList := make([]model.AuthType, 0)
	idsFound := make([]string, 0)
	sa.cachedAuthTypes.Range(func(key, item interface{}) bool {
		errArgs := &logutils.FieldArgs{"code or id": key}
		if item == nil {
			err = errors.ErrorData(logutils.StatusInvalid, model.TypeAuthType, errArgs)
			return false
		}

		authType, ok := item.(model.AuthType)
		if !ok {
			err = errors.ErrorAction(logutils.ActionCast, model.TypeAuthType, errArgs)
			return false
		}

		if !utils.Contains(idsFound, authType.ID) {
			authTypeList = append(authTypeList, authType)
			idsFound = append(idsFound, authType.ID)
		}

		return true
	})

	return authTypeList, err
}

// cacheApplicationsOrganizations caches the applications organizations
func (sa *Adapter) cacheApplicationsOrganizations() error {
	sa.logger.Info("cacheApplicationsOrganizations..")

	applicationsOrganizations, err := sa.loadApplicationsOrganizations()
	if err != nil {
		return errors.WrapErrorAction(logutils.ActionFind, model.TypeApplicationOrganization, nil, err)
	}

	sa.setCachedApplicationsOrganizations(applicationsOrganizations)
	return nil
}

func (sa *Adapter) setCachedApplicationsOrganizations(applicationsOrganization []model.ApplicationOrganization) {
	sa.applicationsOrganizationsLock.Lock()
	defer sa.applicationsOrganizationsLock.Unlock()

	sa.cachedApplicationsOrganizations = &syncmap.Map{}
	validate := validator.New()

	for _, appOrg := range applicationsOrganization {
		err := validate.Struct(appOrg)
		if err == nil {
			//key 1 - appID_orgID
			key := fmt.Sprintf("%s_%s", appOrg.Application.ID, appOrg.Organization.ID)
			sa.cachedApplicationsOrganizations.Store(key, appOrg)

			//key 2 - app_org_id
			sa.cachedApplicationsOrganizations.Store(appOrg.ID, appOrg)
		} else {
			sa.logger.Errorf("failed to validate and cache applications organizations with ids %s-%s: %s",
				appOrg.Application.ID, appOrg.Organization.ID, err.Error())
		}
	}
}

func (sa *Adapter) getCachedApplicationOrganization(appID string, orgID string) (*model.ApplicationOrganization, error) {
	key := fmt.Sprintf("%s_%s", appID, orgID)
	return sa.getCachedApplicationOrganizationByKey(key)
}

func (sa *Adapter) getCachedApplicationOrganizationByKey(key string) (*model.ApplicationOrganization, error) {
	sa.applicationsOrganizationsLock.RLock()
	defer sa.applicationsOrganizationsLock.RUnlock()

	errArgs := &logutils.FieldArgs{"key": key}

	item, _ := sa.cachedApplicationsOrganizations.Load(key)
	if item != nil {
		appOrg, ok := item.(model.ApplicationOrganization)
		if !ok {
			return nil, errors.ErrorAction(logutils.ActionCast, model.TypeApplicationOrganization, errArgs)
		}
		return &appOrg, nil
	}
	return nil, nil
}

func (sa *Adapter) getCachedApplicationOrganizations() ([]model.ApplicationOrganization, error) {
	sa.applicationsOrganizationsLock.RLock()
	defer sa.applicationsOrganizationsLock.RUnlock()

	var err error
	appOrgList := make([]model.ApplicationOrganization, 0)
	idsFound := make([]string, 0)
	sa.cachedApplicationsOrganizations.Range(func(key, item interface{}) bool {
		errArgs := &logutils.FieldArgs{"key": key}
		if item == nil {
			err = errors.ErrorData(logutils.StatusInvalid, model.TypeApplicationOrganization, errArgs)
			return false
		}

		appOrg, ok := item.(model.ApplicationOrganization)
		if !ok {
			err = errors.ErrorAction(logutils.ActionCast, model.TypeApplicationOrganization, errArgs)
			return false
		}

		if !utils.Contains(idsFound, appOrg.ID) {
			appOrgList = append(appOrgList, appOrg)
			idsFound = append(idsFound, appOrg.ID)
		}

		return true
	})

	return appOrgList, err
}

func (sa *Adapter) cacheApplicationConfigs() error {
	sa.logger.Info("cacheApplicationConfigs..")

	applicationConfigs, err := sa.loadAppConfigs()
	if err != nil {
		return errors.WrapErrorAction(logutils.ActionFind, model.TypeApplicationConfig, nil, err)
	}

	sa.setCachedApplicationConfigs(&applicationConfigs)

	return nil
}

func (sa *Adapter) setCachedApplicationConfigs(applicationConfigs *[]model.ApplicationConfig) {
	sa.applicationConfigsLock.Lock()
	defer sa.applicationConfigsLock.Unlock()

	sa.cachedApplicationConfigs = &syncmap.Map{}
	validate := validator.New()

	var currentKey string
	var currentConfigList []model.ApplicationConfig
	for _, config := range *applicationConfigs {

		err := validate.Struct(config)
		if err != nil {
			sa.logger.Errorf("failed to validate and cache application config with appID_version %s_%s: %s", config.AppOrg.ID, config.Version.VersionNumbers.String(), err.Error())
		} else {
			// key 1 - ID
			sa.cachedApplicationConfigs.Store(config.ID, config)

			// key 2 - cahce pair {appTypeID_appOrgID: []model.ApplicationConfigs}
			appTypeID := config.ApplicationType.ID
			key := appTypeID
			if config.AppOrg != nil {
				appOrgID := config.AppOrg.ID
				key = fmt.Sprintf("%s_%s", appTypeID, appOrgID)
			}

			if currentKey == "" {
				currentKey = key
			} else if currentKey != key {
				// cache processed list
				sa.cachedApplicationConfigs.Store(currentKey, currentConfigList)
				// init new key and configList
				currentKey = key
				currentConfigList = make([]model.ApplicationConfig, 0)
			}

			currentConfigList = append(currentConfigList, config)
		}
	}

	sa.cachedApplicationConfigs.Store(currentKey, currentConfigList)
}

func (sa *Adapter) getCachedApplicationConfigByAppTypeIDAndVersion(appTypeID string, appOrgID *string, versionNumbers *model.VersionNumbers) ([]model.ApplicationConfig, error) {
	sa.applicationConfigsLock.RLock()
	defer sa.applicationConfigsLock.RUnlock()

	appConfigs := make([]model.ApplicationConfig, 0)

	key := appTypeID
	errArgs := &logutils.FieldArgs{"appTypeID": key, "version": versionNumbers.String()}
	if appOrgID != nil {
		key = fmt.Sprintf("%s_%s", appTypeID, *appOrgID)
		errArgs = &logutils.FieldArgs{"appTypeID_appOrgID": key, "version": versionNumbers.String()}
	}

	item, ok := sa.cachedApplicationConfigs.Load(key)
	if !ok {
		return nil, errors.ErrorAction(logutils.ActionLoadCache, model.TypeApplicationConfig, errArgs)
	}

	if item != nil {
		configList, ok := item.([]model.ApplicationConfig)
		if !ok {
			return nil, errors.ErrorAction(logutils.ActionCast, model.TypeApplicationConfig, errArgs)
		}

		if versionNumbers == nil {
			return configList, nil
		}

		// return highest version <= versionNumbers
		for _, config := range configList {
			if config.Version.VersionNumbers.LessThanOrEqualTo(versionNumbers) {
				appConfigs = append(appConfigs, config)
				break
			}
		}
	}

	return appConfigs, nil
}

// get app config by id
func (sa *Adapter) getCachedApplicationConfigByID(id string) (*model.ApplicationConfig, error) {
	sa.applicationConfigsLock.RLock()
	defer sa.applicationConfigsLock.RUnlock()

	errArgs := &logutils.FieldArgs{"id": id}

	item, ok := sa.cachedApplicationConfigs.Load(id)
	if !ok {
		return nil, errors.ErrorAction(logutils.ActionLoadCache, model.TypeApplicationConfig, errArgs)
	}
	if item != nil {
		config, ok := item.(model.ApplicationConfig)
		if !ok {
			return nil, errors.ErrorAction(logutils.ActionCast, model.TypeApplicationConfig, errArgs)
		}
		return &config, nil
	}

	return nil, errors.ErrorData(logutils.StatusMissing, model.TypeApplicationConfig, errArgs)
}

// loadAuthTypes loads all auth types
func (sa *Adapter) loadAuthTypes() ([]model.AuthType, error) {
	filter := bson.D{}
	var result []model.AuthType
	err := sa.db.authTypes.Find(filter, &result, nil)
	if err != nil {
		return nil, errors.WrapErrorAction(logutils.ActionFind, model.TypeAuthType, nil, err)
	}
	if len(result) == 0 {
		return nil, errors.WrapErrorData(logutils.StatusMissing, model.TypeAuthType, nil, err)
	}

	return result, nil
}

// FindAuthType finds auth type by id or code
func (sa *Adapter) FindAuthType(codeOrID string) (*model.AuthType, error) {
	return sa.getCachedAuthType(codeOrID)
}

// FindAuthTypes finds all auth types
func (sa *Adapter) FindAuthTypes() ([]model.AuthType, error) {
	return sa.getCachedAuthTypes()
}

// InsertLoginSession inserts login session
func (sa *Adapter) InsertLoginSession(context TransactionContext, session model.LoginSession) error {
	storageLoginSession := loginSessionToStorage(session)

	_, err := sa.db.loginsSessions.InsertOneWithContext(context, storageLoginSession)
	if err != nil {
		return errors.WrapErrorAction(logutils.ActionInsert, model.TypeLoginSession, nil, err)
	}

	return nil
}

// FindLoginSessions finds login sessions by identifier and sorts by date created
func (sa *Adapter) FindLoginSessions(context TransactionContext, identifier string) ([]model.LoginSession, error) {
	filter := bson.D{primitive.E{Key: "identifier", Value: identifier}}
	opts := options.Find()
	opts.SetSort(bson.D{primitive.E{Key: "date_created", Value: 1}})

	var loginSessions []loginSession
	err := sa.db.loginsSessions.FindWithContext(context, filter, &loginSessions, opts)
	if err != nil {
		return nil, errors.WrapErrorAction(logutils.ActionFind, model.TypeLoginSession, &logutils.FieldArgs{"identifier": identifier}, err)
	}

	//account - from storage
	account, err := sa.FindAccountByID(context, identifier)
	if err != nil {
		return nil, errors.WrapErrorAction(logutils.ActionFind, model.TypeAccount, &logutils.FieldArgs{"_id": identifier}, err)
	}

	sessions := make([]model.LoginSession, len(loginSessions))
	for i, session := range loginSessions {
		//auth type - from cache
		authType, err := sa.getCachedAuthType(session.AuthTypeCode)
		if err != nil {
			return nil, errors.WrapErrorAction(logutils.ActionFind, model.TypeAuthType, &logutils.FieldArgs{"code": session.AuthTypeCode}, err)
		}
		if authType == nil {
			return nil, errors.ErrorData(logutils.StatusMissing, model.TypeAuthType, &logutils.FieldArgs{"code": session.AuthTypeCode})
		}

		//application organization - from cache
		appOrg, err := sa.getCachedApplicationOrganization(session.AppID, session.OrgID)
		if err != nil {
			return nil, errors.WrapErrorAction(logutils.ActionFind, model.TypeApplicationOrganization, &logutils.FieldArgs{"app_id": session.AppID, "org_id": session.OrgID}, err)
		}
		if appOrg == nil {
			return nil, errors.ErrorData(logutils.StatusMissing, model.TypeApplicationOrganization, &logutils.FieldArgs{"app_id": session.AppID, "org_id": session.OrgID})
		}

		sessions[i] = loginSessionFromStorage(session, *authType, account, *appOrg)
	}

	return sessions, nil
}

// FindLoginSessionsByParams finds login sessions by params
func (sa *Adapter) FindLoginSessionsByParams(appID string, orgID string, sessionID *string, identifier *string, accountAuthTypeIdentifier *string,
	appTypeID *string, appTypeIdentifier *string, anonymous *bool, deviceID *string, ipAddress *string) ([]model.LoginSession, error) {
	filter := bson.D{primitive.E{Key: "app_id", Value: appID},
		primitive.E{Key: "org_id", Value: orgID}}

	if sessionID != nil {
		filter = append(filter, primitive.E{Key: "_id", Value: *sessionID})
	}

	if identifier != nil {
		filter = append(filter, primitive.E{Key: "identifier", Value: *identifier})
	}

	if accountAuthTypeIdentifier != nil {
		filter = append(filter, primitive.E{Key: "account_auth_type_identifier", Value: *accountAuthTypeIdentifier})
	}

	if appTypeID != nil {
		filter = append(filter, primitive.E{Key: "app_type_id", Value: appTypeID})
	}

	if appTypeIdentifier != nil {
		filter = append(filter, primitive.E{Key: "app_type_identifier", Value: appTypeIdentifier})
	}

	if anonymous != nil {
		filter = append(filter, primitive.E{Key: "anonymous", Value: anonymous})
	}

	if deviceID != nil {
		filter = append(filter, primitive.E{Key: "device_id", Value: deviceID})
	}

	if ipAddress != nil {
		filter = append(filter, primitive.E{Key: "ip_address", Value: ipAddress})
	}

	var result []loginSession
	options := options.Find()
	limitLoginSession := int64(20)
	options.SetLimit(limitLoginSession)
	err := sa.db.loginsSessions.Find(filter, &result, options)
	if err != nil {
		return nil, errors.WrapErrorAction(logutils.ActionFind, model.TypeLoginSession, nil, err)
	}

	if len(result) == 0 {
		//no data
		return make([]model.LoginSession, 0), nil
	}

	loginSessions := make([]model.LoginSession, len(result))
	for i, ls := range result {
		//we could allow calling buildLoginSession function as we have limitted the items to max 20
		loginSession, err := sa.buildLoginSession(&ls)
		if err != nil {
			return nil, errors.WrapErrorAction("build", model.TypeLoginSession, nil, err)
		}
		loginSessions[i] = *loginSession
	}
	return loginSessions, nil
}

// FindLoginSession finds a login session
func (sa *Adapter) FindLoginSession(refreshToken string) (*model.LoginSession, error) {
	//find loggin session
	filter := bson.D{primitive.E{Key: "refresh_tokens", Value: refreshToken}}
	var loginsSessions []loginSession
	err := sa.db.loginsSessions.Find(filter, &loginsSessions, nil)
	if err != nil {
		return nil, errors.WrapErrorAction(logutils.ActionFind, model.TypeLoginSession, nil, err)
	}
	if len(loginsSessions) == 0 {
		//not found
		return nil, nil
	}
	loginSession := loginsSessions[0]

	return sa.buildLoginSession(&loginSession)
}

// FindAndUpdateLoginSession finds and updates a login session
func (sa *Adapter) FindAndUpdateLoginSession(context TransactionContext, id string) (*model.LoginSession, error) {
	//find loggin session
	filter := bson.D{primitive.E{Key: "_id", Value: id}}
	update := bson.D{
		primitive.E{Key: "$inc", Value: bson.D{
			primitive.E{Key: "mfa_attempts", Value: 1},
		}},
		primitive.E{Key: "$set", Value: bson.D{
			primitive.E{Key: "date_updated", Value: time.Now().UTC()},
		}},
	}
	opts := options.FindOneAndUpdateOptions{}
	opts.SetReturnDocument(options.Before)

	var loginSession loginSession
	err := sa.db.loginsSessions.FindOneAndUpdateWithContext(context, filter, update, &loginSession, &opts)
	if err != nil {
		return nil, errors.WrapErrorAction("finding and updating", model.TypeLoginSession, &logutils.FieldArgs{"_id": id}, err)
	}

	return sa.buildLoginSession(&loginSession)
}

func (sa *Adapter) buildLoginSession(ls *loginSession) (*model.LoginSession, error) {
	//account - from storage
	var account *model.Account
	var err error
	if ls.AccountAuthTypeID != nil {
		account, err = sa.FindAccountByID(nil, ls.Identifier)
		if err != nil {
			return nil, errors.WrapErrorAction(logutils.ActionFind, model.TypeAccount, &logutils.FieldArgs{"_id": ls.Identifier}, err)
		}
	}

	//auth type - from cache
	authType, err := sa.getCachedAuthType(ls.AuthTypeCode)
	if err != nil {
		return nil, errors.WrapErrorAction(logutils.ActionFind, model.TypeAuthType, &logutils.FieldArgs{"code": ls.AuthTypeCode}, err)
	}
	if authType == nil {
		return nil, errors.ErrorData(logutils.StatusMissing, model.TypeAuthType, &logutils.FieldArgs{"code": ls.AuthTypeCode})
	}

	//application organization - from cache
	appOrg, err := sa.getCachedApplicationOrganization(ls.AppID, ls.OrgID)
	if err != nil {
		return nil, errors.WrapErrorAction(logutils.ActionFind, model.TypeApplicationOrganization, &logutils.FieldArgs{"app_id": ls.AppID, "org_id": ls.OrgID}, err)
	}
	if appOrg == nil {
		return nil, errors.ErrorData(logutils.StatusMissing, model.TypeApplicationOrganization, &logutils.FieldArgs{"app_id": ls.AppID, "org_id": ls.OrgID})
	}

	modelLoginSession := loginSessionFromStorage(*ls, *authType, account, *appOrg)
	return &modelLoginSession, nil
}

// UpdateLoginSession updates login session
func (sa *Adapter) UpdateLoginSession(context TransactionContext, loginSession model.LoginSession) error {
	storageLoginSession := loginSessionToStorage(loginSession)

	filter := bson.D{primitive.E{Key: "_id", Value: storageLoginSession.ID}}
	err := sa.db.loginsSessions.ReplaceOneWithContext(context, filter, storageLoginSession, nil)
	if err != nil {
		return errors.WrapErrorAction(logutils.ActionUpdate, model.TypeLoginSession, &logutils.FieldArgs{"_id": storageLoginSession.ID}, err)
	}

	return nil
}

// DeleteLoginSession deletes login session
func (sa *Adapter) DeleteLoginSession(context TransactionContext, id string) error {
	filter := bson.M{"_id": id}

	res, err := sa.db.loginsSessions.DeleteOneWithContext(context, filter, nil)
	if err != nil {
		return errors.WrapErrorAction(logutils.ActionDelete, model.TypeLoginSession, &logutils.FieldArgs{"_id": id}, err)
	}
	if res.DeletedCount != 1 {
		return errors.ErrorAction(logutils.ActionDelete, model.TypeLoginSession, logutils.StringArgs("unexpected deleted count"))
	}
	return nil
}

// DeleteLoginSessionsByIDs deletes login sessions by ids
func (sa *Adapter) DeleteLoginSessionsByIDs(transaction TransactionContext, ids []string) error {
	filter := bson.D{primitive.E{Key: "_id", Value: bson.M{"$in": ids}}}

	var res *mongo.DeleteResult
	var err error
	timeout := time.Millisecond * time.Duration(5000) //5 seconds
	if transaction != nil {
		res, err = sa.db.loginsSessions.DeleteManyWithParams(transaction, filter, nil, &timeout)
	} else {
		res, err = sa.db.loginsSessions.DeleteManyWithParams(context.Background(), filter, nil, &timeout)
	}

	if err != nil {
		return errors.WrapErrorAction(logutils.ActionDelete, model.TypeLoginSession,
			&logutils.FieldArgs{"identifier": ids}, err)
	}

	sa.logger.Infof("%d were deleted", res.DeletedCount)
	return nil
}

// DeleteLoginSessionsByIdentifier deletes all login sessions with the identifier
func (sa *Adapter) DeleteLoginSessionsByIdentifier(context TransactionContext, identifier string) error {
	return sa.deleteLoginSessions(context, "identifier", identifier, false)
}

// DeleteLoginSessionByID deletes a login session by id
func (sa *Adapter) DeleteLoginSessionByID(context TransactionContext, id string) error {
	return sa.deleteLoginSessions(context, "_id", id, true)
}

// DeleteLoginSessionsByAccountAuthTypeID deletes login sessions by account auth type ID
func (sa *Adapter) DeleteLoginSessionsByAccountAuthTypeID(context TransactionContext, id string) error {
	return sa.deleteLoginSessions(context, "account_auth_type_id", id, false)
}

func (sa *Adapter) deleteLoginSessions(context TransactionContext, key string, value string, checkDeletedCount bool) error {
	filter := bson.M{key: value}

	res, err := sa.db.loginsSessions.DeleteManyWithContext(context, filter, nil)
	if err != nil {
		return errors.WrapErrorAction(logutils.ActionDelete, model.TypeLoginSession, &logutils.FieldArgs{key: value}, err)
	}
	if checkDeletedCount && res.DeletedCount < 1 {
		return errors.ErrorAction(logutils.ActionDelete, model.TypeLoginSession, &logutils.FieldArgs{key: value, "deleted": res.DeletedCount})
	}
	return nil
}

// DeleteLoginSessionsByAccountAndSessionID deletes all login sessions with the identifier and sessionID
func (sa *Adapter) DeleteLoginSessionsByAccountAndSessionID(context TransactionContext, identifier string, sessionID string) error {
	filter := bson.M{"identifier": identifier, "_id": sessionID}
	result, err := sa.db.loginsSessions.DeleteOne(filter, nil)
	if err != nil {
		return errors.WrapErrorAction(logutils.ActionFind, model.TypeLoginSession, &logutils.FieldArgs{"identifier": identifier, "_id": sessionID}, err)
	}
	if result == nil {
		return errors.WrapErrorData(logutils.StatusInvalid, "result", &logutils.FieldArgs{"identifier": identifier, "_id": sessionID}, err)
	}
	deletedCount := result.DeletedCount
	if deletedCount == 0 {
		return errors.WrapErrorData(logutils.StatusMissing, model.TypeLoginSession, &logutils.FieldArgs{"identifier": identifier, "_id": sessionID}, err)
	}

	return nil
}

// DeleteMFAExpiredSessions deletes MFA expired sessions
func (sa *Adapter) DeleteMFAExpiredSessions() error {
	now := time.Now().UTC()

	filter := bson.D{primitive.E{Key: "state_expires", Value: bson.M{"$lte": now}}}

	_, err := sa.db.loginsSessions.DeleteMany(filter, nil)
	if err != nil {
		return errors.WrapErrorAction(logutils.ActionDelete, model.TypeLoginSession, &logutils.FieldArgs{"expires": now}, err)
	}

	return nil
}

// FindSessionsLazy finds all sessions for app/org but lazy filled.
// - lazy means that we make only one request to the logins sessions collection and fill the objects with what we have there.
// - i.e. we do not apply any relations
// - this partly filled is enough for some cases(expiration policy checks for example) but in the same time it give very good performace
func (sa *Adapter) FindSessionsLazy(appID string, orgID string) ([]model.LoginSession, error) {
	filter := bson.D{primitive.E{Key: "app_id", Value: appID}, primitive.E{Key: "org_id", Value: orgID}}

	var loginSessions []loginSession
	timeout := time.Millisecond * time.Duration(5000) //5 seconds
	err := sa.db.loginsSessions.FindWithParams(context.Background(), filter, &loginSessions, nil, &timeout)
	if err != nil {
		return nil, errors.WrapErrorAction(logutils.ActionFind, model.TypeLoginSession,
			&logutils.FieldArgs{"app_id": appID, "org_id": orgID}, err)
	}

	sessions := make([]model.LoginSession, len(loginSessions))
	for i, session := range loginSessions {
		//auth type - from cache
		authType, err := sa.getCachedAuthType(session.AuthTypeCode)
		if err != nil {
			return nil, errors.WrapErrorAction(logutils.ActionFind, model.TypeAuthType, &logutils.FieldArgs{"code": session.AuthTypeCode}, err)
		}
		if authType == nil {
			return nil, errors.ErrorData(logutils.StatusMissing, model.TypeAuthType, &logutils.FieldArgs{"code": session.AuthTypeCode})
		}

		//application organization - from cache
		appOrg, err := sa.getCachedApplicationOrganization(session.AppID, session.OrgID)
		if err != nil {
			return nil, errors.WrapErrorAction(logutils.ActionFind, model.TypeApplicationOrganization, &logutils.FieldArgs{"app_id": session.AppID, "org_id": session.OrgID}, err)
		}

		sessions[i] = loginSessionFromStorage(session, *authType, nil, *appOrg)
	}

	return sessions, nil
}

// FindAccount finds an account for app, org, auth type and account auth type identifier
func (sa *Adapter) FindAccount(context TransactionContext, appOrgID string, authTypeID string, accountAuthTypeIdentifier string) (*model.Account, error) {
	filter := bson.D{primitive.E{Key: "app_org_id", Value: appOrgID},
		primitive.E{Key: "auth_types.auth_type_id", Value: authTypeID},
		primitive.E{Key: "auth_types.identifier", Value: accountAuthTypeIdentifier}}
	var accounts []account
	err := sa.db.accounts.FindWithContext(context, filter, &accounts, nil)
	if err != nil {
		return nil, errors.WrapErrorAction(logutils.ActionFind, model.TypeAccount, nil, err)
	}
	if len(accounts) == 0 {
		//not found
		return nil, nil
	}
	account := accounts[0]

	//application organization - from cache
	appOrg, err := sa.getCachedApplicationOrganizationByKey(account.AppOrgID)
	if err != nil {
		return nil, errors.WrapErrorAction(logutils.ActionFind, model.TypeApplicationOrganization, nil, err)
	}
	if appOrg == nil {
		return nil, errors.ErrorData(logutils.StatusMissing, model.TypeApplicationOrganization, nil)
	}

	modelAccount := accountFromStorage(account, *appOrg)
	return &modelAccount, nil
}

// FindAccounts finds accounts
func (sa *Adapter) FindAccounts(context TransactionContext, limit *int, offset *int, appID string, orgID string, accountID *string, firstName *string, lastName *string, authType *string,
	authTypeIdentifier *string, hasPermissions *bool, permissions []string, roleIDs []string, groupIDs []string) ([]model.Account, error) {
	//find app org id
	appOrg, err := sa.getCachedApplicationOrganization(appID, orgID)
	if err != nil {
		return nil, errors.WrapErrorAction("error getting cached application organization", "", nil, err)
	}
	if appOrg == nil {
		return nil, errors.ErrorData(logutils.StatusMissing, model.TypeApplicationOrganization, nil)
	}

	//find the accounts
	filter := bson.D{primitive.E{Key: "app_org_id", Value: appOrg.ID}}

	//ID, profile, and auth type filters
	if accountID != nil {
		filter = append(filter, primitive.E{Key: "_id", Value: *accountID})
	}
	if firstName != nil {
		filter = append(filter, primitive.E{Key: "profile.first_name", Value: *firstName})
	}
	if lastName != nil {
		filter = append(filter, primitive.E{Key: "profile.last_name", Value: *lastName})
	}
	if authType != nil {
		filter = append(filter, primitive.E{Key: "auth_types.auth_type_code", Value: *authType})
	}
	if authTypeIdentifier != nil {
		filter = append(filter, primitive.E{Key: "auth_types.identifier", Value: *authTypeIdentifier})
	}

	//authorization filters
	overrideHasPermissions := false
	if len(permissions) > 0 {
		filter = append(filter, primitive.E{Key: "permissions.name", Value: bson.M{"$in": permissions}})
		overrideHasPermissions = true
	}
	if len(roleIDs) > 0 {
		filter = append(filter, primitive.E{Key: "roles.role._id", Value: bson.M{"$in": roleIDs}})
		overrideHasPermissions = true
	}
	if len(groupIDs) > 0 {
		filter = append(filter, primitive.E{Key: "groups.group._id", Value: bson.M{"$in": groupIDs}})
		overrideHasPermissions = true
	}

	if !overrideHasPermissions && hasPermissions != nil {
		filter = append(filter, primitive.E{Key: "has_permissions", Value: *hasPermissions})
	}

	var list []account
	var findOptions *options.FindOptions
	if limit != nil {
		findOptions = options.Find()
		findOptions.SetLimit(int64(*limit))
	}
	if offset != nil {
		if findOptions == nil {
			findOptions = options.Find()
		}
		findOptions.SetSkip(int64(*offset))
	}

	err = sa.db.accounts.FindWithContext(context, filter, &list, findOptions)
	if err != nil {
		return nil, errors.WrapErrorAction(logutils.ActionFind, model.TypeAccount, nil, err)
	}

	accounts := accountsFromStorage(list, *appOrg)
	return accounts, nil
}

// FindAccountsByAccountID finds accounts
func (sa *Adapter) FindAccountsByAccountID(context TransactionContext, appID string, orgID string, accountIDs []string) ([]model.Account, error) {
	if len(accountIDs) == 0 {
		return make([]model.Account, 0), nil
	}

	//find app org id
	appOrg, err := sa.getCachedApplicationOrganization(appID, orgID)
	if err != nil {
		return nil, errors.WrapErrorAction("error getting cached application organization", "", nil, err)
	}

	accountFilter := bson.D{primitive.E{Key: "_id", Value: bson.M{"$in": accountIDs}}, primitive.E{Key: "app_org_id", Value: appOrg.ID}}
	var accountResult []account
	err = sa.db.accounts.FindWithContext(context, accountFilter, &accountResult, nil)
	if err != nil {
		return nil, err
	}
	accounts := accountsFromStorage(accountResult, *appOrg)
	return accounts, nil
}

// FindAccountByID finds an account by id
func (sa *Adapter) FindAccountByID(context TransactionContext, id string) (*model.Account, error) {
	return sa.findAccount(context, "_id", id)
}

// FindAccountByAuthTypeID finds an account by auth type id
func (sa *Adapter) FindAccountByAuthTypeID(context TransactionContext, id string) (*model.Account, error) {
	return sa.findAccount(context, "auth_types.id", id)
}

func (sa *Adapter) findAccount(context TransactionContext, key string, id string) (*model.Account, error) {
	account, err := sa.findStorageAccount(context, key, id)
	if err != nil {
		return nil, errors.WrapErrorAction(logutils.ActionFind, model.TypeAccount, nil, err)
	}

	if account == nil {
		return nil, nil
	}

	//application organization - from cache
	appOrg, err := sa.getCachedApplicationOrganizationByKey(account.AppOrgID)
	if err != nil {
		return nil, errors.WrapErrorAction(logutils.ActionFind, model.TypeApplicationOrganization, nil, err)
	}
	if appOrg == nil {
		return nil, errors.ErrorData(logutils.StatusMissing, model.TypeApplicationOrganization, nil)
	}

	modelAccount := accountFromStorage(*account, *appOrg)

	return &modelAccount, nil
}

func (sa *Adapter) findStorageAccount(context TransactionContext, key string, id string) (*account, error) {
	filter := bson.M{key: id}
	var accounts []account
	err := sa.db.accounts.FindWithContext(context, filter, &accounts, nil)
	if err != nil {
		return nil, errors.WrapErrorAction(logutils.ActionFind, model.TypeAccount, &logutils.FieldArgs{key: id}, err)
	}
	if len(accounts) == 0 {
		//not found
		return nil, nil
	}

	account := accounts[0]
	return &account, nil
}

// InsertAccount inserts an account
func (sa *Adapter) InsertAccount(context TransactionContext, account model.Account) (*model.Account, error) {
	storageAccount := accountToStorage(&account)

	_, err := sa.db.accounts.InsertOneWithContext(context, storageAccount)
	if err != nil {
		return nil, errors.WrapErrorAction(logutils.ActionInsert, model.TypeAccount, nil, err)
	}

	return &account, nil
}

// SaveAccount saves an existing account
func (sa *Adapter) SaveAccount(context TransactionContext, account *model.Account) error {
	if account == nil {
		return errors.ErrorData(logutils.StatusInvalid, logutils.TypeArg, logutils.StringArgs("account"))
	}

	storageAccount := accountToStorage(account)

	filter := bson.M{"_id": account.ID}
	err := sa.db.accounts.ReplaceOneWithContext(context, filter, storageAccount, nil)
	if err != nil {
		return errors.WrapErrorAction(logutils.ActionSave, model.TypeAccount, &logutils.FieldArgs{"_id": account.ID}, nil)
	}

	return nil
}

// DeleteAccount deletes an account
func (sa *Adapter) DeleteAccount(context TransactionContext, id string) error {
	//TODO - we have to decide what we do on delete user operation - removing all user relations, (or) mark the user disabled etc

	filter := bson.M{"_id": id}
	res, err := sa.db.accounts.DeleteOneWithContext(context, filter, nil)
	if err != nil {
		return errors.WrapErrorAction(logutils.ActionDelete, model.TypeAccount, nil, err)
	}
	if res.DeletedCount != 1 {
		return errors.ErrorAction(logutils.ActionDelete, model.TypeAccount, logutils.StringArgs("unexpected deleted count"))
	}

	return nil
}

// FindServiceAccount finds a service account by accountID, appID, and orgID
func (sa *Adapter) FindServiceAccount(context TransactionContext, accountID string, appID string, orgID string) (*model.ServiceAccount, error) {
	filter := bson.D{primitive.E{Key: "account_id", Value: accountID}, primitive.E{Key: "app_id", Value: appID}, primitive.E{Key: "org_id", Value: orgID}}

	var account serviceAccount
	errFields := logutils.FieldArgs{"account_id": accountID, "app_id": appID, "org_id": orgID}
	err := sa.db.serviceAccounts.FindOneWithContext(context, filter, &account, nil)
	if err != nil {
		return nil, errors.WrapErrorAction(logutils.ActionFind, model.TypeServiceAccount, &errFields, err)
	}

	modelAccount, err := serviceAccountFromStorage(account, sa)
	if err != nil {
		return nil, errors.WrapErrorAction(logutils.ActionCast, model.TypeServiceAccount, &errFields, err)
	}

	return modelAccount, nil
}

// FindServiceAccounts gets all service accounts matching a search
func (sa *Adapter) FindServiceAccounts(params map[string]interface{}) ([]model.ServiceAccount, error) {
	filter := bson.D{}
	for k, v := range params {
		if k == "permissions" {
			filter = append(filter, primitive.E{Key: k + ".name", Value: bson.M{"$in": v}})
		} else {
			filter = append(filter, primitive.E{Key: k, Value: v})
		}
	}

	var accounts []serviceAccount
	err := sa.db.serviceAccounts.Find(filter, &accounts, nil)
	if err != nil {
		logParams := logutils.FieldArgs(params)
		return nil, errors.WrapErrorAction(logutils.ActionFind, model.TypeServiceAccount, &logParams, err)
	}

	modelAccounts := serviceAccountListFromStorage(accounts, sa)

	return modelAccounts, nil
}

// InsertServiceAccount inserts a service account
func (sa *Adapter) InsertServiceAccount(account *model.ServiceAccount) error {
	if account == nil {
		return errors.ErrorData(logutils.StatusInvalid, model.TypeServiceAccount, nil)
	}

	storageAccount := serviceAccountToStorage(*account)

	_, err := sa.db.serviceAccounts.InsertOne(storageAccount)
	if err != nil {
		return errors.WrapErrorAction(logutils.ActionInsert, model.TypeServiceAccount, nil, err)
	}

	return nil
}

// UpdateServiceAccount updates a service account
func (sa *Adapter) UpdateServiceAccount(account *model.ServiceAccount) (*model.ServiceAccount, error) {
	if account == nil {
		return nil, errors.ErrorData(logutils.StatusInvalid, model.TypeServiceAccount, nil)
	}

	storageAccount := serviceAccountToStorage(*account)

	filter := bson.D{primitive.E{Key: "account_id", Value: storageAccount.AccountID}, primitive.E{Key: "app_id", Value: storageAccount.AppID}, primitive.E{Key: "org_id", Value: storageAccount.OrgID}}
	update := bson.D{
		primitive.E{Key: "$set", Value: bson.D{
			primitive.E{Key: "name", Value: storageAccount.Name},
			primitive.E{Key: "permissions", Value: storageAccount.Permissions},
			primitive.E{Key: "date_updated", Value: time.Now().UTC()},
		}},
	}
	opts := options.FindOneAndUpdateOptions{}
	opts.SetReturnDocument(options.After)
	opts.SetProjection(bson.D{bson.E{Key: "secrets", Value: 0}})

	var updated serviceAccount
	errFields := logutils.FieldArgs{"account_id": storageAccount.AccountID, "app_id": storageAccount.AppID, "org_id": storageAccount.OrgID}
	err := sa.db.serviceAccounts.FindOneAndUpdate(filter, update, &updated, &opts)
	if err != nil {
		return nil, errors.WrapErrorAction(logutils.ActionUpdate, model.TypeServiceAccount, &errFields, err)
	}

	modelAccount, err := serviceAccountFromStorage(updated, sa)
	if err != nil {
		return nil, errors.WrapErrorAction(logutils.ActionCast, model.TypeServiceAccount, &errFields, err)
	}

	return modelAccount, nil
}

// DeleteServiceAccount deletes a service account
func (sa *Adapter) DeleteServiceAccount(accountID string, appID string, orgID string) error {
	filter := bson.D{primitive.E{Key: "account_id", Value: accountID}, primitive.E{Key: "app_id", Value: appID}, primitive.E{Key: "org_id", Value: orgID}}

	errFields := logutils.FieldArgs{"account_id": accountID, "app_id": appID, "org_id": orgID}
	res, err := sa.db.serviceAccounts.DeleteOne(filter, nil)
	if err != nil {
		return errors.WrapErrorAction(logutils.ActionDelete, model.TypeServiceAccount, &errFields, err)
	}
	if res.DeletedCount == 0 {
		return errors.ErrorAction(logutils.ActionDelete, model.TypeServiceAccount, &errFields)
	}
	if res.DeletedCount > 1 {
		return errors.ErrorAction(logutils.ActionDelete, model.TypeServiceAccount, logutils.StringArgs("unexpected deleted count"))
	}

	return nil
}

// DeleteServiceAccounts deletes service accounts by accountID
func (sa *Adapter) DeleteServiceAccounts(accountID string) error {
	filter := bson.D{primitive.E{Key: "account_id", Value: accountID}}

	res, err := sa.db.serviceAccounts.DeleteMany(filter, nil)
	if err != nil {
		return errors.WrapErrorAction(logutils.ActionDelete, model.TypeServiceAccount, &logutils.FieldArgs{"account_id": accountID}, err)
	}
	if res.DeletedCount == 0 {
		return errors.ErrorAction(logutils.ActionDelete, model.TypeServiceAccount, &logutils.FieldArgs{"account_id": accountID})
	}

	return nil
}

// InsertServiceAccountCredential inserts a service account credential
func (sa *Adapter) InsertServiceAccountCredential(accountID string, creds *model.ServiceAccountCredential) error {
	if creds == nil {
		return errors.ErrorData(logutils.StatusInvalid, logutils.TypeArg, logutils.StringArgs("credentials"))
	}

	filter := bson.D{primitive.E{Key: "account_id", Value: accountID}}
	update := bson.D{
		primitive.E{Key: "$set", Value: bson.D{
			primitive.E{Key: "date_updated", Value: time.Now().UTC()},
		}},
		primitive.E{Key: "$push", Value: bson.D{
			primitive.E{Key: "credentials", Value: creds},
		}},
	}

	res, err := sa.db.serviceAccounts.UpdateMany(filter, update, nil)
	if err != nil {
		return errors.WrapErrorAction(logutils.ActionInsert, model.TypeServiceAccountCredential, &logutils.FieldArgs{"account_id": accountID}, err)
	}
	if res.MatchedCount == 0 {
		return errors.ErrorData(logutils.StatusMissing, model.TypeServiceAccount, &logutils.FieldArgs{"account_id": accountID})
	}
	if res.ModifiedCount == 0 {
		return errors.ErrorAction(logutils.ActionInsert, model.TypeServiceAccountCredential, logutils.StringArgs("unexpected modified count"))
	}

	return nil
}

// DeleteServiceAccountCredential deletes a service account credential
func (sa *Adapter) DeleteServiceAccountCredential(accountID string, credID string) error {
	filter := bson.D{primitive.E{Key: "account_id", Value: accountID}}
	update := bson.D{
		primitive.E{Key: "$set", Value: bson.D{
			primitive.E{Key: "date_updated", Value: time.Now().UTC()},
		}},
		primitive.E{Key: "$pull", Value: bson.D{
			primitive.E{Key: "credentials", Value: bson.M{"id": credID}},
		}},
	}

	res, err := sa.db.serviceAccounts.UpdateMany(filter, update, nil)
	if err != nil {
		return errors.WrapErrorAction(logutils.ActionDelete, model.TypeServiceAccountCredential, &logutils.FieldArgs{"account_id": accountID, "cred_id": credID}, err)
	}
	if res.MatchedCount == 0 {
		return errors.ErrorData(logutils.StatusMissing, model.TypeServiceAccount, &logutils.FieldArgs{"account_id": accountID, "cred_id": credID})
	}
	if res.ModifiedCount == 0 {
		return errors.ErrorAction(logutils.ActionDelete, model.TypeServiceAccountCredential, logutils.StringArgs("unexpected modified count"))
	}

	return nil
}

// UpdateAccountPreferences updates account preferences
func (sa *Adapter) UpdateAccountPreferences(accountID string, preferences map[string]interface{}) error {
	filter := bson.D{primitive.E{Key: "_id", Value: accountID}}
	update := bson.D{
		primitive.E{Key: "$set", Value: bson.D{
			primitive.E{Key: "preferences", Value: preferences},
			primitive.E{Key: "date_updated", Value: time.Now().UTC()},
		}},
	}

	res, err := sa.db.accounts.UpdateOne(filter, update, nil)
	if err != nil {
		return errors.WrapErrorAction(logutils.ActionUpdate, model.TypeAccountPreferences, nil, err)
	}
	if res.ModifiedCount != 1 {
		return errors.ErrorAction(logutils.ActionUpdate, model.TypeAccountPreferences, &logutils.FieldArgs{"unexpected modified count": res.ModifiedCount})
	}

	return nil
}

// UpdateAccountSystemConfigs updates account system configs
func (sa *Adapter) UpdateAccountSystemConfigs(context TransactionContext, accountID string, configs map[string]interface{}) error {
	filter := bson.D{primitive.E{Key: "_id", Value: accountID}}
	update := bson.D{
		primitive.E{Key: "$set", Value: bson.D{
			primitive.E{Key: "system_configs", Value: configs},
			primitive.E{Key: "date_updated", Value: time.Now().UTC()},
		}},
	}

	res, err := sa.db.accounts.UpdateOne(filter, update, nil)
	if err != nil {
		return errors.WrapErrorAction(logutils.ActionUpdate, model.TypeAccountSystemConfigs, nil, err)
	}
	if res.ModifiedCount != 1 {
		return errors.ErrorAction(logutils.ActionUpdate, model.TypeAccountSystemConfigs, &logutils.FieldArgs{"unexpected modified count": res.ModifiedCount})
	}

	return nil
}

// InsertAccountPermissions inserts account permissions
func (sa *Adapter) InsertAccountPermissions(context TransactionContext, accountID string, permissions []model.Permission) error {
	filter := bson.D{primitive.E{Key: "_id", Value: accountID}}
	update := bson.D{
		primitive.E{Key: "$push", Value: bson.D{
			primitive.E{Key: "permissions", Value: bson.M{"$each": permissions}},
		}},
		primitive.E{Key: "$set", Value: bson.D{
			primitive.E{Key: "has_permissions", Value: true},
			primitive.E{Key: "date_updated", Value: time.Now().UTC()},
		}},
	}

	res, err := sa.db.accounts.UpdateOneWithContext(context, filter, update, nil)
	if err != nil {
		return errors.WrapErrorAction(logutils.ActionUpdate, model.TypeAccount, &logutils.FieldArgs{"id": accountID}, err)
	}
	if res.ModifiedCount != 1 {
		return errors.ErrorAction(logutils.ActionUpdate, model.TypeAccount, &logutils.FieldArgs{"id": accountID, "modified": res.ModifiedCount, "expected": 1})
	}

	return nil
}

// UpdateAccountPermissions updates account permissions
func (sa *Adapter) UpdateAccountPermissions(context TransactionContext, accountID string, hasPermissions bool, permissions []model.Permission) error {
	filter := bson.D{primitive.E{Key: "_id", Value: accountID}}
	update := bson.D{
		primitive.E{Key: "$set", Value: bson.D{
			primitive.E{Key: "has_permissions", Value: hasPermissions},
			primitive.E{Key: "permissions", Value: permissions},
			primitive.E{Key: "date_updated", Value: time.Now().UTC()},
		}},
	}

	res, err := sa.db.accounts.UpdateOneWithContext(context, filter, update, nil)
	if err != nil {
		return errors.WrapErrorAction(logutils.ActionUpdate, model.TypeAccount, nil, err)
	}
	if res.ModifiedCount != 1 {
		return errors.ErrorAction(logutils.ActionUpdate, model.TypeAccount, &logutils.FieldArgs{"unexpected modified count": res.ModifiedCount})
	}

	return nil
}

// DeleteAccountPermissions deletes permissions from an account
func (sa *Adapter) DeleteAccountPermissions(context TransactionContext, accountID string, hasPermissions bool, permissionNames []string) error {
	//filter
	filter := bson.D{primitive.E{Key: "_id", Value: accountID}}

	//update
	update := bson.D{
		primitive.E{Key: "$pull", Value: bson.D{
			primitive.E{Key: "permissions", Value: bson.M{"name": bson.M{"$in": permissionNames}}},
		}},
		primitive.E{Key: "$set", Value: bson.D{
			primitive.E{Key: "has_permissions", Value: hasPermissions},
			primitive.E{Key: "date_updated", Value: time.Now().UTC()},
		}},
	}

	res, err := sa.db.accounts.UpdateOneWithContext(context, filter, update, nil)
	if err != nil {
		return errors.WrapErrorAction(logutils.ActionUpdate, model.TypeAccount, &logutils.FieldArgs{"id": accountID}, err)
	}
	if res.ModifiedCount != 1 {
		return errors.ErrorAction(logutils.ActionUpdate, model.TypeAccount, &logutils.FieldArgs{"id": accountID, "modified": res.ModifiedCount, "expected": 1})
	}
	return nil
}

// InsertAccountRoles inserts account roles
func (sa *Adapter) InsertAccountRoles(context TransactionContext, accountID string, appOrgID string, roles []model.AccountRole) error {
	stgRoles := accountRolesToStorage(roles)

	//appID included in search to prevent accidentally assigning permissions to account from different application
	filter := bson.D{primitive.E{Key: "_id", Value: accountID}, primitive.E{Key: "app_org_id", Value: appOrgID}}
	update := bson.D{
		primitive.E{Key: "$push", Value: bson.D{
			primitive.E{Key: "roles", Value: bson.M{"$each": stgRoles}},
		}},
		primitive.E{Key: "$set", Value: bson.D{
			primitive.E{Key: "has_permissions", Value: true},
			primitive.E{Key: "date_updated", Value: time.Now().UTC()},
		}},
	}

	res, err := sa.db.accounts.UpdateOneWithContext(context, filter, update, nil)
	if err != nil {
		return errors.WrapErrorAction(logutils.ActionUpdate, model.TypeAccount, &logutils.FieldArgs{"id": accountID}, err)
	}
	if res.ModifiedCount != 1 {
		return errors.ErrorAction(logutils.ActionUpdate, model.TypeAccount, &logutils.FieldArgs{"id": accountID, "modified": res.ModifiedCount, "expected": 1})
	}

	return nil
}

// UpdateAccountRoles updates the account roles
func (sa *Adapter) UpdateAccountRoles(context TransactionContext, accountID string, hasPermissions bool, roles []model.AccountRole) error {
	stgRoles := accountRolesToStorage(roles)

	filter := bson.D{primitive.E{Key: "_id", Value: accountID}}
	update := bson.D{
		primitive.E{Key: "$set", Value: bson.D{
			primitive.E{Key: "has_permissions", Value: hasPermissions},
			primitive.E{Key: "roles", Value: stgRoles},
			primitive.E{Key: "date_updated", Value: time.Now().UTC()},
		}},
	}

	res, err := sa.db.accounts.UpdateOneWithContext(context, filter, update, nil)
	if err != nil {
		return errors.WrapErrorAction(logutils.ActionUpdate, model.TypeAccount, &logutils.FieldArgs{"id": accountID}, err)
	}
	if res.ModifiedCount != 1 {
		return errors.ErrorAction(logutils.ActionUpdate, model.TypeAccount, &logutils.FieldArgs{"id": accountID, "modified": res.ModifiedCount, "expected": 1})
	}

	return nil
}

<<<<<<< HEAD
// InsertAccountsGroup inserts accounts into a group
func (sa *Adapter) InsertAccountsGroup(context TransactionContext, group model.AccountGroup, accountIDs []string) error {
	if len(accountIDs) == 0 {
		return nil
	}
	//prepare filter
	filter := bson.D{primitive.E{Key: "_id", Value: bson.M{"$in": accountIDs}}}
=======
// DeleteAccountRoles deletes account roles
func (sa *Adapter) DeleteAccountRoles(context TransactionContext, accountID string, hasPermissions bool, roleIDs []string) error {
	//filter
	filter := bson.D{primitive.E{Key: "_id", Value: accountID}}
>>>>>>> 090fbd3f

	//update
	update := bson.D{
		primitive.E{Key: "$pull", Value: bson.D{
			primitive.E{Key: "roles", Value: bson.M{"role._id": bson.M{"$in": roleIDs}}},
		}},
		primitive.E{Key: "$set", Value: bson.D{
			primitive.E{Key: "has_permissions", Value: hasPermissions},
			primitive.E{Key: "date_updated", Value: time.Now().UTC()},
		}},
	}

<<<<<<< HEAD
	res, err := sa.db.accounts.UpdateManyWithContext(context, filter, update, nil)
	if err != nil {
		return errors.WrapErrorAction(logutils.ActionUpdate, model.TypeAccount, nil, err)
	}
	sa.logger.Infof("modified %d accounts with added group", res.ModifiedCount)
	return nil
}

// RemoveAccountsGroup removes accounts from a group
func (sa *Adapter) RemoveAccountsGroup(context TransactionContext, groupID string, accountIDs []string, hasPermissions []bool) error {
	if len(accountIDs) == 0 {
		return nil
	}

	//split accounts list by admin status
	standardAccountIDs := make([]string, 0)
	hasPermissionsAccountIDs := make([]string, 0)
	for i, id := range accountIDs {
		if hasPermissions[i] {
			hasPermissionsAccountIDs = append(hasPermissionsAccountIDs, id)
		} else {
			standardAccountIDs = append(standardAccountIDs, id)
		}
	}

	err := sa.removeAccountsFromGroup(context, groupID, standardAccountIDs, false)
=======
	res, err := sa.db.accounts.UpdateOneWithContext(context, filter, update, nil)
>>>>>>> 090fbd3f
	if err != nil {
		return errors.WrapErrorAction(logutils.ActionUpdate, model.TypeAccount, &logutils.FieldArgs{"id": accountID}, err)
	}
<<<<<<< HEAD

	err = sa.removeAccountsFromGroup(context, groupID, hasPermissionsAccountIDs, true)
	if err != nil {
		return errors.WrapErrorAction(logutils.ActionDelete, model.TypeAccountGroups, &logutils.FieldArgs{"group_id": groupID, "has_permissions": true}, err)
=======
	if res.ModifiedCount != 1 {
		return errors.ErrorAction(logutils.ActionUpdate, model.TypeAccount, &logutils.FieldArgs{"id": accountID, "modified": res.ModifiedCount, "expected": 1})
>>>>>>> 090fbd3f
	}
	return nil
}

<<<<<<< HEAD
func (sa *Adapter) removeAccountsFromGroup(context TransactionContext, groupID string, accountIDs []string, hasPermissions bool) error {
	if len(accountIDs) == 0 {
		return nil
	}
=======
// InsertAccountGroups inserts account groups
func (sa *Adapter) InsertAccountGroups(context TransactionContext, accountID string, appOrgID string, groups []model.AccountGroup) error {
	stgGroups := accountGroupsToStorage(groups)
>>>>>>> 090fbd3f

	//appID included in search to prevent accidentally assigning permissions to account from different application
	filter := bson.D{primitive.E{Key: "_id", Value: accountID}, primitive.E{Key: "app_org_id", Value: appOrgID}}
	update := bson.D{
		primitive.E{Key: "$push", Value: bson.D{
			primitive.E{Key: "groups", Value: bson.M{"$each": stgGroups}},
		}},
		primitive.E{Key: "$set", Value: bson.D{
			primitive.E{Key: "has_permissions", Value: true},
			primitive.E{Key: "date_updated", Value: time.Now().UTC()},
		}},
	}

<<<<<<< HEAD
	res, err := sa.db.accounts.UpdateManyWithContext(context, filter, update, nil)
	if err != nil {
		return errors.WrapErrorAction(logutils.ActionUpdate, model.TypeAccount, &logutils.FieldArgs{"ids": accountIDs}, err)
=======
	res, err := sa.db.accounts.UpdateOneWithContext(context, filter, update, nil)
	if err != nil {
		return errors.WrapErrorAction(logutils.ActionUpdate, model.TypeAccount, &logutils.FieldArgs{"_id": accountID, "app_org_id": appOrgID}, err)
>>>>>>> 090fbd3f
	}
	if res.ModifiedCount != 1 {
		return errors.ErrorAction(logutils.ActionUpdate, model.TypeAccount, &logutils.FieldArgs{"unexpected modified count": res.ModifiedCount})
	}

	return nil
}

// UpdateAccountGroups updates the account groups
func (sa *Adapter) UpdateAccountGroups(context TransactionContext, accountID string, hasPermissions bool, groups []model.AccountGroup) error {
	stgGroups := accountGroupsToStorage(groups)

	filter := bson.D{primitive.E{Key: "_id", Value: accountID}}
	update := bson.D{
		primitive.E{Key: "$set", Value: bson.D{
			primitive.E{Key: "has_permissions", Value: hasPermissions},
			primitive.E{Key: "groups", Value: stgGroups},
			primitive.E{Key: "date_updated", Value: time.Now().UTC()},
		}},
	}

	res, err := sa.db.accounts.UpdateOneWithContext(context, filter, update, nil)
	if err != nil {
		return errors.WrapErrorAction(logutils.ActionFind, model.TypeAccount, nil, err)
	}
	if res.ModifiedCount != 1 {
		return errors.ErrorAction(logutils.ActionUpdate, model.TypeAccount, &logutils.FieldArgs{"unexpected modified count": res.ModifiedCount})
	}

	return nil
}

// InsertAccountsGroup inserts accounts into a group
func (sa *Adapter) InsertAccountsGroup(context TransactionContext, group model.AccountGroup, accountIDs []string) error {
	if len(accountIDs) == 0 {
		return nil
	}

	//prepare filter
	filter := bson.D{primitive.E{Key: "_id", Value: bson.M{"$in": accountIDs}}}

	//update
	storageGroup := accountGroupToStorage(group)
	update := bson.D{
		primitive.E{Key: "$push", Value: bson.D{
			primitive.E{Key: "groups", Value: storageGroup},
		}},
		primitive.E{Key: "$set", Value: bson.D{
			primitive.E{Key: "has_permissions", Value: true},
			primitive.E{Key: "date_updated", Value: time.Now().UTC()},
		}},
	}

	res, err := sa.db.accounts.UpdateManyWithContext(context, filter, update, nil)
	if err != nil {
		return errors.WrapErrorAction(logutils.ActionUpdate, model.TypeAccount, nil, err)
	}
	sa.logger.Infof("modified %d accounts with added group", res.ModifiedCount)
	return nil
}

// RemoveAccountsGroup removes accounts from a group
func (sa *Adapter) RemoveAccountsGroup(context TransactionContext, groupID string, accountIDs []string, hasPermissions []bool) error {
	if len(accountIDs) == 0 {
		return nil
	}

	//split accounts list by admin status
	standardAccountIDs := make([]string, 0)
	hasPermissionsAccountIDs := make([]string, 0)
	for i, id := range accountIDs {
		if hasPermissions[i] {
			hasPermissionsAccountIDs = append(hasPermissionsAccountIDs, id)
		} else {
			standardAccountIDs = append(standardAccountIDs, id)
		}
	}

	err := sa.removeAccountsFromGroup(context, groupID, standardAccountIDs, false)
	if err != nil {
		return errors.WrapErrorAction(logutils.ActionDelete, model.TypeAccountGroups, &logutils.FieldArgs{"group_id": groupID, "has_permissions": false}, err)
	}

	err = sa.removeAccountsFromGroup(context, groupID, hasPermissionsAccountIDs, true)
	if err != nil {
		return errors.WrapErrorAction(logutils.ActionDelete, model.TypeAccountGroups, &logutils.FieldArgs{"group_id": groupID, "has_permissions": true}, err)
	}

	return nil
}

func (sa *Adapter) removeAccountsFromGroup(context TransactionContext, groupID string, accountIDs []string, hasPermissions bool) error {
	if len(accountIDs) == 0 {
		return nil
	}

	filter := bson.D{primitive.E{Key: "_id", Value: bson.M{"$in": accountIDs}}}
	//update
	update := bson.D{
		primitive.E{Key: "$pull", Value: bson.D{
			primitive.E{Key: "groups", Value: bson.M{"group._id": groupID}},
		}},
		primitive.E{Key: "$set", Value: bson.D{
			primitive.E{Key: "has_permissions", Value: hasPermissions},
			primitive.E{Key: "date_updated", Value: time.Now().UTC()},
		}},
	}

	res, err := sa.db.accounts.UpdateManyWithContext(context, filter, update, nil)
	if err != nil {
		return errors.WrapErrorAction(logutils.ActionUpdate, model.TypeAccount, &logutils.FieldArgs{"ids": accountIDs}, err)
	}
	sa.logger.Infof("modified %d accounts with removed group", res.ModifiedCount)
	return nil
}

// InsertAccountAuthType inserts am account auth type
func (sa *Adapter) InsertAccountAuthType(item model.AccountAuthType) error {
	storageItem := accountAuthTypeToStorage(item)

	//3. first find the account record
	filter := bson.M{"_id": item.Account.ID}
	update := bson.D{
		primitive.E{Key: "$push", Value: bson.D{
			primitive.E{Key: "auth_types", Value: storageItem},
		}},
	}

	res, err := sa.db.accounts.UpdateOne(filter, update, nil)
	if err != nil {
		return errors.WrapErrorAction(logutils.ActionInsert, model.TypeAccountAuthType, nil, err)
	}
	if res.ModifiedCount != 1 {
		return errors.ErrorAction(logutils.ActionUpdate, model.TypeAccountAuthType, &logutils.FieldArgs{"unexpected modified count": res.ModifiedCount})
	}

	return nil
}

// UpdateAccountAuthType updates account auth type
func (sa *Adapter) UpdateAccountAuthType(item model.AccountAuthType) error {
	// transaction
	err := sa.db.dbClient.UseSession(context.Background(), func(sessionContext mongo.SessionContext) error {
		err := sessionContext.StartTransaction()
		if err != nil {
			sa.abortTransaction(sessionContext)
			return errors.WrapErrorAction(logutils.ActionStart, logutils.TypeTransaction, nil, err)
		}

		//1. set time updated to the item
		now := time.Now()
		item.DateUpdated = &now

		//2 convert to storage item
		storageItem := accountAuthTypeToStorage(item)

		//3. first find the account record
		findFilter := bson.M{"auth_types.id": item.ID}
		var accounts []account
		err = sa.db.accounts.FindWithContext(sessionContext, findFilter, &accounts, nil)
		if err != nil {
			sa.abortTransaction(sessionContext)
			return errors.WrapErrorAction(logutils.ActionFind, model.TypeUserAuth, &logutils.FieldArgs{"account auth type id": item.ID}, err)
		}
		if len(accounts) == 0 {
			sa.abortTransaction(sessionContext)
			return errors.ErrorAction(logutils.ActionFind, "for some reasons account is nil for account auth type", &logutils.FieldArgs{"acccount auth type id": item.ID})
		}
		account := accounts[0]

		//4. update the account auth type in the account record
		accountAuthTypes := account.AuthTypes
		newAccountAuthTypes := make([]accountAuthType, len(accountAuthTypes))
		for j, aAuthType := range accountAuthTypes {
			if aAuthType.ID == storageItem.ID {
				newAccountAuthTypes[j] = storageItem
			} else {
				newAccountAuthTypes[j] = aAuthType
			}
		}
		account.AuthTypes = newAccountAuthTypes

		//4. update the account record
		replaceFilter := bson.M{"_id": account.ID}
		err = sa.db.accounts.ReplaceOneWithContext(sessionContext, replaceFilter, account, nil)
		if err != nil {
			sa.abortTransaction(sessionContext)
			return errors.WrapErrorAction(logutils.ActionReplace, model.TypeAccount, nil, err)
		}

		//commit the transaction
		err = sessionContext.CommitTransaction(sessionContext)
		if err != nil {
			sa.abortTransaction(sessionContext)
			return errors.WrapErrorAction(logutils.ActionCommit, logutils.TypeTransaction, nil, err)
		}
		return nil
	})
	if err != nil {
		return err
	}

	return nil
}

// DeleteAccountAuthType deletes an account auth type
func (sa *Adapter) DeleteAccountAuthType(context TransactionContext, item model.AccountAuthType) error {
	filter := bson.M{"_id": item.Account.ID}
	update := bson.D{
		primitive.E{Key: "$pull", Value: bson.D{
			primitive.E{Key: "auth_types", Value: bson.M{"auth_type_code": item.AuthType.Code, "identifier": item.Identifier}},
		}},
	}

	res, err := sa.db.accounts.UpdateOneWithContext(context, filter, update, nil)
	if err != nil {
		return errors.WrapErrorAction(logutils.ActionDelete, model.TypeAccountAuthType, nil, err)
	}
	if res.ModifiedCount != 1 {
		return errors.ErrorAction(logutils.ActionUpdate, model.TypeAccount, &logutils.FieldArgs{"unexpected modified count": res.ModifiedCount})
	}

	return nil
}

// UpdateAccountExternalIDs updates account external IDs
func (sa *Adapter) UpdateAccountExternalIDs(accountID string, externalIDs map[string]string) error {
	filter := bson.D{primitive.E{Key: "_id", Value: accountID}}
	now := time.Now().UTC()
	update := bson.D{
		primitive.E{Key: "$set", Value: bson.D{
			primitive.E{Key: "external_ids", Value: externalIDs},
			primitive.E{Key: "date_updated", Value: &now},
		}},
	}

	res, err := sa.db.accounts.UpdateOne(filter, update, nil)
	if err != nil {
		return errors.WrapErrorAction(logutils.ActionUpdate, "account external IDs", &logutils.FieldArgs{"_id": accountID}, err)
	}
	if res.ModifiedCount != 1 {
		return errors.ErrorAction(logutils.ActionUpdate, "account external IDs", &logutils.FieldArgs{"_id": accountID, "unexpected modified count": res.ModifiedCount})
	}

	return nil
}

// UpdateLoginSessionExternalIDs updates login session external IDs
func (sa *Adapter) UpdateLoginSessionExternalIDs(accountID string, externalIDs map[string]string) error {
	filter := bson.D{primitive.E{Key: "identifier", Value: accountID}}
	now := time.Now().UTC()
	update := bson.D{
		primitive.E{Key: "$set", Value: bson.D{
			primitive.E{Key: "external_ids", Value: externalIDs},
			primitive.E{Key: "date_updated", Value: &now},
		}},
	}

	_, err := sa.db.loginsSessions.UpdateMany(filter, update, nil)
	if err != nil {
		return errors.WrapErrorAction(logutils.ActionUpdate, "login session external IDs", &logutils.FieldArgs{"identifier": accountID}, err)
	}

	return nil
}

// CountAccountsByRoleID counts how many accounts there are with the passed role id
func (sa *Adapter) CountAccountsByRoleID(roleID string) (*int64, error) {
	filter := bson.D{primitive.E{Key: "roles._id", Value: roleID}}

	count, err := sa.db.accounts.CountDocuments(filter)
	if err != nil {
		return nil, errors.WrapErrorAction("error counting accounts for role id", "", &logutils.FieldArgs{"roles._id": roleID}, err)
	}
	return &count, nil
}

// CountAccountsByGroupID counts how many accounts there are with the passed group id
func (sa *Adapter) CountAccountsByGroupID(groupID string) (*int64, error) {
	filter := bson.D{primitive.E{Key: "groups._id", Value: groupID}}

	count, err := sa.db.accounts.CountDocuments(filter)
	if err != nil {
		return nil, errors.WrapErrorAction("error counting accounts for group id", "", &logutils.FieldArgs{"groups._id": groupID}, err)
	}
	return &count, nil
}

// FindCredential finds a credential by ID
func (sa *Adapter) FindCredential(context TransactionContext, ID string) (*model.Credential, error) {
	filter := bson.D{primitive.E{Key: "_id", Value: ID}}

	var creds credential
	err := sa.db.credentials.FindOneWithContext(context, filter, &creds, nil)
	if err != nil {
		if err.Error() == "mongo: no documents in result" {
			return nil, nil
		}
		return nil, errors.WrapErrorAction(logutils.ActionFind, model.TypeCredential, &logutils.FieldArgs{"_id": ID}, err)
	}

	modelCreds := credentialFromStorage(creds)
	return &modelCreds, nil
}

// InsertCredential inserts a set of credential
func (sa *Adapter) InsertCredential(context TransactionContext, creds *model.Credential) error {
	storageCreds := credentialToStorage(creds)

	if storageCreds == nil {
		return errors.ErrorData(logutils.StatusInvalid, logutils.TypeArg, logutils.StringArgs(model.TypeCredential))
	}

	_, err := sa.db.credentials.InsertOneWithContext(context, storageCreds)
	if err != nil {
		return errors.WrapErrorAction(logutils.ActionInsert, model.TypeCredential, nil, err)
	}

	return nil
}

// UpdateCredential updates a set of credentials
func (sa *Adapter) UpdateCredential(context TransactionContext, creds *model.Credential) error {
	storageCreds := credentialToStorage(creds)

	if storageCreds == nil {
		return errors.ErrorData(logutils.StatusInvalid, logutils.TypeArg, logutils.StringArgs(model.TypeCredential))
	}

	filter := bson.D{primitive.E{Key: "_id", Value: storageCreds.ID}}
	err := sa.db.credentials.ReplaceOneWithContext(context, filter, storageCreds, nil)
	if err != nil {
		return errors.WrapErrorAction(logutils.ActionUpdate, model.TypeCredential, &logutils.FieldArgs{"_id": storageCreds.ID}, err)
	}

	return nil
}

// UpdateCredentialValue updates the value in credentials collection
func (sa *Adapter) UpdateCredentialValue(ID string, value map[string]interface{}) error {
	filter := bson.D{primitive.E{Key: "_id", Value: ID}}
	update := bson.D{
		primitive.E{Key: "$set", Value: bson.D{
			primitive.E{Key: "value", Value: value},
		}},
	}

	res, err := sa.db.credentials.UpdateOne(filter, update, nil)
	if err != nil {
		return errors.WrapErrorAction(logutils.ActionUpdate, model.TypeCredential, nil, err)
	}
	if res.ModifiedCount != 1 {
		return errors.ErrorAction(logutils.ActionUpdate, model.TypeCredential, &logutils.FieldArgs{"unexpected modified count": res.ModifiedCount})
	}

	return nil
}

// DeleteCredential deletes a credential
func (sa *Adapter) DeleteCredential(context TransactionContext, ID string) error {
	filter := bson.D{primitive.E{Key: "_id", Value: ID}}

	res, err := sa.db.credentials.DeleteOneWithContext(context, filter, nil)
	if err != nil {
		return errors.WrapErrorAction(logutils.ActionDelete, model.TypeCredential, &logutils.FieldArgs{"_id": ID}, err)
	}
	if res.DeletedCount != 1 {
		return errors.ErrorAction(logutils.ActionDelete, model.TypeCredential, &logutils.FieldArgs{"unexpected deleted count": res.DeletedCount})
	}

	return nil
}

// FindMFAType finds one MFA type for an account
func (sa *Adapter) FindMFAType(context TransactionContext, accountID string, identifier string, mfaType string) (*model.MFAType, error) {
	filter := bson.D{
		primitive.E{Key: "_id", Value: accountID},
		primitive.E{Key: "mfa_types.type", Value: mfaType},
		primitive.E{Key: "mfa_types.params.identifier", Value: identifier},
	}

	var account account
	err := sa.db.accounts.FindOneWithContext(context, filter, &account, nil)
	if err != nil {
		return nil, errors.WrapErrorAction(logutils.ActionFind, model.TypeAccount, nil, err)
	}

	mfaList := mfaTypesFromStorage(account.MFATypes)
	for _, mfa := range mfaList {
		if mfa.Type == mfaType && mfa.Params != nil && mfa.Params["identifier"] == identifier {
			return &mfa, nil
		}
	}

	return nil, errors.ErrorData(logutils.StatusMissing, model.TypeMFAType, nil)
}

// FindMFATypes finds all MFA types for an account
func (sa *Adapter) FindMFATypes(accountID string) ([]model.MFAType, error) {
	filter := bson.D{primitive.E{Key: "_id", Value: accountID}}

	var account account
	err := sa.db.accounts.FindOne(filter, &account, nil)
	if err != nil {
		return nil, errors.WrapErrorAction(logutils.ActionFind, model.TypeAccount, nil, err)
	}

	return mfaTypesFromStorage(account.MFATypes), nil
}

// InsertMFAType inserts a MFA type
func (sa *Adapter) InsertMFAType(context TransactionContext, mfa *model.MFAType, accountID string) error {
	if mfa == nil {
		return errors.ErrorData(logutils.StatusMissing, model.TypeMFAType, nil)
	}
	if mfa.Params == nil || mfa.Params["identifier"] == nil {
		return errors.ErrorData(logutils.StatusMissing, "mfa identifier", nil)
	}

	storageMfa := mfaTypeToStorage(mfa)

	filter := bson.D{
		primitive.E{Key: "_id", Value: accountID},
		primitive.E{Key: "mfa_types.params.identifier", Value: bson.M{"$ne": mfa.Params["identifier"]}},
	}
	update := bson.D{
		primitive.E{Key: "$push", Value: bson.D{
			primitive.E{Key: "mfa_types", Value: storageMfa},
		}},
		primitive.E{Key: "$set", Value: bson.D{
			primitive.E{Key: "date_updated", Value: time.Now().UTC()},
		}},
	}

	res, err := sa.db.accounts.UpdateOneWithContext(context, filter, update, nil)
	if err != nil {
		return errors.WrapErrorAction(logutils.ActionUpdate, model.TypeAccount, logutils.StringArgs("inserting mfa type"), err)
	}
	if res.ModifiedCount != 1 {
		return errors.ErrorAction(logutils.ActionUpdate, model.TypeAccount, &logutils.FieldArgs{"unexpected modified count": res.ModifiedCount})
	}

	return nil
}

// UpdateMFAType updates one MFA type
func (sa *Adapter) UpdateMFAType(context TransactionContext, mfa *model.MFAType, accountID string) error {
	if mfa.Params == nil || mfa.Params["identifier"] == nil {
		return errors.ErrorData(logutils.StatusMissing, "mfa identifier", nil)
	}

	now := time.Now().UTC()
	filter := bson.D{
		primitive.E{Key: "_id", Value: accountID},
		primitive.E{Key: "mfa_types.id", Value: mfa.ID},
	}
	update := bson.D{
		primitive.E{Key: "$set", Value: bson.D{
			primitive.E{Key: "mfa_types.$.verified", Value: mfa.Verified},
			primitive.E{Key: "mfa_types.$.params", Value: mfa.Params},
			primitive.E{Key: "mfa_types.$.date_updated", Value: now},
			primitive.E{Key: "date_updated", Value: now},
		}},
	}

	res, err := sa.db.accounts.UpdateOneWithContext(context, filter, update, nil)
	if err != nil {
		return errors.WrapErrorAction(logutils.ActionUpdate, model.TypeAccount, logutils.StringArgs("updating mfa type"), err)
	}
	if res.ModifiedCount == 0 {
		return errors.ErrorAction(logutils.ActionUpdate, model.TypeAccount, logutils.StringArgs("item to update not found"))
	}
	if res.ModifiedCount != 1 {
		return errors.ErrorAction(logutils.ActionUpdate, model.TypeAccount, &logutils.FieldArgs{"unexpected modified count": res.ModifiedCount})
	}

	return nil
}

// DeleteMFAType deletes a MFA type
func (sa *Adapter) DeleteMFAType(context TransactionContext, accountID string, identifier string, mfaType string) error {
	filter := bson.D{primitive.E{Key: "_id", Value: accountID}}
	update := bson.D{
		primitive.E{Key: "$pull", Value: bson.D{
			primitive.E{Key: "mfa_types", Value: bson.M{"type": mfaType, "params.identifier": identifier}},
		}},
		primitive.E{Key: "$set", Value: bson.D{
			primitive.E{Key: "date_updated", Value: time.Now().UTC()},
		}},
	}

	res, err := sa.db.accounts.UpdateOneWithContext(context, filter, update, nil)
	if err != nil {
		return errors.WrapErrorAction(logutils.ActionUpdate, model.TypeAccount, logutils.StringArgs("deleting mfa type"), err)
	}
	if res.ModifiedCount == 0 {
		return errors.ErrorAction(logutils.ActionUpdate, model.TypeAccount, logutils.StringArgs("item to remove not found"))
	}
	if res.ModifiedCount != 1 {
		return errors.ErrorAction(logutils.ActionUpdate, model.TypeAccount, &logutils.FieldArgs{"unexpected modified count": res.ModifiedCount})
	}

	return nil
}

// FindPermissions finds a set of permissions
func (sa *Adapter) FindPermissions(context TransactionContext, ids []string) ([]model.Permission, error) {
	if len(ids) == 0 {
		return []model.Permission{}, nil
	}

	permissionsFilter := bson.D{primitive.E{Key: "_id", Value: bson.M{"$in": ids}}}
	var permissionsResult []model.Permission
	err := sa.db.permissions.FindWithContext(context, permissionsFilter, &permissionsResult, nil)
	if err != nil {
		return nil, err
	}

	return permissionsResult, nil
}

// FindPermissionsByServiceIDs finds permissions
func (sa *Adapter) FindPermissionsByServiceIDs(serviceIDs []string) ([]model.Permission, error) {
	if len(serviceIDs) == 0 {
		return nil, nil
	}

	filter := bson.D{primitive.E{Key: "service_id", Value: bson.M{"$in": serviceIDs}}}
	var permissionsResult []model.Permission
	err := sa.db.permissions.Find(filter, &permissionsResult, nil)
	if err != nil {
		return nil, err
	}

	return permissionsResult, nil
}

// FindPermissionsByName finds a set of permissions
func (sa *Adapter) FindPermissionsByName(context TransactionContext, names []string) ([]model.Permission, error) {
	if len(names) == 0 {
		return []model.Permission{}, nil
	}

	permissionsFilter := bson.D{primitive.E{Key: "name", Value: bson.M{"$in": names}}}
	var permissionsResult []model.Permission
	err := sa.db.permissions.FindWithContext(context, permissionsFilter, &permissionsResult, nil)
	if err != nil {
		return nil, err
	}

	return permissionsResult, nil
}

// InsertPermission inserts a new  permission
func (sa *Adapter) InsertPermission(context TransactionContext, permission model.Permission) error {
	_, err := sa.db.permissions.InsertOneWithContext(context, permission)
	if err != nil {
		return errors.WrapErrorAction(logutils.ActionInsert, model.TypePermission, &logutils.FieldArgs{"_id": permission.ID, "name": permission.Name}, err)
	}
	return nil
}

// UpdatePermission updates permission
func (sa *Adapter) UpdatePermission(context TransactionContext, item model.Permission) error {
	//TODO
	//This will be slow operation as we keep a copy of the entity in the users collection without index.
	//Maybe we need to up the transaction timeout for this operation because of this.
	if context == nil {
		transaction := func(newContext TransactionContext) error {
			return sa.updatePermission(newContext, item)
		}
		return sa.PerformTransaction(transaction)
	}

	return sa.updatePermission(context, item)
}

func (sa *Adapter) updatePermission(context TransactionContext, item model.Permission) error {
	//update permission
	permissionFilter := bson.D{primitive.E{Key: "name", Value: item.Name}}
	permissionUpdate := bson.D{
		primitive.E{Key: "$set", Value: bson.D{
			primitive.E{Key: "description", Value: item.Description},
			primitive.E{Key: "service_id", Value: item.ServiceID},
			primitive.E{Key: "assigners", Value: item.Assigners},
			primitive.E{Key: "date_updated", Value: item.DateUpdated},
		}},
	}

	res, err := sa.db.permissions.UpdateOneWithContext(context, permissionFilter, permissionUpdate, nil)
	if err != nil {
		return errors.WrapErrorAction(logutils.ActionUpdate, model.TypePermission, &logutils.FieldArgs{"name": item.Name}, err)
	}

	if res.ModifiedCount != 1 {
		return errors.ErrorAction(logutils.ActionUpdate, model.TypePermission, &logutils.FieldArgs{"name": item.Name, "modified": res.ModifiedCount, "expected": 1})
	}

	// update all roles that have the permission
	key := "permissions.name"
	roles, err := sa.findAppOrgRoles(context, &key, item.Name, "")
	if err != nil {
		return errors.WrapErrorAction(logutils.ActionFind, model.TypeAppOrgRole, nil, err)
	}
	for _, r := range roles {
		for pidx, p := range r.Permissions {
			if p.Name == item.Name {
				r.Permissions[pidx] = item
				err = sa.UpdateAppOrgRole(context, r)
				if err != nil {
					return errors.WrapErrorAction(logutils.ActionUpdate, model.TypeAppOrgRole, nil, err)
				}
				break
			}
		}
	}

	// update all groups that have the permission
	groups, err := sa.findAppOrgGroups(context, &key, item.Name, "")
	if err != nil {
		return errors.WrapErrorAction(logutils.ActionFind, model.TypeAppOrgGroup, nil, err)
	}
	for _, g := range groups {
		for pidx, p := range g.Permissions {
			if p.Name == item.Name {
				g.Permissions[pidx] = item
				err = sa.UpdateAppOrgGroup(context, g)
				if err != nil {
					return errors.WrapErrorAction(logutils.ActionUpdate, model.TypeAppOrgGroup, nil, err)
				}
				break
			}
		}
	}

	//update all roles, groups, accounts, and service accounts that have the permission
	dependentsFilter := bson.D{primitive.E{Key: "permissions.name", Value: item.Name}}
	dependentsUpdate := bson.D{
		primitive.E{Key: "$set", Value: bson.D{
			primitive.E{Key: "permissions.$.description", Value: item.Description},
			primitive.E{Key: "permissions.$.service_id", Value: item.ServiceID},
			primitive.E{Key: "permissions.$.assigners", Value: item.Assigners},
			primitive.E{Key: "permissions.$.date_updated", Value: item.DateUpdated},
		}},
	}

	//accounts
	res, err = sa.db.accounts.UpdateManyWithContext(context, dependentsFilter, dependentsUpdate, nil)
	if err = sa.getUpdateManyError(res, err, model.TypeAccount, "permissions.name", item.Name); err != nil {
		return err
	}

	//service accounts
	res, err = sa.db.serviceAccounts.UpdateManyWithContext(context, dependentsFilter, dependentsUpdate, nil)
	if err = sa.getUpdateManyError(res, err, model.TypeServiceAccount, "permissions.name", item.Name); err != nil {
		return err
	}

	return nil
}

// DeletePermission deletes permission
func (sa *Adapter) DeletePermission(id string) error {
	//TODO
	//This will be slow operation as we keep a copy of the entity in the users collection without index.
	//Maybe we need to up the transaction timeout for this operation because of this.
	return errors.New(logutils.Unimplemented)
}

// FindAppOrgRoles finds all application organization roles fora given AppOrg ID
func (sa *Adapter) FindAppOrgRoles(appOrgID string) ([]model.AppOrgRole, error) {
	return sa.findAppOrgRoles(nil, nil, "", appOrgID)
}

// FindAppOrgRolesByIDs finds a set of application organization roles for the provided IDs
func (sa *Adapter) FindAppOrgRolesByIDs(context TransactionContext, ids []string, appOrgID string) ([]model.AppOrgRole, error) {
	if len(ids) == 0 {
		return []model.AppOrgRole{}, nil
	}

	rolesFilter := bson.D{primitive.E{Key: "app_org_id", Value: appOrgID}, primitive.E{Key: "_id", Value: bson.M{"$in": ids}}}
	var rolesResult []appOrgRole
	err := sa.db.applicationsOrganizationsRoles.FindWithContext(context, rolesFilter, &rolesResult, nil)
	if err != nil {
		return nil, err
	}

	//get the application organization from the cached ones
	appOrg, err := sa.getCachedApplicationOrganizationByKey(appOrgID)
	if err != nil {
		return nil, errors.WrapErrorAction(logutils.ActionFind, model.TypeApplicationOrganization, &logutils.FieldArgs{"app_org_id": appOrg}, err)
	}
	if appOrg == nil {
		return nil, errors.ErrorData(logutils.StatusMissing, model.TypeApplicationOrganization, &logutils.FieldArgs{"app_org_id": appOrg})
	}

	result := appOrgRolesFromStorage(rolesResult, *appOrg)

	return result, nil
}

// FindAppOrgRole finds an application organization role
func (sa *Adapter) FindAppOrgRole(context TransactionContext, id string, appOrgID string) (*model.AppOrgRole, error) {
	filter := bson.D{primitive.E{Key: "_id", Value: id}, primitive.E{Key: "app_org_id", Value: appOrgID}}
	var rolesResult []appOrgRole
	err := sa.db.applicationsOrganizationsRoles.FindWithContext(context, filter, &rolesResult, nil)
	if err != nil {
		return nil, err
	}
	if len(rolesResult) == 0 {
		//no data
		return nil, nil
	}

	roles := rolesResult[0]

	appOrg, err := sa.getCachedApplicationOrganizationByKey(appOrgID)
	if err != nil {
		return nil, errors.WrapErrorData(logutils.StatusMissing, model.TypeOrganization, &logutils.FieldArgs{"app_org_id": appOrg}, err)
	}
	result := appOrgRoleFromStorage(&roles, *appOrg)
	return &result, nil
}

<<<<<<< HEAD
func (sa *Adapter) findAppOrgRoles(context TransactionContext, key *string, id string, appOrgID string) ([]model.AppOrgRole, error) {
	filter := bson.D{}
	errFields := logutils.FieldArgs{}
	if key != nil {
		filter = append(filter, primitive.E{Key: *key, Value: id})
		errFields[*key] = id
	}
	if appOrgID != "" {
		filter = append(filter, primitive.E{Key: "app_org_id", Value: appOrgID})
		errFields["app_org_id"] = appOrgID
	}

	var rolesResult []appOrgRole
	err := sa.db.applicationsOrganizationsRoles.FindWithContext(context, filter, &rolesResult, nil)
	if err != nil {
		return nil, errors.WrapErrorAction(logutils.ActionFind, model.TypeAppOrgRole, &errFields, err)
	}

	result := make([]model.AppOrgRole, 0)
	if len(rolesResult) == 0 {
		return result, nil
	}

	if appOrgID != "" {
		appOrg, err := sa.getCachedApplicationOrganizationByKey(appOrgID)
		if err != nil || appOrg == nil {
			return nil, errors.WrapErrorData(logutils.StatusMissing, model.TypeApplicationOrganization, &logutils.FieldArgs{"app_org_id": appOrgID}, err)
		}

		result = appOrgRolesFromStorage(rolesResult, *appOrg)
	} else {
		for _, r := range rolesResult {
			appOrg, err := sa.getCachedApplicationOrganizationByKey(r.AppOrgID)
			if err != nil || appOrg == nil {
				return nil, errors.WrapErrorData(logutils.StatusMissing, model.TypeApplicationOrganization, &logutils.FieldArgs{"app_org_id": r.AppOrgID}, err)
			}

			result = append(result, appOrgRoleFromStorage(&r, *appOrg))
		}
	}

	return result, nil
}

=======
>>>>>>> 090fbd3f
// InsertAppOrgRole inserts a new application organization role
func (sa *Adapter) InsertAppOrgRole(context TransactionContext, item model.AppOrgRole) error {
	role := appOrgRoleToStorage(item)
	_, err := sa.db.applicationsOrganizationsRoles.InsertOneWithContext(context, role)
	if err != nil {
		return errors.WrapErrorAction(logutils.ActionInsert, model.TypeAppOrgRole, nil, err)
	}
	return nil
}

// UpdateAppOrgRole updates application organization role
func (sa *Adapter) UpdateAppOrgRole(context TransactionContext, item model.AppOrgRole) error {
	if context == nil {
		transaction := func(newContext TransactionContext) error {
			return sa.updateAppOrgRole(newContext, item)
		}
		return sa.PerformTransaction(transaction)
	}

	return sa.updateAppOrgRole(context, item)
}

func (sa *Adapter) updateAppOrgRole(context TransactionContext, item model.AppOrgRole) error {
	// update role
	roleFilter := bson.D{primitive.E{Key: "_id", Value: item.ID}}
	roleUpdate := bson.D{
		primitive.E{Key: "$set", Value: bson.D{
			primitive.E{Key: "name", Value: item.Name},
			primitive.E{Key: "description", Value: item.Description},
			primitive.E{Key: "permissions", Value: item.Permissions},
			primitive.E{Key: "system", Value: item.System},
			primitive.E{Key: "date_updated", Value: item.DateUpdated},
		}},
	}

	res, err := sa.db.applicationsOrganizationsRoles.UpdateOneWithContext(context, roleFilter, roleUpdate, nil)
	if err != nil {
		return errors.WrapErrorAction(logutils.ActionUpdate, model.TypeAppOrgRole, &logutils.FieldArgs{"id": item.ID}, err)
	}
	if res.ModifiedCount != 1 {
		return errors.ErrorAction(logutils.ActionUpdate, model.TypeAppOrgRole, &logutils.FieldArgs{"id": item.ID, "modified": res.ModifiedCount, "expected": 1})
	}

<<<<<<< HEAD
	// update all groups that have the role
	key := "roles._id"
	groups, err := sa.findAppOrgGroups(context, &key, item.ID, item.AppOrg.ID)
	if err != nil {
		return errors.WrapErrorAction(logutils.ActionFind, model.TypeAppOrgGroup, nil, err)
	}
=======
	// update all groups that have the role in all collections
	key := "roles._id"
	groups, err := sa.findAppOrgGroups(context, &key, item.ID, item.AppOrg.ID)
>>>>>>> 090fbd3f
	for _, g := range groups {
		for ridx, r := range g.Roles {
			if r.ID == item.ID {
				g.Roles[ridx] = item
				err = sa.UpdateAppOrgGroup(context, g)
<<<<<<< HEAD
				if err != nil {
					return errors.WrapErrorAction(logutils.ActionUpdate, model.TypeAppOrgGroup, nil, err)
				}
=======
>>>>>>> 090fbd3f
				break
			}
		}
	}

	// update all accounts that have the role
	accountsFilter := bson.D{primitive.E{Key: "roles.role._id", Value: item.ID}}
	accountsUpdate := bson.D{
		primitive.E{Key: "$set", Value: bson.D{
			primitive.E{Key: "roles.$.role.name", Value: item.Name},
			primitive.E{Key: "roles.$.role.description", Value: item.Description},
			primitive.E{Key: "roles.$.role.permissions", Value: item.Permissions},
			primitive.E{Key: "roles.$.role.system", Value: item.System},
			primitive.E{Key: "roles.$.role.date_updated", Value: item.DateUpdated},
		}},
	}

	res, err = sa.db.accounts.UpdateManyWithContext(context, accountsFilter, accountsUpdate, nil)
	if err != nil {
		return errors.WrapErrorAction(logutils.ActionUpdate, model.TypeAccount, &logutils.FieldArgs{"roles.role._id": item.ID}, err)
	}
	if res.ModifiedCount != res.MatchedCount {
		return errors.ErrorAction(logutils.ActionUpdate, model.TypeAccount, &logutils.FieldArgs{"roles.role._id": item.ID, "modified": res.ModifiedCount, "expected": res.MatchedCount})
	}

	return nil
}

// DeleteAppOrgRole deletes application organization role
//   - make sure to call this function once you have verified that there is no any relations
//     in other collections for the role which is supposed to be deleted.
func (sa *Adapter) DeleteAppOrgRole(id string) error {
	filter := bson.M{"_id": id}
	result, err := sa.db.applicationsOrganizationsRoles.DeleteOne(filter, nil)
	if err != nil {
		return errors.WrapErrorAction(logutils.ActionDelete, model.TypeAppOrgRole, &logutils.FieldArgs{"_id": id}, err)
	}
	if result == nil {
		return errors.WrapErrorData(logutils.StatusInvalid, "result", &logutils.FieldArgs{"_id": id}, err)
	}
	deletedCount := result.DeletedCount
	if deletedCount == 0 {
		return errors.WrapErrorData(logutils.StatusMissing, model.TypeAppOrgRole, &logutils.FieldArgs{"_id": id}, err)
	}
	return nil
}

// InsertAppOrgRolePermissions inserts permissions to role
func (sa *Adapter) InsertAppOrgRolePermissions(context TransactionContext, roleID string, permissions []model.Permission) error {

	filter := bson.D{primitive.E{Key: "_id", Value: roleID}}
	update := bson.D{
		primitive.E{Key: "$push", Value: bson.D{
			primitive.E{Key: "permissions", Value: bson.M{"$each": permissions}},
		}},
	}

	res, err := sa.db.applicationsOrganizationsRoles.UpdateOne(filter, update, nil)
	if err != nil {
		return errors.WrapErrorAction(logutils.ActionFind, model.TypeAppOrgRole, nil, err)
	}
	if res.ModifiedCount != 1 {
		return errors.ErrorAction(logutils.ActionUpdate, model.TypeAppOrgRole, &logutils.FieldArgs{"unexpected modified count": res.ModifiedCount})
	}

	return nil
}

// FindAppOrgGroups finds all application organization groups for the provided AppOrg ID
func (sa *Adapter) FindAppOrgGroups(appOrgID string) ([]model.AppOrgGroup, error) {
	return sa.findAppOrgGroups(nil, nil, "", appOrgID)
}

// FindAppOrgGroupsByIDs finds a set of application organization groups for the provided IDs
func (sa *Adapter) FindAppOrgGroupsByIDs(context TransactionContext, ids []string, appOrgID string) ([]model.AppOrgGroup, error) {
	if len(ids) == 0 {
		return []model.AppOrgGroup{}, nil
	}

	filter := bson.D{primitive.E{Key: "app_org_id", Value: appOrgID}, primitive.E{Key: "_id", Value: bson.M{"$in": ids}}}
	var groupsResult []appOrgGroup
	err := sa.db.applicationsOrganizationsGroups.FindWithContext(context, filter, &groupsResult, nil)
	if err != nil {
		return nil, err
	}

	appOrg, err := sa.getCachedApplicationOrganizationByKey(appOrgID)
	if err != nil {
		return nil, errors.WrapErrorData(logutils.StatusMissing, model.TypeApplicationOrganization, &logutils.FieldArgs{"app_org_id": appOrg}, err)
	}
	if appOrg == nil {
		return nil, errors.ErrorData(logutils.StatusMissing, model.TypeApplicationOrganization, &logutils.FieldArgs{"app_org_id": appOrg})
	}

	result := appOrgGroupsFromStorage(groupsResult, *appOrg)

	return result, nil
}

// FindAppOrgGroup finds a application organization group
func (sa *Adapter) FindAppOrgGroup(context TransactionContext, id string, appOrgID string) (*model.AppOrgGroup, error) {
	filter := bson.D{primitive.E{Key: "_id", Value: id}, primitive.E{Key: "app_org_id", Value: appOrgID}}
	var groupsResult []appOrgGroup
	err := sa.db.applicationsOrganizationsGroups.FindWithContext(context, filter, &groupsResult, nil)
	if err != nil {
		return nil, err
	}
	if len(groupsResult) == 0 {
		//no data
		return nil, nil
	}

	group := groupsResult[0]

	appOrg, err := sa.getCachedApplicationOrganizationByKey(appOrgID)
	if err != nil {
		return nil, errors.WrapErrorData(logutils.StatusMissing, model.TypeOrganization, &logutils.FieldArgs{"app_org_id": appOrg}, err)
	}
	result := appOrgGroupFromStorage(&group, *appOrg)
	return &result, nil
}

func (sa *Adapter) findAppOrgGroups(context TransactionContext, key *string, id string, appOrgID string) ([]model.AppOrgGroup, error) {
<<<<<<< HEAD
	filter := bson.D{}
	errFields := logutils.FieldArgs{}
	if key != nil {
		filter = append(filter, primitive.E{Key: *key, Value: id})
		errFields[*key] = id
	}
	if appOrgID != "" {
		filter = append(filter, primitive.E{Key: "app_org_id", Value: appOrgID})
		errFields["app_org_id"] = appOrgID
	}

	var groupsResult []appOrgGroup
	err := sa.db.applicationsOrganizationsGroups.FindWithContext(context, filter, &groupsResult, nil)
	if err != nil {
		return nil, errors.WrapErrorAction(logutils.ActionFind, model.TypeAppOrgGroup, &errFields, err)
	}

	result := make([]model.AppOrgGroup, 0)
	if len(groupsResult) == 0 {
		return result, nil
	}

	if appOrgID != "" {
		appOrg, err := sa.getCachedApplicationOrganizationByKey(appOrgID)
		if err != nil || appOrg == nil {
			return nil, errors.WrapErrorData(logutils.StatusMissing, model.TypeApplicationOrganization, &logutils.FieldArgs{"app_org_id": appOrgID}, err)
		}

		result = appOrgGroupsFromStorage(groupsResult, *appOrg)
	} else {
		for _, g := range groupsResult {
			appOrg, err := sa.getCachedApplicationOrganizationByKey(g.AppOrgID)
			if err != nil || appOrg == nil {
				return nil, errors.WrapErrorData(logutils.StatusMissing, model.TypeApplicationOrganization, &logutils.FieldArgs{"app_org_id": g.AppOrgID}, err)
			}

			result = append(result, appOrgGroupFromStorage(&g, *appOrg))
		}
	}
=======
	filter := bson.D{primitive.E{Key: "app_org_id", Value: appOrgID}}
	if key != nil {
		filter = append(filter, primitive.E{Key: *key, Value: id})
	}
	var groupsResult []appOrgGroup
	err := sa.db.applicationsOrganizationsGroups.FindWithContext(context, filter, &groupsResult, nil)
	if err != nil {
		return nil, err
	}

	appOrg, err := sa.getCachedApplicationOrganizationByKey(appOrgID)
	if err != nil {
		return nil, errors.WrapErrorData(logutils.StatusMissing, model.TypeOrganization, &logutils.FieldArgs{"app_org_id": appOrg}, err)
	}

	result := appOrgGroupsFromStorage(groupsResult, *appOrg)
>>>>>>> 090fbd3f

	return result, nil
}

// InsertAppOrgGroup inserts a new application organization group
func (sa *Adapter) InsertAppOrgGroup(context TransactionContext, item model.AppOrgGroup) error {
	group := appOrgGroupToStorage(item)

	_, err := sa.db.applicationsOrganizationsGroups.InsertOneWithContext(context, group)
	if err != nil {
		return errors.WrapErrorAction(logutils.ActionInsert, model.TypeAppOrgGroup, nil, err)
	}
	return nil
}

// UpdateAppOrgGroup updates application organization group
func (sa *Adapter) UpdateAppOrgGroup(context TransactionContext, item model.AppOrgGroup) error {
	if context == nil {
		transaction := func(newContext TransactionContext) error {
			return sa.updateAppOrgGroup(newContext, item)
		}
		return sa.PerformTransaction(transaction)
	}

	return sa.updateAppOrgGroup(context, item)
}

func (sa *Adapter) updateAppOrgGroup(context TransactionContext, item model.AppOrgGroup) error {
	roles := appOrgRolesToStorage(item.Roles)

	// update group
	groupFilter := bson.D{primitive.E{Key: "_id", Value: item.ID}}
	groupUpdate := bson.D{
		primitive.E{Key: "$set", Value: bson.D{
			primitive.E{Key: "name", Value: item.Name},
			primitive.E{Key: "description", Value: item.Description},
			primitive.E{Key: "permissions", Value: item.Permissions},
			primitive.E{Key: "roles", Value: roles},
			primitive.E{Key: "system", Value: item.System},
			primitive.E{Key: "date_updated", Value: item.DateUpdated},
		}},
	}

	res, err := sa.db.applicationsOrganizationsGroups.UpdateOneWithContext(context, groupFilter, groupUpdate, nil)
	if err != nil {
		return errors.WrapErrorAction(logutils.ActionUpdate, model.TypeAppOrgGroup, &logutils.FieldArgs{"id": item.ID}, err)
	}
	if res.ModifiedCount != 1 {
		return errors.ErrorAction(logutils.ActionUpdate, model.TypeAppOrgGroup, &logutils.FieldArgs{"id": item.ID, "modified": res.ModifiedCount, "expected": 1})
	}

	// update all accounts that have the group
	accountsFilter := bson.D{primitive.E{Key: "groups.group._id", Value: item.ID}}
	accountsUpdate := bson.D{
		primitive.E{Key: "$set", Value: bson.D{
			primitive.E{Key: "groups.$.group.name", Value: item.Name},
			primitive.E{Key: "groups.$.group.description", Value: item.Description},
			primitive.E{Key: "groups.$.group.permissions", Value: item.Permissions},
			primitive.E{Key: "groups.$.group.roles", Value: roles},
			primitive.E{Key: "groups.$.group.system", Value: item.System},
			primitive.E{Key: "groups.$.group.date_updated", Value: item.DateUpdated},
		}},
	}

	res, err = sa.db.accounts.UpdateManyWithContext(context, accountsFilter, accountsUpdate, nil)
	if err != nil {
		return errors.WrapErrorAction(logutils.ActionUpdate, model.TypeAccount, &logutils.FieldArgs{"groups.group.id": item.ID}, err)
	}
	if res.ModifiedCount != res.MatchedCount {
		return errors.ErrorAction(logutils.ActionUpdate, model.TypeAccount, &logutils.FieldArgs{"groups.group.id": item.ID, "modified": res.ModifiedCount, "expected": res.MatchedCount})
	}

	return nil
}

// DeleteAppOrgGroup deletes application organization group
//   - make sure to call this function once you have verified that there is no any relations
//     in other collections for the group which is supposed to be deleted.
func (sa *Adapter) DeleteAppOrgGroup(id string) error {
	filter := bson.M{"_id": id}
	result, err := sa.db.applicationsOrganizationsGroups.DeleteOne(filter, nil)
	if err != nil {
		return errors.WrapErrorAction(logutils.ActionDelete, model.TypeAppOrgGroup, &logutils.FieldArgs{"_id": id}, err)
	}
	if result == nil {
		return errors.WrapErrorData(logutils.StatusInvalid, "result", &logutils.FieldArgs{"_id": id}, err)
	}
	deletedCount := result.DeletedCount
	if deletedCount == 0 {
		return errors.WrapErrorData(logutils.StatusMissing, model.TypeAppOrgGroup, &logutils.FieldArgs{"_id": id}, err)
	}

	return nil
}

// CountGroupsByRoleID counts how many groups there are with the passed role id
func (sa *Adapter) CountGroupsByRoleID(roleID string) (*int64, error) {
	filter := bson.D{primitive.E{Key: "roles._id", Value: roleID}}

	count, err := sa.db.applicationsOrganizationsGroups.CountDocuments(filter)
	if err != nil {
		return nil, errors.WrapErrorAction("error counting groups for role id", "", &logutils.FieldArgs{"roles._id": roleID}, err)
	}
	return &count, nil
}

// LoadAPIKeys finds all api key documents in the DB
func (sa *Adapter) LoadAPIKeys() ([]model.APIKey, error) {
	filter := bson.D{}
	var result []model.APIKey
	err := sa.db.apiKeys.Find(filter, &result, nil)
	if err != nil {
		return nil, errors.WrapErrorAction(logutils.ActionFind, model.TypeApplication, nil, err)
	}

	return result, nil
}

// InsertAPIKey inserts an API key
func (sa *Adapter) InsertAPIKey(context TransactionContext, apiKey model.APIKey) (*model.APIKey, error) {
	_, err := sa.db.apiKeys.InsertOneWithContext(context, apiKey)
	if err != nil {
		return nil, errors.WrapErrorAction(logutils.ActionInsert, model.TypeAPIKey, &logutils.FieldArgs{"_id": apiKey.ID}, err)
	}
	return &apiKey, nil
}

// UpdateAPIKey updates the API key in storage
func (sa *Adapter) UpdateAPIKey(apiKey model.APIKey) error {
	filter := bson.M{"_id": apiKey.ID}
	err := sa.db.apiKeys.ReplaceOne(filter, apiKey, nil)
	if err != nil {
		return errors.WrapErrorAction(logutils.ActionUpdate, model.TypeAPIKey, &logutils.FieldArgs{"_id": apiKey.ID}, err)
	}

	return nil
}

// DeleteAPIKey deletes the API key from storage
func (sa *Adapter) DeleteAPIKey(ID string) error {
	filter := bson.M{"_id": ID}
	result, err := sa.db.apiKeys.DeleteOne(filter, nil)
	if err != nil {
		return errors.WrapErrorAction(logutils.ActionDelete, model.TypeAPIKey, &logutils.FieldArgs{"_id": ID}, err)
	}
	if result == nil {
		return errors.WrapErrorData(logutils.StatusInvalid, "result", &logutils.FieldArgs{"_id": ID}, err)
	}
	deletedCount := result.DeletedCount
	if deletedCount == 0 {
		return errors.WrapErrorData(logutils.StatusMissing, model.TypeAPIKey, &logutils.FieldArgs{"_id": ID}, err)
	}

	return nil
}

// LoadIdentityProviders finds all identity providers documents in the DB
func (sa *Adapter) LoadIdentityProviders() ([]model.IdentityProvider, error) {
	filter := bson.D{}
	var result []model.IdentityProvider
	err := sa.db.identityProviders.Find(filter, &result, nil)
	if err != nil {
		return nil, errors.WrapErrorAction(logutils.ActionFind, model.TypeIdentityProvider, nil, err)
	}
	if len(result) == 0 {
		return nil, errors.WrapErrorData(logutils.StatusMissing, model.TypeIdentityProvider, nil, err)
	}

	return result, nil

}

// UpdateProfile updates a profile
func (sa *Adapter) UpdateProfile(context TransactionContext, profile model.Profile) error {
	filter := bson.D{primitive.E{Key: "profile.id", Value: profile.ID}}

	now := time.Now().UTC()
	profileUpdate := bson.D{
		primitive.E{Key: "$set", Value: bson.D{
			primitive.E{Key: "profile.photo_url", Value: profile.PhotoURL},
			primitive.E{Key: "profile.first_name", Value: profile.FirstName},
			primitive.E{Key: "profile.last_name", Value: profile.LastName},
			primitive.E{Key: "profile.email", Value: profile.Email},
			primitive.E{Key: "profile.phone", Value: profile.Phone},
			primitive.E{Key: "profile.birth_year", Value: profile.BirthYear},
			primitive.E{Key: "profile.address", Value: profile.Address},
			primitive.E{Key: "profile.zip_code", Value: profile.ZipCode},
			primitive.E{Key: "profile.state", Value: profile.State},
			primitive.E{Key: "profile.country", Value: profile.Country},
			primitive.E{Key: "profile.date_updated", Value: &now},
		}},
	}

	res, err := sa.db.accounts.UpdateManyWithContext(context, filter, profileUpdate, nil)
	if err != nil {
		return errors.WrapErrorAction(logutils.ActionUpdate, model.TypeProfile, nil, err)
	}
	sa.logger.Infof("modified %d profile copies", res.ModifiedCount)

	return nil
}

// FindProfiles finds profiles by app id, authtype id and account auth type identifier
func (sa *Adapter) FindProfiles(appID string, authTypeID string, accountAuthTypeIdentifier string) ([]model.Profile, error) {
	pipeline := []bson.M{
		{"$lookup": bson.M{
			"from":         "applications_organizations",
			"localField":   "app_org_id",
			"foreignField": "_id",
			"as":           "app_org",
		}},
		{"$match": bson.M{"app_org.app_id": appID, "auth_types.auth_type_id": authTypeID, "auth_types.identifier": accountAuthTypeIdentifier}},
	}
	var accounts []account
	err := sa.db.accounts.Aggregate(pipeline, &accounts, nil)
	if err != nil {
		return nil, errors.WrapErrorAction(logutils.ActionFind, model.TypeAccount, nil, err)
	}
	if len(accounts) == 0 {
		//not found
		return nil, nil
	}

	result := profilesFromStorage(accounts, *sa)
	return result, nil
}

// CreateGlobalConfig creates global config
func (sa *Adapter) CreateGlobalConfig(context TransactionContext, globalConfig *model.GlobalConfig) error {
	if globalConfig == nil {
		return errors.ErrorData(logutils.StatusInvalid, logutils.TypeArg, logutils.StringArgs("global_config"))
	}

	_, err := sa.db.globalConfig.InsertOneWithContext(context, globalConfig)
	if err != nil {
		return errors.WrapErrorAction(logutils.ActionInsert, model.TypeGlobalConfig, &logutils.FieldArgs{"setting": globalConfig.Setting}, err)
	}

	return nil
}

// GetGlobalConfig give config
func (sa *Adapter) GetGlobalConfig() (*model.GlobalConfig, error) {
	filter := bson.D{}
	var result []model.GlobalConfig
	err := sa.db.globalConfig.Find(filter, &result, nil)
	if err != nil {
		return nil, errors.WrapErrorAction(logutils.ActionFind, model.TypeGlobalConfig, nil, err)
	}
	if len(result) == 0 {
		//no record
		return nil, nil
	}
	return &result[0], nil

}

// DeleteGlobalConfig deletes the global configuration from storage
func (sa *Adapter) DeleteGlobalConfig(context TransactionContext) error {
	delFilter := bson.D{}
	_, err := sa.db.globalConfig.DeleteManyWithContext(context, delFilter, nil)
	if err != nil {
		return errors.WrapErrorAction(logutils.ActionDelete, model.TypeGlobalConfig, nil, err)
	}

	return nil
}

// FindOrganization finds an organization
func (sa *Adapter) FindOrganization(id string) (*model.Organization, error) {
	return sa.getCachedOrganization(id)
}

// FindSystemOrganization finds the system organization (only one)
func (sa *Adapter) FindSystemOrganization() (*model.Organization, error) {
	organizations, err := sa.getCachedOrganizations()
	if err != nil {
		return nil, errors.WrapErrorAction(logutils.ActionLoadCache, model.TypeOrganization, nil, err)
	}

	for _, org := range organizations {
		if org.System {
			return &org, nil
		}
	}

	return nil, nil
}

// FindOrganizations finds all organizations
func (sa *Adapter) FindOrganizations() ([]model.Organization, error) {
	return sa.getCachedOrganizations()
}

// InsertOrganization inserts an organization
func (sa *Adapter) InsertOrganization(context TransactionContext, organization model.Organization) (*model.Organization, error) {
	org := organizationToStorage(&organization)

	_, err := sa.db.organizations.InsertOneWithContext(context, org)
	if err != nil {
		return nil, errors.WrapErrorAction(logutils.ActionInsert, model.TypeOrganization, nil, err)
	}

	return &organization, nil
}

// UpdateOrganization updates an organization
func (sa *Adapter) UpdateOrganization(ID string, name string, requestType string, organizationDomains []string) error {

	now := time.Now()
	//TODO - use pointers and update only what not nil
	updatOrganizationFilter := bson.D{primitive.E{Key: "_id", Value: ID}}
	updateOrganization := bson.D{
		primitive.E{Key: "$set", Value: bson.D{
			primitive.E{Key: "name", Value: name},
			primitive.E{Key: "type", Value: requestType},
			primitive.E{Key: "config.domains", Value: organizationDomains},
			primitive.E{Key: "config.date_updated", Value: now},
			primitive.E{Key: "date_updated", Value: now},
		}},
	}

	result, err := sa.db.organizations.UpdateOne(updatOrganizationFilter, updateOrganization, nil)
	if err != nil {
		return errors.WrapErrorAction(logutils.ActionUpdate, model.TypeOrganization, &logutils.FieldArgs{"id": ID}, err)
	}
	if result.MatchedCount == 0 {
		return errors.WrapErrorData(logutils.StatusMissing, model.TypeOrganization, &logutils.FieldArgs{"id": ID}, err)
	}

	return nil
}

// loadOrganizations gets the organizations
func (sa *Adapter) loadOrganizations() ([]model.Organization, error) {
	//no transactions for get operations..

	//1. find the organizations
	orgsFilter := bson.D{}
	var orgsResult []organization
	err := sa.db.organizations.Find(orgsFilter, &orgsResult, nil)
	if err != nil {
		return nil, errors.WrapErrorAction(logutils.ActionFind, model.TypeOrganization, nil, err)
	}
	if len(orgsResult) == 0 {
		//no data
		return make([]model.Organization, 0), nil
	}

	//2. prepare the response
	organizations := organizationsFromStorage(orgsResult)
	return organizations, nil
}

// loadApplications loads all applications
func (sa *Adapter) loadApplications() ([]model.Application, error) {
	filter := bson.D{}
	var result []application
	err := sa.db.applications.Find(filter, &result, nil)
	if err != nil {
		return nil, errors.WrapErrorAction(logutils.ActionFind, model.TypeApplication, nil, err)
	}

	if len(result) == 0 {
		//no data
		return make([]model.Application, 0), nil
	}

	applications := applicationsFromStorage(result)
	return applications, nil
}

// InsertApplication inserts an application
func (sa *Adapter) InsertApplication(context TransactionContext, application model.Application) (*model.Application, error) {
	app := applicationToStorage(&application)

	_, err := sa.db.applications.InsertOneWithContext(context, app)
	if err != nil {
		return nil, errors.WrapErrorAction(logutils.ActionInsert, model.TypeApplication, nil, err)
	}

	return &application, nil
}

// FindApplication finds application
func (sa *Adapter) FindApplication(ID string) (*model.Application, error) {
	return sa.getCachedApplication(ID)
}

// FindApplications finds applications
func (sa *Adapter) FindApplications() ([]model.Application, error) {
	return sa.getCachedApplications()
}

// loadAppConfigs loads all application configs
func (sa *Adapter) loadAppConfigs() ([]model.ApplicationConfig, error) {
	filter := bson.D{}
	options := options.Find()
	options.SetSort(bson.D{primitive.E{Key: "app_type_id", Value: 1}, primitive.E{Key: "app_org_id", Value: 1}, primitive.E{Key: "version.version_numbers.major", Value: -1}, primitive.E{Key: "version.version_numbers.minor", Value: -1}, primitive.E{Key: "version.version_numbers.patch", Value: -1}}) //sort by version numbers
	var list []applicationConfig

	err := sa.db.applicationConfigs.Find(filter, &list, options)
	if err != nil {
		return nil, errors.WrapErrorAction(logutils.ActionFind, model.TypeApplicationConfig, nil, err)
	}

	if len(list) == 0 {
		//no data
		return make([]model.ApplicationConfig, 0), nil
	}

	result := make([]model.ApplicationConfig, len(list))
	for i, item := range list {
		var appOrg *model.ApplicationOrganization
		if item.AppOrgID != nil {
			appOrg, err = sa.getCachedApplicationOrganizationByKey(*item.AppOrgID)
			if err != nil {
				return nil, errors.WrapErrorAction(logutils.ActionFind, model.TypeApplicationOrganization, nil, err)
			}
		}

		_, appType, err := sa.getCachedApplicationType(item.AppTypeID)
		if err != nil || appType == nil {
			return nil, errors.WrapErrorAction(logutils.ActionFind, model.TypeApplicationType, nil, err)
		}
		result[i] = appConfigFromStorage(&item, appOrg, *appType)
	}

	return result, nil
}

// FindAppConfigs finds appconfigs
func (sa *Adapter) FindAppConfigs(appTypeID string, appOrgID *string, versionNumbers *model.VersionNumbers) ([]model.ApplicationConfig, error) {
	return sa.getCachedApplicationConfigByAppTypeIDAndVersion(appTypeID, appOrgID, versionNumbers)
}

// FindAppConfigByVersion finds the most recent app config for the specified version
func (sa *Adapter) FindAppConfigByVersion(appTypeID string, appOrgID *string, versionNumbers model.VersionNumbers) (*model.ApplicationConfig, error) {
	configs, err := sa.getCachedApplicationConfigByAppTypeIDAndVersion(appTypeID, appOrgID, &versionNumbers)
	if err != nil {
		return nil, err
	}
	if len(configs) == 0 {
		return nil, nil
	}
	return &configs[0], nil
}

// FindAppConfigByID finds appconfig by ID
func (sa *Adapter) FindAppConfigByID(ID string) (*model.ApplicationConfig, error) {
	return sa.getCachedApplicationConfigByID(ID)
}

// InsertAppConfig inserts an appconfig
func (sa *Adapter) InsertAppConfig(item model.ApplicationConfig) (*model.ApplicationConfig, error) {
	appConfig := appConfigToStorage(item)
	_, err := sa.db.applicationConfigs.InsertOne(appConfig)
	if err != nil {
		return nil, errors.WrapErrorAction(logutils.ActionInsert, model.TypeApplicationConfig, nil, err)
	}

	return &item, nil
}

// UpdateAppConfig updates an appconfig
func (sa *Adapter) UpdateAppConfig(ID string, appType model.ApplicationType, appOrg *model.ApplicationOrganization, version model.Version, data map[string]interface{}) error {
	now := time.Now()
	//TODO - use pointers and update only what not nil
	updatAppConfigFilter := bson.D{primitive.E{Key: "_id", Value: ID}}
	updateItem := bson.D{primitive.E{Key: "date_updated", Value: now}, primitive.E{Key: "app_type_id", Value: appType.ID}, primitive.E{Key: "version", Value: version}}
	// if version != "" {
	// 	updateItem = append(updateItem, primitive.E{Key: "version.date_updated", Value: now}, primitive.E{Key: "version.version_numbers", Value: versionNumbers}, primitive.E{Key: "version.app_type", Value: appType})
	// }
	if appOrg != nil {
		updateItem = append(updateItem, primitive.E{Key: "app_org_id", Value: appOrg.ID})
	} else {
		updateItem = append(updateItem, primitive.E{Key: "app_org_id", Value: nil})
	}

	if data != nil {
		updateItem = append(updateItem, primitive.E{Key: "data", Value: data})
	}

	updateAppConfig := bson.D{
		primitive.E{Key: "$set", Value: updateItem},
	}
	result, err := sa.db.applicationConfigs.UpdateOne(updatAppConfigFilter, updateAppConfig, nil)
	if err != nil {
		return errors.WrapErrorAction(logutils.ActionUpdate, model.TypeApplicationConfig, &logutils.FieldArgs{"id": ID}, err)
	}
	if result.MatchedCount == 0 {
		return errors.WrapErrorData(logutils.StatusMissing, model.TypeApplicationConfig, &logutils.FieldArgs{"id": ID}, err)
	}

	return nil
}

// DeleteAppConfig deletes an appconfig
func (sa *Adapter) DeleteAppConfig(ID string) error {
	filter := bson.M{"_id": ID}
	result, err := sa.db.applicationConfigs.DeleteOne(filter, nil)
	if err != nil {
		return errors.WrapErrorAction(logutils.ActionDelete, model.TypeApplicationConfig, &logutils.FieldArgs{"_id": ID}, err)
	}
	if result == nil {
		return errors.WrapErrorData(logutils.StatusInvalid, "result", &logutils.FieldArgs{"_id": ID}, err)
	}
	deletedCount := result.DeletedCount
	if deletedCount == 0 {
		return errors.WrapErrorData(logutils.StatusMissing, model.TypeApplicationConfig, &logutils.FieldArgs{"_id": ID}, err)
	}

	return nil
}

// FindApplicationType finds an application type by ID or identifier
func (sa *Adapter) FindApplicationType(id string) (*model.ApplicationType, error) {
	app, appType, err := sa.getCachedApplicationType(id)
	if err != nil {
		return nil, errors.WrapErrorAction(logutils.ActionFind, model.TypeApplicationType, nil, err)
	}

	appType.Application = *app

	return appType, nil
}

// loadApplicationsOrganizations loads all applications organizations
func (sa *Adapter) loadApplicationsOrganizations() ([]model.ApplicationOrganization, error) {
	filter := bson.D{}
	var list []applicationOrganization
	err := sa.db.applicationsOrganizations.Find(filter, &list, nil)
	if err != nil {
		return nil, errors.WrapErrorAction(logutils.ActionFind, model.TypeApplicationOrganization, nil, err)
	}
	if len(list) == 0 {
		//no data
		return nil, nil
	}

	result := make([]model.ApplicationOrganization, len(list))
	for i, item := range list {
		//we have organizations and applications cached
		application, err := sa.getCachedApplication(item.AppID)
		if err != nil {
			return nil, errors.WrapErrorAction(logutils.ActionFind, model.TypeApplication, nil, err)
		}
		if application == nil {
			return nil, errors.ErrorData(logutils.StatusMissing, model.TypeApplication, &logutils.FieldArgs{"app_id": item.AppID})
		}
		organization, err := sa.getCachedOrganization(item.OrgID)
		if err != nil {
			return nil, errors.WrapErrorAction(logutils.ActionFind, model.TypeOrganization, nil, err)
		}
		if organization == nil {
			return nil, errors.ErrorData(logutils.StatusMissing, model.TypeOrganization, &logutils.FieldArgs{"org_id": item.OrgID})
		}

		result[i] = applicationOrganizationFromStorage(item, *application, *organization)
	}
	return result, nil

}

// FindApplicationOrganization finds application organization
func (sa *Adapter) FindApplicationOrganization(appID string, orgID string) (*model.ApplicationOrganization, error) {
	return sa.getCachedApplicationOrganization(appID, orgID)
}

// FindApplicationsOrganizations finds application organizations
func (sa *Adapter) FindApplicationsOrganizations() ([]model.ApplicationOrganization, error) {
	return sa.getCachedApplicationOrganizations()
}

// FindApplicationsOrganizationsByOrgID finds applications organizations by orgID
func (sa *Adapter) FindApplicationsOrganizationsByOrgID(orgID string) ([]model.ApplicationOrganization, error) {

	cachedAppOrgs, err := sa.getCachedApplicationOrganizations()
	if err != nil {
		return nil, errors.WrapErrorAction(logutils.ActionLoadCache, model.TypeApplicationOrganization, nil, err)
	}

	result := make([]model.ApplicationOrganization, 0)
	for _, appOrg := range cachedAppOrgs {
		if appOrg.Organization.ID == orgID {
			result = append(result, appOrg)
		}
	}

	return result, nil
}

// InsertApplicationOrganization inserts an application organization
func (sa *Adapter) InsertApplicationOrganization(context TransactionContext, applicationOrganization model.ApplicationOrganization) (*model.ApplicationOrganization, error) {
	appOrg := applicationOrganizationToStorage(applicationOrganization)

	_, err := sa.db.applicationsOrganizations.InsertOneWithContext(context, appOrg)
	if err != nil {
		return nil, errors.WrapErrorAction(logutils.ActionInsert, model.TypeApplicationOrganization, nil, err)
	}

	return &applicationOrganization, nil
}

// FindDevice finds a device by device id and account id
func (sa *Adapter) FindDevice(context TransactionContext, deviceID string, accountID string) (*model.Device, error) {
	filter := bson.D{primitive.E{Key: "device_id", Value: deviceID},
		primitive.E{Key: "account_id", Value: accountID}}
	var result []device

	err := sa.db.devices.FindWithContext(context, filter, &result, nil)
	if err != nil {
		return nil, errors.WrapErrorAction(logutils.ActionFind, model.TypeDevice, nil, err)
	}
	if len(result) == 0 {
		//no record
		return nil, nil
	}
	device := result[0]

	deviceRes := deviceFromStorage(device)
	return &deviceRes, nil
}

// InsertDevice inserts a device
func (sa *Adapter) InsertDevice(context TransactionContext, device model.Device) (*model.Device, error) {
	//insert in devices
	storageDevice := deviceToStorage(&device)
	_, err := sa.db.devices.InsertOneWithContext(context, storageDevice)
	if err != nil {
		return nil, errors.WrapErrorAction(logutils.ActionInsert, model.TypeDevice, nil, err)
	}

	//insert in account record - we keep a device copy there too
	filter := bson.M{"_id": device.Account.ID}
	update := bson.D{
		primitive.E{Key: "$push", Value: bson.D{
			primitive.E{Key: "devices", Value: storageDevice},
		}},
	}
	res, err := sa.db.accounts.UpdateOneWithContext(context, filter, update, nil)
	if err != nil {
		return nil, errors.WrapErrorAction(logutils.ActionUpdate, model.TypeAccount, logutils.StringArgs("inserting device"), err)
	}
	if res.ModifiedCount != 1 {
		return nil, errors.ErrorAction(logutils.ActionUpdate, model.TypeAccount, &logutils.FieldArgs{"unexpected modified count": res.ModifiedCount})
	}

	return &device, nil
}

// InsertAuthType inserts an auth type
func (sa *Adapter) InsertAuthType(context TransactionContext, authType model.AuthType) (*model.AuthType, error) {
	_, err := sa.db.authTypes.InsertOneWithContext(context, authType)
	if err != nil {
		return nil, errors.WrapErrorAction(logutils.ActionInsert, model.TypeAuthType, nil, err)
	}

	return &authType, nil
}

// UpdateAuthTypes updates an auth type
func (sa *Adapter) UpdateAuthTypes(ID string, code string, description string, isExternal bool, isAnonymous bool,
	useCredentials bool, ignoreMFA bool, params map[string]interface{}) error {

	now := time.Now()
	updateAuthTypeFilter := bson.D{primitive.E{Key: "_id", Value: ID}}
	updateAuthType := bson.D{
		primitive.E{Key: "$set", Value: bson.D{
			primitive.E{Key: "code", Value: code},
			primitive.E{Key: "description", Value: description},
			primitive.E{Key: "is_external", Value: isExternal},
			primitive.E{Key: "is_anonymous", Value: isAnonymous},
			primitive.E{Key: "use_credentials", Value: useCredentials},
			primitive.E{Key: "ignore_mfa", Value: ignoreMFA},
			primitive.E{Key: "params", Value: params},
			primitive.E{Key: "date_updated", Value: now},
		}},
	}

	result, err := sa.db.authTypes.UpdateOne(updateAuthTypeFilter, updateAuthType, nil)
	if err != nil {
		return errors.WrapErrorAction(logutils.ActionUpdate, model.TypeAuthType, &logutils.FieldArgs{"id": ID}, err)
	}
	if result.MatchedCount == 0 {
		return errors.WrapErrorData(logutils.StatusMissing, model.TypeAuthType, &logutils.FieldArgs{"id": ID}, err)
	}

	return nil
}

// ============================== ServiceRegs ==============================

// loadServiceRegs fetches all service registration records
func (sa *Adapter) loadServiceRegs() ([]model.ServiceReg, error) {
	filter := bson.M{}
	var result []model.ServiceReg
	err := sa.db.serviceRegs.Find(filter, &result, nil)
	if err != nil {
		return nil, errors.WrapErrorAction(logutils.ActionFind, model.TypeServiceReg, &logutils.FieldArgs{"service_id": "all"}, err)
	}

	if result == nil {
		result = []model.ServiceReg{}
	}

	return result, nil
}

// FindServiceRegs fetches the requested service registration records
func (sa *Adapter) FindServiceRegs(serviceIDs []string) ([]model.ServiceReg, error) {
	return sa.getCachedServiceRegs(serviceIDs)
}

// FindServiceReg finds the service registration in storage
func (sa *Adapter) FindServiceReg(serviceID string) (*model.ServiceReg, error) {
	return sa.getCachedServiceReg(serviceID)
}

// InsertServiceReg inserts the service registration to storage
func (sa *Adapter) InsertServiceReg(reg *model.ServiceReg) error {
	_, err := sa.db.serviceRegs.InsertOne(reg)
	if err != nil {
		return errors.WrapErrorAction(logutils.ActionInsert, model.TypeServiceReg, &logutils.FieldArgs{"service_id": reg.Registration.ServiceID}, err)
	}

	return nil
}

// UpdateServiceReg updates the service registration in storage
func (sa *Adapter) UpdateServiceReg(reg *model.ServiceReg) error {
	filter := bson.M{"registration.service_id": reg.Registration.ServiceID}
	err := sa.db.serviceRegs.ReplaceOne(filter, reg, nil)
	if err != nil {
		return errors.WrapErrorAction(logutils.ActionUpdate, model.TypeServiceReg, &logutils.FieldArgs{"service_id": reg.Registration.ServiceID}, err)
	}

	return nil
}

// SaveServiceReg saves the service registration to the storage
func (sa *Adapter) SaveServiceReg(reg *model.ServiceReg) error {
	filter := bson.M{"registration.service_id": reg.Registration.ServiceID}
	opts := options.Replace().SetUpsert(true)
	err := sa.db.serviceRegs.ReplaceOne(filter, reg, opts)
	if err != nil {
		return errors.WrapErrorAction(logutils.ActionSave, model.TypeServiceReg, &logutils.FieldArgs{"service_id": reg.Registration.ServiceID}, err)
	}

	return nil
}

// DeleteServiceReg deletes the service registration from storage
func (sa *Adapter) DeleteServiceReg(serviceID string) error {
	filter := bson.M{"registration.service_id": serviceID}
	result, err := sa.db.serviceRegs.DeleteOne(filter, nil)
	if err != nil {
		return errors.WrapErrorAction(logutils.ActionDelete, model.TypeServiceReg, &logutils.FieldArgs{"service_id": serviceID}, err)
	}
	if result == nil {
		return errors.WrapErrorData(logutils.StatusInvalid, "result", &logutils.FieldArgs{"service_id": serviceID}, err)
	}
	deletedCount := result.DeletedCount
	if deletedCount == 0 {
		return errors.WrapErrorData(logutils.StatusMissing, model.TypeServiceReg, &logutils.FieldArgs{"service_id": serviceID}, err)
	}

	return nil
}

// FindServiceAuthorization finds the service authorization in storage
func (sa *Adapter) FindServiceAuthorization(userID string, serviceID string) (*model.ServiceAuthorization, error) {
	filter := bson.M{"user_id": userID, "service_id": serviceID}
	var reg *model.ServiceAuthorization
	err := sa.db.serviceAuthorizations.FindOne(filter, &reg, nil)
	if err != nil {
		return nil, errors.WrapErrorAction(logutils.ActionFind, model.TypeServiceAuthorization, &logutils.FieldArgs{"user_id": userID, "service_id": serviceID}, err)
	}

	return reg, nil
}

// SaveServiceAuthorization saves the service authorization to storage
func (sa *Adapter) SaveServiceAuthorization(authorization *model.ServiceAuthorization) error {
	filter := bson.M{"user_id": authorization.UserID, "service_id": authorization.ServiceID}
	opts := options.Replace().SetUpsert(true)
	err := sa.db.serviceAuthorizations.ReplaceOne(filter, authorization, opts)
	if err != nil {
		return errors.WrapErrorAction(logutils.ActionSave, model.TypeServiceAuthorization, &logutils.FieldArgs{"user_id": authorization.UserID, "service_id": authorization.ServiceID}, err)
	}

	return nil
}

// DeleteServiceAuthorization deletes the service authorization from storage
func (sa *Adapter) DeleteServiceAuthorization(userID string, serviceID string) error {
	filter := bson.M{"user_id": userID, "service_id": serviceID}
	result, err := sa.db.serviceAuthorizations.DeleteOne(filter, nil)
	if err != nil {
		return errors.WrapErrorAction(logutils.ActionFind, model.TypeServiceAuthorization, &logutils.FieldArgs{"user_id": userID, "service_id": serviceID}, err)
	}
	if result == nil {
		return errors.WrapErrorData(logutils.StatusInvalid, "result", &logutils.FieldArgs{"user_id": userID, "service_id": serviceID}, err)
	}
	deletedCount := result.DeletedCount
	if deletedCount == 0 {
		return errors.WrapErrorData(logutils.StatusMissing, model.TypeServiceAuthorization, &logutils.FieldArgs{"user_id": userID, "service_id": serviceID}, err)
	}

	return nil
}

// SaveDevice saves device
func (sa *Adapter) SaveDevice(context TransactionContext, device *model.Device) error {
	if device == nil {
		return errors.ErrorData(logutils.StatusInvalid, logutils.TypeArg, logutils.StringArgs("device"))
	}

	storageDevice := deviceToStorage(device)

	filter := bson.M{"_id": device.ID}
	opts := options.Replace().SetUpsert(true)
	err := sa.db.devices.ReplaceOneWithContext(context, filter, storageDevice, opts)
	if err != nil {
		return errors.WrapErrorAction(logutils.ActionSave, "device", &logutils.FieldArgs{"device_id": device.ID}, nil)
	}

	return nil
}

// DeleteDevice deletes a device
func (sa *Adapter) DeleteDevice(context TransactionContext, id string) error {
	filter := bson.M{"_id": id}
	res, err := sa.db.devices.DeleteOneWithContext(context, filter, nil)
	if err != nil {
		return errors.WrapErrorAction(logutils.ActionDelete, model.TypeDevice, nil, err)
	}
	if res.DeletedCount != 1 {
		return errors.ErrorAction(logutils.ActionDelete, model.TypeDevice, logutils.StringArgs("unexpected deleted count"))
	}

	return nil
}

func (sa *Adapter) abortTransaction(sessionContext mongo.SessionContext) {
	err := sessionContext.AbortTransaction(sessionContext)
	if err != nil {
		sa.logger.Errorf("error aborting a transaction - %s", err)
	}
}

func (sa *Adapter) getUpdateManyError(res *mongo.UpdateResult, err error, dataType logutils.MessageDataType, key string, value string) error {
	if err != nil {
		return errors.WrapErrorAction(logutils.ActionUpdate, dataType, &logutils.FieldArgs{key: value}, err)
	}
	if res.ModifiedCount != res.MatchedCount {
		return errors.ErrorAction(logutils.ActionUpdate, dataType, &logutils.FieldArgs{key: value, "modified": res.ModifiedCount, "expected": res.MatchedCount})
	}
	return nil
}

// NewStorageAdapter creates a new storage adapter instance
func NewStorageAdapter(mongoDBAuth string, mongoDBName string, mongoTimeout string, logger *logs.Logger) *Adapter {
	timeoutInt, err := strconv.Atoi(mongoTimeout)
	if err != nil {
		logger.Warn("Setting default Mongo timeout - 500")
		timeoutInt = 500
	}
	timeout := time.Millisecond * time.Duration(timeoutInt)

	cachedServiceRegs := &syncmap.Map{}
	serviceRegsLock := &sync.RWMutex{}

	cachedOrganizations := &syncmap.Map{}
	organizationsLock := &sync.RWMutex{}

	cachedApplications := &syncmap.Map{}
	applicationsLock := &sync.RWMutex{}

	cachedAuthTypes := &syncmap.Map{}
	authTypesLock := &sync.RWMutex{}

	cachedApplicationsOrganizations := &syncmap.Map{}
	applicationsOrganizationsLock := &sync.RWMutex{}

	cachedApplicationConfigs := &syncmap.Map{}
	applicationConfigsLock := &sync.RWMutex{}

	db := &database{mongoDBAuth: mongoDBAuth, mongoDBName: mongoDBName, mongoTimeout: timeout, logger: logger}
	return &Adapter{db: db, logger: logger, cachedServiceRegs: cachedServiceRegs, serviceRegsLock: serviceRegsLock,
		cachedOrganizations: cachedOrganizations, organizationsLock: organizationsLock,
		cachedApplications: cachedApplications, applicationsLock: applicationsLock,
		cachedAuthTypes: cachedAuthTypes, authTypesLock: authTypesLock,
		cachedApplicationsOrganizations: cachedApplicationsOrganizations, applicationsOrganizationsLock: applicationsOrganizationsLock, cachedApplicationConfigs: cachedApplicationConfigs, applicationConfigsLock: applicationConfigsLock}
}

type storageListener struct {
	adapter *Adapter
	DefaultListenerImpl
}

func (sl *storageListener) OnAuthTypesUpdated() {
	sl.adapter.cacheAuthTypes()
}

func (sl *storageListener) OnServiceRegsUpdated() {
	sl.adapter.cacheServiceRegs()
}

func (sl *storageListener) OnOrganizationsUpdated() {
	sl.adapter.cacheOrganizations()
}

func (sl *storageListener) OnApplicationsUpdated() {
	sl.adapter.cacheApplications()
	sl.adapter.cacheOrganizations()
}

func (sl *storageListener) OnApplicationsOrganizationsUpdated() {
	sl.adapter.cacheApplications()
	sl.adapter.cacheOrganizations()
	sl.adapter.cacheApplicationsOrganizations()
}

func (sl *storageListener) OnApplicationConfigsUpdated() {
	sl.adapter.cacheApplicationConfigs()
}

// Listener represents storage listener
type Listener interface {
	OnAPIKeysUpdated()
	OnAuthTypesUpdated()
	OnIdentityProvidersUpdated()
	OnServiceRegsUpdated()
	OnOrganizationsUpdated()
	OnApplicationsUpdated()
	OnApplicationsOrganizationsUpdated()
	OnApplicationConfigsUpdated()
}

// DefaultListenerImpl default listener implementation
type DefaultListenerImpl struct{}

// OnAPIKeysUpdated notifies api keys have been updated
func (d *DefaultListenerImpl) OnAPIKeysUpdated() {}

// OnAuthTypesUpdated notifies auth types have been updated
func (d *DefaultListenerImpl) OnAuthTypesUpdated() {}

// OnIdentityProvidersUpdated notifies identity providers have been updated
func (d *DefaultListenerImpl) OnIdentityProvidersUpdated() {}

// OnServiceRegsUpdated notifies services regs have been updated
func (d *DefaultListenerImpl) OnServiceRegsUpdated() {}

// OnOrganizationsUpdated notifies organizations have been updated
func (d *DefaultListenerImpl) OnOrganizationsUpdated() {}

// OnApplicationsUpdated notifies applications have been updated
func (d *DefaultListenerImpl) OnApplicationsUpdated() {}

// OnApplicationsOrganizationsUpdated notifies applications organizations have been updated
func (d *DefaultListenerImpl) OnApplicationsOrganizationsUpdated() {}

// OnApplicationConfigsUpdated notifies application configs have been updated
func (d *DefaultListenerImpl) OnApplicationConfigsUpdated() {}

// TransactionContext wraps mongo.SessionContext for use by external packages
type TransactionContext interface {
	mongo.SessionContext
}<|MERGE_RESOLUTION|>--- conflicted
+++ resolved
@@ -1635,20 +1635,10 @@
 	return nil
 }
 
-<<<<<<< HEAD
-// InsertAccountsGroup inserts accounts into a group
-func (sa *Adapter) InsertAccountsGroup(context TransactionContext, group model.AccountGroup, accountIDs []string) error {
-	if len(accountIDs) == 0 {
-		return nil
-	}
-	//prepare filter
-	filter := bson.D{primitive.E{Key: "_id", Value: bson.M{"$in": accountIDs}}}
-=======
 // DeleteAccountRoles deletes account roles
 func (sa *Adapter) DeleteAccountRoles(context TransactionContext, accountID string, hasPermissions bool, roleIDs []string) error {
 	//filter
 	filter := bson.D{primitive.E{Key: "_id", Value: accountID}}
->>>>>>> 090fbd3f
 
 	//update
 	update := bson.D{
@@ -1661,62 +1651,19 @@
 		}},
 	}
 
-<<<<<<< HEAD
-	res, err := sa.db.accounts.UpdateManyWithContext(context, filter, update, nil)
-	if err != nil {
-		return errors.WrapErrorAction(logutils.ActionUpdate, model.TypeAccount, nil, err)
-	}
-	sa.logger.Infof("modified %d accounts with added group", res.ModifiedCount)
-	return nil
-}
-
-// RemoveAccountsGroup removes accounts from a group
-func (sa *Adapter) RemoveAccountsGroup(context TransactionContext, groupID string, accountIDs []string, hasPermissions []bool) error {
-	if len(accountIDs) == 0 {
-		return nil
-	}
-
-	//split accounts list by admin status
-	standardAccountIDs := make([]string, 0)
-	hasPermissionsAccountIDs := make([]string, 0)
-	for i, id := range accountIDs {
-		if hasPermissions[i] {
-			hasPermissionsAccountIDs = append(hasPermissionsAccountIDs, id)
-		} else {
-			standardAccountIDs = append(standardAccountIDs, id)
-		}
-	}
-
-	err := sa.removeAccountsFromGroup(context, groupID, standardAccountIDs, false)
-=======
 	res, err := sa.db.accounts.UpdateOneWithContext(context, filter, update, nil)
->>>>>>> 090fbd3f
 	if err != nil {
 		return errors.WrapErrorAction(logutils.ActionUpdate, model.TypeAccount, &logutils.FieldArgs{"id": accountID}, err)
 	}
-<<<<<<< HEAD
-
-	err = sa.removeAccountsFromGroup(context, groupID, hasPermissionsAccountIDs, true)
-	if err != nil {
-		return errors.WrapErrorAction(logutils.ActionDelete, model.TypeAccountGroups, &logutils.FieldArgs{"group_id": groupID, "has_permissions": true}, err)
-=======
 	if res.ModifiedCount != 1 {
 		return errors.ErrorAction(logutils.ActionUpdate, model.TypeAccount, &logutils.FieldArgs{"id": accountID, "modified": res.ModifiedCount, "expected": 1})
->>>>>>> 090fbd3f
-	}
-	return nil
-}
-
-<<<<<<< HEAD
-func (sa *Adapter) removeAccountsFromGroup(context TransactionContext, groupID string, accountIDs []string, hasPermissions bool) error {
-	if len(accountIDs) == 0 {
-		return nil
-	}
-=======
+	}
+	return nil
+}
+
 // InsertAccountGroups inserts account groups
 func (sa *Adapter) InsertAccountGroups(context TransactionContext, accountID string, appOrgID string, groups []model.AccountGroup) error {
 	stgGroups := accountGroupsToStorage(groups)
->>>>>>> 090fbd3f
 
 	//appID included in search to prevent accidentally assigning permissions to account from different application
 	filter := bson.D{primitive.E{Key: "_id", Value: accountID}, primitive.E{Key: "app_org_id", Value: appOrgID}}
@@ -1730,15 +1677,9 @@
 		}},
 	}
 
-<<<<<<< HEAD
-	res, err := sa.db.accounts.UpdateManyWithContext(context, filter, update, nil)
-	if err != nil {
-		return errors.WrapErrorAction(logutils.ActionUpdate, model.TypeAccount, &logutils.FieldArgs{"ids": accountIDs}, err)
-=======
 	res, err := sa.db.accounts.UpdateOneWithContext(context, filter, update, nil)
 	if err != nil {
 		return errors.WrapErrorAction(logutils.ActionUpdate, model.TypeAccount, &logutils.FieldArgs{"_id": accountID, "app_org_id": appOrgID}, err)
->>>>>>> 090fbd3f
 	}
 	if res.ModifiedCount != 1 {
 		return errors.ErrorAction(logutils.ActionUpdate, model.TypeAccount, &logutils.FieldArgs{"unexpected modified count": res.ModifiedCount})
@@ -1776,7 +1717,6 @@
 	if len(accountIDs) == 0 {
 		return nil
 	}
-
 	//prepare filter
 	filter := bson.D{primitive.E{Key: "_id", Value: bson.M{"$in": accountIDs}}}
 
@@ -2463,7 +2403,6 @@
 	return &result, nil
 }
 
-<<<<<<< HEAD
 func (sa *Adapter) findAppOrgRoles(context TransactionContext, key *string, id string, appOrgID string) ([]model.AppOrgRole, error) {
 	filter := bson.D{}
 	errFields := logutils.FieldArgs{}
@@ -2508,8 +2447,6 @@
 	return result, nil
 }
 
-=======
->>>>>>> 090fbd3f
 // InsertAppOrgRole inserts a new application organization role
 func (sa *Adapter) InsertAppOrgRole(context TransactionContext, item model.AppOrgRole) error {
 	role := appOrgRoleToStorage(item)
@@ -2553,29 +2490,20 @@
 		return errors.ErrorAction(logutils.ActionUpdate, model.TypeAppOrgRole, &logutils.FieldArgs{"id": item.ID, "modified": res.ModifiedCount, "expected": 1})
 	}
 
-<<<<<<< HEAD
 	// update all groups that have the role
 	key := "roles._id"
 	groups, err := sa.findAppOrgGroups(context, &key, item.ID, item.AppOrg.ID)
 	if err != nil {
 		return errors.WrapErrorAction(logutils.ActionFind, model.TypeAppOrgGroup, nil, err)
 	}
-=======
-	// update all groups that have the role in all collections
-	key := "roles._id"
-	groups, err := sa.findAppOrgGroups(context, &key, item.ID, item.AppOrg.ID)
->>>>>>> 090fbd3f
 	for _, g := range groups {
 		for ridx, r := range g.Roles {
 			if r.ID == item.ID {
 				g.Roles[ridx] = item
 				err = sa.UpdateAppOrgGroup(context, g)
-<<<<<<< HEAD
 				if err != nil {
 					return errors.WrapErrorAction(logutils.ActionUpdate, model.TypeAppOrgGroup, nil, err)
 				}
-=======
->>>>>>> 090fbd3f
 				break
 			}
 		}
@@ -2699,7 +2627,6 @@
 }
 
 func (sa *Adapter) findAppOrgGroups(context TransactionContext, key *string, id string, appOrgID string) ([]model.AppOrgGroup, error) {
-<<<<<<< HEAD
 	filter := bson.D{}
 	errFields := logutils.FieldArgs{}
 	if key != nil {
@@ -2739,24 +2666,6 @@
 			result = append(result, appOrgGroupFromStorage(&g, *appOrg))
 		}
 	}
-=======
-	filter := bson.D{primitive.E{Key: "app_org_id", Value: appOrgID}}
-	if key != nil {
-		filter = append(filter, primitive.E{Key: *key, Value: id})
-	}
-	var groupsResult []appOrgGroup
-	err := sa.db.applicationsOrganizationsGroups.FindWithContext(context, filter, &groupsResult, nil)
-	if err != nil {
-		return nil, err
-	}
-
-	appOrg, err := sa.getCachedApplicationOrganizationByKey(appOrgID)
-	if err != nil {
-		return nil, errors.WrapErrorData(logutils.StatusMissing, model.TypeOrganization, &logutils.FieldArgs{"app_org_id": appOrg}, err)
-	}
-
-	result := appOrgGroupsFromStorage(groupsResult, *appOrg)
->>>>>>> 090fbd3f
 
 	return result, nil
 }
