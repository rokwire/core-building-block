--- conflicted
+++ resolved
@@ -305,7 +305,6 @@
 	return organizationList, err
 }
 
-<<<<<<< HEAD
 func (sa *Adapter) updateCachedOrganizations(docID string, operation string, org model.Organization) {
 	sa.organizationsLock.RLock()
 	defer sa.organizationsLock.RUnlock()
@@ -322,10 +321,7 @@
 	}
 }
 
-//cacheApplications caches the applications
-=======
 // cacheApplications caches the applications
->>>>>>> 082fbd07
 func (sa *Adapter) cacheApplications() error {
 	sa.logger.Info("cacheApplications..")
 
@@ -525,7 +521,6 @@
 	return authTypeList, err
 }
 
-<<<<<<< HEAD
 func (sa *Adapter) updateCachedAuthTypes(docID string, operation string, authType model.AuthType) {
 	sa.authTypesLock.RLock()
 	defer sa.authTypesLock.RUnlock()
@@ -551,10 +546,7 @@
 	}
 }
 
-//cacheApplicationsOrganizations caches the applications organizations
-=======
 // cacheApplicationsOrganizations caches the applications organizations
->>>>>>> 082fbd07
 func (sa *Adapter) cacheApplicationsOrganizations() error {
 	sa.logger.Info("cacheApplicationsOrganizations..")
 
@@ -788,7 +780,6 @@
 	return nil, errors.ErrorData(logutils.StatusMissing, model.TypeApplicationConfig, errArgs)
 }
 
-<<<<<<< HEAD
 func (sa *Adapter) updateCachedApplicationConfigs(docID string, operation string, appConfig model.ApplicationConfig) {
 	sa.applicationConfigsLock.RLock()
 	defer sa.applicationConfigsLock.RUnlock()
@@ -827,12 +818,8 @@
 	}
 }
 
-//LoadAuthTypes loads all auth types
-func (sa *Adapter) LoadAuthTypes() ([]model.AuthType, error) {
-=======
 // loadAuthTypes loads all auth types
 func (sa *Adapter) loadAuthTypes() ([]model.AuthType, error) {
->>>>>>> 082fbd07
 	filter := bson.D{}
 	var result []model.AuthType
 	err := sa.db.authTypes.Find(filter, &result, nil)
@@ -1349,10 +1336,6 @@
 
 func (sa *Adapter) findStorageAccount(context TransactionContext, key string, id string) (*account, error) {
 	filter := bson.M{key: id}
-<<<<<<< HEAD
-
-=======
->>>>>>> 082fbd07
 	var accounts []account
 	err := sa.db.accounts.FindWithContext(context, filter, &accounts, nil)
 	if err != nil {
@@ -1401,10 +1384,6 @@
 	//TODO - we have to decide what we do on delete user operation - removing all user relations, (or) mark the user disabled etc
 
 	filter := bson.M{"_id": id}
-<<<<<<< HEAD
-
-=======
->>>>>>> 082fbd07
 	res, err := sa.db.accounts.DeleteOneWithContext(context, filter, nil)
 	if err != nil {
 		return errors.WrapErrorAction(logutils.ActionDelete, model.TypeAccount, nil, err)
@@ -2845,10 +2824,6 @@
 // DeleteGlobalConfig deletes the global configuration from storage
 func (sa *Adapter) DeleteGlobalConfig(context TransactionContext) error {
 	delFilter := bson.D{}
-<<<<<<< HEAD
-
-=======
->>>>>>> 082fbd07
 	_, err := sa.db.globalConfig.DeleteManyWithContext(context, delFilter, nil)
 	if err != nil {
 		return errors.WrapErrorAction(logutils.ActionDelete, model.TypeGlobalConfig, nil, err)
@@ -3217,10 +3192,6 @@
 func (sa *Adapter) InsertDevice(context TransactionContext, device model.Device) (*model.Device, error) {
 	//insert in devices
 	storageDevice := deviceToStorage(&device)
-<<<<<<< HEAD
-
-=======
->>>>>>> 082fbd07
 	_, err := sa.db.devices.InsertOneWithContext(context, storageDevice)
 	if err != nil {
 		return nil, errors.WrapErrorAction(logutils.ActionInsert, model.TypeDevice, nil, err)
@@ -3233,10 +3204,6 @@
 			primitive.E{Key: "devices", Value: storageDevice},
 		}},
 	}
-<<<<<<< HEAD
-
-=======
->>>>>>> 082fbd07
 	res, err := sa.db.accounts.UpdateOneWithContext(context, filter, update, nil)
 	if err != nil {
 		return nil, errors.WrapErrorAction(logutils.ActionUpdate, model.TypeAccount, logutils.StringArgs("inserting device"), err)
@@ -3419,10 +3386,6 @@
 
 	filter := bson.M{"_id": device.ID}
 	opts := options.Replace().SetUpsert(true)
-<<<<<<< HEAD
-
-=======
->>>>>>> 082fbd07
 	err := sa.db.devices.ReplaceOneWithContext(context, filter, storageDevice, opts)
 	if err != nil {
 		return errors.WrapErrorAction(logutils.ActionSave, "device", &logutils.FieldArgs{"device_id": device.ID}, nil)
@@ -3434,10 +3397,6 @@
 // DeleteDevice deletes a device
 func (sa *Adapter) DeleteDevice(context TransactionContext, id string) error {
 	filter := bson.M{"_id": id}
-<<<<<<< HEAD
-
-=======
->>>>>>> 082fbd07
 	res, err := sa.db.devices.DeleteOneWithContext(context, filter, nil)
 	if err != nil {
 		return errors.WrapErrorAction(logutils.ActionDelete, model.TypeDevice, nil, err)
@@ -3500,17 +3459,12 @@
 	sl.adapter.updateCachedAuthTypes(docID, operation, authType)
 }
 
-<<<<<<< HEAD
+func (sl *storageListener) OnServiceRegsUpdated(docID string, operation string, serviceReg model.ServiceReg) {
+	sl.adapter.cacheServiceRegs()
+}
+
 func (sl *storageListener) OnOrganizationsUpdated(docID string, operation string, org organization) {
 	sl.adapter.updateCachedOrganizations(docID, operation, organizationFromStorage(&org))
-=======
-func (sl *storageListener) OnServiceRegsUpdated() {
-	sl.adapter.cacheServiceRegs()
-}
-
-func (sl *storageListener) OnOrganizationsUpdated() {
-	sl.adapter.cacheOrganizations()
->>>>>>> 082fbd07
 }
 
 func (sl *storageListener) OnApplicationsUpdated(docID string, operation string, app application) {
@@ -3583,63 +3537,37 @@
 // DefaultListenerImpl default listener implementation
 type DefaultListenerImpl struct{}
 
-<<<<<<< HEAD
-//OnAPIKeysUpdated notifies api keys have been updated
+// OnAPIKeysUpdated notifies api keys have been updated
 func (d *DefaultListenerImpl) OnAPIKeysUpdated(docID string, operation string, apiKey model.APIKey) {
 }
 
-//OnAuthTypesUpdated notifies auth types have been updated
+// OnAuthTypesUpdated notifies auth types have been updated
 func (d *DefaultListenerImpl) OnAuthTypesUpdated(docID string, operation string, authType model.AuthType) {
 }
 
-//OnIdentityProvidersUpdated notifies identity providers have been updated
+// OnIdentityProvidersUpdated notifies identity providers have been updated
 func (d *DefaultListenerImpl) OnIdentityProvidersUpdated(docID string, operation string, idPr model.IdentityProvider) {
 }
 
-//OnServiceRegsUpdated notifies services regs have been updated
+// OnServiceRegsUpdated notifies services regs have been updated
 func (d *DefaultListenerImpl) OnServiceRegsUpdated(docID string, operation string, serviceReg model.ServiceReg) {
 }
 
-//OnOrganizationsUpdated notifies organizations have been updated
+// OnOrganizationsUpdated notifies organizations have been updated
 func (d *DefaultListenerImpl) OnOrganizationsUpdated(docID string, operation string, org organization) {
 }
 
-//OnApplicationsUpdated notifies applications have been updated
+// OnApplicationsUpdated notifies applications have been updated
 func (d *DefaultListenerImpl) OnApplicationsUpdated(docID string, operation string, app application) {
 }
 
-//OnApplicationsOrganizationsUpdated notifies applications organizations have been updated
+// OnApplicationsOrganizationsUpdated notifies applications organizations have been updated
 func (d *DefaultListenerImpl) OnApplicationsOrganizationsUpdated(docID string, operation string, appOrg applicationOrganization) {
 }
 
-//OnApplicationConfigsUpdated notifies application configs have been updated
+// OnApplicationConfigsUpdated notifies application configs have been updated
 func (d *DefaultListenerImpl) OnApplicationConfigsUpdated(docID string, operation string, appConfig applicationConfig) {
 }
-=======
-// OnAPIKeysUpdated notifies api keys have been updated
-func (d *DefaultListenerImpl) OnAPIKeysUpdated() {}
-
-// OnAuthTypesUpdated notifies auth types have been updated
-func (d *DefaultListenerImpl) OnAuthTypesUpdated() {}
-
-// OnIdentityProvidersUpdated notifies identity providers have been updated
-func (d *DefaultListenerImpl) OnIdentityProvidersUpdated() {}
-
-// OnServiceRegsUpdated notifies services regs have been updated
-func (d *DefaultListenerImpl) OnServiceRegsUpdated() {}
-
-// OnOrganizationsUpdated notifies organizations have been updated
-func (d *DefaultListenerImpl) OnOrganizationsUpdated() {}
-
-// OnApplicationsUpdated notifies applications have been updated
-func (d *DefaultListenerImpl) OnApplicationsUpdated() {}
-
-// OnApplicationsOrganizationsUpdated notifies applications organizations have been updated
-func (d *DefaultListenerImpl) OnApplicationsOrganizationsUpdated() {}
-
-// OnApplicationConfigsUpdated notifies application configs have been updated
-func (d *DefaultListenerImpl) OnApplicationConfigsUpdated() {}
->>>>>>> 082fbd07
 
 // TransactionContext wraps mongo.SessionContext for use by external packages
 type TransactionContext interface {
