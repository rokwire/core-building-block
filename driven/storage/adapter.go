// Copyright 2022 Board of Trustees of the University of Illinois.
//
// Licensed under the Apache License, Version 2.0 (the "License");
// you may not use this file except in compliance with the License.
// You may obtain a copy of the License at
//
//     http://www.apache.org/licenses/LICENSE-2.0
//
// Unless required by applicable law or agreed to in writing, software
// distributed under the License is distributed on an "AS IS" BASIS,
// WITHOUT WARRANTIES OR CONDITIONS OF ANY KIND, either express or implied.
// See the License for the specific language governing permissions and
// limitations under the License.

package storage

import (
	"context"
	"core-building-block/core/model"
	"core-building-block/utils"
	"fmt"
	"strconv"
	"sync"
	"time"

	"github.com/rokwire/logging-library-go/errors"
	"github.com/rokwire/logging-library-go/logs"
	"github.com/rokwire/logging-library-go/logutils"
	"go.mongodb.org/mongo-driver/bson"
	"go.mongodb.org/mongo-driver/bson/primitive"
	"go.mongodb.org/mongo-driver/mongo"
	"go.mongodb.org/mongo-driver/mongo/options"
	"golang.org/x/sync/syncmap"
	"gopkg.in/go-playground/validator.v9"
)

//Adapter implements the Storage interface
type Adapter struct {
	db *database

	logger *logs.Logger

	cachedServiceRegs *syncmap.Map
	serviceRegsLock   *sync.RWMutex

	cachedOrganizations *syncmap.Map
	organizationsLock   *sync.RWMutex

	cachedApplications *syncmap.Map
	applicationsLock   *sync.RWMutex

	cachedAuthTypes *syncmap.Map
	authTypesLock   *sync.RWMutex

	cachedApplicationsOrganizations *syncmap.Map //cache applications organizations
	applicationsOrganizationsLock   *sync.RWMutex

	cachedApplicationConfigs *syncmap.Map
	applicationConfigsLock   *sync.RWMutex
}

//Start starts the storage
func (sa *Adapter) Start() error {
	//start db
	err := sa.db.start()
	if err != nil {
		return errors.WrapErrorAction(logutils.ActionInitialize, "storage adapter", nil, err)
	}

	//register storage listener
	sl := storageListener{adapter: sa}
	sa.RegisterStorageListener(&sl)

	//cache the service regs
	err = sa.cacheServiceRegs()
	if err != nil {
		return errors.WrapErrorAction(logutils.ActionCache, model.TypeServiceReg, nil, err)
	}

	//cache the organizations
	err = sa.cacheOrganizations()
	if err != nil {
		return errors.WrapErrorAction(logutils.ActionCache, model.TypeOrganization, nil, err)
	}

	//cache the applications
	err = sa.cacheApplications()
	if err != nil {
		return errors.WrapErrorAction(logutils.ActionCache, model.TypeApplication, nil, err)
	}

	//cache the auth types
	err = sa.cacheAuthTypes()
	if err != nil {
		return errors.WrapErrorAction(logutils.ActionCache, model.TypeAuthType, nil, err)
	}

	//cache the application organization
	err = sa.cacheApplicationsOrganizations()
	if err != nil {
		return errors.WrapErrorAction(logutils.ActionCache, model.TypeApplicationOrganization, nil, err)
	}

	// cache application configs
	err = sa.cacheApplicationConfigs()
	if err != nil {
		return errors.WrapErrorAction(logutils.ActionCache, model.TypeApplicationConfig, nil, err)
	}

	return err
}

//RegisterStorageListener registers a data change listener with the storage adapter
func (sa *Adapter) RegisterStorageListener(storageListener Listener) {
	sa.db.listeners = append(sa.db.listeners, storageListener)
}

//PerformTransaction performs a transaction
func (sa *Adapter) PerformTransaction(transaction func(context TransactionContext) error) error {
	// transaction
	err := sa.db.dbClient.UseSession(context.Background(), func(sessionContext mongo.SessionContext) error {
		err := sessionContext.StartTransaction()
		if err != nil {
			sa.abortTransaction(sessionContext)
			return errors.WrapErrorAction(logutils.ActionStart, logutils.TypeTransaction, nil, err)
		}

		err = transaction(sessionContext)
		if err != nil {
			sa.abortTransaction(sessionContext)
			return errors.WrapErrorAction("performing", logutils.TypeTransaction, nil, err)
		}

		err = sessionContext.CommitTransaction(sessionContext)
		if err != nil {
			sa.abortTransaction(sessionContext)
			return errors.WrapErrorAction(logutils.ActionCommit, logutils.TypeTransaction, nil, err)
		}
		return nil
	})

	return err
}

//cacheServiceRegs caches the service regs from the DB
func (sa *Adapter) cacheServiceRegs() error {
	sa.logger.Info("cacheServiceRegs..")

	serviceRegs, err := sa.loadServiceRegs()
	if err != nil {
		return errors.WrapErrorAction(logutils.ActionFind, model.TypeServiceReg, nil, err)
	}

	sa.setCachedServiceRegs(&serviceRegs)

	return nil
}

func (sa *Adapter) setCachedServiceRegs(serviceRegs *[]model.ServiceReg) {
	sa.serviceRegsLock.Lock()
	defer sa.serviceRegsLock.Unlock()

	sa.cachedServiceRegs = &syncmap.Map{}
	validate := validator.New()

	for _, serviceReg := range *serviceRegs {
		err := validate.Struct(serviceReg)
		if err == nil {
			sa.cachedServiceRegs.Store(serviceReg.Registration.ServiceID, serviceReg)
		} else {
			sa.logger.Errorf("failed to validate and cache service registration with registration.service_id %s: %s", serviceReg.Registration.ServiceID, err.Error())
		}
	}
}

func (sa *Adapter) getCachedServiceReg(serviceID string) (*model.ServiceReg, error) {
	sa.serviceRegsLock.RLock()
	defer sa.serviceRegsLock.RUnlock()

	errArgs := &logutils.FieldArgs{"registration.service_id": serviceID}

	item, _ := sa.cachedServiceRegs.Load(serviceID)
	if item != nil {
		serviceReg, ok := item.(model.ServiceReg)
		if !ok {
			return nil, errors.ErrorAction(logutils.ActionCast, model.TypeServiceReg, errArgs)
		}
		return &serviceReg, nil
	}
	return nil, nil
}

func (sa *Adapter) getCachedServiceRegs(serviceIDs []string) ([]model.ServiceReg, error) {
	sa.serviceRegsLock.RLock()
	defer sa.serviceRegsLock.RUnlock()

	var serviceRegList []model.ServiceReg
	var err error
	if !utils.Contains(serviceIDs, "all") {
		serviceRegList = make([]model.ServiceReg, len(serviceIDs))
		for i, serviceID := range serviceIDs {
			item, _ := sa.cachedServiceRegs.Load(serviceID)
			serviceReg, err := sa.processCachedServiceReg(serviceID, item)
			if err != nil {
				return nil, err
			}
			serviceRegList[i] = *serviceReg
		}
	} else {
		serviceRegList = make([]model.ServiceReg, 0)
		sa.cachedServiceRegs.Range(func(key, item interface{}) bool {
			serviceReg, err := sa.processCachedServiceReg(key, item)
			if err != nil {
				return false
			}
			serviceRegList = append(serviceRegList, *serviceReg)

			return true
		})
	}

	return serviceRegList, err
}

func (sa *Adapter) processCachedServiceReg(key, item interface{}) (*model.ServiceReg, error) {
	errArgs := &logutils.FieldArgs{"registration.service_id": key}
	if item == nil {
		return nil, errors.ErrorData(logutils.StatusInvalid, model.TypeServiceReg, errArgs)
	}

	serviceReg, ok := item.(model.ServiceReg)
	if !ok {
		return nil, errors.ErrorAction(logutils.ActionCast, model.TypeServiceReg, errArgs)
	}

	return &serviceReg, nil
}

//cacheOrganizations caches the organizations from the DB
func (sa *Adapter) cacheOrganizations() error {
	sa.logger.Info("cacheOrganizations..")

	organizations, err := sa.loadOrganizations()
	if err != nil {
		return errors.WrapErrorAction(logutils.ActionFind, model.TypeOrganization, nil, err)
	}

	sa.setCachedOrganizations(&organizations)

	return nil
}

func (sa *Adapter) setCachedOrganizations(organizations *[]model.Organization) {
	sa.organizationsLock.Lock()
	defer sa.organizationsLock.Unlock()

	sa.cachedOrganizations = &syncmap.Map{}
	validate := validator.New()

	for _, org := range *organizations {
		err := validate.Struct(org)
		if err == nil {
			sa.cachedOrganizations.Store(org.ID, org)
		} else {
			sa.logger.Errorf("failed to validate and cache organization with org_id %s: %s", org.ID, err.Error())
		}
	}
}

func (sa *Adapter) getCachedOrganization(orgID string) (*model.Organization, error) {
	sa.organizationsLock.RLock()
	defer sa.organizationsLock.RUnlock()

	errArgs := &logutils.FieldArgs{"org_id": orgID}

	item, _ := sa.cachedOrganizations.Load(orgID)
	if item != nil {
		organization, ok := item.(model.Organization)
		if !ok {
			return nil, errors.ErrorAction(logutils.ActionCast, model.TypeOrganization, errArgs)
		}
		return &organization, nil
	}
	return nil, nil
}

func (sa *Adapter) getCachedOrganizations() ([]model.Organization, error) {
	sa.organizationsLock.RLock()
	defer sa.organizationsLock.RUnlock()

	var err error
	organizationList := make([]model.Organization, 0)
	sa.cachedOrganizations.Range(func(key, item interface{}) bool {
		errArgs := &logutils.FieldArgs{"org_id": key}
		if item == nil {
			err = errors.ErrorData(logutils.StatusInvalid, model.TypeOrganization, errArgs)
			return false
		}

		organization, ok := item.(model.Organization)
		if !ok {
			err = errors.ErrorAction(logutils.ActionCast, model.TypeOrganization, errArgs)
			return false
		}
		organizationList = append(organizationList, organization)
		return true
	})

	return organizationList, err
}

//cacheApplications caches the applications
func (sa *Adapter) cacheApplications() error {
	sa.logger.Info("cacheApplications..")

	applications, err := sa.loadApplications()
	if err != nil {
		return errors.WrapErrorAction(logutils.ActionFind, model.TypeApplication, nil, err)
	}

	sa.setCachedApplications(&applications)

	return nil
}

func (sa *Adapter) setCachedApplications(applications *[]model.Application) {
	sa.applicationsLock.Lock()
	defer sa.applicationsLock.Unlock()

	sa.cachedApplications = &syncmap.Map{}
	validate := validator.New()

	for _, app := range *applications {
		err := validate.Struct(app)
		if err == nil {
			sa.cachedApplications.Store(app.ID, app)
		} else {
			sa.logger.Errorf("failed to validate and cache application with id %s: %s", app.ID, err.Error())
		}
	}
}

func (sa *Adapter) getCachedApplication(appID string) (*model.Application, error) {
	sa.applicationsLock.RLock()
	defer sa.applicationsLock.RUnlock()

	errArgs := &logutils.FieldArgs{"app_id": appID}

	item, _ := sa.cachedApplications.Load(appID)
	if item != nil {
		application, ok := item.(model.Application)
		if !ok {
			return nil, errors.ErrorAction(logutils.ActionCast, model.TypeApplication, errArgs)
		}
		return &application, nil
	}
	return nil, nil
}

func (sa *Adapter) getCachedApplications() ([]model.Application, error) {
	sa.applicationsLock.RLock()
	defer sa.applicationsLock.RUnlock()

	var err error
	applicationList := make([]model.Application, 0)
	sa.cachedApplications.Range(func(key, item interface{}) bool {
		errArgs := &logutils.FieldArgs{"app_id": key}
		if item == nil {
			err = errors.ErrorData(logutils.StatusInvalid, model.TypeApplication, errArgs)
			return false
		}

		application, ok := item.(model.Application)
		if !ok {
			err = errors.ErrorAction(logutils.ActionCast, model.TypeApplication, errArgs)
			return false
		}
		applicationList = append(applicationList, application)
		return true
	})

	return applicationList, err
}

func (sa *Adapter) getCachedApplicationType(id string) (*model.Application, *model.ApplicationType, error) {
	sa.applicationsLock.RLock()
	defer sa.applicationsLock.RUnlock()

	var app *model.Application
	var appType *model.ApplicationType

	sa.cachedApplications.Range(func(key, value interface{}) bool {
		application, ok := value.(model.Application)
		if !ok {
			return false //break the iteration
		}

		applicationType := application.FindApplicationType(id)
		if applicationType != nil {
			app = &application
			appType = applicationType
			return false //break the iteration
		}

		// this will continue iterating
		return true
	})

	if app != nil && appType != nil {
		return app, appType, nil
	}

	return nil, nil, errors.ErrorData(logutils.StatusMissing, model.TypeApplicationType, &logutils.FieldArgs{"id": id})
}

//cacheAuthTypes caches the auth types
func (sa *Adapter) cacheAuthTypes() error {
	sa.logger.Info("cacheAuthTypes..")

	authTypes, err := sa.loadAuthTypes()
	if err != nil {
		return errors.WrapErrorAction(logutils.ActionFind, model.TypeAuthType, nil, err)
	}
	sa.setCachedAuthTypes(authTypes)

	return nil
}

func (sa *Adapter) setCachedAuthTypes(authProviders []model.AuthType) {
	sa.authTypesLock.Lock()
	defer sa.authTypesLock.Unlock()

	sa.cachedAuthTypes = &syncmap.Map{}
	validate := validator.New()

	for _, authType := range authProviders {
		err := validate.Struct(authType)
		if err == nil {
			//we will get it by id and code as well
			sa.cachedAuthTypes.Store(authType.ID, authType)
			sa.cachedAuthTypes.Store(authType.Code, authType)
		} else {
			sa.logger.Errorf("failed to validate and cache auth type with code %s: %s", authType.Code, err.Error())
		}
	}
}

func (sa *Adapter) getCachedAuthType(key string) (*model.AuthType, error) {
	sa.authTypesLock.RLock()
	defer sa.authTypesLock.RUnlock()

	errArgs := &logutils.FieldArgs{"code or id": key}

	item, _ := sa.cachedAuthTypes.Load(key)
	if item != nil {
		authType, ok := item.(model.AuthType)
		if !ok {
			return nil, errors.ErrorAction(logutils.ActionCast, model.TypeAuthType, errArgs)
		}
		return &authType, nil
	}
	return nil, nil
}

func (sa *Adapter) getCachedAuthTypes() ([]model.AuthType, error) {
	sa.authTypesLock.RLock()
	defer sa.authTypesLock.RUnlock()

	var err error
	authTypeList := make([]model.AuthType, 0)
	idsFound := make([]string, 0)
	sa.cachedAuthTypes.Range(func(key, item interface{}) bool {
		errArgs := &logutils.FieldArgs{"code or id": key}
		if item == nil {
			err = errors.ErrorData(logutils.StatusInvalid, model.TypeAuthType, errArgs)
			return false
		}

		authType, ok := item.(model.AuthType)
		if !ok {
			err = errors.ErrorAction(logutils.ActionCast, model.TypeAuthType, errArgs)
			return false
		}

		if !utils.Contains(idsFound, authType.ID) {
			authTypeList = append(authTypeList, authType)
			idsFound = append(idsFound, authType.ID)
		}

		return true
	})

	return authTypeList, err
}

//cacheApplicationsOrganizations caches the applications organizations
func (sa *Adapter) cacheApplicationsOrganizations() error {
	sa.logger.Info("cacheApplicationsOrganizations..")

	applicationsOrganizations, err := sa.loadApplicationsOrganizations()
	if err != nil {
		return errors.WrapErrorAction(logutils.ActionFind, model.TypeApplicationOrganization, nil, err)
	}

	sa.setCachedApplicationsOrganizations(applicationsOrganizations)
	return nil
}

func (sa *Adapter) setCachedApplicationsOrganizations(applicationsOrganization []model.ApplicationOrganization) {
	sa.applicationsOrganizationsLock.Lock()
	defer sa.applicationsOrganizationsLock.Unlock()

	sa.cachedApplicationsOrganizations = &syncmap.Map{}
	validate := validator.New()

	for _, appOrg := range applicationsOrganization {
		err := validate.Struct(appOrg)
		if err == nil {
			//key 1 - appID_orgID
			key := fmt.Sprintf("%s_%s", appOrg.Application.ID, appOrg.Organization.ID)
			sa.cachedApplicationsOrganizations.Store(key, appOrg)

			//key 2 - app_org_id
			sa.cachedApplicationsOrganizations.Store(appOrg.ID, appOrg)
		} else {
			sa.logger.Errorf("failed to validate and cache applications organizations with ids %s-%s: %s",
				appOrg.Application.ID, appOrg.Organization.ID, err.Error())
		}
	}
}

func (sa *Adapter) getCachedApplicationOrganization(appID string, orgID string) (*model.ApplicationOrganization, error) {
	key := fmt.Sprintf("%s_%s", appID, orgID)
	return sa.getCachedApplicationOrganizationByKey(key)
}

func (sa *Adapter) getCachedApplicationOrganizationByKey(key string) (*model.ApplicationOrganization, error) {
	sa.applicationsOrganizationsLock.RLock()
	defer sa.applicationsOrganizationsLock.RUnlock()

	errArgs := &logutils.FieldArgs{"key": key}

	item, _ := sa.cachedApplicationsOrganizations.Load(key)
	if item != nil {
		appOrg, ok := item.(model.ApplicationOrganization)
		if !ok {
			return nil, errors.ErrorAction(logutils.ActionCast, model.TypeApplicationOrganization, errArgs)
		}
		return &appOrg, nil
	}
	return nil, nil
}

func (sa *Adapter) getCachedApplicationOrganizations() ([]model.ApplicationOrganization, error) {
	sa.applicationsOrganizationsLock.RLock()
	defer sa.applicationsOrganizationsLock.RUnlock()

	var err error
	appOrgList := make([]model.ApplicationOrganization, 0)
	idsFound := make([]string, 0)
	sa.cachedApplicationsOrganizations.Range(func(key, item interface{}) bool {
		errArgs := &logutils.FieldArgs{"key": key}
		if item == nil {
			err = errors.ErrorData(logutils.StatusInvalid, model.TypeApplicationOrganization, errArgs)
			return false
		}

		appOrg, ok := item.(model.ApplicationOrganization)
		if !ok {
			err = errors.ErrorAction(logutils.ActionCast, model.TypeApplicationOrganization, errArgs)
			return false
		}

		if !utils.Contains(idsFound, appOrg.ID) {
			appOrgList = append(appOrgList, appOrg)
			idsFound = append(idsFound, appOrg.ID)
		}

		return true
	})

	return appOrgList, err
}

func (sa *Adapter) cacheApplicationConfigs() error {
	sa.logger.Info("cacheApplicationConfigs..")

	applicationConfigs, err := sa.loadAppConfigs()
	if err != nil {
		return errors.WrapErrorAction(logutils.ActionFind, model.TypeApplicationConfig, nil, err)
	}

	sa.setCachedApplicationConfigs(&applicationConfigs)

	return nil
}

func (sa *Adapter) setCachedApplicationConfigs(applicationConfigs *[]model.ApplicationConfig) {
	sa.applicationConfigsLock.Lock()
	defer sa.applicationConfigsLock.Unlock()

	sa.cachedApplicationConfigs = &syncmap.Map{}
	validate := validator.New()

	var currentKey string
	var currentConfigList []model.ApplicationConfig
	for _, config := range *applicationConfigs {

		err := validate.Struct(config)
		if err != nil {
			sa.logger.Errorf("failed to validate and cache application config with appID_version %s_%s: %s", config.AppOrg.ID, config.Version.VersionNumbers.String(), err.Error())
		} else {
			// key 1 - ID
			sa.cachedApplicationConfigs.Store(config.ID, config)

			// key 2 - cahce pair {appTypeID_appOrgID: []model.ApplicationConfigs}
			appTypeID := config.ApplicationType.ID
			key := appTypeID
			if config.AppOrg != nil {
				appOrgID := config.AppOrg.ID
				key = fmt.Sprintf("%s_%s", appTypeID, appOrgID)
			}

			if currentKey == "" {
				currentKey = key
			} else if currentKey != key {
				// cache processed list
				sa.cachedApplicationConfigs.Store(currentKey, currentConfigList)
				// init new key and configList
				currentKey = key
				currentConfigList = make([]model.ApplicationConfig, 0)
			}

			currentConfigList = append(currentConfigList, config)
		}
	}

	sa.cachedApplicationConfigs.Store(currentKey, currentConfigList)
}

func (sa *Adapter) getCachedApplicationConfigByAppTypeIDAndVersion(appTypeID string, appOrgID *string, versionNumbers *model.VersionNumbers) ([]model.ApplicationConfig, error) {
	sa.applicationConfigsLock.RLock()
	defer sa.applicationConfigsLock.RUnlock()

	appConfigs := make([]model.ApplicationConfig, 0)

	key := appTypeID
	errArgs := &logutils.FieldArgs{"appTypeID": key, "version": versionNumbers.String()}
	if appOrgID != nil {
		key = fmt.Sprintf("%s_%s", appTypeID, *appOrgID)
		errArgs = &logutils.FieldArgs{"appTypeID_appOrgID": key, "version": versionNumbers.String()}
	}

	item, ok := sa.cachedApplicationConfigs.Load(key)
	if !ok {
		return nil, errors.ErrorAction(logutils.ActionLoadCache, model.TypeApplicationConfig, errArgs)
	}

	if item != nil {
		configList, ok := item.([]model.ApplicationConfig)
		if !ok {
			return nil, errors.ErrorAction(logutils.ActionCast, model.TypeApplicationConfig, errArgs)
		}

		if versionNumbers == nil {
			return configList, nil
		}

		// return highest version <= versionNumbers
		for _, config := range configList {
			if config.Version.VersionNumbers.LessThanOrEqualTo(versionNumbers) {
				appConfigs = append(appConfigs, config)
				break
			}
		}
	}

	return appConfigs, nil
}

// get app config by id
func (sa *Adapter) getCachedApplicationConfigByID(id string) (*model.ApplicationConfig, error) {
	sa.applicationConfigsLock.RLock()
	defer sa.applicationConfigsLock.RUnlock()

	errArgs := &logutils.FieldArgs{"id": id}

	item, ok := sa.cachedApplicationConfigs.Load(id)
	if !ok {
		return nil, errors.ErrorAction(logutils.ActionLoadCache, model.TypeApplicationConfig, errArgs)
	}
	if item != nil {
		config, ok := item.(model.ApplicationConfig)
		if !ok {
			return nil, errors.ErrorAction(logutils.ActionCast, model.TypeApplicationConfig, errArgs)
		}
		return &config, nil
	}

	return nil, errors.ErrorData(logutils.StatusMissing, model.TypeApplicationConfig, errArgs)
}

//loadAuthTypes loads all auth types
func (sa *Adapter) loadAuthTypes() ([]model.AuthType, error) {
	filter := bson.D{}
	var result []model.AuthType
	err := sa.db.authTypes.Find(filter, &result, nil)
	if err != nil {
		return nil, errors.WrapErrorAction(logutils.ActionFind, model.TypeAuthType, nil, err)
	}
	if len(result) == 0 {
		return nil, errors.WrapErrorData(logutils.StatusMissing, model.TypeAuthType, nil, err)
	}

	return result, nil
}

//FindAuthType finds auth type by id or code
func (sa *Adapter) FindAuthType(codeOrID string) (*model.AuthType, error) {
	return sa.getCachedAuthType(codeOrID)
}

//FindAuthTypes finds all auth types
func (sa *Adapter) FindAuthTypes() ([]model.AuthType, error) {
	return sa.getCachedAuthTypes()
}

//InsertLoginSession inserts login session
func (sa *Adapter) InsertLoginSession(context TransactionContext, session model.LoginSession) error {
	storageLoginSession := loginSessionToStorage(session)

	var err error
	if context != nil {
		_, err = sa.db.loginsSessions.InsertOneWithContext(context, storageLoginSession)
	} else {
		_, err = sa.db.loginsSessions.InsertOne(storageLoginSession)
	}

	if err != nil {
		return errors.WrapErrorAction(logutils.ActionInsert, model.TypeLoginSession, nil, err)
	}

	return nil
}

//FindLoginSessions finds login sessions by identifier and sorts by date created
func (sa *Adapter) FindLoginSessions(context TransactionContext, identifier string) ([]model.LoginSession, error) {
	filter := bson.D{primitive.E{Key: "identifier", Value: identifier}}
	opts := options.Find()
	opts.SetSort(bson.D{primitive.E{Key: "date_created", Value: 1}})

	var loginSessions []loginSession
	var err error
	if context != nil {
		err = sa.db.loginsSessions.FindWithContext(context, filter, &loginSessions, opts)
	} else {
		err = sa.db.loginsSessions.Find(filter, &loginSessions, opts)
	}

	if err != nil {
		return nil, errors.WrapErrorAction(logutils.ActionFind, model.TypeLoginSession, &logutils.FieldArgs{"identifier": identifier}, err)
	}

	//account - from storage
	account, err := sa.FindAccountByID(context, identifier)
	if err != nil {
		return nil, errors.WrapErrorAction(logutils.ActionFind, model.TypeAccount, &logutils.FieldArgs{"_id": identifier}, err)
	}

	sessions := make([]model.LoginSession, len(loginSessions))
	for i, session := range loginSessions {
		//auth type - from cache
		authType, err := sa.getCachedAuthType(session.AuthTypeCode)
		if err != nil {
			return nil, errors.WrapErrorAction(logutils.ActionFind, model.TypeAuthType, &logutils.FieldArgs{"code": session.AuthTypeCode}, err)
		}
		if authType == nil {
			return nil, errors.ErrorData(logutils.StatusMissing, model.TypeAuthType, &logutils.FieldArgs{"code": session.AuthTypeCode})
		}

		//application organization - from cache
		appOrg, err := sa.getCachedApplicationOrganization(session.AppID, session.OrgID)
		if err != nil {
			return nil, errors.WrapErrorAction(logutils.ActionFind, model.TypeApplicationOrganization, &logutils.FieldArgs{"app_id": session.AppID, "org_id": session.OrgID}, err)
		}
		if appOrg == nil {
			return nil, errors.ErrorData(logutils.StatusMissing, model.TypeApplicationOrganization, &logutils.FieldArgs{"app_id": session.AppID, "org_id": session.OrgID})
		}

		sessions[i] = loginSessionFromStorage(session, *authType, account, *appOrg)
	}

	return sessions, nil
}

//FindLoginSessionsByParams finds login sessions by params
func (sa *Adapter) FindLoginSessionsByParams(appID string, orgID string, sessionID *string, identifier *string, accountAuthTypeIdentifier *string,
	appTypeID *string, appTypeIdentifier *string, anonymous *bool, deviceID *string, ipAddress *string) ([]model.LoginSession, error) {
	filter := bson.D{primitive.E{Key: "app_id", Value: appID},
		primitive.E{Key: "org_id", Value: orgID}}

	if sessionID != nil {
		filter = append(filter, primitive.E{Key: "_id", Value: *sessionID})
	}

	if identifier != nil {
		filter = append(filter, primitive.E{Key: "identifier", Value: *identifier})
	}

	if accountAuthTypeIdentifier != nil {
		filter = append(filter, primitive.E{Key: "account_auth_type_identifier", Value: *accountAuthTypeIdentifier})
	}

	if appTypeID != nil {
		filter = append(filter, primitive.E{Key: "app_type_id", Value: appTypeID})
	}

	if appTypeIdentifier != nil {
		filter = append(filter, primitive.E{Key: "app_type_identifier", Value: appTypeIdentifier})
	}

	if anonymous != nil {
		filter = append(filter, primitive.E{Key: "anonymous", Value: anonymous})
	}

	if deviceID != nil {
		filter = append(filter, primitive.E{Key: "device_id", Value: deviceID})
	}

	if ipAddress != nil {
		filter = append(filter, primitive.E{Key: "ip_address", Value: ipAddress})
	}

	var result []loginSession
	options := options.Find()
	limitLoginSession := int64(20)
	options.SetLimit(limitLoginSession)
	err := sa.db.loginsSessions.Find(filter, &result, options)
	if err != nil {
		return nil, errors.WrapErrorAction(logutils.ActionFind, model.TypeLoginSession, nil, err)
	}

	if len(result) == 0 {
		//no data
		return make([]model.LoginSession, 0), nil
	}

	loginSessions := make([]model.LoginSession, len(result))
	for i, ls := range result {
		//we could allow calling buildLoginSession function as we have limitted the items to max 20
		loginSession, err := sa.buildLoginSession(&ls)
		if err != nil {
			return nil, errors.WrapErrorAction("build", model.TypeLoginSession, nil, err)
		}
		loginSessions[i] = *loginSession
	}
	return loginSessions, nil
}

//FindLoginSession finds a login session
func (sa *Adapter) FindLoginSession(refreshToken string) (*model.LoginSession, error) {
	//find loggin session
	filter := bson.D{primitive.E{Key: "refresh_tokens", Value: refreshToken}}
	var loginsSessions []loginSession
	err := sa.db.loginsSessions.Find(filter, &loginsSessions, nil)
	if err != nil {
		return nil, errors.WrapErrorAction(logutils.ActionFind, model.TypeLoginSession, nil, err)
	}
	if len(loginsSessions) == 0 {
		//not found
		return nil, nil
	}
	loginSession := loginsSessions[0]

	return sa.buildLoginSession(&loginSession)
}

//FindAndUpdateLoginSession finds and updates a login session
func (sa *Adapter) FindAndUpdateLoginSession(context TransactionContext, id string) (*model.LoginSession, error) {
	//find loggin session
	filter := bson.D{primitive.E{Key: "_id", Value: id}}
	update := bson.D{
		primitive.E{Key: "$inc", Value: bson.D{
			primitive.E{Key: "mfa_attempts", Value: 1},
		}},
		primitive.E{Key: "$set", Value: bson.D{
			primitive.E{Key: "date_updated", Value: time.Now().UTC()},
		}},
	}
	opts := options.FindOneAndUpdateOptions{}
	opts.SetReturnDocument(options.Before)

	var loginSession loginSession
	var err error
	if context != nil {
		err = sa.db.loginsSessions.FindOneAndUpdateWithContext(context, filter, update, &loginSession, &opts)
	} else {
		err = sa.db.loginsSessions.FindOneAndUpdate(filter, update, &loginSession, &opts)
	}

	if err != nil {
		return nil, errors.WrapErrorAction("finding and updating", model.TypeLoginSession, &logutils.FieldArgs{"_id": id}, err)
	}

	return sa.buildLoginSession(&loginSession)
}

func (sa *Adapter) buildLoginSession(ls *loginSession) (*model.LoginSession, error) {
	//account - from storage
	var account *model.Account
	var err error
	if ls.AccountAuthTypeID != nil {
		account, err = sa.FindAccountByID(nil, ls.Identifier)
		if err != nil {
			return nil, errors.WrapErrorAction(logutils.ActionFind, model.TypeAccount, &logutils.FieldArgs{"_id": ls.Identifier}, err)
		}
	}

	//auth type - from cache
	authType, err := sa.getCachedAuthType(ls.AuthTypeCode)
	if err != nil {
		return nil, errors.WrapErrorAction(logutils.ActionFind, model.TypeAuthType, &logutils.FieldArgs{"code": ls.AuthTypeCode}, err)
	}
	if authType == nil {
		return nil, errors.ErrorData(logutils.StatusMissing, model.TypeAuthType, &logutils.FieldArgs{"code": ls.AuthTypeCode})
	}

	//application organization - from cache
	appOrg, err := sa.getCachedApplicationOrganization(ls.AppID, ls.OrgID)
	if err != nil {
		return nil, errors.WrapErrorAction(logutils.ActionFind, model.TypeApplicationOrganization, &logutils.FieldArgs{"app_id": ls.AppID, "org_id": ls.OrgID}, err)
	}
	if appOrg == nil {
		return nil, errors.ErrorData(logutils.StatusMissing, model.TypeApplicationOrganization, &logutils.FieldArgs{"app_id": ls.AppID, "org_id": ls.OrgID})
	}

	modelLoginSession := loginSessionFromStorage(*ls, *authType, account, *appOrg)
	return &modelLoginSession, nil
}

//UpdateLoginSession updates login session
func (sa *Adapter) UpdateLoginSession(context TransactionContext, loginSession model.LoginSession) error {
	storageLoginSession := loginSessionToStorage(loginSession)

	filter := bson.D{primitive.E{Key: "_id", Value: storageLoginSession.ID}}
	var err error
	if context != nil {
		err = sa.db.loginsSessions.ReplaceOneWithContext(context, filter, storageLoginSession, nil)
	} else {
		err = sa.db.loginsSessions.ReplaceOne(filter, storageLoginSession, nil)
	}

	if err != nil {
		return errors.WrapErrorAction(logutils.ActionUpdate, model.TypeLoginSession, &logutils.FieldArgs{"_id": storageLoginSession.ID}, err)
	}

	return nil
}

//DeleteLoginSession deletes login session
func (sa *Adapter) DeleteLoginSession(context TransactionContext, id string) error {
	filter := bson.M{"_id": id}

	var res *mongo.DeleteResult
	var err error
	if context != nil {
		res, err = sa.db.loginsSessions.DeleteOneWithContext(context, filter, nil)
	} else {
		res, err = sa.db.loginsSessions.DeleteOne(filter, nil)
	}

	if err != nil {
		return errors.WrapErrorAction(logutils.ActionDelete, model.TypeLoginSession, &logutils.FieldArgs{"_id": id}, err)
	}
	if res.DeletedCount != 1 {
		return errors.ErrorAction(logutils.ActionDelete, model.TypeLoginSession, logutils.StringArgs("unexpected deleted count"))
	}
	return nil
}

//DeleteLoginSessionsByIDs deletes login sessions by ids
func (sa *Adapter) DeleteLoginSessionsByIDs(transaction TransactionContext, ids []string) error {
	filter := bson.D{primitive.E{Key: "_id", Value: bson.M{"$in": ids}}}

	var res *mongo.DeleteResult
	var err error
	timeout := time.Millisecond * time.Duration(5000) //5 seconds
	if transaction != nil {
		res, err = sa.db.loginsSessions.DeleteManyWithParams(transaction, filter, nil, &timeout)
	} else {
		res, err = sa.db.loginsSessions.DeleteManyWithParams(context.Background(), filter, nil, &timeout)
	}

	if err != nil {
		return errors.WrapErrorAction(logutils.ActionDelete, model.TypeLoginSession,
			&logutils.FieldArgs{"identifier": ids}, err)
	}

	sa.logger.Infof("%d were deleted", res.DeletedCount)
	return nil
}

//DeleteLoginSessionsByIdentifier deletes all login sessions with the identifier
func (sa *Adapter) DeleteLoginSessionsByIdentifier(context TransactionContext, identifier string) error {
	return sa.deleteLoginSessions(context, "identifier", identifier, false)
}

//DeleteLoginSessionByID deletes a login session by id
func (sa *Adapter) DeleteLoginSessionByID(context TransactionContext, id string) error {
	return sa.deleteLoginSessions(context, "_id", id, true)
}

//DeleteLoginSessionsByAccountAuthTypeID deletes login sessions by account auth type ID
func (sa *Adapter) DeleteLoginSessionsByAccountAuthTypeID(context TransactionContext, id string) error {
	return sa.deleteLoginSessions(context, "account_auth_type_id", id, false)
}

func (sa *Adapter) deleteLoginSessions(context TransactionContext, key string, value string, checkDeletedCount bool) error {
	filter := bson.M{key: value}

	var res *mongo.DeleteResult
	var err error
	if context != nil {
		res, err = sa.db.loginsSessions.DeleteManyWithContext(context, filter, nil)
	} else {
		res, err = sa.db.loginsSessions.DeleteMany(filter, nil)
	}

	if err != nil {
		return errors.WrapErrorAction(logutils.ActionDelete, model.TypeLoginSession, &logutils.FieldArgs{key: value}, err)
	}
	if checkDeletedCount && res.DeletedCount < 1 {
		return errors.ErrorAction(logutils.ActionDelete, model.TypeLoginSession, logutils.StringArgs("unexpected deleted count"))
	}
	return nil
}

//DeleteLoginSessionsByAccountAndSessionID deletes all login sessions with the identifier and sessionID
func (sa *Adapter) DeleteLoginSessionsByAccountAndSessionID(context TransactionContext, identifier string, sessionID string) error {
	filter := bson.M{"identifier": identifier, "_id": sessionID}
	result, err := sa.db.loginsSessions.DeleteOne(filter, nil)
	if err != nil {
		return errors.WrapErrorAction(logutils.ActionFind, model.TypeLoginSession, &logutils.FieldArgs{"identifier": identifier, "_id": sessionID}, err)
	}
	if result == nil {
		return errors.WrapErrorData(logutils.StatusInvalid, "result", &logutils.FieldArgs{"identifier": identifier, "_id": sessionID}, err)
	}
	deletedCount := result.DeletedCount
	if deletedCount == 0 {
		return errors.WrapErrorData(logutils.StatusMissing, model.TypeLoginSession, &logutils.FieldArgs{"identifier": identifier, "_id": sessionID}, err)
	}

	return nil
}

//DeleteMFAExpiredSessions deletes MFA expired sessions
func (sa *Adapter) DeleteMFAExpiredSessions() error {
	now := time.Now().UTC()

	filter := bson.D{primitive.E{Key: "state_expires", Value: bson.M{"$lte": now}}}

	_, err := sa.db.loginsSessions.DeleteMany(filter, nil)
	if err != nil {
		return errors.WrapErrorAction(logutils.ActionDelete, model.TypeLoginSession, &logutils.FieldArgs{"expires": now}, err)
	}

	return nil
}

//FindSessionsLazy finds all sessions for app/org but lazy filled.
// - lazy means that we make only one request to the logins sessions collection and fill the objects with what we have there.
// - i.e. we do not apply any relations
// - this partly filled is enough for some cases(expiration policy checks for example) but in the same time it give very good performace
func (sa *Adapter) FindSessionsLazy(appID string, orgID string) ([]model.LoginSession, error) {
	filter := bson.D{primitive.E{Key: "app_id", Value: appID}, primitive.E{Key: "org_id", Value: orgID}}

	var loginSessions []loginSession
	timeout := time.Millisecond * time.Duration(5000) //5 seconds
	err := sa.db.loginsSessions.FindWithParams(context.Background(), filter, &loginSessions, nil, &timeout)
	if err != nil {
		return nil, errors.WrapErrorAction(logutils.ActionFind, model.TypeLoginSession,
			&logutils.FieldArgs{"app_id": appID, "org_id": orgID}, err)
	}

	sessions := make([]model.LoginSession, len(loginSessions))
	for i, session := range loginSessions {
		//auth type - from cache
		authType, err := sa.getCachedAuthType(session.AuthTypeCode)
		if err != nil {
			return nil, errors.WrapErrorAction(logutils.ActionFind, model.TypeAuthType, &logutils.FieldArgs{"code": session.AuthTypeCode}, err)
		}
		if authType == nil {
			return nil, errors.ErrorData(logutils.StatusMissing, model.TypeAuthType, &logutils.FieldArgs{"code": session.AuthTypeCode})
		}

		//application organization - from cache
		appOrg, err := sa.getCachedApplicationOrganization(session.AppID, session.OrgID)
		if err != nil {
			return nil, errors.WrapErrorAction(logutils.ActionFind, model.TypeApplicationOrganization, &logutils.FieldArgs{"app_id": session.AppID, "org_id": session.OrgID}, err)
		}

		sessions[i] = loginSessionFromStorage(session, *authType, nil, *appOrg)
	}

	return sessions, nil
}

//FindAccount finds an account for app, org, auth type and account auth type identifier
func (sa *Adapter) FindAccount(context TransactionContext, appOrgID string, authTypeID string, accountAuthTypeIdentifier string) (*model.Account, error) {
	filter := bson.D{primitive.E{Key: "app_org_id", Value: appOrgID},
		primitive.E{Key: "auth_types.auth_type_id", Value: authTypeID},
		primitive.E{Key: "auth_types.identifier", Value: accountAuthTypeIdentifier}}
	var accounts []account
	var err error
	if context != nil {
		err = sa.db.accounts.FindWithContext(context, filter, &accounts, nil)
	} else {
		err = sa.db.accounts.Find(filter, &accounts, nil)
	}
	if err != nil {
		return nil, errors.WrapErrorAction(logutils.ActionFind, model.TypeAccount, nil, err)
	}
	if len(accounts) == 0 {
		//not found
		return nil, nil
	}
	account := accounts[0]

	//application organization - from cache
	appOrg, err := sa.getCachedApplicationOrganizationByKey(account.AppOrgID)
	if err != nil {
		return nil, errors.WrapErrorAction(logutils.ActionFind, model.TypeApplicationOrganization, nil, err)
	}
	if appOrg == nil {
		return nil, errors.ErrorData(logutils.StatusMissing, model.TypeApplicationOrganization, nil)
	}

	modelAccount := accountFromStorage(account, *appOrg)
	return &modelAccount, nil
}

//FindAccounts finds accounts
func (sa *Adapter) FindAccounts(limit int, offset int, appID string, orgID string, accountID *string, authTypeIdentifier *string, admin *bool,
	permissions []string, roleIDs []string, groupIDs []string) ([]model.Account, error) {
	//find app org id
	appOrg, err := sa.getCachedApplicationOrganization(appID, orgID)
	if err != nil {
		return nil, errors.WrapErrorAction("error getting cached application organization", "", nil, err)
	}
	if appOrg == nil {
		return nil, errors.ErrorData(logutils.StatusMissing, model.TypeApplicationOrganization, nil)
	}

	//find the accounts
	filter := bson.D{primitive.E{Key: "app_org_id", Value: appOrg.ID}}

	if accountID != nil {
		filter = append(filter, primitive.E{Key: "_id", Value: *accountID})
	}
	if authTypeIdentifier != nil {
		filter = append(filter, primitive.E{Key: "auth_types.identifier", Value: *authTypeIdentifier})
	}

	overrideAdmin := false
	if len(permissions) > 0 {
		filter = append(filter, primitive.E{Key: "permissions.name", Value: bson.M{"$in": permissions}})
		overrideAdmin = true
	}
	if len(roleIDs) > 0 {
		filter = append(filter, primitive.E{Key: "roles.role._id", Value: bson.M{"$in": roleIDs}})
		overrideAdmin = true
	}
	if len(groupIDs) > 0 {
		filter = append(filter, primitive.E{Key: "groups.group._id", Value: bson.M{"$in": groupIDs}})
		overrideAdmin = true
	}

	if !overrideAdmin && admin != nil {
		filter = append(filter, primitive.E{Key: "admin", Value: *admin})
	}

	var list []account
	options := options.Find()
	options.SetLimit(int64(limit))
	options.SetSkip(int64(offset))

	err = sa.db.accounts.Find(filter, &list, options)
	if err != nil {
		return nil, errors.WrapErrorAction(logutils.ActionFind, model.TypeAccount, nil, err)
	}

	accounts := accountsFromStorage(list, *appOrg)
	return accounts, nil
}

//FindAccountsByAccountID finds accounts
func (sa *Adapter) FindAccountsByAccountID(appID string, orgID string, accountIDs []string) ([]model.Account, error) {

	//find app org id
	appOrg, err := sa.getCachedApplicationOrganization(appID, orgID)
	if err != nil {
		return nil, errors.WrapErrorAction("error getting cached application organization", "", nil, err)
	}

	accountFilter := bson.D{primitive.E{Key: "_id", Value: bson.M{"$in": accountIDs}}, primitive.E{Key: "app_org_id", Value: appOrg.ID}}
	var accountResult []account
	err = sa.db.accounts.Find(accountFilter, &accountResult, nil)
	if err != nil {
		return nil, err
	}
	accounts := accountsFromStorage(accountResult, *appOrg)
	return accounts, nil
}

//FindAccountByID finds an account by id
func (sa *Adapter) FindAccountByID(context TransactionContext, id string) (*model.Account, error) {
	return sa.findAccount(context, "_id", id)
}

//FindAccountByAuthTypeID finds an account by auth type id
func (sa *Adapter) FindAccountByAuthTypeID(context TransactionContext, id string) (*model.Account, error) {
	return sa.findAccount(context, "auth_types.id", id)
}

func (sa *Adapter) findAccount(context TransactionContext, key string, id string) (*model.Account, error) {
	account, err := sa.findStorageAccount(context, key, id)
	if err != nil {
		return nil, errors.WrapErrorAction(logutils.ActionFind, model.TypeAccount, nil, err)
	}

	if account == nil {
		return nil, nil
	}

	//application organization - from cache
	appOrg, err := sa.getCachedApplicationOrganizationByKey(account.AppOrgID)
	if err != nil {
		return nil, errors.WrapErrorAction(logutils.ActionFind, model.TypeApplicationOrganization, nil, err)
	}
	if appOrg == nil {
		return nil, errors.ErrorData(logutils.StatusMissing, model.TypeApplicationOrganization, nil)
	}

	modelAccount := accountFromStorage(*account, *appOrg)

	return &modelAccount, nil
}

func (sa *Adapter) findStorageAccount(context TransactionContext, key string, id string) (*account, error) {
	filter := bson.M{key: id}
	var accounts []account
	var err error
	if context != nil {
		err = sa.db.accounts.FindWithContext(context, filter, &accounts, nil)
	} else {
		err = sa.db.accounts.Find(filter, &accounts, nil)
	}

	if err != nil {
		return nil, errors.WrapErrorAction(logutils.ActionFind, model.TypeAccount, &logutils.FieldArgs{key: id}, err)
	}
	if len(accounts) == 0 {
		//not found
		return nil, nil
	}

	account := accounts[0]
	return &account, nil
}

//InsertAccount inserts an account
func (sa *Adapter) InsertAccount(context TransactionContext, account model.Account) (*model.Account, error) {
	storageAccount := accountToStorage(&account)

	var err error
	if context != nil {
		_, err = sa.db.accounts.InsertOneWithContext(context, storageAccount)
	} else {
		_, err = sa.db.accounts.InsertOne(storageAccount)
	}
	if err != nil {
		return nil, errors.WrapErrorAction(logutils.ActionInsert, model.TypeAccount, nil, err)
	}

	return &account, nil
}

//SaveAccount saves an existing account
func (sa *Adapter) SaveAccount(context TransactionContext, account *model.Account) error {
	if account == nil {
		return errors.ErrorData(logutils.StatusInvalid, logutils.TypeArg, logutils.StringArgs("account"))
	}

	storageAccount := accountToStorage(account)

	var err error
	filter := bson.M{"_id": account.ID}
	if context != nil {
		err = sa.db.accounts.ReplaceOneWithContext(context, filter, storageAccount, nil)
	} else {
		err = sa.db.accounts.ReplaceOne(filter, storageAccount, nil)
	}

	if err != nil {
		return errors.WrapErrorAction(logutils.ActionSave, model.TypeAccount, &logutils.FieldArgs{"_id": account.ID}, nil)
	}

	return nil
}

//DeleteAccount deletes an account
func (sa *Adapter) DeleteAccount(context TransactionContext, id string) error {
	//TODO - we have to decide what we do on delete user operation - removing all user relations, (or) mark the user disabled etc

	filter := bson.M{"_id": id}
	var res *mongo.DeleteResult
	var err error
	if context != nil {
		res, err = sa.db.accounts.DeleteOneWithContext(context, filter, nil)
	} else {
		res, err = sa.db.accounts.DeleteOne(filter, nil)
	}

	if err != nil {
		return errors.WrapErrorAction(logutils.ActionDelete, model.TypeAccount, nil, err)
	}
	if res.DeletedCount != 1 {
		return errors.ErrorAction(logutils.ActionDelete, model.TypeAccount, logutils.StringArgs("unexpected deleted count"))
	}

	return nil
}

//FindServiceAccount finds a service account by accountID, appID, and orgID
func (sa *Adapter) FindServiceAccount(context TransactionContext, accountID string, appID *string, orgID *string) (*model.ServiceAccount, error) {
	filter := bson.D{primitive.E{Key: "account_id", Value: accountID}, primitive.E{Key: "app_id", Value: appID}, primitive.E{Key: "org_id", Value: orgID}}

	var account serviceAccount
	var err error
	errFields := logutils.FieldArgs{"account_id": accountID, "app_id": utils.GetPrintableString(appID, "nil"), "org_id": utils.GetPrintableString(orgID, "nil")}
	if context != nil {
		err = sa.db.serviceAccounts.FindOneWithContext(context, filter, &account, nil)
	} else {
		err = sa.db.serviceAccounts.FindOne(filter, &account, nil)
	}
	if err != nil {
		return nil, errors.WrapErrorAction(logutils.ActionFind, model.TypeServiceAccount, &errFields, err)
	}

	modelAccount, err := serviceAccountFromStorage(account, sa)
	if err != nil {
		return nil, errors.WrapErrorAction(logutils.ActionCast, model.TypeServiceAccount, &errFields, err)
	}

	return modelAccount, nil
}

//FindServiceAccounts gets all service accounts matching a search
func (sa *Adapter) FindServiceAccounts(params map[string]interface{}) ([]model.ServiceAccount, error) {
	filter := bson.D{}
	for k, v := range params {
		if k == "permissions" {
			filter = append(filter, primitive.E{Key: k + ".name", Value: bson.M{"$in": v}})
		} else {
			filter = append(filter, primitive.E{Key: k, Value: v})
		}
	}

	var accounts []serviceAccount
	err := sa.db.serviceAccounts.Find(filter, &accounts, nil)
	if err != nil {
		logParams := logutils.FieldArgs(params)
		return nil, errors.WrapErrorAction(logutils.ActionFind, model.TypeServiceAccount, &logParams, err)
	}

	modelAccounts := serviceAccountListFromStorage(accounts, sa)

	return modelAccounts, nil
}

//InsertServiceAccount inserts a service account
func (sa *Adapter) InsertServiceAccount(account *model.ServiceAccount) error {
	if account == nil {
		return errors.ErrorData(logutils.StatusInvalid, model.TypeServiceAccount, nil)
	}

	storageAccount := serviceAccountToStorage(*account)

	_, err := sa.db.serviceAccounts.InsertOne(storageAccount)
	if err != nil {
		return errors.WrapErrorAction(logutils.ActionInsert, model.TypeServiceAccount, nil, err)
	}

	return nil
}

//UpdateServiceAccount updates a service account
func (sa *Adapter) UpdateServiceAccount(account *model.ServiceAccount) (*model.ServiceAccount, error) {
	if account == nil {
		return nil, errors.ErrorData(logutils.StatusInvalid, model.TypeServiceAccount, nil)
	}

	storageAccount := serviceAccountToStorage(*account)

	filter := bson.D{primitive.E{Key: "account_id", Value: storageAccount.AccountID}, primitive.E{Key: "app_id", Value: storageAccount.AppID}, primitive.E{Key: "org_id", Value: storageAccount.OrgID}}
	update := bson.D{
		primitive.E{Key: "$set", Value: bson.D{
			primitive.E{Key: "name", Value: storageAccount.Name},
			primitive.E{Key: "permissions", Value: storageAccount.Permissions},
			primitive.E{Key: "date_updated", Value: time.Now().UTC()},
		}},
	}
	opts := options.FindOneAndUpdateOptions{}
	opts.SetReturnDocument(options.After)
	opts.SetProjection(bson.D{bson.E{Key: "secrets", Value: 0}})

	var updated serviceAccount
	errFields := logutils.FieldArgs{"account_id": storageAccount.AccountID, "app_id": utils.GetPrintableString(storageAccount.AppID, "nil"), "org_id": utils.GetPrintableString(storageAccount.OrgID, "nil")}
	err := sa.db.serviceAccounts.FindOneAndUpdate(filter, update, &updated, &opts)
	if err != nil {
		return nil, errors.WrapErrorAction(logutils.ActionUpdate, model.TypeServiceAccount, &errFields, err)
	}

	modelAccount, err := serviceAccountFromStorage(updated, sa)
	if err != nil {
		return nil, errors.WrapErrorAction(logutils.ActionCast, model.TypeServiceAccount, &errFields, err)
	}

	return modelAccount, nil
}

//DeleteServiceAccount deletes a service account
func (sa *Adapter) DeleteServiceAccount(accountID string, appID *string, orgID *string) error {
	filter := bson.D{primitive.E{Key: "account_id", Value: accountID}, primitive.E{Key: "app_id", Value: appID}, primitive.E{Key: "org_id", Value: orgID}}

	errFields := logutils.FieldArgs{"account_id": accountID, "app_id": utils.GetPrintableString(appID, "nil"), "org_id": utils.GetPrintableString(orgID, "nil")}
	res, err := sa.db.serviceAccounts.DeleteOne(filter, nil)
	if err != nil {
		return errors.WrapErrorAction(logutils.ActionDelete, model.TypeServiceAccount, &errFields, err)
	}
	if res.DeletedCount == 0 {
		return errors.ErrorAction(logutils.ActionDelete, model.TypeServiceAccount, &errFields)
	}
	if res.DeletedCount > 1 {
		return errors.ErrorAction(logutils.ActionDelete, model.TypeServiceAccount, logutils.StringArgs("unexpected deleted count"))
	}

	return nil
}

//DeleteServiceAccounts deletes service accounts by accountID
func (sa *Adapter) DeleteServiceAccounts(accountID string) error {
	filter := bson.D{primitive.E{Key: "account_id", Value: accountID}}

	res, err := sa.db.serviceAccounts.DeleteMany(filter, nil)
	if err != nil {
		return errors.WrapErrorAction(logutils.ActionDelete, model.TypeServiceAccount, &logutils.FieldArgs{"account_id": accountID}, err)
	}
	if res.DeletedCount == 0 {
		return errors.ErrorAction(logutils.ActionDelete, model.TypeServiceAccount, &logutils.FieldArgs{"account_id": accountID})
	}

	return nil
}

//InsertServiceAccountCredential inserts a service account credential
func (sa *Adapter) InsertServiceAccountCredential(accountID string, creds *model.ServiceAccountCredential) error {
	if creds == nil {
		return errors.ErrorData(logutils.StatusInvalid, logutils.TypeArg, logutils.StringArgs("credentials"))
	}

	filter := bson.D{primitive.E{Key: "account_id", Value: accountID}}
	update := bson.D{
		primitive.E{Key: "$set", Value: bson.D{
			primitive.E{Key: "date_updated", Value: time.Now().UTC()},
		}},
		primitive.E{Key: "$push", Value: bson.D{
			primitive.E{Key: "credentials", Value: creds},
		}},
	}

	res, err := sa.db.serviceAccounts.UpdateMany(filter, update, nil)
	if err != nil {
		return errors.WrapErrorAction(logutils.ActionInsert, model.TypeServiceAccountCredential, &logutils.FieldArgs{"account_id": accountID}, err)
	}
	if res.MatchedCount == 0 {
		return errors.ErrorData(logutils.StatusMissing, model.TypeServiceAccount, &logutils.FieldArgs{"account_id": accountID})
	}
	if res.ModifiedCount == 0 {
		return errors.ErrorAction(logutils.ActionInsert, model.TypeServiceAccountCredential, logutils.StringArgs("unexpected modified count"))
	}

	return nil
}

//DeleteServiceAccountCredential deletes a service account credential
func (sa *Adapter) DeleteServiceAccountCredential(accountID string, credID string) error {
	filter := bson.D{primitive.E{Key: "account_id", Value: accountID}}
	update := bson.D{
		primitive.E{Key: "$set", Value: bson.D{
			primitive.E{Key: "date_updated", Value: time.Now().UTC()},
		}},
		primitive.E{Key: "$pull", Value: bson.D{
			primitive.E{Key: "credentials", Value: bson.M{"id": credID}},
		}},
	}

	res, err := sa.db.serviceAccounts.UpdateMany(filter, update, nil)
	if err != nil {
		return errors.WrapErrorAction(logutils.ActionDelete, model.TypeServiceAccountCredential, &logutils.FieldArgs{"account_id": accountID, "cred_id": credID}, err)
	}
	if res.MatchedCount == 0 {
		return errors.ErrorData(logutils.StatusMissing, model.TypeServiceAccount, &logutils.FieldArgs{"account_id": accountID, "cred_id": credID})
	}
	if res.ModifiedCount == 0 {
		return errors.ErrorAction(logutils.ActionDelete, model.TypeServiceAccountCredential, logutils.StringArgs("unexpected modified count"))
	}

	return nil
}

//UpdateAccountPreferences updates account preferences
func (sa *Adapter) UpdateAccountPreferences(accountID string, preferences map[string]interface{}) error {
	filter := bson.D{primitive.E{Key: "_id", Value: accountID}}
	update := bson.D{
		primitive.E{Key: "$set", Value: bson.D{
			primitive.E{Key: "preferences", Value: preferences},
		}},
	}

	res, err := sa.db.accounts.UpdateOne(filter, update, nil)
	if err != nil {
		return errors.WrapErrorAction(logutils.ActionUpdate, model.TypeAccountPreferences, nil, err)
	}
	if res.ModifiedCount != 1 {
		return errors.ErrorAction(logutils.ActionUpdate, model.TypeAccountPreferences, &logutils.FieldArgs{"unexpected modified count": res.ModifiedCount})
	}

	return nil
}

//InsertAccountPermissions inserts account permissions
func (sa *Adapter) InsertAccountPermissions(context TransactionContext, accountID string, permissions []model.Permission) error {
	filter := bson.D{primitive.E{Key: "_id", Value: accountID}}
	update := bson.D{
		primitive.E{Key: "$push", Value: bson.D{
			primitive.E{Key: "permissions", Value: bson.M{"$each": permissions}},
		}},
		primitive.E{Key: "$set", Value: bson.D{
			primitive.E{Key: "admin", Value: true},
			primitive.E{Key: "date_updated", Value: time.Now().UTC()},
		}},
	}

	var res *mongo.UpdateResult
	var err error
	if context != nil {
		res, err = sa.db.accounts.UpdateOneWithContext(context, filter, update, nil)
	} else {
		res, err = sa.db.accounts.UpdateOne(filter, update, nil)
	}
	if err != nil {
		return errors.WrapErrorAction(logutils.ActionUpdate, model.TypeAccount, nil, err)
	}
	if res.ModifiedCount != 1 {
		return errors.ErrorAction(logutils.ActionUpdate, model.TypeAccount, &logutils.FieldArgs{"unexpected modified count": res.ModifiedCount})
	}

	return nil
}

//UpdateAccountPermissions updates account permissions
func (sa *Adapter) UpdateAccountPermissions(context TransactionContext, accountID string, permissions []model.Permission) error {
	filter := bson.D{primitive.E{Key: "_id", Value: accountID}}
	update := bson.D{
		primitive.E{Key: "$set", Value: bson.D{
			primitive.E{Key: "permissions", Value: permissions},
			primitive.E{Key: "date_updated", Value: time.Now().UTC()},
		}},
	}

	var res *mongo.UpdateResult
	var err error
	if context != nil {
		res, err = sa.db.accounts.UpdateOneWithContext(context, filter, update, nil)
	} else {
		res, err = sa.db.accounts.UpdateOne(filter, update, nil)
	}
	if err != nil {
		return errors.WrapErrorAction(logutils.ActionUpdate, model.TypeAccount, nil, err)
	}
	if res.ModifiedCount != 1 {
		return errors.ErrorAction(logutils.ActionUpdate, model.TypeAccount, &logutils.FieldArgs{"unexpected modified count": res.ModifiedCount})
	}

	return nil
}

//DeleteAccountPermissions deletes permissions from an account
func (sa *Adapter) DeleteAccountPermissions(context TransactionContext, accountID string, admin bool, permissions []model.Permission) error {
	//filter
	filter := bson.D{primitive.E{Key: "_id", Value: accountID}}

	//update
	permissionsIDs := make([]string, len(permissions))
	for i, permission := range permissions {
		permissionsIDs[i] = permission.ID
	}
	update := bson.D{
		primitive.E{Key: "$pull", Value: bson.D{
			primitive.E{Key: "permissions", Value: bson.M{"_id": bson.M{"$in": permissionsIDs}}},
		}},
		primitive.E{Key: "$set", Value: bson.D{
			primitive.E{Key: "admin", Value: admin},
			primitive.E{Key: "date_updated", Value: time.Now().UTC()},
		}},
	}

	var res *mongo.UpdateResult
	var err error
	if context != nil {
		res, err = sa.db.accounts.UpdateOneWithContext(context, filter, update, nil)
	} else {
		res, err = sa.db.accounts.UpdateOne(filter, update, nil)
	}

	if err != nil {
		return errors.WrapErrorAction(logutils.ActionUpdate, model.TypeAccount, nil, err)
	}
	if res.ModifiedCount != 1 {
		return errors.ErrorAction(logutils.ActionUpdate, model.TypeAccount, &logutils.FieldArgs{"unexpected modified count": res.ModifiedCount})
	}
	return nil
}

//InsertAccountRoles inserts account roles
func (sa *Adapter) InsertAccountRoles(context TransactionContext, accountID string, appOrgID string, roles []model.AccountRole) error {
	stgRoles := accountRolesToStorage(roles)

	//appID included in search to prevent accidentally assigning permissions to account from different application
	filter := bson.D{primitive.E{Key: "_id", Value: accountID}, primitive.E{Key: "app_org_id", Value: appOrgID}}
	update := bson.D{
		primitive.E{Key: "$push", Value: bson.D{
			primitive.E{Key: "roles", Value: bson.M{"$each": stgRoles}},
		}},
		primitive.E{Key: "$set", Value: bson.D{
<<<<<<< HEAD
			primitive.E{Key: "admin", Value: true},
=======
>>>>>>> b844d2f2
			primitive.E{Key: "date_updated", Value: time.Now().UTC()},
		}},
	}

	var res *mongo.UpdateResult
	var err error
	if context != nil {
		res, err = sa.db.accounts.UpdateOneWithContext(context, filter, update, nil)
	} else {
		res, err = sa.db.accounts.UpdateOne(filter, update, nil)
	}
	if err != nil {
		return errors.WrapErrorAction(logutils.ActionUpdate, model.TypeAccount, nil, err)
	}
	if res.ModifiedCount != 1 {
		return errors.ErrorAction(logutils.ActionUpdate, model.TypeAccount, &logutils.FieldArgs{"unexpected modified count": res.ModifiedCount})
	}

	return nil
}

//InsertAccountGroups inserts account groups
func (sa *Adapter) InsertAccountGroups(context TransactionContext, accountID string, appOrgID string, groups []model.AccountGroup) error {
	stgGroups := accountGroupsToStorage(groups)

	//appID included in search to prevent accidentally assigning permissions to account from different application
	filter := bson.D{primitive.E{Key: "_id", Value: accountID}, primitive.E{Key: "app_org_id", Value: appOrgID}}
	update := bson.D{
		primitive.E{Key: "$push", Value: bson.D{
			primitive.E{Key: "groups", Value: bson.M{"$each": stgGroups}},
		}},
		primitive.E{Key: "$set", Value: bson.D{
			primitive.E{Key: "date_updated", Value: time.Now().UTC()},
		}},
	}

	var res *mongo.UpdateResult
	var err error
	if context != nil {
		res, err = sa.db.accounts.UpdateOneWithContext(context, filter, update, nil)
	} else {
		res, err = sa.db.accounts.UpdateOne(filter, update, nil)
	}
	if err != nil {
		return errors.WrapErrorAction(logutils.ActionUpdate, model.TypeAccount, &logutils.FieldArgs{"_id": accountID, "app_org_id": appOrgID}, err)
	}
	if res.ModifiedCount != 1 {
		return errors.ErrorAction(logutils.ActionUpdate, model.TypeAccount, &logutils.FieldArgs{"unexpected modified count": res.ModifiedCount})
	}

	return nil
}

//InsertAccountsGroup inserts accounts into a group
func (sa *Adapter) InsertAccountsGroup(group model.AccountGroup, accounts []model.Account) error {
	//prepare filter
	accountsIDs := make([]string, len(accounts))
	for i, cur := range accounts {
		accountsIDs[i] = cur.ID
	}
	filter := bson.D{primitive.E{Key: "_id", Value: bson.M{"$in": accountsIDs}}}

	//update
	storageGroup := accountGroupToStorage(group)
	update := bson.D{
		primitive.E{Key: "$push", Value: bson.D{
			primitive.E{Key: "groups", Value: storageGroup},
		}},
		primitive.E{Key: "$set", Value: bson.D{
<<<<<<< HEAD
			primitive.E{Key: "admin", Value: true},
=======
>>>>>>> b844d2f2
			primitive.E{Key: "date_updated", Value: time.Now().UTC()},
		}},
	}

	res, err := sa.db.accounts.UpdateMany(filter, update, nil)
	if err != nil {
		return errors.WrapErrorAction(logutils.ActionUpdate, model.TypeAccount, nil, err)
	}
	sa.logger.Infof("modified %d accounts with added group", res.ModifiedCount)
	return nil
}

//RemoveAccountsGroup removes accounts from a group
func (sa *Adapter) RemoveAccountsGroup(groupID string, accounts []model.Account, admins []bool) error {
	//split accounts list by admin status
	standardAccountIDs := make([]string, 0)
	adminAccountIDs := make([]string, 0)
	for i, cur := range accounts {
		if admins[i] {
			adminAccountIDs = append(adminAccountIDs, cur.ID)
		} else {
			standardAccountIDs = append(standardAccountIDs, cur.ID)
		}
	}

	err := sa.removeAccountsFromGroup(groupID, standardAccountIDs, false)
	if err != nil {
		return errors.WrapErrorAction(logutils.ActionDelete, model.TypeAccountGroups, &logutils.FieldArgs{"group_id": groupID, "admin": false}, err)
	}

	err = sa.removeAccountsFromGroup(groupID, adminAccountIDs, true)
	if err != nil {
		return errors.WrapErrorAction(logutils.ActionDelete, model.TypeAccountGroups, &logutils.FieldArgs{"group_id": groupID, "admin": true}, err)
	}

	return nil
}

//RemoveAccountsGroup removes accounts from a group
func (sa *Adapter) removeAccountsFromGroup(groupID string, accountIDs []string, admin bool) error {
	if len(accountIDs) == 0 {
		return nil
	}

	filter := bson.D{primitive.E{Key: "_id", Value: bson.M{"$in": accountIDs}}}
	//update
	update := bson.D{
		primitive.E{Key: "$pull", Value: bson.D{
			primitive.E{Key: "groups", Value: bson.M{"group._id": groupID}},
		}},
		primitive.E{Key: "$set", Value: bson.D{
			primitive.E{Key: "admin", Value: admin},
			primitive.E{Key: "date_updated", Value: time.Now().UTC()},
		}},
	}

	res, err := sa.db.accounts.UpdateMany(filter, update, nil)
	if err != nil {
		return errors.WrapErrorAction(logutils.ActionUpdate, model.TypeAccount, nil, err)
	}
	sa.logger.Infof("modified %d accounts with removed group", res.ModifiedCount)
	return nil
}

//UpdateAccountRoles updates the account roles
func (sa *Adapter) UpdateAccountRoles(context TransactionContext, accountID string, roles []model.AccountRole) error {
	stgRoles := accountRolesToStorage(roles)

	filter := bson.D{primitive.E{Key: "_id", Value: accountID}}
	update := bson.D{
		primitive.E{Key: "$set", Value: bson.D{
			primitive.E{Key: "roles", Value: stgRoles},
			primitive.E{Key: "date_updated", Value: time.Now().UTC()},
		}},
	}

	var res *mongo.UpdateResult
	var err error
	if context != nil {
		res, err = sa.db.accounts.UpdateOneWithContext(context, filter, update, nil)
	} else {
		res, err = sa.db.accounts.UpdateOne(filter, update, nil)
	}
	if err != nil {
		return errors.WrapErrorAction(logutils.ActionFind, model.TypeAccount, nil, err)
	}
	if res.ModifiedCount != 1 {
		return errors.ErrorAction(logutils.ActionUpdate, model.TypeAccount, &logutils.FieldArgs{"unexpected modified count": res.ModifiedCount})
	}

	return nil
}

//DeleteAccountRoles deletes account roles
func (sa *Adapter) DeleteAccountRoles(context TransactionContext, accountID string, admin bool, roleIDs []string) error {
	//filter
	filter := bson.D{primitive.E{Key: "_id", Value: accountID}}

	//update
	update := bson.D{
		primitive.E{Key: "$pull", Value: bson.D{
			primitive.E{Key: "roles", Value: bson.M{"role._id": bson.M{"$in": roleIDs}}},
		}},
		primitive.E{Key: "$set", Value: bson.D{
			primitive.E{Key: "admin", Value: admin},
			primitive.E{Key: "date_updated", Value: time.Now().UTC()},
		}},
	}

	var res *mongo.UpdateResult
	var err error
	if context != nil {
		res, err = sa.db.accounts.UpdateOneWithContext(context, filter, update, nil)
	} else {
		res, err = sa.db.accounts.UpdateOne(filter, update, nil)
	}

	if err != nil {
		return errors.WrapErrorAction(logutils.ActionFind, model.TypeAccount, nil, err)
	}
	if res.ModifiedCount != 1 {
		return errors.ErrorAction(logutils.ActionUpdate, model.TypeAccount, &logutils.FieldArgs{"unexpected modified count": res.ModifiedCount})
	}
	return nil
}

//UpdateAccountGroups updates the account groups
func (sa *Adapter) UpdateAccountGroups(context TransactionContext, accountID string, groups []model.AccountGroup) error {
	stgGroups := accountGroupsToStorage(groups)

	filter := bson.D{primitive.E{Key: "_id", Value: accountID}}
	update := bson.D{
		primitive.E{Key: "$set", Value: bson.D{
			primitive.E{Key: "groups", Value: stgGroups},
			primitive.E{Key: "date_updated", Value: time.Now().UTC()},
		}},
	}

	var res *mongo.UpdateResult
	var err error
	if context != nil {
		res, err = sa.db.accounts.UpdateOneWithContext(context, filter, update, nil)
	} else {
		res, err = sa.db.accounts.UpdateOne(filter, update, nil)
	}
	if err != nil {
		return errors.WrapErrorAction(logutils.ActionFind, model.TypeAccount, nil, err)
	}
	if res.ModifiedCount != 1 {
		return errors.ErrorAction(logutils.ActionUpdate, model.TypeAccount, &logutils.FieldArgs{"unexpected modified count": res.ModifiedCount})
	}

	return nil
}

//InsertAccountAuthType inserts am account auth type
func (sa *Adapter) InsertAccountAuthType(item model.AccountAuthType) error {
	storageItem := accountAuthTypeToStorage(item)

	//3. first find the account record
	filter := bson.M{"_id": item.Account.ID}
	update := bson.D{
		primitive.E{Key: "$push", Value: bson.D{
			primitive.E{Key: "auth_types", Value: storageItem},
		}},
	}

	res, err := sa.db.accounts.UpdateOne(filter, update, nil)
	if err != nil {
		return errors.WrapErrorAction(logutils.ActionInsert, model.TypeAccountAuthType, nil, err)
	}
	if res.ModifiedCount != 1 {
		return errors.ErrorAction(logutils.ActionUpdate, model.TypeAccountAuthType, &logutils.FieldArgs{"unexpected modified count": res.ModifiedCount})
	}

	return nil
}

//UpdateAccountAuthType updates account auth type
func (sa *Adapter) UpdateAccountAuthType(item model.AccountAuthType) error {
	// transaction
	err := sa.db.dbClient.UseSession(context.Background(), func(sessionContext mongo.SessionContext) error {
		err := sessionContext.StartTransaction()
		if err != nil {
			sa.abortTransaction(sessionContext)
			return errors.WrapErrorAction(logutils.ActionStart, logutils.TypeTransaction, nil, err)
		}

		//1. set time updated to the item
		now := time.Now()
		item.DateUpdated = &now

		//2 convert to storage item
		storageItem := accountAuthTypeToStorage(item)

		//3. first find the account record
		findFilter := bson.M{"auth_types.id": item.ID}
		var accounts []account
		err = sa.db.accounts.FindWithContext(sessionContext, findFilter, &accounts, nil)
		if err != nil {
			sa.abortTransaction(sessionContext)
			return errors.WrapErrorAction(logutils.ActionFind, model.TypeUserAuth, &logutils.FieldArgs{"account auth type id": item.ID}, err)
		}
		if len(accounts) == 0 {
			sa.abortTransaction(sessionContext)
			return errors.ErrorAction(logutils.ActionFind, "for some reasons account is nil for account auth type", &logutils.FieldArgs{"acccount auth type id": item.ID})
		}
		account := accounts[0]

		//4. update the account auth type in the account record
		accountAuthTypes := account.AuthTypes
		newAccountAuthTypes := make([]accountAuthType, len(accountAuthTypes))
		for j, aAuthType := range accountAuthTypes {
			if aAuthType.ID == storageItem.ID {
				newAccountAuthTypes[j] = storageItem
			} else {
				newAccountAuthTypes[j] = aAuthType
			}
		}
		account.AuthTypes = newAccountAuthTypes

		//4. update the account record
		replaceFilter := bson.M{"_id": account.ID}
		err = sa.db.accounts.ReplaceOneWithContext(sessionContext, replaceFilter, account, nil)
		if err != nil {
			sa.abortTransaction(sessionContext)
			return errors.WrapErrorAction(logutils.ActionReplace, model.TypeAccount, nil, err)
		}

		//commit the transaction
		err = sessionContext.CommitTransaction(sessionContext)
		if err != nil {
			sa.abortTransaction(sessionContext)
			return errors.WrapErrorAction(logutils.ActionCommit, logutils.TypeTransaction, nil, err)
		}
		return nil
	})
	if err != nil {
		return err
	}

	return nil
}

//DeleteAccountAuthType deletes an account auth type
func (sa *Adapter) DeleteAccountAuthType(context TransactionContext, item model.AccountAuthType) error {
	filter := bson.M{"_id": item.Account.ID}
	update := bson.D{
		primitive.E{Key: "$pull", Value: bson.D{
			primitive.E{Key: "auth_types", Value: bson.M{"auth_type_code": item.AuthType.Code, "identifier": item.Identifier}},
		}},
	}

	var res *mongo.UpdateResult
	var err error
	if context != nil {
		res, err = sa.db.accounts.UpdateOneWithContext(context, filter, update, nil)
	} else {
		res, err = sa.db.accounts.UpdateOne(filter, update, nil)
	}

	if err != nil {
		return errors.WrapErrorAction(logutils.ActionDelete, model.TypeAccountAuthType, nil, err)
	}
	if res.ModifiedCount != 1 {
		return errors.ErrorAction(logutils.ActionUpdate, model.TypeAccount, &logutils.FieldArgs{"unexpected modified count": res.ModifiedCount})
	}

	return nil
}

//UpdateAccountExternalIDs updates account external IDs
func (sa *Adapter) UpdateAccountExternalIDs(accountID string, externalIDs map[string]string) error {
	filter := bson.D{primitive.E{Key: "_id", Value: accountID}}
	now := time.Now().UTC()
	update := bson.D{
		primitive.E{Key: "$set", Value: bson.D{
			primitive.E{Key: "external_ids", Value: externalIDs},
			primitive.E{Key: "date_updated", Value: &now},
		}},
	}

	res, err := sa.db.accounts.UpdateOne(filter, update, nil)
	if err != nil {
		return errors.WrapErrorAction(logutils.ActionUpdate, "account external IDs", &logutils.FieldArgs{"_id": accountID}, err)
	}
	if res.ModifiedCount != 1 {
		return errors.ErrorAction(logutils.ActionUpdate, "account external IDs", &logutils.FieldArgs{"_id": accountID, "unexpected modified count": res.ModifiedCount})
	}

	return nil
}

//UpdateLoginSessionExternalIDs updates login session external IDs
func (sa *Adapter) UpdateLoginSessionExternalIDs(accountID string, externalIDs map[string]string) error {
	filter := bson.D{primitive.E{Key: "identifier", Value: accountID}}
	now := time.Now().UTC()
	update := bson.D{
		primitive.E{Key: "$set", Value: bson.D{
			primitive.E{Key: "external_ids", Value: externalIDs},
			primitive.E{Key: "date_updated", Value: &now},
		}},
	}

	_, err := sa.db.loginsSessions.UpdateMany(filter, update, nil)
	if err != nil {
		return errors.WrapErrorAction(logutils.ActionUpdate, "login session external IDs", &logutils.FieldArgs{"identifier": accountID}, err)
	}

	return nil
}

//CountAccountsByRoleID counts how many accounts there are with the passed role id
func (sa *Adapter) CountAccountsByRoleID(roleID string) (*int64, error) {
	filter := bson.D{primitive.E{Key: "roles._id", Value: roleID}}

	count, err := sa.db.accounts.CountDocuments(filter)
	if err != nil {
		return nil, errors.WrapErrorAction("error counting accounts for role id", "", &logutils.FieldArgs{"roles._id": roleID}, err)
	}
	return &count, nil
}

//CountAccountsByGroupID counts how many accounts there are with the passed group id
func (sa *Adapter) CountAccountsByGroupID(groupID string) (*int64, error) {
	filter := bson.D{primitive.E{Key: "groups._id", Value: groupID}}

	count, err := sa.db.accounts.CountDocuments(filter)
	if err != nil {
		return nil, errors.WrapErrorAction("error counting accounts for group id", "", &logutils.FieldArgs{"groups._id": groupID}, err)
	}
	return &count, nil
}

//FindCredential finds a credential by ID
func (sa *Adapter) FindCredential(context TransactionContext, ID string) (*model.Credential, error) {
	filter := bson.D{primitive.E{Key: "_id", Value: ID}}

	var creds credential
	var err error
	if context != nil {
		err = sa.db.credentials.FindOneWithContext(context, filter, &creds, nil)
	} else {
		err = sa.db.credentials.FindOne(filter, &creds, nil)
	}

	if err != nil {
		if err.Error() == "mongo: no documents in result" {
			return nil, nil
		}
		return nil, errors.WrapErrorAction(logutils.ActionFind, model.TypeCredential, &logutils.FieldArgs{"_id": ID}, err)
	}

	modelCreds := credentialFromStorage(creds)
	return &modelCreds, nil
}

//InsertCredential inserts a set of credential
func (sa *Adapter) InsertCredential(context TransactionContext, creds *model.Credential) error {
	storageCreds := credentialToStorage(creds)

	if storageCreds == nil {
		return errors.ErrorData(logutils.StatusInvalid, logutils.TypeArg, logutils.StringArgs(model.TypeCredential))
	}

	var err error
	if context != nil {
		_, err = sa.db.credentials.InsertOneWithContext(context, storageCreds)
	} else {
		_, err = sa.db.credentials.InsertOne(storageCreds)
	}
	if err != nil {
		return errors.WrapErrorAction(logutils.ActionInsert, model.TypeCredential, nil, err)
	}

	return nil
}

//UpdateCredential updates a set of credentials
func (sa *Adapter) UpdateCredential(context TransactionContext, creds *model.Credential) error {
	storageCreds := credentialToStorage(creds)

	if storageCreds == nil {
		return errors.ErrorData(logutils.StatusInvalid, logutils.TypeArg, logutils.StringArgs(model.TypeCredential))
	}

	filter := bson.D{primitive.E{Key: "_id", Value: storageCreds.ID}}
	var err error
	if context != nil {
		err = sa.db.credentials.ReplaceOneWithContext(context, filter, storageCreds, nil)
	} else {
		err = sa.db.credentials.ReplaceOne(filter, storageCreds, nil)
	}

	if err != nil {
		return errors.WrapErrorAction(logutils.ActionUpdate, model.TypeCredential, &logutils.FieldArgs{"_id": storageCreds.ID}, err)
	}

	return nil
}

//UpdateCredentialValue updates the value in credentials collection
func (sa *Adapter) UpdateCredentialValue(ID string, value map[string]interface{}) error {
	filter := bson.D{primitive.E{Key: "_id", Value: ID}}
	update := bson.D{
		primitive.E{Key: "$set", Value: bson.D{
			primitive.E{Key: "value", Value: value},
		}},
	}

	res, err := sa.db.credentials.UpdateOne(filter, update, nil)
	if err != nil {
		return errors.WrapErrorAction(logutils.ActionUpdate, model.TypeCredential, nil, err)
	}
	if res.ModifiedCount != 1 {
		return errors.ErrorAction(logutils.ActionUpdate, model.TypeCredential, &logutils.FieldArgs{"unexpected modified count": res.ModifiedCount})
	}

	return nil
}

//DeleteCredential deletes a credential
func (sa *Adapter) DeleteCredential(context TransactionContext, ID string) error {
	filter := bson.D{primitive.E{Key: "_id", Value: ID}}

	var res *mongo.DeleteResult
	var err error
	if context != nil {
		res, err = sa.db.credentials.DeleteOneWithContext(context, filter, nil)
	} else {
		res, err = sa.db.credentials.DeleteOne(filter, nil)
	}

	if err != nil {
		return errors.WrapErrorAction(logutils.ActionDelete, model.TypeCredential, &logutils.FieldArgs{"_id": ID}, err)
	}
	if res.DeletedCount != 1 {
		return errors.ErrorAction(logutils.ActionDelete, model.TypeCredential, &logutils.FieldArgs{"unexpected deleted count": res.DeletedCount})
	}

	return nil
}

//FindMFAType finds one MFA type for an account
func (sa *Adapter) FindMFAType(context TransactionContext, accountID string, identifier string, mfaType string) (*model.MFAType, error) {
	filter := bson.D{
		primitive.E{Key: "_id", Value: accountID},
		primitive.E{Key: "mfa_types.type", Value: mfaType},
		primitive.E{Key: "mfa_types.params.identifier", Value: identifier},
	}

	var account account
	var err error
	if context != nil {
		err = sa.db.accounts.FindOneWithContext(context, filter, &account, nil)
	} else {
		err = sa.db.accounts.FindOne(filter, &account, nil)
	}

	if err != nil {
		return nil, errors.WrapErrorAction(logutils.ActionFind, model.TypeAccount, nil, err)
	}

	mfaList := mfaTypesFromStorage(account.MFATypes)
	for _, mfa := range mfaList {
		if mfa.Type == mfaType && mfa.Params != nil && mfa.Params["identifier"] == identifier {
			return &mfa, nil
		}
	}

	return nil, errors.ErrorData(logutils.StatusMissing, model.TypeMFAType, nil)
}

//FindMFATypes finds all MFA types for an account
func (sa *Adapter) FindMFATypes(accountID string) ([]model.MFAType, error) {
	filter := bson.D{primitive.E{Key: "_id", Value: accountID}}

	var account account
	err := sa.db.accounts.FindOne(filter, &account, nil)
	if err != nil {
		return nil, errors.WrapErrorAction(logutils.ActionFind, model.TypeAccount, nil, err)
	}

	return mfaTypesFromStorage(account.MFATypes), nil
}

//InsertMFAType inserts a MFA type
func (sa *Adapter) InsertMFAType(context TransactionContext, mfa *model.MFAType, accountID string) error {
	if mfa == nil {
		return errors.ErrorData(logutils.StatusMissing, model.TypeMFAType, nil)
	}
	if mfa.Params == nil || mfa.Params["identifier"] == nil {
		return errors.ErrorData(logutils.StatusMissing, "mfa identifier", nil)
	}

	storageMfa := mfaTypeToStorage(mfa)

	filter := bson.D{
		primitive.E{Key: "_id", Value: accountID},
		primitive.E{Key: "mfa_types.params.identifier", Value: bson.M{"$ne": mfa.Params["identifier"]}},
	}
	update := bson.D{
		primitive.E{Key: "$push", Value: bson.D{
			primitive.E{Key: "mfa_types", Value: storageMfa},
		}},
		primitive.E{Key: "$set", Value: bson.D{
			primitive.E{Key: "date_updated", Value: time.Now().UTC()},
		}},
	}

	var res *mongo.UpdateResult
	var err error
	if context != nil {
		res, err = sa.db.accounts.UpdateOneWithContext(context, filter, update, nil)
	} else {
		res, err = sa.db.accounts.UpdateOne(filter, update, nil)
	}

	if err != nil {
		return errors.WrapErrorAction(logutils.ActionUpdate, model.TypeAccount, logutils.StringArgs("inserting mfa type"), err)
	}
	if res.ModifiedCount != 1 {
		return errors.ErrorAction(logutils.ActionUpdate, model.TypeAccount, &logutils.FieldArgs{"unexpected modified count": res.ModifiedCount})
	}

	return nil
}

//UpdateMFAType updates one MFA type
func (sa *Adapter) UpdateMFAType(context TransactionContext, mfa *model.MFAType, accountID string) error {
	if mfa.Params == nil || mfa.Params["identifier"] == nil {
		return errors.ErrorData(logutils.StatusMissing, "mfa identifier", nil)
	}

	now := time.Now().UTC()
	filter := bson.D{
		primitive.E{Key: "_id", Value: accountID},
		primitive.E{Key: "mfa_types.id", Value: mfa.ID},
	}
	update := bson.D{
		primitive.E{Key: "$set", Value: bson.D{
			primitive.E{Key: "mfa_types.$.verified", Value: mfa.Verified},
			primitive.E{Key: "mfa_types.$.params", Value: mfa.Params},
			primitive.E{Key: "mfa_types.$.date_updated", Value: now},
			primitive.E{Key: "date_updated", Value: now},
		}},
	}

	var res *mongo.UpdateResult
	var err error
	if context != nil {
		res, err = sa.db.accounts.UpdateOneWithContext(context, filter, update, nil)
	} else {
		res, err = sa.db.accounts.UpdateOne(filter, update, nil)
	}

	if err != nil {
		return errors.WrapErrorAction(logutils.ActionUpdate, model.TypeAccount, logutils.StringArgs("updating mfa type"), err)
	}
	if res.ModifiedCount == 0 {
		return errors.ErrorAction(logutils.ActionUpdate, model.TypeAccount, logutils.StringArgs("item to update not found"))
	}
	if res.ModifiedCount != 1 {
		return errors.ErrorAction(logutils.ActionUpdate, model.TypeAccount, &logutils.FieldArgs{"unexpected modified count": res.ModifiedCount})
	}

	return nil
}

//DeleteMFAType deletes a MFA type
func (sa *Adapter) DeleteMFAType(context TransactionContext, accountID string, identifier string, mfaType string) error {
	filter := bson.D{primitive.E{Key: "_id", Value: accountID}}
	update := bson.D{
		primitive.E{Key: "$pull", Value: bson.D{
			primitive.E{Key: "mfa_types", Value: bson.M{"type": mfaType, "params.identifier": identifier}},
		}},
		primitive.E{Key: "$set", Value: bson.D{
			primitive.E{Key: "date_updated", Value: time.Now().UTC()},
		}},
	}

	var res *mongo.UpdateResult
	var err error
	if context != nil {
		res, err = sa.db.accounts.UpdateOneWithContext(context, filter, update, nil)
	} else {
		res, err = sa.db.accounts.UpdateOne(filter, update, nil)
	}

	if err != nil {
		return errors.WrapErrorAction(logutils.ActionUpdate, model.TypeAccount, logutils.StringArgs("deleting mfa type"), err)
	}
	if res.ModifiedCount == 0 {
		return errors.ErrorAction(logutils.ActionUpdate, model.TypeAccount, logutils.StringArgs("item to remove not found"))
	}
	if res.ModifiedCount != 1 {
		return errors.ErrorAction(logutils.ActionUpdate, model.TypeAccount, &logutils.FieldArgs{"unexpected modified count": res.ModifiedCount})
	}

	return nil
}

//FindPermissions finds a set of permissions
func (sa *Adapter) FindPermissions(context TransactionContext, ids []string) ([]model.Permission, error) {
	if len(ids) == 0 {
		return []model.Permission{}, nil
	}

	permissionsFilter := bson.D{primitive.E{Key: "_id", Value: bson.M{"$in": ids}}}
	var permissionsResult []model.Permission
	var err error
	if context != nil {
		err = sa.db.permissions.FindWithContext(context, permissionsFilter, &permissionsResult, nil)
	} else {
		err = sa.db.permissions.Find(permissionsFilter, &permissionsResult, nil)
	}
	if err != nil {
		return nil, err
	}

	return permissionsResult, nil
}

//FindPermissionsByServiceIDs finds permissions
func (sa *Adapter) FindPermissionsByServiceIDs(serviceIDs []string) ([]model.Permission, error) {
	if len(serviceIDs) == 0 {
		return nil, nil
	}

	filter := bson.D{primitive.E{Key: "service_id", Value: bson.M{"$in": serviceIDs}}}
	var permissionsResult []model.Permission
	err := sa.db.permissions.Find(filter, &permissionsResult, nil)
	if err != nil {
		return nil, err
	}

	return permissionsResult, nil
}

//FindPermissionsByName finds a set of permissions
func (sa *Adapter) FindPermissionsByName(context TransactionContext, names []string) ([]model.Permission, error) {
	if len(names) == 0 {
		return []model.Permission{}, nil
	}

	permissionsFilter := bson.D{primitive.E{Key: "name", Value: bson.M{"$in": names}}}
	var permissionsResult []model.Permission
	var err error
	if context != nil {
		err = sa.db.permissions.FindWithContext(context, permissionsFilter, &permissionsResult, nil)
	} else {
		err = sa.db.permissions.Find(permissionsFilter, &permissionsResult, nil)
	}
	if err != nil {
		return nil, err
	}

	return permissionsResult, nil
}

//InsertPermission inserts a new  permission
func (sa *Adapter) InsertPermission(context TransactionContext, permission model.Permission) error {
	var err error
	if context != nil {
		_, err = sa.db.permissions.InsertOneWithContext(context, permission)
	} else {
		_, err = sa.db.permissions.InsertOne(permission)
	}

	if err != nil {
		return errors.WrapErrorAction(logutils.ActionInsert, model.TypePermission, &logutils.FieldArgs{"_id": permission.ID, "name": permission.Name}, err)
	}
	return nil
}

//UpdatePermission updates permission
func (sa *Adapter) UpdatePermission(item model.Permission) error {
	//TODO
	//This will be slow operation as we keep a copy of the entity in the users collection without index.
	//Maybe we need to up the transaction timeout for this operation because of this.
	//TODO
	//Update the permission in all collection where there is a copy of it - accounts, application_roles, application_groups, service_accounts

	// Update serviceIDs
	filter := bson.D{primitive.E{Key: "name", Value: item.Name}}

	now := time.Now().UTC()
	permissionUpdate := bson.D{
		primitive.E{Key: "$set", Value: bson.D{
			primitive.E{Key: "service_id", Value: item.ServiceID},
			primitive.E{Key: "assigners", Value: item.Assigners},
			primitive.E{Key: "date_updated", Value: &now},
		}},
	}

	res, err := sa.db.permissions.UpdateOne(filter, permissionUpdate, nil)
	if err != nil {
		return errors.WrapErrorAction(logutils.ActionUpdate, model.TypePermission, &logutils.FieldArgs{"name": item.Name}, err)
	}

	if res.ModifiedCount != 1 {
		return errors.ErrorAction(logutils.ActionUpdate, model.TypePermission, logutils.StringArgs("unexpected modified count"))
	}

	return nil
}

//DeletePermission deletes permission
func (sa *Adapter) DeletePermission(id string) error {
	//TODO
	//This will be slow operation as we keep a copy of the entity in the users collection without index.
	//Maybe we need to up the transaction timeout for this operation because of this.
	return errors.New(logutils.Unimplemented)
}

//FindAppOrgRoles finds all application organization roles fora given AppOrg ID
func (sa *Adapter) FindAppOrgRoles(appOrgID string) ([]model.AppOrgRole, error) {
	rolesFilter := bson.D{primitive.E{Key: "app_org_id", Value: appOrgID}}
	var rolesResult []appOrgRole
	err := sa.db.applicationsOrganizationsRoles.Find(rolesFilter, &rolesResult, nil)
	if err != nil {
		return nil, err
	}

	//get the application organization from the cached ones
	appOrg, err := sa.getCachedApplicationOrganizationByKey(appOrgID)
	if err != nil {
		return nil, errors.WrapErrorData(logutils.StatusMissing, model.TypeOrganization, &logutils.FieldArgs{"app_org_id": appOrg}, err)
	}

	result := appOrgRolesFromStorage(rolesResult, *appOrg)

	return result, nil
}

//FindAppOrgRolesByIDs finds a set of application organization roles for the provided IDs
func (sa *Adapter) FindAppOrgRolesByIDs(context TransactionContext, ids []string, appOrgID string) ([]model.AppOrgRole, error) {
	if len(ids) == 0 {
		return []model.AppOrgRole{}, nil
	}

	rolesFilter := bson.D{primitive.E{Key: "app_org_id", Value: appOrgID}, primitive.E{Key: "_id", Value: bson.M{"$in": ids}}}
	var rolesResult []appOrgRole
	var err error
	if context != nil {
		err = sa.db.applicationsOrganizationsRoles.FindWithContext(context, rolesFilter, &rolesResult, nil)
	} else {
		err = sa.db.applicationsOrganizationsRoles.Find(rolesFilter, &rolesResult, nil)
	}
	if err != nil {
		return nil, err
	}

	//get the application organization from the cached ones
	appOrg, err := sa.getCachedApplicationOrganizationByKey(appOrgID)
	if err != nil {
		return nil, errors.WrapErrorAction(logutils.ActionFind, model.TypeApplicationOrganization, &logutils.FieldArgs{"app_org_id": appOrg}, err)
	}
	if appOrg == nil {
		return nil, errors.ErrorData(logutils.StatusMissing, model.TypeApplicationOrganization, &logutils.FieldArgs{"app_org_id": appOrg})
	}

	result := appOrgRolesFromStorage(rolesResult, *appOrg)

	return result, nil
}

//FindAppOrgRole finds an application organization role
func (sa *Adapter) FindAppOrgRole(id string, appOrgID string) (*model.AppOrgRole, error) {
	filter := bson.D{primitive.E{Key: "_id", Value: id}, primitive.E{Key: "app_org_id", Value: appOrgID}}
	var rolesResult []appOrgRole
	err := sa.db.applicationsOrganizationsRoles.Find(filter, &rolesResult, nil)
	if err != nil {
		return nil, err
	}
	if len(rolesResult) == 0 {
		//no data
		return nil, nil
	}

	roles := rolesResult[0]

	appOrg, err := sa.getCachedApplicationOrganizationByKey(appOrgID)
	if err != nil {
		return nil, errors.WrapErrorData(logutils.StatusMissing, model.TypeOrganization, &logutils.FieldArgs{"app_org_id": appOrg}, err)
	}
	result := appOrgRoleFromStorage(&roles, *appOrg)
	return &result, nil
}

//InsertAppOrgRole inserts a new application organization role
func (sa *Adapter) InsertAppOrgRole(context TransactionContext, item model.AppOrgRole) error {
	appOrg, err := sa.getCachedApplicationOrganizationByKey(item.AppOrg.ID)
	if err != nil {
		return errors.WrapErrorData(logutils.StatusMissing, model.TypeApplicationOrganization, &logutils.FieldArgs{"app_org_id": item.AppOrg.ID}, err)
	}
	if appOrg == nil {
		return errors.ErrorData(logutils.StatusMissing, model.TypeApplicationOrganization, &logutils.FieldArgs{"app_org_id": item.AppOrg.ID})
	}

	role := appOrgRoleToStorage(item)
	if context != nil {
		_, err = sa.db.applicationsOrganizationsRoles.InsertOneWithContext(context, role)
	} else {
		_, err = sa.db.applicationsOrganizationsRoles.InsertOne(role)
	}
	if err != nil {
		return errors.WrapErrorAction(logutils.ActionInsert, model.TypeAppOrgRole, nil, err)
	}
	return nil
}

//UpdateAppOrgRole updates application organization role
func (sa *Adapter) UpdateAppOrgRole(item model.AppOrgRole) error {
	//TODO
	//This will be slow operation as we keep a copy of the entity in the users collection without index.
	//Maybe we need to up the transaction timeout for this operation because of this.
	return errors.New(logutils.Unimplemented)
}

//DeleteAppOrgRole deletes application organization role
//	- make sure to call this function once you have verified that there is no any relations
//	in other collections for the role which is supposed to be deleted.
func (sa *Adapter) DeleteAppOrgRole(id string) error {
	filter := bson.M{"_id": id}
	result, err := sa.db.applicationsOrganizationsRoles.DeleteOne(filter, nil)
	if err != nil {
		return errors.WrapErrorAction(logutils.ActionDelete, model.TypeAppOrgRole, &logutils.FieldArgs{"_id": id}, err)
	}
	if result == nil {
		return errors.WrapErrorData(logutils.StatusInvalid, "result", &logutils.FieldArgs{"_id": id}, err)
	}
	deletedCount := result.DeletedCount
	if deletedCount == 0 {
		return errors.WrapErrorData(logutils.StatusMissing, model.TypeAppOrgRole, &logutils.FieldArgs{"_id": id}, err)
	}
	return nil
}

//InsertAppOrgRolePermissions inserts permissions to role
func (sa *Adapter) InsertAppOrgRolePermissions(context TransactionContext, roleID string, permissions []model.Permission) error {

	filter := bson.D{primitive.E{Key: "_id", Value: roleID}}
	update := bson.D{
		primitive.E{Key: "$push", Value: bson.D{
			primitive.E{Key: "permissions", Value: bson.M{"$each": permissions}},
		}},
	}

	res, err := sa.db.applicationsOrganizationsRoles.UpdateOne(filter, update, nil)
	if err != nil {
		return errors.WrapErrorAction(logutils.ActionFind, model.TypeAppOrgRole, nil, err)
	}
	if res.ModifiedCount != 1 {
		return errors.ErrorAction(logutils.ActionUpdate, model.TypeAppOrgRole, &logutils.FieldArgs{"unexpected modified count": res.ModifiedCount})
	}

	return nil
}

//FindAppOrgGroups finds all application organization groups for the provided AppOrg ID
func (sa *Adapter) FindAppOrgGroups(appOrgID string) ([]model.AppOrgGroup, error) {
	filter := bson.D{primitive.E{Key: "app_org_id", Value: appOrgID}}
	var groupsResult []appOrgGroup
	err := sa.db.applicationsOrganizationsGroups.Find(filter, &groupsResult, nil)
	if err != nil {
		return nil, err
	}

	appOrg, err := sa.getCachedApplicationOrganizationByKey(appOrgID)
	if err != nil {
		return nil, errors.WrapErrorData(logutils.StatusMissing, model.TypeOrganization, &logutils.FieldArgs{"app_org_id": appOrg}, err)
	}

	result := appOrgGroupsFromStorage(groupsResult, *appOrg)

	return result, nil
}

//FindAppOrgGroupsByIDs finds a set of application organization groups for the provided IDs
func (sa *Adapter) FindAppOrgGroupsByIDs(context TransactionContext, ids []string, appOrgID string) ([]model.AppOrgGroup, error) {
	if len(ids) == 0 {
		return []model.AppOrgGroup{}, nil
	}

	filter := bson.D{primitive.E{Key: "app_org_id", Value: appOrgID}, primitive.E{Key: "_id", Value: bson.M{"$in": ids}}}
	var groupsResult []appOrgGroup
	var err error
	if context != nil {
		err = sa.db.applicationsOrganizationsGroups.FindWithContext(context, filter, &groupsResult, nil)
	} else {
		err = sa.db.applicationsOrganizationsGroups.Find(filter, &groupsResult, nil)
	}
	if err != nil {
		return nil, err
	}

	appOrg, err := sa.getCachedApplicationOrganizationByKey(appOrgID)
	if err != nil {
		return nil, errors.WrapErrorData(logutils.StatusMissing, model.TypeApplicationOrganization, &logutils.FieldArgs{"app_org_id": appOrg}, err)
	}
	if appOrg == nil {
		return nil, errors.ErrorData(logutils.StatusMissing, model.TypeApplicationOrganization, &logutils.FieldArgs{"app_org_id": appOrg})
	}

	result := appOrgGroupsFromStorage(groupsResult, *appOrg)

	return result, nil
}

//FindAppOrgGroup finds a application organization group
func (sa *Adapter) FindAppOrgGroup(id string, appOrgID string) (*model.AppOrgGroup, error) {
	filter := bson.D{primitive.E{Key: "_id", Value: id}, primitive.E{Key: "app_org_id", Value: appOrgID}}
	var groupsResult []appOrgGroup
	err := sa.db.applicationsOrganizationsGroups.Find(filter, &groupsResult, nil)
	if err != nil {
		return nil, err
	}
	if len(groupsResult) == 0 {
		//no data
		return nil, nil
	}

	group := groupsResult[0]

	appOrg, err := sa.getCachedApplicationOrganizationByKey(appOrgID)
	if err != nil {
		return nil, errors.WrapErrorData(logutils.StatusMissing, model.TypeOrganization, &logutils.FieldArgs{"app_org_id": appOrg}, err)
	}
	result := appOrgGroupFromStorage(&group, *appOrg)
	return &result, nil
}

//InsertAppOrgGroup inserts a new application organization group
func (sa *Adapter) InsertAppOrgGroup(context TransactionContext, item model.AppOrgGroup) error {
	group := appOrgGroupToStorage(item)

	var err error
	if context != nil {
		_, err = sa.db.applicationsOrganizationsGroups.InsertOneWithContext(context, group)
	} else {
		_, err = sa.db.applicationsOrganizationsGroups.InsertOne(group)
	}
	if err != nil {
		return errors.WrapErrorAction(logutils.ActionInsert, model.TypeAppOrgGroup, nil, err)
	}
	return nil
}

//UpdateAppOrgGroup updates application organization group
func (sa *Adapter) UpdateAppOrgGroup(item model.AppOrgGroup) error {
	//TODO
	//This will be slow operation as we keep a copy of the entity in the users collection without index.
	//Maybe we need to up the transaction timeout for this operation because of this.
	return errors.New(logutils.Unimplemented)
}

//DeleteAppOrgGroup deletes application organization group
//	- make sure to call this function once you have verified that there is no any relations
//	in other collections for the group which is supposed to be deleted.
func (sa *Adapter) DeleteAppOrgGroup(id string) error {
	filter := bson.M{"_id": id}
	result, err := sa.db.applicationsOrganizationsGroups.DeleteOne(filter, nil)
	if err != nil {
		return errors.WrapErrorAction(logutils.ActionDelete, model.TypeAppOrgGroup, &logutils.FieldArgs{"_id": id}, err)
	}
	if result == nil {
		return errors.WrapErrorData(logutils.StatusInvalid, "result", &logutils.FieldArgs{"_id": id}, err)
	}
	deletedCount := result.DeletedCount
	if deletedCount == 0 {
		return errors.WrapErrorData(logutils.StatusMissing, model.TypeAppOrgGroup, &logutils.FieldArgs{"_id": id}, err)
	}

	return nil
}

//CountGroupsByRoleID counts how many groups there are with the passed role id
func (sa *Adapter) CountGroupsByRoleID(roleID string) (*int64, error) {
	filter := bson.D{primitive.E{Key: "roles._id", Value: roleID}}

	count, err := sa.db.applicationsOrganizationsGroups.CountDocuments(filter)
	if err != nil {
		return nil, errors.WrapErrorAction("error counting groups for role id", "", &logutils.FieldArgs{"roles._id": roleID}, err)
	}
	return &count, nil
}

//LoadAPIKeys finds all api key documents in the DB
func (sa *Adapter) LoadAPIKeys() ([]model.APIKey, error) {
	filter := bson.D{}
	var result []model.APIKey
	err := sa.db.apiKeys.Find(filter, &result, nil)
	if err != nil {
		return nil, errors.WrapErrorAction(logutils.ActionFind, model.TypeApplication, nil, err)
	}

	return result, nil
}

//InsertAPIKey inserts an API key
func (sa *Adapter) InsertAPIKey(context TransactionContext, apiKey model.APIKey) (*model.APIKey, error) {
	var err error
	if context != nil {
		_, err = sa.db.apiKeys.InsertOneWithContext(context, apiKey)
	} else {
		_, err = sa.db.apiKeys.InsertOne(apiKey)
	}

	if err != nil {
		return nil, errors.WrapErrorAction(logutils.ActionInsert, model.TypeAPIKey, &logutils.FieldArgs{"_id": apiKey.ID}, err)
	}
	return &apiKey, nil
}

//UpdateAPIKey updates the API key in storage
func (sa *Adapter) UpdateAPIKey(apiKey model.APIKey) error {
	filter := bson.M{"_id": apiKey.ID}
	err := sa.db.apiKeys.ReplaceOne(filter, apiKey, nil)
	if err != nil {
		return errors.WrapErrorAction(logutils.ActionUpdate, model.TypeAPIKey, &logutils.FieldArgs{"_id": apiKey.ID}, err)
	}

	return nil
}

//DeleteAPIKey deletes the API key from storage
func (sa *Adapter) DeleteAPIKey(ID string) error {
	filter := bson.M{"_id": ID}
	result, err := sa.db.apiKeys.DeleteOne(filter, nil)
	if err != nil {
		return errors.WrapErrorAction(logutils.ActionDelete, model.TypeAPIKey, &logutils.FieldArgs{"_id": ID}, err)
	}
	if result == nil {
		return errors.WrapErrorData(logutils.StatusInvalid, "result", &logutils.FieldArgs{"_id": ID}, err)
	}
	deletedCount := result.DeletedCount
	if deletedCount == 0 {
		return errors.WrapErrorData(logutils.StatusMissing, model.TypeAPIKey, &logutils.FieldArgs{"_id": ID}, err)
	}

	return nil
}

//LoadIdentityProviders finds all identity providers documents in the DB
func (sa *Adapter) LoadIdentityProviders() ([]model.IdentityProvider, error) {
	filter := bson.D{}
	var result []model.IdentityProvider
	err := sa.db.identityProviders.Find(filter, &result, nil)
	if err != nil {
		return nil, errors.WrapErrorAction(logutils.ActionFind, model.TypeIdentityProvider, nil, err)
	}
	if len(result) == 0 {
		return nil, errors.WrapErrorData(logutils.StatusMissing, model.TypeIdentityProvider, nil, err)
	}

	return result, nil

}

//UpdateProfile updates a profile
func (sa *Adapter) UpdateProfile(context TransactionContext, profile model.Profile) error {
	filter := bson.D{primitive.E{Key: "profile.id", Value: profile.ID}}

	now := time.Now().UTC()
	profileUpdate := bson.D{
		primitive.E{Key: "$set", Value: bson.D{
			primitive.E{Key: "profile.photo_url", Value: profile.PhotoURL},
			primitive.E{Key: "profile.first_name", Value: profile.FirstName},
			primitive.E{Key: "profile.last_name", Value: profile.LastName},
			primitive.E{Key: "profile.email", Value: profile.Email},
			primitive.E{Key: "profile.phone", Value: profile.Phone},
			primitive.E{Key: "profile.birth_year", Value: profile.BirthYear},
			primitive.E{Key: "profile.address", Value: profile.Address},
			primitive.E{Key: "profile.zip_code", Value: profile.ZipCode},
			primitive.E{Key: "profile.state", Value: profile.State},
			primitive.E{Key: "profile.country", Value: profile.Country},
			primitive.E{Key: "profile.date_updated", Value: &now},
		}},
	}

	var res *mongo.UpdateResult
	var err error
	if context != nil {
		res, err = sa.db.accounts.UpdateManyWithContext(context, filter, profileUpdate, nil)
	} else {
		res, err = sa.db.accounts.UpdateMany(filter, profileUpdate, nil)
	}
	if err != nil {
		return errors.WrapErrorAction(logutils.ActionUpdate, model.TypeProfile, nil, err)
	}
	sa.logger.Infof("modified %d profile copies", res.ModifiedCount)

	return nil
}

//FindProfiles finds profiles by app id, authtype id and account auth type identifier
func (sa *Adapter) FindProfiles(appID string, authTypeID string, accountAuthTypeIdentifier string) ([]model.Profile, error) {
	pipeline := []bson.M{
		{"$lookup": bson.M{
			"from":         "applications_organizations",
			"localField":   "app_org_id",
			"foreignField": "_id",
			"as":           "app_org",
		}},
		{"$match": bson.M{"app_org.app_id": appID, "auth_types.auth_type_id": authTypeID, "auth_types.identifier": accountAuthTypeIdentifier}},
	}
	var accounts []account
	err := sa.db.accounts.Aggregate(pipeline, &accounts, nil)
	if err != nil {
		return nil, errors.WrapErrorAction(logutils.ActionFind, model.TypeAccount, nil, err)
	}
	if len(accounts) == 0 {
		//not found
		return nil, nil
	}

	result := profilesFromStorage(accounts, *sa)
	return result, nil
}

//CreateGlobalConfig creates global config
func (sa *Adapter) CreateGlobalConfig(context TransactionContext, globalConfig *model.GlobalConfig) error {
	if globalConfig == nil {
		return errors.ErrorData(logutils.StatusInvalid, logutils.TypeArg, logutils.StringArgs("global_config"))
	}

	var err error
	if context != nil {
		_, err = sa.db.globalConfig.InsertOneWithContext(context, globalConfig)
	} else {
		_, err = sa.db.globalConfig.InsertOne(globalConfig)
	}

	if err != nil {
		return errors.WrapErrorAction(logutils.ActionInsert, model.TypeGlobalConfig, &logutils.FieldArgs{"setting": globalConfig.Setting}, err)
	}

	return nil
}

//GetGlobalConfig give config
func (sa *Adapter) GetGlobalConfig() (*model.GlobalConfig, error) {
	filter := bson.D{}
	var result []model.GlobalConfig
	err := sa.db.globalConfig.Find(filter, &result, nil)
	if err != nil {
		return nil, errors.WrapErrorAction(logutils.ActionFind, model.TypeGlobalConfig, nil, err)
	}
	if len(result) == 0 {
		//no record
		return nil, nil
	}
	return &result[0], nil

}

//DeleteGlobalConfig deletes the global configuration from storage
func (sa *Adapter) DeleteGlobalConfig(context TransactionContext) error {
	delFilter := bson.D{}
	var err error
	if context != nil {
		_, err = sa.db.globalConfig.DeleteManyWithContext(context, delFilter, nil)
	} else {
		_, err = sa.db.globalConfig.DeleteMany(delFilter, nil)
	}

	if err != nil {
		return errors.WrapErrorAction(logutils.ActionDelete, model.TypeGlobalConfig, nil, err)
	}

	return nil
}

//FindOrganization finds an organization
func (sa *Adapter) FindOrganization(id string) (*model.Organization, error) {
	return sa.getCachedOrganization(id)
}

//FindSystemOrganization finds the system organization (only one)
func (sa *Adapter) FindSystemOrganization() (*model.Organization, error) {
	organizations, err := sa.getCachedOrganizations()
	if err != nil {
		return nil, errors.WrapErrorAction(logutils.ActionLoadCache, model.TypeOrganization, nil, err)
	}

	for _, org := range organizations {
		if org.System {
			return &org, nil
		}
	}

	return nil, nil
}

//FindOrganizations finds all organizations
func (sa *Adapter) FindOrganizations() ([]model.Organization, error) {
	return sa.getCachedOrganizations()
}

//InsertOrganization inserts an organization
func (sa *Adapter) InsertOrganization(context TransactionContext, organization model.Organization) (*model.Organization, error) {
	org := organizationToStorage(&organization)

	var err error
	if context != nil {
		_, err = sa.db.organizations.InsertOneWithContext(context, org)
	} else {
		_, err = sa.db.organizations.InsertOne(org)
	}

	if err != nil {
		return nil, errors.WrapErrorAction(logutils.ActionInsert, model.TypeOrganization, nil, err)
	}

	return &organization, nil
}

//UpdateOrganization updates an organization
func (sa *Adapter) UpdateOrganization(ID string, name string, requestType string, organizationDomains []string) error {

	now := time.Now()
	//TODO - use pointers and update only what not nil
	updatOrganizationFilter := bson.D{primitive.E{Key: "_id", Value: ID}}
	updateOrganization := bson.D{
		primitive.E{Key: "$set", Value: bson.D{
			primitive.E{Key: "name", Value: name},
			primitive.E{Key: "type", Value: requestType},
			primitive.E{Key: "config.domains", Value: organizationDomains},
			primitive.E{Key: "config.date_updated", Value: now},
			primitive.E{Key: "date_updated", Value: now},
		}},
	}

	result, err := sa.db.organizations.UpdateOne(updatOrganizationFilter, updateOrganization, nil)
	if err != nil {
		return errors.WrapErrorAction(logutils.ActionUpdate, model.TypeOrganization, &logutils.FieldArgs{"id": ID}, err)
	}
	if result.MatchedCount == 0 {
		return errors.WrapErrorData(logutils.StatusMissing, model.TypeOrganization, &logutils.FieldArgs{"id": ID}, err)
	}

	return nil
}

//loadOrganizations gets the organizations
func (sa *Adapter) loadOrganizations() ([]model.Organization, error) {
	//no transactions for get operations..

	//1. find the organizations
	orgsFilter := bson.D{}
	var orgsResult []organization
	err := sa.db.organizations.Find(orgsFilter, &orgsResult, nil)
	if err != nil {
		return nil, errors.WrapErrorAction(logutils.ActionFind, model.TypeOrganization, nil, err)
	}
	if len(orgsResult) == 0 {
		//no data
		return make([]model.Organization, 0), nil
	}

	//2. prepare the response
	organizations := organizationsFromStorage(orgsResult)
	return organizations, nil
}

//loadApplications loads all applications
func (sa *Adapter) loadApplications() ([]model.Application, error) {
	filter := bson.D{}
	var result []application
	err := sa.db.applications.Find(filter, &result, nil)
	if err != nil {
		return nil, errors.WrapErrorAction(logutils.ActionFind, model.TypeApplication, nil, err)
	}

	if len(result) == 0 {
		//no data
		return make([]model.Application, 0), nil
	}

	applications := applicationsFromStorage(result)
	return applications, nil
}

//InsertApplication inserts an application
func (sa *Adapter) InsertApplication(context TransactionContext, application model.Application) (*model.Application, error) {
	app := applicationToStorage(&application)

	var err error
	if context != nil {
		_, err = sa.db.applications.InsertOneWithContext(context, app)
	} else {
		_, err = sa.db.applications.InsertOne(app)
	}

	if err != nil {
		return nil, errors.WrapErrorAction(logutils.ActionInsert, model.TypeApplication, nil, err)
	}

	return &application, nil
}

//FindApplication finds application
func (sa *Adapter) FindApplication(ID string) (*model.Application, error) {
	return sa.getCachedApplication(ID)
}

//FindApplications finds applications
func (sa *Adapter) FindApplications() ([]model.Application, error) {
	return sa.getCachedApplications()
}

//loadAppConfigs loads all application configs
func (sa *Adapter) loadAppConfigs() ([]model.ApplicationConfig, error) {
	filter := bson.D{}
	options := options.Find()
	options.SetSort(bson.D{primitive.E{Key: "app_type_id", Value: 1}, primitive.E{Key: "app_org_id", Value: 1}, primitive.E{Key: "version.version_numbers.major", Value: -1}, primitive.E{Key: "version.version_numbers.minor", Value: -1}, primitive.E{Key: "version.version_numbers.patch", Value: -1}}) //sort by version numbers
	var list []applicationConfig

	err := sa.db.applicationConfigs.Find(filter, &list, options)
	if err != nil {
		return nil, errors.WrapErrorAction(logutils.ActionFind, model.TypeApplicationConfig, nil, err)
	}

	if len(list) == 0 {
		//no data
		return make([]model.ApplicationConfig, 0), nil
	}

	result := make([]model.ApplicationConfig, len(list))
	for i, item := range list {
		var appOrg *model.ApplicationOrganization
		if item.AppOrgID != nil {
			appOrg, err = sa.getCachedApplicationOrganizationByKey(*item.AppOrgID)
			if err != nil {
				return nil, errors.WrapErrorAction(logutils.ActionFind, model.TypeApplicationOrganization, nil, err)
			}
		}

		_, appType, err := sa.getCachedApplicationType(item.AppTypeID)
		if err != nil || appType == nil {
			return nil, errors.WrapErrorAction(logutils.ActionFind, model.TypeApplicationType, nil, err)
		}
		result[i] = appConfigFromStorage(&item, appOrg, *appType)
	}

	return result, nil
}

//FindAppConfigs finds appconfigs
func (sa *Adapter) FindAppConfigs(appTypeID string, appOrgID *string, versionNumbers *model.VersionNumbers) ([]model.ApplicationConfig, error) {
	return sa.getCachedApplicationConfigByAppTypeIDAndVersion(appTypeID, appOrgID, versionNumbers)
}

//FindAppConfigByVersion finds the most recent app config for the specified version
func (sa *Adapter) FindAppConfigByVersion(appTypeID string, appOrgID *string, versionNumbers model.VersionNumbers) (*model.ApplicationConfig, error) {
	configs, err := sa.getCachedApplicationConfigByAppTypeIDAndVersion(appTypeID, appOrgID, &versionNumbers)
	if err != nil {
		return nil, err
	}
	if len(configs) == 0 {
		return nil, nil
	}
	return &configs[0], nil
}

//FindAppConfigByID finds appconfig by ID
func (sa *Adapter) FindAppConfigByID(ID string) (*model.ApplicationConfig, error) {
	return sa.getCachedApplicationConfigByID(ID)
}

// InsertAppConfig inserts an appconfig
func (sa *Adapter) InsertAppConfig(item model.ApplicationConfig) (*model.ApplicationConfig, error) {
	appConfig := appConfigToStorage(item)
	_, err := sa.db.applicationConfigs.InsertOne(appConfig)
	if err != nil {
		return nil, errors.WrapErrorAction(logutils.ActionInsert, model.TypeApplicationConfig, nil, err)
	}

	return &item, nil
}

// UpdateAppConfig updates an appconfig
func (sa *Adapter) UpdateAppConfig(ID string, appType model.ApplicationType, appOrg *model.ApplicationOrganization, version model.Version, data map[string]interface{}) error {
	now := time.Now()
	//TODO - use pointers and update only what not nil
	updatAppConfigFilter := bson.D{primitive.E{Key: "_id", Value: ID}}
	updateItem := bson.D{primitive.E{Key: "date_updated", Value: now}, primitive.E{Key: "app_type_id", Value: appType.ID}, primitive.E{Key: "version", Value: version}}
	// if version != "" {
	// 	updateItem = append(updateItem, primitive.E{Key: "version.date_updated", Value: now}, primitive.E{Key: "version.version_numbers", Value: versionNumbers}, primitive.E{Key: "version.app_type", Value: appType})
	// }
	if appOrg != nil {
		updateItem = append(updateItem, primitive.E{Key: "app_org_id", Value: appOrg.ID})
	} else {
		updateItem = append(updateItem, primitive.E{Key: "app_org_id", Value: nil})
	}

	if data != nil {
		updateItem = append(updateItem, primitive.E{Key: "data", Value: data})
	}

	updateAppConfig := bson.D{
		primitive.E{Key: "$set", Value: updateItem},
	}
	result, err := sa.db.applicationConfigs.UpdateOne(updatAppConfigFilter, updateAppConfig, nil)
	if err != nil {
		return errors.WrapErrorAction(logutils.ActionUpdate, model.TypeApplicationConfig, &logutils.FieldArgs{"id": ID}, err)
	}
	if result.MatchedCount == 0 {
		return errors.WrapErrorData(logutils.StatusMissing, model.TypeApplicationConfig, &logutils.FieldArgs{"id": ID}, err)
	}

	return nil
}

// DeleteAppConfig deletes an appconfig
func (sa *Adapter) DeleteAppConfig(ID string) error {
	filter := bson.M{"_id": ID}
	result, err := sa.db.applicationConfigs.DeleteOne(filter, nil)
	if err != nil {
		return errors.WrapErrorAction(logutils.ActionDelete, model.TypeApplicationConfig, &logutils.FieldArgs{"_id": ID}, err)
	}
	if result == nil {
		return errors.WrapErrorData(logutils.StatusInvalid, "result", &logutils.FieldArgs{"_id": ID}, err)
	}
	deletedCount := result.DeletedCount
	if deletedCount == 0 {
		return errors.WrapErrorData(logutils.StatusMissing, model.TypeApplicationConfig, &logutils.FieldArgs{"_id": ID}, err)
	}

	return nil
}

//FindApplicationType finds an application type by ID or identifier
func (sa *Adapter) FindApplicationType(id string) (*model.ApplicationType, error) {
	app, appType, err := sa.getCachedApplicationType(id)
	if err != nil {
		return nil, errors.WrapErrorAction(logutils.ActionFind, model.TypeApplicationType, nil, err)
	}

	appType.Application = *app

	return appType, nil
}

//loadApplicationsOrganizations loads all applications organizations
func (sa *Adapter) loadApplicationsOrganizations() ([]model.ApplicationOrganization, error) {
	filter := bson.D{}
	var list []applicationOrganization
	err := sa.db.applicationsOrganizations.Find(filter, &list, nil)
	if err != nil {
		return nil, errors.WrapErrorAction(logutils.ActionFind, model.TypeApplicationOrganization, nil, err)
	}
	if len(list) == 0 {
		//no data
		return nil, nil
	}

	result := make([]model.ApplicationOrganization, len(list))
	for i, item := range list {
		//we have organizations and applications cached
		application, err := sa.getCachedApplication(item.AppID)
		if err != nil {
			return nil, errors.WrapErrorAction(logutils.ActionFind, model.TypeApplication, nil, err)
		}
		if application == nil {
			return nil, errors.ErrorData(logutils.StatusMissing, model.TypeApplication, &logutils.FieldArgs{"app_id": item.AppID})
		}
		organization, err := sa.getCachedOrganization(item.OrgID)
		if err != nil {
			return nil, errors.WrapErrorAction(logutils.ActionFind, model.TypeOrganization, nil, err)
		}
		if organization == nil {
			return nil, errors.ErrorData(logutils.StatusMissing, model.TypeOrganization, &logutils.FieldArgs{"org_id": item.OrgID})
		}

		result[i] = applicationOrganizationFromStorage(item, *application, *organization)
	}
	return result, nil

}

//FindApplicationOrganization finds application organization
func (sa *Adapter) FindApplicationOrganization(appID string, orgID string) (*model.ApplicationOrganization, error) {
	return sa.getCachedApplicationOrganization(appID, orgID)
}

//FindApplicationsOrganizations finds application organizations
func (sa *Adapter) FindApplicationsOrganizations() ([]model.ApplicationOrganization, error) {
	return sa.getCachedApplicationOrganizations()
}

//FindApplicationsOrganizationsByOrgID finds applications organizations by orgID
func (sa *Adapter) FindApplicationsOrganizationsByOrgID(orgID string) ([]model.ApplicationOrganization, error) {

	cachedAppOrgs, err := sa.getCachedApplicationOrganizations()
	if err != nil {
		return nil, errors.WrapErrorAction(logutils.ActionLoadCache, model.TypeApplicationOrganization, nil, err)
	}

	result := make([]model.ApplicationOrganization, 0)
	for _, appOrg := range cachedAppOrgs {
		if appOrg.Organization.ID == orgID {
			result = append(result, appOrg)
		}
	}

	return result, nil
}

// InsertApplicationOrganization inserts an application organization
func (sa *Adapter) InsertApplicationOrganization(context TransactionContext, applicationOrganization model.ApplicationOrganization) (*model.ApplicationOrganization, error) {
	appOrg := applicationOrganizationToStorage(applicationOrganization)

	var err error
	if context != nil {
		_, err = sa.db.applicationsOrganizations.InsertOneWithContext(context, appOrg)
	} else {
		_, err = sa.db.applicationsOrganizations.InsertOne(appOrg)
	}

	if err != nil {
		return nil, errors.WrapErrorAction(logutils.ActionInsert, model.TypeApplicationOrganization, nil, err)
	}

	return &applicationOrganization, nil
}

//FindDevice finds a device by device id and account id
func (sa *Adapter) FindDevice(context TransactionContext, deviceID string, accountID string) (*model.Device, error) {
	filter := bson.D{primitive.E{Key: "device_id", Value: deviceID},
		primitive.E{Key: "account_id", Value: accountID}}
	var result []device

	var err error
	if context != nil {
		err = sa.db.devices.FindWithContext(context, filter, &result, nil)
	} else {
		err = sa.db.devices.Find(filter, &result, nil)
	}

	if err != nil {
		return nil, errors.WrapErrorAction(logutils.ActionFind, model.TypeDevice, nil, err)
	}
	if len(result) == 0 {
		//no record
		return nil, nil
	}
	device := result[0]

	deviceRes := deviceFromStorage(device)
	return &deviceRes, nil
}

//InsertDevice inserts a device
func (sa *Adapter) InsertDevice(context TransactionContext, device model.Device) (*model.Device, error) {
	//insert in devices
	storageDevice := deviceToStorage(&device)
	var err error
	if context != nil {
		_, err = sa.db.devices.InsertOneWithContext(context, storageDevice)
	} else {
		_, err = sa.db.devices.InsertOne(storageDevice)
	}
	if err != nil {
		return nil, errors.WrapErrorAction(logutils.ActionInsert, model.TypeDevice, nil, err)
	}

	//insert in account record - we keep a device copy there too
	filter := bson.M{"_id": device.Account.ID}
	update := bson.D{
		primitive.E{Key: "$push", Value: bson.D{
			primitive.E{Key: "devices", Value: storageDevice},
		}},
	}
	var res *mongo.UpdateResult
	if context != nil {
		res, err = sa.db.accounts.UpdateOneWithContext(context, filter, update, nil)
	} else {
		res, err = sa.db.accounts.UpdateOne(filter, update, nil)
	}
	if err != nil {
		return nil, errors.WrapErrorAction(logutils.ActionUpdate, model.TypeAccount, logutils.StringArgs("inserting device"), err)
	}
	if res.ModifiedCount != 1 {
		return nil, errors.ErrorAction(logutils.ActionUpdate, model.TypeAccount, &logutils.FieldArgs{"unexpected modified count": res.ModifiedCount})
	}

	return &device, nil
}

//InsertAuthType inserts an auth type
func (sa *Adapter) InsertAuthType(context TransactionContext, authType model.AuthType) (*model.AuthType, error) {
	var err error
	if context != nil {
		_, err = sa.db.authTypes.InsertOneWithContext(context, authType)
	} else {
		_, err = sa.db.authTypes.InsertOne(authType)
	}

	if err != nil {
		return nil, errors.WrapErrorAction(logutils.ActionInsert, model.TypeAuthType, nil, err)
	}

	return &authType, nil
}

//UpdateAuthTypes updates an auth type
func (sa *Adapter) UpdateAuthTypes(ID string, code string, description string, isExternal bool, isAnonymous bool,
	useCredentials bool, ignoreMFA bool, params map[string]interface{}) error {

	now := time.Now()
	updateAuthTypeFilter := bson.D{primitive.E{Key: "_id", Value: ID}}
	updateAuthType := bson.D{
		primitive.E{Key: "$set", Value: bson.D{
			primitive.E{Key: "code", Value: code},
			primitive.E{Key: "description", Value: description},
			primitive.E{Key: "is_external", Value: isExternal},
			primitive.E{Key: "is_anonymous", Value: isAnonymous},
			primitive.E{Key: "use_credentials", Value: useCredentials},
			primitive.E{Key: "ignore_mfa", Value: ignoreMFA},
			primitive.E{Key: "params", Value: params},
			primitive.E{Key: "date_updated", Value: now},
		}},
	}

	result, err := sa.db.authTypes.UpdateOne(updateAuthTypeFilter, updateAuthType, nil)
	if err != nil {
		return errors.WrapErrorAction(logutils.ActionUpdate, model.TypeAuthType, &logutils.FieldArgs{"id": ID}, err)
	}
	if result.MatchedCount == 0 {
		return errors.WrapErrorData(logutils.StatusMissing, model.TypeAuthType, &logutils.FieldArgs{"id": ID}, err)
	}

	return nil
}

// ============================== ServiceRegs ==============================

//loadServiceRegs fetches all service registration records
func (sa *Adapter) loadServiceRegs() ([]model.ServiceReg, error) {
	filter := bson.M{}
	var result []model.ServiceReg
	err := sa.db.serviceRegs.Find(filter, &result, nil)
	if err != nil {
		return nil, errors.WrapErrorAction(logutils.ActionFind, model.TypeServiceReg, &logutils.FieldArgs{"service_id": "all"}, err)
	}

	if result == nil {
		result = []model.ServiceReg{}
	}

	return result, nil
}

//FindServiceRegs fetches the requested service registration records
func (sa *Adapter) FindServiceRegs(serviceIDs []string) ([]model.ServiceReg, error) {
	return sa.getCachedServiceRegs(serviceIDs)
}

//FindServiceReg finds the service registration in storage
func (sa *Adapter) FindServiceReg(serviceID string) (*model.ServiceReg, error) {
	return sa.getCachedServiceReg(serviceID)
}

//InsertServiceReg inserts the service registration to storage
func (sa *Adapter) InsertServiceReg(reg *model.ServiceReg) error {
	_, err := sa.db.serviceRegs.InsertOne(reg)
	if err != nil {
		return errors.WrapErrorAction(logutils.ActionInsert, model.TypeServiceReg, &logutils.FieldArgs{"service_id": reg.Registration.ServiceID}, err)
	}

	return nil
}

//UpdateServiceReg updates the service registration in storage
func (sa *Adapter) UpdateServiceReg(reg *model.ServiceReg) error {
	filter := bson.M{"registration.service_id": reg.Registration.ServiceID}
	err := sa.db.serviceRegs.ReplaceOne(filter, reg, nil)
	if err != nil {
		return errors.WrapErrorAction(logutils.ActionUpdate, model.TypeServiceReg, &logutils.FieldArgs{"service_id": reg.Registration.ServiceID}, err)
	}

	return nil
}

//SaveServiceReg saves the service registration to the storage
func (sa *Adapter) SaveServiceReg(reg *model.ServiceReg) error {
	filter := bson.M{"registration.service_id": reg.Registration.ServiceID}
	opts := options.Replace().SetUpsert(true)
	err := sa.db.serviceRegs.ReplaceOne(filter, reg, opts)
	if err != nil {
		return errors.WrapErrorAction(logutils.ActionSave, model.TypeServiceReg, &logutils.FieldArgs{"service_id": reg.Registration.ServiceID}, err)
	}

	return nil
}

//DeleteServiceReg deletes the service registration from storage
func (sa *Adapter) DeleteServiceReg(serviceID string) error {
	filter := bson.M{"registration.service_id": serviceID}
	result, err := sa.db.serviceRegs.DeleteOne(filter, nil)
	if err != nil {
		return errors.WrapErrorAction(logutils.ActionDelete, model.TypeServiceReg, &logutils.FieldArgs{"service_id": serviceID}, err)
	}
	if result == nil {
		return errors.WrapErrorData(logutils.StatusInvalid, "result", &logutils.FieldArgs{"service_id": serviceID}, err)
	}
	deletedCount := result.DeletedCount
	if deletedCount == 0 {
		return errors.WrapErrorData(logutils.StatusMissing, model.TypeServiceReg, &logutils.FieldArgs{"service_id": serviceID}, err)
	}

	return nil
}

//FindServiceAuthorization finds the service authorization in storage
func (sa *Adapter) FindServiceAuthorization(userID string, serviceID string) (*model.ServiceAuthorization, error) {
	filter := bson.M{"user_id": userID, "service_id": serviceID}
	var reg *model.ServiceAuthorization
	err := sa.db.serviceAuthorizations.FindOne(filter, &reg, nil)
	if err != nil {
		return nil, errors.WrapErrorAction(logutils.ActionFind, model.TypeServiceAuthorization, &logutils.FieldArgs{"user_id": userID, "service_id": serviceID}, err)
	}

	return reg, nil
}

//SaveServiceAuthorization saves the service authorization to storage
func (sa *Adapter) SaveServiceAuthorization(authorization *model.ServiceAuthorization) error {
	filter := bson.M{"user_id": authorization.UserID, "service_id": authorization.ServiceID}
	opts := options.Replace().SetUpsert(true)
	err := sa.db.serviceAuthorizations.ReplaceOne(filter, authorization, opts)
	if err != nil {
		return errors.WrapErrorAction(logutils.ActionSave, model.TypeServiceAuthorization, &logutils.FieldArgs{"user_id": authorization.UserID, "service_id": authorization.ServiceID}, err)
	}

	return nil
}

//DeleteServiceAuthorization deletes the service authorization from storage
func (sa *Adapter) DeleteServiceAuthorization(userID string, serviceID string) error {
	filter := bson.M{"user_id": userID, "service_id": serviceID}
	result, err := sa.db.serviceAuthorizations.DeleteOne(filter, nil)
	if err != nil {
		return errors.WrapErrorAction(logutils.ActionFind, model.TypeServiceAuthorization, &logutils.FieldArgs{"user_id": userID, "service_id": serviceID}, err)
	}
	if result == nil {
		return errors.WrapErrorData(logutils.StatusInvalid, "result", &logutils.FieldArgs{"user_id": userID, "service_id": serviceID}, err)
	}
	deletedCount := result.DeletedCount
	if deletedCount == 0 {
		return errors.WrapErrorData(logutils.StatusMissing, model.TypeServiceAuthorization, &logutils.FieldArgs{"user_id": userID, "service_id": serviceID}, err)
	}

	return nil
}

//SaveDevice saves device
func (sa *Adapter) SaveDevice(context TransactionContext, device *model.Device) error {
	if device == nil {
		return errors.ErrorData(logutils.StatusInvalid, logutils.TypeArg, logutils.StringArgs("device"))
	}

	storageDevice := deviceToStorage(device)

	var err error
	filter := bson.M{"_id": device.ID}
	opts := options.Replace().SetUpsert(true)
	if context != nil {
		err = sa.db.devices.ReplaceOneWithContext(context, filter, storageDevice, opts)
	} else {
		err = sa.db.devices.ReplaceOne(filter, storageDevice, opts)
	}

	if err != nil {
		return errors.WrapErrorAction(logutils.ActionSave, "device", &logutils.FieldArgs{"device_id": device.ID}, nil)
	}

	return nil
}

//DeleteDevice deletes a device
func (sa *Adapter) DeleteDevice(context TransactionContext, id string) error {
	filter := bson.M{"_id": id}
	var res *mongo.DeleteResult
	var err error
	if context != nil {
		res, err = sa.db.devices.DeleteOneWithContext(context, filter, nil)
	} else {
		res, err = sa.db.devices.DeleteOne(filter, nil)
	}

	if err != nil {
		return errors.WrapErrorAction(logutils.ActionDelete, model.TypeDevice, nil, err)
	}
	if res.DeletedCount != 1 {
		return errors.ErrorAction(logutils.ActionDelete, model.TypeDevice, logutils.StringArgs("unexpected deleted count"))
	}

	return nil
}

func (sa *Adapter) abortTransaction(sessionContext mongo.SessionContext) {
	err := sessionContext.AbortTransaction(sessionContext)
	if err != nil {
		sa.logger.Errorf("error aborting a transaction - %s", err)
	}
}

//NewStorageAdapter creates a new storage adapter instance
func NewStorageAdapter(mongoDBAuth string, mongoDBName string, mongoTimeout string, logger *logs.Logger) *Adapter {
	timeoutInt, err := strconv.Atoi(mongoTimeout)
	if err != nil {
		logger.Warn("Setting default Mongo timeout - 500")
		timeoutInt = 500
	}
	timeout := time.Millisecond * time.Duration(timeoutInt)

	cachedServiceRegs := &syncmap.Map{}
	serviceRegsLock := &sync.RWMutex{}

	cachedOrganizations := &syncmap.Map{}
	organizationsLock := &sync.RWMutex{}

	cachedApplications := &syncmap.Map{}
	applicationsLock := &sync.RWMutex{}

	cachedAuthTypes := &syncmap.Map{}
	authTypesLock := &sync.RWMutex{}

	cachedApplicationsOrganizations := &syncmap.Map{}
	applicationsOrganizationsLock := &sync.RWMutex{}

	cachedApplicationConfigs := &syncmap.Map{}
	applicationConfigsLock := &sync.RWMutex{}

	db := &database{mongoDBAuth: mongoDBAuth, mongoDBName: mongoDBName, mongoTimeout: timeout, logger: logger}
	return &Adapter{db: db, logger: logger, cachedServiceRegs: cachedServiceRegs, serviceRegsLock: serviceRegsLock,
		cachedOrganizations: cachedOrganizations, organizationsLock: organizationsLock,
		cachedApplications: cachedApplications, applicationsLock: applicationsLock,
		cachedAuthTypes: cachedAuthTypes, authTypesLock: authTypesLock,
		cachedApplicationsOrganizations: cachedApplicationsOrganizations, applicationsOrganizationsLock: applicationsOrganizationsLock, cachedApplicationConfigs: cachedApplicationConfigs, applicationConfigsLock: applicationConfigsLock}
}

type storageListener struct {
	adapter *Adapter
	DefaultListenerImpl
}

func (sl *storageListener) OnAuthTypesUpdated() {
	sl.adapter.cacheAuthTypes()
}

func (sl *storageListener) OnServiceRegsUpdated() {
	sl.adapter.cacheServiceRegs()
}

func (sl *storageListener) OnOrganizationsUpdated() {
	sl.adapter.cacheOrganizations()
}

func (sl *storageListener) OnApplicationsUpdated() {
	sl.adapter.cacheApplications()
	sl.adapter.cacheOrganizations()
}

func (sl *storageListener) OnApplicationsOrganizationsUpdated() {
	sl.adapter.cacheApplications()
	sl.adapter.cacheOrganizations()
	sl.adapter.cacheApplicationsOrganizations()
}

func (sl *storageListener) OnApplicationConfigsUpdated() {
	sl.adapter.cacheApplicationConfigs()
}

//Listener represents storage listener
type Listener interface {
	OnAPIKeysUpdated()
	OnAuthTypesUpdated()
	OnIdentityProvidersUpdated()
	OnServiceRegsUpdated()
	OnOrganizationsUpdated()
	OnApplicationsUpdated()
	OnApplicationsOrganizationsUpdated()
	OnApplicationConfigsUpdated()
}

//DefaultListenerImpl default listener implementation
type DefaultListenerImpl struct{}

//OnAPIKeysUpdated notifies api keys have been updated
func (d *DefaultListenerImpl) OnAPIKeysUpdated() {}

//OnAuthTypesUpdated notifies auth types have been updated
func (d *DefaultListenerImpl) OnAuthTypesUpdated() {}

//OnIdentityProvidersUpdated notifies identity providers have been updated
func (d *DefaultListenerImpl) OnIdentityProvidersUpdated() {}

//OnServiceRegsUpdated notifies services regs have been updated
func (d *DefaultListenerImpl) OnServiceRegsUpdated() {}

//OnOrganizationsUpdated notifies organizations have been updated
func (d *DefaultListenerImpl) OnOrganizationsUpdated() {}

//OnApplicationsUpdated notifies applications have been updated
func (d *DefaultListenerImpl) OnApplicationsUpdated() {}

//OnApplicationsOrganizationsUpdated notifies applications organizations have been updated
func (d *DefaultListenerImpl) OnApplicationsOrganizationsUpdated() {}

//OnApplicationConfigsUpdated notifies application configs have been updated
func (d *DefaultListenerImpl) OnApplicationConfigsUpdated() {}

//TransactionContext wraps mongo.SessionContext for use by external packages
type TransactionContext interface {
	mongo.SessionContext
}<|MERGE_RESOLUTION|>--- conflicted
+++ resolved
@@ -1644,10 +1644,7 @@
 			primitive.E{Key: "roles", Value: bson.M{"$each": stgRoles}},
 		}},
 		primitive.E{Key: "$set", Value: bson.D{
-<<<<<<< HEAD
 			primitive.E{Key: "admin", Value: true},
-=======
->>>>>>> b844d2f2
 			primitive.E{Key: "date_updated", Value: time.Now().UTC()},
 		}},
 	}
@@ -1717,10 +1714,7 @@
 			primitive.E{Key: "groups", Value: storageGroup},
 		}},
 		primitive.E{Key: "$set", Value: bson.D{
-<<<<<<< HEAD
 			primitive.E{Key: "admin", Value: true},
-=======
->>>>>>> b844d2f2
 			primitive.E{Key: "date_updated", Value: time.Now().UTC()},
 		}},
 	}
