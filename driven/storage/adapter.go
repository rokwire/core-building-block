--- conflicted
+++ resolved
@@ -1258,7 +1258,6 @@
 	return permissionsResult, nil
 }
 
-<<<<<<< HEAD
 //FindPermissionsByServiceID finds permissions
 func (sa *Adapter) FindPermissionsByServiceID(serviceID []string) ([]model.Permission, error) {
 	filter := bson.D{primitive.E{Key: "services_ids", Value: serviceID}}
@@ -1274,7 +1273,8 @@
 	}
 
 	return result, nil
-=======
+}
+
 //FindPermissionsByServiceIDs finds permissions
 func (sa *Adapter) FindPermissionsByServiceIDs(serviceIDs []string) ([]model.Permission, error) {
 	filter := bson.D{primitive.E{Key: "service_id", Value: bson.M{"$in": serviceIDs}}}
@@ -1285,7 +1285,6 @@
 	}
 
 	return permissionsResult, nil
->>>>>>> 8cd7247f
 }
 
 //FindPermissionsByName finds a set of permissions
