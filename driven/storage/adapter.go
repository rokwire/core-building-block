--- conflicted
+++ resolved
@@ -55,8 +55,6 @@
 	sa.db.listeners = append(sa.db.listeners, storageListener)
 }
 
-<<<<<<< HEAD
-=======
 //cacheOrganizations caches the organizations from the DB
 func (sa *Adapter) cacheOrganizations() error {
 	sa.logger.Info("cacheOrganizations..")
@@ -437,7 +435,6 @@
 	return nil
 }
 
->>>>>>> fc816435
 //FindAuthConfig finds the auth document from DB by orgID and appID
 func (sa *Adapter) FindAuthConfig(orgID string, appID string, authType string) (*model.AuthConfig, error) {
 	errFields := &logutils.FieldArgs{"org_id": orgID, "app_id": appID, "auth_type": authType}
