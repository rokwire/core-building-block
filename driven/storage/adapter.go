// Copyright 2022 Board of Trustees of the University of Illinois.
//
// Licensed under the Apache License, Version 2.0 (the "License");
// you may not use this file except in compliance with the License.
// You may obtain a copy of the License at
//
//     http://www.apache.org/licenses/LICENSE-2.0
//
// Unless required by applicable law or agreed to in writing, software
// distributed under the License is distributed on an "AS IS" BASIS,
// WITHOUT WARRANTIES OR CONDITIONS OF ANY KIND, either express or implied.
// See the License for the specific language governing permissions and
// limitations under the License.

package storage

import (
	"context"
	"core-building-block/core/model"
	"core-building-block/utils"
	"fmt"
	"reflect"
	"strconv"
	"sync"
	"time"

	"github.com/rokwire/core-auth-library-go/v3/authutils"
	"github.com/rokwire/logging-library-go/v2/errors"
	"github.com/rokwire/logging-library-go/v2/logs"
	"github.com/rokwire/logging-library-go/v2/logutils"
	"go.mongodb.org/mongo-driver/bson"
	"go.mongodb.org/mongo-driver/bson/primitive"
	"go.mongodb.org/mongo-driver/mongo"
	"go.mongodb.org/mongo-driver/mongo/options"
	"golang.org/x/sync/syncmap"
	"gopkg.in/go-playground/validator.v9"
)

// Adapter implements the Storage interface
type Adapter struct {
	db *database

	host string

	logger *logs.Logger

	cachedServiceRegs *syncmap.Map
	serviceRegsLock   *sync.RWMutex

	cachedOrganizations *syncmap.Map
	organizationsLock   *sync.RWMutex

	cachedApplications *syncmap.Map
	applicationsLock   *sync.RWMutex

	cachedAuthTypes *syncmap.Map
	authTypesLock   *sync.RWMutex

	cachedApplicationsOrganizations *syncmap.Map //cache applications organizations
	applicationsOrganizationsLock   *sync.RWMutex

	cachedApplicationConfigs *syncmap.Map
	applicationConfigsLock   *sync.RWMutex
}

// Start starts the storage
func (sa *Adapter) Start() error {
	//start db
	err := sa.db.start()
	if err != nil {
		return errors.WrapErrorAction(logutils.ActionInitialize, "storage adapter", nil, err)
	}

	//register storage listener
	sl := storageListener{adapter: sa}
	sa.RegisterStorageListener(&sl)

	//cache the service regs
	err = sa.cacheServiceRegs()
	if err != nil {
		return errors.WrapErrorAction(logutils.ActionCache, model.TypeServiceReg, nil, err)
	}

	//cache the organizations
	err = sa.cacheOrganizations()
	if err != nil {
		return errors.WrapErrorAction(logutils.ActionCache, model.TypeOrganization, nil, err)
	}

	//cache the applications
	err = sa.cacheApplications()
	if err != nil {
		return errors.WrapErrorAction(logutils.ActionCache, model.TypeApplication, nil, err)
	}

	//cache the auth types
	err = sa.cacheAuthTypes()
	if err != nil {
		return errors.WrapErrorAction(logutils.ActionCache, model.TypeAuthType, nil, err)
	}

	//cache the application organization
	err = sa.cacheApplicationsOrganizations()
	if err != nil {
		return errors.WrapErrorAction(logutils.ActionCache, model.TypeApplicationOrganization, nil, err)
	}

	// cache application configs
	err = sa.cacheApplicationConfigs()
	if err != nil {
		return errors.WrapErrorAction(logutils.ActionCache, model.TypeApplicationConfig, nil, err)
	}

	return err
}

// RegisterStorageListener registers a data change listener with the storage adapter
func (sa *Adapter) RegisterStorageListener(storageListener Listener) {
	sa.db.listeners = append(sa.db.listeners, storageListener)
}

// PerformTransaction performs a transaction
func (sa *Adapter) PerformTransaction(transaction func(context TransactionContext) error) error {
	//TODO: may want to add timeout arg to PerformTransaction to be able to specify individual timeouts (mainly for slow operations)
	// transaction
	err := sa.db.dbClient.UseSession(context.Background(), func(sessionContext mongo.SessionContext) error {
		err := sessionContext.StartTransaction()
		if err != nil {
			sa.abortTransaction(sessionContext)
			return errors.WrapErrorAction(logutils.ActionStart, logutils.TypeTransaction, nil, err)
		}

		err = transaction(sessionContext)
		if err != nil {
			sa.abortTransaction(sessionContext)
			return errors.WrapErrorAction("performing", logutils.TypeTransaction, nil, err)
		}

		err = sessionContext.CommitTransaction(sessionContext)
		if err != nil {
			sa.abortTransaction(sessionContext)
			return errors.WrapErrorAction(logutils.ActionCommit, logutils.TypeTransaction, nil, err)
		}
		return nil
	})

	return err
}

// cacheServiceRegs caches the service regs from the DB
func (sa *Adapter) cacheServiceRegs() error {
	sa.logger.Info("cacheServiceRegs..")

	serviceRegs, err := sa.loadServiceRegs()
	if err != nil {
		return errors.WrapErrorAction(logutils.ActionFind, model.TypeServiceReg, nil, err)
	}

	sa.setCachedServiceRegs(&serviceRegs)

	return nil
}

func (sa *Adapter) setCachedServiceRegs(serviceRegs *[]model.ServiceRegistration) {
	sa.serviceRegsLock.Lock()
	defer sa.serviceRegsLock.Unlock()

	sa.cachedServiceRegs = &syncmap.Map{}
	for _, serviceReg := range *serviceRegs {
		sa.cacheServiceReg(serviceReg)
	}
}

func (sa *Adapter) cacheServiceReg(reg model.ServiceRegistration) {
	sa.cachedServiceRegs.Store(reg.Registration.ServiceID, reg)
}

func (sa *Adapter) getCachedServiceReg(serviceID string) (*model.ServiceRegistration, error) {
	sa.serviceRegsLock.RLock()
	defer sa.serviceRegsLock.RUnlock()

	errArgs := &logutils.FieldArgs{"registration.service_id": serviceID}

	item, _ := sa.cachedServiceRegs.Load(serviceID)
	if item != nil {
		serviceReg, ok := item.(model.ServiceRegistration)
		if !ok {
			return nil, errors.ErrorAction(logutils.ActionCast, model.TypeServiceReg, errArgs)
		}
		return &serviceReg, nil
	}
	return nil, nil
}

func (sa *Adapter) getCachedServiceRegs(serviceIDs []string) []model.ServiceRegistration {
	sa.serviceRegsLock.RLock()
	defer sa.serviceRegsLock.RUnlock()

	serviceRegList := make([]model.ServiceRegistration, 0)
	if !utils.Contains(serviceIDs, "all") {
		for _, serviceID := range serviceIDs {
			item, _ := sa.cachedServiceRegs.Load(serviceID)
			serviceReg := sa.processCachedServiceReg(serviceID, item)
			if serviceReg != nil {
				serviceRegList = append(serviceRegList, *serviceReg)
			}
		}
	} else {
		sa.cachedServiceRegs.Range(func(key, item interface{}) bool {
			serviceReg := sa.processCachedServiceReg(key, item)
			if serviceReg != nil {
				serviceRegList = append(serviceRegList, *serviceReg)
			}
			return true
		})
	}

	return serviceRegList
}

func (sa *Adapter) processCachedServiceReg(key, item interface{}) *model.ServiceRegistration {
	errArgs := &logutils.FieldArgs{"registration.service_id": key}
	if item == nil {
		sa.logger.Warn(errors.ErrorData(logutils.StatusInvalid, model.TypeServiceReg, errArgs).Error())
		return nil
	}

	serviceReg, ok := item.(model.ServiceRegistration)
	if !ok {
		sa.logger.Warn(errors.ErrorAction(logutils.ActionCast, model.TypeServiceReg, errArgs).Error())
		return nil
	}

	return &serviceReg
}

// cacheOrganizations caches the organizations from the DB
func (sa *Adapter) cacheOrganizations() error {
	sa.logger.Info("cacheOrganizations..")

	organizations, err := sa.loadOrganizations()
	if err != nil {
		return errors.WrapErrorAction(logutils.ActionFind, model.TypeOrganization, nil, err)
	}

	sa.setCachedOrganizations(&organizations)

	return nil
}

func (sa *Adapter) setCachedOrganizations(organizations *[]model.Organization) {
	sa.organizationsLock.Lock()
	defer sa.organizationsLock.Unlock()

	sa.cachedOrganizations = &syncmap.Map{}
	validate := validator.New()

	for _, org := range *organizations {
		err := validate.Struct(org)
		if err == nil {
			sa.cachedOrganizations.Store(org.ID, org)
		} else {
			sa.logger.Errorf("failed to validate and cache organization with org_id %s: %s", org.ID, err.Error())
		}
	}
}

func (sa *Adapter) getCachedOrganization(orgID string) (*model.Organization, error) {
	sa.organizationsLock.RLock()
	defer sa.organizationsLock.RUnlock()

	errArgs := &logutils.FieldArgs{"org_id": orgID}

	item, _ := sa.cachedOrganizations.Load(orgID)
	if item != nil {
		organization, ok := item.(model.Organization)
		if !ok {
			return nil, errors.ErrorAction(logutils.ActionCast, model.TypeOrganization, errArgs)
		}
		return &organization, nil
	}
	return nil, nil
}

func (sa *Adapter) getCachedOrganizations() ([]model.Organization, error) {
	sa.organizationsLock.RLock()
	defer sa.organizationsLock.RUnlock()

	var err error
	organizationList := make([]model.Organization, 0)
	sa.cachedOrganizations.Range(func(key, item interface{}) bool {
		errArgs := &logutils.FieldArgs{"org_id": key}
		if item == nil {
			err = errors.ErrorData(logutils.StatusInvalid, model.TypeOrganization, errArgs)
			return false
		}

		organization, ok := item.(model.Organization)
		if !ok {
			err = errors.ErrorAction(logutils.ActionCast, model.TypeOrganization, errArgs)
			return false
		}
		organizationList = append(organizationList, organization)
		return true
	})

	return organizationList, err
}

// cacheApplications caches the applications
func (sa *Adapter) cacheApplications() error {
	sa.logger.Info("cacheApplications..")

	applications, err := sa.loadApplications()
	if err != nil {
		return errors.WrapErrorAction(logutils.ActionFind, model.TypeApplication, nil, err)
	}

	sa.setCachedApplications(&applications)

	return nil
}

func (sa *Adapter) setCachedApplications(applications *[]model.Application) {
	sa.applicationsLock.Lock()
	defer sa.applicationsLock.Unlock()

	sa.cachedApplications = &syncmap.Map{}
	validate := validator.New()

	for _, app := range *applications {
		err := validate.Struct(app)
		if err == nil {
			sa.cachedApplications.Store(app.ID, app)
		} else {
			sa.logger.Errorf("failed to validate and cache application with id %s: %s", app.ID, err.Error())
		}
	}
}

func (sa *Adapter) getCachedApplication(appID string) (*model.Application, error) {
	sa.applicationsLock.RLock()
	defer sa.applicationsLock.RUnlock()

	errArgs := &logutils.FieldArgs{"id": appID}

	item, _ := sa.cachedApplications.Load(appID)
	if item != nil {
		application, ok := item.(model.Application)
		if !ok {
			return nil, errors.ErrorAction(logutils.ActionCast, model.TypeApplication, errArgs)
		}
		return &application, nil
	}
	return nil, nil
}

func (sa *Adapter) getCachedApplications() ([]model.Application, error) {
	sa.applicationsLock.RLock()
	defer sa.applicationsLock.RUnlock()

	var err error
	applicationList := make([]model.Application, 0)
	sa.cachedApplications.Range(func(key, item interface{}) bool {
		errArgs := &logutils.FieldArgs{"app_id": key}
		if item == nil {
			err = errors.ErrorData(logutils.StatusInvalid, model.TypeApplication, errArgs)
			return false
		}

		application, ok := item.(model.Application)
		if !ok {
			err = errors.ErrorAction(logutils.ActionCast, model.TypeApplication, errArgs)
			return false
		}
		applicationList = append(applicationList, application)
		return true
	})

	return applicationList, err
}

func (sa *Adapter) getCachedApplicationType(id string) (*model.Application, *model.ApplicationType, error) {
	sa.applicationsLock.RLock()
	defer sa.applicationsLock.RUnlock()

	var app *model.Application
	var appType *model.ApplicationType

	sa.cachedApplications.Range(func(key, value interface{}) bool {
		application, ok := value.(model.Application)
		if !ok {
			return false //break the iteration
		}

		applicationType := application.FindApplicationType(id)
		if applicationType != nil {
			app = &application
			appType = applicationType
			return false //break the iteration
		}

		// this will continue iterating
		return true
	})

	if app != nil && appType != nil {
		return app, appType, nil
	}

	return nil, nil, errors.ErrorData(logutils.StatusMissing, model.TypeApplicationType, &logutils.FieldArgs{"id": id})
}

// cacheAuthTypes caches the auth types
func (sa *Adapter) cacheAuthTypes() error {
	sa.logger.Info("cacheAuthTypes..")

	authTypes, err := sa.loadAuthTypes()
	if err != nil {
		return errors.WrapErrorAction(logutils.ActionFind, model.TypeAuthType, nil, err)
	}
	sa.setCachedAuthTypes(authTypes)

	return nil
}

func (sa *Adapter) setCachedAuthTypes(authProviders []model.AuthType) {
	sa.authTypesLock.Lock()
	defer sa.authTypesLock.Unlock()

	sa.cachedAuthTypes = &syncmap.Map{}
	validate := validator.New()

	for _, authType := range authProviders {
		err := validate.Struct(authType)
		if err == nil {
			//we will get it by id and code as well
			sa.cachedAuthTypes.Store(authType.ID, authType)
			sa.cachedAuthTypes.Store(authType.Code, authType)
		} else {
			sa.logger.Errorf("failed to validate and cache auth type with code %s: %s", authType.Code, err.Error())
		}
	}
}

func (sa *Adapter) getCachedAuthType(key string) (*model.AuthType, error) {
	sa.authTypesLock.RLock()
	defer sa.authTypesLock.RUnlock()

	errArgs := &logutils.FieldArgs{"code or id": key}

	item, _ := sa.cachedAuthTypes.Load(key)
	if item != nil {
		authType, ok := item.(model.AuthType)
		if !ok {
			return nil, errors.ErrorAction(logutils.ActionCast, model.TypeAuthType, errArgs)
		}
		return &authType, nil
	}
	return nil, nil
}

func (sa *Adapter) getCachedAuthTypes() ([]model.AuthType, error) {
	sa.authTypesLock.RLock()
	defer sa.authTypesLock.RUnlock()

	var err error
	authTypeList := make([]model.AuthType, 0)
	idsFound := make([]string, 0)
	sa.cachedAuthTypes.Range(func(key, item interface{}) bool {
		errArgs := &logutils.FieldArgs{"code or id": key}
		if item == nil {
			err = errors.ErrorData(logutils.StatusInvalid, model.TypeAuthType, errArgs)
			return false
		}

		authType, ok := item.(model.AuthType)
		if !ok {
			err = errors.ErrorAction(logutils.ActionCast, model.TypeAuthType, errArgs)
			return false
		}

		if !utils.Contains(idsFound, authType.ID) {
			authTypeList = append(authTypeList, authType)
			idsFound = append(idsFound, authType.ID)
		}

		return true
	})

	return authTypeList, err
}

// cacheApplicationsOrganizations caches the applications organizations
func (sa *Adapter) cacheApplicationsOrganizations() error {
	sa.logger.Info("cacheApplicationsOrganizations..")

	applicationsOrganizations, err := sa.loadApplicationsOrganizations()
	if err != nil {
		return errors.WrapErrorAction(logutils.ActionFind, model.TypeApplicationOrganization, nil, err)
	}

	sa.setCachedApplicationsOrganizations(applicationsOrganizations)
	return nil
}

func (sa *Adapter) setCachedApplicationsOrganizations(applicationsOrganization []model.ApplicationOrganization) {
	sa.applicationsOrganizationsLock.Lock()
	defer sa.applicationsOrganizationsLock.Unlock()

	sa.cachedApplicationsOrganizations = &syncmap.Map{}
	validate := validator.New()

	for _, appOrg := range applicationsOrganization {
		err := validate.Struct(appOrg)
		if err == nil {
			//key 1 - appID_orgID
			key := fmt.Sprintf("%s_%s", appOrg.Application.ID, appOrg.Organization.ID)
			sa.cachedApplicationsOrganizations.Store(key, appOrg)

			//key 2 - app_org_id
			sa.cachedApplicationsOrganizations.Store(appOrg.ID, appOrg)
		} else {
			sa.logger.Errorf("failed to validate and cache applications organizations with ids %s-%s: %s",
				appOrg.Application.ID, appOrg.Organization.ID, err.Error())
		}
	}
}

func (sa *Adapter) getCachedApplicationOrganization(appID string, orgID string) (*model.ApplicationOrganization, error) {
	key := fmt.Sprintf("%s_%s", appID, orgID)
	return sa.getCachedApplicationOrganizationByKey(key)
}

func (sa *Adapter) getCachedApplicationOrganizationByKey(key string) (*model.ApplicationOrganization, error) {
	sa.applicationsOrganizationsLock.RLock()
	defer sa.applicationsOrganizationsLock.RUnlock()

	errArgs := &logutils.FieldArgs{"key": key}

	item, _ := sa.cachedApplicationsOrganizations.Load(key)
	if item != nil {
		appOrg, ok := item.(model.ApplicationOrganization)
		if !ok {
			return nil, errors.ErrorAction(logutils.ActionCast, model.TypeApplicationOrganization, errArgs)
		}
		return &appOrg, nil
	}
	return nil, nil
}

func (sa *Adapter) getCachedApplicationOrganizations() ([]model.ApplicationOrganization, error) {
	sa.applicationsOrganizationsLock.RLock()
	defer sa.applicationsOrganizationsLock.RUnlock()

	var err error
	appOrgList := make([]model.ApplicationOrganization, 0)
	idsFound := make([]string, 0)
	sa.cachedApplicationsOrganizations.Range(func(key, item interface{}) bool {
		errArgs := &logutils.FieldArgs{"key": key}
		if item == nil {
			err = errors.ErrorData(logutils.StatusInvalid, model.TypeApplicationOrganization, errArgs)
			return false
		}

		appOrg, ok := item.(model.ApplicationOrganization)
		if !ok {
			err = errors.ErrorAction(logutils.ActionCast, model.TypeApplicationOrganization, errArgs)
			return false
		}

		if !utils.Contains(idsFound, appOrg.ID) {
			appOrgList = append(appOrgList, appOrg)
			idsFound = append(idsFound, appOrg.ID)
		}

		return true
	})

	return appOrgList, err
}

func (sa *Adapter) cacheApplicationConfigs() error {
	sa.logger.Info("cacheApplicationConfigs..")

	applicationConfigs, err := sa.loadAppConfigs()
	if err != nil {
		return errors.WrapErrorAction(logutils.ActionLoad, model.TypeApplicationConfig, nil, err)
	}

	sa.setCachedApplicationConfigs(&applicationConfigs)

	return nil
}

func (sa *Adapter) setCachedApplicationConfigs(applicationConfigs *[]model.ApplicationConfig) {
	sa.applicationConfigsLock.Lock()
	defer sa.applicationConfigsLock.Unlock()

	sa.cachedApplicationConfigs = &syncmap.Map{}
	validate := validator.New()

	var currentKey string
	var currentConfigList []model.ApplicationConfig
	for _, config := range *applicationConfigs {

		err := validate.Struct(config)
		if err != nil {
			sa.logger.Errorf("failed to validate and cache application config with appOrgID_version %s_%s: %s", config.AppOrg.ID, config.Version.VersionNumbers.String(), err.Error())
		} else {
			// key 1 - ID
			sa.cachedApplicationConfigs.Store(config.ID, config)

			// key 2 - cache pair {appTypeID_appOrgID: []model.ApplicationConfigs}
			appTypeID := config.ApplicationType.ID
			key := appTypeID
			if config.AppOrg != nil {
				appOrgID := config.AppOrg.ID
				key = fmt.Sprintf("%s_%s", appTypeID, appOrgID)
			}

			if currentKey == "" {
				currentKey = key
			} else if currentKey != key {
				// cache processed list
				sa.cachedApplicationConfigs.Store(currentKey, currentConfigList)
				// init new key and configList
				currentKey = key
				currentConfigList = make([]model.ApplicationConfig, 0)
			}

			currentConfigList = append(currentConfigList, config)
		}
	}

	sa.cachedApplicationConfigs.Store(currentKey, currentConfigList)
}

func (sa *Adapter) getCachedApplicationConfigByAppTypeIDAndVersion(appTypeID string, appOrgID *string, versionNumbers *model.VersionNumbers) ([]model.ApplicationConfig, error) {
	sa.applicationConfigsLock.RLock()
	defer sa.applicationConfigsLock.RUnlock()

	appConfigs := make([]model.ApplicationConfig, 0)

	key := appTypeID
	errArgs := &logutils.FieldArgs{"appTypeID": key, "version": versionNumbers.String()}
	if appOrgID != nil {
		key = fmt.Sprintf("%s_%s", appTypeID, *appOrgID)
		errArgs = &logutils.FieldArgs{"appTypeID_appOrgID": key, "version": versionNumbers.String()}
	}

	item, ok := sa.cachedApplicationConfigs.Load(key)
	if !ok {
		return nil, errors.ErrorAction(logutils.ActionLoadCache, model.TypeApplicationConfig, errArgs)
	}

	if item != nil {
		configList, ok := item.([]model.ApplicationConfig)
		if !ok {
			return nil, errors.ErrorAction(logutils.ActionCast, model.TypeApplicationConfig, errArgs)
		}

		if versionNumbers == nil {
			return configList, nil
		}

		// return highest version <= versionNumbers
		for _, config := range configList {
			if config.Version.VersionNumbers.LessThanOrEqualTo(versionNumbers) {
				appConfigs = append(appConfigs, config)
				break
			}
		}
	}

	return appConfigs, nil
}

// get app config by id
func (sa *Adapter) getCachedApplicationConfigByID(id string) (*model.ApplicationConfig, error) {
	sa.applicationConfigsLock.RLock()
	defer sa.applicationConfigsLock.RUnlock()

	errArgs := &logutils.FieldArgs{"id": id}

	item, ok := sa.cachedApplicationConfigs.Load(id)
	if !ok {
		return nil, errors.ErrorAction(logutils.ActionLoadCache, model.TypeApplicationConfig, errArgs)
	}
	if item != nil {
		config, ok := item.(model.ApplicationConfig)
		if !ok {
			return nil, errors.ErrorAction(logutils.ActionCast, model.TypeApplicationConfig, errArgs)
		}
		return &config, nil
	}

	return nil, errors.ErrorData(logutils.StatusMissing, model.TypeApplicationConfig, errArgs)
}

// loadAuthTypes loads all auth types
func (sa *Adapter) loadAuthTypes() ([]model.AuthType, error) {
	filter := bson.D{}
	var result []model.AuthType
	err := sa.db.authTypes.Find(filter, &result, nil)
	if err != nil {
		return nil, errors.WrapErrorAction(logutils.ActionFind, model.TypeAuthType, nil, err)
	}

	return result, nil
}

// FindAuthType finds auth type by id or code
func (sa *Adapter) FindAuthType(codeOrID string) (*model.AuthType, error) {
	return sa.getCachedAuthType(codeOrID)
}

// FindAuthTypes finds all auth types
func (sa *Adapter) FindAuthTypes() ([]model.AuthType, error) {
	return sa.getCachedAuthTypes()
}

// InsertLoginSession inserts login session
func (sa *Adapter) InsertLoginSession(context TransactionContext, session model.LoginSession) error {
	storageLoginSession := loginSessionToStorage(session)

	_, err := sa.db.loginsSessions.InsertOneWithContext(context, storageLoginSession)
	if err != nil {
		return errors.WrapErrorAction(logutils.ActionInsert, model.TypeLoginSession, nil, err)
	}

	return nil
}

// FindLoginSessions finds login sessions by identifier and sorts by date created
func (sa *Adapter) FindLoginSessions(context TransactionContext, identifier string) ([]model.LoginSession, error) {
	filter := bson.D{primitive.E{Key: "identifier", Value: identifier}}
	opts := options.Find()
	opts.SetSort(bson.D{primitive.E{Key: "date_created", Value: 1}})

	var loginSessions []loginSession
	err := sa.db.loginsSessions.FindWithContext(context, filter, &loginSessions, opts)
	if err != nil {
		return nil, errors.WrapErrorAction(logutils.ActionFind, model.TypeLoginSession, &logutils.FieldArgs{"identifier": identifier}, err)
	}

	//account - from storage
	account, err := sa.FindAccountByID(context, identifier)
	if err != nil {
		return nil, errors.WrapErrorAction(logutils.ActionFind, model.TypeAccount, &logutils.FieldArgs{"_id": identifier}, err)
	}

	sessions := make([]model.LoginSession, len(loginSessions))
	for i, session := range loginSessions {
		//auth type - from cache
		authType, err := sa.getCachedAuthType(session.AuthTypeCode)
		if err != nil {
			return nil, errors.WrapErrorAction(logutils.ActionLoadCache, model.TypeAuthType, &logutils.FieldArgs{"code": session.AuthTypeCode}, err)
		}
		if authType == nil {
			return nil, errors.ErrorData(logutils.StatusMissing, model.TypeAuthType, &logutils.FieldArgs{"code": session.AuthTypeCode})
		}

		//application organization - from cache
		appOrg, err := sa.getCachedApplicationOrganization(session.AppID, session.OrgID)
		if err != nil {
			return nil, errors.WrapErrorAction(logutils.ActionLoadCache, model.TypeApplicationOrganization, &logutils.FieldArgs{"app_id": session.AppID, "org_id": session.OrgID}, err)
		}
		if appOrg == nil {
			return nil, errors.ErrorData(logutils.StatusMissing, model.TypeApplicationOrganization, &logutils.FieldArgs{"app_id": session.AppID, "org_id": session.OrgID})
		}

		sessions[i] = loginSessionFromStorage(session, *authType, account, *appOrg)
	}

	return sessions, nil
}

// FindLoginSessionsByParams finds login sessions by params
func (sa *Adapter) FindLoginSessionsByParams(appID string, orgID string, sessionID *string, identifier *string, accountAuthTypeIdentifier *string,
	appTypeID *string, appTypeIdentifier *string, anonymous *bool, deviceID *string, ipAddress *string) ([]model.LoginSession, error) {
	filter := bson.D{primitive.E{Key: "app_id", Value: appID},
		primitive.E{Key: "org_id", Value: orgID}}

	if sessionID != nil {
		filter = append(filter, primitive.E{Key: "_id", Value: *sessionID})
	}

	if identifier != nil {
		filter = append(filter, primitive.E{Key: "identifier", Value: *identifier})
	}

	if accountAuthTypeIdentifier != nil {
		filter = append(filter, primitive.E{Key: "account_auth_type_identifier", Value: *accountAuthTypeIdentifier})
	}

	if appTypeID != nil {
		filter = append(filter, primitive.E{Key: "app_type_id", Value: appTypeID})
	}

	if appTypeIdentifier != nil {
		filter = append(filter, primitive.E{Key: "app_type_identifier", Value: appTypeIdentifier})
	}

	if anonymous != nil {
		filter = append(filter, primitive.E{Key: "anonymous", Value: anonymous})
	}

	if deviceID != nil {
		filter = append(filter, primitive.E{Key: "device_id", Value: deviceID})
	}

	if ipAddress != nil {
		filter = append(filter, primitive.E{Key: "ip_address", Value: ipAddress})
	}

	var result []loginSession
	options := options.Find()
	limitLoginSession := int64(20)
	options.SetLimit(limitLoginSession)
	err := sa.db.loginsSessions.Find(filter, &result, options)
	if err != nil {
		return nil, errors.WrapErrorAction(logutils.ActionFind, model.TypeLoginSession, nil, err)
	}

	if len(result) == 0 {
		//no data
		return make([]model.LoginSession, 0), nil
	}

	loginSessions := make([]model.LoginSession, len(result))
	for i, ls := range result {
		//we could allow calling buildLoginSession function as we have limitted the items to max 20
		loginSession, err := sa.buildLoginSession(nil, &ls)
		if err != nil {
			return nil, errors.WrapErrorAction("building", model.TypeLoginSession, nil, err)
		}
		loginSessions[i] = *loginSession
	}
	return loginSessions, nil
}

// FindLoginSession finds a login session
func (sa *Adapter) FindLoginSession(refreshToken string) (*model.LoginSession, error) {
	//find loggin session
	filter := bson.D{primitive.E{Key: "refresh_tokens", Value: refreshToken}}
	var loginsSessions []loginSession
	err := sa.db.loginsSessions.Find(filter, &loginsSessions, nil)
	if err != nil {
		return nil, errors.WrapErrorAction(logutils.ActionFind, model.TypeLoginSession, nil, err)
	}
	if len(loginsSessions) == 0 {
		//not found
		return nil, nil
	}
	loginSession := loginsSessions[0]

	return sa.buildLoginSession(nil, &loginSession)
}

// FindAndUpdateLoginSession finds and updates a login session
func (sa *Adapter) FindAndUpdateLoginSession(context TransactionContext, id string) (*model.LoginSession, error) {
	//find loggin session
	filter := bson.D{primitive.E{Key: "_id", Value: id}}
	update := bson.D{
		primitive.E{Key: "$inc", Value: bson.D{
			primitive.E{Key: "mfa_attempts", Value: 1},
		}},
		primitive.E{Key: "$set", Value: bson.D{
			primitive.E{Key: "date_updated", Value: time.Now().UTC()},
		}},
	}
	opts := options.FindOneAndUpdateOptions{}
	opts.SetReturnDocument(options.Before)

	var loginSession loginSession
	err := sa.db.loginsSessions.FindOneAndUpdateWithContext(context, filter, update, &loginSession, &opts)
	if err != nil {
		return nil, errors.WrapErrorAction("finding and updating", model.TypeLoginSession, &logutils.FieldArgs{"_id": id}, err)
	}

	return sa.buildLoginSession(context, &loginSession)
}

func (sa *Adapter) buildLoginSession(context TransactionContext, ls *loginSession) (*model.LoginSession, error) {
	//account - from storage
	var account *model.Account
	var err error
	if ls.AccountAuthTypeID != nil {
		account, err = sa.FindAccountByID(context, ls.Identifier)
		if err != nil {
			return nil, errors.WrapErrorAction(logutils.ActionFind, model.TypeAccount, &logutils.FieldArgs{"_id": ls.Identifier}, err)
		}
	}

	//auth type - from cache
	authType, err := sa.getCachedAuthType(ls.AuthTypeCode)
	if err != nil {
		return nil, errors.WrapErrorAction(logutils.ActionLoadCache, model.TypeAuthType, &logutils.FieldArgs{"code": ls.AuthTypeCode}, err)
	}
	if authType == nil {
		return nil, errors.ErrorData(logutils.StatusMissing, model.TypeAuthType, &logutils.FieldArgs{"code": ls.AuthTypeCode})
	}

	//application organization - from cache
	appOrg, err := sa.getCachedApplicationOrganization(ls.AppID, ls.OrgID)
	if err != nil {
		return nil, errors.WrapErrorAction(logutils.ActionLoadCache, model.TypeApplicationOrganization, &logutils.FieldArgs{"app_id": ls.AppID, "org_id": ls.OrgID}, err)
	}
	if appOrg == nil {
		return nil, errors.ErrorData(logutils.StatusMissing, model.TypeApplicationOrganization, &logutils.FieldArgs{"app_id": ls.AppID, "org_id": ls.OrgID})
	}

	modelLoginSession := loginSessionFromStorage(*ls, *authType, account, *appOrg)
	return &modelLoginSession, nil
}

// UpdateLoginSession updates login session
func (sa *Adapter) UpdateLoginSession(context TransactionContext, loginSession model.LoginSession) error {
	storageLoginSession := loginSessionToStorage(loginSession)

	filter := bson.D{primitive.E{Key: "_id", Value: storageLoginSession.ID}}
	err := sa.db.loginsSessions.ReplaceOneWithContext(context, filter, storageLoginSession, nil)
	if err != nil {
		return errors.WrapErrorAction(logutils.ActionUpdate, model.TypeLoginSession, &logutils.FieldArgs{"_id": storageLoginSession.ID}, err)
	}

	return nil
}

// DeleteLoginSession deletes login session
func (sa *Adapter) DeleteLoginSession(context TransactionContext, id string) error {
	filter := bson.M{"_id": id}

	res, err := sa.db.loginsSessions.DeleteOneWithContext(context, filter, nil)
	if err != nil {
		return errors.WrapErrorAction(logutils.ActionDelete, model.TypeLoginSession, &logutils.FieldArgs{"_id": id}, err)
	}
	if res.DeletedCount != 1 {
		return errors.ErrorAction(logutils.ActionDelete, model.TypeLoginSession, logutils.StringArgs("unexpected deleted count"))
	}
	return nil
}

// DeleteLoginSessionsByIDs deletes login sessions by ids
func (sa *Adapter) DeleteLoginSessionsByIDs(transaction TransactionContext, ids []string) error {
	filter := bson.D{primitive.E{Key: "_id", Value: bson.M{"$in": ids}}}

	var res *mongo.DeleteResult
	var err error
	timeout := time.Millisecond * time.Duration(5000) //5 seconds
	if transaction != nil {
		res, err = sa.db.loginsSessions.DeleteManyWithParams(transaction, filter, nil, &timeout)
	} else {
		res, err = sa.db.loginsSessions.DeleteManyWithParams(context.Background(), filter, nil, &timeout)
	}

	if err != nil {
		return errors.WrapErrorAction(logutils.ActionDelete, model.TypeLoginSession, &logutils.FieldArgs{"identifier": ids}, err)
	}

	sa.logger.Infof("%d were deleted", res.DeletedCount)
	return nil
}

// DeleteLoginSessionsByIdentifier deletes all login sessions with the identifier
func (sa *Adapter) DeleteLoginSessionsByIdentifier(context TransactionContext, identifier string) error {
	return sa.deleteLoginSessions(context, "identifier", identifier, false)
}

// DeleteLoginSessionByID deletes a login session by id
func (sa *Adapter) DeleteLoginSessionByID(context TransactionContext, id string) error {
	return sa.deleteLoginSessions(context, "_id", id, true)
}

// DeleteLoginSessionsByAccountAuthTypeID deletes login sessions by account auth type ID
func (sa *Adapter) DeleteLoginSessionsByAccountAuthTypeID(context TransactionContext, id string) error {
	return sa.deleteLoginSessions(context, "account_auth_type_id", id, false)
}

func (sa *Adapter) deleteLoginSessions(context TransactionContext, key string, value string, checkDeletedCount bool) error {
	filter := bson.M{key: value}

	res, err := sa.db.loginsSessions.DeleteManyWithContext(context, filter, nil)
	if err != nil {
		return errors.WrapErrorAction(logutils.ActionDelete, model.TypeLoginSession, &logutils.FieldArgs{key: value}, err)
	}
	if checkDeletedCount && res.DeletedCount < 1 {
		return errors.ErrorAction(logutils.ActionDelete, model.TypeLoginSession, &logutils.FieldArgs{key: value, "deleted": res.DeletedCount})
	}
	return nil
}

// DeleteLoginSessionsByAccountAndSessionID deletes all login sessions with the identifier and sessionID
func (sa *Adapter) DeleteLoginSessionsByAccountAndSessionID(context TransactionContext, identifier string, sessionID string) error {
	filter := bson.M{"identifier": identifier, "_id": sessionID}
	result, err := sa.db.loginsSessions.DeleteOne(filter, nil)
	if err != nil {
		return errors.WrapErrorAction(logutils.ActionDelete, model.TypeLoginSession, &logutils.FieldArgs{"identifier": identifier, "_id": sessionID}, err)
	}
	if result == nil {
		return errors.WrapErrorData(logutils.StatusInvalid, "delete result", &logutils.FieldArgs{"identifier": identifier, "_id": sessionID}, err)
	}
	deletedCount := result.DeletedCount
	if deletedCount == 0 {
		return errors.WrapErrorData(logutils.StatusMissing, model.TypeLoginSession, &logutils.FieldArgs{"identifier": identifier, "_id": sessionID}, err)
	}

	return nil
}

// DeleteMFAExpiredSessions deletes MFA expired sessions
func (sa *Adapter) DeleteMFAExpiredSessions() error {
	now := time.Now().UTC()

	filter := bson.D{primitive.E{Key: "state_expires", Value: bson.M{"$lte": now}}}

	_, err := sa.db.loginsSessions.DeleteMany(filter, nil)
	if err != nil {
		return errors.WrapErrorAction(logutils.ActionDelete, model.TypeLoginSession, &logutils.FieldArgs{"expires": now}, err)
	}

	return nil
}

// FindSessionsLazy finds all sessions for app/org but lazy filled.
// - lazy means that we make only one request to the logins sessions collection and fill the objects with what we have there.
// - i.e. we do not apply any relations
// - this partly filled is enough for some cases(expiration policy checks for example) but in the same time it give very good performace
func (sa *Adapter) FindSessionsLazy(appID string, orgID string) ([]model.LoginSession, error) {
	filter := bson.D{primitive.E{Key: "app_id", Value: appID}, primitive.E{Key: "org_id", Value: orgID}}

	var loginSessions []loginSession
	timeout := time.Millisecond * time.Duration(5000) //5 seconds
	err := sa.db.loginsSessions.FindWithParams(context.Background(), filter, &loginSessions, nil, &timeout)
	if err != nil {
		return nil, errors.WrapErrorAction(logutils.ActionFind, model.TypeLoginSession, &logutils.FieldArgs{"app_id": appID, "org_id": orgID}, err)
	}

	sessions := make([]model.LoginSession, len(loginSessions))
	for i, session := range loginSessions {
		//auth type - from cache
		authType, err := sa.getCachedAuthType(session.AuthTypeCode)
		if err != nil {
			return nil, errors.WrapErrorAction(logutils.ActionLoadCache, model.TypeAuthType, &logutils.FieldArgs{"code": session.AuthTypeCode}, err)
		}
		if authType == nil {
			return nil, errors.ErrorData(logutils.StatusMissing, model.TypeAuthType, &logutils.FieldArgs{"code": session.AuthTypeCode})
		}

		//application organization - from cache
		appOrg, err := sa.getCachedApplicationOrganization(session.AppID, session.OrgID)
		if err != nil {
			return nil, errors.WrapErrorAction(logutils.ActionLoadCache, model.TypeApplicationOrganization, &logutils.FieldArgs{"app_id": session.AppID, "org_id": session.OrgID}, err)
		}

		sessions[i] = loginSessionFromStorage(session, *authType, nil, *appOrg)
	}

	return sessions, nil
}

// FindAccount finds an account for app, org, auth type and account auth type identifier
func (sa *Adapter) FindAccount(context TransactionContext, appOrgID string, authTypeID string, accountAuthTypeIdentifier string) (*model.Account, error) {
	filter := bson.D{primitive.E{Key: "app_org_id", Value: appOrgID},
		primitive.E{Key: "auth_types.auth_type_id", Value: authTypeID},
		primitive.E{Key: "auth_types.identifier", Value: accountAuthTypeIdentifier}}
	var accounts []account
	err := sa.db.accounts.FindWithContext(context, filter, &accounts, nil)
	if err != nil {
		return nil, errors.WrapErrorAction(logutils.ActionFind, model.TypeAccount, nil, err)
	}
	if len(accounts) == 0 {
		//not found
		return nil, nil
	}
	account := accounts[0]

	//application organization - from cache
	appOrg, err := sa.getCachedApplicationOrganizationByKey(account.AppOrgID)
	if err != nil {
		return nil, errors.WrapErrorAction(logutils.ActionLoadCache, model.TypeApplicationOrganization, nil, err)
	}
	if appOrg == nil {
		return nil, errors.ErrorData(logutils.StatusMissing, model.TypeApplicationOrganization, nil)
	}

	modelAccount := accountFromStorage(account, *appOrg)
	return &modelAccount, nil
}

// FindAccounts finds accounts
func (sa *Adapter) FindAccounts(context TransactionContext, limit *int, offset *int, appID string, orgID string, accountID *string, firstName *string, lastName *string, authType *string,
<<<<<<< HEAD
	authTypeIdentifier *string, hasPermissions *bool, permissions []string, roleIDs []string, groupIDs []string) ([]model.Account, error) {
=======
	authTypeIdentifier *string, anonymous *bool, hasPermissions *bool, permissions []string, roleIDs []string, groupIDs []string) ([]model.Account, error) {
>>>>>>> b5c6af97
	//find app org id
	appOrg, err := sa.getCachedApplicationOrganization(appID, orgID)
	if err != nil {
		return nil, errors.WrapErrorAction(logutils.ActionLoadCache, model.TypeApplicationOrganization, nil, err)
	}
	if appOrg == nil {
		return nil, errors.ErrorData(logutils.StatusMissing, model.TypeApplicationOrganization, nil)
	}

	//find the accounts
	filter := bson.D{}

	//ID, profile, and auth type filters
	if accountID != nil {
		filter = append(filter, primitive.E{Key: "_id", Value: *accountID})
	}
	filter = append(filter, primitive.E{Key: "app_org_id", Value: appOrg.ID})
	if firstName != nil {
		filter = append(filter, primitive.E{Key: "profile.first_name", Value: *firstName})
	}
	if lastName != nil {
		filter = append(filter, primitive.E{Key: "profile.last_name", Value: *lastName})
	}
	if authType != nil {
		cachedAuthType, err := sa.getCachedAuthType(*authType)
		if err != nil {
			return nil, errors.WrapErrorAction(logutils.ActionLoadCache, model.TypeAuthType, &logutils.FieldArgs{"code": *authType}, err)
		}
		if cachedAuthType == nil {
			return nil, errors.ErrorData(logutils.StatusMissing, model.TypeAuthType, &logutils.FieldArgs{"code": *authType})
		}
		filter = append(filter, primitive.E{Key: "auth_types.auth_type_id", Value: cachedAuthType.ID})
	}
	if authTypeIdentifier != nil {
		filter = append(filter, primitive.E{Key: "auth_types.identifier", Value: *authTypeIdentifier})
	}
	if anonymous != nil {
		filter = append(filter, primitive.E{Key: "anonymous", Value: *anonymous})
	}

	//authorization filters
	overrideHasPermissions := false
	if len(permissions) > 0 {
		filter = append(filter, primitive.E{Key: "permissions.name", Value: bson.M{"$in": permissions}})
		overrideHasPermissions = true
	}
	if len(roleIDs) > 0 {
		filter = append(filter, primitive.E{Key: "roles.role._id", Value: bson.M{"$in": roleIDs}})
		overrideHasPermissions = true
	}
	if len(groupIDs) > 0 {
		filter = append(filter, primitive.E{Key: "groups.group._id", Value: bson.M{"$in": groupIDs}})
		overrideHasPermissions = true
	}
	if !overrideHasPermissions && hasPermissions != nil {
		if *hasPermissions {
			filter = append(filter, primitive.E{Key: "$or", Value: bson.A{
				bson.M{"permissions.0": bson.M{"$exists": true}},
				bson.M{"roles.0": bson.M{"$exists": true}},
				bson.M{"groups.0": bson.M{"$exists": true}},
			}})
		} else {
			filter = append(filter, primitive.E{Key: "permissions.0", Value: bson.M{"$exists": false}})
			filter = append(filter, primitive.E{Key: "roles.0", Value: bson.M{"$exists": false}})
			filter = append(filter, primitive.E{Key: "groups.0", Value: bson.M{"$exists": false}})
		}
	}

	var list []account
	var findOptions *options.FindOptions
	if limit != nil {
		findOptions = options.Find()
		findOptions.SetLimit(int64(*limit))
	}
	if offset != nil {
		if findOptions == nil {
			findOptions = options.Find()
		}
		findOptions.SetSkip(int64(*offset))
	}
<<<<<<< HEAD

	err = sa.db.accounts.FindWithContext(context, filter, &list, findOptions)
=======

	err = sa.db.accounts.FindWithContext(context, filter, &list, findOptions)
	if err != nil {
		return nil, errors.WrapErrorAction(logutils.ActionFind, model.TypeAccount, nil, err)
	}

	accounts := accountsFromStorage(list, *appOrg)
	return accounts, nil
}

// FindAccountsByParams finds accounts by an arbitrary set of search params
func (sa *Adapter) FindAccountsByParams(searchParams map[string]interface{}, appID string, orgID string, limit int, offset int, allAccess bool, approvedKeys []string) ([]map[string]interface{}, error) {
	//find app orgs accessed by service
	appOrgs, err := sa.FindApplicationOrganizations(utils.StringOrNil(appID, authutils.AllApps), utils.StringOrNil(orgID, authutils.AllOrgs))
	if err != nil {
		return nil, errors.WrapErrorAction(logutils.ActionFind, model.TypeApplicationOrganization, &logutils.FieldArgs{"app_id": appID, "org_id": orgID}, err)
	}
	if len(appOrgs) == 0 {
		return nil, errors.ErrorData(logutils.StatusMissing, model.TypeApplicationOrganization, &logutils.FieldArgs{"app_id": appID, "org_id": orgID})
	}

	//find the accounts
	appOrgIDs := make([]string, len(appOrgs))
	for i, appOrg := range appOrgs {
		appOrgIDs[i] = appOrg.ID
	}
	searchParams["app_org_id"] = appOrgIDs
	filter := sa.getFilterForParams(searchParams)

	var accounts []map[string]interface{}
	options := options.Find()
	options.SetLimit(int64(limit))
	options.SetSkip(int64(offset))

	// set projection if scope limited
	if !allAccess {
		options.SetProjection(sa.getProjectionForKeys(approvedKeys))
	}

	err = sa.db.accounts.Find(filter, &accounts, options)
>>>>>>> b5c6af97
	if err != nil {
		return nil, errors.WrapErrorAction(logutils.ActionFind, model.TypeAccount, nil, err)
	}

	sa.convertIDs(accounts)

	return accounts, nil
}

// CountAccountsByParams find accounts by an arbitrary set of search params
func (sa *Adapter) CountAccountsByParams(searchParams map[string]interface{}, appID string, orgID string) (int64, error) {
	//find app orgs accessed by service
	appOrgs, err := sa.FindApplicationOrganizations(utils.StringOrNil(appID, authutils.AllApps), utils.StringOrNil(orgID, authutils.AllOrgs))
	if err != nil {
		return -1, errors.WrapErrorAction(logutils.ActionFind, model.TypeApplicationOrganization, &logutils.FieldArgs{"app_id": appID, "org_id": orgID}, err)
	}
	if len(appOrgs) == 0 {
		return -1, errors.ErrorData(logutils.StatusMissing, model.TypeApplicationOrganization, &logutils.FieldArgs{"app_id": appID, "org_id": orgID})
	}

	//find the accounts
	appOrgIDs := make([]string, len(appOrgs))
	for i, appOrg := range appOrgs {
		appOrgIDs[i] = appOrg.ID
	}
	searchParams["app_org_id"] = appOrgIDs
	filter := sa.getFilterForParams(searchParams)

	count, err := sa.db.accounts.CountDocuments(filter)
	if err != nil {
		return -1, errors.WrapErrorAction(logutils.ActionFind, model.TypeAccount, nil, err)
	}

	return count, nil
}

// FindAccountsByAccountID finds accounts
func (sa *Adapter) FindAccountsByAccountID(context TransactionContext, appID string, orgID string, accountIDs []string) ([]model.Account, error) {
	if len(accountIDs) == 0 {
		return make([]model.Account, 0), nil
	}

	//find app org id
	appOrg, err := sa.getCachedApplicationOrganization(appID, orgID)
	if err != nil {
		return nil, errors.WrapErrorAction(logutils.ActionLoadCache, model.TypeApplicationOrganization, nil, err)
	}

	accountFilter := bson.D{primitive.E{Key: "_id", Value: bson.M{"$in": accountIDs}}, primitive.E{Key: "app_org_id", Value: appOrg.ID}}
	var accountResult []account
	err = sa.db.accounts.FindWithContext(context, accountFilter, &accountResult, nil)
	if err != nil {
		return nil, err
	}
	accounts := accountsFromStorage(accountResult, *appOrg)
	return accounts, nil
}

// FindAccountsByUsername finds accounts with a username for a given appOrg
func (sa *Adapter) FindAccountsByUsername(context TransactionContext, appOrg *model.ApplicationOrganization, username string) ([]model.Account, error) {
	if appOrg == nil {
		return nil, errors.ErrorData(logutils.StatusMissing, model.TypeApplicationOrganization, nil)
	}

	filter := bson.D{primitive.E{Key: "app_org_id", Value: appOrg.ID}, primitive.E{Key: "username", Value: username}}

	var accountResult []account
	err := sa.db.accounts.Find(filter, &accountResult, nil)
	if err != nil {
		return nil, errors.WrapErrorAction(logutils.ActionFind, model.TypeAccount, &logutils.FieldArgs{"app_org_id": appOrg.ID, "username": username}, err)
	}
	if len(accountResult) > 1 {
		sa.logger.WarnWithFields("duplicate username", logutils.Fields{"number": len(accountResult), "app_org_id": appOrg.ID, "username": username})
	}

	accounts := accountsFromStorage(accountResult, *appOrg)
	return accounts, nil
}

// FindAccountByID finds an account by id
func (sa *Adapter) FindAccountByID(context TransactionContext, id string) (*model.Account, error) {
	return sa.findAccount(context, "_id", id)
}

// FindAccountByAuthTypeID finds an account by auth type id
func (sa *Adapter) FindAccountByAuthTypeID(context TransactionContext, id string) (*model.Account, error) {
	return sa.findAccount(context, "auth_types.id", id)
}

func (sa *Adapter) findAccount(context TransactionContext, key string, id string) (*model.Account, error) {
	account, err := sa.findStorageAccount(context, key, id)
	if err != nil {
		return nil, errors.WrapErrorAction(logutils.ActionFind, model.TypeAccount, nil, err)
	}

	if account == nil {
		return nil, nil
	}

	//application organization - from cache
	appOrg, err := sa.getCachedApplicationOrganizationByKey(account.AppOrgID)
	if err != nil {
		return nil, errors.WrapErrorAction(logutils.ActionLoadCache, model.TypeApplicationOrganization, nil, err)
	}
	if appOrg == nil {
		return nil, errors.ErrorData(logutils.StatusMissing, model.TypeApplicationOrganization, nil)
	}

	modelAccount := accountFromStorage(*account, *appOrg)

	return &modelAccount, nil
}

func (sa *Adapter) findStorageAccount(context TransactionContext, key string, id string) (*account, error) {
	filter := bson.M{key: id}
	var accounts []account
	err := sa.db.accounts.FindWithContext(context, filter, &accounts, nil)
	if err != nil {
		return nil, errors.WrapErrorAction(logutils.ActionFind, model.TypeAccount, &logutils.FieldArgs{key: id}, err)
	}
	if len(accounts) == 0 {
		//not found
		return nil, nil
	}

	account := accounts[0]
	return &account, nil
}

// InsertAccount inserts an account
func (sa *Adapter) InsertAccount(context TransactionContext, account model.Account) (*model.Account, error) {
	storageAccount := accountToStorage(&account)

	_, err := sa.db.accounts.InsertOneWithContext(context, storageAccount)
	if err != nil {
		return nil, errors.WrapErrorAction(logutils.ActionInsert, model.TypeAccount, nil, err)
	}

	return &account, nil
}

// SaveAccount saves an existing account
func (sa *Adapter) SaveAccount(context TransactionContext, account *model.Account) error {
	if account == nil {
		return errors.ErrorData(logutils.StatusInvalid, logutils.TypeArg, logutils.StringArgs("account"))
	}

	storageAccount := accountToStorage(account)

	filter := bson.M{"_id": account.ID}
	err := sa.db.accounts.ReplaceOneWithContext(context, filter, storageAccount, nil)
	if err != nil {
		return errors.WrapErrorAction(logutils.ActionUpdate, model.TypeAccount, nil, err)
	}

	return nil
}

// UpdateAccountUsageInfo updates the usage information in accounts
func (sa *Adapter) UpdateAccountUsageInfo(context TransactionContext, accountID string, updateLoginTime bool, updateAccessTokenTime bool, clientVersion *string) error {
	filter := bson.D{primitive.E{Key: "_id", Value: accountID}}
	now := time.Now().UTC()
	update := bson.M{}
	if updateLoginTime {
		update["last_login_date"] = now
	}
	if updateAccessTokenTime {
		update["last_access_token_date"] = now
	}
	if clientVersion != nil && *clientVersion != "" {
		update["most_recent_client_version"] = *clientVersion
	}
	usageInfoUpdate := bson.M{"$set": update}

	res, err := sa.db.accounts.UpdateOneWithContext(context, filter, usageInfoUpdate, nil)
	if err != nil {
		return errors.WrapErrorAction(logutils.ActionUpdate, model.TypeAccountUsageInfo, nil, err)
	}
	if res.ModifiedCount != 1 {
		return errors.ErrorAction(logutils.ActionUpdate, model.TypeAccountUsageInfo, &logutils.FieldArgs{"unexpected modified count": res.ModifiedCount})
	}

	return nil
}

// DeleteAccount deletes an account
func (sa *Adapter) DeleteAccount(context TransactionContext, id string) error {
	//TODO - we have to decide what we do on delete user operation - removing all user relations, (or) mark the user disabled etc

	filter := bson.M{"_id": id}
	res, err := sa.db.accounts.DeleteOneWithContext(context, filter, nil)
	if err != nil {
		return errors.WrapErrorAction(logutils.ActionDelete, model.TypeAccount, nil, err)
	}
	if res.DeletedCount != 1 {
		return errors.ErrorAction(logutils.ActionDelete, model.TypeAccount, logutils.StringArgs("unexpected deleted count"))
	}

	return nil
}

// FindServiceAccount finds a service account by accountID, appID, and orgID
func (sa *Adapter) FindServiceAccount(context TransactionContext, accountID string, appID string, orgID string) (*model.ServiceAccount, error) {
	filter := bson.D{primitive.E{Key: "account_id", Value: accountID}, primitive.E{Key: "app_id", Value: appID}, primitive.E{Key: "org_id", Value: orgID}}

	var account serviceAccount
	errFields := logutils.FieldArgs{"account_id": accountID, "app_id": appID, "org_id": orgID}
	err := sa.db.serviceAccounts.FindOneWithContext(context, filter, &account, nil)
	if err != nil {
		return nil, errors.WrapErrorAction(logutils.ActionFind, model.TypeServiceAccount, &errFields, err)
	}

	modelAccount, err := serviceAccountFromStorage(account, sa)
	if err != nil {
		return nil, errors.WrapErrorAction(logutils.ActionCast, model.TypeServiceAccount, &errFields, err)
	}

	return modelAccount, nil
}

// FindServiceAccounts gets all service accounts matching a search
func (sa *Adapter) FindServiceAccounts(params map[string]interface{}) ([]model.ServiceAccount, error) {
	filter := bson.D{}
	for k, v := range params {
		if k == "permissions" {
			filter = append(filter, primitive.E{Key: k + ".name", Value: bson.M{"$in": v}})
		} else if k == "scopes" {
			filter = append(filter, primitive.E{Key: k, Value: bson.M{"$in": v}})
		} else {
			filter = append(filter, primitive.E{Key: k, Value: v})
		}
	}

	var accounts []serviceAccount
	err := sa.db.serviceAccounts.Find(filter, &accounts, nil)
	if err != nil {
		logParams := logutils.FieldArgs(params)
		return nil, errors.WrapErrorAction(logutils.ActionFind, model.TypeServiceAccount, &logParams, err)
	}

	modelAccounts := serviceAccountListFromStorage(accounts, sa)

	return modelAccounts, nil
}

// InsertServiceAccount inserts a service account
func (sa *Adapter) InsertServiceAccount(account *model.ServiceAccount) error {
	if account == nil {
		return errors.ErrorData(logutils.StatusInvalid, model.TypeServiceAccount, nil)
	}

	storageAccount := serviceAccountToStorage(*account)

	_, err := sa.db.serviceAccounts.InsertOne(storageAccount)
	if err != nil {
		return errors.WrapErrorAction(logutils.ActionInsert, model.TypeServiceAccount, nil, err)
	}

	return nil
}

// UpdateServiceAccount updates a service account
func (sa *Adapter) UpdateServiceAccount(context TransactionContext, account *model.ServiceAccount) (*model.ServiceAccount, error) {
	if account == nil {
		return nil, errors.ErrorData(logutils.StatusInvalid, model.TypeServiceAccount, nil)
	}

	storageAccount := serviceAccountToStorage(*account)

	filter := bson.D{primitive.E{Key: "account_id", Value: storageAccount.AccountID}, primitive.E{Key: "app_id", Value: storageAccount.AppID}, primitive.E{Key: "org_id", Value: storageAccount.OrgID}}
	update := bson.D{
		primitive.E{Key: "$set", Value: bson.D{
			primitive.E{Key: "name", Value: storageAccount.Name},
			primitive.E{Key: "permissions", Value: storageAccount.Permissions},
			primitive.E{Key: "scopes", Value: storageAccount.Scopes},
			primitive.E{Key: "date_updated", Value: time.Now().UTC()},
		}},
	}
	opts := options.FindOneAndUpdateOptions{}
	opts.SetReturnDocument(options.After)
	opts.SetProjection(bson.D{bson.E{Key: "secrets", Value: 0}})

	var updated serviceAccount
	errFields := logutils.FieldArgs{"account_id": storageAccount.AccountID, "app_id": storageAccount.AppID, "org_id": storageAccount.OrgID}
	err := sa.db.serviceAccounts.FindOneAndUpdateWithContext(context, filter, update, &updated, &opts)
	if err != nil {
		return nil, errors.WrapErrorAction(logutils.ActionUpdate, model.TypeServiceAccount, &errFields, err)
	}

	modelAccount, err := serviceAccountFromStorage(updated, sa)
	if err != nil {
		return nil, errors.WrapErrorAction(logutils.ActionCast, model.TypeServiceAccount, &errFields, err)
	}

	return modelAccount, nil
}

// DeleteServiceAccount deletes a service account
func (sa *Adapter) DeleteServiceAccount(accountID string, appID string, orgID string) error {
	filter := bson.D{primitive.E{Key: "account_id", Value: accountID}, primitive.E{Key: "app_id", Value: appID}, primitive.E{Key: "org_id", Value: orgID}}

	errFields := logutils.FieldArgs{"account_id": accountID, "app_id": appID, "org_id": orgID}
	res, err := sa.db.serviceAccounts.DeleteOne(filter, nil)
	if err != nil {
		return errors.WrapErrorAction(logutils.ActionDelete, model.TypeServiceAccount, &errFields, err)
	}
	if res.DeletedCount == 0 {
		return errors.ErrorAction(logutils.ActionDelete, model.TypeServiceAccount, &errFields)
	}
	if res.DeletedCount > 1 {
		return errors.ErrorAction(logutils.ActionDelete, model.TypeServiceAccount, logutils.StringArgs("unexpected deleted count"))
	}

	return nil
}

// DeleteServiceAccounts deletes service accounts by accountID
func (sa *Adapter) DeleteServiceAccounts(accountID string) error {
	filter := bson.D{primitive.E{Key: "account_id", Value: accountID}}

	res, err := sa.db.serviceAccounts.DeleteMany(filter, nil)
	if err != nil {
		return errors.WrapErrorAction(logutils.ActionDelete, model.TypeServiceAccount, &logutils.FieldArgs{"account_id": accountID}, err)
	}
	if res.DeletedCount == 0 {
		return errors.ErrorAction(logutils.ActionDelete, model.TypeServiceAccount, &logutils.FieldArgs{"account_id": accountID})
	}

	return nil
}

// InsertServiceAccountCredential inserts a service account credential
func (sa *Adapter) InsertServiceAccountCredential(accountID string, creds *model.ServiceAccountCredential) error {
	if creds == nil {
		return errors.ErrorData(logutils.StatusInvalid, logutils.TypeArg, logutils.StringArgs("credentials"))
	}

	filter := bson.D{primitive.E{Key: "account_id", Value: accountID}}
	update := bson.D{
		primitive.E{Key: "$set", Value: bson.D{
			primitive.E{Key: "date_updated", Value: time.Now().UTC()},
		}},
		primitive.E{Key: "$push", Value: bson.D{
			primitive.E{Key: "credentials", Value: creds},
		}},
	}

	res, err := sa.db.serviceAccounts.UpdateMany(filter, update, nil)
	if err != nil {
		return errors.WrapErrorAction(logutils.ActionInsert, model.TypeServiceAccountCredential, &logutils.FieldArgs{"account_id": accountID}, err)
	}
	if res.MatchedCount == 0 {
		return errors.ErrorData(logutils.StatusMissing, model.TypeServiceAccount, &logutils.FieldArgs{"account_id": accountID})
	}
	if res.ModifiedCount == 0 {
		return errors.ErrorAction(logutils.ActionInsert, model.TypeServiceAccountCredential, logutils.StringArgs("unexpected modified count"))
	}

	return nil
}

// DeleteServiceAccountCredential deletes a service account credential
func (sa *Adapter) DeleteServiceAccountCredential(accountID string, credID string) error {
	filter := bson.D{primitive.E{Key: "account_id", Value: accountID}}
	update := bson.D{
		primitive.E{Key: "$set", Value: bson.D{
			primitive.E{Key: "date_updated", Value: time.Now().UTC()},
		}},
		primitive.E{Key: "$pull", Value: bson.D{
			primitive.E{Key: "credentials", Value: bson.M{"id": credID}},
		}},
	}

	res, err := sa.db.serviceAccounts.UpdateMany(filter, update, nil)
	if err != nil {
		return errors.WrapErrorAction(logutils.ActionDelete, model.TypeServiceAccountCredential, &logutils.FieldArgs{"account_id": accountID, "cred_id": credID}, err)
	}
	if res.MatchedCount == 0 {
		return errors.ErrorData(logutils.StatusMissing, model.TypeServiceAccount, &logutils.FieldArgs{"account_id": accountID, "cred_id": credID})
	}
	if res.ModifiedCount == 0 {
		return errors.ErrorAction(logutils.ActionDelete, model.TypeServiceAccountCredential, logutils.StringArgs("unexpected modified count"))
	}

	return nil
}

// UpdateAccountPreferences updates account preferences
func (sa *Adapter) UpdateAccountPreferences(context TransactionContext, accountID string, preferences map[string]interface{}) error {
	filter := bson.D{primitive.E{Key: "_id", Value: accountID}}
	update := bson.D{
		primitive.E{Key: "$set", Value: bson.D{
			primitive.E{Key: "preferences", Value: preferences},
			primitive.E{Key: "date_updated", Value: time.Now().UTC()},
		}},
	}

	res, err := sa.db.accounts.UpdateOneWithContext(context, filter, update, nil)
	if err != nil {
		return errors.WrapErrorAction(logutils.ActionUpdate, model.TypeAccountPreferences, nil, err)
	}
	if res.ModifiedCount != 1 {
		return errors.ErrorAction(logutils.ActionUpdate, model.TypeAccountPreferences, &logutils.FieldArgs{"unexpected modified count": res.ModifiedCount})
	}

	return nil
}

// UpdateAccountSystemConfigs updates account system configs
func (sa *Adapter) UpdateAccountSystemConfigs(context TransactionContext, accountID string, configs map[string]interface{}) error {
	filter := bson.D{primitive.E{Key: "_id", Value: accountID}}
	update := bson.D{
		primitive.E{Key: "$set", Value: bson.D{
			primitive.E{Key: "system_configs", Value: configs},
			primitive.E{Key: "date_updated", Value: time.Now().UTC()},
		}},
	}

	res, err := sa.db.accounts.UpdateOne(filter, update, nil)
	if err != nil {
		return errors.WrapErrorAction(logutils.ActionUpdate, model.TypeAccountSystemConfigs, nil, err)
	}
	if res.ModifiedCount != 1 {
		return errors.ErrorAction(logutils.ActionUpdate, model.TypeAccountSystemConfigs, &logutils.FieldArgs{"unexpected modified count": res.ModifiedCount})
	}

	return nil
}

// InsertAccountPermissions inserts account permissions
func (sa *Adapter) InsertAccountPermissions(context TransactionContext, accountID string, permissions []model.Permission) error {
	filter := bson.D{primitive.E{Key: "_id", Value: accountID}}
	update := bson.D{
		primitive.E{Key: "$push", Value: bson.D{
			primitive.E{Key: "permissions", Value: bson.M{"$each": permissions}},
		}},
		primitive.E{Key: "$set", Value: bson.D{
			primitive.E{Key: "date_updated", Value: time.Now().UTC()},
		}},
	}

	res, err := sa.db.accounts.UpdateOneWithContext(context, filter, update, nil)
	if err != nil {
		return errors.WrapErrorAction(logutils.ActionUpdate, model.TypeAccount, &logutils.FieldArgs{"id": accountID}, err)
	}
	if res.ModifiedCount != 1 {
		return errors.ErrorAction(logutils.ActionUpdate, model.TypeAccount, &logutils.FieldArgs{"id": accountID, "modified": res.ModifiedCount, "expected": 1})
	}

	return nil
}

// UpdateAccountPermissions updates account permissions
func (sa *Adapter) UpdateAccountPermissions(context TransactionContext, accountID string, permissions []model.Permission) error {
	filter := bson.D{primitive.E{Key: "_id", Value: accountID}}
	update := bson.D{
		primitive.E{Key: "$set", Value: bson.D{
			primitive.E{Key: "permissions", Value: permissions},
			primitive.E{Key: "date_updated", Value: time.Now().UTC()},
		}},
	}

	res, err := sa.db.accounts.UpdateOneWithContext(context, filter, update, nil)
	if err != nil {
		return errors.WrapErrorAction(logutils.ActionUpdate, model.TypeAccount, nil, err)
	}
	if res.ModifiedCount != 1 {
		return errors.ErrorAction(logutils.ActionUpdate, model.TypeAccount, &logutils.FieldArgs{"unexpected modified count": res.ModifiedCount})
	}

	return nil
}

// DeleteAccountPermissions deletes permissions from an account
<<<<<<< HEAD
func (sa *Adapter) DeleteAccountPermissions(context TransactionContext, accountID string, hasPermissions bool, permissionNames []string) error {
=======
func (sa *Adapter) DeleteAccountPermissions(context TransactionContext, accountID string, permissionNames []string) error {
>>>>>>> b5c6af97
	//filter
	filter := bson.D{primitive.E{Key: "_id", Value: accountID}}

	//update
	update := bson.D{
		primitive.E{Key: "$pull", Value: bson.D{
			primitive.E{Key: "permissions", Value: bson.M{"name": bson.M{"$in": permissionNames}}},
		}},
		primitive.E{Key: "$set", Value: bson.D{
			primitive.E{Key: "date_updated", Value: time.Now().UTC()},
		}},
	}

	res, err := sa.db.accounts.UpdateOneWithContext(context, filter, update, nil)
	if err != nil {
		return errors.WrapErrorAction(logutils.ActionUpdate, model.TypeAccount, &logutils.FieldArgs{"id": accountID}, err)
	}
	if res.ModifiedCount != 1 {
		return errors.ErrorAction(logutils.ActionUpdate, model.TypeAccount, &logutils.FieldArgs{"id": accountID, "modified": res.ModifiedCount, "expected": 1})
	}
	return nil
}

// UpdateAccountUsername updates an account's username
func (sa *Adapter) UpdateAccountUsername(context TransactionContext, accountID string, username string) error {
	filter := bson.D{primitive.E{Key: "_id", Value: accountID}}
	update := bson.D{
		primitive.E{Key: "$set", Value: bson.D{
			primitive.E{Key: "username", Value: username},
			primitive.E{Key: "date_updated", Value: time.Now().UTC()},
		}},
	}

	res, err := sa.db.accounts.UpdateOneWithContext(context, filter, update, nil)
	if err != nil {
		return errors.WrapErrorAction(logutils.ActionUpdate, model.TypeAccount, &logutils.FieldArgs{"id": accountID}, err)
	}
	if res.ModifiedCount != 1 {
		return errors.ErrorAction(logutils.ActionUpdate, model.TypeAccount, &logutils.FieldArgs{"id": accountID, "modified": res.ModifiedCount, "expected": 1})
	}

	return nil
}

// InsertAccountRoles inserts account roles
func (sa *Adapter) InsertAccountRoles(context TransactionContext, accountID string, appOrgID string, roles []model.AccountRole) error {
	stgRoles := accountRolesToStorage(roles)

	//appID included in search to prevent accidentally assigning permissions to account from different application
	filter := bson.D{primitive.E{Key: "_id", Value: accountID}, primitive.E{Key: "app_org_id", Value: appOrgID}}
	update := bson.D{
		primitive.E{Key: "$push", Value: bson.D{
			primitive.E{Key: "roles", Value: bson.M{"$each": stgRoles}},
		}},
		primitive.E{Key: "$set", Value: bson.D{
			primitive.E{Key: "date_updated", Value: time.Now().UTC()},
		}},
	}

	res, err := sa.db.accounts.UpdateOneWithContext(context, filter, update, nil)
	if err != nil {
		return errors.WrapErrorAction(logutils.ActionUpdate, model.TypeAccount, &logutils.FieldArgs{"id": accountID}, err)
	}
	if res.ModifiedCount != 1 {
		return errors.ErrorAction(logutils.ActionUpdate, model.TypeAccount, &logutils.FieldArgs{"id": accountID, "modified": res.ModifiedCount, "expected": 1})
	}

	return nil
}

// UpdateAccountRoles updates the account roles
func (sa *Adapter) UpdateAccountRoles(context TransactionContext, accountID string, hasPermissions bool, roles []model.AccountRole) error {
	stgRoles := accountRolesToStorage(roles)

	filter := bson.D{primitive.E{Key: "_id", Value: accountID}}
	update := bson.D{
		primitive.E{Key: "$set", Value: bson.D{
<<<<<<< HEAD
			primitive.E{Key: "has_permissions", Value: hasPermissions},
			primitive.E{Key: "roles", Value: stgRoles},
=======
>>>>>>> b5c6af97
			primitive.E{Key: "date_updated", Value: time.Now().UTC()},
		}},
	}

	res, err := sa.db.accounts.UpdateOneWithContext(context, filter, update, nil)
	if err != nil {
		return errors.WrapErrorAction(logutils.ActionUpdate, model.TypeAccount, &logutils.FieldArgs{"id": accountID}, err)
	}
	if res.ModifiedCount != 1 {
		return errors.ErrorAction(logutils.ActionUpdate, model.TypeAccount, &logutils.FieldArgs{"id": accountID, "modified": res.ModifiedCount, "expected": 1})
	}

	return nil
}

<<<<<<< HEAD
// DeleteAccountRoles deletes account roles
func (sa *Adapter) DeleteAccountRoles(context TransactionContext, accountID string, hasPermissions bool, roleIDs []string) error {
	//filter
	filter := bson.D{primitive.E{Key: "_id", Value: accountID}}
=======
// InsertAccountsGroup inserts accounts into a group
func (sa *Adapter) InsertAccountsGroup(context TransactionContext, group model.AccountGroup, accountIDs []string) error {
	if len(accountIDs) == 0 {
		return nil
	}

	//prepare filter
	filter := bson.D{primitive.E{Key: "_id", Value: bson.M{"$in": accountIDs}}}
>>>>>>> b5c6af97

	//update
	update := bson.D{
		primitive.E{Key: "$pull", Value: bson.D{
			primitive.E{Key: "roles", Value: bson.M{"role._id": bson.M{"$in": roleIDs}}},
		}},
		primitive.E{Key: "$set", Value: bson.D{
<<<<<<< HEAD
			primitive.E{Key: "has_permissions", Value: hasPermissions},
=======
>>>>>>> b5c6af97
			primitive.E{Key: "date_updated", Value: time.Now().UTC()},
		}},
	}

<<<<<<< HEAD
	res, err := sa.db.accounts.UpdateOneWithContext(context, filter, update, nil)
	if err != nil {
		return errors.WrapErrorAction(logutils.ActionUpdate, model.TypeAccount, &logutils.FieldArgs{"id": accountID}, err)
	}
	if res.ModifiedCount != 1 {
		return errors.ErrorAction(logutils.ActionUpdate, model.TypeAccount, &logutils.FieldArgs{"id": accountID, "modified": res.ModifiedCount, "expected": 1})
	}
	return nil
}

// InsertAccountGroups inserts account groups
func (sa *Adapter) InsertAccountGroups(context TransactionContext, accountID string, appOrgID string, groups []model.AccountGroup) error {
	stgGroups := accountGroupsToStorage(groups)

	//appID included in search to prevent accidentally assigning permissions to account from different application
	filter := bson.D{primitive.E{Key: "_id", Value: accountID}, primitive.E{Key: "app_org_id", Value: appOrgID}}
=======
	res, err := sa.db.accounts.UpdateManyWithContext(context, filter, update, nil)
	if err != nil {
		return errors.WrapErrorAction(logutils.ActionUpdate, model.TypeAccount, nil, err)
	}
	sa.logger.Infof("modified %d accounts with added group", res.ModifiedCount)
	return nil
}

// RemoveAccountsGroup removes accounts from a group
func (sa *Adapter) RemoveAccountsGroup(context TransactionContext, groupID string, accountIDs []string) error {
	if len(accountIDs) == 0 {
		return nil
	}

	filter := bson.D{primitive.E{Key: "_id", Value: bson.M{"$in": accountIDs}}}
>>>>>>> b5c6af97
	update := bson.D{
		primitive.E{Key: "$push", Value: bson.D{
			primitive.E{Key: "groups", Value: bson.M{"$each": stgGroups}},
		}},
		primitive.E{Key: "$set", Value: bson.D{
<<<<<<< HEAD
			primitive.E{Key: "has_permissions", Value: true},
=======
>>>>>>> b5c6af97
			primitive.E{Key: "date_updated", Value: time.Now().UTC()},
		}},
	}

<<<<<<< HEAD
	res, err := sa.db.accounts.UpdateOneWithContext(context, filter, update, nil)
	if err != nil {
		return errors.WrapErrorAction(logutils.ActionUpdate, model.TypeAccount, &logutils.FieldArgs{"_id": accountID, "app_org_id": appOrgID}, err)
	}
	if res.ModifiedCount != 1 {
		return errors.ErrorAction(logutils.ActionUpdate, model.TypeAccount, &logutils.FieldArgs{"unexpected modified count": res.ModifiedCount})
	}

	return nil
}

// UpdateAccountGroups updates the account groups
func (sa *Adapter) UpdateAccountGroups(context TransactionContext, accountID string, hasPermissions bool, groups []model.AccountGroup) error {
	stgGroups := accountGroupsToStorage(groups)
=======
	res, err := sa.db.accounts.UpdateManyWithContext(context, filter, update, nil)
	if err != nil {
		return errors.WrapErrorAction(logutils.ActionUpdate, model.TypeAccount, &logutils.FieldArgs{"group_id": groupID}, err)
	}
	if res.ModifiedCount != res.MatchedCount {
		return errors.ErrorAction(logutils.ActionUpdate, model.TypeAccount, &logutils.FieldArgs{"group_id": groupID, "modified": res.ModifiedCount, "expected": res.MatchedCount})
	}

	sa.logger.Infof("modified %d accounts with removed group", res.ModifiedCount)
	return nil
}

// UpdateAccountRoles updates the account roles
func (sa *Adapter) UpdateAccountRoles(context TransactionContext, accountID string, roles []model.AccountRole) error {
	stgRoles := accountRolesToStorage(roles)
>>>>>>> b5c6af97

	filter := bson.D{primitive.E{Key: "_id", Value: accountID}}
	update := bson.D{
		primitive.E{Key: "$set", Value: bson.D{
<<<<<<< HEAD
			primitive.E{Key: "has_permissions", Value: hasPermissions},
			primitive.E{Key: "groups", Value: stgGroups},
=======
			primitive.E{Key: "roles", Value: stgRoles},
>>>>>>> b5c6af97
			primitive.E{Key: "date_updated", Value: time.Now().UTC()},
		}},
	}

	res, err := sa.db.accounts.UpdateOneWithContext(context, filter, update, nil)
	if err != nil {
		return errors.WrapErrorAction(logutils.ActionUpdate, model.TypeAccount, &logutils.FieldArgs{"id": accountID}, err)
	}
	if res.ModifiedCount != 1 {
		return errors.ErrorAction(logutils.ActionUpdate, model.TypeAccount, &logutils.FieldArgs{"id": accountID, "modified": res.ModifiedCount, "expected": 1})
	}

	return nil
}

<<<<<<< HEAD
// InsertAccountsGroup inserts accounts into a group
func (sa *Adapter) InsertAccountsGroup(context TransactionContext, group model.AccountGroup, accountIDs []string) error {
	if len(accountIDs) == 0 {
		return nil
	}
	//prepare filter
	filter := bson.D{primitive.E{Key: "_id", Value: bson.M{"$in": accountIDs}}}
=======
// DeleteAccountRoles deletes account roles
func (sa *Adapter) DeleteAccountRoles(context TransactionContext, accountID string, roleIDs []string) error {
	//filter
	filter := bson.D{primitive.E{Key: "_id", Value: accountID}}
>>>>>>> b5c6af97

	//update
	storageGroup := accountGroupToStorage(group)
	update := bson.D{
		primitive.E{Key: "$push", Value: bson.D{
			primitive.E{Key: "groups", Value: storageGroup},
		}},
		primitive.E{Key: "$set", Value: bson.D{
<<<<<<< HEAD
			primitive.E{Key: "has_permissions", Value: true},
=======
>>>>>>> b5c6af97
			primitive.E{Key: "date_updated", Value: time.Now().UTC()},
		}},
	}

	res, err := sa.db.accounts.UpdateManyWithContext(context, filter, update, nil)
	if err != nil {
<<<<<<< HEAD
		return errors.WrapErrorAction(logutils.ActionUpdate, model.TypeAccount, nil, err)
	}
	sa.logger.Infof("modified %d accounts with added group", res.ModifiedCount)
	return nil
}

// RemoveAccountsGroup removes accounts from a group
func (sa *Adapter) RemoveAccountsGroup(context TransactionContext, groupID string, accountIDs []string, hasPermissions []bool) error {
	if len(accountIDs) == 0 {
		return nil
=======
		return errors.WrapErrorAction(logutils.ActionUpdate, model.TypeAccount, &logutils.FieldArgs{"id": accountID}, err)
	}
	if res.ModifiedCount != 1 {
		return errors.ErrorAction(logutils.ActionUpdate, model.TypeAccount, &logutils.FieldArgs{"id": accountID, "modified": res.ModifiedCount, "expected": 1})
>>>>>>> b5c6af97
	}

	//split accounts list by admin status
	standardAccountIDs := make([]string, 0)
	hasPermissionsAccountIDs := make([]string, 0)
	for i, id := range accountIDs {
		if hasPermissions[i] {
			hasPermissionsAccountIDs = append(hasPermissionsAccountIDs, id)
		} else {
			standardAccountIDs = append(standardAccountIDs, id)
		}
	}

	err := sa.removeAccountsFromGroup(context, groupID, standardAccountIDs, false)
	if err != nil {
		return errors.WrapErrorAction(logutils.ActionDelete, model.TypeAccountGroups, &logutils.FieldArgs{"group_id": groupID, "has_permissions": false}, err)
	}

	err = sa.removeAccountsFromGroup(context, groupID, hasPermissionsAccountIDs, true)
	if err != nil {
		return errors.WrapErrorAction(logutils.ActionDelete, model.TypeAccountGroups, &logutils.FieldArgs{"group_id": groupID, "has_permissions": true}, err)
	}

	return nil
}

<<<<<<< HEAD
func (sa *Adapter) removeAccountsFromGroup(context TransactionContext, groupID string, accountIDs []string, hasPermissions bool) error {
	if len(accountIDs) == 0 {
		return nil
	}
=======
// UpdateAccountGroups updates the account groups
func (sa *Adapter) UpdateAccountGroups(context TransactionContext, accountID string, groups []model.AccountGroup) error {
	stgGroups := accountGroupsToStorage(groups)
>>>>>>> b5c6af97

	filter := bson.D{primitive.E{Key: "_id", Value: bson.M{"$in": accountIDs}}}
	//update
	update := bson.D{
		primitive.E{Key: "$pull", Value: bson.D{
			primitive.E{Key: "groups", Value: bson.M{"group._id": groupID}},
		}},
		primitive.E{Key: "$set", Value: bson.D{
<<<<<<< HEAD
			primitive.E{Key: "has_permissions", Value: hasPermissions},
=======
			primitive.E{Key: "groups", Value: stgGroups},
>>>>>>> b5c6af97
			primitive.E{Key: "date_updated", Value: time.Now().UTC()},
		}},
	}

	res, err := sa.db.accounts.UpdateManyWithContext(context, filter, update, nil)
	if err != nil {
<<<<<<< HEAD
		return errors.WrapErrorAction(logutils.ActionUpdate, model.TypeAccount, &logutils.FieldArgs{"ids": accountIDs}, err)
=======
		return errors.WrapErrorAction(logutils.ActionUpdate, model.TypeAccount, &logutils.FieldArgs{"id": accountID}, err)
	}
	if res.ModifiedCount != 1 {
		return errors.ErrorAction(logutils.ActionUpdate, model.TypeAccount, &logutils.FieldArgs{"unexpected modified count": res.ModifiedCount})
	}

	return nil
}

// UpdateAccountScopes updates account scopes
func (sa *Adapter) UpdateAccountScopes(context TransactionContext, accountID string, scopes []string) error {
	filter := bson.D{primitive.E{Key: "_id", Value: accountID}}
	update := bson.D{
		primitive.E{Key: "$set", Value: bson.D{
			primitive.E{Key: "scopes", Value: scopes},
			primitive.E{Key: "date_updated", Value: time.Now().UTC()},
		}},
	}

	res, err := sa.db.accounts.UpdateOneWithContext(context, filter, update, nil)
	if err != nil {
		return errors.WrapErrorAction(logutils.ActionUpdate, model.TypeAccount, nil, err)
>>>>>>> b5c6af97
	}
	sa.logger.Infof("modified %d accounts with removed group", res.ModifiedCount)
	return nil
}

// InsertAccountAuthType inserts am account auth type
func (sa *Adapter) InsertAccountAuthType(item model.AccountAuthType) error {
	storageItem := accountAuthTypeToStorage(item)

	//3. first find the account record
	filter := bson.M{"_id": item.Account.ID}
	update := bson.D{
		primitive.E{Key: "$push", Value: bson.D{
			primitive.E{Key: "auth_types", Value: storageItem},
		}},
	}

	res, err := sa.db.accounts.UpdateOne(filter, update, nil)
	if err != nil {
		return errors.WrapErrorAction(logutils.ActionInsert, model.TypeAccountAuthType, nil, err)
	}
	if res.ModifiedCount != 1 {
		return errors.ErrorAction(logutils.ActionUpdate, model.TypeAccountAuthType, &logutils.FieldArgs{"unexpected modified count": res.ModifiedCount})
	}

	return nil
}

// UpdateAccountAuthType updates account auth type
func (sa *Adapter) UpdateAccountAuthType(item model.AccountAuthType) error {
	// transaction
	err := sa.db.dbClient.UseSession(context.Background(), func(sessionContext mongo.SessionContext) error {
		err := sessionContext.StartTransaction()
		if err != nil {
			sa.abortTransaction(sessionContext)
			return errors.WrapErrorAction(logutils.ActionStart, logutils.TypeTransaction, nil, err)
		}

		//1. set time updated to the item
		now := time.Now()
		item.DateUpdated = &now

		//2 convert to storage item
		storageItem := accountAuthTypeToStorage(item)

		//3. first find the account record
		findFilter := bson.M{"auth_types.id": item.ID}
		var accounts []account
		err = sa.db.accounts.FindWithContext(sessionContext, findFilter, &accounts, nil)
		if err != nil {
			sa.abortTransaction(sessionContext)
			return errors.WrapErrorAction(logutils.ActionFind, model.TypeUserAuth, &logutils.FieldArgs{"account auth type id": item.ID}, err)
		}
		if len(accounts) == 0 {
			sa.abortTransaction(sessionContext)
			return errors.ErrorAction(logutils.ActionFind, "for some reasons account is nil for account auth type", &logutils.FieldArgs{"acccount auth type id": item.ID})
		}
		account := accounts[0]

		//4. update the account auth type in the account record
		accountAuthTypes := account.AuthTypes
		newAccountAuthTypes := make([]accountAuthType, len(accountAuthTypes))
		for j, aAuthType := range accountAuthTypes {
			if aAuthType.ID == storageItem.ID {
				newAccountAuthTypes[j] = storageItem
			} else {
				newAccountAuthTypes[j] = aAuthType
			}
		}
		account.AuthTypes = newAccountAuthTypes

		//4. update the account record
		replaceFilter := bson.M{"_id": account.ID}
		err = sa.db.accounts.ReplaceOneWithContext(sessionContext, replaceFilter, account, nil)
		if err != nil {
			sa.abortTransaction(sessionContext)
			return errors.WrapErrorAction(logutils.ActionReplace, model.TypeAccount, nil, err)
		}

		//commit the transaction
		err = sessionContext.CommitTransaction(sessionContext)
		if err != nil {
			sa.abortTransaction(sessionContext)
			return errors.WrapErrorAction(logutils.ActionCommit, logutils.TypeTransaction, nil, err)
		}
		return nil
	})
	if err != nil {
		return err
	}

	return nil
}

// DeleteAccountAuthType deletes an account auth type
func (sa *Adapter) DeleteAccountAuthType(context TransactionContext, item model.AccountAuthType) error {
	filter := bson.M{"_id": item.Account.ID}
	update := bson.D{
		primitive.E{Key: "$pull", Value: bson.D{
			primitive.E{Key: "auth_types", Value: bson.M{"auth_type_code": item.AuthType.Code, "identifier": item.Identifier}},
		}},
	}

	res, err := sa.db.accounts.UpdateOneWithContext(context, filter, update, nil)
	if err != nil {
		return errors.WrapErrorAction(logutils.ActionDelete, model.TypeAccountAuthType, nil, err)
	}
	if res.ModifiedCount != 1 {
		return errors.ErrorAction(logutils.ActionUpdate, model.TypeAccount, &logutils.FieldArgs{"unexpected modified count": res.ModifiedCount})
	}

	return nil
}

// UpdateAccountExternalIDs updates account external IDs
func (sa *Adapter) UpdateAccountExternalIDs(accountID string, externalIDs map[string]string) error {
	filter := bson.D{primitive.E{Key: "_id", Value: accountID}}
	now := time.Now().UTC()
	update := bson.D{
		primitive.E{Key: "$set", Value: bson.D{
			primitive.E{Key: "external_ids", Value: externalIDs},
			primitive.E{Key: "date_updated", Value: &now},
		}},
	}

	res, err := sa.db.accounts.UpdateOne(filter, update, nil)
	if err != nil {
		return errors.WrapErrorAction(logutils.ActionUpdate, "account external IDs", &logutils.FieldArgs{"_id": accountID}, err)
	}
	if res.ModifiedCount != 1 {
		return errors.ErrorAction(logutils.ActionUpdate, "account external IDs", &logutils.FieldArgs{"_id": accountID, "unexpected modified count": res.ModifiedCount})
	}

	return nil
}

// UpdateLoginSessionExternalIDs updates login session external IDs
func (sa *Adapter) UpdateLoginSessionExternalIDs(accountID string, externalIDs map[string]string) error {
	filter := bson.D{primitive.E{Key: "identifier", Value: accountID}}
	now := time.Now().UTC()
	update := bson.D{
		primitive.E{Key: "$set", Value: bson.D{
			primitive.E{Key: "external_ids", Value: externalIDs},
			primitive.E{Key: "date_updated", Value: &now},
		}},
	}

	_, err := sa.db.loginsSessions.UpdateMany(filter, update, nil)
	if err != nil {
		return errors.WrapErrorAction(logutils.ActionUpdate, "login session external IDs", &logutils.FieldArgs{"identifier": accountID}, err)
	}

	return nil
}

// CountAccountsByRoleID counts how many accounts there are with the passed role id
func (sa *Adapter) CountAccountsByRoleID(roleID string) (*int64, error) {
	filter := bson.D{primitive.E{Key: "roles.role._id", Value: roleID}}

	count, err := sa.db.accounts.CountDocuments(filter)
	if err != nil {
		return nil, errors.WrapErrorAction(logutils.ActionCount, model.TypeAccount, &logutils.FieldArgs{"roles._id": roleID}, err)
	}
	return &count, nil
}

// CountAccountsByGroupID counts how many accounts there are with the passed group id
func (sa *Adapter) CountAccountsByGroupID(groupID string) (*int64, error) {
	filter := bson.D{primitive.E{Key: "groups.group._id", Value: groupID}}

	count, err := sa.db.accounts.CountDocuments(filter)
	if err != nil {
		return nil, errors.WrapErrorAction(logutils.ActionCount, model.TypeAccount, &logutils.FieldArgs{"groups._id": groupID}, err)
	}
	return &count, nil
}

// FindCredential finds a credential by ID
func (sa *Adapter) FindCredential(context TransactionContext, ID string) (*model.Credential, error) {
	filter := bson.D{primitive.E{Key: "_id", Value: ID}}

	var creds credential
	err := sa.db.credentials.FindOneWithContext(context, filter, &creds, nil)
	if err != nil {
		if err.Error() == mongo.ErrNoDocuments.Error() {
			return nil, nil
		}
		return nil, errors.WrapErrorAction(logutils.ActionFind, model.TypeCredential, &logutils.FieldArgs{"_id": ID}, err)
	}

	modelCreds := credentialFromStorage(creds)
	return &modelCreds, nil
}

// InsertCredential inserts a set of credential
func (sa *Adapter) InsertCredential(context TransactionContext, creds *model.Credential) error {
	storageCreds := credentialToStorage(creds)

	if storageCreds == nil {
		return errors.ErrorData(logutils.StatusInvalid, logutils.TypeArg, logutils.StringArgs(model.TypeCredential))
	}

	_, err := sa.db.credentials.InsertOneWithContext(context, storageCreds)
	if err != nil {
		return errors.WrapErrorAction(logutils.ActionInsert, model.TypeCredential, nil, err)
	}

	return nil
}

// UpdateCredential updates a set of credentials
func (sa *Adapter) UpdateCredential(context TransactionContext, creds *model.Credential) error {
	storageCreds := credentialToStorage(creds)

	if storageCreds == nil {
		return errors.ErrorData(logutils.StatusInvalid, logutils.TypeArg, logutils.StringArgs(model.TypeCredential))
	}

	filter := bson.D{primitive.E{Key: "_id", Value: storageCreds.ID}}
	err := sa.db.credentials.ReplaceOneWithContext(context, filter, storageCreds, nil)
	if err != nil {
		return errors.WrapErrorAction(logutils.ActionUpdate, model.TypeCredential, &logutils.FieldArgs{"_id": storageCreds.ID}, err)
	}

	return nil
}

// UpdateCredentialValue updates the value in credentials collection
func (sa *Adapter) UpdateCredentialValue(ID string, value map[string]interface{}) error {
	filter := bson.D{primitive.E{Key: "_id", Value: ID}}
	update := bson.D{
		primitive.E{Key: "$set", Value: bson.D{
			primitive.E{Key: "value", Value: value},
		}},
	}

	res, err := sa.db.credentials.UpdateOne(filter, update, nil)
	if err != nil {
		return errors.WrapErrorAction(logutils.ActionUpdate, model.TypeCredential, nil, err)
	}
	if res.ModifiedCount != 1 {
		return errors.ErrorAction(logutils.ActionUpdate, model.TypeCredential, &logutils.FieldArgs{"unexpected modified count": res.ModifiedCount})
	}

	return nil
}

// DeleteCredential deletes a credential
func (sa *Adapter) DeleteCredential(context TransactionContext, ID string) error {
	filter := bson.D{primitive.E{Key: "_id", Value: ID}}

	res, err := sa.db.credentials.DeleteOneWithContext(context, filter, nil)
	if err != nil {
		return errors.WrapErrorAction(logutils.ActionDelete, model.TypeCredential, &logutils.FieldArgs{"_id": ID}, err)
	}
	if res.DeletedCount != 1 {
		return errors.ErrorAction(logutils.ActionDelete, model.TypeCredential, &logutils.FieldArgs{"unexpected deleted count": res.DeletedCount})
	}

	return nil
}

// FindMFAType finds one MFA type for an account
func (sa *Adapter) FindMFAType(context TransactionContext, accountID string, identifier string, mfaType string) (*model.MFAType, error) {
	filter := bson.D{
		primitive.E{Key: "_id", Value: accountID},
		primitive.E{Key: "mfa_types.type", Value: mfaType},
		primitive.E{Key: "mfa_types.params.identifier", Value: identifier},
	}

	var account account
	err := sa.db.accounts.FindOneWithContext(context, filter, &account, nil)
	if err != nil {
		return nil, errors.WrapErrorAction(logutils.ActionFind, model.TypeAccount, nil, err)
	}

	mfaList := mfaTypesFromStorage(account.MFATypes)
	for _, mfa := range mfaList {
		if mfa.Type == mfaType && mfa.Params != nil && mfa.Params["identifier"] == identifier {
			return &mfa, nil
		}
	}

	return nil, errors.ErrorData(logutils.StatusMissing, model.TypeMFAType, nil)
}

// FindMFATypes finds all MFA types for an account
func (sa *Adapter) FindMFATypes(accountID string) ([]model.MFAType, error) {
	filter := bson.D{primitive.E{Key: "_id", Value: accountID}}

	var account account
	err := sa.db.accounts.FindOne(filter, &account, nil)
	if err != nil {
		return nil, errors.WrapErrorAction(logutils.ActionFind, model.TypeAccount, nil, err)
	}

	return mfaTypesFromStorage(account.MFATypes), nil
}

// InsertMFAType inserts a MFA type
func (sa *Adapter) InsertMFAType(context TransactionContext, mfa *model.MFAType, accountID string) error {
	if mfa == nil {
		return errors.ErrorData(logutils.StatusMissing, model.TypeMFAType, nil)
	}
	if mfa.Params == nil || mfa.Params["identifier"] == nil {
		return errors.ErrorData(logutils.StatusMissing, "mfa identifier", nil)
	}

	storageMfa := mfaTypeToStorage(mfa)

	filter := bson.D{
		primitive.E{Key: "_id", Value: accountID},
		primitive.E{Key: "mfa_types.params.identifier", Value: bson.M{"$ne": mfa.Params["identifier"]}},
	}
	update := bson.D{
		primitive.E{Key: "$push", Value: bson.D{
			primitive.E{Key: "mfa_types", Value: storageMfa},
		}},
		primitive.E{Key: "$set", Value: bson.D{
			primitive.E{Key: "date_updated", Value: time.Now().UTC()},
		}},
	}

	res, err := sa.db.accounts.UpdateOneWithContext(context, filter, update, nil)
	if err != nil {
		return errors.WrapErrorAction(logutils.ActionUpdate, model.TypeAccount, logutils.StringArgs("inserting mfa type"), err)
	}
	if res.ModifiedCount != 1 {
		return errors.ErrorAction(logutils.ActionUpdate, model.TypeAccount, &logutils.FieldArgs{"unexpected modified count": res.ModifiedCount})
	}

	return nil
}

// UpdateMFAType updates one MFA type
func (sa *Adapter) UpdateMFAType(context TransactionContext, mfa *model.MFAType, accountID string) error {
	if mfa.Params == nil || mfa.Params["identifier"] == nil {
		return errors.ErrorData(logutils.StatusMissing, "mfa identifier", nil)
	}

	now := time.Now().UTC()
	filter := bson.D{
		primitive.E{Key: "_id", Value: accountID},
		primitive.E{Key: "mfa_types.id", Value: mfa.ID},
	}
	update := bson.D{
		primitive.E{Key: "$set", Value: bson.D{
			primitive.E{Key: "mfa_types.$.verified", Value: mfa.Verified},
			primitive.E{Key: "mfa_types.$.params", Value: mfa.Params},
			primitive.E{Key: "mfa_types.$.date_updated", Value: now},
			primitive.E{Key: "date_updated", Value: now},
		}},
	}

	res, err := sa.db.accounts.UpdateOneWithContext(context, filter, update, nil)
	if err != nil {
		return errors.WrapErrorAction(logutils.ActionUpdate, model.TypeAccount, logutils.StringArgs("updating mfa type"), err)
	}
	if res.ModifiedCount == 0 {
		return errors.ErrorAction(logutils.ActionUpdate, model.TypeAccount, logutils.StringArgs("item to update not found"))
	}
	if res.ModifiedCount != 1 {
		return errors.ErrorAction(logutils.ActionUpdate, model.TypeAccount, &logutils.FieldArgs{"unexpected modified count": res.ModifiedCount})
	}

	return nil
}

// DeleteMFAType deletes a MFA type
func (sa *Adapter) DeleteMFAType(context TransactionContext, accountID string, identifier string, mfaType string) error {
	filter := bson.D{primitive.E{Key: "_id", Value: accountID}}
	update := bson.D{
		primitive.E{Key: "$pull", Value: bson.D{
			primitive.E{Key: "mfa_types", Value: bson.M{"type": mfaType, "params.identifier": identifier}},
		}},
		primitive.E{Key: "$set", Value: bson.D{
			primitive.E{Key: "date_updated", Value: time.Now().UTC()},
		}},
	}

	res, err := sa.db.accounts.UpdateOneWithContext(context, filter, update, nil)
	if err != nil {
		return errors.WrapErrorAction(logutils.ActionUpdate, model.TypeAccount, logutils.StringArgs("deleting mfa type"), err)
	}
	if res.ModifiedCount == 0 {
		return errors.ErrorAction(logutils.ActionUpdate, model.TypeAccount, logutils.StringArgs("item to remove not found"))
	}
	if res.ModifiedCount != 1 {
		return errors.ErrorAction(logutils.ActionUpdate, model.TypeAccount, &logutils.FieldArgs{"unexpected modified count": res.ModifiedCount})
	}

	return nil
}

// FindPermissions finds a set of permissions
func (sa *Adapter) FindPermissions(context TransactionContext, ids []string) ([]model.Permission, error) {
	if len(ids) == 0 {
		return []model.Permission{}, nil
	}

	permissionsFilter := bson.D{primitive.E{Key: "_id", Value: bson.M{"$in": ids}}}
	var permissionsResult []model.Permission
	err := sa.db.permissions.FindWithContext(context, permissionsFilter, &permissionsResult, nil)
	if err != nil {
		return nil, err
	}

	return permissionsResult, nil
}

// FindPermissionsByServiceIDs finds permissions
func (sa *Adapter) FindPermissionsByServiceIDs(serviceIDs []string) ([]model.Permission, error) {
	if len(serviceIDs) == 0 {
		return nil, nil
	}

	filter := bson.D{primitive.E{Key: "service_id", Value: bson.M{"$in": serviceIDs}}}
	var permissionsResult []model.Permission
	err := sa.db.permissions.Find(filter, &permissionsResult, nil)
	if err != nil {
		return nil, err
	}

	return permissionsResult, nil
}

// FindPermissionsByName finds a set of permissions
func (sa *Adapter) FindPermissionsByName(context TransactionContext, names []string) ([]model.Permission, error) {
	if len(names) == 0 {
		return []model.Permission{}, nil
	}

	permissionsFilter := bson.D{primitive.E{Key: "name", Value: bson.M{"$in": names}}}
	var permissionsResult []model.Permission
	err := sa.db.permissions.FindWithContext(context, permissionsFilter, &permissionsResult, nil)
	if err != nil {
		return nil, err
	}

	return permissionsResult, nil
}

// InsertPermission inserts a new permission
func (sa *Adapter) InsertPermission(context TransactionContext, item model.Permission) error {
	_, err := sa.db.permissions.InsertOneWithContext(context, item)
	if err != nil {
		return errors.WrapErrorAction(logutils.ActionInsert, model.TypePermission, &logutils.FieldArgs{"name": item.Name, "duplicate": mongo.IsDuplicateKeyError(err)}, err)
	}

	return nil
}

// InsertPermissions inserts permissions
func (sa *Adapter) InsertPermissions(context TransactionContext, items []model.Permission) error {
	if len(items) == 0 {
		return nil
	}

	stgPermissions := make([]interface{}, len(items))
	for i, p := range items {
		stgPermissions[i] = p
	}

	res, err := sa.db.permissions.InsertManyWithContext(context, stgPermissions, nil)
	if err != nil {
		return errors.WrapErrorAction(logutils.ActionInsert, model.TypePermission, nil, err)
	}

	if len(res.InsertedIDs) != len(items) {
		return errors.ErrorAction(logutils.ActionInsert, model.TypePermission, &logutils.FieldArgs{"inserted": len(res.InsertedIDs), "expected": len(items)})
	}

	return nil
}

// UpdatePermission updates permission
func (sa *Adapter) UpdatePermission(context TransactionContext, item model.Permission) error {
	//TODO
	//This will be slow operation as we keep a copy of the entity in the users collection without index.
	//Maybe we need to up the transaction timeout for this operation because of this.
	if context == nil {
		transaction := func(newContext TransactionContext) error {
			return sa.updatePermission(newContext, item)
		}
		return sa.PerformTransaction(transaction)
	}

	return sa.updatePermission(context, item)
}

func (sa *Adapter) updatePermission(context TransactionContext, item model.Permission) error {
	//update permission
	permissionFilter := bson.D{primitive.E{Key: "name", Value: item.Name}}
	permissionUpdate := bson.D{
		primitive.E{Key: "$set", Value: bson.D{
			primitive.E{Key: "description", Value: item.Description},
			primitive.E{Key: "service_id", Value: item.ServiceID},
			primitive.E{Key: "assigners", Value: item.Assigners},
			primitive.E{Key: "date_updated", Value: item.DateUpdated},
		}},
	}

	res, err := sa.db.permissions.UpdateOneWithContext(context, permissionFilter, permissionUpdate, nil)
	if err != nil {
		return errors.WrapErrorAction(logutils.ActionUpdate, model.TypePermission, &logutils.FieldArgs{"name": item.Name}, err)
	}

	if res.ModifiedCount != 1 {
		return errors.ErrorAction(logutils.ActionUpdate, model.TypePermission, &logutils.FieldArgs{"name": item.Name, "modified": res.ModifiedCount, "expected": 1})
<<<<<<< HEAD
	}

	// update all roles that have the permission
	key := "permissions.name"
	roles, err := sa.findAppOrgRoles(context, &key, item.Name, "")
	if err != nil {
		return errors.WrapErrorAction(logutils.ActionFind, model.TypeAppOrgRole, nil, err)
	}
	for _, r := range roles {
		for pidx, p := range r.Permissions {
			if p.Name == item.Name {
				r.Permissions[pidx] = item
				err = sa.UpdateAppOrgRole(context, r)
				if err != nil {
					return errors.WrapErrorAction(logutils.ActionUpdate, model.TypeAppOrgRole, nil, err)
				}
				break
			}
		}
	}

	// update all groups that have the permission
	groups, err := sa.findAppOrgGroups(context, &key, item.Name, "")
	if err != nil {
		return errors.WrapErrorAction(logutils.ActionFind, model.TypeAppOrgGroup, nil, err)
	}
	for _, g := range groups {
		for pidx, p := range g.Permissions {
			if p.Name == item.Name {
				g.Permissions[pidx] = item
				err = sa.UpdateAppOrgGroup(context, g)
				if err != nil {
					return errors.WrapErrorAction(logutils.ActionUpdate, model.TypeAppOrgGroup, nil, err)
				}
				break
			}
		}
	}

	//update all roles, groups, accounts, and service accounts that have the permission
	dependentsFilter := bson.D{primitive.E{Key: "permissions.name", Value: item.Name}}
	dependentsUpdate := bson.D{
		primitive.E{Key: "$set", Value: bson.D{
			primitive.E{Key: "permissions.$.description", Value: item.Description},
			primitive.E{Key: "permissions.$.service_id", Value: item.ServiceID},
			primitive.E{Key: "permissions.$.assigners", Value: item.Assigners},
			primitive.E{Key: "permissions.$.date_updated", Value: item.DateUpdated},
		}},
	}

	//accounts
	res, err = sa.db.accounts.UpdateManyWithContext(context, dependentsFilter, dependentsUpdate, nil)
	if err = sa.getUpdateManyError(res, err, model.TypeAccount, "permissions.name", item.Name); err != nil {
		return err
	}

	//service accounts
	res, err = sa.db.serviceAccounts.UpdateManyWithContext(context, dependentsFilter, dependentsUpdate, nil)
	if err = sa.getUpdateManyError(res, err, model.TypeServiceAccount, "permissions.name", item.Name); err != nil {
		return err
=======
>>>>>>> b5c6af97
	}

	return nil
}

// DeletePermission deletes permission
func (sa *Adapter) DeletePermission(id string) error {
	//TODO
	//This will be slow operation as we keep a copy of the entity in the users collection without index.
	//Maybe we need to up the transaction timeout for this operation because of this.
	return errors.New(logutils.Unimplemented)
}

// FindAppOrgRoles finds all application organization roles fora given AppOrg ID
func (sa *Adapter) FindAppOrgRoles(appOrgID string) ([]model.AppOrgRole, error) {
<<<<<<< HEAD
	return sa.findAppOrgRoles(nil, nil, "", appOrgID)
=======
	rolesFilter := bson.D{primitive.E{Key: "app_org_id", Value: appOrgID}}
	var rolesResult []appOrgRole
	err := sa.db.applicationsOrganizationsRoles.Find(rolesFilter, &rolesResult, nil)
	if err != nil {
		return nil, err
	}

	//get the application organization from the cached ones
	appOrg, err := sa.getCachedApplicationOrganizationByKey(appOrgID)
	if err != nil {
		return nil, errors.WrapErrorAction(logutils.ActionLoadCache, model.TypeApplicationOrganization, &logutils.FieldArgs{"app_org_id": appOrg}, err)
	}
	if appOrg == nil {
		return nil, errors.ErrorData(logutils.StatusMissing, model.TypeApplicationOrganization, &logutils.FieldArgs{"app_org_id": appOrg})
	}

	result := appOrgRolesFromStorage(rolesResult, *appOrg)

	return result, nil
>>>>>>> b5c6af97
}

// FindAppOrgRolesByIDs finds a set of application organization roles for the provided IDs
func (sa *Adapter) FindAppOrgRolesByIDs(context TransactionContext, ids []string, appOrgID string) ([]model.AppOrgRole, error) {
	if len(ids) == 0 {
		return []model.AppOrgRole{}, nil
	}

	rolesFilter := bson.D{primitive.E{Key: "app_org_id", Value: appOrgID}, primitive.E{Key: "_id", Value: bson.M{"$in": ids}}}
	var rolesResult []appOrgRole
	err := sa.db.applicationsOrganizationsRoles.FindWithContext(context, rolesFilter, &rolesResult, nil)
	if err != nil {
		return nil, err
	}

	//get the application organization from the cached ones
	appOrg, err := sa.getCachedApplicationOrganizationByKey(appOrgID)
	if err != nil {
		return nil, errors.WrapErrorAction(logutils.ActionLoadCache, model.TypeApplicationOrganization, &logutils.FieldArgs{"app_org_id": appOrg}, err)
	}
	if appOrg == nil {
		return nil, errors.ErrorData(logutils.StatusMissing, model.TypeApplicationOrganization, &logutils.FieldArgs{"app_org_id": appOrg})
	}

	result := appOrgRolesFromStorage(rolesResult, *appOrg)

	return result, nil
}

// FindAppOrgRole finds an application organization role
func (sa *Adapter) FindAppOrgRole(context TransactionContext, id string, appOrgID string) (*model.AppOrgRole, error) {
	filter := bson.D{primitive.E{Key: "_id", Value: id}, primitive.E{Key: "app_org_id", Value: appOrgID}}
	var rolesResult []appOrgRole
	err := sa.db.applicationsOrganizationsRoles.FindWithContext(context, filter, &rolesResult, nil)
	if err != nil {
		return nil, err
	}
	if len(rolesResult) == 0 {
		//no data
		return nil, nil
	}

	roles := rolesResult[0]

	appOrg, err := sa.getCachedApplicationOrganizationByKey(appOrgID)
	if err != nil {
		return nil, errors.WrapErrorAction(logutils.ActionLoadCache, model.TypeApplicationOrganization, &logutils.FieldArgs{"app_org_id": appOrg}, err)
	}
	if appOrg == nil {
		return nil, errors.ErrorData(logutils.StatusMissing, model.TypeApplicationOrganization, &logutils.FieldArgs{"app_org_id": appOrg})
	}

	result := appOrgRoleFromStorage(&roles, *appOrg)
	return &result, nil
}

<<<<<<< HEAD
func (sa *Adapter) findAppOrgRoles(context TransactionContext, key *string, id string, appOrgID string) ([]model.AppOrgRole, error) {
	filter := bson.D{}
	errFields := logutils.FieldArgs{}
	if key != nil {
		filter = append(filter, primitive.E{Key: *key, Value: id})
		errFields[*key] = id
	}
	if appOrgID != "" {
		filter = append(filter, primitive.E{Key: "app_org_id", Value: appOrgID})
		errFields["app_org_id"] = appOrgID
	}

	var rolesResult []appOrgRole
	err := sa.db.applicationsOrganizationsRoles.FindWithContext(context, filter, &rolesResult, nil)
	if err != nil {
		return nil, errors.WrapErrorAction(logutils.ActionFind, model.TypeAppOrgRole, &errFields, err)
	}

	result := make([]model.AppOrgRole, 0)
	if len(rolesResult) == 0 {
		return result, nil
	}

	if appOrgID != "" {
		appOrg, err := sa.getCachedApplicationOrganizationByKey(appOrgID)
		if err != nil || appOrg == nil {
			return nil, errors.WrapErrorData(logutils.StatusMissing, model.TypeApplicationOrganization, &logutils.FieldArgs{"app_org_id": appOrgID}, err)
		}

		result = appOrgRolesFromStorage(rolesResult, *appOrg)
	} else {
		for _, r := range rolesResult {
			appOrg, err := sa.getCachedApplicationOrganizationByKey(r.AppOrgID)
			if err != nil || appOrg == nil {
				return nil, errors.WrapErrorData(logutils.StatusMissing, model.TypeApplicationOrganization, &logutils.FieldArgs{"app_org_id": r.AppOrgID}, err)
			}

			result = append(result, appOrgRoleFromStorage(&r, *appOrg))
		}
	}

	return result, nil
}

=======
>>>>>>> b5c6af97
// InsertAppOrgRole inserts a new application organization role
func (sa *Adapter) InsertAppOrgRole(context TransactionContext, item model.AppOrgRole) error {
	role := appOrgRoleToStorage(item)
	_, err := sa.db.applicationsOrganizationsRoles.InsertOneWithContext(context, role)
	if err != nil {
		return errors.WrapErrorAction(logutils.ActionInsert, model.TypeAppOrgRole, nil, err)
	}
	return nil
}

// UpdateAppOrgRole updates application organization role
func (sa *Adapter) UpdateAppOrgRole(context TransactionContext, item model.AppOrgRole) error {
	if context == nil {
		transaction := func(newContext TransactionContext) error {
			return sa.updateAppOrgRole(newContext, item)
		}
		return sa.PerformTransaction(transaction)
	}

	return sa.updateAppOrgRole(context, item)
}

func (sa *Adapter) updateAppOrgRole(context TransactionContext, item model.AppOrgRole) error {
	// update role
	roleFilter := bson.D{primitive.E{Key: "_id", Value: item.ID}}
	roleUpdate := bson.D{
		primitive.E{Key: "$set", Value: bson.D{
			primitive.E{Key: "name", Value: item.Name},
			primitive.E{Key: "description", Value: item.Description},
			primitive.E{Key: "permissions", Value: item.Permissions},
<<<<<<< HEAD
=======
			primitive.E{Key: "scopes", Value: item.Scopes},
>>>>>>> b5c6af97
			primitive.E{Key: "system", Value: item.System},
			primitive.E{Key: "date_updated", Value: item.DateUpdated},
		}},
	}

	res, err := sa.db.applicationsOrganizationsRoles.UpdateOneWithContext(context, roleFilter, roleUpdate, nil)
	if err != nil {
		return errors.WrapErrorAction(logutils.ActionUpdate, model.TypeAppOrgRole, &logutils.FieldArgs{"id": item.ID}, err)
	}
	if res.ModifiedCount != 1 {
		return errors.ErrorAction(logutils.ActionUpdate, model.TypeAppOrgRole, &logutils.FieldArgs{"id": item.ID, "modified": res.ModifiedCount, "expected": 1})
	}

<<<<<<< HEAD
	// update all groups that have the role
	key := "roles._id"
	groups, err := sa.findAppOrgGroups(context, &key, item.ID, item.AppOrg.ID)
	if err != nil {
		return errors.WrapErrorAction(logutils.ActionFind, model.TypeAppOrgGroup, nil, err)
	}
=======
	// update all groups that have the role in all collections
	key := "roles._id"
	groups, err := sa.findAppOrgGroups(context, &key, item.ID, item.AppOrg.ID)
>>>>>>> b5c6af97
	for _, g := range groups {
		for ridx, r := range g.Roles {
			if r.ID == item.ID {
				g.Roles[ridx] = item
				err = sa.UpdateAppOrgGroup(context, g)
<<<<<<< HEAD
				if err != nil {
					return errors.WrapErrorAction(logutils.ActionUpdate, model.TypeAppOrgGroup, nil, err)
				}
=======
>>>>>>> b5c6af97
				break
			}
		}
	}

	// update all accounts that have the role
	accountsFilter := bson.D{primitive.E{Key: "roles.role._id", Value: item.ID}}
	accountsUpdate := bson.D{
		primitive.E{Key: "$set", Value: bson.D{
			primitive.E{Key: "roles.$.role.name", Value: item.Name},
			primitive.E{Key: "roles.$.role.description", Value: item.Description},
			primitive.E{Key: "roles.$.role.permissions", Value: item.Permissions},
<<<<<<< HEAD
=======
			primitive.E{Key: "roles.$.role.scopes", Value: item.Scopes},
>>>>>>> b5c6af97
			primitive.E{Key: "roles.$.role.system", Value: item.System},
			primitive.E{Key: "roles.$.role.date_updated", Value: item.DateUpdated},
		}},
	}

	res, err = sa.db.accounts.UpdateManyWithContext(context, accountsFilter, accountsUpdate, nil)
	if err != nil {
		return errors.WrapErrorAction(logutils.ActionUpdate, model.TypeAccount, &logutils.FieldArgs{"roles.role._id": item.ID}, err)
	}
	if res.ModifiedCount != res.MatchedCount {
		return errors.ErrorAction(logutils.ActionUpdate, model.TypeAccount, &logutils.FieldArgs{"roles.role._id": item.ID, "modified": res.ModifiedCount, "expected": res.MatchedCount})
	}

	return nil
}

// DeleteAppOrgRole deletes application organization role
//   - make sure to call this function once you have verified that there is no any relations
//     in other collections for the role which is supposed to be deleted.
func (sa *Adapter) DeleteAppOrgRole(id string) error {
	filter := bson.M{"_id": id}
	result, err := sa.db.applicationsOrganizationsRoles.DeleteOne(filter, nil)
	if err != nil {
		return errors.WrapErrorAction(logutils.ActionDelete, model.TypeAppOrgRole, &logutils.FieldArgs{"_id": id}, err)
	}
	if result == nil {
		return errors.WrapErrorData(logutils.StatusInvalid, "delete result", &logutils.FieldArgs{"_id": id}, err)
	}
	deletedCount := result.DeletedCount
	if deletedCount == 0 {
		return errors.WrapErrorData(logutils.StatusMissing, model.TypeAppOrgRole, &logutils.FieldArgs{"_id": id}, err)
	}
	return nil
}

// InsertAppOrgRolePermissions inserts permissions to role
func (sa *Adapter) InsertAppOrgRolePermissions(context TransactionContext, roleID string, permissions []model.Permission) error {

	filter := bson.D{primitive.E{Key: "_id", Value: roleID}}
	update := bson.D{
		primitive.E{Key: "$push", Value: bson.D{
			primitive.E{Key: "permissions", Value: bson.M{"$each": permissions}},
		}},
	}

	res, err := sa.db.applicationsOrganizationsRoles.UpdateOne(filter, update, nil)
	if err != nil {
		return errors.WrapErrorAction(logutils.ActionUpdate, model.TypeAppOrgRole, &logutils.FieldArgs{"id": roleID}, err)
	}
	if res.ModifiedCount != 1 {
		return errors.ErrorAction(logutils.ActionUpdate, model.TypeAppOrgRole, &logutils.FieldArgs{"unexpected modified count": res.ModifiedCount})
	}

	return nil
}

// FindAppOrgGroups finds all application organization groups for the provided AppOrg ID
func (sa *Adapter) FindAppOrgGroups(appOrgID string) ([]model.AppOrgGroup, error) {
	return sa.findAppOrgGroups(nil, nil, "", appOrgID)
}

// FindAppOrgGroupsByIDs finds a set of application organization groups for the provided IDs
func (sa *Adapter) FindAppOrgGroupsByIDs(context TransactionContext, ids []string, appOrgID string) ([]model.AppOrgGroup, error) {
	if len(ids) == 0 {
		return []model.AppOrgGroup{}, nil
	}

	filter := bson.D{primitive.E{Key: "app_org_id", Value: appOrgID}, primitive.E{Key: "_id", Value: bson.M{"$in": ids}}}
	var groupsResult []appOrgGroup
	err := sa.db.applicationsOrganizationsGroups.FindWithContext(context, filter, &groupsResult, nil)
	if err != nil {
		return nil, err
	}

	appOrg, err := sa.getCachedApplicationOrganizationByKey(appOrgID)
	if err != nil {
		return nil, errors.WrapErrorAction(logutils.ActionLoadCache, model.TypeApplicationOrganization, &logutils.FieldArgs{"app_org_id": appOrgID}, err)
	}
	if appOrg == nil {
		return nil, errors.ErrorData(logutils.StatusMissing, model.TypeApplicationOrganization, &logutils.FieldArgs{"app_org_id": appOrgID})
	}

	result := appOrgGroupsFromStorage(groupsResult, *appOrg)

	return result, nil
}

// FindAppOrgGroup finds a application organization group
func (sa *Adapter) FindAppOrgGroup(context TransactionContext, id string, appOrgID string) (*model.AppOrgGroup, error) {
	filter := bson.D{primitive.E{Key: "_id", Value: id}, primitive.E{Key: "app_org_id", Value: appOrgID}}
	var groupsResult []appOrgGroup
	err := sa.db.applicationsOrganizationsGroups.FindWithContext(context, filter, &groupsResult, nil)
	if err != nil {
		return nil, err
	}
	if len(groupsResult) == 0 {
		//no data
		return nil, nil
	}

	group := groupsResult[0]

	appOrg, err := sa.getCachedApplicationOrganizationByKey(appOrgID)
	if err != nil {
		return nil, errors.WrapErrorAction(logutils.ActionLoadCache, model.TypeApplicationOrganization, &logutils.FieldArgs{"app_org_id": appOrgID}, err)
	}
	if appOrg == nil {
		return nil, errors.ErrorData(logutils.StatusMissing, model.TypeApplicationOrganization, &logutils.FieldArgs{"app_org_id": appOrgID})
	}

	result := appOrgGroupFromStorage(&group, *appOrg)
	return &result, nil
}

func (sa *Adapter) findAppOrgGroups(context TransactionContext, key *string, id string, appOrgID string) ([]model.AppOrgGroup, error) {
<<<<<<< HEAD
	filter := bson.D{}
	errFields := logutils.FieldArgs{}
	if key != nil {
		filter = append(filter, primitive.E{Key: *key, Value: id})
		errFields[*key] = id
	}
	if appOrgID != "" {
		filter = append(filter, primitive.E{Key: "app_org_id", Value: appOrgID})
		errFields["app_org_id"] = appOrgID
	}

	var groupsResult []appOrgGroup
	err := sa.db.applicationsOrganizationsGroups.FindWithContext(context, filter, &groupsResult, nil)
	if err != nil {
		return nil, errors.WrapErrorAction(logutils.ActionFind, model.TypeAppOrgGroup, &errFields, err)
	}

	result := make([]model.AppOrgGroup, 0)
	if len(groupsResult) == 0 {
		return result, nil
	}

	if appOrgID != "" {
		appOrg, err := sa.getCachedApplicationOrganizationByKey(appOrgID)
		if err != nil || appOrg == nil {
			return nil, errors.WrapErrorData(logutils.StatusMissing, model.TypeApplicationOrganization, &logutils.FieldArgs{"app_org_id": appOrgID}, err)
		}

		result = appOrgGroupsFromStorage(groupsResult, *appOrg)
	} else {
		for _, g := range groupsResult {
			appOrg, err := sa.getCachedApplicationOrganizationByKey(g.AppOrgID)
			if err != nil || appOrg == nil {
				return nil, errors.WrapErrorData(logutils.StatusMissing, model.TypeApplicationOrganization, &logutils.FieldArgs{"app_org_id": g.AppOrgID}, err)
			}

			result = append(result, appOrgGroupFromStorage(&g, *appOrg))
		}
	}
=======
	filter := bson.D{primitive.E{Key: "app_org_id", Value: appOrgID}}
	if key != nil {
		filter = append(filter, primitive.E{Key: *key, Value: id})
	}
	var groupsResult []appOrgGroup
	err := sa.db.applicationsOrganizationsGroups.FindWithContext(context, filter, &groupsResult, nil)
	if err != nil {
		return nil, err
	}

	appOrg, err := sa.getCachedApplicationOrganizationByKey(appOrgID)
	if err != nil {
		return nil, errors.WrapErrorData(logutils.StatusMissing, model.TypeOrganization, &logutils.FieldArgs{"app_org_id": appOrg}, err)
	}

	result := appOrgGroupsFromStorage(groupsResult, *appOrg)
>>>>>>> b5c6af97

	return result, nil
}

// InsertAppOrgGroup inserts a new application organization group
func (sa *Adapter) InsertAppOrgGroup(context TransactionContext, item model.AppOrgGroup) error {
	group := appOrgGroupToStorage(item)

	_, err := sa.db.applicationsOrganizationsGroups.InsertOneWithContext(context, group)
	if err != nil {
		return errors.WrapErrorAction(logutils.ActionInsert, model.TypeAppOrgGroup, nil, err)
	}
	return nil
}

// UpdateAppOrgGroup updates application organization group
func (sa *Adapter) UpdateAppOrgGroup(context TransactionContext, item model.AppOrgGroup) error {
	if context == nil {
		transaction := func(newContext TransactionContext) error {
			return sa.updateAppOrgGroup(newContext, item)
		}
		return sa.PerformTransaction(transaction)
	}

	return sa.updateAppOrgGroup(context, item)
}

func (sa *Adapter) updateAppOrgGroup(context TransactionContext, item model.AppOrgGroup) error {
	roles := appOrgRolesToStorage(item.Roles)

	// update group
	groupFilter := bson.D{primitive.E{Key: "_id", Value: item.ID}}
	groupUpdate := bson.D{
		primitive.E{Key: "$set", Value: bson.D{
			primitive.E{Key: "name", Value: item.Name},
			primitive.E{Key: "description", Value: item.Description},
			primitive.E{Key: "permissions", Value: item.Permissions},
			primitive.E{Key: "roles", Value: roles},
			primitive.E{Key: "system", Value: item.System},
			primitive.E{Key: "date_updated", Value: item.DateUpdated},
		}},
	}

	res, err := sa.db.applicationsOrganizationsGroups.UpdateOneWithContext(context, groupFilter, groupUpdate, nil)
	if err != nil {
		return errors.WrapErrorAction(logutils.ActionUpdate, model.TypeAppOrgGroup, &logutils.FieldArgs{"id": item.ID}, err)
	}
	if res.ModifiedCount != 1 {
		return errors.ErrorAction(logutils.ActionUpdate, model.TypeAppOrgGroup, &logutils.FieldArgs{"id": item.ID, "modified": res.ModifiedCount, "expected": 1})
	}

	// update all accounts that have the group
	accountsFilter := bson.D{primitive.E{Key: "groups.group._id", Value: item.ID}}
	accountsUpdate := bson.D{
		primitive.E{Key: "$set", Value: bson.D{
			primitive.E{Key: "groups.$.group.name", Value: item.Name},
			primitive.E{Key: "groups.$.group.description", Value: item.Description},
			primitive.E{Key: "groups.$.group.permissions", Value: item.Permissions},
			primitive.E{Key: "groups.$.group.roles", Value: roles},
			primitive.E{Key: "groups.$.group.system", Value: item.System},
			primitive.E{Key: "groups.$.group.date_updated", Value: item.DateUpdated},
		}},
	}

	res, err = sa.db.accounts.UpdateManyWithContext(context, accountsFilter, accountsUpdate, nil)
	if err != nil {
		return errors.WrapErrorAction(logutils.ActionUpdate, model.TypeAccount, &logutils.FieldArgs{"groups.group.id": item.ID}, err)
	}
	if res.ModifiedCount != res.MatchedCount {
		return errors.ErrorAction(logutils.ActionUpdate, model.TypeAccount, &logutils.FieldArgs{"groups.group.id": item.ID, "modified": res.ModifiedCount, "expected": res.MatchedCount})
	}

	return nil
}

// DeleteAppOrgGroup deletes application organization group
//   - make sure to call this function once you have verified that there is no any relations
//     in other collections for the group which is supposed to be deleted.
func (sa *Adapter) DeleteAppOrgGroup(id string) error {
	filter := bson.M{"_id": id}
	result, err := sa.db.applicationsOrganizationsGroups.DeleteOne(filter, nil)
	if err != nil {
		return errors.WrapErrorAction(logutils.ActionDelete, model.TypeAppOrgGroup, &logutils.FieldArgs{"_id": id}, err)
	}
	if result == nil {
		return errors.WrapErrorData(logutils.StatusInvalid, "delete result", &logutils.FieldArgs{"_id": id}, err)
	}
	deletedCount := result.DeletedCount
	if deletedCount == 0 {
		return errors.WrapErrorData(logutils.StatusMissing, model.TypeAppOrgGroup, &logutils.FieldArgs{"_id": id}, err)
	}

	return nil
}

// CountGroupsByRoleID counts how many groups there are with the passed role id
func (sa *Adapter) CountGroupsByRoleID(roleID string) (*int64, error) {
	filter := bson.D{primitive.E{Key: "roles._id", Value: roleID}}

	count, err := sa.db.applicationsOrganizationsGroups.CountDocuments(filter)
	if err != nil {
		return nil, errors.WrapErrorAction(logutils.ActionCount, model.TypeAppOrgGroup, &logutils.FieldArgs{"roles._id": roleID}, err)
	}
	return &count, nil
}

// LoadAPIKeys finds all api key documents in the DB
func (sa *Adapter) LoadAPIKeys() ([]model.APIKey, error) {
	filter := bson.D{}
	var result []model.APIKey
	err := sa.db.apiKeys.Find(filter, &result, nil)
	if err != nil {
		return nil, errors.WrapErrorAction(logutils.ActionLoad, model.TypeAPIKey, nil, err)
	}

	return result, nil
}

// InsertAPIKey inserts an API key
func (sa *Adapter) InsertAPIKey(context TransactionContext, apiKey model.APIKey) (*model.APIKey, error) {
	_, err := sa.db.apiKeys.InsertOneWithContext(context, apiKey)
	if err != nil {
		return nil, errors.WrapErrorAction(logutils.ActionInsert, model.TypeAPIKey, &logutils.FieldArgs{"_id": apiKey.ID}, err)
	}
	return &apiKey, nil
}

// UpdateAPIKey updates the API key in storage
func (sa *Adapter) UpdateAPIKey(apiKey model.APIKey) error {
	filter := bson.M{"_id": apiKey.ID}
	err := sa.db.apiKeys.ReplaceOne(filter, apiKey, nil)
	if err != nil {
		return errors.WrapErrorAction(logutils.ActionUpdate, model.TypeAPIKey, &logutils.FieldArgs{"_id": apiKey.ID}, err)
	}

	return nil
}

// DeleteAPIKey deletes the API key from storage
func (sa *Adapter) DeleteAPIKey(ID string) error {
	filter := bson.M{"_id": ID}
	result, err := sa.db.apiKeys.DeleteOne(filter, nil)
	if err != nil {
		return errors.WrapErrorAction(logutils.ActionDelete, model.TypeAPIKey, &logutils.FieldArgs{"_id": ID}, err)
	}
	if result == nil {
		return errors.WrapErrorData(logutils.StatusInvalid, "delete result", &logutils.FieldArgs{"_id": ID}, err)
	}
	deletedCount := result.DeletedCount
	if deletedCount == 0 {
		return errors.WrapErrorData(logutils.StatusMissing, model.TypeAPIKey, &logutils.FieldArgs{"_id": ID}, err)
	}

	return nil
}

// LoadIdentityProviders finds all identity providers documents in the DB
func (sa *Adapter) LoadIdentityProviders() ([]model.IdentityProvider, error) {
	filter := bson.D{}
	var result []model.IdentityProvider
	err := sa.db.identityProviders.Find(filter, &result, nil)
	if err != nil {
		return nil, errors.WrapErrorAction(logutils.ActionFind, model.TypeIdentityProvider, nil, err)
	}
	if len(result) == 0 {
		return nil, errors.WrapErrorData(logutils.StatusMissing, model.TypeIdentityProvider, nil, err)
	}

	return result, nil

}

// UpdateProfile updates a profile
func (sa *Adapter) UpdateProfile(context TransactionContext, profile model.Profile) error {
	filter := bson.D{primitive.E{Key: "profile.id", Value: profile.ID}}

	now := time.Now().UTC()
	profileUpdate := bson.D{
		primitive.E{Key: "$set", Value: bson.D{
			primitive.E{Key: "profile.photo_url", Value: profile.PhotoURL},
			primitive.E{Key: "profile.first_name", Value: profile.FirstName},
			primitive.E{Key: "profile.last_name", Value: profile.LastName},
			primitive.E{Key: "profile.email", Value: profile.Email},
			primitive.E{Key: "profile.phone", Value: profile.Phone},
			primitive.E{Key: "profile.birth_year", Value: profile.BirthYear},
			primitive.E{Key: "profile.address", Value: profile.Address},
			primitive.E{Key: "profile.zip_code", Value: profile.ZipCode},
			primitive.E{Key: "profile.state", Value: profile.State},
			primitive.E{Key: "profile.country", Value: profile.Country},
			primitive.E{Key: "profile.date_updated", Value: &now},
			primitive.E{Key: "profile.unstructured_properties", Value: profile.UnstructuredProperties},
		}},
	}

	res, err := sa.db.accounts.UpdateManyWithContext(context, filter, profileUpdate, nil)
	if err != nil {
		return errors.WrapErrorAction(logutils.ActionUpdate, model.TypeProfile, nil, err)
	}
	sa.logger.Infof("modified %d profile copies", res.ModifiedCount)

	return nil
}

// FindProfiles finds profiles by app id, authtype id and account auth type identifier
func (sa *Adapter) FindProfiles(appID string, authTypeID string, accountAuthTypeIdentifier string) ([]model.Profile, error) {
	pipeline := []bson.M{
		{"$match": bson.M{"auth_types.auth_type_id": authTypeID, "auth_types.identifier": accountAuthTypeIdentifier}},
		{"$lookup": bson.M{
			"from":         "applications_organizations",
			"localField":   "app_org_id",
			"foreignField": "_id",
			"as":           "app_org",
		}},
		{"$match": bson.M{"app_org.app_id": appID}},
	}
	var accounts []account
	err := sa.db.accounts.Aggregate(pipeline, &accounts, nil)
	if err != nil {
		return nil, errors.WrapErrorAction(logutils.ActionFind, model.TypeAccount, &logutils.FieldArgs{"app_id": appID, "auth_types.id": authTypeID, "auth_types.identifier": accountAuthTypeIdentifier}, err)
	}
	if len(accounts) == 0 {
		//not found
		return nil, nil
	}

	result := profilesFromStorage(accounts, *sa)
	return result, nil
}

// CreateGlobalConfig creates global config
func (sa *Adapter) CreateGlobalConfig(context TransactionContext, globalConfig *model.GlobalConfig) error {
	if globalConfig == nil {
		return errors.ErrorData(logutils.StatusInvalid, logutils.TypeArg, logutils.StringArgs("global_config"))
	}

	_, err := sa.db.globalConfig.InsertOneWithContext(context, globalConfig)
	if err != nil {
		return errors.WrapErrorAction(logutils.ActionInsert, model.TypeGlobalConfig, &logutils.FieldArgs{"setting": globalConfig.Setting}, err)
	}

	return nil
}

// GetGlobalConfig give config
func (sa *Adapter) GetGlobalConfig() (*model.GlobalConfig, error) {
	filter := bson.D{}
	var result []model.GlobalConfig
	err := sa.db.globalConfig.Find(filter, &result, nil)
	if err != nil {
		return nil, errors.WrapErrorAction(logutils.ActionFind, model.TypeGlobalConfig, nil, err)
	}
	if len(result) == 0 {
		//no record
		return nil, nil
	}
	return &result[0], nil

}

// DeleteGlobalConfig deletes the global configuration from storage
func (sa *Adapter) DeleteGlobalConfig(context TransactionContext) error {
	delFilter := bson.D{}
	_, err := sa.db.globalConfig.DeleteManyWithContext(context, delFilter, nil)
	if err != nil {
		return errors.WrapErrorAction(logutils.ActionDelete, model.TypeGlobalConfig, nil, err)
	}

	return nil
}

// FindOrganization finds an organization
func (sa *Adapter) FindOrganization(id string) (*model.Organization, error) {
	return sa.getCachedOrganization(id)
}

// FindSystemOrganization finds the system organization (only one)
func (sa *Adapter) FindSystemOrganization() (*model.Organization, error) {
	organizations, err := sa.getCachedOrganizations()
	if err != nil {
		return nil, errors.WrapErrorAction(logutils.ActionLoadCache, model.TypeOrganization, nil, err)
	}

	for _, org := range organizations {
		if org.System {
			return &org, nil
		}
	}

	return nil, nil
}

// FindOrganizations finds all organizations
func (sa *Adapter) FindOrganizations() ([]model.Organization, error) {
	return sa.getCachedOrganizations()
}

// InsertOrganization inserts an organization
func (sa *Adapter) InsertOrganization(context TransactionContext, organization model.Organization) (*model.Organization, error) {
	org := organizationToStorage(&organization)

	_, err := sa.db.organizations.InsertOneWithContext(context, org)
	if err != nil {
		return nil, errors.WrapErrorAction(logutils.ActionInsert, model.TypeOrganization, nil, err)
	}

	return &organization, nil
}

// UpdateOrganization updates an organization
func (sa *Adapter) UpdateOrganization(ID string, name string, requestType string, organizationDomains []string) error {

	now := time.Now()
	//TODO - use pointers and update only what not nil
	updatOrganizationFilter := bson.D{primitive.E{Key: "_id", Value: ID}}
	updateOrganization := bson.D{
		primitive.E{Key: "$set", Value: bson.D{
			primitive.E{Key: "name", Value: name},
			primitive.E{Key: "type", Value: requestType},
			primitive.E{Key: "config.domains", Value: organizationDomains},
			primitive.E{Key: "config.date_updated", Value: now},
			primitive.E{Key: "date_updated", Value: now},
		}},
	}

	result, err := sa.db.organizations.UpdateOne(updatOrganizationFilter, updateOrganization, nil)
	if err != nil {
		return errors.WrapErrorAction(logutils.ActionUpdate, model.TypeOrganization, &logutils.FieldArgs{"id": ID}, err)
	}
	if result.MatchedCount == 0 {
		return errors.WrapErrorData(logutils.StatusMissing, model.TypeOrganization, &logutils.FieldArgs{"id": ID}, err)
	}

	return nil
}

// loadOrganizations gets the organizations
func (sa *Adapter) loadOrganizations() ([]model.Organization, error) {
	//no transactions for get operations..

	//1. find the organizations
	orgsFilter := bson.D{}
	var orgsResult []organization
	err := sa.db.organizations.Find(orgsFilter, &orgsResult, nil)
	if err != nil {
		return nil, errors.WrapErrorAction(logutils.ActionLoad, model.TypeOrganization, nil, err)
	}
	if len(orgsResult) == 0 {
		//no data
		return make([]model.Organization, 0), nil
	}

	//2. prepare the response
	organizations := organizationsFromStorage(orgsResult)
	return organizations, nil
}

// loadApplications loads all applications
func (sa *Adapter) loadApplications() ([]model.Application, error) {
	filter := bson.D{}
	var result []application
	err := sa.db.applications.Find(filter, &result, nil)
	if err != nil {
		return nil, errors.WrapErrorAction(logutils.ActionLoad, model.TypeApplication, nil, err)
	}

	if len(result) == 0 {
		//no data
		return make([]model.Application, 0), nil
	}

	applications := applicationsFromStorage(result)
	return applications, nil
}

// InsertApplication inserts an application
func (sa *Adapter) InsertApplication(context TransactionContext, application model.Application) (*model.Application, error) {
	app := applicationToStorage(&application)

	_, err := sa.db.applications.InsertOneWithContext(context, app)
	if err != nil {
		return nil, errors.WrapErrorAction(logutils.ActionInsert, model.TypeApplication, nil, err)
	}

	return &application, nil
}

// SaveApplication saves an application
func (sa *Adapter) SaveApplication(context TransactionContext, application model.Application) error {
	filter := bson.D{primitive.E{Key: "_id", Value: application.ID}}
	app := applicationToStorage(&application)

	err := sa.db.applications.ReplaceOneWithContext(context, filter, app, nil)
	if err != nil {
		return errors.WrapErrorAction(logutils.ActionSave, model.TypeApplication, &logutils.FieldArgs{"id": app.ID}, err)
	}

	return nil
}

// FindApplication finds application
func (sa *Adapter) FindApplication(context TransactionContext, ID string) (*model.Application, error) {
	if context != nil {
		filter := bson.D{primitive.E{Key: "_id", Value: ID}}

		var app application
		err := sa.db.applications.FindOneWithContext(context, filter, &app, nil)
		if err != nil {
			return nil, errors.WrapErrorAction(logutils.ActionFind, model.TypeApplication, &logutils.FieldArgs{"_id": ID}, err)
		}

		modelApp := applicationFromStorage(&app)
		return &modelApp, nil
	}
	return sa.getCachedApplication(ID)
}

// FindApplications finds applications
func (sa *Adapter) FindApplications() ([]model.Application, error) {
	return sa.getCachedApplications()
}

// loadAppConfigs loads all application configs
func (sa *Adapter) loadAppConfigs() ([]model.ApplicationConfig, error) {
	filter := bson.D{}
	options := options.Find()
	options.SetSort(bson.D{primitive.E{Key: "app_type_id", Value: 1}, primitive.E{Key: "app_org_id", Value: 1}, primitive.E{Key: "version.version_numbers.major", Value: -1}, primitive.E{Key: "version.version_numbers.minor", Value: -1}, primitive.E{Key: "version.version_numbers.patch", Value: -1}}) //sort by version numbers
	var list []applicationConfig

	err := sa.db.applicationConfigs.Find(filter, &list, options)
	if err != nil {
		return nil, errors.WrapErrorAction(logutils.ActionFind, model.TypeApplicationConfig, nil, err)
	}

	result := make([]model.ApplicationConfig, len(list))
	for i, item := range list {
		var appOrg *model.ApplicationOrganization
		if item.AppOrgID != nil {
			appOrg, err = sa.getCachedApplicationOrganizationByKey(*item.AppOrgID)
			if err != nil {
				return nil, errors.WrapErrorAction(logutils.ActionLoadCache, model.TypeApplicationOrganization, nil, err)
			}
		}

		_, appType, err := sa.getCachedApplicationType(item.AppTypeID)
		if err != nil || appType == nil {
			return nil, errors.WrapErrorAction(logutils.ActionLoadCache, model.TypeApplicationType, nil, err)
		}
		result[i] = appConfigFromStorage(&item, appOrg, *appType)
	}

	return result, nil
}

// FindAppConfigs finds appconfigs
func (sa *Adapter) FindAppConfigs(appTypeID string, appOrgID *string, versionNumbers *model.VersionNumbers) ([]model.ApplicationConfig, error) {
	return sa.getCachedApplicationConfigByAppTypeIDAndVersion(appTypeID, appOrgID, versionNumbers)
}

// FindAppConfigByVersion finds the most recent app config for the specified version
func (sa *Adapter) FindAppConfigByVersion(appTypeID string, appOrgID *string, versionNumbers model.VersionNumbers) (*model.ApplicationConfig, error) {
	configs, err := sa.getCachedApplicationConfigByAppTypeIDAndVersion(appTypeID, appOrgID, &versionNumbers)
	if err != nil {
		return nil, err
	}
	if len(configs) == 0 {
		return nil, nil
	}
	return &configs[0], nil
}

// FindAppConfigByID finds appconfig by ID
func (sa *Adapter) FindAppConfigByID(ID string) (*model.ApplicationConfig, error) {
	return sa.getCachedApplicationConfigByID(ID)
}

// InsertAppConfig inserts an appconfig
func (sa *Adapter) InsertAppConfig(item model.ApplicationConfig) (*model.ApplicationConfig, error) {
	appConfig := appConfigToStorage(item)
	_, err := sa.db.applicationConfigs.InsertOne(appConfig)
	if err != nil {
		return nil, errors.WrapErrorAction(logutils.ActionInsert, model.TypeApplicationConfig, nil, err)
	}

	return &item, nil
}

// UpdateAppConfig updates an appconfig
func (sa *Adapter) UpdateAppConfig(ID string, appType model.ApplicationType, appOrg *model.ApplicationOrganization, version model.Version, data map[string]interface{}) error {
	now := time.Now()
	//TODO - use pointers and update only what not nil
	updatAppConfigFilter := bson.D{primitive.E{Key: "_id", Value: ID}}
	updateItem := bson.D{primitive.E{Key: "date_updated", Value: now}, primitive.E{Key: "app_type_id", Value: appType.ID}, primitive.E{Key: "version", Value: version}}
	// if version != "" {
	// 	updateItem = append(updateItem, primitive.E{Key: "version.date_updated", Value: now}, primitive.E{Key: "version.version_numbers", Value: versionNumbers}, primitive.E{Key: "version.app_type", Value: appType})
	// }
	if appOrg != nil {
		updateItem = append(updateItem, primitive.E{Key: "app_org_id", Value: appOrg.ID})
	} else {
		updateItem = append(updateItem, primitive.E{Key: "app_org_id", Value: nil})
	}

	if data != nil {
		updateItem = append(updateItem, primitive.E{Key: "data", Value: data})
	}

	updateAppConfig := bson.D{
		primitive.E{Key: "$set", Value: updateItem},
	}
	result, err := sa.db.applicationConfigs.UpdateOne(updatAppConfigFilter, updateAppConfig, nil)
	if err != nil {
		return errors.WrapErrorAction(logutils.ActionUpdate, model.TypeApplicationConfig, &logutils.FieldArgs{"id": ID}, err)
	}
	if result.MatchedCount == 0 {
		return errors.WrapErrorData(logutils.StatusMissing, model.TypeApplicationConfig, &logutils.FieldArgs{"id": ID}, err)
	}

	return nil
}

// DeleteAppConfig deletes an appconfig
func (sa *Adapter) DeleteAppConfig(ID string) error {
	filter := bson.M{"_id": ID}
	result, err := sa.db.applicationConfigs.DeleteOne(filter, nil)
	if err != nil {
		return errors.WrapErrorAction(logutils.ActionDelete, model.TypeApplicationConfig, &logutils.FieldArgs{"_id": ID}, err)
	}
	if result == nil {
		return errors.WrapErrorData(logutils.StatusInvalid, "delete result", &logutils.FieldArgs{"_id": ID}, err)
	}
	deletedCount := result.DeletedCount
	if deletedCount == 0 {
		return errors.WrapErrorData(logutils.StatusMissing, model.TypeApplicationConfig, &logutils.FieldArgs{"_id": ID}, err)
	}

	return nil
}

// FindApplicationType finds an application type by ID or identifier
func (sa *Adapter) FindApplicationType(id string) (*model.ApplicationType, error) {
	app, appType, err := sa.getCachedApplicationType(id)
	if err != nil {
		return nil, errors.WrapErrorAction(logutils.ActionFind, model.TypeApplicationType, nil, err)
	}

	appType.Application = *app

	return appType, nil
}

// loadApplicationsOrganizations loads all applications organizations
func (sa *Adapter) loadApplicationsOrganizations() ([]model.ApplicationOrganization, error) {
	filter := bson.D{}
	var list []applicationOrganization
	err := sa.db.applicationsOrganizations.Find(filter, &list, nil)
	if err != nil {
		return nil, errors.WrapErrorAction(logutils.ActionLoad, model.TypeApplicationOrganization, nil, err)
	}
	if len(list) == 0 {
		//no data
		return nil, nil
	}

	result := make([]model.ApplicationOrganization, len(list))
	for i, item := range list {
		//we have organizations and applications cached
		application, err := sa.getCachedApplication(item.AppID)
		if err != nil {
			return nil, errors.WrapErrorAction(logutils.ActionLoadCache, model.TypeApplication, nil, err)
		}
		if application == nil {
			return nil, errors.ErrorData(logutils.StatusMissing, model.TypeApplication, &logutils.FieldArgs{"app_id": item.AppID})
		}
		organization, err := sa.getCachedOrganization(item.OrgID)
		if err != nil {
			return nil, errors.WrapErrorAction(logutils.ActionLoadCache, model.TypeOrganization, nil, err)
		}
		if organization == nil {
			return nil, errors.ErrorData(logutils.StatusMissing, model.TypeOrganization, &logutils.FieldArgs{"org_id": item.OrgID})
		}

		result[i] = applicationOrganizationFromStorage(item, *application, *organization)
	}
	return result, nil

}

// FindApplicationOrganization finds application organization
func (sa *Adapter) FindApplicationOrganization(appID string, orgID string) (*model.ApplicationOrganization, error) {
	return sa.getCachedApplicationOrganization(appID, orgID)
}

// FindApplicationsOrganizations finds application organizations
func (sa *Adapter) FindApplicationsOrganizations() ([]model.ApplicationOrganization, error) {
	return sa.getCachedApplicationOrganizations()
}

// FindApplicationsOrganizationsByOrgID finds applications organizations by orgID
func (sa *Adapter) FindApplicationsOrganizationsByOrgID(orgID string) ([]model.ApplicationOrganization, error) {

	cachedAppOrgs, err := sa.getCachedApplicationOrganizations()
	if err != nil {
		return nil, errors.WrapErrorAction(logutils.ActionLoadCache, model.TypeApplicationOrganization, nil, err)
	}

	result := make([]model.ApplicationOrganization, 0)
	for _, appOrg := range cachedAppOrgs {
		if appOrg.Organization.ID == orgID {
			result = append(result, appOrg)
		}
	}

	return result, nil
}

// FindApplicationOrganizations finds applications organizations by appID or orgID
func (sa *Adapter) FindApplicationOrganizations(appID *string, orgID *string) ([]model.ApplicationOrganization, error) {
	cachedAppOrgs, err := sa.getCachedApplicationOrganizations()
	if err != nil {
		return nil, errors.WrapErrorAction(logutils.ActionLoadCache, model.TypeApplicationOrganization, nil, err)
	}

	result := make([]model.ApplicationOrganization, 0)
	for _, appOrg := range cachedAppOrgs {
		if orgID == nil || appOrg.Organization.ID == *orgID {
			if appID == nil || appOrg.Application.ID == *appID {
				result = append(result, appOrg)
			}
		}
	}

	return result, nil
}

// FindApplicationOrganizationByID finds applications organizations by ID
func (sa *Adapter) FindApplicationOrganizationByID(ID string) (*model.ApplicationOrganization, error) {
	cachedAppOrgs, err := sa.getCachedApplicationOrganizations()
	if err != nil {
		return nil, errors.WrapErrorAction(logutils.ActionLoadCache, model.TypeApplicationOrganization, nil, err)
	}

	for _, appOrg := range cachedAppOrgs {
		if appOrg.ID == ID {
			return &appOrg, nil
		}
	}

	return nil, nil
}

// InsertApplicationOrganization inserts an application organization
func (sa *Adapter) InsertApplicationOrganization(context TransactionContext, applicationOrganization model.ApplicationOrganization) (*model.ApplicationOrganization, error) {
	appOrg := applicationOrganizationToStorage(applicationOrganization)

	_, err := sa.db.applicationsOrganizations.InsertOneWithContext(context, appOrg)
	if err != nil {
		return nil, errors.WrapErrorAction(logutils.ActionInsert, model.TypeApplicationOrganization, nil, err)
	}

	return &applicationOrganization, nil
}

// UpdateApplicationOrganization updates an application organization
func (sa *Adapter) UpdateApplicationOrganization(context TransactionContext, applicationOrganization model.ApplicationOrganization) error {
	appOrg := applicationOrganizationToStorage(applicationOrganization)
	now := time.Now()

	filter := bson.M{"_id": applicationOrganization.ID}
	update := bson.D{primitive.E{Key: "date_updated", Value: now},
		primitive.E{Key: "identity_providers_settings", Value: appOrg.IdentityProvidersSettings},
		primitive.E{Key: "supported_auth_types", Value: appOrg.SupportedAuthTypes},
		primitive.E{Key: "logins_sessions_settings", Value: appOrg.LoginsSessionsSetting},
		primitive.E{Key: "services_ids", Value: appOrg.ServicesIDs}}

	updateAppOrg := bson.D{
		primitive.E{Key: "$set", Value: update},
	}

	res, err := sa.db.applicationsOrganizations.UpdateOneWithContext(context, filter, updateAppOrg, nil)
	if err != nil {
		return errors.WrapErrorAction(logutils.ActionUpdate, model.TypeApplicationOrganization, nil, err)
	}
	if res.ModifiedCount != 1 {
		return errors.ErrorAction(logutils.ActionUpdate, model.TypeApplicationOrganization, &logutils.FieldArgs{"unexpected modified count": res.ModifiedCount})
	}
	if err != nil {
		return errors.WrapErrorAction(logutils.ActionUpdate, model.TypeApplicationOrganization, nil, err)
	}

	return nil
}

// FindDevice finds a device by device id and account id
func (sa *Adapter) FindDevice(context TransactionContext, deviceID string, accountID string) (*model.Device, error) {
	filter := bson.D{primitive.E{Key: "device_id", Value: deviceID},
		primitive.E{Key: "account_id", Value: accountID}}
	var result []device

	err := sa.db.devices.FindWithContext(context, filter, &result, nil)
	if err != nil {
		return nil, errors.WrapErrorAction(logutils.ActionFind, model.TypeDevice, nil, err)
	}
	if len(result) == 0 {
		//no record
		return nil, nil
	}
	device := result[0]

	deviceRes := deviceFromStorage(device)
	return &deviceRes, nil
}

// InsertDevice inserts a device
func (sa *Adapter) InsertDevice(context TransactionContext, device model.Device) (*model.Device, error) {
	//insert in devices
	storageDevice := deviceToStorage(&device)
	_, err := sa.db.devices.InsertOneWithContext(context, storageDevice)
	if err != nil {
		return nil, errors.WrapErrorAction(logutils.ActionInsert, model.TypeDevice, nil, err)
	}

	//insert in account record - we keep a device copy there too
	filter := bson.M{"_id": device.Account.ID}
	update := bson.D{
		primitive.E{Key: "$push", Value: bson.D{
			primitive.E{Key: "devices", Value: storageDevice},
		}},
	}
	res, err := sa.db.accounts.UpdateOneWithContext(context, filter, update, nil)
	if err != nil {
		return nil, errors.WrapErrorAction(logutils.ActionUpdate, model.TypeAccount, logutils.StringArgs("inserting device"), err)
	}
	if res.ModifiedCount != 1 {
		return nil, errors.ErrorAction(logutils.ActionUpdate, model.TypeAccount, &logutils.FieldArgs{"unexpected modified count": res.ModifiedCount})
	}

	return &device, nil
}

// InsertAuthType inserts an auth type
func (sa *Adapter) InsertAuthType(context TransactionContext, authType model.AuthType) (*model.AuthType, error) {
	_, err := sa.db.authTypes.InsertOneWithContext(context, authType)
	if err != nil {
		return nil, errors.WrapErrorAction(logutils.ActionInsert, model.TypeAuthType, nil, err)
	}

	return &authType, nil
}

// UpdateAuthTypes updates an auth type
func (sa *Adapter) UpdateAuthTypes(ID string, code string, description string, isExternal bool, isAnonymous bool,
	useCredentials bool, ignoreMFA bool, params map[string]interface{}) error {

	now := time.Now()
	updateAuthTypeFilter := bson.D{primitive.E{Key: "_id", Value: ID}}
	updateAuthType := bson.D{
		primitive.E{Key: "$set", Value: bson.D{
			primitive.E{Key: "code", Value: code},
			primitive.E{Key: "description", Value: description},
			primitive.E{Key: "is_external", Value: isExternal},
			primitive.E{Key: "is_anonymous", Value: isAnonymous},
			primitive.E{Key: "use_credentials", Value: useCredentials},
			primitive.E{Key: "ignore_mfa", Value: ignoreMFA},
			primitive.E{Key: "params", Value: params},
			primitive.E{Key: "date_updated", Value: now},
		}},
	}

	result, err := sa.db.authTypes.UpdateOne(updateAuthTypeFilter, updateAuthType, nil)
	if err != nil {
		return errors.WrapErrorAction(logutils.ActionUpdate, model.TypeAuthType, &logutils.FieldArgs{"id": ID}, err)
	}
	if result.MatchedCount == 0 {
		return errors.WrapErrorData(logutils.StatusMissing, model.TypeAuthType, &logutils.FieldArgs{"id": ID}, err)
	}

	return nil
}

// ============================== ServiceRegs ==============================

// MigrateServiceRegs migrates all service registrations from the service_regs collection to the service_registrations collection
// TODO: Remove this once all necessary migrations are complete
func (sa *Adapter) MigrateServiceRegs() error {
	transaction := func(context TransactionContext) error {
		filter := bson.M{"core_host": sa.host}
		count, err := sa.db.serviceRegistrations.CountDocumentsWithContext(context, filter)
		if err != nil {
			return errors.WrapErrorAction(logutils.ActionFind, model.TypeServiceReg, &logutils.FieldArgs{"core_host": sa.host, "service_id": "all"}, err)
		}

		if count > 0 {
			return nil
		}

		filter = bson.M{}
		var results []model.ServiceRegistration
		err = sa.db.serviceRegs.FindWithContext(context, filter, &results, nil)
		if err != nil {
			return errors.WrapErrorAction(logutils.ActionFind, model.TypeServiceReg, &logutils.FieldArgs{"service_id": "all"}, err)
		}

		if results != nil {
			var registrations []interface{}
			for _, res := range results {
				res.CoreHost = sa.host
				registrations = append(registrations, res)
			}

			_, err := sa.db.serviceRegistrations.InsertManyWithContext(context, registrations, nil)
			if err != nil {
				return errors.WrapErrorAction(logutils.ActionInsert, model.TypeServiceReg, nil, err)
			}
		}
		return nil
	}
	return sa.PerformTransaction(transaction)
}

// loadServiceRegs fetches all service registration records
func (sa *Adapter) loadServiceRegs() ([]model.ServiceRegistration, error) {
	filter := bson.M{"core_host": sa.host}
	var result []model.ServiceRegistration
	err := sa.db.serviceRegistrations.Find(filter, &result, nil)
	if err != nil {
		return nil, errors.WrapErrorAction(logutils.ActionFind, model.TypeServiceReg, &logutils.FieldArgs{"core_host": sa.host, "service_id": "all"}, err)
	}

	if result == nil {
		result = []model.ServiceRegistration{}
	}

	return result, nil
}

// FindServiceRegs fetches the requested service registration records
func (sa *Adapter) FindServiceRegs(serviceIDs []string) []model.ServiceRegistration {
	return sa.getCachedServiceRegs(serviceIDs)
}

// FindServiceReg finds the service registration in storage
func (sa *Adapter) FindServiceReg(serviceID string) (*model.ServiceRegistration, error) {
	return sa.getCachedServiceReg(serviceID)
}

// InsertServiceReg inserts the service registration to storage
func (sa *Adapter) InsertServiceReg(reg *model.ServiceRegistration) error {
	reg.CoreHost = sa.host
	_, err := sa.db.serviceRegistrations.InsertOne(reg)
	if err != nil {
		return errors.WrapErrorAction(logutils.ActionInsert, model.TypeServiceReg, &logutils.FieldArgs{"core_host": sa.host, "service_id": reg.Registration.ServiceID}, err)
	}

	return nil
}

// UpdateServiceReg updates the service registration in storage
func (sa *Adapter) UpdateServiceReg(reg *model.ServiceRegistration) error {
	reg.CoreHost = sa.host
	filter := bson.M{"core_host": reg.CoreHost, "registration.service_id": reg.Registration.ServiceID}
	err := sa.db.serviceRegistrations.ReplaceOne(filter, reg, nil)
	if err != nil {
		return errors.WrapErrorAction(logutils.ActionUpdate, model.TypeServiceReg, &logutils.FieldArgs{"core_host": reg.CoreHost, "service_id": reg.Registration.ServiceID}, err)
	}

	return nil
}

// SaveServiceReg saves the service registration to the storage
func (sa *Adapter) SaveServiceReg(reg *model.ServiceRegistration, immediateCache bool) error {
	if reg == nil {
		return nil
	}

	reg.CoreHost = sa.host
	filter := bson.M{"core_host": reg.CoreHost, "registration.service_id": reg.Registration.ServiceID}
	opts := options.Replace().SetUpsert(true)
	err := sa.db.serviceRegistrations.ReplaceOne(filter, reg, opts)
	if err != nil {
		return errors.WrapErrorAction(logutils.ActionSave, model.TypeServiceReg, &logutils.FieldArgs{"core_host": reg.CoreHost, "service_id": reg.Registration.ServiceID}, err)
	}

	if immediateCache {
		sa.cacheServiceReg(*reg)
	}

	return nil
}

// DeleteServiceReg deletes the service registration from storage
func (sa *Adapter) DeleteServiceReg(serviceID string) error {
	filter := bson.M{"core_host": sa.host, "registration.service_id": serviceID}
	result, err := sa.db.serviceRegistrations.DeleteOne(filter, nil)
	if err != nil {
		return errors.WrapErrorAction(logutils.ActionDelete, model.TypeServiceReg, &logutils.FieldArgs{"core_host": sa.host, "service_id": serviceID}, err)
	}
	if result == nil {
		return errors.WrapErrorData(logutils.StatusInvalid, "delete result", &logutils.FieldArgs{"core_host": sa.host, "service_id": serviceID}, err)
	}
	deletedCount := result.DeletedCount
	if deletedCount == 0 {
		return errors.WrapErrorData(logutils.StatusMissing, model.TypeServiceReg, &logutils.FieldArgs{"core_host": sa.host, "service_id": serviceID}, err)
	}

	return nil
}

// FindServiceAuthorization finds the service authorization in storage
func (sa *Adapter) FindServiceAuthorization(userID string, serviceID string) (*model.ServiceAuthorization, error) {
	filter := bson.M{"user_id": userID, "service_id": serviceID}
	var reg *model.ServiceAuthorization
	err := sa.db.serviceAuthorizations.FindOne(filter, &reg, nil)
	if err != nil {
		return nil, errors.WrapErrorAction(logutils.ActionFind, model.TypeServiceAuthorization, &logutils.FieldArgs{"user_id": userID, "service_id": serviceID}, err)
	}

	return reg, nil
}

// SaveServiceAuthorization saves the service authorization to storage
func (sa *Adapter) SaveServiceAuthorization(authorization *model.ServiceAuthorization) error {
	filter := bson.M{"user_id": authorization.UserID, "service_id": authorization.ServiceID}
	opts := options.Replace().SetUpsert(true)
	err := sa.db.serviceAuthorizations.ReplaceOne(filter, authorization, opts)
	if err != nil {
		return errors.WrapErrorAction(logutils.ActionSave, model.TypeServiceAuthorization, &logutils.FieldArgs{"user_id": authorization.UserID, "service_id": authorization.ServiceID}, err)
	}

	return nil
}

// DeleteServiceAuthorization deletes the service authorization from storage
func (sa *Adapter) DeleteServiceAuthorization(userID string, serviceID string) error {
	filter := bson.M{"user_id": userID, "service_id": serviceID}
	result, err := sa.db.serviceAuthorizations.DeleteOne(filter, nil)
	if err != nil {
		return errors.WrapErrorAction(logutils.ActionDelete, model.TypeServiceAuthorization, &logutils.FieldArgs{"user_id": userID, "service_id": serviceID}, err)
	}
	if result == nil {
		return errors.WrapErrorData(logutils.StatusInvalid, "delete result", &logutils.FieldArgs{"user_id": userID, "service_id": serviceID}, err)
	}
	deletedCount := result.DeletedCount
	if deletedCount == 0 {
		return errors.WrapErrorData(logutils.StatusMissing, model.TypeServiceAuthorization, &logutils.FieldArgs{"user_id": userID, "service_id": serviceID}, err)
	}

	return nil
}

// SaveDevice saves device
func (sa *Adapter) SaveDevice(context TransactionContext, device *model.Device) error {
	if device == nil {
		return errors.ErrorData(logutils.StatusInvalid, logutils.TypeArg, logutils.StringArgs("device"))
	}

	storageDevice := deviceToStorage(device)

	filter := bson.M{"_id": device.ID}
	opts := options.Replace().SetUpsert(true)
	err := sa.db.devices.ReplaceOneWithContext(context, filter, storageDevice, opts)
	if err != nil {
		return errors.WrapErrorAction(logutils.ActionSave, model.TypeDevice, &logutils.FieldArgs{"device_id": device.ID}, nil)
	}

	return nil
}

// DeleteDevice deletes a device
func (sa *Adapter) DeleteDevice(context TransactionContext, id string) error {
	filter := bson.M{"_id": id}
	res, err := sa.db.devices.DeleteOneWithContext(context, filter, nil)
	if err != nil {
		return errors.WrapErrorAction(logutils.ActionDelete, model.TypeDevice, nil, err)
	}
	if res.DeletedCount != 1 {
		return errors.ErrorAction(logutils.ActionDelete, model.TypeDevice, logutils.StringArgs("unexpected deleted count"))
	}

	return nil
}

func (sa *Adapter) getFilterForParams(params map[string]interface{}) bson.M {
	filter := bson.M{}
	for k, v := range params {
		if k == "id" {
			k = "_id"
		}
		if v != nil && reflect.TypeOf(v).Kind() == reflect.Slice {
			filter[k] = bson.M{"$in": v}
		} else if v != nil && reflect.TypeOf(v).Kind() == reflect.Map {
			vMap, ok := v.(map[string]interface{})
			if ok {
				op, okOp := vMap["operation"].(string)
				val, okVal := vMap["value"]
				if okOp && okVal {
					if op == "any" {
						if val != nil && reflect.TypeOf(val).Kind() == reflect.Slice {
							filter[k] = bson.M{"$elemMatch": bson.M{"$in": val}}
						} else {
							filter[k] = bson.M{"$elemMatch": val}
						}
					}
					continue
				}
			}
			filter[k] = v
		} else if v == "$exists" {
			filter[k] = bson.M{"$exists": true}
		} else {
			filter[k] = v
		}
	}
	return filter
}

func (sa *Adapter) getProjectionForKeys(keys []string) bson.D {
	projection := bson.D{}
	usesID := false
	for _, k := range keys {
		if k == "id" {
			k = "_id"
			usesID = true
		}
		projection = append(projection, bson.E{Key: k, Value: 1})
	}
	if !usesID {
		projection = append(projection, bson.E{Key: "_id", Value: 0})
	}
	return projection
}

func (sa *Adapter) convertIDs(results []map[string]interface{}) {
	for _, result := range results {
		sa.convertID(result)
	}
}

func (sa *Adapter) convertID(result map[string]interface{}) {
	for k, v := range result {
		if k == "_id" {
			result["id"] = v
			delete(result, "_id")
		}
		//TODO: recursively search for embedded _id if necessary
		// if v != nil && reflect.TypeOf(v).Kind() == reflect.Map {
		// 	mapVal := v.(map[string]interface{})
		// 	sa.convertID(mapVal)
		// 	result[k] = mapVal
		// }
	}
}

func (sa *Adapter) abortTransaction(sessionContext mongo.SessionContext) {
	err := sessionContext.AbortTransaction(sessionContext)
	if err != nil {
		sa.logger.Errorf("error aborting a transaction - %s", err)
	}
}

func (sa *Adapter) getUpdateManyError(res *mongo.UpdateResult, err error, dataType logutils.MessageDataType, key string, value string) error {
	if err != nil {
		return errors.WrapErrorAction(logutils.ActionUpdate, dataType, &logutils.FieldArgs{key: value}, err)
	}
	if res.ModifiedCount != res.MatchedCount {
		return errors.ErrorAction(logutils.ActionUpdate, dataType, &logutils.FieldArgs{key: value, "modified": res.ModifiedCount, "expected": res.MatchedCount})
	}
	return nil
}

// NewStorageAdapter creates a new storage adapter instance
func NewStorageAdapter(host string, mongoDBAuth string, mongoDBName string, mongoTimeout string, logger *logs.Logger) *Adapter {
	timeoutInt, err := strconv.Atoi(mongoTimeout)
	if err != nil {
		logger.Warn("Setting default Mongo timeout - 500")
		timeoutInt = 500
	}
	timeout := time.Millisecond * time.Duration(timeoutInt)

	cachedServiceRegs := &syncmap.Map{}
	serviceRegsLock := &sync.RWMutex{}

	cachedOrganizations := &syncmap.Map{}
	organizationsLock := &sync.RWMutex{}

	cachedApplications := &syncmap.Map{}
	applicationsLock := &sync.RWMutex{}

	cachedAuthTypes := &syncmap.Map{}
	authTypesLock := &sync.RWMutex{}

	cachedApplicationsOrganizations := &syncmap.Map{}
	applicationsOrganizationsLock := &sync.RWMutex{}

	cachedApplicationConfigs := &syncmap.Map{}
	applicationConfigsLock := &sync.RWMutex{}

	db := &database{mongoDBAuth: mongoDBAuth, mongoDBName: mongoDBName, mongoTimeout: timeout, logger: logger}
	return &Adapter{db: db, logger: logger, host: host, cachedServiceRegs: cachedServiceRegs, serviceRegsLock: serviceRegsLock,
		cachedOrganizations: cachedOrganizations, organizationsLock: organizationsLock,
		cachedApplications: cachedApplications, applicationsLock: applicationsLock,
		cachedAuthTypes: cachedAuthTypes, authTypesLock: authTypesLock,
		cachedApplicationsOrganizations: cachedApplicationsOrganizations, applicationsOrganizationsLock: applicationsOrganizationsLock, cachedApplicationConfigs: cachedApplicationConfigs, applicationConfigsLock: applicationConfigsLock}
}

type storageListener struct {
	adapter *Adapter
	DefaultListenerImpl
}

func (sl *storageListener) OnAuthTypesUpdated() {
	sl.adapter.cacheAuthTypes()
}

func (sl *storageListener) OnServiceRegistrationsUpdated() {
	sl.adapter.cacheServiceRegs()
}

func (sl *storageListener) OnOrganizationsUpdated() {
	sl.adapter.cacheOrganizations()
}

func (sl *storageListener) OnApplicationsUpdated() {
	sl.adapter.cacheApplications()
	sl.adapter.cacheOrganizations()
}

func (sl *storageListener) OnApplicationsOrganizationsUpdated() {
	sl.adapter.cacheApplications()
	sl.adapter.cacheOrganizations()
	sl.adapter.cacheApplicationsOrganizations()
}

func (sl *storageListener) OnApplicationConfigsUpdated() {
	sl.adapter.cacheApplicationConfigs()
}

// Listener represents storage listener
type Listener interface {
	OnAPIKeysUpdated()
	OnAuthTypesUpdated()
	OnIdentityProvidersUpdated()
	OnServiceRegistrationsUpdated()
	OnOrganizationsUpdated()
	OnApplicationsUpdated()
	OnApplicationsOrganizationsUpdated()
	OnApplicationConfigsUpdated()
}

// DefaultListenerImpl default listener implementation
type DefaultListenerImpl struct{}

// OnAPIKeysUpdated notifies api keys have been updated
func (d *DefaultListenerImpl) OnAPIKeysUpdated() {}

// OnAuthTypesUpdated notifies auth types have been updated
func (d *DefaultListenerImpl) OnAuthTypesUpdated() {}

// OnIdentityProvidersUpdated notifies identity providers have been updated
func (d *DefaultListenerImpl) OnIdentityProvidersUpdated() {}

// OnServiceRegistrationsUpdated notifies services registrations have been updated
func (d *DefaultListenerImpl) OnServiceRegistrationsUpdated() {}

// OnOrganizationsUpdated notifies organizations have been updated
func (d *DefaultListenerImpl) OnOrganizationsUpdated() {}

// OnApplicationsUpdated notifies applications have been updated
func (d *DefaultListenerImpl) OnApplicationsUpdated() {}

// OnApplicationsOrganizationsUpdated notifies applications organizations have been updated
func (d *DefaultListenerImpl) OnApplicationsOrganizationsUpdated() {}

// OnApplicationConfigsUpdated notifies application configs have been updated
func (d *DefaultListenerImpl) OnApplicationConfigsUpdated() {}

// TransactionContext wraps mongo.SessionContext for use by external packages
type TransactionContext interface {
	mongo.SessionContext
}<|MERGE_RESOLUTION|>--- conflicted
+++ resolved
@@ -1091,11 +1091,7 @@
 
 // FindAccounts finds accounts
 func (sa *Adapter) FindAccounts(context TransactionContext, limit *int, offset *int, appID string, orgID string, accountID *string, firstName *string, lastName *string, authType *string,
-<<<<<<< HEAD
-	authTypeIdentifier *string, hasPermissions *bool, permissions []string, roleIDs []string, groupIDs []string) ([]model.Account, error) {
-=======
 	authTypeIdentifier *string, anonymous *bool, hasPermissions *bool, permissions []string, roleIDs []string, groupIDs []string) ([]model.Account, error) {
->>>>>>> b5c6af97
 	//find app org id
 	appOrg, err := sa.getCachedApplicationOrganization(appID, orgID)
 	if err != nil {
@@ -1176,10 +1172,6 @@
 		}
 		findOptions.SetSkip(int64(*offset))
 	}
-<<<<<<< HEAD
-
-	err = sa.db.accounts.FindWithContext(context, filter, &list, findOptions)
-=======
 
 	err = sa.db.accounts.FindWithContext(context, filter, &list, findOptions)
 	if err != nil {
@@ -1220,7 +1212,6 @@
 	}
 
 	err = sa.db.accounts.Find(filter, &accounts, options)
->>>>>>> b5c6af97
 	if err != nil {
 		return nil, errors.WrapErrorAction(logutils.ActionFind, model.TypeAccount, nil, err)
 	}
@@ -1695,11 +1686,7 @@
 }
 
 // DeleteAccountPermissions deletes permissions from an account
-<<<<<<< HEAD
-func (sa *Adapter) DeleteAccountPermissions(context TransactionContext, accountID string, hasPermissions bool, permissionNames []string) error {
-=======
 func (sa *Adapter) DeleteAccountPermissions(context TransactionContext, accountID string, permissionNames []string) error {
->>>>>>> b5c6af97
 	//filter
 	filter := bson.D{primitive.E{Key: "_id", Value: accountID}}
 
@@ -1771,17 +1758,13 @@
 }
 
 // UpdateAccountRoles updates the account roles
-func (sa *Adapter) UpdateAccountRoles(context TransactionContext, accountID string, hasPermissions bool, roles []model.AccountRole) error {
+func (sa *Adapter) UpdateAccountRoles(context TransactionContext, accountID string, roles []model.AccountRole) error {
 	stgRoles := accountRolesToStorage(roles)
 
 	filter := bson.D{primitive.E{Key: "_id", Value: accountID}}
 	update := bson.D{
 		primitive.E{Key: "$set", Value: bson.D{
-<<<<<<< HEAD
-			primitive.E{Key: "has_permissions", Value: hasPermissions},
 			primitive.E{Key: "roles", Value: stgRoles},
-=======
->>>>>>> b5c6af97
 			primitive.E{Key: "date_updated", Value: time.Now().UTC()},
 		}},
 	}
@@ -1797,21 +1780,10 @@
 	return nil
 }
 
-<<<<<<< HEAD
 // DeleteAccountRoles deletes account roles
-func (sa *Adapter) DeleteAccountRoles(context TransactionContext, accountID string, hasPermissions bool, roleIDs []string) error {
+func (sa *Adapter) DeleteAccountRoles(context TransactionContext, accountID string, roleIDs []string) error {
 	//filter
 	filter := bson.D{primitive.E{Key: "_id", Value: accountID}}
-=======
-// InsertAccountsGroup inserts accounts into a group
-func (sa *Adapter) InsertAccountsGroup(context TransactionContext, group model.AccountGroup, accountIDs []string) error {
-	if len(accountIDs) == 0 {
-		return nil
-	}
-
-	//prepare filter
-	filter := bson.D{primitive.E{Key: "_id", Value: bson.M{"$in": accountIDs}}}
->>>>>>> b5c6af97
 
 	//update
 	update := bson.D{
@@ -1819,15 +1791,10 @@
 			primitive.E{Key: "roles", Value: bson.M{"role._id": bson.M{"$in": roleIDs}}},
 		}},
 		primitive.E{Key: "$set", Value: bson.D{
-<<<<<<< HEAD
-			primitive.E{Key: "has_permissions", Value: hasPermissions},
-=======
->>>>>>> b5c6af97
 			primitive.E{Key: "date_updated", Value: time.Now().UTC()},
 		}},
 	}
 
-<<<<<<< HEAD
 	res, err := sa.db.accounts.UpdateOneWithContext(context, filter, update, nil)
 	if err != nil {
 		return errors.WrapErrorAction(logutils.ActionUpdate, model.TypeAccount, &logutils.FieldArgs{"id": accountID}, err)
@@ -1844,37 +1811,15 @@
 
 	//appID included in search to prevent accidentally assigning permissions to account from different application
 	filter := bson.D{primitive.E{Key: "_id", Value: accountID}, primitive.E{Key: "app_org_id", Value: appOrgID}}
-=======
-	res, err := sa.db.accounts.UpdateManyWithContext(context, filter, update, nil)
-	if err != nil {
-		return errors.WrapErrorAction(logutils.ActionUpdate, model.TypeAccount, nil, err)
-	}
-	sa.logger.Infof("modified %d accounts with added group", res.ModifiedCount)
-	return nil
-}
-
-// RemoveAccountsGroup removes accounts from a group
-func (sa *Adapter) RemoveAccountsGroup(context TransactionContext, groupID string, accountIDs []string) error {
-	if len(accountIDs) == 0 {
-		return nil
-	}
-
-	filter := bson.D{primitive.E{Key: "_id", Value: bson.M{"$in": accountIDs}}}
->>>>>>> b5c6af97
 	update := bson.D{
 		primitive.E{Key: "$push", Value: bson.D{
 			primitive.E{Key: "groups", Value: bson.M{"$each": stgGroups}},
 		}},
 		primitive.E{Key: "$set", Value: bson.D{
-<<<<<<< HEAD
-			primitive.E{Key: "has_permissions", Value: true},
-=======
->>>>>>> b5c6af97
 			primitive.E{Key: "date_updated", Value: time.Now().UTC()},
 		}},
 	}
 
-<<<<<<< HEAD
 	res, err := sa.db.accounts.UpdateOneWithContext(context, filter, update, nil)
 	if err != nil {
 		return errors.WrapErrorAction(logutils.ActionUpdate, model.TypeAccount, &logutils.FieldArgs{"_id": accountID, "app_org_id": appOrgID}, err)
@@ -1887,157 +1832,19 @@
 }
 
 // UpdateAccountGroups updates the account groups
-func (sa *Adapter) UpdateAccountGroups(context TransactionContext, accountID string, hasPermissions bool, groups []model.AccountGroup) error {
+func (sa *Adapter) UpdateAccountGroups(context TransactionContext, accountID string, groups []model.AccountGroup) error {
 	stgGroups := accountGroupsToStorage(groups)
-=======
-	res, err := sa.db.accounts.UpdateManyWithContext(context, filter, update, nil)
-	if err != nil {
-		return errors.WrapErrorAction(logutils.ActionUpdate, model.TypeAccount, &logutils.FieldArgs{"group_id": groupID}, err)
-	}
-	if res.ModifiedCount != res.MatchedCount {
-		return errors.ErrorAction(logutils.ActionUpdate, model.TypeAccount, &logutils.FieldArgs{"group_id": groupID, "modified": res.ModifiedCount, "expected": res.MatchedCount})
-	}
-
-	sa.logger.Infof("modified %d accounts with removed group", res.ModifiedCount)
-	return nil
-}
-
-// UpdateAccountRoles updates the account roles
-func (sa *Adapter) UpdateAccountRoles(context TransactionContext, accountID string, roles []model.AccountRole) error {
-	stgRoles := accountRolesToStorage(roles)
->>>>>>> b5c6af97
 
 	filter := bson.D{primitive.E{Key: "_id", Value: accountID}}
 	update := bson.D{
 		primitive.E{Key: "$set", Value: bson.D{
-<<<<<<< HEAD
-			primitive.E{Key: "has_permissions", Value: hasPermissions},
 			primitive.E{Key: "groups", Value: stgGroups},
-=======
-			primitive.E{Key: "roles", Value: stgRoles},
->>>>>>> b5c6af97
 			primitive.E{Key: "date_updated", Value: time.Now().UTC()},
 		}},
 	}
 
 	res, err := sa.db.accounts.UpdateOneWithContext(context, filter, update, nil)
 	if err != nil {
-		return errors.WrapErrorAction(logutils.ActionUpdate, model.TypeAccount, &logutils.FieldArgs{"id": accountID}, err)
-	}
-	if res.ModifiedCount != 1 {
-		return errors.ErrorAction(logutils.ActionUpdate, model.TypeAccount, &logutils.FieldArgs{"id": accountID, "modified": res.ModifiedCount, "expected": 1})
-	}
-
-	return nil
-}
-
-<<<<<<< HEAD
-// InsertAccountsGroup inserts accounts into a group
-func (sa *Adapter) InsertAccountsGroup(context TransactionContext, group model.AccountGroup, accountIDs []string) error {
-	if len(accountIDs) == 0 {
-		return nil
-	}
-	//prepare filter
-	filter := bson.D{primitive.E{Key: "_id", Value: bson.M{"$in": accountIDs}}}
-=======
-// DeleteAccountRoles deletes account roles
-func (sa *Adapter) DeleteAccountRoles(context TransactionContext, accountID string, roleIDs []string) error {
-	//filter
-	filter := bson.D{primitive.E{Key: "_id", Value: accountID}}
->>>>>>> b5c6af97
-
-	//update
-	storageGroup := accountGroupToStorage(group)
-	update := bson.D{
-		primitive.E{Key: "$push", Value: bson.D{
-			primitive.E{Key: "groups", Value: storageGroup},
-		}},
-		primitive.E{Key: "$set", Value: bson.D{
-<<<<<<< HEAD
-			primitive.E{Key: "has_permissions", Value: true},
-=======
->>>>>>> b5c6af97
-			primitive.E{Key: "date_updated", Value: time.Now().UTC()},
-		}},
-	}
-
-	res, err := sa.db.accounts.UpdateManyWithContext(context, filter, update, nil)
-	if err != nil {
-<<<<<<< HEAD
-		return errors.WrapErrorAction(logutils.ActionUpdate, model.TypeAccount, nil, err)
-	}
-	sa.logger.Infof("modified %d accounts with added group", res.ModifiedCount)
-	return nil
-}
-
-// RemoveAccountsGroup removes accounts from a group
-func (sa *Adapter) RemoveAccountsGroup(context TransactionContext, groupID string, accountIDs []string, hasPermissions []bool) error {
-	if len(accountIDs) == 0 {
-		return nil
-=======
-		return errors.WrapErrorAction(logutils.ActionUpdate, model.TypeAccount, &logutils.FieldArgs{"id": accountID}, err)
-	}
-	if res.ModifiedCount != 1 {
-		return errors.ErrorAction(logutils.ActionUpdate, model.TypeAccount, &logutils.FieldArgs{"id": accountID, "modified": res.ModifiedCount, "expected": 1})
->>>>>>> b5c6af97
-	}
-
-	//split accounts list by admin status
-	standardAccountIDs := make([]string, 0)
-	hasPermissionsAccountIDs := make([]string, 0)
-	for i, id := range accountIDs {
-		if hasPermissions[i] {
-			hasPermissionsAccountIDs = append(hasPermissionsAccountIDs, id)
-		} else {
-			standardAccountIDs = append(standardAccountIDs, id)
-		}
-	}
-
-	err := sa.removeAccountsFromGroup(context, groupID, standardAccountIDs, false)
-	if err != nil {
-		return errors.WrapErrorAction(logutils.ActionDelete, model.TypeAccountGroups, &logutils.FieldArgs{"group_id": groupID, "has_permissions": false}, err)
-	}
-
-	err = sa.removeAccountsFromGroup(context, groupID, hasPermissionsAccountIDs, true)
-	if err != nil {
-		return errors.WrapErrorAction(logutils.ActionDelete, model.TypeAccountGroups, &logutils.FieldArgs{"group_id": groupID, "has_permissions": true}, err)
-	}
-
-	return nil
-}
-
-<<<<<<< HEAD
-func (sa *Adapter) removeAccountsFromGroup(context TransactionContext, groupID string, accountIDs []string, hasPermissions bool) error {
-	if len(accountIDs) == 0 {
-		return nil
-	}
-=======
-// UpdateAccountGroups updates the account groups
-func (sa *Adapter) UpdateAccountGroups(context TransactionContext, accountID string, groups []model.AccountGroup) error {
-	stgGroups := accountGroupsToStorage(groups)
->>>>>>> b5c6af97
-
-	filter := bson.D{primitive.E{Key: "_id", Value: bson.M{"$in": accountIDs}}}
-	//update
-	update := bson.D{
-		primitive.E{Key: "$pull", Value: bson.D{
-			primitive.E{Key: "groups", Value: bson.M{"group._id": groupID}},
-		}},
-		primitive.E{Key: "$set", Value: bson.D{
-<<<<<<< HEAD
-			primitive.E{Key: "has_permissions", Value: hasPermissions},
-=======
-			primitive.E{Key: "groups", Value: stgGroups},
->>>>>>> b5c6af97
-			primitive.E{Key: "date_updated", Value: time.Now().UTC()},
-		}},
-	}
-
-	res, err := sa.db.accounts.UpdateManyWithContext(context, filter, update, nil)
-	if err != nil {
-<<<<<<< HEAD
-		return errors.WrapErrorAction(logutils.ActionUpdate, model.TypeAccount, &logutils.FieldArgs{"ids": accountIDs}, err)
-=======
 		return errors.WrapErrorAction(logutils.ActionUpdate, model.TypeAccount, &logutils.FieldArgs{"id": accountID}, err)
 	}
 	if res.ModifiedCount != 1 {
@@ -2060,8 +1867,66 @@
 	res, err := sa.db.accounts.UpdateOneWithContext(context, filter, update, nil)
 	if err != nil {
 		return errors.WrapErrorAction(logutils.ActionUpdate, model.TypeAccount, nil, err)
->>>>>>> b5c6af97
-	}
+	}
+	if res.ModifiedCount != 1 {
+		return errors.ErrorAction(logutils.ActionUpdate, model.TypeAccount, &logutils.FieldArgs{"unexpected modified count": res.ModifiedCount})
+	}
+
+	return nil
+}
+
+// InsertAccountsGroup inserts accounts into a group
+func (sa *Adapter) InsertAccountsGroup(context TransactionContext, group model.AccountGroup, accountIDs []string) error {
+	if len(accountIDs) == 0 {
+		return nil
+	}
+
+	//prepare filter
+	filter := bson.D{primitive.E{Key: "_id", Value: bson.M{"$in": accountIDs}}}
+
+	//update
+	storageGroup := accountGroupToStorage(group)
+	update := bson.D{
+		primitive.E{Key: "$push", Value: bson.D{
+			primitive.E{Key: "groups", Value: storageGroup},
+		}},
+		primitive.E{Key: "$set", Value: bson.D{
+			primitive.E{Key: "date_updated", Value: time.Now().UTC()},
+		}},
+	}
+
+	res, err := sa.db.accounts.UpdateManyWithContext(context, filter, update, nil)
+	if err != nil {
+		return errors.WrapErrorAction(logutils.ActionUpdate, model.TypeAccount, nil, err)
+	}
+	sa.logger.Infof("modified %d accounts with added group", res.ModifiedCount)
+	return nil
+}
+
+// RemoveAccountsGroup removes accounts from a group
+func (sa *Adapter) RemoveAccountsGroup(context TransactionContext, groupID string, accountIDs []string) error {
+	if len(accountIDs) == 0 {
+		return nil
+	}
+
+	filter := bson.D{primitive.E{Key: "_id", Value: bson.M{"$in": accountIDs}}}
+	update := bson.D{
+		primitive.E{Key: "$pull", Value: bson.D{
+			primitive.E{Key: "groups", Value: bson.M{"group._id": groupID}},
+		}},
+		primitive.E{Key: "$set", Value: bson.D{
+			primitive.E{Key: "date_updated", Value: time.Now().UTC()},
+		}},
+	}
+
+	res, err := sa.db.accounts.UpdateManyWithContext(context, filter, update, nil)
+	if err != nil {
+		return errors.WrapErrorAction(logutils.ActionUpdate, model.TypeAccount, &logutils.FieldArgs{"group_id": groupID}, err)
+	}
+	if res.ModifiedCount != res.MatchedCount {
+		return errors.ErrorAction(logutils.ActionUpdate, model.TypeAccount, &logutils.FieldArgs{"group_id": groupID, "modified": res.ModifiedCount, "expected": res.MatchedCount})
+	}
+
 	sa.logger.Infof("modified %d accounts with removed group", res.ModifiedCount)
 	return nil
 }
@@ -2570,7 +2435,6 @@
 
 	if res.ModifiedCount != 1 {
 		return errors.ErrorAction(logutils.ActionUpdate, model.TypePermission, &logutils.FieldArgs{"name": item.Name, "modified": res.ModifiedCount, "expected": 1})
-<<<<<<< HEAD
 	}
 
 	// update all roles that have the permission
@@ -2631,8 +2495,6 @@
 	res, err = sa.db.serviceAccounts.UpdateManyWithContext(context, dependentsFilter, dependentsUpdate, nil)
 	if err = sa.getUpdateManyError(res, err, model.TypeServiceAccount, "permissions.name", item.Name); err != nil {
 		return err
-=======
->>>>>>> b5c6af97
 	}
 
 	return nil
@@ -2648,29 +2510,7 @@
 
 // FindAppOrgRoles finds all application organization roles fora given AppOrg ID
 func (sa *Adapter) FindAppOrgRoles(appOrgID string) ([]model.AppOrgRole, error) {
-<<<<<<< HEAD
 	return sa.findAppOrgRoles(nil, nil, "", appOrgID)
-=======
-	rolesFilter := bson.D{primitive.E{Key: "app_org_id", Value: appOrgID}}
-	var rolesResult []appOrgRole
-	err := sa.db.applicationsOrganizationsRoles.Find(rolesFilter, &rolesResult, nil)
-	if err != nil {
-		return nil, err
-	}
-
-	//get the application organization from the cached ones
-	appOrg, err := sa.getCachedApplicationOrganizationByKey(appOrgID)
-	if err != nil {
-		return nil, errors.WrapErrorAction(logutils.ActionLoadCache, model.TypeApplicationOrganization, &logutils.FieldArgs{"app_org_id": appOrg}, err)
-	}
-	if appOrg == nil {
-		return nil, errors.ErrorData(logutils.StatusMissing, model.TypeApplicationOrganization, &logutils.FieldArgs{"app_org_id": appOrg})
-	}
-
-	result := appOrgRolesFromStorage(rolesResult, *appOrg)
-
-	return result, nil
->>>>>>> b5c6af97
 }
 
 // FindAppOrgRolesByIDs finds a set of application organization roles for the provided IDs
@@ -2727,7 +2567,6 @@
 	return &result, nil
 }
 
-<<<<<<< HEAD
 func (sa *Adapter) findAppOrgRoles(context TransactionContext, key *string, id string, appOrgID string) ([]model.AppOrgRole, error) {
 	filter := bson.D{}
 	errFields := logutils.FieldArgs{}
@@ -2772,8 +2611,6 @@
 	return result, nil
 }
 
-=======
->>>>>>> b5c6af97
 // InsertAppOrgRole inserts a new application organization role
 func (sa *Adapter) InsertAppOrgRole(context TransactionContext, item model.AppOrgRole) error {
 	role := appOrgRoleToStorage(item)
@@ -2804,10 +2641,7 @@
 			primitive.E{Key: "name", Value: item.Name},
 			primitive.E{Key: "description", Value: item.Description},
 			primitive.E{Key: "permissions", Value: item.Permissions},
-<<<<<<< HEAD
-=======
 			primitive.E{Key: "scopes", Value: item.Scopes},
->>>>>>> b5c6af97
 			primitive.E{Key: "system", Value: item.System},
 			primitive.E{Key: "date_updated", Value: item.DateUpdated},
 		}},
@@ -2821,29 +2655,20 @@
 		return errors.ErrorAction(logutils.ActionUpdate, model.TypeAppOrgRole, &logutils.FieldArgs{"id": item.ID, "modified": res.ModifiedCount, "expected": 1})
 	}
 
-<<<<<<< HEAD
 	// update all groups that have the role
 	key := "roles._id"
 	groups, err := sa.findAppOrgGroups(context, &key, item.ID, item.AppOrg.ID)
 	if err != nil {
 		return errors.WrapErrorAction(logutils.ActionFind, model.TypeAppOrgGroup, nil, err)
 	}
-=======
-	// update all groups that have the role in all collections
-	key := "roles._id"
-	groups, err := sa.findAppOrgGroups(context, &key, item.ID, item.AppOrg.ID)
->>>>>>> b5c6af97
 	for _, g := range groups {
 		for ridx, r := range g.Roles {
 			if r.ID == item.ID {
 				g.Roles[ridx] = item
 				err = sa.UpdateAppOrgGroup(context, g)
-<<<<<<< HEAD
 				if err != nil {
 					return errors.WrapErrorAction(logutils.ActionUpdate, model.TypeAppOrgGroup, nil, err)
 				}
-=======
->>>>>>> b5c6af97
 				break
 			}
 		}
@@ -2856,10 +2681,7 @@
 			primitive.E{Key: "roles.$.role.name", Value: item.Name},
 			primitive.E{Key: "roles.$.role.description", Value: item.Description},
 			primitive.E{Key: "roles.$.role.permissions", Value: item.Permissions},
-<<<<<<< HEAD
-=======
 			primitive.E{Key: "roles.$.role.scopes", Value: item.Scopes},
->>>>>>> b5c6af97
 			primitive.E{Key: "roles.$.role.system", Value: item.System},
 			primitive.E{Key: "roles.$.role.date_updated", Value: item.DateUpdated},
 		}},
@@ -2975,7 +2797,6 @@
 }
 
 func (sa *Adapter) findAppOrgGroups(context TransactionContext, key *string, id string, appOrgID string) ([]model.AppOrgGroup, error) {
-<<<<<<< HEAD
 	filter := bson.D{}
 	errFields := logutils.FieldArgs{}
 	if key != nil {
@@ -3015,24 +2836,6 @@
 			result = append(result, appOrgGroupFromStorage(&g, *appOrg))
 		}
 	}
-=======
-	filter := bson.D{primitive.E{Key: "app_org_id", Value: appOrgID}}
-	if key != nil {
-		filter = append(filter, primitive.E{Key: *key, Value: id})
-	}
-	var groupsResult []appOrgGroup
-	err := sa.db.applicationsOrganizationsGroups.FindWithContext(context, filter, &groupsResult, nil)
-	if err != nil {
-		return nil, err
-	}
-
-	appOrg, err := sa.getCachedApplicationOrganizationByKey(appOrgID)
-	if err != nil {
-		return nil, errors.WrapErrorData(logutils.StatusMissing, model.TypeOrganization, &logutils.FieldArgs{"app_org_id": appOrg}, err)
-	}
-
-	result := appOrgGroupsFromStorage(groupsResult, *appOrg)
->>>>>>> b5c6af97
 
 	return result, nil
 }
