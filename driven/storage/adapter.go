package storage

import (
	"context"
	"core-building-block/core/model"
	"fmt"
	"strconv"
	"sync"
	"time"

	"github.com/rokwire/logging-library-go/errors"
	"github.com/rokwire/logging-library-go/logs"
	"github.com/rokwire/logging-library-go/logutils"
	"go.mongodb.org/mongo-driver/bson"
	"go.mongodb.org/mongo-driver/bson/primitive"
	"go.mongodb.org/mongo-driver/mongo"
	"go.mongodb.org/mongo-driver/mongo/options"
	"golang.org/x/sync/syncmap"
	"gopkg.in/go-playground/validator.v9"
)

//Adapter implements the Storage interface
type Adapter struct {
	db *database

	logger *logs.Logger

	cachedOrganizations *syncmap.Map
	organizationsLock   *sync.RWMutex

	cachedApplications *syncmap.Map
	applicationsLock   *sync.RWMutex

	cachedAuthTypes *syncmap.Map
	authTypesLock   *sync.RWMutex

	cachedApplicationsOrganizations *syncmap.Map //cache applications organizations
	applicationsOrganizationsLock   *sync.RWMutex
}

//Start starts the storage
func (sa *Adapter) Start() error {
	//start db
	err := sa.db.start()
	if err != nil {
		return errors.WrapErrorAction(logutils.ActionInitialize, "storage adapter", nil, err)
	}

	//register storage listener
	sl := storageListener{adapter: sa}
	sa.RegisterStorageListener(&sl)

	//cache the organizations
	err = sa.cacheOrganizations()
	if err != nil {
		return errors.WrapErrorAction(logutils.ActionCache, model.TypeOrganization, nil, err)
	}

	//cache the applications
	err = sa.cacheApplications()
	if err != nil {
		return errors.WrapErrorAction(logutils.ActionCache, model.TypeApplication, nil, err)
	}

	//cache the auth types
	err = sa.cacheAuthTypes()
	if err != nil {
		return errors.WrapErrorAction(logutils.ActionCache, model.TypeAuthType, nil, err)
	}

	//cache the application organization
	err = sa.cacheApplicationsOrganizations()
	if err != nil {
		return errors.WrapErrorAction(logutils.ActionCache, model.TypeApplicationOrganization, nil, err)
	}

	return err
}

//RegisterStorageListener registers a data change listener with the storage adapter
func (sa *Adapter) RegisterStorageListener(storageListener Listener) {
	sa.db.listeners = append(sa.db.listeners, storageListener)
}

//cacheOrganizations caches the organizations from the DB
func (sa *Adapter) cacheOrganizations() error {
	sa.logger.Info("cacheOrganizations..")

	organizations, err := sa.LoadOrganizations()
	if err != nil {
		return errors.WrapErrorAction(logutils.ActionFind, model.TypeOrganization, nil, err)
	}

	sa.setCachedOrganizations(&organizations)

	return nil
}

func (sa *Adapter) setCachedOrganizations(organizations *[]model.Organization) {
	sa.organizationsLock.Lock()
	defer sa.organizationsLock.Unlock()

	sa.cachedOrganizations = &syncmap.Map{}
	validate := validator.New()

	for _, org := range *organizations {
		err := validate.Struct(org)
		if err == nil {
			sa.cachedOrganizations.Store(org.ID, org)
		} else {
			sa.logger.Errorf("failed to validate and cache organization with org_id %s: %s", org.ID, err.Error())
		}
	}
}

func (sa *Adapter) getCachedOrganization(orgID string) (*model.Organization, error) {
	sa.organizationsLock.RLock()
	defer sa.organizationsLock.RUnlock()

	errArgs := &logutils.FieldArgs{"org_id": orgID}

	item, _ := sa.cachedOrganizations.Load(orgID)
	if item != nil {
		organization, ok := item.(model.Organization)
		if !ok {
			return nil, errors.ErrorAction(logutils.ActionCast, model.TypeOrganization, errArgs)
		}
		return &organization, nil
	}
	return nil, errors.ErrorData(logutils.StatusMissing, model.TypeOrganization, errArgs)
}

func (sa *Adapter) getCachedOrganizations() ([]model.Organization, error) {
	sa.organizationsLock.RLock()
	defer sa.organizationsLock.RUnlock()

	var err error
	organizationList := make([]model.Organization, 0)
	sa.cachedOrganizations.Range(func(key, item interface{}) bool {
		errArgs := &logutils.FieldArgs{"org_id": key}
		if item == nil {
			err = errors.ErrorData(logutils.StatusInvalid, model.TypeOrganization, errArgs)
			return false
		}

		organization, ok := item.(model.Organization)
		if !ok {
			err = errors.ErrorAction(logutils.ActionCast, model.TypeOrganization, errArgs)
			return false
		}
		organizationList = append(organizationList, organization)
		return true
	})

	return organizationList, err
}

//cacheApplications caches the applications
func (sa *Adapter) cacheApplications() error {
	sa.logger.Info("cacheApplications..")

	applications, err := sa.LoadApplications()
	if err != nil {
		return errors.WrapErrorAction(logutils.ActionFind, model.TypeApplication, nil, err)
	}

	sa.setCachedApplications(&applications)

	return nil
}

func (sa *Adapter) setCachedApplications(applications *[]model.Application) {
	sa.applicationsLock.Lock()
	defer sa.applicationsLock.Unlock()

	sa.cachedApplications = &syncmap.Map{}
	validate := validator.New()

	for _, app := range *applications {
		err := validate.Struct(app)
		if err == nil {
			sa.cachedApplications.Store(app.ID, app)
		} else {
			sa.logger.Errorf("failed to validate and cache application with id %s: %s", app.ID, err.Error())
		}
	}
}

func (sa *Adapter) getCachedApplication(appID string) (*model.Application, error) {
	sa.applicationsLock.RLock()
	defer sa.applicationsLock.RUnlock()

	errArgs := &logutils.FieldArgs{"app_id": appID}

	item, _ := sa.cachedApplications.Load(appID)
	if item != nil {
		application, ok := item.(model.Application)
		if !ok {
			return nil, errors.ErrorAction(logutils.ActionCast, model.TypeApplication, errArgs)
		}
		return &application, nil
	}
	return nil, errors.ErrorData(logutils.StatusMissing, model.TypeApplication, errArgs)
}

func (sa *Adapter) getCachedApplicationTypeByIdentifier(appTypeIdentifier string) (*model.Application, *model.ApplicationType, error) {
	sa.applicationsLock.RLock()
	defer sa.applicationsLock.RUnlock()

	var app *model.Application
	var appType *model.ApplicationType

	sa.cachedApplications.Range(func(key, value interface{}) bool {
		application, ok := value.(model.Application)
		if !ok {
			return false //break the iteration
		}

		applicationType := application.FindApplicationType(appTypeIdentifier)
		if applicationType != nil {
			app = &application
			appType = applicationType
			return false //break the iteration
		}

		// this will continue iterating
		return true
	})

	if app != nil && appType != nil {
		return app, appType, nil
	}

	return nil, nil, errors.ErrorData(logutils.StatusMissing, model.TypeApplicationType, &logutils.FieldArgs{"identifier": appTypeIdentifier})
}

//cacheAuthTypes caches the auth types
func (sa *Adapter) cacheAuthTypes() error {
	sa.logger.Info("cacheAuthTypes..")

	authTypes, err := sa.LoadAuthTypes()
	if err != nil {
		return errors.WrapErrorAction(logutils.ActionFind, model.TypeAuthType, nil, err)
	}

	sa.setCachedAuthTypes(authTypes)

	return nil
}

func (sa *Adapter) setCachedAuthTypes(authProviders []model.AuthType) {
	sa.authTypesLock.Lock()
	defer sa.authTypesLock.Unlock()

	sa.cachedAuthTypes = &syncmap.Map{}
	validate := validator.New()

	for _, authType := range authProviders {
		err := validate.Struct(authType)
		if err == nil {
			//we will get it by id and code as well
			sa.cachedAuthTypes.Store(authType.ID, authType)
			sa.cachedAuthTypes.Store(authType.Code, authType)
		} else {
			sa.logger.Errorf("failed to validate and cache auth type with code %s: %s", authType.Code, err.Error())
		}
	}
}

func (sa *Adapter) getCachedAuthType(key string) (*model.AuthType, error) {
	sa.authTypesLock.RLock()
	defer sa.authTypesLock.RUnlock()

	errArgs := &logutils.FieldArgs{"code or id": key}

	item, _ := sa.cachedAuthTypes.Load(key)
	if item != nil {
		authType, ok := item.(model.AuthType)
		if !ok {
			return nil, errors.ErrorAction(logutils.ActionCast, model.TypeAuthType, errArgs)
		}
		return &authType, nil
	}
	return nil, errors.ErrorData(logutils.StatusMissing, model.TypeOrganization, errArgs)
}

//cacheApplicationsOrganizations caches the applications organizations
func (sa *Adapter) cacheApplicationsOrganizations() error {
	sa.logger.Info("cacheApplicationsOrganizations..")

	applicationsOrganizations, err := sa.LoadApplicationsOrganizations()
	if err != nil {
		return errors.WrapErrorAction(logutils.ActionFind, model.TypeApplicationOrganization, nil, err)
	}

	sa.setCachedApplicationsOrganizations(applicationsOrganizations)

	return nil
}

func (sa *Adapter) setCachedApplicationsOrganizations(applicationsOrganization []model.ApplicationOrganization) {
	sa.applicationsOrganizationsLock.Lock()
	defer sa.applicationsOrganizationsLock.Unlock()

	sa.cachedApplicationsOrganizations = &syncmap.Map{}
	validate := validator.New()

	for _, appOrg := range applicationsOrganization {
		err := validate.Struct(appOrg)
		if err == nil {
			key := fmt.Sprintf("%s_%s", appOrg.Application.ID, appOrg.Organization.ID)
			sa.cachedApplicationsOrganizations.Store(key, appOrg)
		} else {
			sa.logger.Errorf("failed to validate and cache applications organizations with ids %s-%s: %s",
				appOrg.Application.ID, appOrg.Organization.ID, err.Error())
		}
	}
}

func (sa *Adapter) getCachedApplicationOrganization(appID string, orgID string) (*model.ApplicationOrganization, error) {
	sa.applicationsOrganizationsLock.RLock()
	defer sa.applicationsOrganizationsLock.RUnlock()

	key := fmt.Sprintf("%s_%s", appID, orgID)
	errArgs := &logutils.FieldArgs{"key": key}

	item, _ := sa.cachedApplicationsOrganizations.Load(key)
	if item != nil {
		appOrg, ok := item.(model.ApplicationOrganization)
		if !ok {
			return nil, errors.ErrorAction(logutils.ActionCast, model.TypeApplicationOrganization, errArgs)
		}
		return &appOrg, nil
	}
	return nil, errors.ErrorData(logutils.StatusMissing, model.TypeApplicationOrganization, errArgs)
}

//LoadAuthTypes loads all auth types
func (sa *Adapter) LoadAuthTypes() ([]model.AuthType, error) {
	filter := bson.D{}
	var result []model.AuthType
	err := sa.db.authTypes.Find(filter, &result, nil)
	if err != nil {
		return nil, errors.WrapErrorAction(logutils.ActionFind, model.TypeAuthType, nil, err)
	}
	if len(result) == 0 {
		return nil, errors.WrapErrorData(logutils.StatusMissing, model.TypeAuthType, nil, err)
	}

	return result, nil
}

//FindAuthType finds auth type by id or code
func (sa *Adapter) FindAuthType(codeOrID string) (*model.AuthType, error) {
	return sa.getCachedAuthType(codeOrID)
}

//InsertLoginSession inserts login session
func (sa *Adapter) InsertLoginSession(loginSession model.LoginSession) (*model.LoginSession, error) {
	storageLoginSession := loginSessionToStorage(loginSession)

	_, err := sa.db.loginsSessions.InsertOne(storageLoginSession)
	if err != nil {
		return nil, errors.WrapErrorAction(logutils.ActionInsert, model.TypeLoginSession, nil, err)
	}

	return &loginSession, nil
}

//FindLoginSession finds login session by refresh token
func (sa *Adapter) FindLoginSession(refreshToken string) (*model.LoginSession, error) {
	//find loggin session
	filter := bson.D{primitive.E{Key: "refresh_token", Value: refreshToken}}
	var loginsSessions []loginSession
	err := sa.db.loginsSessions.Find(filter, &loginsSessions, nil)
	if err != nil {
		return nil, errors.WrapErrorAction(logutils.ActionFind, model.TypeLoginSession, nil, err)
	}
	if len(loginsSessions) == 0 {
		//not found
		return nil, nil
	}
	loginSession := loginsSessions[0]

	//account - from storage
	var account *model.Account
	if loginSession.AccountAuthTypeID != nil {
		account, err = sa.FindAccountByID(loginSession.Identifier)
		if err != nil {
			return nil, errors.WrapErrorAction(logutils.ActionFind, model.TypeAccount, nil, err)
		}
	}

	//auth type - from cache
	authType, err := sa.getCachedAuthType(loginSession.AuthTypeCode)
	if err != nil {
		return nil, errors.WrapErrorAction(logutils.ActionFind, model.TypeAuthType, nil, err)
	}

	//application organization - from cache
	appOrg, err := sa.getCachedApplicationOrganization(loginSession.AppID, loginSession.OrgID)
	if err != nil {
		return nil, errors.WrapErrorAction(logutils.ActionFind, model.TypeApplicationOrganization, nil, err)
	}

	modelLoginSession := loginSessionFromStorage(loginSession, *authType, account, *appOrg)
	return &modelLoginSession, nil
}

//UpdateLoginSession updates login session
func (sa *Adapter) UpdateLoginSession(loginSession model.LoginSession) error {
	storageLoganSession := loginSessionToStorage(loginSession)

	filter := bson.D{primitive.E{Key: "_id", Value: storageLoganSession.ID}}
	err := sa.db.loginsSessions.ReplaceOne(filter, storageLoganSession, nil)
	if err != nil {
		return errors.WrapErrorAction(logutils.ActionUpdate, model.TypeLoginSession, &logutils.FieldArgs{"_id": storageLoganSession.ID}, err)
	}

	return nil
}

//DeleteLoginSession deletes login session
func (sa *Adapter) DeleteLoginSession(id string) error {
	filter := bson.M{"_id": id}
	res, err := sa.db.loginsSessions.DeleteOne(filter, nil)
	if err != nil {
		return errors.WrapErrorAction(logutils.ActionDelete, model.TypeLoginSession, nil, err)
	}
	if res.DeletedCount != 1 {
		return errors.ErrorAction(logutils.ActionDelete, model.TypeLoginSession, logutils.StringArgs("unexpected deleted count"))
	}
	return nil
}

//DeleteExpiredSessions deletes expired sessions
func (sa *Adapter) DeleteExpiredSessions(now *time.Time) error {
	filter := bson.M{"expires": bson.M{"$lte": now}}

	_, err := sa.db.loginsSessions.DeleteMany(filter, nil)
	if err != nil {
		return errors.WrapErrorAction(logutils.ActionDelete, model.TypeLoginSession, &logutils.FieldArgs{"expires": now}, err)
	}

	return nil
}

//FindAccount finds an account for app, org, auth type and account auth type identifier
func (sa *Adapter) FindAccount(appID string, orgID string, authTypeID string, accountAuthTypeIdentifier string) (*model.Account, error) {
	filter := bson.D{primitive.E{Key: "app_id", Value: appID},
		primitive.E{Key: "org_id", Value: orgID},
		primitive.E{Key: "auth_types.auth_type_id", Value: authTypeID},
		primitive.E{Key: "auth_types.identifier", Value: accountAuthTypeIdentifier}}
	var accounts []account
	err := sa.db.accounts.Find(filter, &accounts, nil)
	if err != nil {
		return nil, errors.WrapErrorAction(logutils.ActionFind, model.TypeAccount, nil, err)
	}
	if len(accounts) == 0 {
		//not found
		return nil, nil
	}
	account := accounts[0]

	//application - from cache
	application, err := sa.getCachedApplication(account.AppID)
	if err != nil {
		return nil, errors.WrapErrorAction(logutils.ActionFind, model.TypeApplication, nil, err)
	}

	//organization - from cache
	organization, err := sa.getCachedOrganization(account.OrgID)
	if err != nil {
		return nil, errors.WrapErrorAction(logutils.ActionFind, model.TypeOrganization, nil, err)
	}

	modelAccount := accountFromStorage(account, sa, *application, *organization)
	return &modelAccount, nil
}

//FindAccountByID finds an account by id
func (sa *Adapter) FindAccountByID(id string) (*model.Account, error) {
	return sa.findAccount("_id", id)
}

func (sa *Adapter) findAccount(key string, id string) (*model.Account, error) {
	filter := bson.M{key: id}
	var accounts []account
	err := sa.db.accounts.Find(filter, &accounts, nil)
	if err != nil {
		return nil, errors.WrapErrorAction(logutils.ActionFind, model.TypeAccount, nil, err)
	}
	if len(accounts) == 0 {
		//not found
		return nil, nil
	}

	account := accounts[0]

	//application - from cache
	application, err := sa.getCachedApplication(account.AppID)
	if err != nil {
		return nil, errors.WrapErrorAction(logutils.ActionFind, model.TypeApplication, nil, err)
	}

	//organization - from cache
	organization, err := sa.getCachedOrganization(account.OrgID)
	if err != nil {
		return nil, errors.WrapErrorAction(logutils.ActionFind, model.TypeOrganization, nil, err)
	}

	modelAccount := accountFromStorage(account, sa, *application, *organization)
	return &modelAccount, nil
}

//InsertAccount inserts an account
func (sa *Adapter) InsertAccount(account model.Account) (*model.Account, error) {
	storageAccount := accountToStorage(&account)

	_, err := sa.db.accounts.InsertOne(storageAccount)
	if err != nil {
		return nil, errors.WrapErrorAction(logutils.ActionInsert, model.TypeAccount, nil, err)
	}

	return &account, nil
}

//UpdateAccount updates an existing account
func (sa *Adapter) UpdateAccount(updatedUser *model.Account, orgID string, newOrgData *map[string]interface{}) (*model.Account, error) {
	return nil, nil
	/*if updatedUser == nil {
		return nil, errors.ErrorData(logutils.StatusInvalid, logutils.TypeArg, logutils.StringArgs(model.TypeUser))
	}

	now := time.Now().UTC()
	newUser := userToStorage(updatedUser)
	newUser.DateUpdated = &now

	// TODO:
	// check for device updates and add possible new device

	var newMembership *organizationMembership
	if newOrgData != nil {
		membershipID, err := uuid.NewUUID()
		if err != nil {
			return nil, errors.WrapErrorData(logutils.StatusInvalid, logutils.TypeString, logutils.StringArgs("membership_id"), err)
		}
		newOrgMembership := organizationMembership{ID: membershipID.String(), UserID: updatedUser.ID, OrgID: orgID,
			OrgUserData: *newOrgData, DateCreated: now}
		newMembership = &newOrgMembership

		// TODO:
		// possibly set groups based on organization populations

		newUser.OrganizationsMemberships = append(newUser.OrganizationsMemberships,
			userMembership{ID: membershipID.String(), OrgID: orgID, OrgUserData: *newOrgData, DateCreated: now})
	}

	// transaction
	err := sa.db.dbClient.UseSession(context.Background(), func(sessionContext mongo.SessionContext) error {
		err := sessionContext.StartTransaction()
		if err != nil {
			sa.abortTransaction(sessionContext)
			return errors.WrapErrorAction(logutils.ActionStart, logutils.TypeTransaction, nil, err)
		}

		filter := bson.M{"_id": updatedUser.ID}
		err = sa.db.users.ReplaceOneWithContext(sessionContext, filter, newUser, nil)
		if err != nil {
			sa.abortTransaction(sessionContext)
			return errors.WrapErrorAction(logutils.ActionReplace, model.TypeUser, nil, err)
		}

		if newMembership != nil {
			err = sa.InsertMembership(newMembership, sessionContext)
			if err != nil {
				sa.abortTransaction(sessionContext)
				return errors.WrapErrorAction(logutils.ActionInsert, model.TypeOrganizationMembership, nil, err)
			}
		}

		//TODO: save device if some device info has changed or added new device
		// err = sa.SaveDevice(&newDevice, sessionContext)
		// if err == nil {
		// 	abortTransaction(sessionContext)
		// 	return log.WrapErrorAction(log.ActionSave, "device", nil, err)
		// }

		//commit the transaction
		err = sessionContext.CommitTransaction(sessionContext)
		if err != nil {
			sa.abortTransaction(sessionContext)
			return errors.WrapErrorAction(logutils.ActionCommit, logutils.TypeTransaction, nil, err)
		}
		return nil
	})
	if err != nil {
		return nil, err
	}

	returnUser := userFromStorage(newUser, sa)
	return &returnUser, nil
	*/
}

//DeleteAccount deletes an account
func (sa *Adapter) DeleteAccount(id string) error {
	//TODO - we have to decide what we do on delete user operation - removing all user relations, (or) mark the user disabled etc

	// transaction
	return sa.db.dbClient.UseSession(context.Background(), func(sessionContext mongo.SessionContext) error {
		err := sessionContext.StartTransaction()
		if err != nil {
			sa.abortTransaction(sessionContext)
			return errors.WrapErrorAction(logutils.ActionStart, logutils.TypeTransaction, nil, err)
		}

		account, err := sa.FindAccountByID(id)
		if err != nil {
			return errors.WrapErrorAction(logutils.ActionFind, model.TypeAccount, nil, err)
		}
		if account == nil {
			return errors.ErrorData(logutils.StatusMissing, model.TypeAccount, nil)
		}

		filter := bson.M{"_id": id}
		res, err := sa.db.accounts.DeleteOneWithContext(sessionContext, filter, nil)
		if err != nil {
			sa.abortTransaction(sessionContext)
			return errors.WrapErrorAction(logutils.ActionDelete, model.TypeAccount, nil, err)
		}
		if res.DeletedCount != 1 {
			sa.abortTransaction(sessionContext)
			return errors.ErrorAction(logutils.ActionDelete, model.TypeAccount, logutils.StringArgs("unexpected deleted count"))
		}

		for _, device := range account.Devices {
			filter := bson.M{"_id": device.ID}
			if len(device.Accounts) > 1 {
				update := bson.D{
					primitive.E{Key: "$pull", Value: bson.D{
						primitive.E{Key: "accounts", Value: account.ID},
					}},
					primitive.E{Key: "$set", Value: bson.D{
						primitive.E{Key: "date_updated", Value: time.Now().UTC()},
					}},
				}
				res, err := sa.db.devices.UpdateOneWithContext(sessionContext, filter, update, nil)
				if err != nil {
					sa.abortTransaction(sessionContext)
					return errors.WrapErrorAction(logutils.ActionUpdate, model.TypeDevice, nil, err)
				}
				if res.ModifiedCount != 1 {
					sa.abortTransaction(sessionContext)
					return errors.ErrorAction(logutils.ActionUpdate, model.TypeDevice, logutils.StringArgs("unexpected modified count"))
				}
			} else {
				res, err := sa.db.devices.DeleteOneWithContext(sessionContext, filter, nil)
				if err != nil {
					sa.abortTransaction(sessionContext)
					return errors.WrapErrorAction(logutils.ActionDelete, model.TypeDevice, nil, err)
				}
				if res.DeletedCount != 1 {
					sa.abortTransaction(sessionContext)
					return errors.ErrorAction(logutils.ActionDelete, model.TypeDevice, logutils.StringArgs("unexpected deleted count"))
				}
			}
		}

		err = sessionContext.CommitTransaction(sessionContext)
		if err != nil {
			sa.abortTransaction(sessionContext)
			return errors.WrapErrorAction(logutils.ActionCommit, logutils.TypeTransaction, nil, err)
		}
		return nil
	})
}

//UpdateAccountPreferences updates account preferences
func (sa *Adapter) UpdateAccountPreferences(accountID string, preferences map[string]interface{}) error {
	filter := bson.D{primitive.E{Key: "_id", Value: accountID}}
	update := bson.D{
		primitive.E{Key: "$set", Value: bson.D{
			primitive.E{Key: "preferences", Value: preferences},
		}},
	}

	res, err := sa.db.accounts.UpdateOne(filter, update, nil)
	if err != nil {
		return errors.WrapErrorAction(logutils.ActionFind, model.TypeAccountPreferences, nil, err)
	}
	if res.ModifiedCount != 1 {
		return errors.ErrorAction(logutils.ActionUpdate, model.TypeAccountPreferences, &logutils.FieldArgs{"unexpected modified count": res.ModifiedCount})
	}

	return nil
}

//InsertAccountPermissions inserts account permissions
func (sa *Adapter) InsertAccountPermissions(accountID string, permissions []model.Permission) error {
	filter := bson.D{primitive.E{Key: "_id", Value: accountID}}
	update := bson.D{
		primitive.E{Key: "$push", Value: bson.D{
			primitive.E{Key: "permissions", Value: bson.M{"$each": permissions}},
		}},
	}

	res, err := sa.db.accounts.UpdateOne(filter, update, nil)
	if err != nil {
		return errors.WrapErrorAction(logutils.ActionFind, model.TypeAccountAuthType, nil, err)
	}
	if res.ModifiedCount != 1 {
		return errors.ErrorAction(logutils.ActionUpdate, model.TypeAccountAuthType, &logutils.FieldArgs{"unexpected modified count": res.ModifiedCount})
	}

	return nil
}

//InsertAccountRoles inserts account roles
func (sa *Adapter) InsertAccountRoles(accountID string, appID string, roles []model.ApplicationRole) error {
	stgRoles := applicationRolesToStorage(roles)

	//appID included in search to prevent accidentally assigning permissions to account from different application
	filter := bson.D{primitive.E{Key: "_id", Value: accountID}, primitive.E{Key: "app_id", Value: appID}}
	update := bson.D{
		primitive.E{Key: "$push", Value: bson.D{
			primitive.E{Key: "roles", Value: bson.M{"$each": stgRoles}},
		}},
	}

	res, err := sa.db.accounts.UpdateOne(filter, update, nil)
	if err != nil {
		return errors.WrapErrorAction(logutils.ActionFind, model.TypeAccountAuthType, nil, err)
	}
	if res.ModifiedCount != 1 {
		return errors.ErrorAction(logutils.ActionUpdate, model.TypeAccountAuthType, &logutils.FieldArgs{"unexpected modified count": res.ModifiedCount})
	}

	return nil
}

//UpdateAccountAuthType updates account auth type
func (sa *Adapter) UpdateAccountAuthType(item model.AccountAuthType) error {
	// transaction
	err := sa.db.dbClient.UseSession(context.Background(), func(sessionContext mongo.SessionContext) error {
		err := sessionContext.StartTransaction()
		if err != nil {
			sa.abortTransaction(sessionContext)
			return errors.WrapErrorAction(logutils.ActionStart, logutils.TypeTransaction, nil, err)
		}

		//1. set time updated to the item
		now := time.Now()
		item.DateUpdated = &now

		//2 convert to storage item
		storageItem := accountAuthTypeToStorage(item)

		//3. first find the account record
		findFilter := bson.M{"auth_types.id": item.ID}
		var accounts []account
		err = sa.db.accounts.FindWithContext(sessionContext, findFilter, &accounts, nil)
		if err != nil {
			sa.abortTransaction(sessionContext)
			return errors.WrapErrorAction(logutils.ActionFind, model.TypeUserAuth, &logutils.FieldArgs{"account auth type id": item.ID}, err)
		}
		if len(accounts) == 0 {
			sa.abortTransaction(sessionContext)
			return errors.ErrorAction(logutils.ActionFind, "for some reasons account is nil for account auth type", &logutils.FieldArgs{"acccount auth type id": item.ID})
		}
		account := accounts[0]

		//4. update the account auth type in the account record
		accountAuthTypes := account.AuthTypes
		newAccountAuthTypes := make([]accountAuthType, len(accountAuthTypes))
		for j, aAuthType := range accountAuthTypes {
			if aAuthType.ID == storageItem.ID {
				newAccountAuthTypes[j] = storageItem
			} else {
				newAccountAuthTypes[j] = aAuthType
			}
		}
		account.AuthTypes = newAccountAuthTypes

		//4. update the account record
		replaceFilter := bson.M{"_id": account.ID}
		err = sa.db.accounts.ReplaceOneWithContext(sessionContext, replaceFilter, account, nil)
		if err != nil {
			sa.abortTransaction(sessionContext)
			return errors.WrapErrorAction(logutils.ActionReplace, model.TypeAccount, nil, err)
		}

		//commit the transaction
		err = sessionContext.CommitTransaction(sessionContext)
		if err != nil {
			sa.abortTransaction(sessionContext)
			return errors.WrapErrorAction(logutils.ActionCommit, logutils.TypeTransaction, nil, err)
		}
		return nil
	})
	if err != nil {
		return err
	}

	return nil
}

//FindCredential finds a credential by ID
func (sa *Adapter) FindCredential(ID string) (*model.Credential, error) {
	filter := bson.D{primitive.E{Key: "_id", Value: ID}}

	var creds credential
	err := sa.db.credentials.FindOne(filter, &creds, nil)
	if err != nil {
		if err.Error() == "mongo: no documents in result" {
			return nil, nil
		}
		return nil, errors.WrapErrorAction(logutils.ActionFind, model.TypeCredential, nil, err)
	}

	modelCreds := credentialFromStorage(creds)
	return &modelCreds, nil
}

//InsertCredential inserts a set of credential
func (sa *Adapter) InsertCredential(creds *model.Credential, context mongo.SessionContext) error {
	storageCreds := credentialToStorage(creds)

	if storageCreds == nil {
		return errors.ErrorData(logutils.StatusInvalid, logutils.TypeArg, logutils.StringArgs(model.TypeCredential))
	}

	var err error
	if context == nil {
		_, err = sa.db.credentials.InsertOne(storageCreds)
	} else {
		_, err = sa.db.credentials.InsertOneWithContext(context, storageCreds)
	}
	if err != nil {
		return errors.WrapErrorAction(logutils.ActionInsert, model.TypeCredential, nil, err)
	}

	return nil
}

//UpdateCredential updates a set of credentials
func (sa *Adapter) UpdateCredential(creds *model.Credential) error {
	storageCreds := credentialToStorage(creds)

	if storageCreds == nil {
		return errors.ErrorData(logutils.StatusInvalid, logutils.TypeArg, logutils.StringArgs(model.TypeCredential))
	}

	filter := bson.D{primitive.E{Key: "_id", Value: storageCreds.ID}}
	err := sa.db.credentials.ReplaceOne(filter, storageCreds, nil)
	if err != nil {
		return errors.WrapErrorAction(logutils.ActionUpdate, model.TypeCredential, &logutils.FieldArgs{"_id": storageCreds.ID}, err)
	}

	return nil
}

// //FindCredentialsByID finds a set of credentials by ID
// func (sa *Adapter) FindCredentialsByID(ID string) (*model.AuthCreds, error) {
// 	filter := bson.D{primitive.E{Key: "_id", Value: ID}}

// 	var creds model.AuthCreds
// 	err := sa.db.credentials.FindOne(filter, &creds, nil)
// 	if err != nil {
// 		return nil, errors.WrapErrorAction(logutils.ActionFind, model.TypeAuthCred, nil, err)
// 	}

// 	return &creds, nil
// }

// //FindCredentials find a set of credentials
// func (sa *Adapter) FindCredentials(orgID string, appID string, authType string, params map[string]interface{}) (*model.AuthCreds, error) {
// 	filter := bson.D{primitive.E{Key: "org_id", Value: orgID}, primitive.E{Key: "app_id", Value: appID}, primitive.E{Key: "auth_type", Value: authType}}
// 	for k, v := range params {
// 		filter = append(filter, primitive.E{Key: "creds." + k, Value: v})
// 	}

// 	var creds model.AuthCreds
// 	err := sa.db.credentials.FindOne(filter, &creds, nil)
// 	if err != nil {
// 		return nil, errors.WrapErrorAction(logutils.ActionFind, model.TypeAuthCred, nil, err)
// 	}

// 	return &creds, nil
// }

// //InsertCredentials inserts a set of credentials
// func (sa *Adapter) InsertCredentials(creds *model.AuthCreds, context mongo.SessionContext) error {
// 	if creds == nil {
// 		return errors.ErrorData(logutils.StatusInvalid, logutils.TypeArg, logutils.StringArgs(model.TypeAuthCred))
// 	}

// 	var err error
// 	if context == nil {
// 		_, err = sa.db.credentials.InsertOne(creds)
// 	} else {
// 		_, err = sa.db.credentials.InsertOneWithContext(context, creds)
// 	}
// 	if err != nil {
// 		return errors.WrapErrorAction(logutils.ActionInsert, model.TypeAuthCred, nil, err)
// 	}

// 	return nil
// }

// //Update credentials updates a set of credentials
// func (sa *Adapter) UpdateCredentials(orgID string, appID string, authType string, creds *model.AuthCreds) error {
// 	if creds == nil {
// 		return errors.ErrorData(logutils.StatusInvalid, logutils.TypeArg, logutils.StringArgs(model.TypeAuthCred))
// 	}

// 	var filter bson.D
// 	if len(orgID) > 0 {
// 		filter = bson.D{
// 			primitive.E{Key: "org_id", Value: orgID}, primitive.E{Key: "app_id", Value: appID},
// 			primitive.E{Key: "type", Value: authType}, primitive.E{Key: "user_id", Value: creds.AccountID}, //replaced by _id or account_id??
// 		}
// 	} else {
// 		filter = bson.D{primitive.E{Key: "type", Value: authType}, primitive.E{Key: "user_id", Value: creds.AccountID}}
// 	}

// 	err := sa.db.credentials.ReplaceOne(filter, creds, nil)
// 	if err != nil {
// 		return errors.WrapErrorAction(logutils.ActionUpdate, model.TypeAuthCred, &logutils.FieldArgs{"user_id": creds.AccountID}, err)
// 	}

// 	return nil
// }

//FindPermissions finds a set of permissions
func (sa *Adapter) FindPermissions(ids []string) ([]model.Permission, error) {
	permissionsFilter := bson.D{primitive.E{Key: "_id", Value: bson.M{"$in": ids}}}
	var permissionsResult []model.Permission
	err := sa.db.permissions.Find(permissionsFilter, &permissionsResult, nil)
	if err != nil {
		return nil, err
	}

	return permissionsResult, nil
}

//FindPermissionsByName finds a set of permissions
func (sa *Adapter) FindPermissionsByName(names []string) ([]model.Permission, error) {
	permissionsFilter := bson.D{primitive.E{Key: "name", Value: bson.M{"$in": names}}}
	var permissionsResult []model.Permission
	err := sa.db.permissions.Find(permissionsFilter, &permissionsResult, nil)
	if err != nil {
		return nil, err
	}

	return permissionsResult, nil
}
<<<<<<< HEAD

//InsertPermission inserts a new  permission
func (sa *Adapter) InsertPermission(permission model.Permission) error {
	_, err := sa.db.permissions.InsertOne(permission)
	if err != nil {
		return errors.WrapErrorAction(logutils.ActionInsert, model.TypePermission, nil, err)
	}
	return nil
}

//UpdatePermission updates permission
func (sa *Adapter) UpdatePermission(item model.Permission) error {
	// Update serviceIDs
	filter := bson.D{primitive.E{Key: "name", Value: item.Name}}

	now := time.Now().UTC()
	permissionUpdate := bson.D{
		primitive.E{Key: "$set", Value: bson.D{
			primitive.E{Key: "service_ids", Value: item.ServiceIDs},
			primitive.E{Key: "assigners", Value: item.Assigners},
			primitive.E{Key: "date_updated", Value: &now},
		}},
	}

	res, err := sa.db.permissions.UpdateOne(filter, permissionUpdate, nil)
	if err != nil {
		return errors.WrapErrorAction(logutils.ActionUpdate, model.TypePermission, &logutils.FieldArgs{"name": item.Name}, err)
	}

	if res.ModifiedCount != 1 {
		return errors.ErrorAction(logutils.ActionUpdate, model.TypePermission, logutils.StringArgs("unexpected modified count"))
=======

//InsertPermission inserts a new  permission
func (sa *Adapter) InsertPermission(permission model.Permission) error {
	_, err := sa.db.permissions.InsertOne(permission)
	if err != nil {
		return errors.WrapErrorAction(logutils.ActionInsert, model.TypePermission, nil, err)
>>>>>>> 8a9940d1
	}

<<<<<<< HEAD
	return nil
	//TODO
	//This will be slow operation as we keep a copy of the entity in the users collection without index.
	//Maybe we need to up the transaction timeout for this operation because of this.
	// return errors.New(logutils.Unimplemented)
=======
//UpdatePermission updates permission
func (sa *Adapter) UpdatePermission(item model.Permission) error {
	//TODO
	//This will be slow operation as we keep a copy of the entity in the users collection without index.
	//Maybe we need to up the transaction timeout for this operation because of this.
	//TODO
	//Update the permission in all collection where there is a copy of it - accounts, application_roles, application_groups

	// Update serviceIDs
	filter := bson.D{primitive.E{Key: "name", Value: item.Name}}

	now := time.Now().UTC()
	permissionUpdate := bson.D{
		primitive.E{Key: "$set", Value: bson.D{
			primitive.E{Key: "service_ids", Value: item.ServiceIDs},
			primitive.E{Key: "date_updated", Value: &now},
		}},
	}

	res, err := sa.db.permissions.UpdateOne(filter, permissionUpdate, nil)
	if err != nil {
		return errors.WrapErrorAction(logutils.ActionUpdate, model.TypePermission, &logutils.FieldArgs{"name": item.Name}, err)
	}

	if res.ModifiedCount != 1 {
		return errors.ErrorAction(logutils.ActionUpdate, model.TypePermission, logutils.StringArgs("unexpected modified count"))
	}

	return nil
>>>>>>> 8a9940d1
}

//DeletePermission deletes permission
func (sa *Adapter) DeletePermission(id string) error {
	//TODO
	//This will be slow operation as we keep a copy of the entity in the users collection without index.
	//Maybe we need to up the transaction timeout for this operation because of this.
	return errors.New(logutils.Unimplemented)
}

//FindApplicationRoles finds a set of application roles
func (sa *Adapter) FindApplicationRoles(ids []string, appID string) ([]model.ApplicationRole, error) {
	rolesFilter := bson.D{primitive.E{Key: "app_id", Value: appID}, primitive.E{Key: "_id", Value: bson.M{"$in": ids}}}
	var rolesResult []applicationRole
	err := sa.db.applicationsRoles.Find(rolesFilter, &rolesResult, nil)
	if err != nil {
		return nil, err
	}

	//get the application from the cached ones
	application, err := sa.getCachedApplication(appID)
	if err != nil {
		return nil, errors.WrapErrorData(logutils.StatusMissing, model.TypeOrganization, &logutils.FieldArgs{"app_id": application}, err)
	}

	result := applicationRolesFromStorage(rolesResult, *application)

	return result, nil
}

//InsertApplicationRole inserts a new application role
func (sa *Adapter) InsertApplicationRole(item model.ApplicationRole) error {
	_, err := sa.getCachedApplication(item.Application.ID)
	if err != nil {
		return errors.WrapErrorData(logutils.StatusMissing, model.TypeApplication, &logutils.FieldArgs{"app_id": item.Application.ID}, err)
	}

	role := applicationRoleToStorage(item)
	_, err = sa.db.applicationsRoles.InsertOne(role)
	if err != nil {
		return errors.WrapErrorAction(logutils.ActionInsert, model.TypeApplicationRole, nil, err)
	}
	return nil
}

//UpdateApplicationRole updates application role
func (sa *Adapter) UpdateApplicationRole(item model.ApplicationRole) error {
	//TODO
	//This will be slow operation as we keep a copy of the entity in the users collection without index.
	//Maybe we need to up the transaction timeout for this operation because of this.
	return errors.New(logutils.Unimplemented)
}

//DeleteApplicationRole deletes application role
func (sa *Adapter) DeleteApplicationRole(id string) error {
	//TODO
	//This will be slow operation as we keep a copy of the entity in the users collection without index.
	//Maybe we need to up the transaction timeout for this operation because of this.
	return errors.New(logutils.Unimplemented)
}

//FindApplicationGroups finds a set of application groups
func (sa *Adapter) FindApplicationGroups(ids []string, appID string) ([]model.ApplicationGroup, error) {
	filter := bson.D{primitive.E{Key: "app_id", Value: appID}, primitive.E{Key: "_id", Value: bson.M{"$in": ids}}}
	var groupsResult []applicationGroup
	err := sa.db.applicationsGroups.Find(filter, &groupsResult, nil)
	if err != nil {
		return nil, err
	}

	application, err := sa.getCachedApplication(appID)
	if err != nil {
		return nil, errors.WrapErrorData(logutils.StatusMissing, model.TypeOrganization, &logutils.FieldArgs{"app_id": application}, err)
	}

	result := applicationGroupsFromStorage(groupsResult, *application)

	return result, nil
}

//InsertApplicationGroup inserts a new application group
func (sa *Adapter) InsertApplicationGroup(item model.ApplicationGroup) error {
	group := applicationGroupToStorage(item)
	_, err := sa.db.applicationsGroups.InsertOne(group)
	if err != nil {
		return errors.WrapErrorAction(logutils.ActionInsert, model.TypeApplicationGroup, nil, err)
	}
	return nil
}

//UpdateApplicationGroup updates application group
func (sa *Adapter) UpdateApplicationGroup(item model.ApplicationGroup) error {
	//TODO
	//This will be slow operation as we keep a copy of the entity in the users collection without index.
	//Maybe we need to up the transaction timeout for this operation because of this.
	return errors.New(logutils.Unimplemented)
}

//DeleteApplicationGroup deletes application group
func (sa *Adapter) DeleteApplicationGroup(id string) error {
	//TODO
	//This will be slow operation as we keep a copy of the entity in the users collection without index.
	//Maybe we need to up the transaction timeout for this operation because of this.
	return errors.New(logutils.Unimplemented)
}

//LoadAPIKeys finds all api key documents in the DB
func (sa *Adapter) LoadAPIKeys() ([]model.APIKey, error) {
	filter := bson.D{}
	var result []model.APIKey
	err := sa.db.apiKeys.Find(filter, &result, nil)
	if err != nil {
		return nil, errors.WrapErrorAction(logutils.ActionFind, model.TypeApplication, nil, err)
	}

	return result, nil
}

//FindApplicationAPIKeys finds the api key documents from storage for an appID
func (sa *Adapter) FindApplicationAPIKeys(appID string) ([]model.APIKey, error) {
	filter := bson.D{primitive.E{Key: "app_id", Value: appID}}
	var result []model.APIKey
	err := sa.db.apiKeys.Find(filter, &result, nil)
	if err != nil {
		return nil, errors.WrapErrorAction(logutils.ActionFind, model.TypeAPIKey, &logutils.FieldArgs{"app_id": appID}, err)
	}
	return result, nil
}

//FindAPIKey finds the api key documents from storage
func (sa *Adapter) FindAPIKey(ID string) (*model.APIKey, error) {
	filter := bson.D{primitive.E{Key: "_id", Value: ID}}
	var result *model.APIKey
	err := sa.db.apiKeys.FindOne(filter, &result, nil)
	if err != nil {
		return nil, errors.WrapErrorAction(logutils.ActionFind, model.TypeAPIKey, &logutils.FieldArgs{"_id": ID}, err)
	}
	return result, nil
}

//InsertAPIKey inserts an API key
func (sa *Adapter) InsertAPIKey(apiKey model.APIKey) (*model.APIKey, error) {
	_, err := sa.db.apiKeys.InsertOne(apiKey)
	if err != nil {
		return nil, errors.WrapErrorAction(logutils.ActionInsert, model.TypeAPIKey, &logutils.FieldArgs{"_id": apiKey.ID}, err)
	}
	return &apiKey, nil
}

//UpdateAPIKey updates the API key in storage
func (sa *Adapter) UpdateAPIKey(apiKey model.APIKey) error {
	filter := bson.M{"_id": apiKey.ID}
	err := sa.db.apiKeys.ReplaceOne(filter, apiKey, nil)
	if err != nil {
		return errors.WrapErrorAction(logutils.ActionUpdate, model.TypeAPIKey, &logutils.FieldArgs{"_id": apiKey.ID}, err)
	}

	return nil
}

//DeleteAPIKey deletes the API key from storage
func (sa *Adapter) DeleteAPIKey(ID string) error {
	filter := bson.M{"_id": ID}
	result, err := sa.db.apiKeys.DeleteOne(filter, nil)
	if err != nil {
		return errors.WrapErrorAction(logutils.ActionDelete, model.TypeAPIKey, &logutils.FieldArgs{"_id": ID}, err)
	}
	if result == nil {
		return errors.WrapErrorData(logutils.StatusInvalid, "result", &logutils.FieldArgs{"_id": ID}, err)
	}
	deletedCount := result.DeletedCount
	if deletedCount == 0 {
		return errors.WrapErrorData(logutils.StatusMissing, model.TypeAPIKey, &logutils.FieldArgs{"_id": ID}, err)
	}

	return nil
}

//LoadIdentityProviders finds all identity providers documents in the DB
func (sa *Adapter) LoadIdentityProviders() ([]model.IdentityProvider, error) {
	filter := bson.D{}
	var result []model.IdentityProvider
	err := sa.db.identityProviders.Find(filter, &result, nil)
	if err != nil {
		return nil, errors.WrapErrorAction(logutils.ActionFind, model.TypeIdentityProvider, nil, err)
	}
	if len(result) == 0 {
		return nil, errors.WrapErrorData(logutils.StatusMissing, model.TypeIdentityProvider, nil, err)
	}

	return result, nil

}

//UpdateProfile updates an account profile
func (sa *Adapter) UpdateProfile(id string, profile *model.Profile) error {
	filter := bson.D{primitive.E{Key: "_id", Value: id}}

	now := time.Now().UTC()
	if profile == nil {
		return errors.ErrorData(logutils.StatusInvalid, logutils.TypeArg, logutils.StringArgs(model.TypeProfile))
	}
	profileUpdate := bson.D{
		primitive.E{Key: "$set", Value: bson.D{
			primitive.E{Key: "profile.photo_url", Value: profile.PhotoURL},
			primitive.E{Key: "profile.first_name", Value: profile.FirstName},
			primitive.E{Key: "profile.last_name", Value: profile.LastName},
			primitive.E{Key: "profile.email", Value: profile.Email},
			primitive.E{Key: "profile.phone", Value: profile.Phone},
			primitive.E{Key: "profile.birth_year", Value: profile.BirthYear},
			primitive.E{Key: "profile.address", Value: profile.Address},
			primitive.E{Key: "profile.zip_code", Value: profile.ZipCode},
			primitive.E{Key: "profile.state", Value: profile.State},
			primitive.E{Key: "profile.country", Value: profile.Country},
			primitive.E{Key: "profile.date_updated", Value: &now},
		}},
	}

	res, err := sa.db.accounts.UpdateOne(filter, profileUpdate, nil)
	if err != nil {
		return errors.WrapErrorAction(logutils.ActionUpdate, model.TypeProfile, nil, err)
	}
	if res.ModifiedCount != 1 {
		return errors.ErrorAction(logutils.ActionUpdate, model.TypeProfile, logutils.StringArgs("unexpected modified count"))
	}

	return nil
}

//CreateGlobalConfig creates global config
func (sa *Adapter) CreateGlobalConfig(setting string) (*model.GlobalConfig, error) {
	globalConfig := model.GlobalConfig{Setting: setting}
	_, err := sa.db.globalConfig.InsertOne(globalConfig)
	if err != nil {
		return nil, errors.WrapErrorAction(logutils.ActionInsert, model.TypeGlobalConfig, nil, err)
	}
	return &globalConfig, nil
}

//GetGlobalConfig give config
func (sa *Adapter) GetGlobalConfig() (*model.GlobalConfig, error) {
	filter := bson.D{}
	var result []model.GlobalConfig
	err := sa.db.globalConfig.Find(filter, &result, nil)
	if err != nil {
		return nil, errors.WrapErrorAction(logutils.ActionFind, model.TypeGlobalConfig, nil, err)
	}
	if len(result) == 0 {
		//no record
		return nil, nil
	}
	return &result[0], nil

}

//SaveGlobalConfig saves the global configuration to the storage
func (sa *Adapter) SaveGlobalConfig(gc *model.GlobalConfig) error {
	// transaction
	err := sa.db.dbClient.UseSession(context.Background(), func(sessionContext mongo.SessionContext) error {
		err := sessionContext.StartTransaction()
		if err != nil {
			return errors.WrapErrorAction(logutils.ActionStart, logutils.TypeTransaction, nil, err)
		}

		//clear the global config - we always keep only one global config
		delFilter := bson.D{}
		_, err = sa.db.globalConfig.DeleteManyWithContext(sessionContext, delFilter, nil)
		if err != nil {
			sa.abortTransaction(sessionContext)
			return errors.WrapErrorAction(logutils.ActionDelete, model.TypeGlobalConfig, nil, err)
		}

		//add the new one
		_, err = sa.db.globalConfig.InsertOneWithContext(sessionContext, gc)
		if err != nil {
			sa.abortTransaction(sessionContext)
			return errors.WrapErrorAction(logutils.ActionInsert, model.TypeGlobalConfig, nil, err)
		}

		err = sessionContext.CommitTransaction(sessionContext)
		if err != nil {
			sa.abortTransaction(sessionContext)
			return errors.WrapErrorAction(logutils.ActionCommit, logutils.TypeTransaction, nil, err)
		}
		return nil
	})
	if err != nil {
		return err
	}
	return nil
}

//FindOrganization finds an organization
func (sa *Adapter) FindOrganization(id string) (*model.Organization, error) {
	//no transactions for get operations..
	cachedOrg, err := sa.getCachedOrganization(id)
	if cachedOrg != nil && err == nil {
		return cachedOrg, nil
	}
	sa.logger.Warn(err.Error())

	//1. find organization
	orgFilter := bson.D{primitive.E{Key: "_id", Value: id}}
	var org organization

	err = sa.db.organizations.FindOne(orgFilter, &org, nil)
	if err != nil {
		return nil, errors.WrapErrorAction(logutils.ActionFind, model.TypeOrganization, &logutils.FieldArgs{"id": id}, err)
	}

	//TODO
	//2. find the organization applications
	/*	var applications []model.Application
			if len(org.Applications) > 0 {
				appsFilter := bson.D{primitive.E{Key: "_id", Value: bson.M{"$in": org.Applications}}}
				err := sa.db.applications.Find(appsFilter, &applications, nil)
				if err != nil {
					return nil, errors.WrapErrorAction(logutils.ActionFind, model.TypeApplication, nil, err)
				}
			}

		organization := organizationFromStorage(&org, applications)
		return &organization, nil */
	return nil, nil
}

//InsertOrganization inserts an organization
func (sa *Adapter) InsertOrganization(organization model.Organization) (*model.Organization, error) {
	org := organizationToStorage(&organization)
	_, err := sa.db.organizations.InsertOne(org)
	if err != nil {
		return nil, errors.WrapErrorAction(logutils.ActionInsert, model.TypeOrganization, nil, err)
	}

	return &organization, nil
}

//UpdateOrganization updates an organization
func (sa *Adapter) UpdateOrganization(ID string, name string, requestType string, organizationDomains []string) error {

	now := time.Now()
	//TODO - use pointers and update only what not nil
	updatOrganizationFilter := bson.D{primitive.E{Key: "_id", Value: ID}}
	updateOrganization := bson.D{
		primitive.E{Key: "$set", Value: bson.D{
			primitive.E{Key: "name", Value: name},
			primitive.E{Key: "type", Value: requestType},
			primitive.E{Key: "config.domains", Value: organizationDomains},
			primitive.E{Key: "config.date_updated", Value: now},
			primitive.E{Key: "date_updated", Value: now},
		}},
	}

	result, err := sa.db.organizations.UpdateOne(updatOrganizationFilter, updateOrganization, nil)
	if err != nil {
		return errors.WrapErrorAction(logutils.ActionUpdate, model.TypeOrganization, &logutils.FieldArgs{"id": ID}, err)
	}
	if result.MatchedCount == 0 {
		return errors.WrapErrorData(logutils.StatusMissing, model.TypeOrganization, &logutils.FieldArgs{"id": ID}, err)
	}

	return nil
}

//LoadOrganizations gets the organizations
func (sa *Adapter) LoadOrganizations() ([]model.Organization, error) {
	//1. check the cached organizations
	cachedOrgs, err := sa.getCachedOrganizations()
	if err != nil {
		sa.logger.Warn(err.Error())
	} else if len(cachedOrgs) > 0 {
		return cachedOrgs, nil
	}

	//no transactions for get operations..

	//2. find the organizations
	orgsFilter := bson.D{}
	var orgsResult []organization
	err = sa.db.organizations.Find(orgsFilter, &orgsResult, nil)
	if err != nil {
		return nil, errors.WrapErrorAction(logutils.ActionFind, model.TypeOrganization, nil, err)
	}
	if len(orgsResult) == 0 {
		//no data
		return make([]model.Organization, 0), nil
	}

	//3. prepare the response
	organizations := organizationsFromStorage(orgsResult)
	return organizations, nil
}

//LoadApplications loads all applications
func (sa *Adapter) LoadApplications() ([]model.Application, error) {
	filter := bson.D{}
	var result []application
	err := sa.db.applications.Find(filter, &result, nil)
	if err != nil {
		return nil, errors.WrapErrorAction(logutils.ActionFind, model.TypeApplication, nil, err)
	}

	if len(result) == 0 {
		//no data
		return make([]model.Application, 0), nil
	}

	applications := applicationsFromStorage(result)
	return applications, nil
}

//InsertApplication inserts an application
func (sa *Adapter) InsertApplication(application model.Application) (*model.Application, error) {
	app := applicationToStorage(&application)
	_, err := sa.db.applications.InsertOne(app)
	if err != nil {
		return nil, errors.WrapErrorAction(logutils.ActionInsert, model.TypeApplication, nil, err)
	}

	return &application, nil
}

//FindApplication finds application
func (sa *Adapter) FindApplication(ID string) (*model.Application, error) {
	filter := bson.D{primitive.E{Key: "_id", Value: ID}}
	var result []model.Application
	err := sa.db.applications.Find(filter, &result, nil)
	if err != nil {
		return nil, errors.WrapErrorAction(logutils.ActionFind, model.TypeApplication, nil, err)
	}
	if len(result) == 0 {
		//no record
		return nil, nil
	}

	appRes := result[0]
	return &appRes, nil
}

//FindApplications finds applications
func (sa *Adapter) FindApplications() ([]model.Application, error) {
	filter := bson.D{}
	var result []model.Application
	err := sa.db.applications.Find(filter, &result, nil)
	if err != nil {
		return nil, errors.WrapErrorAction(logutils.ActionFind, model.TypeApplication, nil, err)
	}

	if len(result) == 0 {
		//no data
		return make([]model.Application, 0), nil
	}

	return result, nil
}

//FindApplicationTypeByIdentifier finds an application type by identifier
func (sa *Adapter) FindApplicationTypeByIdentifier(identifier string) (*model.ApplicationType, error) {
	app, appType, err := sa.getCachedApplicationTypeByIdentifier(identifier)
	if err != nil {
		return nil, errors.WrapErrorAction(logutils.ActionFind, model.TypeApplicationType, nil, err)
	}

	appType.Application = *app

	return appType, nil
}

//LoadApplicationsOrganizations loads all applications organizations
func (sa *Adapter) LoadApplicationsOrganizations() ([]model.ApplicationOrganization, error) {
	filter := bson.D{}
	var list []applicationOrganization
	err := sa.db.applicationsOrganizations.Find(filter, &list, nil)
	if err != nil {
		return nil, errors.WrapErrorAction(logutils.ActionFind, model.TypeApplicationOrganization, nil, err)
	}
	if len(list) == 0 {
		//no data
		return nil, nil
	}

	result := make([]model.ApplicationOrganization, len(list))
	for i, item := range list {
		//we have organizations and applications cached
		application, err := sa.getCachedApplication(item.AppID)
		if err != nil {
			return nil, errors.WrapErrorAction(logutils.ActionFind, model.TypeApplication, nil, err)
		}
		organization, err := sa.getCachedOrganization(item.OrgID)
		if err != nil {
			return nil, errors.WrapErrorAction(logutils.ActionFind, model.TypeOrganization, nil, err)
		}

		result[i] = applicationOrganizationFromStorage(item, *application, *organization)
	}
	return result, nil
}

//FindApplicationOrganizations finds application organization
func (sa *Adapter) FindApplicationOrganizations(appID string, orgID string) (*model.ApplicationOrganization, error) {
	return sa.getCachedApplicationOrganization(appID, orgID)
}

// ============================== ServiceRegs ==============================

//FindServiceRegs fetches the requested service registration records
func (sa *Adapter) FindServiceRegs(serviceIDs []string) ([]model.ServiceReg, error) {
	var filter bson.M
	for _, serviceID := range serviceIDs {
		if serviceID == "all" {
			filter = bson.M{}
			break
		}
	}
	if filter == nil {
		filter = bson.M{"registration.service_id": bson.M{"$in": serviceIDs}}
	}

	var result []model.ServiceReg
	err := sa.db.serviceRegs.Find(filter, &result, nil)
	if err != nil {
		return nil, errors.WrapErrorAction(logutils.ActionFind, model.TypeServiceReg, &logutils.FieldArgs{"service_id": serviceIDs}, err)
	}

	if result == nil {
		result = []model.ServiceReg{}
	}

	return result, nil
}

//FindServiceReg finds the service registration in storage
func (sa *Adapter) FindServiceReg(serviceID string) (*model.ServiceReg, error) {
	filter := bson.M{"registration.service_id": serviceID}
	var reg *model.ServiceReg
	err := sa.db.serviceRegs.FindOne(filter, &reg, nil)
	if err != nil {
		return nil, errors.WrapErrorAction(logutils.ActionFind, model.TypeServiceReg, &logutils.FieldArgs{"service_id": serviceID}, err)
	}

	return reg, nil
}

//InsertServiceReg inserts the service registration to storage
func (sa *Adapter) InsertServiceReg(reg *model.ServiceReg) error {
	_, err := sa.db.serviceRegs.InsertOne(reg)
	if err != nil {
		return errors.WrapErrorAction(logutils.ActionInsert, model.TypeServiceReg, &logutils.FieldArgs{"service_id": reg.Registration.ServiceID}, err)
	}

	return nil
}

//UpdateServiceReg updates the service registration in storage
func (sa *Adapter) UpdateServiceReg(reg *model.ServiceReg) error {
	filter := bson.M{"registration.service_id": reg.Registration.ServiceID}
	err := sa.db.serviceRegs.ReplaceOne(filter, reg, nil)
	if err != nil {
		return errors.WrapErrorAction(logutils.ActionUpdate, model.TypeServiceReg, &logutils.FieldArgs{"service_id": reg.Registration.ServiceID}, err)
	}

	return nil
}

//SaveServiceReg saves the service registration to the storage
func (sa *Adapter) SaveServiceReg(reg *model.ServiceReg) error {
	filter := bson.M{"registration.service_id": reg.Registration.ServiceID}
	opts := options.Replace().SetUpsert(true)
	err := sa.db.serviceRegs.ReplaceOne(filter, reg, opts)
	if err != nil {
		return errors.WrapErrorAction(logutils.ActionSave, model.TypeServiceReg, &logutils.FieldArgs{"service_id": reg.Registration.ServiceID}, err)
	}

	return nil
}

//DeleteServiceReg deletes the service registration from storage
func (sa *Adapter) DeleteServiceReg(serviceID string) error {
	filter := bson.M{"registration.service_id": serviceID}
	result, err := sa.db.serviceRegs.DeleteOne(filter, nil)
	if err != nil {
		return errors.WrapErrorAction(logutils.ActionDelete, model.TypeServiceReg, &logutils.FieldArgs{"service_id": serviceID}, err)
	}
	if result == nil {
		return errors.WrapErrorData(logutils.StatusInvalid, "result", &logutils.FieldArgs{"service_id": serviceID}, err)
	}
	deletedCount := result.DeletedCount
	if deletedCount == 0 {
		return errors.WrapErrorData(logutils.StatusMissing, model.TypeServiceReg, &logutils.FieldArgs{"service_id": serviceID}, err)
	}

	return nil
}

//FindServiceAuthorization finds the service authorization in storage
func (sa *Adapter) FindServiceAuthorization(userID string, serviceID string) (*model.ServiceAuthorization, error) {
	filter := bson.M{"user_id": userID, "service_id": serviceID}
	var reg *model.ServiceAuthorization
	err := sa.db.serviceAuthorizations.FindOne(filter, &reg, nil)
	if err != nil {
		return nil, errors.WrapErrorAction(logutils.ActionFind, model.TypeServiceAuthorization, &logutils.FieldArgs{"user_id": userID, "service_id": serviceID}, err)
	}

	return reg, nil
}

//SaveServiceAuthorization saves the service authorization to storage
func (sa *Adapter) SaveServiceAuthorization(authorization *model.ServiceAuthorization) error {
	filter := bson.M{"user_id": authorization.UserID, "service_id": authorization.ServiceID}
	opts := options.Replace().SetUpsert(true)
	err := sa.db.serviceAuthorizations.ReplaceOne(filter, authorization, opts)
	if err != nil {
		return errors.WrapErrorAction(logutils.ActionSave, model.TypeServiceAuthorization, &logutils.FieldArgs{"user_id": authorization.UserID, "service_id": authorization.ServiceID}, err)
	}

	return nil
}

//DeleteServiceAuthorization deletes the service authorization from storage
func (sa *Adapter) DeleteServiceAuthorization(userID string, serviceID string) error {
	filter := bson.M{"user_id": userID, "service_id": serviceID}
	result, err := sa.db.serviceAuthorizations.DeleteOne(filter, nil)
	if err != nil {
		return errors.WrapErrorAction(logutils.ActionFind, model.TypeServiceAuthorization, &logutils.FieldArgs{"user_id": userID, "service_id": serviceID}, err)
	}
	if result == nil {
		return errors.WrapErrorData(logutils.StatusInvalid, "result", &logutils.FieldArgs{"user_id": userID, "service_id": serviceID}, err)
	}
	deletedCount := result.DeletedCount
	if deletedCount == 0 {
		return errors.WrapErrorData(logutils.StatusMissing, model.TypeServiceAuthorization, &logutils.FieldArgs{"user_id": userID, "service_id": serviceID}, err)
	}

	return nil
}

//SaveDevice saves device
func (sa *Adapter) SaveDevice(device *model.Device, context mongo.SessionContext) error {
	if device == nil {
		return errors.ErrorData(logutils.StatusInvalid, logutils.TypeArg, logutils.StringArgs("device"))
	}

	storageDevice := deviceToStorage(device)

	var err error
	filter := bson.M{"_id": device.ID}
	opts := options.Replace().SetUpsert(true)
	if context == nil {
		err = sa.db.devices.ReplaceOne(filter, storageDevice, opts)
	} else {
		err = sa.db.devices.ReplaceOneWithContext(context, filter, storageDevice, opts)
	}

	if err != nil {
		return errors.WrapErrorAction(logutils.ActionSave, "device", &logutils.FieldArgs{"device_id": device.ID}, nil)
	}

	return nil
}

func (sa *Adapter) abortTransaction(sessionContext mongo.SessionContext) {
	err := sessionContext.AbortTransaction(sessionContext)
	if err != nil {
		sa.logger.Errorf("error aborting a transaction - %s", err)
	}
}

//NewStorageAdapter creates a new storage adapter instance
func NewStorageAdapter(mongoDBAuth string, mongoDBName string, mongoTimeout string, logger *logs.Logger) *Adapter {
	timeoutInt, err := strconv.Atoi(mongoTimeout)
	if err != nil {
		logger.Warn("Setting default Mongo timeout - 500")
		timeoutInt = 500
	}
	timeout := time.Millisecond * time.Duration(timeoutInt)

	cachedOrganizations := &syncmap.Map{}
	organizationsLock := &sync.RWMutex{}

	cachedApplications := &syncmap.Map{}
	applicationsLock := &sync.RWMutex{}

	cachedAuthTypes := &syncmap.Map{}
	authTypesLock := &sync.RWMutex{}

	cachedApplicationsOrganizations := &syncmap.Map{}
	applicationsOrganizationsLock := &sync.RWMutex{}

	db := &database{mongoDBAuth: mongoDBAuth, mongoDBName: mongoDBName, mongoTimeout: timeout, logger: logger}
	return &Adapter{db: db, logger: logger, cachedOrganizations: cachedOrganizations, organizationsLock: organizationsLock,
		cachedApplications: cachedApplications, applicationsLock: applicationsLock,
		cachedAuthTypes: cachedAuthTypes, authTypesLock: authTypesLock,
		cachedApplicationsOrganizations: cachedApplicationsOrganizations, applicationsOrganizationsLock: applicationsOrganizationsLock}
}

type storageListener struct {
	adapter *Adapter
	DefaultListenerImpl
}

func (sl *storageListener) OnAuthTypesUpdated() {
	sl.adapter.cacheAuthTypes()
}

func (sl *storageListener) OnOrganizationsUpdated() {
	sl.adapter.cacheOrganizations()
}

func (sl *storageListener) OnApplicationsUpdated() {
	sl.adapter.cacheApplications()
	sl.adapter.cacheOrganizations()
}

func (sl *storageListener) OnApplicationsOrganizationsUpdated() {
	sl.adapter.cacheApplications()
	sl.adapter.cacheOrganizations()
	sl.adapter.cacheApplicationsOrganizations()
}

//Listener represents storage listener
type Listener interface {
	OnAPIKeysUpdated()
	OnAuthTypesUpdated()
	OnIdentityProvidersUpdated()
	OnServiceRegsUpdated()
	OnOrganizationsUpdated()
	OnApplicationsUpdated()
	OnApplicationsOrganizationsUpdated()
}

//DefaultListenerImpl default listener implementation
type DefaultListenerImpl struct{}

//OnAPIKeysUpdated notifies api keys have been updated
func (d *DefaultListenerImpl) OnAPIKeysUpdated() {}

//OnAuthTypesUpdated notifies auth types have been updated
func (d *DefaultListenerImpl) OnAuthTypesUpdated() {}

//OnIdentityProvidersUpdated notifies identity providers have been updated
func (d *DefaultListenerImpl) OnIdentityProvidersUpdated() {}

//OnServiceRegsUpdated notifies services regs have been updated
func (d *DefaultListenerImpl) OnServiceRegsUpdated() {}

//OnOrganizationsUpdated notifies organizations have been updated
func (d *DefaultListenerImpl) OnOrganizationsUpdated() {}

//OnApplicationsUpdated notifies applications have been updated
func (d *DefaultListenerImpl) OnApplicationsUpdated() {}

//OnApplicationsOrganizationsUpdated notifies applications organizations have been updated
func (d *DefaultListenerImpl) OnApplicationsOrganizationsUpdated() {}<|MERGE_RESOLUTION|>--- conflicted
+++ resolved
@@ -955,7 +955,6 @@
 
 	return permissionsResult, nil
 }
-<<<<<<< HEAD
 
 //InsertPermission inserts a new  permission
 func (sa *Adapter) InsertPermission(permission model.Permission) error {
@@ -968,6 +967,12 @@
 
 //UpdatePermission updates permission
 func (sa *Adapter) UpdatePermission(item model.Permission) error {
+	//TODO
+	//This will be slow operation as we keep a copy of the entity in the users collection without index.
+	//Maybe we need to up the transaction timeout for this operation because of this.
+	//TODO
+	//Update the permission in all collection where there is a copy of it - accounts, application_roles, application_groups
+
 	// Update serviceIDs
 	filter := bson.D{primitive.E{Key: "name", Value: item.Name}}
 
@@ -987,53 +992,9 @@
 
 	if res.ModifiedCount != 1 {
 		return errors.ErrorAction(logutils.ActionUpdate, model.TypePermission, logutils.StringArgs("unexpected modified count"))
-=======
-
-//InsertPermission inserts a new  permission
-func (sa *Adapter) InsertPermission(permission model.Permission) error {
-	_, err := sa.db.permissions.InsertOne(permission)
-	if err != nil {
-		return errors.WrapErrorAction(logutils.ActionInsert, model.TypePermission, nil, err)
->>>>>>> 8a9940d1
-	}
-
-<<<<<<< HEAD
-	return nil
-	//TODO
-	//This will be slow operation as we keep a copy of the entity in the users collection without index.
-	//Maybe we need to up the transaction timeout for this operation because of this.
-	// return errors.New(logutils.Unimplemented)
-=======
-//UpdatePermission updates permission
-func (sa *Adapter) UpdatePermission(item model.Permission) error {
-	//TODO
-	//This will be slow operation as we keep a copy of the entity in the users collection without index.
-	//Maybe we need to up the transaction timeout for this operation because of this.
-	//TODO
-	//Update the permission in all collection where there is a copy of it - accounts, application_roles, application_groups
-
-	// Update serviceIDs
-	filter := bson.D{primitive.E{Key: "name", Value: item.Name}}
-
-	now := time.Now().UTC()
-	permissionUpdate := bson.D{
-		primitive.E{Key: "$set", Value: bson.D{
-			primitive.E{Key: "service_ids", Value: item.ServiceIDs},
-			primitive.E{Key: "date_updated", Value: &now},
-		}},
-	}
-
-	res, err := sa.db.permissions.UpdateOne(filter, permissionUpdate, nil)
-	if err != nil {
-		return errors.WrapErrorAction(logutils.ActionUpdate, model.TypePermission, &logutils.FieldArgs{"name": item.Name}, err)
-	}
-
-	if res.ModifiedCount != 1 {
-		return errors.ErrorAction(logutils.ActionUpdate, model.TypePermission, logutils.StringArgs("unexpected modified count"))
-	}
-
-	return nil
->>>>>>> 8a9940d1
+	}
+
+	return nil
 }
 
 //DeletePermission deletes permission
