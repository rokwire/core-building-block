// Copyright 2022 Board of Trustees of the University of Illinois.
//
// Licensed under the Apache License, Version 2.0 (the "License");
// you may not use this file except in compliance with the License.
// You may obtain a copy of the License at
//
//     http://www.apache.org/licenses/LICENSE-2.0
//
// Unless required by applicable law or agreed to in writing, software
// distributed under the License is distributed on an "AS IS" BASIS,
// WITHOUT WARRANTIES OR CONDITIONS OF ANY KIND, either express or implied.
// See the License for the specific language governing permissions and
// limitations under the License.

package storage

import (
	"context"
	"core-building-block/core/model"
	"core-building-block/utils"
	"fmt"
	"strconv"
	"sync"
	"time"

	"github.com/rokwire/logging-library-go/errors"
	"github.com/rokwire/logging-library-go/logs"
	"github.com/rokwire/logging-library-go/logutils"
	"go.mongodb.org/mongo-driver/bson"
	"go.mongodb.org/mongo-driver/bson/primitive"
	"go.mongodb.org/mongo-driver/mongo"
	"go.mongodb.org/mongo-driver/mongo/options"
	"golang.org/x/sync/syncmap"
	"gopkg.in/go-playground/validator.v9"
)

// Adapter implements the Storage interface
type Adapter struct {
	db *database

	logger *logs.Logger

	cachedServiceRegs *syncmap.Map
	serviceRegsLock   *sync.RWMutex

	cachedOrganizations *syncmap.Map
	organizationsLock   *sync.RWMutex

	cachedApplications *syncmap.Map
	applicationsLock   *sync.RWMutex

	cachedAuthTypes *syncmap.Map
	authTypesLock   *sync.RWMutex

	cachedApplicationsOrganizations *syncmap.Map //cache applications organizations
	applicationsOrganizationsLock   *sync.RWMutex

	cachedApplicationConfigs *syncmap.Map
	applicationConfigsLock   *sync.RWMutex
}

// Start starts the storage
func (sa *Adapter) Start() error {
	//start db
	err := sa.db.start()
	if err != nil {
		return errors.WrapErrorAction(logutils.ActionInitialize, "storage adapter", nil, err)
	}

	//register storage listener
	sl := storageListener{adapter: sa}
	sa.RegisterStorageListener(&sl)

	//cache the service regs
	err = sa.cacheServiceRegs()
	if err != nil {
		return errors.WrapErrorAction(logutils.ActionCache, model.TypeServiceReg, nil, err)
	}

	//cache the organizations
	err = sa.cacheOrganizations()
	if err != nil {
		return errors.WrapErrorAction(logutils.ActionCache, model.TypeOrganization, nil, err)
	}

	//cache the applications
	err = sa.cacheApplications()
	if err != nil {
		return errors.WrapErrorAction(logutils.ActionCache, model.TypeApplication, nil, err)
	}

	//cache the auth types
	err = sa.cacheAuthTypes()
	if err != nil {
		return errors.WrapErrorAction(logutils.ActionCache, model.TypeAuthType, nil, err)
	}

	//cache the application organization
	err = sa.cacheApplicationsOrganizations()
	if err != nil {
		return errors.WrapErrorAction(logutils.ActionCache, model.TypeApplicationOrganization, nil, err)
	}

	// cache application configs
	err = sa.cacheApplicationConfigs()
	if err != nil {
		return errors.WrapErrorAction(logutils.ActionCache, model.TypeApplicationConfig, nil, err)
	}

	return err
}

// RegisterStorageListener registers a data change listener with the storage adapter
func (sa *Adapter) RegisterStorageListener(storageListener Listener) {
	sa.db.listeners = append(sa.db.listeners, storageListener)
}

// PerformTransaction performs a transaction
func (sa *Adapter) PerformTransaction(transaction func(context TransactionContext) error) error {
	// transaction
	err := sa.db.dbClient.UseSession(context.Background(), func(sessionContext mongo.SessionContext) error {
		err := sessionContext.StartTransaction()
		if err != nil {
			sa.abortTransaction(sessionContext)
			return errors.WrapErrorAction(logutils.ActionStart, logutils.TypeTransaction, nil, err)
		}

		err = transaction(sessionContext)
		if err != nil {
			sa.abortTransaction(sessionContext)
			return errors.WrapErrorAction("performing", logutils.TypeTransaction, nil, err)
		}

		err = sessionContext.CommitTransaction(sessionContext)
		if err != nil {
			sa.abortTransaction(sessionContext)
			return errors.WrapErrorAction(logutils.ActionCommit, logutils.TypeTransaction, nil, err)
		}
		return nil
	})

	return err
}

// cacheServiceRegs caches the service regs from the DB
func (sa *Adapter) cacheServiceRegs() error {
	sa.logger.Info("cacheServiceRegs..")

	serviceRegs, err := sa.loadServiceRegs()
	if err != nil {
		return errors.WrapErrorAction(logutils.ActionFind, model.TypeServiceReg, nil, err)
	}

	sa.setCachedServiceRegs(&serviceRegs)

	return nil
}

func (sa *Adapter) setCachedServiceRegs(serviceRegs *[]model.ServiceReg) {
	sa.serviceRegsLock.Lock()
	defer sa.serviceRegsLock.Unlock()

	sa.cachedServiceRegs = &syncmap.Map{}
	validate := validator.New()

	for _, serviceReg := range *serviceRegs {
		err := validate.Struct(serviceReg)
		if err == nil {
			sa.cachedServiceRegs.Store(serviceReg.Registration.ServiceID, serviceReg)
		} else {
			sa.logger.Errorf("failed to validate and cache service registration with registration.service_id %s: %s", serviceReg.Registration.ServiceID, err.Error())
		}
	}
}

func (sa *Adapter) getCachedServiceReg(serviceID string) (*model.ServiceReg, error) {
	sa.serviceRegsLock.RLock()
	defer sa.serviceRegsLock.RUnlock()

	errArgs := &logutils.FieldArgs{"registration.service_id": serviceID}

	item, _ := sa.cachedServiceRegs.Load(serviceID)
	if item != nil {
		serviceReg, ok := item.(model.ServiceReg)
		if !ok {
			return nil, errors.ErrorAction(logutils.ActionCast, model.TypeServiceReg, errArgs)
		}
		return &serviceReg, nil
	}
	return nil, nil
}

func (sa *Adapter) getCachedServiceRegs(serviceIDs []string) ([]model.ServiceReg, error) {
	sa.serviceRegsLock.RLock()
	defer sa.serviceRegsLock.RUnlock()

	var serviceRegList []model.ServiceReg
	var err error
	if !utils.Contains(serviceIDs, "all") {
		serviceRegList = make([]model.ServiceReg, len(serviceIDs))
		for i, serviceID := range serviceIDs {
			item, _ := sa.cachedServiceRegs.Load(serviceID)
			serviceReg, err := sa.processCachedServiceReg(serviceID, item)
			if err != nil {
				return nil, err
			}
			serviceRegList[i] = *serviceReg
		}
	} else {
		serviceRegList = make([]model.ServiceReg, 0)
		sa.cachedServiceRegs.Range(func(key, item interface{}) bool {
			serviceReg, err := sa.processCachedServiceReg(key, item)
			if err != nil {
				return false
			}
			serviceRegList = append(serviceRegList, *serviceReg)

			return true
		})
	}

	return serviceRegList, err
}

func (sa *Adapter) processCachedServiceReg(key, item interface{}) (*model.ServiceReg, error) {
	errArgs := &logutils.FieldArgs{"registration.service_id": key}
	if item == nil {
		return nil, errors.ErrorData(logutils.StatusInvalid, model.TypeServiceReg, errArgs)
	}

	serviceReg, ok := item.(model.ServiceReg)
	if !ok {
		return nil, errors.ErrorAction(logutils.ActionCast, model.TypeServiceReg, errArgs)
	}

	return &serviceReg, nil
}

// cacheOrganizations caches the organizations from the DB
func (sa *Adapter) cacheOrganizations() error {
	sa.logger.Info("cacheOrganizations..")

	organizations, err := sa.loadOrganizations()
	if err != nil {
		return errors.WrapErrorAction(logutils.ActionFind, model.TypeOrganization, nil, err)
	}

	sa.setCachedOrganizations(&organizations)

	return nil
}

func (sa *Adapter) setCachedOrganizations(organizations *[]model.Organization) {
	sa.organizationsLock.Lock()
	defer sa.organizationsLock.Unlock()

	sa.cachedOrganizations = &syncmap.Map{}
	validate := validator.New()

	for _, org := range *organizations {
		err := validate.Struct(org)
		if err == nil {
			sa.cachedOrganizations.Store(org.ID, org)
		} else {
			sa.logger.Errorf("failed to validate and cache organization with org_id %s: %s", org.ID, err.Error())
		}
	}
}

func (sa *Adapter) getCachedOrganization(orgID string) (*model.Organization, error) {
	sa.organizationsLock.RLock()
	defer sa.organizationsLock.RUnlock()

	errArgs := &logutils.FieldArgs{"org_id": orgID}

	item, _ := sa.cachedOrganizations.Load(orgID)
	if item != nil {
		organization, ok := item.(model.Organization)
		if !ok {
			return nil, errors.ErrorAction(logutils.ActionCast, model.TypeOrganization, errArgs)
		}
		return &organization, nil
	}
	return nil, nil
}

func (sa *Adapter) getCachedOrganizations() ([]model.Organization, error) {
	sa.organizationsLock.RLock()
	defer sa.organizationsLock.RUnlock()

	var err error
	organizationList := make([]model.Organization, 0)
	sa.cachedOrganizations.Range(func(key, item interface{}) bool {
		errArgs := &logutils.FieldArgs{"org_id": key}
		if item == nil {
			err = errors.ErrorData(logutils.StatusInvalid, model.TypeOrganization, errArgs)
			return false
		}

		organization, ok := item.(model.Organization)
		if !ok {
			err = errors.ErrorAction(logutils.ActionCast, model.TypeOrganization, errArgs)
			return false
		}
		organizationList = append(organizationList, organization)
		return true
	})

	return organizationList, err
}

// cacheApplications caches the applications
func (sa *Adapter) cacheApplications() error {
	sa.logger.Info("cacheApplications..")

	applications, err := sa.loadApplications()
	if err != nil {
		return errors.WrapErrorAction(logutils.ActionFind, model.TypeApplication, nil, err)
	}

	sa.setCachedApplications(&applications)

	return nil
}

func (sa *Adapter) setCachedApplications(applications *[]model.Application) {
	sa.applicationsLock.Lock()
	defer sa.applicationsLock.Unlock()

	sa.cachedApplications = &syncmap.Map{}
	validate := validator.New()

	for _, app := range *applications {
		err := validate.Struct(app)
		if err == nil {
			sa.cachedApplications.Store(app.ID, app)
		} else {
			sa.logger.Errorf("failed to validate and cache application with id %s: %s", app.ID, err.Error())
		}
	}
}

func (sa *Adapter) getCachedApplication(appID string) (*model.Application, error) {
	sa.applicationsLock.RLock()
	defer sa.applicationsLock.RUnlock()

	errArgs := &logutils.FieldArgs{"app_id": appID}

	item, _ := sa.cachedApplications.Load(appID)
	if item != nil {
		application, ok := item.(model.Application)
		if !ok {
			return nil, errors.ErrorAction(logutils.ActionCast, model.TypeApplication, errArgs)
		}
		return &application, nil
	}
	return nil, nil
}

func (sa *Adapter) getCachedApplications() ([]model.Application, error) {
	sa.applicationsLock.RLock()
	defer sa.applicationsLock.RUnlock()

	var err error
	applicationList := make([]model.Application, 0)
	sa.cachedApplications.Range(func(key, item interface{}) bool {
		errArgs := &logutils.FieldArgs{"app_id": key}
		if item == nil {
			err = errors.ErrorData(logutils.StatusInvalid, model.TypeApplication, errArgs)
			return false
		}

		application, ok := item.(model.Application)
		if !ok {
			err = errors.ErrorAction(logutils.ActionCast, model.TypeApplication, errArgs)
			return false
		}
		applicationList = append(applicationList, application)
		return true
	})

	return applicationList, err
}

func (sa *Adapter) getCachedApplicationType(id string) (*model.Application, *model.ApplicationType, error) {
	sa.applicationsLock.RLock()
	defer sa.applicationsLock.RUnlock()

	var app *model.Application
	var appType *model.ApplicationType

	sa.cachedApplications.Range(func(key, value interface{}) bool {
		application, ok := value.(model.Application)
		if !ok {
			return false //break the iteration
		}

		applicationType := application.FindApplicationType(id)
		if applicationType != nil {
			app = &application
			appType = applicationType
			return false //break the iteration
		}

		// this will continue iterating
		return true
	})

	if app != nil && appType != nil {
		return app, appType, nil
	}

	return nil, nil, errors.ErrorData(logutils.StatusMissing, model.TypeApplicationType, &logutils.FieldArgs{"id": id})
}

// cacheAuthTypes caches the auth types
func (sa *Adapter) cacheAuthTypes() error {
	sa.logger.Info("cacheAuthTypes..")

	authTypes, err := sa.loadAuthTypes()
	if err != nil {
		return errors.WrapErrorAction(logutils.ActionFind, model.TypeAuthType, nil, err)
	}
	sa.setCachedAuthTypes(authTypes)

	return nil
}

func (sa *Adapter) setCachedAuthTypes(authProviders []model.AuthType) {
	sa.authTypesLock.Lock()
	defer sa.authTypesLock.Unlock()

	sa.cachedAuthTypes = &syncmap.Map{}
	validate := validator.New()

	for _, authType := range authProviders {
		err := validate.Struct(authType)
		if err == nil {
			//we will get it by id and code as well
			sa.cachedAuthTypes.Store(authType.ID, authType)
			sa.cachedAuthTypes.Store(authType.Code, authType)
		} else {
			sa.logger.Errorf("failed to validate and cache auth type with code %s: %s", authType.Code, err.Error())
		}
	}
}

func (sa *Adapter) getCachedAuthType(key string) (*model.AuthType, error) {
	sa.authTypesLock.RLock()
	defer sa.authTypesLock.RUnlock()

	errArgs := &logutils.FieldArgs{"code or id": key}

	item, _ := sa.cachedAuthTypes.Load(key)
	if item != nil {
		authType, ok := item.(model.AuthType)
		if !ok {
			return nil, errors.ErrorAction(logutils.ActionCast, model.TypeAuthType, errArgs)
		}
		return &authType, nil
	}
	return nil, nil
}

func (sa *Adapter) getCachedAuthTypes() ([]model.AuthType, error) {
	sa.authTypesLock.RLock()
	defer sa.authTypesLock.RUnlock()

	var err error
	authTypeList := make([]model.AuthType, 0)
	idsFound := make([]string, 0)
	sa.cachedAuthTypes.Range(func(key, item interface{}) bool {
		errArgs := &logutils.FieldArgs{"code or id": key}
		if item == nil {
			err = errors.ErrorData(logutils.StatusInvalid, model.TypeAuthType, errArgs)
			return false
		}

		authType, ok := item.(model.AuthType)
		if !ok {
			err = errors.ErrorAction(logutils.ActionCast, model.TypeAuthType, errArgs)
			return false
		}

		if !utils.Contains(idsFound, authType.ID) {
			authTypeList = append(authTypeList, authType)
			idsFound = append(idsFound, authType.ID)
		}

		return true
	})

	return authTypeList, err
}

// cacheApplicationsOrganizations caches the applications organizations
func (sa *Adapter) cacheApplicationsOrganizations() error {
	sa.logger.Info("cacheApplicationsOrganizations..")

	applicationsOrganizations, err := sa.loadApplicationsOrganizations()
	if err != nil {
		return errors.WrapErrorAction(logutils.ActionFind, model.TypeApplicationOrganization, nil, err)
	}

	sa.setCachedApplicationsOrganizations(applicationsOrganizations)
	return nil
}

func (sa *Adapter) setCachedApplicationsOrganizations(applicationsOrganization []model.ApplicationOrganization) {
	sa.applicationsOrganizationsLock.Lock()
	defer sa.applicationsOrganizationsLock.Unlock()

	sa.cachedApplicationsOrganizations = &syncmap.Map{}
	validate := validator.New()

	for _, appOrg := range applicationsOrganization {
		err := validate.Struct(appOrg)
		if err == nil {
			//key 1 - appID_orgID
			key := fmt.Sprintf("%s_%s", appOrg.Application.ID, appOrg.Organization.ID)
			sa.cachedApplicationsOrganizations.Store(key, appOrg)

			//key 2 - app_org_id
			sa.cachedApplicationsOrganizations.Store(appOrg.ID, appOrg)
		} else {
			sa.logger.Errorf("failed to validate and cache applications organizations with ids %s-%s: %s",
				appOrg.Application.ID, appOrg.Organization.ID, err.Error())
		}
	}
}

func (sa *Adapter) getCachedApplicationOrganization(appID string, orgID string) (*model.ApplicationOrganization, error) {
	key := fmt.Sprintf("%s_%s", appID, orgID)
	return sa.getCachedApplicationOrganizationByKey(key)
}

func (sa *Adapter) getCachedApplicationOrganizationByKey(key string) (*model.ApplicationOrganization, error) {
	sa.applicationsOrganizationsLock.RLock()
	defer sa.applicationsOrganizationsLock.RUnlock()

	errArgs := &logutils.FieldArgs{"key": key}

	item, _ := sa.cachedApplicationsOrganizations.Load(key)
	if item != nil {
		appOrg, ok := item.(model.ApplicationOrganization)
		if !ok {
			return nil, errors.ErrorAction(logutils.ActionCast, model.TypeApplicationOrganization, errArgs)
		}
		return &appOrg, nil
	}
	return nil, nil
}

func (sa *Adapter) getCachedApplicationOrganizations() ([]model.ApplicationOrganization, error) {
	sa.applicationsOrganizationsLock.RLock()
	defer sa.applicationsOrganizationsLock.RUnlock()

	var err error
	appOrgList := make([]model.ApplicationOrganization, 0)
	idsFound := make([]string, 0)
	sa.cachedApplicationsOrganizations.Range(func(key, item interface{}) bool {
		errArgs := &logutils.FieldArgs{"key": key}
		if item == nil {
			err = errors.ErrorData(logutils.StatusInvalid, model.TypeApplicationOrganization, errArgs)
			return false
		}

		appOrg, ok := item.(model.ApplicationOrganization)
		if !ok {
			err = errors.ErrorAction(logutils.ActionCast, model.TypeApplicationOrganization, errArgs)
			return false
		}

		if !utils.Contains(idsFound, appOrg.ID) {
			appOrgList = append(appOrgList, appOrg)
			idsFound = append(idsFound, appOrg.ID)
		}

		return true
	})

	return appOrgList, err
}

func (sa *Adapter) cacheApplicationConfigs() error {
	sa.logger.Info("cacheApplicationConfigs..")

	applicationConfigs, err := sa.loadAppConfigs()
	if err != nil {
		return errors.WrapErrorAction(logutils.ActionFind, model.TypeApplicationConfig, nil, err)
	}

	sa.setCachedApplicationConfigs(&applicationConfigs)

	return nil
}

func (sa *Adapter) setCachedApplicationConfigs(applicationConfigs *[]model.ApplicationConfig) {
	sa.applicationConfigsLock.Lock()
	defer sa.applicationConfigsLock.Unlock()

	sa.cachedApplicationConfigs = &syncmap.Map{}
	validate := validator.New()

	var currentKey string
	var currentConfigList []model.ApplicationConfig
	for _, config := range *applicationConfigs {

		err := validate.Struct(config)
		if err != nil {
			sa.logger.Errorf("failed to validate and cache application config with appID_version %s_%s: %s", config.AppOrg.ID, config.Version.VersionNumbers.String(), err.Error())
		} else {
			// key 1 - ID
			sa.cachedApplicationConfigs.Store(config.ID, config)

			// key 2 - cahce pair {appTypeID_appOrgID: []model.ApplicationConfigs}
			appTypeID := config.ApplicationType.ID
			key := appTypeID
			if config.AppOrg != nil {
				appOrgID := config.AppOrg.ID
				key = fmt.Sprintf("%s_%s", appTypeID, appOrgID)
			}

			if currentKey == "" {
				currentKey = key
			} else if currentKey != key {
				// cache processed list
				sa.cachedApplicationConfigs.Store(currentKey, currentConfigList)
				// init new key and configList
				currentKey = key
				currentConfigList = make([]model.ApplicationConfig, 0)
			}

			currentConfigList = append(currentConfigList, config)
		}
	}

	sa.cachedApplicationConfigs.Store(currentKey, currentConfigList)
}

func (sa *Adapter) getCachedApplicationConfigByAppTypeIDAndVersion(appTypeID string, appOrgID *string, versionNumbers *model.VersionNumbers) ([]model.ApplicationConfig, error) {
	sa.applicationConfigsLock.RLock()
	defer sa.applicationConfigsLock.RUnlock()

	appConfigs := make([]model.ApplicationConfig, 0)

	key := appTypeID
	errArgs := &logutils.FieldArgs{"appTypeID": key, "version": versionNumbers.String()}
	if appOrgID != nil {
		key = fmt.Sprintf("%s_%s", appTypeID, *appOrgID)
		errArgs = &logutils.FieldArgs{"appTypeID_appOrgID": key, "version": versionNumbers.String()}
	}

	item, ok := sa.cachedApplicationConfigs.Load(key)
	if !ok {
		return nil, errors.ErrorAction(logutils.ActionLoadCache, model.TypeApplicationConfig, errArgs)
	}

	if item != nil {
		configList, ok := item.([]model.ApplicationConfig)
		if !ok {
			return nil, errors.ErrorAction(logutils.ActionCast, model.TypeApplicationConfig, errArgs)
		}

		if versionNumbers == nil {
			return configList, nil
		}

		// return highest version <= versionNumbers
		for _, config := range configList {
			if config.Version.VersionNumbers.LessThanOrEqualTo(versionNumbers) {
				appConfigs = append(appConfigs, config)
				break
			}
		}
	}

	return appConfigs, nil
}

// get app config by id
func (sa *Adapter) getCachedApplicationConfigByID(id string) (*model.ApplicationConfig, error) {
	sa.applicationConfigsLock.RLock()
	defer sa.applicationConfigsLock.RUnlock()

	errArgs := &logutils.FieldArgs{"id": id}

	item, ok := sa.cachedApplicationConfigs.Load(id)
	if !ok {
		return nil, errors.ErrorAction(logutils.ActionLoadCache, model.TypeApplicationConfig, errArgs)
	}
	if item != nil {
		config, ok := item.(model.ApplicationConfig)
		if !ok {
			return nil, errors.ErrorAction(logutils.ActionCast, model.TypeApplicationConfig, errArgs)
		}
		return &config, nil
	}

	return nil, errors.ErrorData(logutils.StatusMissing, model.TypeApplicationConfig, errArgs)
}

// loadAuthTypes loads all auth types
func (sa *Adapter) loadAuthTypes() ([]model.AuthType, error) {
	filter := bson.D{}
	var result []model.AuthType
	err := sa.db.authTypes.Find(filter, &result, nil)
	if err != nil {
		return nil, errors.WrapErrorAction(logutils.ActionFind, model.TypeAuthType, nil, err)
	}
	if len(result) == 0 {
		return nil, errors.WrapErrorData(logutils.StatusMissing, model.TypeAuthType, nil, err)
	}

	return result, nil
}

// FindAuthType finds auth type by id or code
func (sa *Adapter) FindAuthType(codeOrID string) (*model.AuthType, error) {
	return sa.getCachedAuthType(codeOrID)
}

// FindAuthTypes finds all auth types
func (sa *Adapter) FindAuthTypes() ([]model.AuthType, error) {
	return sa.getCachedAuthTypes()
}

// InsertLoginSession inserts login session
func (sa *Adapter) InsertLoginSession(context TransactionContext, session model.LoginSession) error {
	storageLoginSession := loginSessionToStorage(session)

	_, err := sa.db.loginsSessions.InsertOneWithContext(context, storageLoginSession)
	if err != nil {
		return errors.WrapErrorAction(logutils.ActionInsert, model.TypeLoginSession, nil, err)
	}

	return nil
}

// FindLoginSessions finds login sessions by identifier and sorts by date created
func (sa *Adapter) FindLoginSessions(context TransactionContext, identifier string) ([]model.LoginSession, error) {
	filter := bson.D{primitive.E{Key: "identifier", Value: identifier}}
	opts := options.Find()
	opts.SetSort(bson.D{primitive.E{Key: "date_created", Value: 1}})

	var loginSessions []loginSession
	err := sa.db.loginsSessions.FindWithContext(context, filter, &loginSessions, opts)
	if err != nil {
		return nil, errors.WrapErrorAction(logutils.ActionFind, model.TypeLoginSession, &logutils.FieldArgs{"identifier": identifier}, err)
	}

	//account - from storage
	account, err := sa.FindAccountByID(context, identifier)
	if err != nil {
		return nil, errors.WrapErrorAction(logutils.ActionFind, model.TypeAccount, &logutils.FieldArgs{"_id": identifier}, err)
	}

	sessions := make([]model.LoginSession, len(loginSessions))
	for i, session := range loginSessions {
		//auth type - from cache
		authType, err := sa.getCachedAuthType(session.AuthTypeCode)
		if err != nil {
			return nil, errors.WrapErrorAction(logutils.ActionFind, model.TypeAuthType, &logutils.FieldArgs{"code": session.AuthTypeCode}, err)
		}
		if authType == nil {
			return nil, errors.ErrorData(logutils.StatusMissing, model.TypeAuthType, &logutils.FieldArgs{"code": session.AuthTypeCode})
		}

		//application organization - from cache
		appOrg, err := sa.getCachedApplicationOrganization(session.AppID, session.OrgID)
		if err != nil {
			return nil, errors.WrapErrorAction(logutils.ActionFind, model.TypeApplicationOrganization, &logutils.FieldArgs{"app_id": session.AppID, "org_id": session.OrgID}, err)
		}
		if appOrg == nil {
			return nil, errors.ErrorData(logutils.StatusMissing, model.TypeApplicationOrganization, &logutils.FieldArgs{"app_id": session.AppID, "org_id": session.OrgID})
		}

		sessions[i] = loginSessionFromStorage(session, *authType, account, *appOrg)
	}

	return sessions, nil
}

// FindLoginSessionsByParams finds login sessions by params
func (sa *Adapter) FindLoginSessionsByParams(appID string, orgID string, sessionID *string, identifier *string, accountAuthTypeIdentifier *string,
	appTypeID *string, appTypeIdentifier *string, anonymous *bool, deviceID *string, ipAddress *string) ([]model.LoginSession, error) {
	filter := bson.D{primitive.E{Key: "app_id", Value: appID},
		primitive.E{Key: "org_id", Value: orgID}}

	if sessionID != nil {
		filter = append(filter, primitive.E{Key: "_id", Value: *sessionID})
	}

	if identifier != nil {
		filter = append(filter, primitive.E{Key: "identifier", Value: *identifier})
	}

	if accountAuthTypeIdentifier != nil {
		filter = append(filter, primitive.E{Key: "account_auth_type_identifier", Value: *accountAuthTypeIdentifier})
	}

	if appTypeID != nil {
		filter = append(filter, primitive.E{Key: "app_type_id", Value: appTypeID})
	}

	if appTypeIdentifier != nil {
		filter = append(filter, primitive.E{Key: "app_type_identifier", Value: appTypeIdentifier})
	}

	if anonymous != nil {
		filter = append(filter, primitive.E{Key: "anonymous", Value: anonymous})
	}

	if deviceID != nil {
		filter = append(filter, primitive.E{Key: "device_id", Value: deviceID})
	}

	if ipAddress != nil {
		filter = append(filter, primitive.E{Key: "ip_address", Value: ipAddress})
	}

	var result []loginSession
	options := options.Find()
	limitLoginSession := int64(20)
	options.SetLimit(limitLoginSession)
	err := sa.db.loginsSessions.Find(filter, &result, options)
	if err != nil {
		return nil, errors.WrapErrorAction(logutils.ActionFind, model.TypeLoginSession, nil, err)
	}

	if len(result) == 0 {
		//no data
		return make([]model.LoginSession, 0), nil
	}

	loginSessions := make([]model.LoginSession, len(result))
	for i, ls := range result {
		//we could allow calling buildLoginSession function as we have limitted the items to max 20
		loginSession, err := sa.buildLoginSession(&ls)
		if err != nil {
			return nil, errors.WrapErrorAction("build", model.TypeLoginSession, nil, err)
		}
		loginSessions[i] = *loginSession
	}
	return loginSessions, nil
}

// FindLoginSession finds a login session
func (sa *Adapter) FindLoginSession(refreshToken string) (*model.LoginSession, error) {
	//find loggin session
	filter := bson.D{primitive.E{Key: "refresh_tokens", Value: refreshToken}}
	var loginsSessions []loginSession
	err := sa.db.loginsSessions.Find(filter, &loginsSessions, nil)
	if err != nil {
		return nil, errors.WrapErrorAction(logutils.ActionFind, model.TypeLoginSession, nil, err)
	}
	if len(loginsSessions) == 0 {
		//not found
		return nil, nil
	}
	loginSession := loginsSessions[0]

	return sa.buildLoginSession(&loginSession)
}

// FindAndUpdateLoginSession finds and updates a login session
func (sa *Adapter) FindAndUpdateLoginSession(context TransactionContext, id string) (*model.LoginSession, error) {
	//find loggin session
	filter := bson.D{primitive.E{Key: "_id", Value: id}}
	update := bson.D{
		primitive.E{Key: "$inc", Value: bson.D{
			primitive.E{Key: "mfa_attempts", Value: 1},
		}},
		primitive.E{Key: "$set", Value: bson.D{
			primitive.E{Key: "date_updated", Value: time.Now().UTC()},
		}},
	}
	opts := options.FindOneAndUpdateOptions{}
	opts.SetReturnDocument(options.Before)

	var loginSession loginSession
	err := sa.db.loginsSessions.FindOneAndUpdateWithContext(context, filter, update, &loginSession, &opts)
	if err != nil {
		return nil, errors.WrapErrorAction("finding and updating", model.TypeLoginSession, &logutils.FieldArgs{"_id": id}, err)
	}

	return sa.buildLoginSession(&loginSession)
}

func (sa *Adapter) buildLoginSession(ls *loginSession) (*model.LoginSession, error) {
	//account - from storage
	var account *model.Account
	var err error
	if ls.AccountAuthTypeID != nil {
		account, err = sa.FindAccountByID(nil, ls.Identifier)
		if err != nil {
			return nil, errors.WrapErrorAction(logutils.ActionFind, model.TypeAccount, &logutils.FieldArgs{"_id": ls.Identifier}, err)
		}
	}

	//auth type - from cache
	authType, err := sa.getCachedAuthType(ls.AuthTypeCode)
	if err != nil {
		return nil, errors.WrapErrorAction(logutils.ActionFind, model.TypeAuthType, &logutils.FieldArgs{"code": ls.AuthTypeCode}, err)
	}
	if authType == nil {
		return nil, errors.ErrorData(logutils.StatusMissing, model.TypeAuthType, &logutils.FieldArgs{"code": ls.AuthTypeCode})
	}

	//application organization - from cache
	appOrg, err := sa.getCachedApplicationOrganization(ls.AppID, ls.OrgID)
	if err != nil {
		return nil, errors.WrapErrorAction(logutils.ActionFind, model.TypeApplicationOrganization, &logutils.FieldArgs{"app_id": ls.AppID, "org_id": ls.OrgID}, err)
	}
	if appOrg == nil {
		return nil, errors.ErrorData(logutils.StatusMissing, model.TypeApplicationOrganization, &logutils.FieldArgs{"app_id": ls.AppID, "org_id": ls.OrgID})
	}

	modelLoginSession := loginSessionFromStorage(*ls, *authType, account, *appOrg)
	return &modelLoginSession, nil
}

// UpdateLoginSession updates login session
func (sa *Adapter) UpdateLoginSession(context TransactionContext, loginSession model.LoginSession) error {
	storageLoginSession := loginSessionToStorage(loginSession)

	filter := bson.D{primitive.E{Key: "_id", Value: storageLoginSession.ID}}
	err := sa.db.loginsSessions.ReplaceOneWithContext(context, filter, storageLoginSession, nil)
	if err != nil {
		return errors.WrapErrorAction(logutils.ActionUpdate, model.TypeLoginSession, &logutils.FieldArgs{"_id": storageLoginSession.ID}, err)
	}

	return nil
}

// DeleteLoginSession deletes login session
func (sa *Adapter) DeleteLoginSession(context TransactionContext, id string) error {
	filter := bson.M{"_id": id}

	res, err := sa.db.loginsSessions.DeleteOneWithContext(context, filter, nil)
	if err != nil {
		return errors.WrapErrorAction(logutils.ActionDelete, model.TypeLoginSession, &logutils.FieldArgs{"_id": id}, err)
	}
	if res.DeletedCount != 1 {
		return errors.ErrorAction(logutils.ActionDelete, model.TypeLoginSession, logutils.StringArgs("unexpected deleted count"))
	}
	return nil
}

// DeleteLoginSessionsByIDs deletes login sessions by ids
func (sa *Adapter) DeleteLoginSessionsByIDs(transaction TransactionContext, ids []string) error {
	filter := bson.D{primitive.E{Key: "_id", Value: bson.M{"$in": ids}}}

	var res *mongo.DeleteResult
	var err error
	timeout := time.Millisecond * time.Duration(5000) //5 seconds
	if transaction != nil {
		res, err = sa.db.loginsSessions.DeleteManyWithParams(transaction, filter, nil, &timeout)
	} else {
		res, err = sa.db.loginsSessions.DeleteManyWithParams(context.Background(), filter, nil, &timeout)
	}

	if err != nil {
		return errors.WrapErrorAction(logutils.ActionDelete, model.TypeLoginSession,
			&logutils.FieldArgs{"identifier": ids}, err)
	}

	sa.logger.Infof("%d were deleted", res.DeletedCount)
	return nil
}

// DeleteLoginSessionsByIdentifier deletes all login sessions with the identifier
func (sa *Adapter) DeleteLoginSessionsByIdentifier(context TransactionContext, identifier string) error {
	return sa.deleteLoginSessions(context, "identifier", identifier, false)
}

// DeleteLoginSessionByID deletes a login session by id
func (sa *Adapter) DeleteLoginSessionByID(context TransactionContext, id string) error {
	return sa.deleteLoginSessions(context, "_id", id, true)
}

// DeleteLoginSessionsByAccountAuthTypeID deletes login sessions by account auth type ID
func (sa *Adapter) DeleteLoginSessionsByAccountAuthTypeID(context TransactionContext, id string) error {
	return sa.deleteLoginSessions(context, "account_auth_type_id", id, false)
}

func (sa *Adapter) deleteLoginSessions(context TransactionContext, key string, value string, checkDeletedCount bool) error {
	filter := bson.M{key: value}

	res, err := sa.db.loginsSessions.DeleteManyWithContext(context, filter, nil)
	if err != nil {
		return errors.WrapErrorAction(logutils.ActionDelete, model.TypeLoginSession, &logutils.FieldArgs{key: value}, err)
	}
	if checkDeletedCount && res.DeletedCount < 1 {
		return errors.ErrorAction(logutils.ActionDelete, model.TypeLoginSession, logutils.StringArgs("unexpected deleted count"))
	}
	return nil
}

// DeleteLoginSessionsByAccountAndSessionID deletes all login sessions with the identifier and sessionID
func (sa *Adapter) DeleteLoginSessionsByAccountAndSessionID(context TransactionContext, identifier string, sessionID string) error {
	filter := bson.M{"identifier": identifier, "_id": sessionID}
	result, err := sa.db.loginsSessions.DeleteOne(filter, nil)
	if err != nil {
		return errors.WrapErrorAction(logutils.ActionFind, model.TypeLoginSession, &logutils.FieldArgs{"identifier": identifier, "_id": sessionID}, err)
	}
	if result == nil {
		return errors.WrapErrorData(logutils.StatusInvalid, "result", &logutils.FieldArgs{"identifier": identifier, "_id": sessionID}, err)
	}
	deletedCount := result.DeletedCount
	if deletedCount == 0 {
		return errors.WrapErrorData(logutils.StatusMissing, model.TypeLoginSession, &logutils.FieldArgs{"identifier": identifier, "_id": sessionID}, err)
	}

	return nil
}

// DeleteMFAExpiredSessions deletes MFA expired sessions
func (sa *Adapter) DeleteMFAExpiredSessions() error {
	now := time.Now().UTC()

	filter := bson.D{primitive.E{Key: "state_expires", Value: bson.M{"$lte": now}}}

	_, err := sa.db.loginsSessions.DeleteMany(filter, nil)
	if err != nil {
		return errors.WrapErrorAction(logutils.ActionDelete, model.TypeLoginSession, &logutils.FieldArgs{"expires": now}, err)
	}

	return nil
}

// FindSessionsLazy finds all sessions for app/org but lazy filled.
// - lazy means that we make only one request to the logins sessions collection and fill the objects with what we have there.
// - i.e. we do not apply any relations
// - this partly filled is enough for some cases(expiration policy checks for example) but in the same time it give very good performace
func (sa *Adapter) FindSessionsLazy(appID string, orgID string) ([]model.LoginSession, error) {
	filter := bson.D{primitive.E{Key: "app_id", Value: appID}, primitive.E{Key: "org_id", Value: orgID}}

	var loginSessions []loginSession
	timeout := time.Millisecond * time.Duration(5000) //5 seconds
	err := sa.db.loginsSessions.FindWithParams(context.Background(), filter, &loginSessions, nil, &timeout)
	if err != nil {
		return nil, errors.WrapErrorAction(logutils.ActionFind, model.TypeLoginSession,
			&logutils.FieldArgs{"app_id": appID, "org_id": orgID}, err)
	}

	sessions := make([]model.LoginSession, len(loginSessions))
	for i, session := range loginSessions {
		//auth type - from cache
		authType, err := sa.getCachedAuthType(session.AuthTypeCode)
		if err != nil {
			return nil, errors.WrapErrorAction(logutils.ActionFind, model.TypeAuthType, &logutils.FieldArgs{"code": session.AuthTypeCode}, err)
		}
		if authType == nil {
			return nil, errors.ErrorData(logutils.StatusMissing, model.TypeAuthType, &logutils.FieldArgs{"code": session.AuthTypeCode})
		}

		//application organization - from cache
		appOrg, err := sa.getCachedApplicationOrganization(session.AppID, session.OrgID)
		if err != nil {
			return nil, errors.WrapErrorAction(logutils.ActionFind, model.TypeApplicationOrganization, &logutils.FieldArgs{"app_id": session.AppID, "org_id": session.OrgID}, err)
		}

		sessions[i] = loginSessionFromStorage(session, *authType, nil, *appOrg)
	}

	return sessions, nil
}

// FindAccount finds an account for app, org, auth type and account auth type identifier
func (sa *Adapter) FindAccount(context TransactionContext, appOrgID string, authTypeID string, accountAuthTypeIdentifier string) (*model.Account, error) {
	filter := bson.D{primitive.E{Key: "app_org_id", Value: appOrgID},
		primitive.E{Key: "auth_types.auth_type_id", Value: authTypeID},
		primitive.E{Key: "auth_types.identifier", Value: accountAuthTypeIdentifier}}
	var accounts []account
	err := sa.db.accounts.FindWithContext(context, filter, &accounts, nil)
	if err != nil {
		return nil, errors.WrapErrorAction(logutils.ActionFind, model.TypeAccount, nil, err)
	}
	if len(accounts) == 0 {
		//not found
		return nil, nil
	}
	account := accounts[0]

	//application organization - from cache
	appOrg, err := sa.getCachedApplicationOrganizationByKey(account.AppOrgID)
	if err != nil {
		return nil, errors.WrapErrorAction(logutils.ActionFind, model.TypeApplicationOrganization, nil, err)
	}
	if appOrg == nil {
		return nil, errors.ErrorData(logutils.StatusMissing, model.TypeApplicationOrganization, nil)
	}

	modelAccount := accountFromStorage(account, *appOrg)
	return &modelAccount, nil
}

// FindAccounts finds accounts
func (sa *Adapter) FindAccounts(limit int, offset int, appID string, orgID string, accountID *string, firstName *string, lastName *string, authType *string,
	authTypeIdentifier *string, hasPermissions *bool, permissions []string, roleIDs []string, groupIDs []string) ([]model.Account, error) {
	//find app org id
	appOrg, err := sa.getCachedApplicationOrganization(appID, orgID)
	if err != nil {
		return nil, errors.WrapErrorAction("error getting cached application organization", "", nil, err)
	}
	if appOrg == nil {
		return nil, errors.ErrorData(logutils.StatusMissing, model.TypeApplicationOrganization, nil)
	}

	//find the accounts
	filter := bson.D{primitive.E{Key: "app_org_id", Value: appOrg.ID}}

	//ID, profile, and auth type filters
	if accountID != nil {
		filter = append(filter, primitive.E{Key: "_id", Value: *accountID})
	}
	if firstName != nil {
		filter = append(filter, primitive.E{Key: "profile.first_name", Value: *firstName})
	}
	if lastName != nil {
		filter = append(filter, primitive.E{Key: "profile.last_name", Value: *lastName})
	}
	if authType != nil {
		filter = append(filter, primitive.E{Key: "auth_types.auth_type_code", Value: *authType})
	}
	if authTypeIdentifier != nil {
		filter = append(filter, primitive.E{Key: "auth_types.identifier", Value: *authTypeIdentifier})
	}

	//authorization filters
	overrideHasPermissions := false
	if len(permissions) > 0 {
		filter = append(filter, primitive.E{Key: "permissions.name", Value: bson.M{"$in": permissions}})
		overrideHasPermissions = true
	}
	if len(roleIDs) > 0 {
		filter = append(filter, primitive.E{Key: "roles.role._id", Value: bson.M{"$in": roleIDs}})
		overrideHasPermissions = true
	}
	if len(groupIDs) > 0 {
		filter = append(filter, primitive.E{Key: "groups.group._id", Value: bson.M{"$in": groupIDs}})
		overrideHasPermissions = true
	}

	if !overrideHasPermissions && hasPermissions != nil {
		filter = append(filter, primitive.E{Key: "has_permissions", Value: *hasPermissions})
	}

	var list []account
	options := options.Find()
	options.SetLimit(int64(limit))
	options.SetSkip(int64(offset))

	err = sa.db.accounts.Find(filter, &list, options)
	if err != nil {
		return nil, errors.WrapErrorAction(logutils.ActionFind, model.TypeAccount, nil, err)
	}

	accounts := accountsFromStorage(list, *appOrg)
	return accounts, nil
}

// FindAccountsByAccountID finds accounts
func (sa *Adapter) FindAccountsByAccountID(appID string, orgID string, accountIDs []string) ([]model.Account, error) {

	//find app org id
	appOrg, err := sa.getCachedApplicationOrganization(appID, orgID)
	if err != nil {
		return nil, errors.WrapErrorAction("error getting cached application organization", "", nil, err)
	}

	accountFilter := bson.D{primitive.E{Key: "_id", Value: bson.M{"$in": accountIDs}}, primitive.E{Key: "app_org_id", Value: appOrg.ID}}
	var accountResult []account
	err = sa.db.accounts.Find(accountFilter, &accountResult, nil)
	if err != nil {
		return nil, err
	}
	accounts := accountsFromStorage(accountResult, *appOrg)
	return accounts, nil
}

// FindAccountByID finds an account by id
func (sa *Adapter) FindAccountByID(context TransactionContext, id string) (*model.Account, error) {
	return sa.findAccount(context, "_id", id)
}

// FindAccountByAuthTypeID finds an account by auth type id
func (sa *Adapter) FindAccountByAuthTypeID(context TransactionContext, id string) (*model.Account, error) {
	return sa.findAccount(context, "auth_types.id", id)
}

func (sa *Adapter) findAccount(context TransactionContext, key string, id string) (*model.Account, error) {
	account, err := sa.findStorageAccount(context, key, id)
	if err != nil {
		return nil, errors.WrapErrorAction(logutils.ActionFind, model.TypeAccount, nil, err)
	}

	if account == nil {
		return nil, nil
	}

	//application organization - from cache
	appOrg, err := sa.getCachedApplicationOrganizationByKey(account.AppOrgID)
	if err != nil {
		return nil, errors.WrapErrorAction(logutils.ActionFind, model.TypeApplicationOrganization, nil, err)
	}
	if appOrg == nil {
		return nil, errors.ErrorData(logutils.StatusMissing, model.TypeApplicationOrganization, nil)
	}

	modelAccount := accountFromStorage(*account, *appOrg)

	return &modelAccount, nil
}

func (sa *Adapter) findStorageAccount(context TransactionContext, key string, id string) (*account, error) {
	filter := bson.M{key: id}
	var accounts []account
	err := sa.db.accounts.FindWithContext(context, filter, &accounts, nil)
	if err != nil {
		return nil, errors.WrapErrorAction(logutils.ActionFind, model.TypeAccount, &logutils.FieldArgs{key: id}, err)
	}
	if len(accounts) == 0 {
		//not found
		return nil, nil
	}

	account := accounts[0]
	return &account, nil
}

// InsertAccount inserts an account
func (sa *Adapter) InsertAccount(context TransactionContext, account model.Account) (*model.Account, error) {
	storageAccount := accountToStorage(&account)

	_, err := sa.db.accounts.InsertOneWithContext(context, storageAccount)
	if err != nil {
		return nil, errors.WrapErrorAction(logutils.ActionInsert, model.TypeAccount, nil, err)
	}

	return &account, nil
}

// SaveAccount saves an existing account
func (sa *Adapter) SaveAccount(context TransactionContext, account *model.Account) error {
	if account == nil {
		return errors.ErrorData(logutils.StatusInvalid, logutils.TypeArg, logutils.StringArgs("account"))
	}

	storageAccount := accountToStorage(account)

	filter := bson.M{"_id": account.ID}
	err := sa.db.accounts.ReplaceOneWithContext(context, filter, storageAccount, nil)
	if err != nil {
		return errors.WrapErrorAction(logutils.ActionSave, model.TypeAccount, &logutils.FieldArgs{"_id": account.ID}, nil)
	}

	return nil
}

// DeleteAccount deletes an account
func (sa *Adapter) DeleteAccount(context TransactionContext, id string) error {
	//TODO - we have to decide what we do on delete user operation - removing all user relations, (or) mark the user disabled etc

	filter := bson.M{"_id": id}
	res, err := sa.db.accounts.DeleteOneWithContext(context, filter, nil)
	if err != nil {
		return errors.WrapErrorAction(logutils.ActionDelete, model.TypeAccount, nil, err)
	}
	if res.DeletedCount != 1 {
		return errors.ErrorAction(logutils.ActionDelete, model.TypeAccount, logutils.StringArgs("unexpected deleted count"))
	}

	return nil
}

// FindServiceAccount finds a service account by accountID, appID, and orgID
func (sa *Adapter) FindServiceAccount(context TransactionContext, accountID string, appID string, orgID string) (*model.ServiceAccount, error) {
	filter := bson.D{primitive.E{Key: "account_id", Value: accountID}, primitive.E{Key: "app_id", Value: appID}, primitive.E{Key: "org_id", Value: orgID}}

	var account serviceAccount
	errFields := logutils.FieldArgs{"account_id": accountID, "app_id": appID, "org_id": orgID}
	err := sa.db.serviceAccounts.FindOneWithContext(context, filter, &account, nil)
	if err != nil {
		return nil, errors.WrapErrorAction(logutils.ActionFind, model.TypeServiceAccount, &errFields, err)
	}

	modelAccount, err := serviceAccountFromStorage(account, sa)
	if err != nil {
		return nil, errors.WrapErrorAction(logutils.ActionCast, model.TypeServiceAccount, &errFields, err)
	}

	return modelAccount, nil
}

// FindServiceAccounts gets all service accounts matching a search
func (sa *Adapter) FindServiceAccounts(params map[string]interface{}) ([]model.ServiceAccount, error) {
	filter := bson.D{}
	for k, v := range params {
		if k == "permissions" {
			filter = append(filter, primitive.E{Key: k + ".name", Value: bson.M{"$in": v}})
		} else {
			filter = append(filter, primitive.E{Key: k, Value: v})
		}
	}

	var accounts []serviceAccount
	err := sa.db.serviceAccounts.Find(filter, &accounts, nil)
	if err != nil {
		logParams := logutils.FieldArgs(params)
		return nil, errors.WrapErrorAction(logutils.ActionFind, model.TypeServiceAccount, &logParams, err)
	}

	modelAccounts := serviceAccountListFromStorage(accounts, sa)

	return modelAccounts, nil
}

// InsertServiceAccount inserts a service account
func (sa *Adapter) InsertServiceAccount(account *model.ServiceAccount) error {
	if account == nil {
		return errors.ErrorData(logutils.StatusInvalid, model.TypeServiceAccount, nil)
	}

	storageAccount := serviceAccountToStorage(*account)

	_, err := sa.db.serviceAccounts.InsertOne(storageAccount)
	if err != nil {
		return errors.WrapErrorAction(logutils.ActionInsert, model.TypeServiceAccount, nil, err)
	}

	return nil
}

// UpdateServiceAccount updates a service account
func (sa *Adapter) UpdateServiceAccount(account *model.ServiceAccount) (*model.ServiceAccount, error) {
	if account == nil {
		return nil, errors.ErrorData(logutils.StatusInvalid, model.TypeServiceAccount, nil)
	}

	storageAccount := serviceAccountToStorage(*account)

	filter := bson.D{primitive.E{Key: "account_id", Value: storageAccount.AccountID}, primitive.E{Key: "app_id", Value: storageAccount.AppID}, primitive.E{Key: "org_id", Value: storageAccount.OrgID}}
	update := bson.D{
		primitive.E{Key: "$set", Value: bson.D{
			primitive.E{Key: "name", Value: storageAccount.Name},
			primitive.E{Key: "permissions", Value: storageAccount.Permissions},
			primitive.E{Key: "date_updated", Value: time.Now().UTC()},
		}},
	}
	opts := options.FindOneAndUpdateOptions{}
	opts.SetReturnDocument(options.After)
	opts.SetProjection(bson.D{bson.E{Key: "secrets", Value: 0}})

	var updated serviceAccount
	errFields := logutils.FieldArgs{"account_id": storageAccount.AccountID, "app_id": storageAccount.AppID, "org_id": storageAccount.OrgID}
	err := sa.db.serviceAccounts.FindOneAndUpdate(filter, update, &updated, &opts)
	if err != nil {
		return nil, errors.WrapErrorAction(logutils.ActionUpdate, model.TypeServiceAccount, &errFields, err)
	}

	modelAccount, err := serviceAccountFromStorage(updated, sa)
	if err != nil {
		return nil, errors.WrapErrorAction(logutils.ActionCast, model.TypeServiceAccount, &errFields, err)
	}

	return modelAccount, nil
}

// DeleteServiceAccount deletes a service account
func (sa *Adapter) DeleteServiceAccount(accountID string, appID string, orgID string) error {
	filter := bson.D{primitive.E{Key: "account_id", Value: accountID}, primitive.E{Key: "app_id", Value: appID}, primitive.E{Key: "org_id", Value: orgID}}

	errFields := logutils.FieldArgs{"account_id": accountID, "app_id": appID, "org_id": orgID}
	res, err := sa.db.serviceAccounts.DeleteOne(filter, nil)
	if err != nil {
		return errors.WrapErrorAction(logutils.ActionDelete, model.TypeServiceAccount, &errFields, err)
	}
	if res.DeletedCount == 0 {
		return errors.ErrorAction(logutils.ActionDelete, model.TypeServiceAccount, &errFields)
	}
	if res.DeletedCount > 1 {
		return errors.ErrorAction(logutils.ActionDelete, model.TypeServiceAccount, logutils.StringArgs("unexpected deleted count"))
	}

	return nil
}

// DeleteServiceAccounts deletes service accounts by accountID
func (sa *Adapter) DeleteServiceAccounts(accountID string) error {
	filter := bson.D{primitive.E{Key: "account_id", Value: accountID}}

	res, err := sa.db.serviceAccounts.DeleteMany(filter, nil)
	if err != nil {
		return errors.WrapErrorAction(logutils.ActionDelete, model.TypeServiceAccount, &logutils.FieldArgs{"account_id": accountID}, err)
	}
	if res.DeletedCount == 0 {
		return errors.ErrorAction(logutils.ActionDelete, model.TypeServiceAccount, &logutils.FieldArgs{"account_id": accountID})
	}

	return nil
}

// InsertServiceAccountCredential inserts a service account credential
func (sa *Adapter) InsertServiceAccountCredential(accountID string, creds *model.ServiceAccountCredential) error {
	if creds == nil {
		return errors.ErrorData(logutils.StatusInvalid, logutils.TypeArg, logutils.StringArgs("credentials"))
	}

	filter := bson.D{primitive.E{Key: "account_id", Value: accountID}}
	update := bson.D{
		primitive.E{Key: "$set", Value: bson.D{
			primitive.E{Key: "date_updated", Value: time.Now().UTC()},
		}},
		primitive.E{Key: "$push", Value: bson.D{
			primitive.E{Key: "credentials", Value: creds},
		}},
	}

	res, err := sa.db.serviceAccounts.UpdateMany(filter, update, nil)
	if err != nil {
		return errors.WrapErrorAction(logutils.ActionInsert, model.TypeServiceAccountCredential, &logutils.FieldArgs{"account_id": accountID}, err)
	}
	if res.MatchedCount == 0 {
		return errors.ErrorData(logutils.StatusMissing, model.TypeServiceAccount, &logutils.FieldArgs{"account_id": accountID})
	}
	if res.ModifiedCount == 0 {
		return errors.ErrorAction(logutils.ActionInsert, model.TypeServiceAccountCredential, logutils.StringArgs("unexpected modified count"))
	}

	return nil
}

// DeleteServiceAccountCredential deletes a service account credential
func (sa *Adapter) DeleteServiceAccountCredential(accountID string, credID string) error {
	filter := bson.D{primitive.E{Key: "account_id", Value: accountID}}
	update := bson.D{
		primitive.E{Key: "$set", Value: bson.D{
			primitive.E{Key: "date_updated", Value: time.Now().UTC()},
		}},
		primitive.E{Key: "$pull", Value: bson.D{
			primitive.E{Key: "credentials", Value: bson.M{"id": credID}},
		}},
	}

	res, err := sa.db.serviceAccounts.UpdateMany(filter, update, nil)
	if err != nil {
		return errors.WrapErrorAction(logutils.ActionDelete, model.TypeServiceAccountCredential, &logutils.FieldArgs{"account_id": accountID, "cred_id": credID}, err)
	}
	if res.MatchedCount == 0 {
		return errors.ErrorData(logutils.StatusMissing, model.TypeServiceAccount, &logutils.FieldArgs{"account_id": accountID, "cred_id": credID})
	}
	if res.ModifiedCount == 0 {
		return errors.ErrorAction(logutils.ActionDelete, model.TypeServiceAccountCredential, logutils.StringArgs("unexpected modified count"))
	}

	return nil
}

// UpdateAccountPreferences updates account preferences
func (sa *Adapter) UpdateAccountPreferences(accountID string, preferences map[string]interface{}) error {
	filter := bson.D{primitive.E{Key: "_id", Value: accountID}}
	update := bson.D{
		primitive.E{Key: "$set", Value: bson.D{
			primitive.E{Key: "preferences", Value: preferences},
			primitive.E{Key: "date_updated", Value: time.Now().UTC()},
		}},
	}

	res, err := sa.db.accounts.UpdateOne(filter, update, nil)
	if err != nil {
		return errors.WrapErrorAction(logutils.ActionUpdate, model.TypeAccountPreferences, nil, err)
	}
	if res.ModifiedCount != 1 {
		return errors.ErrorAction(logutils.ActionUpdate, model.TypeAccountPreferences, &logutils.FieldArgs{"unexpected modified count": res.ModifiedCount})
	}

	return nil
}

// UpdateAccountSystemConfigs updates account system configs
func (sa *Adapter) UpdateAccountSystemConfigs(context TransactionContext, accountID string, configs map[string]interface{}) error {
	filter := bson.D{primitive.E{Key: "_id", Value: accountID}}
	update := bson.D{
		primitive.E{Key: "$set", Value: bson.D{
			primitive.E{Key: "system_configs", Value: configs},
			primitive.E{Key: "date_updated", Value: time.Now().UTC()},
		}},
	}

	res, err := sa.db.accounts.UpdateOne(filter, update, nil)
	if err != nil {
		return errors.WrapErrorAction(logutils.ActionUpdate, model.TypeAccountSystemConfigs, nil, err)
	}
	if res.ModifiedCount != 1 {
		return errors.ErrorAction(logutils.ActionUpdate, model.TypeAccountSystemConfigs, &logutils.FieldArgs{"unexpected modified count": res.ModifiedCount})
	}

	return nil
}

// InsertAccountPermissions inserts account permissions
func (sa *Adapter) InsertAccountPermissions(context TransactionContext, accountID string, permissions []model.Permission) error {
	filter := bson.D{primitive.E{Key: "_id", Value: accountID}}
	update := bson.D{
		primitive.E{Key: "$push", Value: bson.D{
			primitive.E{Key: "permissions", Value: bson.M{"$each": permissions}},
		}},
		primitive.E{Key: "$set", Value: bson.D{
			primitive.E{Key: "has_permissions", Value: true},
			primitive.E{Key: "date_updated", Value: time.Now().UTC()},
		}},
	}

	res, err := sa.db.accounts.UpdateOneWithContext(context, filter, update, nil)
	if err != nil {
		return errors.WrapErrorAction(logutils.ActionUpdate, model.TypeAccount, nil, err)
	}
	if res.ModifiedCount != 1 {
		return errors.ErrorAction(logutils.ActionUpdate, model.TypeAccount, &logutils.FieldArgs{"unexpected modified count": res.ModifiedCount})
	}

	return nil
}

// UpdateAccountPermissions updates account permissions
func (sa *Adapter) UpdateAccountPermissions(context TransactionContext, accountID string, hasPermissions bool, permissions []model.Permission) error {
	filter := bson.D{primitive.E{Key: "_id", Value: accountID}}
	update := bson.D{
		primitive.E{Key: "$set", Value: bson.D{
			primitive.E{Key: "has_permissions", Value: hasPermissions},
			primitive.E{Key: "permissions", Value: permissions},
			primitive.E{Key: "date_updated", Value: time.Now().UTC()},
		}},
	}

	res, err := sa.db.accounts.UpdateOneWithContext(context, filter, update, nil)
	if err != nil {
		return errors.WrapErrorAction(logutils.ActionUpdate, model.TypeAccount, nil, err)
	}
	if res.ModifiedCount != 1 {
		return errors.ErrorAction(logutils.ActionUpdate, model.TypeAccount, &logutils.FieldArgs{"unexpected modified count": res.ModifiedCount})
	}

	return nil
}

// DeleteAccountPermissions deletes permissions from an account
func (sa *Adapter) DeleteAccountPermissions(context TransactionContext, accountID string, hasPermissions bool, permissions []model.Permission) error {
	//filter
	filter := bson.D{primitive.E{Key: "_id", Value: accountID}}

	//update
	permissionsIDs := make([]string, len(permissions))
	for i, permission := range permissions {
		permissionsIDs[i] = permission.ID
	}
	update := bson.D{
		primitive.E{Key: "$pull", Value: bson.D{
			primitive.E{Key: "permissions", Value: bson.M{"_id": bson.M{"$in": permissionsIDs}}},
		}},
		primitive.E{Key: "$set", Value: bson.D{
			primitive.E{Key: "has_permissions", Value: hasPermissions},
			primitive.E{Key: "date_updated", Value: time.Now().UTC()},
		}},
	}

	res, err := sa.db.accounts.UpdateOneWithContext(context, filter, update, nil)
	if err != nil {
		return errors.WrapErrorAction(logutils.ActionUpdate, model.TypeAccount, nil, err)
	}
	if res.ModifiedCount != 1 {
		return errors.ErrorAction(logutils.ActionUpdate, model.TypeAccount, &logutils.FieldArgs{"unexpected modified count": res.ModifiedCount})
	}
	return nil
}

// InsertAccountRoles inserts account roles
func (sa *Adapter) InsertAccountRoles(context TransactionContext, accountID string, appOrgID string, roles []model.AccountRole) error {
	stgRoles := accountRolesToStorage(roles)

	//appID included in search to prevent accidentally assigning permissions to account from different application
	filter := bson.D{primitive.E{Key: "_id", Value: accountID}, primitive.E{Key: "app_org_id", Value: appOrgID}}
	update := bson.D{
		primitive.E{Key: "$push", Value: bson.D{
			primitive.E{Key: "roles", Value: bson.M{"$each": stgRoles}},
		}},
		primitive.E{Key: "$set", Value: bson.D{
			primitive.E{Key: "has_permissions", Value: true},
			primitive.E{Key: "date_updated", Value: time.Now().UTC()},
		}},
	}

	res, err := sa.db.accounts.UpdateOneWithContext(context, filter, update, nil)
	if err != nil {
		return errors.WrapErrorAction(logutils.ActionUpdate, model.TypeAccount, nil, err)
	}
	if res.ModifiedCount != 1 {
		return errors.ErrorAction(logutils.ActionUpdate, model.TypeAccount, &logutils.FieldArgs{"unexpected modified count": res.ModifiedCount})
	}

	return nil
}

// InsertAccountGroups inserts account groups
func (sa *Adapter) InsertAccountGroups(context TransactionContext, accountID string, appOrgID string, groups []model.AccountGroup) error {
	stgGroups := accountGroupsToStorage(groups)

	//appID included in search to prevent accidentally assigning permissions to account from different application
	filter := bson.D{primitive.E{Key: "_id", Value: accountID}, primitive.E{Key: "app_org_id", Value: appOrgID}}
	update := bson.D{
		primitive.E{Key: "$push", Value: bson.D{
			primitive.E{Key: "groups", Value: bson.M{"$each": stgGroups}},
		}},
		primitive.E{Key: "$set", Value: bson.D{
			primitive.E{Key: "has_permissions", Value: true},
			primitive.E{Key: "date_updated", Value: time.Now().UTC()},
		}},
	}

	res, err := sa.db.accounts.UpdateOneWithContext(context, filter, update, nil)
	if err != nil {
		return errors.WrapErrorAction(logutils.ActionUpdate, model.TypeAccount, &logutils.FieldArgs{"_id": accountID, "app_org_id": appOrgID}, err)
	}
	if res.ModifiedCount != 1 {
		return errors.ErrorAction(logutils.ActionUpdate, model.TypeAccount, &logutils.FieldArgs{"unexpected modified count": res.ModifiedCount})
	}

	return nil
}

// InsertAccountsGroup inserts accounts into a group
func (sa *Adapter) InsertAccountsGroup(group model.AccountGroup, accounts []model.Account) error {
	//prepare filter
	accountsIDs := make([]string, len(accounts))
	for i, cur := range accounts {
		accountsIDs[i] = cur.ID
	}
	filter := bson.D{primitive.E{Key: "_id", Value: bson.M{"$in": accountsIDs}}}

	//update
	storageGroup := accountGroupToStorage(group)
	update := bson.D{
		primitive.E{Key: "$push", Value: bson.D{
			primitive.E{Key: "groups", Value: storageGroup},
		}},
		primitive.E{Key: "$set", Value: bson.D{
			primitive.E{Key: "has_permissions", Value: true},
			primitive.E{Key: "date_updated", Value: time.Now().UTC()},
		}},
	}

	res, err := sa.db.accounts.UpdateMany(filter, update, nil)
	if err != nil {
		return errors.WrapErrorAction(logutils.ActionUpdate, model.TypeAccount, nil, err)
	}
	sa.logger.Infof("modified %d accounts with added group", res.ModifiedCount)
	return nil
}

// RemoveAccountsGroup removes accounts from a group
func (sa *Adapter) RemoveAccountsGroup(groupID string, accounts []model.Account, hasPermissions []bool) error {
	//split accounts list by admin status
	standardAccountIDs := make([]string, 0)
	hasPermissionsAccountIDs := make([]string, 0)
	for i, cur := range accounts {
		if hasPermissions[i] {
			hasPermissionsAccountIDs = append(hasPermissionsAccountIDs, cur.ID)
		} else {
			standardAccountIDs = append(standardAccountIDs, cur.ID)
		}
	}

	err := sa.removeAccountsFromGroup(groupID, standardAccountIDs, false)
	if err != nil {
		return errors.WrapErrorAction(logutils.ActionDelete, model.TypeAccountGroups, &logutils.FieldArgs{"group_id": groupID, "has_permissions": false}, err)
	}

	err = sa.removeAccountsFromGroup(groupID, hasPermissionsAccountIDs, true)
	if err != nil {
		return errors.WrapErrorAction(logutils.ActionDelete, model.TypeAccountGroups, &logutils.FieldArgs{"group_id": groupID, "has_permissions": true}, err)
	}

	return nil
}

// RemoveAccountsGroup removes accounts from a group
func (sa *Adapter) removeAccountsFromGroup(groupID string, accountIDs []string, hasPermissions bool) error {
	if len(accountIDs) == 0 {
		return nil
	}

	filter := bson.D{primitive.E{Key: "_id", Value: bson.M{"$in": accountIDs}}}
	//update
	update := bson.D{
		primitive.E{Key: "$pull", Value: bson.D{
			primitive.E{Key: "groups", Value: bson.M{"group._id": groupID}},
		}},
		primitive.E{Key: "$set", Value: bson.D{
			primitive.E{Key: "has_permissions", Value: hasPermissions},
			primitive.E{Key: "date_updated", Value: time.Now().UTC()},
		}},
	}

	res, err := sa.db.accounts.UpdateMany(filter, update, nil)
	if err != nil {
		return errors.WrapErrorAction(logutils.ActionUpdate, model.TypeAccount, nil, err)
	}
	sa.logger.Infof("modified %d accounts with removed group", res.ModifiedCount)
	return nil
}

// UpdateAccountRoles updates the account roles
func (sa *Adapter) UpdateAccountRoles(context TransactionContext, accountID string, hasPermissions bool, roles []model.AccountRole) error {
	stgRoles := accountRolesToStorage(roles)

	filter := bson.D{primitive.E{Key: "_id", Value: accountID}}
	update := bson.D{
		primitive.E{Key: "$set", Value: bson.D{
			primitive.E{Key: "has_permissions", Value: hasPermissions},
			primitive.E{Key: "roles", Value: stgRoles},
			primitive.E{Key: "date_updated", Value: time.Now().UTC()},
		}},
	}

	res, err := sa.db.accounts.UpdateOneWithContext(context, filter, update, nil)
	if err != nil {
		return errors.WrapErrorAction(logutils.ActionFind, model.TypeAccount, nil, err)
	}
	if res.ModifiedCount != 1 {
		return errors.ErrorAction(logutils.ActionUpdate, model.TypeAccount, &logutils.FieldArgs{"unexpected modified count": res.ModifiedCount})
	}

	return nil
}

// DeleteAccountRoles deletes account roles
func (sa *Adapter) DeleteAccountRoles(context TransactionContext, accountID string, hasPermissions bool, roleIDs []string) error {
	//filter
	filter := bson.D{primitive.E{Key: "_id", Value: accountID}}

	//update
	update := bson.D{
		primitive.E{Key: "$pull", Value: bson.D{
			primitive.E{Key: "roles", Value: bson.M{"role._id": bson.M{"$in": roleIDs}}},
		}},
		primitive.E{Key: "$set", Value: bson.D{
			primitive.E{Key: "has_permissions", Value: hasPermissions},
			primitive.E{Key: "date_updated", Value: time.Now().UTC()},
		}},
	}

	res, err := sa.db.accounts.UpdateOneWithContext(context, filter, update, nil)
	if err != nil {
		return errors.WrapErrorAction(logutils.ActionFind, model.TypeAccount, nil, err)
	}
	if res.ModifiedCount != 1 {
		return errors.ErrorAction(logutils.ActionUpdate, model.TypeAccount, &logutils.FieldArgs{"unexpected modified count": res.ModifiedCount})
	}
	return nil
}

// UpdateAccountGroups updates the account groups
func (sa *Adapter) UpdateAccountGroups(context TransactionContext, accountID string, hasPermissions bool, groups []model.AccountGroup) error {
	stgGroups := accountGroupsToStorage(groups)

	filter := bson.D{primitive.E{Key: "_id", Value: accountID}}
	update := bson.D{
		primitive.E{Key: "$set", Value: bson.D{
			primitive.E{Key: "has_permissions", Value: hasPermissions},
			primitive.E{Key: "groups", Value: stgGroups},
			primitive.E{Key: "date_updated", Value: time.Now().UTC()},
		}},
	}

	res, err := sa.db.accounts.UpdateOneWithContext(context, filter, update, nil)
	if err != nil {
		return errors.WrapErrorAction(logutils.ActionFind, model.TypeAccount, nil, err)
	}
	if res.ModifiedCount != 1 {
		return errors.ErrorAction(logutils.ActionUpdate, model.TypeAccount, &logutils.FieldArgs{"unexpected modified count": res.ModifiedCount})
	}

	return nil
}

// InsertAccountAuthType inserts am account auth type
func (sa *Adapter) InsertAccountAuthType(item model.AccountAuthType) error {
	storageItem := accountAuthTypeToStorage(item)

	//3. first find the account record
	filter := bson.M{"_id": item.Account.ID}
	update := bson.D{
		primitive.E{Key: "$push", Value: bson.D{
			primitive.E{Key: "auth_types", Value: storageItem},
		}},
	}

	res, err := sa.db.accounts.UpdateOne(filter, update, nil)
	if err != nil {
		return errors.WrapErrorAction(logutils.ActionInsert, model.TypeAccountAuthType, nil, err)
	}
	if res.ModifiedCount != 1 {
		return errors.ErrorAction(logutils.ActionUpdate, model.TypeAccountAuthType, &logutils.FieldArgs{"unexpected modified count": res.ModifiedCount})
	}

	return nil
}

// UpdateAccountAuthType updates account auth type
func (sa *Adapter) UpdateAccountAuthType(item model.AccountAuthType) error {
	// transaction
	err := sa.db.dbClient.UseSession(context.Background(), func(sessionContext mongo.SessionContext) error {
		err := sessionContext.StartTransaction()
		if err != nil {
			sa.abortTransaction(sessionContext)
			return errors.WrapErrorAction(logutils.ActionStart, logutils.TypeTransaction, nil, err)
		}

		//1. set time updated to the item
		now := time.Now()
		item.DateUpdated = &now

		//2 convert to storage item
		storageItem := accountAuthTypeToStorage(item)

		//3. first find the account record
		findFilter := bson.M{"auth_types.id": item.ID}
		var accounts []account
		err = sa.db.accounts.FindWithContext(sessionContext, findFilter, &accounts, nil)
		if err != nil {
			sa.abortTransaction(sessionContext)
			return errors.WrapErrorAction(logutils.ActionFind, model.TypeUserAuth, &logutils.FieldArgs{"account auth type id": item.ID}, err)
		}
		if len(accounts) == 0 {
			sa.abortTransaction(sessionContext)
			return errors.ErrorAction(logutils.ActionFind, "for some reasons account is nil for account auth type", &logutils.FieldArgs{"acccount auth type id": item.ID})
		}
		account := accounts[0]

		//4. update the account auth type in the account record
		accountAuthTypes := account.AuthTypes
		newAccountAuthTypes := make([]accountAuthType, len(accountAuthTypes))
		for j, aAuthType := range accountAuthTypes {
			if aAuthType.ID == storageItem.ID {
				newAccountAuthTypes[j] = storageItem
			} else {
				newAccountAuthTypes[j] = aAuthType
			}
		}
		account.AuthTypes = newAccountAuthTypes

		//4. update the account record
		replaceFilter := bson.M{"_id": account.ID}
		err = sa.db.accounts.ReplaceOneWithContext(sessionContext, replaceFilter, account, nil)
		if err != nil {
			sa.abortTransaction(sessionContext)
			return errors.WrapErrorAction(logutils.ActionReplace, model.TypeAccount, nil, err)
		}

		//commit the transaction
		err = sessionContext.CommitTransaction(sessionContext)
		if err != nil {
			sa.abortTransaction(sessionContext)
			return errors.WrapErrorAction(logutils.ActionCommit, logutils.TypeTransaction, nil, err)
		}
		return nil
	})
	if err != nil {
		return err
	}

	return nil
}

// DeleteAccountAuthType deletes an account auth type
func (sa *Adapter) DeleteAccountAuthType(context TransactionContext, item model.AccountAuthType) error {
	filter := bson.M{"_id": item.Account.ID}
	update := bson.D{
		primitive.E{Key: "$pull", Value: bson.D{
			primitive.E{Key: "auth_types", Value: bson.M{"auth_type_code": item.AuthType.Code, "identifier": item.Identifier}},
		}},
	}

	res, err := sa.db.accounts.UpdateOneWithContext(context, filter, update, nil)
	if err != nil {
		return errors.WrapErrorAction(logutils.ActionDelete, model.TypeAccountAuthType, nil, err)
	}
	if res.ModifiedCount != 1 {
		return errors.ErrorAction(logutils.ActionUpdate, model.TypeAccount, &logutils.FieldArgs{"unexpected modified count": res.ModifiedCount})
	}

	return nil
}

// UpdateAccountExternalIDs updates account external IDs
func (sa *Adapter) UpdateAccountExternalIDs(accountID string, externalIDs map[string]string) error {
	filter := bson.D{primitive.E{Key: "_id", Value: accountID}}
	now := time.Now().UTC()
	update := bson.D{
		primitive.E{Key: "$set", Value: bson.D{
			primitive.E{Key: "external_ids", Value: externalIDs},
			primitive.E{Key: "date_updated", Value: &now},
		}},
	}

	res, err := sa.db.accounts.UpdateOne(filter, update, nil)
	if err != nil {
		return errors.WrapErrorAction(logutils.ActionUpdate, "account external IDs", &logutils.FieldArgs{"_id": accountID}, err)
	}
	if res.ModifiedCount != 1 {
		return errors.ErrorAction(logutils.ActionUpdate, "account external IDs", &logutils.FieldArgs{"_id": accountID, "unexpected modified count": res.ModifiedCount})
	}

	return nil
}

// UpdateLoginSessionExternalIDs updates login session external IDs
func (sa *Adapter) UpdateLoginSessionExternalIDs(accountID string, externalIDs map[string]string) error {
	filter := bson.D{primitive.E{Key: "identifier", Value: accountID}}
	now := time.Now().UTC()
	update := bson.D{
		primitive.E{Key: "$set", Value: bson.D{
			primitive.E{Key: "external_ids", Value: externalIDs},
			primitive.E{Key: "date_updated", Value: &now},
		}},
	}

	_, err := sa.db.loginsSessions.UpdateMany(filter, update, nil)
	if err != nil {
		return errors.WrapErrorAction(logutils.ActionUpdate, "login session external IDs", &logutils.FieldArgs{"identifier": accountID}, err)
	}

	return nil
}

// CountAccountsByRoleID counts how many accounts there are with the passed role id
func (sa *Adapter) CountAccountsByRoleID(roleID string) (*int64, error) {
	filter := bson.D{primitive.E{Key: "roles._id", Value: roleID}}

	count, err := sa.db.accounts.CountDocuments(filter)
	if err != nil {
		return nil, errors.WrapErrorAction("error counting accounts for role id", "", &logutils.FieldArgs{"roles._id": roleID}, err)
	}
	return &count, nil
}

// CountAccountsByGroupID counts how many accounts there are with the passed group id
func (sa *Adapter) CountAccountsByGroupID(groupID string) (*int64, error) {
	filter := bson.D{primitive.E{Key: "groups._id", Value: groupID}}

	count, err := sa.db.accounts.CountDocuments(filter)
	if err != nil {
		return nil, errors.WrapErrorAction("error counting accounts for group id", "", &logutils.FieldArgs{"groups._id": groupID}, err)
	}
	return &count, nil
}

// FindCredential finds a credential by ID
func (sa *Adapter) FindCredential(context TransactionContext, ID string) (*model.Credential, error) {
	filter := bson.D{primitive.E{Key: "_id", Value: ID}}

	var creds credential
	err := sa.db.credentials.FindOneWithContext(context, filter, &creds, nil)
	if err != nil {
		if err.Error() == "mongo: no documents in result" {
			return nil, nil
		}
		return nil, errors.WrapErrorAction(logutils.ActionFind, model.TypeCredential, &logutils.FieldArgs{"_id": ID}, err)
	}

	modelCreds := credentialFromStorage(creds)
	return &modelCreds, nil
}

// InsertCredential inserts a set of credential
func (sa *Adapter) InsertCredential(context TransactionContext, creds *model.Credential) error {
	storageCreds := credentialToStorage(creds)

	if storageCreds == nil {
		return errors.ErrorData(logutils.StatusInvalid, logutils.TypeArg, logutils.StringArgs(model.TypeCredential))
	}

	_, err := sa.db.credentials.InsertOneWithContext(context, storageCreds)
	if err != nil {
		return errors.WrapErrorAction(logutils.ActionInsert, model.TypeCredential, nil, err)
	}

	return nil
}

// UpdateCredential updates a set of credentials
func (sa *Adapter) UpdateCredential(context TransactionContext, creds *model.Credential) error {
	storageCreds := credentialToStorage(creds)

	if storageCreds == nil {
		return errors.ErrorData(logutils.StatusInvalid, logutils.TypeArg, logutils.StringArgs(model.TypeCredential))
	}

	filter := bson.D{primitive.E{Key: "_id", Value: storageCreds.ID}}
	err := sa.db.credentials.ReplaceOneWithContext(context, filter, storageCreds, nil)
	if err != nil {
		return errors.WrapErrorAction(logutils.ActionUpdate, model.TypeCredential, &logutils.FieldArgs{"_id": storageCreds.ID}, err)
	}

	return nil
}

// UpdateCredentialValue updates the value in credentials collection
func (sa *Adapter) UpdateCredentialValue(ID string, value map[string]interface{}) error {
	filter := bson.D{primitive.E{Key: "_id", Value: ID}}
	update := bson.D{
		primitive.E{Key: "$set", Value: bson.D{
			primitive.E{Key: "value", Value: value},
		}},
	}

	res, err := sa.db.credentials.UpdateOne(filter, update, nil)
	if err != nil {
		return errors.WrapErrorAction(logutils.ActionUpdate, model.TypeCredential, nil, err)
	}
	if res.ModifiedCount != 1 {
		return errors.ErrorAction(logutils.ActionUpdate, model.TypeCredential, &logutils.FieldArgs{"unexpected modified count": res.ModifiedCount})
	}

	return nil
}

// DeleteCredential deletes a credential
func (sa *Adapter) DeleteCredential(context TransactionContext, ID string) error {
	filter := bson.D{primitive.E{Key: "_id", Value: ID}}

	res, err := sa.db.credentials.DeleteOneWithContext(context, filter, nil)
	if err != nil {
		return errors.WrapErrorAction(logutils.ActionDelete, model.TypeCredential, &logutils.FieldArgs{"_id": ID}, err)
	}
	if res.DeletedCount != 1 {
		return errors.ErrorAction(logutils.ActionDelete, model.TypeCredential, &logutils.FieldArgs{"unexpected deleted count": res.DeletedCount})
	}

	return nil
}

// FindMFAType finds one MFA type for an account
func (sa *Adapter) FindMFAType(context TransactionContext, accountID string, identifier string, mfaType string) (*model.MFAType, error) {
	filter := bson.D{
		primitive.E{Key: "_id", Value: accountID},
		primitive.E{Key: "mfa_types.type", Value: mfaType},
		primitive.E{Key: "mfa_types.params.identifier", Value: identifier},
	}

	var account account
	err := sa.db.accounts.FindOneWithContext(context, filter, &account, nil)
	if err != nil {
		return nil, errors.WrapErrorAction(logutils.ActionFind, model.TypeAccount, nil, err)
	}

	mfaList := mfaTypesFromStorage(account.MFATypes)
	for _, mfa := range mfaList {
		if mfa.Type == mfaType && mfa.Params != nil && mfa.Params["identifier"] == identifier {
			return &mfa, nil
		}
	}

	return nil, errors.ErrorData(logutils.StatusMissing, model.TypeMFAType, nil)
}

// FindMFATypes finds all MFA types for an account
func (sa *Adapter) FindMFATypes(accountID string) ([]model.MFAType, error) {
	filter := bson.D{primitive.E{Key: "_id", Value: accountID}}

	var account account
	err := sa.db.accounts.FindOne(filter, &account, nil)
	if err != nil {
		return nil, errors.WrapErrorAction(logutils.ActionFind, model.TypeAccount, nil, err)
	}

	return mfaTypesFromStorage(account.MFATypes), nil
}

// InsertMFAType inserts a MFA type
func (sa *Adapter) InsertMFAType(context TransactionContext, mfa *model.MFAType, accountID string) error {
	if mfa == nil {
		return errors.ErrorData(logutils.StatusMissing, model.TypeMFAType, nil)
	}
	if mfa.Params == nil || mfa.Params["identifier"] == nil {
		return errors.ErrorData(logutils.StatusMissing, "mfa identifier", nil)
	}

	storageMfa := mfaTypeToStorage(mfa)

	filter := bson.D{
		primitive.E{Key: "_id", Value: accountID},
		primitive.E{Key: "mfa_types.params.identifier", Value: bson.M{"$ne": mfa.Params["identifier"]}},
	}
	update := bson.D{
		primitive.E{Key: "$push", Value: bson.D{
			primitive.E{Key: "mfa_types", Value: storageMfa},
		}},
		primitive.E{Key: "$set", Value: bson.D{
			primitive.E{Key: "date_updated", Value: time.Now().UTC()},
		}},
	}

	res, err := sa.db.accounts.UpdateOneWithContext(context, filter, update, nil)
	if err != nil {
		return errors.WrapErrorAction(logutils.ActionUpdate, model.TypeAccount, logutils.StringArgs("inserting mfa type"), err)
	}
	if res.ModifiedCount != 1 {
		return errors.ErrorAction(logutils.ActionUpdate, model.TypeAccount, &logutils.FieldArgs{"unexpected modified count": res.ModifiedCount})
	}

	return nil
}

// UpdateMFAType updates one MFA type
func (sa *Adapter) UpdateMFAType(context TransactionContext, mfa *model.MFAType, accountID string) error {
	if mfa.Params == nil || mfa.Params["identifier"] == nil {
		return errors.ErrorData(logutils.StatusMissing, "mfa identifier", nil)
	}

	now := time.Now().UTC()
	filter := bson.D{
		primitive.E{Key: "_id", Value: accountID},
		primitive.E{Key: "mfa_types.id", Value: mfa.ID},
	}
	update := bson.D{
		primitive.E{Key: "$set", Value: bson.D{
			primitive.E{Key: "mfa_types.$.verified", Value: mfa.Verified},
			primitive.E{Key: "mfa_types.$.params", Value: mfa.Params},
			primitive.E{Key: "mfa_types.$.date_updated", Value: now},
			primitive.E{Key: "date_updated", Value: now},
		}},
	}

	res, err := sa.db.accounts.UpdateOneWithContext(context, filter, update, nil)
	if err != nil {
		return errors.WrapErrorAction(logutils.ActionUpdate, model.TypeAccount, logutils.StringArgs("updating mfa type"), err)
	}
	if res.ModifiedCount == 0 {
		return errors.ErrorAction(logutils.ActionUpdate, model.TypeAccount, logutils.StringArgs("item to update not found"))
	}
	if res.ModifiedCount != 1 {
		return errors.ErrorAction(logutils.ActionUpdate, model.TypeAccount, &logutils.FieldArgs{"unexpected modified count": res.ModifiedCount})
	}

	return nil
}

// DeleteMFAType deletes a MFA type
func (sa *Adapter) DeleteMFAType(context TransactionContext, accountID string, identifier string, mfaType string) error {
	filter := bson.D{primitive.E{Key: "_id", Value: accountID}}
	update := bson.D{
		primitive.E{Key: "$pull", Value: bson.D{
			primitive.E{Key: "mfa_types", Value: bson.M{"type": mfaType, "params.identifier": identifier}},
		}},
		primitive.E{Key: "$set", Value: bson.D{
			primitive.E{Key: "date_updated", Value: time.Now().UTC()},
		}},
	}

	res, err := sa.db.accounts.UpdateOneWithContext(context, filter, update, nil)
	if err != nil {
		return errors.WrapErrorAction(logutils.ActionUpdate, model.TypeAccount, logutils.StringArgs("deleting mfa type"), err)
	}
	if res.ModifiedCount == 0 {
		return errors.ErrorAction(logutils.ActionUpdate, model.TypeAccount, logutils.StringArgs("item to remove not found"))
	}
	if res.ModifiedCount != 1 {
		return errors.ErrorAction(logutils.ActionUpdate, model.TypeAccount, &logutils.FieldArgs{"unexpected modified count": res.ModifiedCount})
	}

	return nil
}

// FindPermissions finds a set of permissions
func (sa *Adapter) FindPermissions(context TransactionContext, ids []string) ([]model.Permission, error) {
	if len(ids) == 0 {
		return []model.Permission{}, nil
	}

	permissionsFilter := bson.D{primitive.E{Key: "_id", Value: bson.M{"$in": ids}}}
	var permissionsResult []model.Permission
	err := sa.db.permissions.FindWithContext(context, permissionsFilter, &permissionsResult, nil)
	if err != nil {
		return nil, err
	}

	return permissionsResult, nil
}

// FindPermissionsByServiceIDs finds permissions
func (sa *Adapter) FindPermissionsByServiceIDs(serviceIDs []string) ([]model.Permission, error) {
	if len(serviceIDs) == 0 {
		return nil, nil
	}

	filter := bson.D{primitive.E{Key: "service_id", Value: bson.M{"$in": serviceIDs}}}
	var permissionsResult []model.Permission
	err := sa.db.permissions.Find(filter, &permissionsResult, nil)
	if err != nil {
		return nil, err
	}

	return permissionsResult, nil
}

// FindPermissionsByName finds a set of permissions
func (sa *Adapter) FindPermissionsByName(context TransactionContext, names []string) ([]model.Permission, error) {
	if len(names) == 0 {
		return []model.Permission{}, nil
	}

	permissionsFilter := bson.D{primitive.E{Key: "name", Value: bson.M{"$in": names}}}
	var permissionsResult []model.Permission
	err := sa.db.permissions.FindWithContext(context, permissionsFilter, &permissionsResult, nil)
	if err != nil {
		return nil, err
	}

	return permissionsResult, nil
}

// InsertPermission inserts a new  permission
func (sa *Adapter) InsertPermission(context TransactionContext, permission model.Permission) error {
	_, err := sa.db.permissions.InsertOneWithContext(context, permission)
	if err != nil {
		return errors.WrapErrorAction(logutils.ActionInsert, model.TypePermission, &logutils.FieldArgs{"_id": permission.ID, "name": permission.Name}, err)
	}
	return nil
}

// UpdatePermission updates permission
func (sa *Adapter) UpdatePermission(item model.Permission) error {
	//TODO
	//This will be slow operation as we keep a copy of the entity in the users collection without index.
	//Maybe we need to up the transaction timeout for this operation because of this.
	//TODO
	//Update the permission in all collection where there is a copy of it - accounts, application_roles, application_groups, service_accounts

	// Update serviceIDs
	filter := bson.D{primitive.E{Key: "name", Value: item.Name}}

	now := time.Now().UTC()
	permissionUpdate := bson.D{
		primitive.E{Key: "$set", Value: bson.D{
			primitive.E{Key: "service_id", Value: item.ServiceID},
			primitive.E{Key: "assigners", Value: item.Assigners},
			primitive.E{Key: "date_updated", Value: &now},
		}},
	}

	res, err := sa.db.permissions.UpdateOne(filter, permissionUpdate, nil)
	if err != nil {
		return errors.WrapErrorAction(logutils.ActionUpdate, model.TypePermission, &logutils.FieldArgs{"name": item.Name}, err)
	}

	if res.ModifiedCount != 1 {
		return errors.ErrorAction(logutils.ActionUpdate, model.TypePermission, logutils.StringArgs("unexpected modified count"))
	}

	return nil
}

// DeletePermission deletes permission
func (sa *Adapter) DeletePermission(id string) error {
	//TODO
	//This will be slow operation as we keep a copy of the entity in the users collection without index.
	//Maybe we need to up the transaction timeout for this operation because of this.
	return errors.New(logutils.Unimplemented)
}

// FindAppOrgRoles finds all application organization roles fora given AppOrg ID
func (sa *Adapter) FindAppOrgRoles(appOrgID string) ([]model.AppOrgRole, error) {
	rolesFilter := bson.D{primitive.E{Key: "app_org_id", Value: appOrgID}}
	var rolesResult []appOrgRole
	err := sa.db.applicationsOrganizationsRoles.Find(rolesFilter, &rolesResult, nil)
	if err != nil {
		return nil, err
	}

	//get the application organization from the cached ones
	appOrg, err := sa.getCachedApplicationOrganizationByKey(appOrgID)
	if err != nil {
		return nil, errors.WrapErrorData(logutils.StatusMissing, model.TypeOrganization, &logutils.FieldArgs{"app_org_id": appOrg}, err)
	}

	result := appOrgRolesFromStorage(rolesResult, *appOrg)

	return result, nil
}

// FindAppOrgRolesByIDs finds a set of application organization roles for the provided IDs
func (sa *Adapter) FindAppOrgRolesByIDs(context TransactionContext, ids []string, appOrgID string) ([]model.AppOrgRole, error) {
	if len(ids) == 0 {
		return []model.AppOrgRole{}, nil
	}

	rolesFilter := bson.D{primitive.E{Key: "app_org_id", Value: appOrgID}, primitive.E{Key: "_id", Value: bson.M{"$in": ids}}}
	var rolesResult []appOrgRole
	err := sa.db.applicationsOrganizationsRoles.FindWithContext(context, rolesFilter, &rolesResult, nil)
	if err != nil {
		return nil, err
	}

	//get the application organization from the cached ones
	appOrg, err := sa.getCachedApplicationOrganizationByKey(appOrgID)
	if err != nil {
		return nil, errors.WrapErrorAction(logutils.ActionFind, model.TypeApplicationOrganization, &logutils.FieldArgs{"app_org_id": appOrg}, err)
	}
	if appOrg == nil {
		return nil, errors.ErrorData(logutils.StatusMissing, model.TypeApplicationOrganization, &logutils.FieldArgs{"app_org_id": appOrg})
	}

	result := appOrgRolesFromStorage(rolesResult, *appOrg)

	return result, nil
}

// FindAppOrgRole finds an application organization role
func (sa *Adapter) FindAppOrgRole(id string, appOrgID string) (*model.AppOrgRole, error) {
	filter := bson.D{primitive.E{Key: "_id", Value: id}, primitive.E{Key: "app_org_id", Value: appOrgID}}
	var rolesResult []appOrgRole
	err := sa.db.applicationsOrganizationsRoles.Find(filter, &rolesResult, nil)
	if err != nil {
		return nil, err
	}
	if len(rolesResult) == 0 {
		//no data
		return nil, nil
	}

	roles := rolesResult[0]

	appOrg, err := sa.getCachedApplicationOrganizationByKey(appOrgID)
	if err != nil {
		return nil, errors.WrapErrorData(logutils.StatusMissing, model.TypeOrganization, &logutils.FieldArgs{"app_org_id": appOrg}, err)
	}
	result := appOrgRoleFromStorage(&roles, *appOrg)
	return &result, nil
}

// InsertAppOrgRole inserts a new application organization role
func (sa *Adapter) InsertAppOrgRole(context TransactionContext, item model.AppOrgRole) error {
	role := appOrgRoleToStorage(item)
	_, err := sa.db.applicationsOrganizationsRoles.InsertOneWithContext(context, role)
	if err != nil {
		return errors.WrapErrorAction(logutils.ActionInsert, model.TypeAppOrgRole, nil, err)
	}
	return nil
}

<<<<<<< HEAD
//UpdateAppOrgRole updates application organization role
func (sa *Adapter) UpdateAppOrgRole(context TransactionContext, item model.AppOrgRole) error {
	if context == nil {
		transaction := func(newContext TransactionContext) error {
			return sa.updateAppOrgRole(newContext, item)
		}
		return sa.PerformTransaction(transaction)
	}

	return sa.updateAppOrgRole(context, item)
}

func (sa *Adapter) updateAppOrgRole(context TransactionContext, item model.AppOrgRole) error {
	// update role
	roleFilter := bson.D{primitive.E{Key: "_id", Value: item.ID}}
	roleUpdate := bson.D{
		primitive.E{Key: "$set", Value: bson.D{
			primitive.E{Key: "name", Value: item.Name},
			primitive.E{Key: "description", Value: item.Description},
			primitive.E{Key: "permissions", Value: item.Permissions},
			primitive.E{Key: "system", Value: item.System},
			primitive.E{Key: "date_updated", Value: item.DateUpdated},
		}},
	}

	res, err := sa.db.applicationsOrganizationsRoles.UpdateOneWithContext(context, roleFilter, roleUpdate, nil)
	if err != nil {
		return errors.WrapErrorAction(logutils.ActionUpdate, model.TypeAppOrgRole, &logutils.FieldArgs{"id": item.ID}, err)
	}
	if res.ModifiedCount != 1 {
		return errors.ErrorAction(logutils.ActionUpdate, model.TypeAppOrgRole, &logutils.FieldArgs{"id": item.ID, "modified": res.ModifiedCount, "expected": 1})
	}

	// update all groups that have the role in all collections
	key := "roles._id"
	groups, err := sa.findAppOrgGroups(context, &key, item.ID, item.AppOrg.ID)
	for _, g := range groups {
		for ridx, r := range g.Roles {
			if r.ID == item.ID {
				g.Roles[ridx] = item
				err = sa.UpdateAppOrgGroup(context, g)
				break
			}
		}
	}

	// update all accounts that have the role
	accountsFilter := bson.D{primitive.E{Key: "roles.role._id", Value: item.ID}}
	accountsUpdate := bson.D{
		primitive.E{Key: "$set", Value: bson.D{
			primitive.E{Key: "roles.$.role.name", Value: item.Name},
			primitive.E{Key: "roles.$.role.description", Value: item.Description},
			primitive.E{Key: "roles.$.role.permissions", Value: item.Permissions},
			primitive.E{Key: "roles.$.role.system", Value: item.System},
			primitive.E{Key: "roles.$.role.date_updated", Value: item.DateUpdated},
		}},
	}

	res, err = sa.db.accounts.UpdateManyWithContext(context, accountsFilter, accountsUpdate, nil)
	if err != nil {
		return errors.WrapErrorAction(logutils.ActionUpdate, model.TypeAccount, &logutils.FieldArgs{"roles.role._id": item.ID}, err)
	}
	if res.ModifiedCount != res.MatchedCount {
		return errors.ErrorAction(logutils.ActionUpdate, model.TypeAccount, &logutils.FieldArgs{"roles.role._id": item.ID, "modified": res.ModifiedCount, "expected": res.MatchedCount})
	}

	return nil
=======
// UpdateAppOrgRole updates application organization role
func (sa *Adapter) UpdateAppOrgRole(item model.AppOrgRole) error {
	//TODO
	//This will be slow operation as we keep a copy of the entity in the users collection without index.
	//Maybe we need to up the transaction timeout for this operation because of this.
	return errors.New(logutils.Unimplemented)
>>>>>>> 670a14c7
}

// DeleteAppOrgRole deletes application organization role
//   - make sure to call this function once you have verified that there is no any relations
//     in other collections for the role which is supposed to be deleted.
func (sa *Adapter) DeleteAppOrgRole(id string) error {
	filter := bson.M{"_id": id}
	result, err := sa.db.applicationsOrganizationsRoles.DeleteOne(filter, nil)
	if err != nil {
		return errors.WrapErrorAction(logutils.ActionDelete, model.TypeAppOrgRole, &logutils.FieldArgs{"_id": id}, err)
	}
	if result == nil {
		return errors.WrapErrorData(logutils.StatusInvalid, "result", &logutils.FieldArgs{"_id": id}, err)
	}
	deletedCount := result.DeletedCount
	if deletedCount == 0 {
		return errors.WrapErrorData(logutils.StatusMissing, model.TypeAppOrgRole, &logutils.FieldArgs{"_id": id}, err)
	}
	return nil
}

// InsertAppOrgRolePermissions inserts permissions to role
func (sa *Adapter) InsertAppOrgRolePermissions(context TransactionContext, roleID string, permissions []model.Permission) error {

	filter := bson.D{primitive.E{Key: "_id", Value: roleID}}
	update := bson.D{
		primitive.E{Key: "$push", Value: bson.D{
			primitive.E{Key: "permissions", Value: bson.M{"$each": permissions}},
		}},
	}

	res, err := sa.db.applicationsOrganizationsRoles.UpdateOne(filter, update, nil)
	if err != nil {
		return errors.WrapErrorAction(logutils.ActionFind, model.TypeAppOrgRole, nil, err)
	}
	if res.ModifiedCount != 1 {
		return errors.ErrorAction(logutils.ActionUpdate, model.TypeAppOrgRole, &logutils.FieldArgs{"unexpected modified count": res.ModifiedCount})
	}

	return nil
}

// FindAppOrgGroups finds all application organization groups for the provided AppOrg ID
func (sa *Adapter) FindAppOrgGroups(appOrgID string) ([]model.AppOrgGroup, error) {
	return sa.findAppOrgGroups(nil, nil, "", appOrgID)
}

// FindAppOrgGroupsByIDs finds a set of application organization groups for the provided IDs
func (sa *Adapter) FindAppOrgGroupsByIDs(context TransactionContext, ids []string, appOrgID string) ([]model.AppOrgGroup, error) {
	if len(ids) == 0 {
		return []model.AppOrgGroup{}, nil
	}

	filter := bson.D{primitive.E{Key: "app_org_id", Value: appOrgID}, primitive.E{Key: "_id", Value: bson.M{"$in": ids}}}
	var groupsResult []appOrgGroup
	err := sa.db.applicationsOrganizationsGroups.FindWithContext(context, filter, &groupsResult, nil)
	if err != nil {
		return nil, err
	}

	appOrg, err := sa.getCachedApplicationOrganizationByKey(appOrgID)
	if err != nil {
		return nil, errors.WrapErrorData(logutils.StatusMissing, model.TypeApplicationOrganization, &logutils.FieldArgs{"app_org_id": appOrg}, err)
	}
	if appOrg == nil {
		return nil, errors.ErrorData(logutils.StatusMissing, model.TypeApplicationOrganization, &logutils.FieldArgs{"app_org_id": appOrg})
	}

	result := appOrgGroupsFromStorage(groupsResult, *appOrg)

	return result, nil
}

// FindAppOrgGroup finds a application organization group
func (sa *Adapter) FindAppOrgGroup(id string, appOrgID string) (*model.AppOrgGroup, error) {
	filter := bson.D{primitive.E{Key: "_id", Value: id}, primitive.E{Key: "app_org_id", Value: appOrgID}}
	var groupsResult []appOrgGroup
	err := sa.db.applicationsOrganizationsGroups.Find(filter, &groupsResult, nil)
	if err != nil {
		return nil, err
	}
	if len(groupsResult) == 0 {
		//no data
		return nil, nil
	}

	group := groupsResult[0]

	appOrg, err := sa.getCachedApplicationOrganizationByKey(appOrgID)
	if err != nil {
		return nil, errors.WrapErrorData(logutils.StatusMissing, model.TypeOrganization, &logutils.FieldArgs{"app_org_id": appOrg}, err)
	}
	result := appOrgGroupFromStorage(&group, *appOrg)
	return &result, nil
}

<<<<<<< HEAD
func (sa *Adapter) findAppOrgGroups(context TransactionContext, key *string, id string, appOrgID string) ([]model.AppOrgGroup, error) {
	filter := bson.D{primitive.E{Key: "app_org_id", Value: appOrgID}}
	if key != nil {
		filter = append(filter, primitive.E{Key: *key, Value: id})
	}
	var groupsResult []appOrgGroup
	err := sa.db.applicationsOrganizationsGroups.FindWithContext(context, filter, &groupsResult, nil)
	if err != nil {
		return nil, err
	}

	appOrg, err := sa.getCachedApplicationOrganizationByKey(appOrgID)
	if err != nil {
		return nil, errors.WrapErrorData(logutils.StatusMissing, model.TypeOrganization, &logutils.FieldArgs{"app_org_id": appOrg}, err)
	}

	result := appOrgGroupsFromStorage(groupsResult, *appOrg)

	return result, nil
}

//InsertAppOrgGroup inserts a new application organization group
=======
// InsertAppOrgGroup inserts a new application organization group
>>>>>>> 670a14c7
func (sa *Adapter) InsertAppOrgGroup(context TransactionContext, item model.AppOrgGroup) error {
	group := appOrgGroupToStorage(item)

	_, err := sa.db.applicationsOrganizationsGroups.InsertOneWithContext(context, group)
	if err != nil {
		return errors.WrapErrorAction(logutils.ActionInsert, model.TypeAppOrgGroup, nil, err)
	}
	return nil
}

<<<<<<< HEAD
//UpdateAppOrgGroup updates application organization group
func (sa *Adapter) UpdateAppOrgGroup(context TransactionContext, item model.AppOrgGroup) error {
	if context == nil {
		transaction := func(newContext TransactionContext) error {
			return sa.updateAppOrgGroup(newContext, item)
		}
		return sa.PerformTransaction(transaction)
	}

	return sa.updateAppOrgGroup(context, item)
}

func (sa *Adapter) updateAppOrgGroup(context TransactionContext, item model.AppOrgGroup) error {
	roles := appOrgRolesToStorage(item.Roles)

	// update group
	groupFilter := bson.D{primitive.E{Key: "_id", Value: item.ID}}
	groupUpdate := bson.D{
		primitive.E{Key: "$set", Value: bson.D{
			primitive.E{Key: "name", Value: item.Name},
			primitive.E{Key: "description", Value: item.Description},
			primitive.E{Key: "permissions", Value: item.Permissions},
			primitive.E{Key: "roles", Value: roles},
			primitive.E{Key: "system", Value: item.System},
			primitive.E{Key: "date_updated", Value: item.DateUpdated},
		}},
	}

	res, err := sa.db.applicationsOrganizationsGroups.UpdateOneWithContext(context, groupFilter, groupUpdate, nil)
	if err != nil {
		return errors.WrapErrorAction(logutils.ActionUpdate, model.TypeAppOrgGroup, &logutils.FieldArgs{"id": item.ID}, err)
	}
	if res.ModifiedCount != 1 {
		return errors.ErrorAction(logutils.ActionUpdate, model.TypeAppOrgGroup, &logutils.FieldArgs{"id": item.ID, "modified": res.ModifiedCount, "expected": 1})
	}

	// update all accounts that have the group
	accountsFilter := bson.D{primitive.E{Key: "groups.group._id", Value: item.ID}}
	accountsUpdate := bson.D{
		primitive.E{Key: "$set", Value: bson.D{
			primitive.E{Key: "groups.$.group.name", Value: item.Name},
			primitive.E{Key: "groups.$.group.description", Value: item.Description},
			primitive.E{Key: "groups.$.group.permissions", Value: item.Permissions},
			primitive.E{Key: "groups.$.group.roles", Value: roles},
			primitive.E{Key: "groups.$.group.system", Value: item.System},
			primitive.E{Key: "groups.$.group.date_updated", Value: item.DateUpdated},
		}},
	}

	res, err = sa.db.accounts.UpdateManyWithContext(context, accountsFilter, accountsUpdate, nil)
	if err != nil {
		return errors.WrapErrorAction(logutils.ActionUpdate, model.TypeAccount, &logutils.FieldArgs{"groups.group.id": item.ID}, err)
	}
	if res.ModifiedCount != res.MatchedCount {
		return errors.ErrorAction(logutils.ActionUpdate, model.TypeAccount, &logutils.FieldArgs{"groups.group.id": item.ID, "modified": res.ModifiedCount, "expected": res.MatchedCount})
	}

	return nil
=======
// UpdateAppOrgGroup updates application organization group
func (sa *Adapter) UpdateAppOrgGroup(item model.AppOrgGroup) error {
	//TODO
	//This will be slow operation as we keep a copy of the entity in the users collection without index.
	//Maybe we need to up the transaction timeout for this operation because of this.
	return errors.New(logutils.Unimplemented)
>>>>>>> 670a14c7
}

// DeleteAppOrgGroup deletes application organization group
//   - make sure to call this function once you have verified that there is no any relations
//     in other collections for the group which is supposed to be deleted.
func (sa *Adapter) DeleteAppOrgGroup(id string) error {
	filter := bson.M{"_id": id}
	result, err := sa.db.applicationsOrganizationsGroups.DeleteOne(filter, nil)
	if err != nil {
		return errors.WrapErrorAction(logutils.ActionDelete, model.TypeAppOrgGroup, &logutils.FieldArgs{"_id": id}, err)
	}
	if result == nil {
		return errors.WrapErrorData(logutils.StatusInvalid, "result", &logutils.FieldArgs{"_id": id}, err)
	}
	deletedCount := result.DeletedCount
	if deletedCount == 0 {
		return errors.WrapErrorData(logutils.StatusMissing, model.TypeAppOrgGroup, &logutils.FieldArgs{"_id": id}, err)
	}

	return nil
}

// CountGroupsByRoleID counts how many groups there are with the passed role id
func (sa *Adapter) CountGroupsByRoleID(roleID string) (*int64, error) {
	filter := bson.D{primitive.E{Key: "roles._id", Value: roleID}}

	count, err := sa.db.applicationsOrganizationsGroups.CountDocuments(filter)
	if err != nil {
		return nil, errors.WrapErrorAction("error counting groups for role id", "", &logutils.FieldArgs{"roles._id": roleID}, err)
	}
	return &count, nil
}

// LoadAPIKeys finds all api key documents in the DB
func (sa *Adapter) LoadAPIKeys() ([]model.APIKey, error) {
	filter := bson.D{}
	var result []model.APIKey
	err := sa.db.apiKeys.Find(filter, &result, nil)
	if err != nil {
		return nil, errors.WrapErrorAction(logutils.ActionFind, model.TypeApplication, nil, err)
	}

	return result, nil
}

// InsertAPIKey inserts an API key
func (sa *Adapter) InsertAPIKey(context TransactionContext, apiKey model.APIKey) (*model.APIKey, error) {
	_, err := sa.db.apiKeys.InsertOneWithContext(context, apiKey)
	if err != nil {
		return nil, errors.WrapErrorAction(logutils.ActionInsert, model.TypeAPIKey, &logutils.FieldArgs{"_id": apiKey.ID}, err)
	}
	return &apiKey, nil
}

// UpdateAPIKey updates the API key in storage
func (sa *Adapter) UpdateAPIKey(apiKey model.APIKey) error {
	filter := bson.M{"_id": apiKey.ID}
	err := sa.db.apiKeys.ReplaceOne(filter, apiKey, nil)
	if err != nil {
		return errors.WrapErrorAction(logutils.ActionUpdate, model.TypeAPIKey, &logutils.FieldArgs{"_id": apiKey.ID}, err)
	}

	return nil
}

// DeleteAPIKey deletes the API key from storage
func (sa *Adapter) DeleteAPIKey(ID string) error {
	filter := bson.M{"_id": ID}
	result, err := sa.db.apiKeys.DeleteOne(filter, nil)
	if err != nil {
		return errors.WrapErrorAction(logutils.ActionDelete, model.TypeAPIKey, &logutils.FieldArgs{"_id": ID}, err)
	}
	if result == nil {
		return errors.WrapErrorData(logutils.StatusInvalid, "result", &logutils.FieldArgs{"_id": ID}, err)
	}
	deletedCount := result.DeletedCount
	if deletedCount == 0 {
		return errors.WrapErrorData(logutils.StatusMissing, model.TypeAPIKey, &logutils.FieldArgs{"_id": ID}, err)
	}

	return nil
}

// LoadIdentityProviders finds all identity providers documents in the DB
func (sa *Adapter) LoadIdentityProviders() ([]model.IdentityProvider, error) {
	filter := bson.D{}
	var result []model.IdentityProvider
	err := sa.db.identityProviders.Find(filter, &result, nil)
	if err != nil {
		return nil, errors.WrapErrorAction(logutils.ActionFind, model.TypeIdentityProvider, nil, err)
	}
	if len(result) == 0 {
		return nil, errors.WrapErrorData(logutils.StatusMissing, model.TypeIdentityProvider, nil, err)
	}

	return result, nil

}

// UpdateProfile updates a profile
func (sa *Adapter) UpdateProfile(context TransactionContext, profile model.Profile) error {
	filter := bson.D{primitive.E{Key: "profile.id", Value: profile.ID}}

	now := time.Now().UTC()
	profileUpdate := bson.D{
		primitive.E{Key: "$set", Value: bson.D{
			primitive.E{Key: "profile.photo_url", Value: profile.PhotoURL},
			primitive.E{Key: "profile.first_name", Value: profile.FirstName},
			primitive.E{Key: "profile.last_name", Value: profile.LastName},
			primitive.E{Key: "profile.email", Value: profile.Email},
			primitive.E{Key: "profile.phone", Value: profile.Phone},
			primitive.E{Key: "profile.birth_year", Value: profile.BirthYear},
			primitive.E{Key: "profile.address", Value: profile.Address},
			primitive.E{Key: "profile.zip_code", Value: profile.ZipCode},
			primitive.E{Key: "profile.state", Value: profile.State},
			primitive.E{Key: "profile.country", Value: profile.Country},
			primitive.E{Key: "profile.date_updated", Value: &now},
		}},
	}

	res, err := sa.db.accounts.UpdateManyWithContext(context, filter, profileUpdate, nil)
	if err != nil {
		return errors.WrapErrorAction(logutils.ActionUpdate, model.TypeProfile, nil, err)
	}
	sa.logger.Infof("modified %d profile copies", res.ModifiedCount)

	return nil
}

// FindProfiles finds profiles by app id, authtype id and account auth type identifier
func (sa *Adapter) FindProfiles(appID string, authTypeID string, accountAuthTypeIdentifier string) ([]model.Profile, error) {
	pipeline := []bson.M{
		{"$lookup": bson.M{
			"from":         "applications_organizations",
			"localField":   "app_org_id",
			"foreignField": "_id",
			"as":           "app_org",
		}},
		{"$match": bson.M{"app_org.app_id": appID, "auth_types.auth_type_id": authTypeID, "auth_types.identifier": accountAuthTypeIdentifier}},
	}
	var accounts []account
	err := sa.db.accounts.Aggregate(pipeline, &accounts, nil)
	if err != nil {
		return nil, errors.WrapErrorAction(logutils.ActionFind, model.TypeAccount, nil, err)
	}
	if len(accounts) == 0 {
		//not found
		return nil, nil
	}

	result := profilesFromStorage(accounts, *sa)
	return result, nil
}

// CreateGlobalConfig creates global config
func (sa *Adapter) CreateGlobalConfig(context TransactionContext, globalConfig *model.GlobalConfig) error {
	if globalConfig == nil {
		return errors.ErrorData(logutils.StatusInvalid, logutils.TypeArg, logutils.StringArgs("global_config"))
	}

	_, err := sa.db.globalConfig.InsertOneWithContext(context, globalConfig)
	if err != nil {
		return errors.WrapErrorAction(logutils.ActionInsert, model.TypeGlobalConfig, &logutils.FieldArgs{"setting": globalConfig.Setting}, err)
	}

	return nil
}

// GetGlobalConfig give config
func (sa *Adapter) GetGlobalConfig() (*model.GlobalConfig, error) {
	filter := bson.D{}
	var result []model.GlobalConfig
	err := sa.db.globalConfig.Find(filter, &result, nil)
	if err != nil {
		return nil, errors.WrapErrorAction(logutils.ActionFind, model.TypeGlobalConfig, nil, err)
	}
	if len(result) == 0 {
		//no record
		return nil, nil
	}
	return &result[0], nil

}

// DeleteGlobalConfig deletes the global configuration from storage
func (sa *Adapter) DeleteGlobalConfig(context TransactionContext) error {
	delFilter := bson.D{}
	_, err := sa.db.globalConfig.DeleteManyWithContext(context, delFilter, nil)
	if err != nil {
		return errors.WrapErrorAction(logutils.ActionDelete, model.TypeGlobalConfig, nil, err)
	}

	return nil
}

// FindOrganization finds an organization
func (sa *Adapter) FindOrganization(id string) (*model.Organization, error) {
	return sa.getCachedOrganization(id)
}

// FindSystemOrganization finds the system organization (only one)
func (sa *Adapter) FindSystemOrganization() (*model.Organization, error) {
	organizations, err := sa.getCachedOrganizations()
	if err != nil {
		return nil, errors.WrapErrorAction(logutils.ActionLoadCache, model.TypeOrganization, nil, err)
	}

	for _, org := range organizations {
		if org.System {
			return &org, nil
		}
	}

	return nil, nil
}

// FindOrganizations finds all organizations
func (sa *Adapter) FindOrganizations() ([]model.Organization, error) {
	return sa.getCachedOrganizations()
}

// InsertOrganization inserts an organization
func (sa *Adapter) InsertOrganization(context TransactionContext, organization model.Organization) (*model.Organization, error) {
	org := organizationToStorage(&organization)

	_, err := sa.db.organizations.InsertOneWithContext(context, org)
	if err != nil {
		return nil, errors.WrapErrorAction(logutils.ActionInsert, model.TypeOrganization, nil, err)
	}

	return &organization, nil
}

// UpdateOrganization updates an organization
func (sa *Adapter) UpdateOrganization(ID string, name string, requestType string, organizationDomains []string) error {

	now := time.Now()
	//TODO - use pointers and update only what not nil
	updatOrganizationFilter := bson.D{primitive.E{Key: "_id", Value: ID}}
	updateOrganization := bson.D{
		primitive.E{Key: "$set", Value: bson.D{
			primitive.E{Key: "name", Value: name},
			primitive.E{Key: "type", Value: requestType},
			primitive.E{Key: "config.domains", Value: organizationDomains},
			primitive.E{Key: "config.date_updated", Value: now},
			primitive.E{Key: "date_updated", Value: now},
		}},
	}

	result, err := sa.db.organizations.UpdateOne(updatOrganizationFilter, updateOrganization, nil)
	if err != nil {
		return errors.WrapErrorAction(logutils.ActionUpdate, model.TypeOrganization, &logutils.FieldArgs{"id": ID}, err)
	}
	if result.MatchedCount == 0 {
		return errors.WrapErrorData(logutils.StatusMissing, model.TypeOrganization, &logutils.FieldArgs{"id": ID}, err)
	}

	return nil
}

// loadOrganizations gets the organizations
func (sa *Adapter) loadOrganizations() ([]model.Organization, error) {
	//no transactions for get operations..

	//1. find the organizations
	orgsFilter := bson.D{}
	var orgsResult []organization
	err := sa.db.organizations.Find(orgsFilter, &orgsResult, nil)
	if err != nil {
		return nil, errors.WrapErrorAction(logutils.ActionFind, model.TypeOrganization, nil, err)
	}
	if len(orgsResult) == 0 {
		//no data
		return make([]model.Organization, 0), nil
	}

	//2. prepare the response
	organizations := organizationsFromStorage(orgsResult)
	return organizations, nil
}

// loadApplications loads all applications
func (sa *Adapter) loadApplications() ([]model.Application, error) {
	filter := bson.D{}
	var result []application
	err := sa.db.applications.Find(filter, &result, nil)
	if err != nil {
		return nil, errors.WrapErrorAction(logutils.ActionFind, model.TypeApplication, nil, err)
	}

	if len(result) == 0 {
		//no data
		return make([]model.Application, 0), nil
	}

	applications := applicationsFromStorage(result)
	return applications, nil
}

// InsertApplication inserts an application
func (sa *Adapter) InsertApplication(context TransactionContext, application model.Application) (*model.Application, error) {
	app := applicationToStorage(&application)

	_, err := sa.db.applications.InsertOneWithContext(context, app)
	if err != nil {
		return nil, errors.WrapErrorAction(logutils.ActionInsert, model.TypeApplication, nil, err)
	}

	return &application, nil
}

// FindApplication finds application
func (sa *Adapter) FindApplication(ID string) (*model.Application, error) {
	return sa.getCachedApplication(ID)
}

// FindApplications finds applications
func (sa *Adapter) FindApplications() ([]model.Application, error) {
	return sa.getCachedApplications()
}

// loadAppConfigs loads all application configs
func (sa *Adapter) loadAppConfigs() ([]model.ApplicationConfig, error) {
	filter := bson.D{}
	options := options.Find()
	options.SetSort(bson.D{primitive.E{Key: "app_type_id", Value: 1}, primitive.E{Key: "app_org_id", Value: 1}, primitive.E{Key: "version.version_numbers.major", Value: -1}, primitive.E{Key: "version.version_numbers.minor", Value: -1}, primitive.E{Key: "version.version_numbers.patch", Value: -1}}) //sort by version numbers
	var list []applicationConfig

	err := sa.db.applicationConfigs.Find(filter, &list, options)
	if err != nil {
		return nil, errors.WrapErrorAction(logutils.ActionFind, model.TypeApplicationConfig, nil, err)
	}

	if len(list) == 0 {
		//no data
		return make([]model.ApplicationConfig, 0), nil
	}

	result := make([]model.ApplicationConfig, len(list))
	for i, item := range list {
		var appOrg *model.ApplicationOrganization
		if item.AppOrgID != nil {
			appOrg, err = sa.getCachedApplicationOrganizationByKey(*item.AppOrgID)
			if err != nil {
				return nil, errors.WrapErrorAction(logutils.ActionFind, model.TypeApplicationOrganization, nil, err)
			}
		}

		_, appType, err := sa.getCachedApplicationType(item.AppTypeID)
		if err != nil || appType == nil {
			return nil, errors.WrapErrorAction(logutils.ActionFind, model.TypeApplicationType, nil, err)
		}
		result[i] = appConfigFromStorage(&item, appOrg, *appType)
	}

	return result, nil
}

// FindAppConfigs finds appconfigs
func (sa *Adapter) FindAppConfigs(appTypeID string, appOrgID *string, versionNumbers *model.VersionNumbers) ([]model.ApplicationConfig, error) {
	return sa.getCachedApplicationConfigByAppTypeIDAndVersion(appTypeID, appOrgID, versionNumbers)
}

// FindAppConfigByVersion finds the most recent app config for the specified version
func (sa *Adapter) FindAppConfigByVersion(appTypeID string, appOrgID *string, versionNumbers model.VersionNumbers) (*model.ApplicationConfig, error) {
	configs, err := sa.getCachedApplicationConfigByAppTypeIDAndVersion(appTypeID, appOrgID, &versionNumbers)
	if err != nil {
		return nil, err
	}
	if len(configs) == 0 {
		return nil, nil
	}
	return &configs[0], nil
}

// FindAppConfigByID finds appconfig by ID
func (sa *Adapter) FindAppConfigByID(ID string) (*model.ApplicationConfig, error) {
	return sa.getCachedApplicationConfigByID(ID)
}

// InsertAppConfig inserts an appconfig
func (sa *Adapter) InsertAppConfig(item model.ApplicationConfig) (*model.ApplicationConfig, error) {
	appConfig := appConfigToStorage(item)
	_, err := sa.db.applicationConfigs.InsertOne(appConfig)
	if err != nil {
		return nil, errors.WrapErrorAction(logutils.ActionInsert, model.TypeApplicationConfig, nil, err)
	}

	return &item, nil
}

// UpdateAppConfig updates an appconfig
func (sa *Adapter) UpdateAppConfig(ID string, appType model.ApplicationType, appOrg *model.ApplicationOrganization, version model.Version, data map[string]interface{}) error {
	now := time.Now()
	//TODO - use pointers and update only what not nil
	updatAppConfigFilter := bson.D{primitive.E{Key: "_id", Value: ID}}
	updateItem := bson.D{primitive.E{Key: "date_updated", Value: now}, primitive.E{Key: "app_type_id", Value: appType.ID}, primitive.E{Key: "version", Value: version}}
	// if version != "" {
	// 	updateItem = append(updateItem, primitive.E{Key: "version.date_updated", Value: now}, primitive.E{Key: "version.version_numbers", Value: versionNumbers}, primitive.E{Key: "version.app_type", Value: appType})
	// }
	if appOrg != nil {
		updateItem = append(updateItem, primitive.E{Key: "app_org_id", Value: appOrg.ID})
	} else {
		updateItem = append(updateItem, primitive.E{Key: "app_org_id", Value: nil})
	}

	if data != nil {
		updateItem = append(updateItem, primitive.E{Key: "data", Value: data})
	}

	updateAppConfig := bson.D{
		primitive.E{Key: "$set", Value: updateItem},
	}
	result, err := sa.db.applicationConfigs.UpdateOne(updatAppConfigFilter, updateAppConfig, nil)
	if err != nil {
		return errors.WrapErrorAction(logutils.ActionUpdate, model.TypeApplicationConfig, &logutils.FieldArgs{"id": ID}, err)
	}
	if result.MatchedCount == 0 {
		return errors.WrapErrorData(logutils.StatusMissing, model.TypeApplicationConfig, &logutils.FieldArgs{"id": ID}, err)
	}

	return nil
}

// DeleteAppConfig deletes an appconfig
func (sa *Adapter) DeleteAppConfig(ID string) error {
	filter := bson.M{"_id": ID}
	result, err := sa.db.applicationConfigs.DeleteOne(filter, nil)
	if err != nil {
		return errors.WrapErrorAction(logutils.ActionDelete, model.TypeApplicationConfig, &logutils.FieldArgs{"_id": ID}, err)
	}
	if result == nil {
		return errors.WrapErrorData(logutils.StatusInvalid, "result", &logutils.FieldArgs{"_id": ID}, err)
	}
	deletedCount := result.DeletedCount
	if deletedCount == 0 {
		return errors.WrapErrorData(logutils.StatusMissing, model.TypeApplicationConfig, &logutils.FieldArgs{"_id": ID}, err)
	}

	return nil
}

// FindApplicationType finds an application type by ID or identifier
func (sa *Adapter) FindApplicationType(id string) (*model.ApplicationType, error) {
	app, appType, err := sa.getCachedApplicationType(id)
	if err != nil {
		return nil, errors.WrapErrorAction(logutils.ActionFind, model.TypeApplicationType, nil, err)
	}

	appType.Application = *app

	return appType, nil
}

// loadApplicationsOrganizations loads all applications organizations
func (sa *Adapter) loadApplicationsOrganizations() ([]model.ApplicationOrganization, error) {
	filter := bson.D{}
	var list []applicationOrganization
	err := sa.db.applicationsOrganizations.Find(filter, &list, nil)
	if err != nil {
		return nil, errors.WrapErrorAction(logutils.ActionFind, model.TypeApplicationOrganization, nil, err)
	}
	if len(list) == 0 {
		//no data
		return nil, nil
	}

	result := make([]model.ApplicationOrganization, len(list))
	for i, item := range list {
		//we have organizations and applications cached
		application, err := sa.getCachedApplication(item.AppID)
		if err != nil {
			return nil, errors.WrapErrorAction(logutils.ActionFind, model.TypeApplication, nil, err)
		}
		if application == nil {
			return nil, errors.ErrorData(logutils.StatusMissing, model.TypeApplication, &logutils.FieldArgs{"app_id": item.AppID})
		}
		organization, err := sa.getCachedOrganization(item.OrgID)
		if err != nil {
			return nil, errors.WrapErrorAction(logutils.ActionFind, model.TypeOrganization, nil, err)
		}
		if organization == nil {
			return nil, errors.ErrorData(logutils.StatusMissing, model.TypeOrganization, &logutils.FieldArgs{"org_id": item.OrgID})
		}

		result[i] = applicationOrganizationFromStorage(item, *application, *organization)
	}
	return result, nil

}

// FindApplicationOrganization finds application organization
func (sa *Adapter) FindApplicationOrganization(appID string, orgID string) (*model.ApplicationOrganization, error) {
	return sa.getCachedApplicationOrganization(appID, orgID)
}

// FindApplicationsOrganizations finds application organizations
func (sa *Adapter) FindApplicationsOrganizations() ([]model.ApplicationOrganization, error) {
	return sa.getCachedApplicationOrganizations()
}

// FindApplicationsOrganizationsByOrgID finds applications organizations by orgID
func (sa *Adapter) FindApplicationsOrganizationsByOrgID(orgID string) ([]model.ApplicationOrganization, error) {

	cachedAppOrgs, err := sa.getCachedApplicationOrganizations()
	if err != nil {
		return nil, errors.WrapErrorAction(logutils.ActionLoadCache, model.TypeApplicationOrganization, nil, err)
	}

	result := make([]model.ApplicationOrganization, 0)
	for _, appOrg := range cachedAppOrgs {
		if appOrg.Organization.ID == orgID {
			result = append(result, appOrg)
		}
	}

	return result, nil
}

// InsertApplicationOrganization inserts an application organization
func (sa *Adapter) InsertApplicationOrganization(context TransactionContext, applicationOrganization model.ApplicationOrganization) (*model.ApplicationOrganization, error) {
	appOrg := applicationOrganizationToStorage(applicationOrganization)

	_, err := sa.db.applicationsOrganizations.InsertOneWithContext(context, appOrg)
	if err != nil {
		return nil, errors.WrapErrorAction(logutils.ActionInsert, model.TypeApplicationOrganization, nil, err)
	}

	return &applicationOrganization, nil
}

// FindDevice finds a device by device id and account id
func (sa *Adapter) FindDevice(context TransactionContext, deviceID string, accountID string) (*model.Device, error) {
	filter := bson.D{primitive.E{Key: "device_id", Value: deviceID},
		primitive.E{Key: "account_id", Value: accountID}}
	var result []device

	err := sa.db.devices.FindWithContext(context, filter, &result, nil)
	if err != nil {
		return nil, errors.WrapErrorAction(logutils.ActionFind, model.TypeDevice, nil, err)
	}
	if len(result) == 0 {
		//no record
		return nil, nil
	}
	device := result[0]

	deviceRes := deviceFromStorage(device)
	return &deviceRes, nil
}

// InsertDevice inserts a device
func (sa *Adapter) InsertDevice(context TransactionContext, device model.Device) (*model.Device, error) {
	//insert in devices
	storageDevice := deviceToStorage(&device)
	_, err := sa.db.devices.InsertOneWithContext(context, storageDevice)
	if err != nil {
		return nil, errors.WrapErrorAction(logutils.ActionInsert, model.TypeDevice, nil, err)
	}

	//insert in account record - we keep a device copy there too
	filter := bson.M{"_id": device.Account.ID}
	update := bson.D{
		primitive.E{Key: "$push", Value: bson.D{
			primitive.E{Key: "devices", Value: storageDevice},
		}},
	}
	res, err := sa.db.accounts.UpdateOneWithContext(context, filter, update, nil)
	if err != nil {
		return nil, errors.WrapErrorAction(logutils.ActionUpdate, model.TypeAccount, logutils.StringArgs("inserting device"), err)
	}
	if res.ModifiedCount != 1 {
		return nil, errors.ErrorAction(logutils.ActionUpdate, model.TypeAccount, &logutils.FieldArgs{"unexpected modified count": res.ModifiedCount})
	}

	return &device, nil
}

// InsertAuthType inserts an auth type
func (sa *Adapter) InsertAuthType(context TransactionContext, authType model.AuthType) (*model.AuthType, error) {
	_, err := sa.db.authTypes.InsertOneWithContext(context, authType)
	if err != nil {
		return nil, errors.WrapErrorAction(logutils.ActionInsert, model.TypeAuthType, nil, err)
	}

	return &authType, nil
}

// UpdateAuthTypes updates an auth type
func (sa *Adapter) UpdateAuthTypes(ID string, code string, description string, isExternal bool, isAnonymous bool,
	useCredentials bool, ignoreMFA bool, params map[string]interface{}) error {

	now := time.Now()
	updateAuthTypeFilter := bson.D{primitive.E{Key: "_id", Value: ID}}
	updateAuthType := bson.D{
		primitive.E{Key: "$set", Value: bson.D{
			primitive.E{Key: "code", Value: code},
			primitive.E{Key: "description", Value: description},
			primitive.E{Key: "is_external", Value: isExternal},
			primitive.E{Key: "is_anonymous", Value: isAnonymous},
			primitive.E{Key: "use_credentials", Value: useCredentials},
			primitive.E{Key: "ignore_mfa", Value: ignoreMFA},
			primitive.E{Key: "params", Value: params},
			primitive.E{Key: "date_updated", Value: now},
		}},
	}

	result, err := sa.db.authTypes.UpdateOne(updateAuthTypeFilter, updateAuthType, nil)
	if err != nil {
		return errors.WrapErrorAction(logutils.ActionUpdate, model.TypeAuthType, &logutils.FieldArgs{"id": ID}, err)
	}
	if result.MatchedCount == 0 {
		return errors.WrapErrorData(logutils.StatusMissing, model.TypeAuthType, &logutils.FieldArgs{"id": ID}, err)
	}

	return nil
}

// ============================== ServiceRegs ==============================

// loadServiceRegs fetches all service registration records
func (sa *Adapter) loadServiceRegs() ([]model.ServiceReg, error) {
	filter := bson.M{}
	var result []model.ServiceReg
	err := sa.db.serviceRegs.Find(filter, &result, nil)
	if err != nil {
		return nil, errors.WrapErrorAction(logutils.ActionFind, model.TypeServiceReg, &logutils.FieldArgs{"service_id": "all"}, err)
	}

	if result == nil {
		result = []model.ServiceReg{}
	}

	return result, nil
}

// FindServiceRegs fetches the requested service registration records
func (sa *Adapter) FindServiceRegs(serviceIDs []string) ([]model.ServiceReg, error) {
	return sa.getCachedServiceRegs(serviceIDs)
}

// FindServiceReg finds the service registration in storage
func (sa *Adapter) FindServiceReg(serviceID string) (*model.ServiceReg, error) {
	return sa.getCachedServiceReg(serviceID)
}

// InsertServiceReg inserts the service registration to storage
func (sa *Adapter) InsertServiceReg(reg *model.ServiceReg) error {
	_, err := sa.db.serviceRegs.InsertOne(reg)
	if err != nil {
		return errors.WrapErrorAction(logutils.ActionInsert, model.TypeServiceReg, &logutils.FieldArgs{"service_id": reg.Registration.ServiceID}, err)
	}

	return nil
}

// UpdateServiceReg updates the service registration in storage
func (sa *Adapter) UpdateServiceReg(reg *model.ServiceReg) error {
	filter := bson.M{"registration.service_id": reg.Registration.ServiceID}
	err := sa.db.serviceRegs.ReplaceOne(filter, reg, nil)
	if err != nil {
		return errors.WrapErrorAction(logutils.ActionUpdate, model.TypeServiceReg, &logutils.FieldArgs{"service_id": reg.Registration.ServiceID}, err)
	}

	return nil
}

// SaveServiceReg saves the service registration to the storage
func (sa *Adapter) SaveServiceReg(reg *model.ServiceReg) error {
	filter := bson.M{"registration.service_id": reg.Registration.ServiceID}
	opts := options.Replace().SetUpsert(true)
	err := sa.db.serviceRegs.ReplaceOne(filter, reg, opts)
	if err != nil {
		return errors.WrapErrorAction(logutils.ActionSave, model.TypeServiceReg, &logutils.FieldArgs{"service_id": reg.Registration.ServiceID}, err)
	}

	return nil
}

// DeleteServiceReg deletes the service registration from storage
func (sa *Adapter) DeleteServiceReg(serviceID string) error {
	filter := bson.M{"registration.service_id": serviceID}
	result, err := sa.db.serviceRegs.DeleteOne(filter, nil)
	if err != nil {
		return errors.WrapErrorAction(logutils.ActionDelete, model.TypeServiceReg, &logutils.FieldArgs{"service_id": serviceID}, err)
	}
	if result == nil {
		return errors.WrapErrorData(logutils.StatusInvalid, "result", &logutils.FieldArgs{"service_id": serviceID}, err)
	}
	deletedCount := result.DeletedCount
	if deletedCount == 0 {
		return errors.WrapErrorData(logutils.StatusMissing, model.TypeServiceReg, &logutils.FieldArgs{"service_id": serviceID}, err)
	}

	return nil
}

// FindServiceAuthorization finds the service authorization in storage
func (sa *Adapter) FindServiceAuthorization(userID string, serviceID string) (*model.ServiceAuthorization, error) {
	filter := bson.M{"user_id": userID, "service_id": serviceID}
	var reg *model.ServiceAuthorization
	err := sa.db.serviceAuthorizations.FindOne(filter, &reg, nil)
	if err != nil {
		return nil, errors.WrapErrorAction(logutils.ActionFind, model.TypeServiceAuthorization, &logutils.FieldArgs{"user_id": userID, "service_id": serviceID}, err)
	}

	return reg, nil
}

// SaveServiceAuthorization saves the service authorization to storage
func (sa *Adapter) SaveServiceAuthorization(authorization *model.ServiceAuthorization) error {
	filter := bson.M{"user_id": authorization.UserID, "service_id": authorization.ServiceID}
	opts := options.Replace().SetUpsert(true)
	err := sa.db.serviceAuthorizations.ReplaceOne(filter, authorization, opts)
	if err != nil {
		return errors.WrapErrorAction(logutils.ActionSave, model.TypeServiceAuthorization, &logutils.FieldArgs{"user_id": authorization.UserID, "service_id": authorization.ServiceID}, err)
	}

	return nil
}

// DeleteServiceAuthorization deletes the service authorization from storage
func (sa *Adapter) DeleteServiceAuthorization(userID string, serviceID string) error {
	filter := bson.M{"user_id": userID, "service_id": serviceID}
	result, err := sa.db.serviceAuthorizations.DeleteOne(filter, nil)
	if err != nil {
		return errors.WrapErrorAction(logutils.ActionFind, model.TypeServiceAuthorization, &logutils.FieldArgs{"user_id": userID, "service_id": serviceID}, err)
	}
	if result == nil {
		return errors.WrapErrorData(logutils.StatusInvalid, "result", &logutils.FieldArgs{"user_id": userID, "service_id": serviceID}, err)
	}
	deletedCount := result.DeletedCount
	if deletedCount == 0 {
		return errors.WrapErrorData(logutils.StatusMissing, model.TypeServiceAuthorization, &logutils.FieldArgs{"user_id": userID, "service_id": serviceID}, err)
	}

	return nil
}

// SaveDevice saves device
func (sa *Adapter) SaveDevice(context TransactionContext, device *model.Device) error {
	if device == nil {
		return errors.ErrorData(logutils.StatusInvalid, logutils.TypeArg, logutils.StringArgs("device"))
	}

	storageDevice := deviceToStorage(device)

	filter := bson.M{"_id": device.ID}
	opts := options.Replace().SetUpsert(true)
	err := sa.db.devices.ReplaceOneWithContext(context, filter, storageDevice, opts)
	if err != nil {
		return errors.WrapErrorAction(logutils.ActionSave, "device", &logutils.FieldArgs{"device_id": device.ID}, nil)
	}

	return nil
}

// DeleteDevice deletes a device
func (sa *Adapter) DeleteDevice(context TransactionContext, id string) error {
	filter := bson.M{"_id": id}
	res, err := sa.db.devices.DeleteOneWithContext(context, filter, nil)
	if err != nil {
		return errors.WrapErrorAction(logutils.ActionDelete, model.TypeDevice, nil, err)
	}
	if res.DeletedCount != 1 {
		return errors.ErrorAction(logutils.ActionDelete, model.TypeDevice, logutils.StringArgs("unexpected deleted count"))
	}

	return nil
}

func (sa *Adapter) abortTransaction(sessionContext mongo.SessionContext) {
	err := sessionContext.AbortTransaction(sessionContext)
	if err != nil {
		sa.logger.Errorf("error aborting a transaction - %s", err)
	}
}

// NewStorageAdapter creates a new storage adapter instance
func NewStorageAdapter(mongoDBAuth string, mongoDBName string, mongoTimeout string, logger *logs.Logger) *Adapter {
	timeoutInt, err := strconv.Atoi(mongoTimeout)
	if err != nil {
		logger.Warn("Setting default Mongo timeout - 500")
		timeoutInt = 500
	}
	timeout := time.Millisecond * time.Duration(timeoutInt)

	cachedServiceRegs := &syncmap.Map{}
	serviceRegsLock := &sync.RWMutex{}

	cachedOrganizations := &syncmap.Map{}
	organizationsLock := &sync.RWMutex{}

	cachedApplications := &syncmap.Map{}
	applicationsLock := &sync.RWMutex{}

	cachedAuthTypes := &syncmap.Map{}
	authTypesLock := &sync.RWMutex{}

	cachedApplicationsOrganizations := &syncmap.Map{}
	applicationsOrganizationsLock := &sync.RWMutex{}

	cachedApplicationConfigs := &syncmap.Map{}
	applicationConfigsLock := &sync.RWMutex{}

	db := &database{mongoDBAuth: mongoDBAuth, mongoDBName: mongoDBName, mongoTimeout: timeout, logger: logger}
	return &Adapter{db: db, logger: logger, cachedServiceRegs: cachedServiceRegs, serviceRegsLock: serviceRegsLock,
		cachedOrganizations: cachedOrganizations, organizationsLock: organizationsLock,
		cachedApplications: cachedApplications, applicationsLock: applicationsLock,
		cachedAuthTypes: cachedAuthTypes, authTypesLock: authTypesLock,
		cachedApplicationsOrganizations: cachedApplicationsOrganizations, applicationsOrganizationsLock: applicationsOrganizationsLock, cachedApplicationConfigs: cachedApplicationConfigs, applicationConfigsLock: applicationConfigsLock}
}

type storageListener struct {
	adapter *Adapter
	DefaultListenerImpl
}

func (sl *storageListener) OnAuthTypesUpdated() {
	sl.adapter.cacheAuthTypes()
}

func (sl *storageListener) OnServiceRegsUpdated() {
	sl.adapter.cacheServiceRegs()
}

func (sl *storageListener) OnOrganizationsUpdated() {
	sl.adapter.cacheOrganizations()
}

func (sl *storageListener) OnApplicationsUpdated() {
	sl.adapter.cacheApplications()
	sl.adapter.cacheOrganizations()
}

func (sl *storageListener) OnApplicationsOrganizationsUpdated() {
	sl.adapter.cacheApplications()
	sl.adapter.cacheOrganizations()
	sl.adapter.cacheApplicationsOrganizations()
}

func (sl *storageListener) OnApplicationConfigsUpdated() {
	sl.adapter.cacheApplicationConfigs()
}

// Listener represents storage listener
type Listener interface {
	OnAPIKeysUpdated()
	OnAuthTypesUpdated()
	OnIdentityProvidersUpdated()
	OnServiceRegsUpdated()
	OnOrganizationsUpdated()
	OnApplicationsUpdated()
	OnApplicationsOrganizationsUpdated()
	OnApplicationConfigsUpdated()
}

// DefaultListenerImpl default listener implementation
type DefaultListenerImpl struct{}

// OnAPIKeysUpdated notifies api keys have been updated
func (d *DefaultListenerImpl) OnAPIKeysUpdated() {}

// OnAuthTypesUpdated notifies auth types have been updated
func (d *DefaultListenerImpl) OnAuthTypesUpdated() {}

// OnIdentityProvidersUpdated notifies identity providers have been updated
func (d *DefaultListenerImpl) OnIdentityProvidersUpdated() {}

// OnServiceRegsUpdated notifies services regs have been updated
func (d *DefaultListenerImpl) OnServiceRegsUpdated() {}

// OnOrganizationsUpdated notifies organizations have been updated
func (d *DefaultListenerImpl) OnOrganizationsUpdated() {}

// OnApplicationsUpdated notifies applications have been updated
func (d *DefaultListenerImpl) OnApplicationsUpdated() {}

// OnApplicationsOrganizationsUpdated notifies applications organizations have been updated
func (d *DefaultListenerImpl) OnApplicationsOrganizationsUpdated() {}

// OnApplicationConfigsUpdated notifies application configs have been updated
func (d *DefaultListenerImpl) OnApplicationConfigsUpdated() {}

// TransactionContext wraps mongo.SessionContext for use by external packages
type TransactionContext interface {
	mongo.SessionContext
}<|MERGE_RESOLUTION|>--- conflicted
+++ resolved
@@ -2351,8 +2351,7 @@
 	return nil
 }
 
-<<<<<<< HEAD
-//UpdateAppOrgRole updates application organization role
+// UpdateAppOrgRole updates application organization role
 func (sa *Adapter) UpdateAppOrgRole(context TransactionContext, item model.AppOrgRole) error {
 	if context == nil {
 		transaction := func(newContext TransactionContext) error {
@@ -2419,14 +2418,6 @@
 	}
 
 	return nil
-=======
-// UpdateAppOrgRole updates application organization role
-func (sa *Adapter) UpdateAppOrgRole(item model.AppOrgRole) error {
-	//TODO
-	//This will be slow operation as we keep a copy of the entity in the users collection without index.
-	//Maybe we need to up the transaction timeout for this operation because of this.
-	return errors.New(logutils.Unimplemented)
->>>>>>> 670a14c7
 }
 
 // DeleteAppOrgRole deletes application organization role
@@ -2523,7 +2514,6 @@
 	return &result, nil
 }
 
-<<<<<<< HEAD
 func (sa *Adapter) findAppOrgGroups(context TransactionContext, key *string, id string, appOrgID string) ([]model.AppOrgGroup, error) {
 	filter := bson.D{primitive.E{Key: "app_org_id", Value: appOrgID}}
 	if key != nil {
@@ -2545,10 +2535,7 @@
 	return result, nil
 }
 
-//InsertAppOrgGroup inserts a new application organization group
-=======
 // InsertAppOrgGroup inserts a new application organization group
->>>>>>> 670a14c7
 func (sa *Adapter) InsertAppOrgGroup(context TransactionContext, item model.AppOrgGroup) error {
 	group := appOrgGroupToStorage(item)
 
@@ -2559,8 +2546,7 @@
 	return nil
 }
 
-<<<<<<< HEAD
-//UpdateAppOrgGroup updates application organization group
+// UpdateAppOrgGroup updates application organization group
 func (sa *Adapter) UpdateAppOrgGroup(context TransactionContext, item model.AppOrgGroup) error {
 	if context == nil {
 		transaction := func(newContext TransactionContext) error {
@@ -2618,14 +2604,6 @@
 	}
 
 	return nil
-=======
-// UpdateAppOrgGroup updates application organization group
-func (sa *Adapter) UpdateAppOrgGroup(item model.AppOrgGroup) error {
-	//TODO
-	//This will be slow operation as we keep a copy of the entity in the users collection without index.
-	//Maybe we need to up the transaction timeout for this operation because of this.
-	return errors.New(logutils.Unimplemented)
->>>>>>> 670a14c7
 }
 
 // DeleteAppOrgGroup deletes application organization group
