// Copyright 2022 Board of Trustees of the University of Illinois.
//
// Licensed under the Apache License, Version 2.0 (the "License");
// you may not use this file except in compliance with the License.
// You may obtain a copy of the License at
//
//     http://www.apache.org/licenses/LICENSE-2.0
//
// Unless required by applicable law or agreed to in writing, software
// distributed under the License is distributed on an "AS IS" BASIS,
// WITHOUT WARRANTIES OR CONDITIONS OF ANY KIND, either express or implied.
// See the License for the specific language governing permissions and
// limitations under the License.

package storage

import (
	"context"
	"core-building-block/core/model"
	"core-building-block/utils"
	"reflect"
	"strconv"
	"strings"
	"sync"
	"time"

	"github.com/rokwire/core-auth-library-go/v3/authutils"
	"github.com/rokwire/logging-library-go/v2/errors"
	"github.com/rokwire/logging-library-go/v2/logs"
	"github.com/rokwire/logging-library-go/v2/logutils"
	"go.mongodb.org/mongo-driver/bson"
	"go.mongodb.org/mongo-driver/bson/primitive"
	"go.mongodb.org/mongo-driver/mongo"
	"go.mongodb.org/mongo-driver/mongo/options"
	"golang.org/x/sync/syncmap"
)

// Adapter implements the Storage interface
type Adapter struct {
	db *database

	host string

	logger *logs.Logger

	cachedServiceRegs *syncmap.Map
	serviceRegsLock   *sync.RWMutex

	cachedOrganizations *syncmap.Map
	organizationsLock   *sync.RWMutex

	cachedApplications *syncmap.Map
	applicationsLock   *sync.RWMutex

	cachedAuthTypes *syncmap.Map
	authTypesLock   *sync.RWMutex

	cachedApplicationsOrganizations *syncmap.Map //cache applications organizations
	applicationsOrganizationsLock   *sync.RWMutex

	cachedApplicationConfigs *syncmap.Map
	applicationConfigsLock   *sync.RWMutex

	cachedConfigs *syncmap.Map
	configsLock   *sync.RWMutex

	cachedKeys *syncmap.Map
	keysLock   *sync.RWMutex
}

// Start starts the storage
func (sa *Adapter) Start() error {
	//start db
	err := sa.db.start()
	if err != nil {
		return errors.WrapErrorAction(logutils.ActionInitialize, "storage adapter", nil, err)
	}

	//register storage listener
	sl := storageListener{adapter: sa}
	sa.RegisterStorageListener(&sl)

	//cache the keys
	err = sa.cacheKeys()
	if err != nil {
		return errors.WrapErrorAction(logutils.ActionCache, model.TypeKey, nil, err)
	}

	//cache the service regs
	err = sa.cacheServiceRegs()
	if err != nil {
		return errors.WrapErrorAction(logutils.ActionCache, model.TypeServiceReg, nil, err)
	}

	//cache the organizations
	err = sa.cacheOrganizations()
	if err != nil {
		return errors.WrapErrorAction(logutils.ActionCache, model.TypeOrganization, nil, err)
	}

	//cache the applications
	err = sa.cacheApplications()
	if err != nil {
		return errors.WrapErrorAction(logutils.ActionCache, model.TypeApplication, nil, err)
	}

	//cache the auth types
	err = sa.cacheAuthTypes()
	if err != nil {
		return errors.WrapErrorAction(logutils.ActionCache, model.TypeAuthType, nil, err)
	}

	//cache the application organization
	err = sa.cacheApplicationsOrganizations()
	if err != nil {
		return errors.WrapErrorAction(logutils.ActionCache, model.TypeApplicationOrganization, nil, err)
	}

	// cache application configs
	err = sa.cacheApplicationConfigs()
	if err != nil {
		return errors.WrapErrorAction(logutils.ActionCache, model.TypeApplicationConfig, nil, err)
	}

	// cache configs
	err = sa.cacheConfigs()
	if err != nil {
		return errors.WrapErrorAction(logutils.ActionCache, model.TypeConfig, nil, err)
	}

	err = sa.migrateAuthTypes()
	if err != nil {
		return errors.WrapErrorAction("migrating", model.TypeAuthType, nil, err)
	}

	return err
}

// RegisterStorageListener registers a data change listener with the storage adapter
func (sa *Adapter) RegisterStorageListener(storageListener Listener) {
	sa.db.listeners = append(sa.db.listeners, storageListener)
}

// PerformTransaction performs a transaction
func (sa *Adapter) PerformTransaction(transaction func(context TransactionContext) error) error {
	// transaction
	err := sa.db.dbClient.UseSession(context.Background(), func(sessionContext mongo.SessionContext) error {
		err := sessionContext.StartTransaction()
		if err != nil {
			sa.abortTransaction(sessionContext)
			return errors.WrapErrorAction(logutils.ActionStart, logutils.TypeTransaction, nil, err)
		}

		err = transaction(sessionContext)
		if err != nil {
			sa.abortTransaction(sessionContext)
			return errors.WrapErrorAction("performing", logutils.TypeTransaction, nil, err)
		}

		err = sessionContext.CommitTransaction(sessionContext)
		if err != nil {
			sa.abortTransaction(sessionContext)
			return errors.WrapErrorAction(logutils.ActionCommit, logutils.TypeTransaction, nil, err)
		}
		return nil
	})

	return err
}

// FindKey finds a key by name
func (sa *Adapter) FindKey(name string) (*model.Key, error) {
	return sa.getCachedKey(name)
}

<<<<<<< HEAD
// InsertKey inserts a new key
func (sa *Adapter) InsertKey(key model.Key) error {
	_, err := sa.db.keys.InsertOne(key)
=======
func (sa *Adapter) getCachedApplicationOrganizationByKey(key string) (*model.ApplicationOrganization, error) {
	sa.applicationsOrganizationsLock.RLock()
	defer sa.applicationsOrganizationsLock.RUnlock()

	errArgs := &logutils.FieldArgs{"key": key}

	item, _ := sa.cachedApplicationsOrganizations.Load(key)
	if item != nil {
		appOrg, ok := item.(model.ApplicationOrganization)
		if !ok {
			return nil, errors.ErrorAction(logutils.ActionCast, model.TypeApplicationOrganization, errArgs)
		}
		return &appOrg, nil
	}
	return nil, nil
}

func (sa *Adapter) getCachedApplicationOrganizationByKeys(keys []string) ([]model.ApplicationOrganization, error) {
	sa.applicationsOrganizationsLock.RLock()
	defer sa.applicationsOrganizationsLock.RUnlock()

	var result []model.ApplicationOrganization
	for _, key := range keys {
		errArgs := &logutils.FieldArgs{"key": key}

		item, exists := sa.cachedApplicationsOrganizations.Load(key)
		if exists {
			appOrg, ok := item.(model.ApplicationOrganization)
			if !ok {
				return nil, errors.ErrorAction(logutils.ActionCast, model.TypeApplicationOrganization, errArgs)
			}
			result = append(result, appOrg)
		}
	}

	return result, nil
}

func (sa *Adapter) getCachedApplicationOrganizations() ([]model.ApplicationOrganization, error) {
	sa.applicationsOrganizationsLock.RLock()
	defer sa.applicationsOrganizationsLock.RUnlock()

	var err error
	appOrgList := make([]model.ApplicationOrganization, 0)
	idsFound := make([]string, 0)
	sa.cachedApplicationsOrganizations.Range(func(key, item interface{}) bool {
		errArgs := &logutils.FieldArgs{"key": key}
		if item == nil {
			err = errors.ErrorData(logutils.StatusInvalid, model.TypeApplicationOrganization, errArgs)
			return false
		}

		appOrg, ok := item.(model.ApplicationOrganization)
		if !ok {
			err = errors.ErrorAction(logutils.ActionCast, model.TypeApplicationOrganization, errArgs)
			return false
		}

		if !utils.Contains(idsFound, appOrg.ID) {
			appOrgList = append(appOrgList, appOrg)
			idsFound = append(idsFound, appOrg.ID)
		}

		return true
	})

	return appOrgList, err
}

func (sa *Adapter) cacheApplicationConfigs() error {
	sa.logger.Info("cacheApplicationConfigs..")

	applicationConfigs, err := sa.loadAppConfigs()
>>>>>>> 3c192185
	if err != nil {
		return errors.WrapErrorAction(logutils.ActionInsert, model.TypeKey, nil, err)
	}

	return nil
}

// UpdateKey updates an existing key
func (sa *Adapter) UpdateKey(key model.Key) error {
	filter := bson.D{primitive.E{Key: "name", Value: key.Name}}
	update := bson.D{
		primitive.E{Key: "$set", Value: bson.M{
			"key":          key.Key,
			"date_updated": time.Now().UTC(),
		}},
	}

	res, err := sa.db.keys.UpdateOne(filter, update, nil)
	if err != nil {
		return errors.WrapErrorAction(logutils.ActionUpdate, model.TypeKey, &logutils.FieldArgs{"name": key.Name}, err)
	}
	if res.ModifiedCount != 1 {
		return errors.ErrorAction(logutils.ActionUpdate, model.TypeKey, &logutils.FieldArgs{"name": key.Name, "modified": res.ModifiedCount, "expected": 1})
	}

	return nil
}

// FindAuthType finds auth type by id or code
func (sa *Adapter) FindAuthType(codeOrID string) (*model.AuthType, error) {
	return sa.getCachedAuthType(codeOrID)
}

// FindAuthTypes finds all auth types
func (sa *Adapter) FindAuthTypes() ([]model.AuthType, error) {
	return sa.getCachedAuthTypes()
}

// InsertFollow inserts a follow to specified user
func (sa *Adapter) InsertFollow(context TransactionContext, follow model.Follow) error {
	_, err := sa.db.follows.InsertOneWithContext(context, follow)
	if err != nil {
		return errors.WrapErrorAction(logutils.ActionInsert, model.TypeFollow, nil, err)
	}

	return nil
}

// DeleteFollow deletes a specified follow relationship
func (sa *Adapter) DeleteFollow(context TransactionContext, appID string, orgID string, followingID string, followerID string) error {
	filter := bson.D{primitive.E{Key: "app_id", Value: appID},
		primitive.E{Key: "org_id", Value: orgID},
		primitive.E{Key: "following_id", Value: followingID},
		primitive.E{Key: "follower_id", Value: followerID}}

	res, err := sa.db.follows.DeleteOneWithContext(context, filter, nil)
	if err != nil {
		return errors.WrapErrorAction(logutils.ActionDelete, model.TypeFollow, nil, err)
	}
	if res.DeletedCount != 1 {
		return errors.ErrorAction(logutils.ActionDelete, model.TypeFollow, logutils.StringArgs("unexpected deleted count"))
	}

	return nil
}

// InsertLoginSession inserts login session
func (sa *Adapter) InsertLoginSession(context TransactionContext, session model.LoginSession) error {
	storageLoginSession := loginSessionToStorage(session)

	_, err := sa.db.loginsSessions.InsertOneWithContext(context, storageLoginSession)
	if err != nil {
		return errors.WrapErrorAction(logutils.ActionInsert, model.TypeLoginSession, nil, err)
	}

	return nil
}

// FindLoginSessions finds login sessions by identifier and sorts by date created
func (sa *Adapter) FindLoginSessions(context TransactionContext, identifier string) ([]model.LoginSession, error) {
	filter := bson.D{primitive.E{Key: "identifier", Value: identifier}}
	opts := options.Find()
	opts.SetSort(bson.D{primitive.E{Key: "date_created", Value: 1}})

	var loginSessions []loginSession
	err := sa.db.loginsSessions.FindWithContext(context, filter, &loginSessions, opts)
	if err != nil {
		return nil, errors.WrapErrorAction(logutils.ActionFind, model.TypeLoginSession, &logutils.FieldArgs{"identifier": identifier}, err)
	}

	//account - from storage
	account, err := sa.FindAccountByID(context, identifier)
	if err != nil {
		return nil, errors.WrapErrorAction(logutils.ActionFind, model.TypeAccount, &logutils.FieldArgs{"_id": identifier}, err)
	}

	sessions := make([]model.LoginSession, len(loginSessions))
	for i, session := range loginSessions {
		//auth type - from cache
		authType, err := sa.getCachedAuthType(session.AuthTypeCode)
		if err != nil {
			return nil, errors.WrapErrorAction(logutils.ActionLoadCache, model.TypeAuthType, &logutils.FieldArgs{"code": session.AuthTypeCode}, err)
		}
		if authType == nil {
			return nil, errors.ErrorData(logutils.StatusMissing, model.TypeAuthType, &logutils.FieldArgs{"code": session.AuthTypeCode})
		}

		//application organization - from cache
		appOrg, err := sa.getCachedApplicationOrganization(session.AppID, session.OrgID)
		if err != nil {
			return nil, errors.WrapErrorAction(logutils.ActionLoadCache, model.TypeApplicationOrganization, &logutils.FieldArgs{"app_id": session.AppID, "org_id": session.OrgID}, err)
		}
		if appOrg == nil {
			return nil, errors.ErrorData(logutils.StatusMissing, model.TypeApplicationOrganization, &logutils.FieldArgs{"app_id": session.AppID, "org_id": session.OrgID})
		}

		sessions[i] = loginSessionFromStorage(session, *authType, account, *appOrg)
	}

	return sessions, nil
}

// FindLoginSessionsByParams finds login sessions by params
func (sa *Adapter) FindLoginSessionsByParams(appID string, orgID string, sessionID *string, identifier *string, accountAuthTypeIdentifier *string,
	appTypeID *string, appTypeIdentifier *string, anonymous *bool, deviceID *string, ipAddress *string) ([]model.LoginSession, error) {
	filter := bson.D{primitive.E{Key: "app_id", Value: appID},
		primitive.E{Key: "org_id", Value: orgID}}

	if sessionID != nil {
		filter = append(filter, primitive.E{Key: "_id", Value: *sessionID})
	}

	if identifier != nil {
		filter = append(filter, primitive.E{Key: "identifier", Value: *identifier})
	}

	if accountAuthTypeIdentifier != nil {
		filter = append(filter, primitive.E{Key: "account_auth_type_identifier", Value: *accountAuthTypeIdentifier})
	}

	if appTypeID != nil {
		filter = append(filter, primitive.E{Key: "app_type_id", Value: appTypeID})
	}

	if appTypeIdentifier != nil {
		filter = append(filter, primitive.E{Key: "app_type_identifier", Value: appTypeIdentifier})
	}

	if anonymous != nil {
		filter = append(filter, primitive.E{Key: "anonymous", Value: anonymous})
	}

	if deviceID != nil {
		filter = append(filter, primitive.E{Key: "device_id", Value: deviceID})
	}

	if ipAddress != nil {
		filter = append(filter, primitive.E{Key: "ip_address", Value: ipAddress})
	}

	var result []loginSession
	options := options.Find()
	limitLoginSession := int64(20)
	options.SetLimit(limitLoginSession)
	err := sa.db.loginsSessions.Find(filter, &result, options)
	if err != nil {
		return nil, errors.WrapErrorAction(logutils.ActionFind, model.TypeLoginSession, nil, err)
	}

	if len(result) == 0 {
		//no data
		return make([]model.LoginSession, 0), nil
	}

	loginSessions := make([]model.LoginSession, len(result))
	for i, ls := range result {
		//we could allow calling buildLoginSession function as we have limitted the items to max 20
		loginSession, err := sa.buildLoginSession(nil, &ls)
		if err != nil {
			return nil, errors.WrapErrorAction("building", model.TypeLoginSession, nil, err)
		}
		loginSessions[i] = *loginSession
	}
	return loginSessions, nil
}

// FindLoginSession finds a login session
func (sa *Adapter) FindLoginSession(refreshToken string) (*model.LoginSession, error) {
	//find loggin session
	filter := bson.D{primitive.E{Key: "refresh_tokens", Value: refreshToken}}
	var loginsSessions []loginSession
	err := sa.db.loginsSessions.Find(filter, &loginsSessions, nil)
	if err != nil {
		return nil, errors.WrapErrorAction(logutils.ActionFind, model.TypeLoginSession, nil, err)
	}
	if len(loginsSessions) == 0 {
		//not found
		return nil, nil
	}
	loginSession := loginsSessions[0]

	return sa.buildLoginSession(nil, &loginSession)
}

// FindAndUpdateLoginSession finds and updates a login session
func (sa *Adapter) FindAndUpdateLoginSession(context TransactionContext, id string) (*model.LoginSession, error) {
	//find loggin session
	filter := bson.D{primitive.E{Key: "_id", Value: id}}
	update := bson.D{
		primitive.E{Key: "$inc", Value: bson.D{
			primitive.E{Key: "mfa_attempts", Value: 1},
		}},
		primitive.E{Key: "$set", Value: bson.D{
			primitive.E{Key: "date_updated", Value: time.Now().UTC()},
		}},
	}
	opts := options.FindOneAndUpdateOptions{}
	opts.SetReturnDocument(options.Before)

	var loginSession loginSession
	err := sa.db.loginsSessions.FindOneAndUpdateWithContext(context, filter, update, &loginSession, &opts)
	if err != nil {
		return nil, errors.WrapErrorAction("finding and updating", model.TypeLoginSession, &logutils.FieldArgs{"_id": id}, err)
	}

	return sa.buildLoginSession(context, &loginSession)
}

func (sa *Adapter) buildLoginSession(context TransactionContext, ls *loginSession) (*model.LoginSession, error) {
	//account - from storage
	var account *model.Account
	var err error
<<<<<<< HEAD
	if !ls.Anonymous {
		account, err = sa.FindAccountByID(context, ls.Identifier)
=======
	if ls.AccountAuthTypeID != nil {
		account, err = sa.FindAccountByIDV2(context, ls.OrgID, ls.AppID, ls.Identifier)
>>>>>>> 3c192185
		if err != nil {
			return nil, errors.WrapErrorAction(logutils.ActionFind, model.TypeAccount, &logutils.FieldArgs{"_id": ls.Identifier}, err)
		}
	}

	//auth type - from cache
	authType, err := sa.getCachedAuthType(ls.AuthTypeCode)
	if err != nil {
		return nil, errors.WrapErrorAction(logutils.ActionLoadCache, model.TypeAuthType, &logutils.FieldArgs{"code": ls.AuthTypeCode}, err)
	}
	if authType == nil {
		return nil, errors.ErrorData(logutils.StatusMissing, model.TypeAuthType, &logutils.FieldArgs{"code": ls.AuthTypeCode})
	}

	//application organization - from cache
	appOrg, err := sa.getCachedApplicationOrganization(ls.AppID, ls.OrgID)
	if err != nil {
		return nil, errors.WrapErrorAction(logutils.ActionLoadCache, model.TypeApplicationOrganization, &logutils.FieldArgs{"app_id": ls.AppID, "org_id": ls.OrgID}, err)
	}
	if appOrg == nil {
		return nil, errors.ErrorData(logutils.StatusMissing, model.TypeApplicationOrganization, &logutils.FieldArgs{"app_id": ls.AppID, "org_id": ls.OrgID})
	}

	modelLoginSession := loginSessionFromStorage(*ls, *authType, account, *appOrg)
	return &modelLoginSession, nil
}

// UpdateLoginSession updates login session
func (sa *Adapter) UpdateLoginSession(context TransactionContext, loginSession model.LoginSession) error {
	storageLoginSession := loginSessionToStorage(loginSession)

	filter := bson.D{primitive.E{Key: "_id", Value: storageLoginSession.ID}}
	err := sa.db.loginsSessions.ReplaceOneWithContext(context, filter, storageLoginSession, nil)
	if err != nil {
		return errors.WrapErrorAction(logutils.ActionUpdate, model.TypeLoginSession, &logutils.FieldArgs{"_id": storageLoginSession.ID}, err)
	}

	return nil
}

// DeleteLoginSession deletes login session
func (sa *Adapter) DeleteLoginSession(context TransactionContext, id string) error {
	filter := bson.M{"_id": id}

	res, err := sa.db.loginsSessions.DeleteOneWithContext(context, filter, nil)
	if err != nil {
		return errors.WrapErrorAction(logutils.ActionDelete, model.TypeLoginSession, &logutils.FieldArgs{"_id": id}, err)
	}
	if res.DeletedCount != 1 {
		return errors.ErrorAction(logutils.ActionDelete, model.TypeLoginSession, logutils.StringArgs("unexpected deleted count"))
	}
	return nil
}

// DeleteLoginSessionsByIDs deletes login sessions by ids
func (sa *Adapter) DeleteLoginSessionsByIDs(transaction TransactionContext, ids []string) error {
	filter := bson.D{primitive.E{Key: "_id", Value: bson.M{"$in": ids}}}

	var res *mongo.DeleteResult
	var err error
	timeout := time.Millisecond * time.Duration(5000) //5 seconds
	if transaction != nil {
		res, err = sa.db.loginsSessions.DeleteManyWithParams(transaction, filter, nil, &timeout)
	} else {
		res, err = sa.db.loginsSessions.DeleteManyWithParams(context.Background(), filter, nil, &timeout)
	}

	if err != nil {
		return errors.WrapErrorAction(logutils.ActionDelete, model.TypeLoginSession, &logutils.FieldArgs{"identifier": ids}, err)
	}

	sa.logger.Infof("%d were deleted", res.DeletedCount)
	return nil
}

// DeleteLoginSessionsByIdentifier deletes all login sessions with the identifier
func (sa *Adapter) DeleteLoginSessionsByIdentifier(context TransactionContext, identifier string) error {
	return sa.deleteLoginSessions(context, "identifier", identifier, false)
}

// DeleteLoginSessionByID deletes a login session by id
func (sa *Adapter) DeleteLoginSessionByID(context TransactionContext, id string) error {
	return sa.deleteLoginSessions(context, "_id", id, true)
}

func (sa *Adapter) deleteLoginSessions(context TransactionContext, key string, value string, checkDeletedCount bool) error {
	filter := bson.M{key: value}

	res, err := sa.db.loginsSessions.DeleteManyWithContext(context, filter, nil)
	if err != nil {
		return errors.WrapErrorAction(logutils.ActionDelete, model.TypeLoginSession, &logutils.FieldArgs{key: value}, err)
	}
	if checkDeletedCount && res.DeletedCount < 1 {
		return errors.ErrorAction(logutils.ActionDelete, model.TypeLoginSession, &logutils.FieldArgs{key: value, "deleted": res.DeletedCount})
	}
	return nil
}

// DeleteLoginSessionsByAccountAndSessionID deletes all login sessions with the identifier and sessionID
func (sa *Adapter) DeleteLoginSessionsByAccountAndSessionID(context TransactionContext, identifier string, sessionID string) error {
	filter := bson.M{"identifier": identifier, "_id": sessionID}
	result, err := sa.db.loginsSessions.DeleteOne(filter, nil)
	if err != nil {
		return errors.WrapErrorAction(logutils.ActionDelete, model.TypeLoginSession, &logutils.FieldArgs{"identifier": identifier, "_id": sessionID}, err)
	}
	if result == nil {
		return errors.WrapErrorData(logutils.StatusInvalid, "delete result", &logutils.FieldArgs{"identifier": identifier, "_id": sessionID}, err)
	}
	deletedCount := result.DeletedCount
	if deletedCount == 0 {
		return errors.WrapErrorData(logutils.StatusMissing, model.TypeLoginSession, &logutils.FieldArgs{"identifier": identifier, "_id": sessionID}, err)
	}

	return nil
}

// DeleteMFAExpiredSessions deletes MFA expired sessions
func (sa *Adapter) DeleteMFAExpiredSessions() error {
	now := time.Now().UTC()

	filter := bson.D{primitive.E{Key: "state_expires", Value: bson.M{"$lte": now}}}

	_, err := sa.db.loginsSessions.DeleteMany(filter, nil)
	if err != nil {
		return errors.WrapErrorAction(logutils.ActionDelete, model.TypeLoginSession, &logutils.FieldArgs{"expires": now}, err)
	}

	return nil
}

// FindSessionsLazy finds all sessions for app/org but lazy filled.
// - lazy means that we make only one request to the logins sessions collection and fill the objects with what we have there.
// - i.e. we do not apply any relations
// - this partly filled is enough for some cases(expiration policy checks for example) but in the same time it give very good performace
func (sa *Adapter) FindSessionsLazy(appID string, orgID string) ([]model.LoginSession, error) {
	filter := bson.D{primitive.E{Key: "app_id", Value: appID}, primitive.E{Key: "org_id", Value: orgID}}

	var loginSessions []loginSession
	timeout := time.Millisecond * time.Duration(5000) //5 seconds
	err := sa.db.loginsSessions.FindWithParams(context.Background(), filter, &loginSessions, nil, &timeout)
	if err != nil {
		return nil, errors.WrapErrorAction(logutils.ActionFind, model.TypeLoginSession, &logutils.FieldArgs{"app_id": appID, "org_id": orgID}, err)
	}

	sessions := make([]model.LoginSession, len(loginSessions))
	for i, session := range loginSessions {
		//auth type - from cache
		authType, err := sa.getCachedAuthType(session.AuthTypeCode)
		if err != nil {
			return nil, errors.WrapErrorAction(logutils.ActionLoadCache, model.TypeAuthType, &logutils.FieldArgs{"code": session.AuthTypeCode}, err)
		}
		if authType == nil {
			return nil, errors.ErrorData(logutils.StatusMissing, model.TypeAuthType, &logutils.FieldArgs{"code": session.AuthTypeCode})
		}

		//application organization - from cache
		appOrg, err := sa.getCachedApplicationOrganization(session.AppID, session.OrgID)
		if err != nil {
			return nil, errors.WrapErrorAction(logutils.ActionLoadCache, model.TypeApplicationOrganization, &logutils.FieldArgs{"app_id": session.AppID, "org_id": session.OrgID}, err)
		}

		sessions[i] = loginSessionFromStorage(session, *authType, nil, *appOrg)
	}

	return sessions, nil
}

// FindLoginState finds a saved login state
func (sa *Adapter) FindLoginState(appID string, orgID string, accountID *string, stateParams map[string]interface{}) (*model.LoginState, error) {
	filter := bson.M{"app_id": appID, "org_id": orgID}

	if accountID != nil {
		filter["account_id"] = *accountID
	}
	for k, v := range stateParams {
		filter["state."+k] = v
	}

	var states []model.LoginState
	err := sa.db.loginStates.Find(filter, &states, nil)
	if err != nil {
		return nil, errors.WrapErrorAction(logutils.ActionFind, model.TypeLoginState, nil, err)
	}
	if len(states) == 0 {
		//not found
		return nil, nil
	}

	loginState := states[0]
	return &loginState, nil
}

// InsertLoginState inserts a new login state
func (sa *Adapter) InsertLoginState(loginState model.LoginState) error {
	_, err := sa.db.loginStates.InsertOne(loginState)
	if err != nil {
		return errors.WrapErrorAction(logutils.ActionInsert, model.TypeLoginState, nil, err)
	}

	return nil
}

// DeleteLoginState inserts a new login state
func (sa *Adapter) DeleteLoginState(context TransactionContext, id string) error {
	filter := bson.M{"_id": id}

	res, err := sa.db.loginStates.DeleteOneWithContext(context, filter, nil)
	if err != nil {
		return errors.WrapErrorAction(logutils.ActionDelete, model.TypeLoginState, &logutils.FieldArgs{"_id": id}, err)
	}
	if res.DeletedCount > 1 {
		return errors.ErrorAction(logutils.ActionDelete, model.TypeLoginState, &logutils.FieldArgs{"_id": id, "deleted": res.DeletedCount, "expected": 1})
	}

	return nil
}

<<<<<<< HEAD
// FindAccount finds an account for app, org, auth type and identifier
func (sa *Adapter) FindAccount(context TransactionContext, appOrgID string, code string, identifier string) (*model.Account, error) {
	filter := bson.M{"app_org_id": appOrgID, "identifiers": bson.M{
		"$elemMatch": bson.M{
			"code":       code,
			"identifier": identifier,
		},
	}}
	var accounts []account
	err := sa.db.accounts.FindWithContext(context, filter, &accounts, nil)
=======
// FindAccountByOrgAndIdentifier finds an account for org and user identity
func (sa *Adapter) FindAccountByOrgAndIdentifier(context TransactionContext, orgID string, authTypeID string, accountAuthTypeIdentifier string, currentAppOrgID string) (*model.Account, error) {
	filter := bson.D{
		primitive.E{Key: "org_id", Value: orgID},
		primitive.E{Key: "auth_types.auth_type_id", Value: authTypeID},
		primitive.E{Key: "auth_types.identifier", Value: accountAuthTypeIdentifier}}
	var accounts []tenantAccount
	err := sa.db.tenantsAccounts.FindWithContext(context, filter, &accounts, nil)
	if err != nil {
		return nil, errors.WrapErrorAction(logutils.ActionFind, model.TypeAccount, nil, err)
	}
	if len(accounts) == 0 {
		//not found
		return nil, nil
	}
	account := accounts[0]

	//all memberships applications organizations - from cache
	membershipsAppsOrgsIDs := make([]string, len(account.OrgAppsMemberships))
	for i, aoID := range account.OrgAppsMemberships {
		membershipsAppsOrgsIDs[i] = aoID.AppOrgID
	}
	appsOrgs, err := sa.getCachedApplicationOrganizationByKeys(membershipsAppsOrgsIDs)
	if err != nil {
		return nil, errors.WrapErrorAction(logutils.ActionLoadCache, model.TypeApplicationOrganization, nil, err)
	}
	if len(appsOrgs) != len(account.OrgAppsMemberships) {
		return nil, errors.WrapErrorAction(logutils.ActionCount, "does not match memberships apps orgs ids count", nil, err)
	}

	modelAccount := accountFromStorage(account, &currentAppOrgID, appsOrgs)
	return &modelAccount, nil
}

// FindAccount finds an account for app, org, auth type and account auth type identifier
func (sa *Adapter) FindAccount(context TransactionContext, appOrgID string, authTypeID string, accountAuthTypeIdentifier string) (*model.Account, error) {
	filter := bson.D{
		primitive.E{Key: "org_apps_memberships.app_org_id", Value: appOrgID},
		primitive.E{Key: "auth_types.auth_type_id", Value: authTypeID},
		primitive.E{Key: "auth_types.identifier", Value: accountAuthTypeIdentifier}}
	var accounts []tenantAccount
	err := sa.db.tenantsAccounts.FindWithContext(context, filter, &accounts, nil)
>>>>>>> 3c192185
	if err != nil {
		return nil, errors.WrapErrorAction(logutils.ActionFind, model.TypeAccount, nil, err)
	}
	if len(accounts) == 0 {
		//not found
		return nil, nil
	}
	account := accounts[0]

	//all memberships applications organizations - from cache
	membershipsAppsOrgsIDs := make([]string, len(account.OrgAppsMemberships))
	for i, aoID := range account.OrgAppsMemberships {
		membershipsAppsOrgsIDs[i] = aoID.AppOrgID
	}
	appsOrgs, err := sa.getCachedApplicationOrganizationByKeys(membershipsAppsOrgsIDs)
	if err != nil {
		return nil, errors.WrapErrorAction(logutils.ActionLoadCache, model.TypeApplicationOrganization, nil, err)
	}
	if len(appsOrgs) != len(account.OrgAppsMemberships) {
		return nil, errors.WrapErrorAction(logutils.ActionCount, "does not match memberships apps orgs ids count", nil, err)
	}

<<<<<<< HEAD
	modelAccount := accountFromStorage(account, *appOrg, sa)
=======
	modelAccount := accountFromStorage(account, &appOrgID, appsOrgs)
>>>>>>> 3c192185
	return &modelAccount, nil
}

// FindAccounts finds accounts
func (sa *Adapter) FindAccounts(context TransactionContext, limit *int, offset *int, appID string, orgID string, accountID *string, firstName *string, lastName *string, authType *string,
	identifier *string, anonymous *bool, hasPermissions *bool, permissions []string, roleIDs []string, groupIDs []string) ([]model.Account, error) {
	//find app org id
	appOrg, err := sa.getCachedApplicationOrganization(appID, orgID)
	if err != nil {
		return nil, errors.WrapErrorAction(logutils.ActionLoadCache, model.TypeApplicationOrganization, nil, err)
	}
	if appOrg == nil {
		return nil, errors.ErrorData(logutils.StatusMissing, model.TypeApplicationOrganization, nil)
	}

	//find the accounts
	filter := bson.D{}

	//ID, profile, and auth type filters
	if accountID != nil {
		filter = append(filter, primitive.E{Key: "_id", Value: *accountID})
	}
	filter = append(filter, primitive.E{Key: "org_apps_memberships.app_org_id", Value: appOrg.ID})
	if firstName != nil {
		filter = append(filter, primitive.E{Key: "profile.first_name", Value: *firstName})
	}
	if lastName != nil {
		filter = append(filter, primitive.E{Key: "profile.last_name", Value: *lastName})
	}
	if authType != nil {
		cachedAuthType, err := sa.getCachedAuthType(*authType)
		if err != nil {
			return nil, errors.WrapErrorAction(logutils.ActionLoadCache, model.TypeAuthType, &logutils.FieldArgs{"code": *authType}, err)
		}
		if cachedAuthType == nil {
			return nil, errors.ErrorData(logutils.StatusMissing, model.TypeAuthType, &logutils.FieldArgs{"code": *authType})
		}
		filter = append(filter, primitive.E{Key: "auth_types.auth_type_id", Value: cachedAuthType.ID})
	}
	if identifier != nil {
		filter = append(filter, primitive.E{Key: "identifiers.identifier", Value: *identifier})
	}
	if anonymous != nil {
		filter = append(filter, primitive.E{Key: "anonymous", Value: *anonymous})
	}

	//authorization filters
	overrideHasPermissions := false
	if len(permissions) > 0 {
		filter = append(filter, primitive.E{Key: "org_apps_memberships.permissions.name", Value: bson.M{"$in": permissions}})
		overrideHasPermissions = true
	}
	if len(roleIDs) > 0 {
		filter = append(filter, primitive.E{Key: "org_apps_memberships.roles.role._id", Value: bson.M{"$in": roleIDs}})
		overrideHasPermissions = true
	}
	if len(groupIDs) > 0 {
		filter = append(filter, primitive.E{Key: "org_apps_memberships.groups.group._id", Value: bson.M{"$in": groupIDs}})
		overrideHasPermissions = true
	}
	if !overrideHasPermissions && hasPermissions != nil {
		if *hasPermissions {
			filter = append(filter, primitive.E{Key: "$or", Value: bson.A{
				bson.M{"org_apps_memberships.permissions.0": bson.M{"$exists": true}},
				bson.M{"org_apps_memberships.roles.0": bson.M{"$exists": true}},
				bson.M{"org_apps_memberships.groups.0": bson.M{"$exists": true}},
			}})
		} else {
			filter = append(filter, primitive.E{Key: "org_apps_memberships.permissions.0", Value: bson.M{"$exists": false}})
			filter = append(filter, primitive.E{Key: "org_apps_memberships.roles.0", Value: bson.M{"$exists": false}})
			filter = append(filter, primitive.E{Key: "org_apps_memberships.groups.0", Value: bson.M{"$exists": false}})
		}
	}

	var list []tenantAccount
	var findOptions *options.FindOptions
	if limit != nil {
		findOptions = options.Find()
		findOptions.SetLimit(int64(*limit))
	}
	if offset != nil {
		if findOptions == nil {
			findOptions = options.Find()
		}
		findOptions.SetSkip(int64(*offset))
	}

	err = sa.db.tenantsAccounts.FindWithContext(context, filter, &list, findOptions)
	if err != nil {
		return nil, errors.WrapErrorAction(logutils.ActionFind, model.TypeAccount, nil, err)
	}

<<<<<<< HEAD
	accounts := accountsFromStorage(list, *appOrg, sa)
=======
	//all memberships applications organizations - from cache
	allAppsOrgs, err := sa.getCachedApplicationOrganizations()
	if err != nil {
		return nil, errors.WrapErrorAction(logutils.ActionLoadCache, model.TypeApplicationOrganization, nil, err)
	}

	accounts := accountsFromStorage(list, &appOrg.ID, allAppsOrgs)
>>>>>>> 3c192185
	return accounts, nil
}

// FindPublicAccounts finds accounts and returns name and username
func (sa *Adapter) FindPublicAccounts(context TransactionContext, appID string, orgID string, limit *int, offset *int,
	search *string, firstName *string, lastName *string, username *string, followingID *string, followerID *string, userID string) ([]model.PublicAccount, error) {
	appOrg, err := sa.FindApplicationOrganization(appID, orgID)
	if err != nil {
		return nil, errors.WrapErrorAction(logutils.ActionFind, model.TypeApplicationOrganization, nil, err)
	}

	pipeline := []bson.M{}

	var searchStr, firstNameStr, lastNameStr, usernameStr, followingIDStr, followerIDStr string

	// search for matching using text search. No substring matches
	// if search != nil {
	// 	searchStr = *search
	// 	pipeline = append(pipeline,
	// 		bson.M{
	// 			"$match": bson.M{
	// 				"$text": bson.M{
	// 					"$search": search,
	// 					// "$caseSensitive": false,
	// 				}},
	// 		})
	// }

	if search != nil {
		searchStr = *search
		searchStrParts := strings.Split(searchStr, " ")
		searchStr = ""
		for _, part := range searchStrParts {
			if searchStr != "" {
				searchStr += "|"
			}
			searchStr += "(" + part + ")"
		}
		regexFilter := bson.M{
			"$or": []bson.M{
				{"identifiers": bson.M{"$elemMatch": bson.M{"code": "username", "identifier": primitive.Regex{Pattern: searchStr, Options: "i"}}}},
				{"profile.first_name": primitive.Regex{Pattern: searchStr, Options: "i"}},
				{"profile.last_name": primitive.Regex{Pattern: searchStr, Options: "i"}},
			},
		}
		pipeline = append(pipeline, bson.M{"$match": regexFilter})
	}

	pipeline = append(pipeline, bson.M{"$match": bson.M{"org_apps_memberships.app_org_id": appOrg.ID, "privacy.public": true}})
	pipeline = append(pipeline, bson.M{"$lookup": bson.M{
		"from":         "follows",
		"localField":   "_id",
		"foreignField": "following_id",
		"as":           "followings",
	}})
	pipeline = append(pipeline, bson.M{"$lookup": bson.M{
		"from":         "follows",
		"localField":   "_id",
		"foreignField": "follower_id",
		"as":           "followers",
	}})

	if firstName != nil {
		firstNameStr = *firstName
		pipeline = append(pipeline, bson.M{"$match": bson.M{"profile.first_name": *firstName}})
	}
	if lastName != nil {
		lastNameStr = *lastName
		pipeline = append(pipeline, bson.M{"$match": bson.M{"profile.last_name": *lastName}})
	}
	if username != nil {
		usernameStr = *username
		pipeline = append(pipeline, bson.M{"$match": bson.M{"identifiers": bson.M{"$elemMatch": bson.M{"code": "username", "identifier": *username}}}})
	}

	if followingID != nil {
		followingIDStr = *followingID
		pipeline = append(pipeline, bson.M{"$match": bson.M{"followers.following_id": *followingID}})
	}

	if followerID != nil {
		followerIDStr = *followerID
		pipeline = append(pipeline, bson.M{"$match": bson.M{"followings.follower_id": *followerID}})
	}

	// adds boolean value whether API calling user is following account
	pipeline = append(pipeline, bson.M{"$addFields": bson.M{"is_following": bson.M{"$in": bson.A{userID, "$followings.follower_id"}}}})

	if offset != nil {
		pipeline = append(pipeline, bson.M{"$skip": *offset})
	}

	if limit != nil {
		pipeline = append(pipeline, bson.M{"$limit": *limit})
	}

	var accounts []tenantAccount
	err = sa.db.tenantsAccounts.Aggregate(pipeline, &accounts, nil)
	if err != nil {
		return nil, errors.WrapErrorAction(logutils.ActionFind, model.TypeAccount, &logutils.FieldArgs{"app_id": appID, "org_id": orgID, "search": searchStr, "first_name": firstNameStr, "last_name": lastNameStr, "username": usernameStr, "following_id": followingIDStr, "follower_id": followerIDStr}, err)
	}

	var publicAccounts []model.PublicAccount
	for _, account := range accounts {
<<<<<<< HEAD
		username := ""
		for _, id := range account.Identifiers {
			if id.Code == "username" {
				username = id.Identifier
				break
			}
=======

		//not used?
		verified := false
		if account.Verified != nil && *account.Verified {
			verified = true
>>>>>>> 3c192185
		}

		publicAccounts = append(publicAccounts, model.PublicAccount{
			ID:          account.ID,
			Username:    username,
			FirstName:   account.Profile.FirstName,
			LastName:    account.Profile.LastName,
			Verified:    verified,
			IsFollowing: account.IsFollowing,
		})
	}
	return publicAccounts, nil
}

// FindAccountsByParams finds accounts by an arbitrary set of search params
func (sa *Adapter) FindAccountsByParams(searchParams map[string]interface{}, appID string, orgID string, limit int, offset int, allAccess bool, approvedKeys []string) ([]map[string]interface{}, error) {
	//find app orgs accessed by service
	appOrgs, err := sa.FindApplicationOrganizations(utils.StringOrNil(appID, authutils.AllApps), utils.StringOrNil(orgID, authutils.AllOrgs))
	if err != nil {
		return nil, errors.WrapErrorAction(logutils.ActionFind, model.TypeApplicationOrganization, &logutils.FieldArgs{"app_id": appID, "org_id": orgID}, err)
	}
	if len(appOrgs) == 0 {
		return nil, errors.ErrorData(logutils.StatusMissing, model.TypeApplicationOrganization, &logutils.FieldArgs{"app_id": appID, "org_id": orgID})
	}

	//find the accounts
	appOrgIDs := make([]string, len(appOrgs))
	for i, appOrg := range appOrgs {
		appOrgIDs[i] = appOrg.ID
	}
	searchParams["org_apps_memberships.app_org_id"] = appOrgIDs
	filter := sa.getFilterForParams(searchParams)

	var accounts []map[string]interface{}
	options := options.Find()
	options.SetLimit(int64(limit))
	options.SetSkip(int64(offset))

	// set projection if scope limited
	if !allAccess {
		options.SetProjection(sa.getProjectionForKeys(approvedKeys))
	}

	err = sa.db.tenantsAccounts.Find(filter, &accounts, options)
	if err != nil {
		return nil, errors.WrapErrorAction(logutils.ActionFind, model.TypeAccount, nil, err)
	}

	sa.convertIDs(accounts)

	return accounts, nil
}

// CountAccountsByParams find accounts by an arbitrary set of search params
func (sa *Adapter) CountAccountsByParams(searchParams map[string]interface{}, appID string, orgID string) (int64, error) {
	//find app orgs accessed by service
	appOrgs, err := sa.FindApplicationOrganizations(utils.StringOrNil(appID, authutils.AllApps), utils.StringOrNil(orgID, authutils.AllOrgs))
	if err != nil {
		return -1, errors.WrapErrorAction(logutils.ActionFind, model.TypeApplicationOrganization, &logutils.FieldArgs{"app_id": appID, "org_id": orgID}, err)
	}
	if len(appOrgs) == 0 {
		return -1, errors.ErrorData(logutils.StatusMissing, model.TypeApplicationOrganization, &logutils.FieldArgs{"app_id": appID, "org_id": orgID})
	}

	//find the accounts
	appOrgIDs := make([]string, len(appOrgs))
	for i, appOrg := range appOrgs {
		appOrgIDs[i] = appOrg.ID
	}
	searchParams["org_apps_memberships.app_org_id"] = appOrgIDs
	filter := sa.getFilterForParams(searchParams)

	count, err := sa.db.tenantsAccounts.CountDocuments(filter)
	if err != nil {
		return -1, errors.WrapErrorAction(logutils.ActionFind, model.TypeAccount, nil, err)
	}

	return count, nil
}

// FindAccountsByAccountID finds accounts
func (sa *Adapter) FindAccountsByAccountID(context TransactionContext, appID string, orgID string, accountIDs []string) ([]model.Account, error) {
	if len(accountIDs) == 0 {
		return make([]model.Account, 0), nil
	}

	//find app org id
	appOrg, err := sa.getCachedApplicationOrganization(appID, orgID)
	if err != nil {
		return nil, errors.WrapErrorAction(logutils.ActionLoadCache, model.TypeApplicationOrganization, nil, err)
	}

	accountFilter := bson.D{
		primitive.E{Key: "_id", Value: bson.M{"$in": accountIDs}},
		primitive.E{Key: "org_apps_memberships.app_org_id", Value: appOrg.ID}}
	var accountResult []tenantAccount
	err = sa.db.tenantsAccounts.FindWithContext(context, accountFilter, &accountResult, nil)
	if err != nil {
		return nil, err
	}
<<<<<<< HEAD
	accounts := accountsFromStorage(accountResult, *appOrg, sa)
=======

	//all memberships applications organizations - from cache
	allAppsOrgs, err := sa.getCachedApplicationOrganizations()
	if err != nil {
		return nil, errors.WrapErrorAction(logutils.ActionLoadCache, model.TypeApplicationOrganization, nil, err)
	}

	accounts := accountsFromStorage(accountResult, &appOrg.ID, allAppsOrgs)
>>>>>>> 3c192185
	return accounts, nil
}

// FindAccountsByUsername finds accounts by username for a given appOrg
func (sa *Adapter) FindAccountsByUsername(context TransactionContext, appOrg *model.ApplicationOrganization, username string) ([]model.Account, error) {
	if appOrg == nil {
		return nil, errors.ErrorData(logutils.StatusMissing, model.TypeApplicationOrganization, nil)
	}

<<<<<<< HEAD
	filter := bson.D{primitive.E{Key: "app_org_id", Value: appOrg.ID}, primitive.E{Key: "identifiers", Value: bson.M{"$elemMatch": bson.M{"code": "username", "identifier": username}}}}
=======
	filter := bson.D{
		primitive.E{Key: "org_apps_memberships.app_org_id", Value: appOrg.ID},
		primitive.E{Key: "username", Value: username},
	}
>>>>>>> 3c192185

	var accountResult []tenantAccount
	err := sa.db.tenantsAccounts.Find(filter, &accountResult, nil)
	if err != nil {
		return nil, errors.WrapErrorAction(logutils.ActionFind, model.TypeAccount, &logutils.FieldArgs{"app_org_id": appOrg.ID, "username": username}, err)
	}
	if len(accountResult) > 1 {
		sa.logger.WarnWithFields("duplicate username", logutils.Fields{"number": len(accountResult), "app_org_id": appOrg.ID, "username": username})
	}

<<<<<<< HEAD
	accounts := accountsFromStorage(accountResult, *appOrg, sa)
=======
	//all memberships applications organizations - from cache
	allAppsOrgs, err := sa.getCachedApplicationOrganizations()
	if err != nil {
		return nil, errors.WrapErrorAction(logutils.ActionLoadCache, model.TypeApplicationOrganization, nil, err)
	}

	accounts := accountsFromStorage(accountResult, nil, allAppsOrgs)
>>>>>>> 3c192185
	return accounts, nil
}

// FindAccountByID finds an account by id
func (sa *Adapter) FindAccountByID(context TransactionContext, id string) (*model.Account, error) {
	return sa.findAccount(context, "_id", id, nil)
}

// FindAccountByIDV2 finds an account by id
func (sa *Adapter) FindAccountByIDV2(context TransactionContext, cOrgID string, cAppID string, id string) (*model.Account, error) {
	currentAppOrg, err := sa.getCachedApplicationOrganization(cAppID, cOrgID)
	if err != nil {
		return nil, err
	}
	if currentAppOrg == nil {
		return nil, errors.Newf("cannot find app org object for %s %s", cOrgID, cAppID)
	}

	return sa.findAccount(context, "_id", id, &currentAppOrg.ID)
}

// FindAccountByAuthTypeID finds an account by auth type id
func (sa *Adapter) FindAccountByAuthTypeID(context TransactionContext, id string, currentAppOrgID *string) (*model.Account, error) {
	return sa.findAccount(context, "auth_types.id", id, currentAppOrgID)
}

<<<<<<< HEAD
// FindAccountByCredentialID finds an account by auth type id
func (sa *Adapter) FindAccountByCredentialID(context TransactionContext, id string) (*model.Account, error) {
	return sa.findAccount(context, "auth_types.credential_id", id)
}

// FindAccountByIdentifierID finds an account by identifier id
func (sa *Adapter) FindAccountByIdentifierID(context TransactionContext, id string) (*model.Account, error) {
	return sa.findAccount(context, "identifiers.id", id)
}

func (sa *Adapter) findAccount(context TransactionContext, key string, id string) (*model.Account, error) {
=======
func (sa *Adapter) findAccount(context TransactionContext, key string, id string, currentAppOrgID *string) (*model.Account, error) {
>>>>>>> 3c192185
	account, err := sa.findStorageAccount(context, key, id)
	if err != nil {
		return nil, errors.WrapErrorAction(logutils.ActionFind, model.TypeAccount, nil, err)
	}

	if account == nil {
		return nil, nil
	}

	//all memberships applications organizations - from cache
	membershipsAppsOrgsIDs := make([]string, len(account.OrgAppsMemberships))
	for i, aoID := range account.OrgAppsMemberships {
		membershipsAppsOrgsIDs[i] = aoID.AppOrgID
	}
	appsOrgs, err := sa.getCachedApplicationOrganizationByKeys(membershipsAppsOrgsIDs)
	if err != nil {
		return nil, errors.WrapErrorAction(logutils.ActionLoadCache, model.TypeApplicationOrganization, nil, err)
	}
	if len(appsOrgs) != len(account.OrgAppsMemberships) {
		return nil, errors.WrapErrorAction(logutils.ActionCount, "does not match memberships apps orgs ids count", nil, err)
	}

<<<<<<< HEAD
	modelAccount := accountFromStorage(*account, *appOrg, sa)

=======
	modelAccount := accountFromStorage(*account, currentAppOrgID, appsOrgs)
>>>>>>> 3c192185
	return &modelAccount, nil

}

func (sa *Adapter) findStorageAccount(context TransactionContext, key string, id string) (*tenantAccount, error) {
	filter := bson.M{key: id}
	var accounts []tenantAccount
	err := sa.db.tenantsAccounts.FindWithContext(context, filter, &accounts, nil)
	if err != nil {
		return nil, errors.WrapErrorAction(logutils.ActionFind, model.TypeAccount, &logutils.FieldArgs{key: id}, err)
	}
	if len(accounts) == 0 {
		//not found
		return nil, nil
	} else if len(accounts) > 1 {
		return nil, errors.ErrorData(logutils.StatusInvalid, "account count", &logutils.FieldArgs{"count": len(accounts)})
	}
	account := accounts[0]
	// sa.logger.Infof("account found for %v: %s", filter, account.ID)

	return &account, nil
}

// InsertAccount inserts an account
func (sa *Adapter) InsertAccount(context TransactionContext, account model.Account) (*model.Account, error) {
	storageAccount := accountToStorage(&account)

	_, err := sa.db.tenantsAccounts.InsertOneWithContext(context, storageAccount)
	if err != nil {
		return nil, errors.WrapErrorAction(logutils.ActionInsert, model.TypeAccount, nil, err)
	}

	return &account, nil
}

// SaveAccount saves an existing account
func (sa *Adapter) SaveAccount(context TransactionContext, account *model.Account) error {
	if account == nil {
		return errors.ErrorData(logutils.StatusInvalid, logutils.TypeArg, logutils.StringArgs("account"))
	}

	storageAccount := accountToStorage(account)

	filter := bson.M{"_id": account.ID}
	err := sa.db.tenantsAccounts.ReplaceOneWithContext(context, filter, storageAccount, nil)
	if err != nil {
		return errors.WrapErrorAction(logutils.ActionUpdate, model.TypeAccount, nil, err)
	}

	return nil
}

// UpdateAccountUsageInfo updates the usage information in accounts
func (sa *Adapter) UpdateAccountUsageInfo(context TransactionContext, accountID string, updateLoginTime bool, updateAccessTokenTime bool, clientVersion *string) error {
	filter := bson.D{primitive.E{Key: "_id", Value: accountID}}
	now := time.Now().UTC()
	update := bson.M{}
	if updateLoginTime {
		update["last_login_date"] = now
	}
	if updateAccessTokenTime {
		update["last_access_token_date"] = now
	}
	if clientVersion != nil && *clientVersion != "" {
		update["most_recent_client_version"] = *clientVersion
	}
	usageInfoUpdate := bson.M{"$set": update}

	res, err := sa.db.tenantsAccounts.UpdateOneWithContext(context, filter, usageInfoUpdate, nil)
	if err != nil {
		return errors.WrapErrorAction(logutils.ActionUpdate, model.TypeAccountUsageInfo, nil, err)
	}
	if res.ModifiedCount != 1 {
		return errors.ErrorAction(logutils.ActionUpdate, model.TypeAccountUsageInfo, &logutils.FieldArgs{"unexpected modified count": res.ModifiedCount})
	}

	return nil
}

// DeleteAccount deletes an account
func (sa *Adapter) DeleteAccount(context TransactionContext, id string) error {
	//TODO - we have to decide what we do on delete user operation - removing all user relations, (or) mark the user disabled etc

	filter := bson.M{"_id": id}
	res, err := sa.db.tenantsAccounts.DeleteOneWithContext(context, filter, nil)
	if err != nil {
		return errors.WrapErrorAction(logutils.ActionDelete, model.TypeAccount, nil, err)
	}
	if res.DeletedCount != 1 {
		return errors.ErrorAction(logutils.ActionDelete, model.TypeAccount, logutils.StringArgs("unexpected deleted count"))
	}

	return nil
}

// FindServiceAccount finds a service account by accountID, appID, and orgID
func (sa *Adapter) FindServiceAccount(context TransactionContext, accountID string, appID string, orgID string) (*model.ServiceAccount, error) {
	filter := bson.D{primitive.E{Key: "account_id", Value: accountID}, primitive.E{Key: "app_id", Value: appID}, primitive.E{Key: "org_id", Value: orgID}}

	var account serviceAccount
	errFields := logutils.FieldArgs{"account_id": accountID, "app_id": appID, "org_id": orgID}
	err := sa.db.serviceAccounts.FindOneWithContext(context, filter, &account, nil)
	if err != nil {
		return nil, errors.WrapErrorAction(logutils.ActionFind, model.TypeServiceAccount, &errFields, err)
	}

	modelAccount, err := serviceAccountFromStorage(account, sa)
	if err != nil {
		return nil, errors.WrapErrorAction(logutils.ActionCast, model.TypeServiceAccount, &errFields, err)
	}

	return modelAccount, nil
}

// FindServiceAccounts gets all service accounts matching a search
func (sa *Adapter) FindServiceAccounts(params map[string]interface{}) ([]model.ServiceAccount, error) {
	filter := bson.D{}
	for k, v := range params {
		if k == "permissions" {
			filter = append(filter, primitive.E{Key: k + ".name", Value: bson.M{"$in": v}})
		} else if k == "scopes" {
			filter = append(filter, primitive.E{Key: k, Value: bson.M{"$in": v}})
		} else {
			filter = append(filter, primitive.E{Key: k, Value: v})
		}
	}

	var accounts []serviceAccount
	err := sa.db.serviceAccounts.Find(filter, &accounts, nil)
	if err != nil {
		logParams := logutils.FieldArgs(params)
		return nil, errors.WrapErrorAction(logutils.ActionFind, model.TypeServiceAccount, &logParams, err)
	}

	modelAccounts := serviceAccountListFromStorage(accounts, sa)

	return modelAccounts, nil
}

// InsertServiceAccount inserts a service account
func (sa *Adapter) InsertServiceAccount(account *model.ServiceAccount) error {
	if account == nil {
		return errors.ErrorData(logutils.StatusInvalid, model.TypeServiceAccount, nil)
	}

	storageAccount := serviceAccountToStorage(*account)

	_, err := sa.db.serviceAccounts.InsertOne(storageAccount)
	if err != nil {
		return errors.WrapErrorAction(logutils.ActionInsert, model.TypeServiceAccount, nil, err)
	}

	return nil
}

// UpdateServiceAccount updates a service account
func (sa *Adapter) UpdateServiceAccount(context TransactionContext, account *model.ServiceAccount) (*model.ServiceAccount, error) {
	if account == nil {
		return nil, errors.ErrorData(logutils.StatusInvalid, model.TypeServiceAccount, nil)
	}

	storageAccount := serviceAccountToStorage(*account)

	filter := bson.D{primitive.E{Key: "account_id", Value: storageAccount.AccountID}, primitive.E{Key: "app_id", Value: storageAccount.AppID}, primitive.E{Key: "org_id", Value: storageAccount.OrgID}}
	update := bson.D{
		primitive.E{Key: "$set", Value: bson.D{
			primitive.E{Key: "name", Value: storageAccount.Name},
			primitive.E{Key: "permissions", Value: storageAccount.Permissions},
			primitive.E{Key: "scopes", Value: storageAccount.Scopes},
			primitive.E{Key: "date_updated", Value: time.Now().UTC()},
		}},
	}
	opts := options.FindOneAndUpdateOptions{}
	opts.SetReturnDocument(options.After)
	opts.SetProjection(bson.D{bson.E{Key: "secrets", Value: 0}})

	var updated serviceAccount
	errFields := logutils.FieldArgs{"account_id": storageAccount.AccountID, "app_id": storageAccount.AppID, "org_id": storageAccount.OrgID}
	err := sa.db.serviceAccounts.FindOneAndUpdateWithContext(context, filter, update, &updated, &opts)
	if err != nil {
		return nil, errors.WrapErrorAction(logutils.ActionUpdate, model.TypeServiceAccount, &errFields, err)
	}

	modelAccount, err := serviceAccountFromStorage(updated, sa)
	if err != nil {
		return nil, errors.WrapErrorAction(logutils.ActionCast, model.TypeServiceAccount, &errFields, err)
	}

	return modelAccount, nil
}

// DeleteServiceAccount deletes a service account
func (sa *Adapter) DeleteServiceAccount(accountID string, appID string, orgID string) error {
	filter := bson.D{primitive.E{Key: "account_id", Value: accountID}, primitive.E{Key: "app_id", Value: appID}, primitive.E{Key: "org_id", Value: orgID}}

	errFields := logutils.FieldArgs{"account_id": accountID, "app_id": appID, "org_id": orgID}
	res, err := sa.db.serviceAccounts.DeleteOne(filter, nil)
	if err != nil {
		return errors.WrapErrorAction(logutils.ActionDelete, model.TypeServiceAccount, &errFields, err)
	}
	if res.DeletedCount == 0 {
		return errors.ErrorAction(logutils.ActionDelete, model.TypeServiceAccount, &errFields)
	}
	if res.DeletedCount > 1 {
		return errors.ErrorAction(logutils.ActionDelete, model.TypeServiceAccount, logutils.StringArgs("unexpected deleted count"))
	}

	return nil
}

// DeleteServiceAccounts deletes service accounts by accountID
func (sa *Adapter) DeleteServiceAccounts(accountID string) error {
	filter := bson.D{primitive.E{Key: "account_id", Value: accountID}}

	res, err := sa.db.serviceAccounts.DeleteMany(filter, nil)
	if err != nil {
		return errors.WrapErrorAction(logutils.ActionDelete, model.TypeServiceAccount, &logutils.FieldArgs{"account_id": accountID}, err)
	}
	if res.DeletedCount == 0 {
		return errors.ErrorAction(logutils.ActionDelete, model.TypeServiceAccount, &logutils.FieldArgs{"account_id": accountID})
	}

	return nil
}

// InsertServiceAccountCredential inserts a service account credential
func (sa *Adapter) InsertServiceAccountCredential(accountID string, creds *model.ServiceAccountCredential) error {
	if creds == nil {
		return errors.ErrorData(logutils.StatusInvalid, logutils.TypeArg, logutils.StringArgs("credentials"))
	}

	filter := bson.D{primitive.E{Key: "account_id", Value: accountID}}
	update := bson.D{
		primitive.E{Key: "$set", Value: bson.D{
			primitive.E{Key: "date_updated", Value: time.Now().UTC()},
		}},
		primitive.E{Key: "$push", Value: bson.D{
			primitive.E{Key: "credentials", Value: creds},
		}},
	}

	res, err := sa.db.serviceAccounts.UpdateMany(filter, update, nil)
	if err != nil {
		return errors.WrapErrorAction(logutils.ActionInsert, model.TypeServiceAccountCredential, &logutils.FieldArgs{"account_id": accountID}, err)
	}
	if res.MatchedCount == 0 {
		return errors.ErrorData(logutils.StatusMissing, model.TypeServiceAccount, &logutils.FieldArgs{"account_id": accountID})
	}
	if res.ModifiedCount == 0 {
		return errors.ErrorAction(logutils.ActionInsert, model.TypeServiceAccountCredential, logutils.StringArgs("unexpected modified count"))
	}

	return nil
}

// DeleteServiceAccountCredential deletes a service account credential
func (sa *Adapter) DeleteServiceAccountCredential(accountID string, credID string) error {
	filter := bson.D{primitive.E{Key: "account_id", Value: accountID}}
	update := bson.D{
		primitive.E{Key: "$set", Value: bson.D{
			primitive.E{Key: "date_updated", Value: time.Now().UTC()},
		}},
		primitive.E{Key: "$pull", Value: bson.D{
			primitive.E{Key: "credentials", Value: bson.M{"id": credID}},
		}},
	}

	res, err := sa.db.serviceAccounts.UpdateMany(filter, update, nil)
	if err != nil {
		return errors.WrapErrorAction(logutils.ActionDelete, model.TypeServiceAccountCredential, &logutils.FieldArgs{"account_id": accountID, "cred_id": credID}, err)
	}
	if res.MatchedCount == 0 {
		return errors.ErrorData(logutils.StatusMissing, model.TypeServiceAccount, &logutils.FieldArgs{"account_id": accountID, "cred_id": credID})
	}
	if res.ModifiedCount == 0 {
		return errors.ErrorAction(logutils.ActionDelete, model.TypeServiceAccountCredential, logutils.StringArgs("unexpected modified count"))
	}

	return nil
}

// UpdateAccountPreferences updates account preferences
func (sa *Adapter) UpdateAccountPreferences(context TransactionContext, cOrgID string, cAppID string, accountID string, preferences map[string]interface{}) error {
	//get the app org id from the cache
	appOrg, err := sa.getCachedApplicationOrganization(cAppID, cOrgID)
	if err != nil {
		return err
	}
	if appOrg == nil {
		return errors.Newf("no app org found - update preferences")
	}

	filter := bson.M{
		"_id": accountID,
		"org_apps_memberships": bson.M{
			"$elemMatch": bson.M{
				"app_org_id": appOrg.ID,
			},
		},
	}

	update := bson.M{
		"$set": bson.M{
			"org_apps_memberships.$.preferences": preferences,
			"date_updated":                       time.Now().UTC(),
		},
	}

	res, err := sa.db.tenantsAccounts.UpdateOneWithContext(context, filter, update, nil)
	if err != nil {
		return errors.WrapErrorAction(logutils.ActionUpdate, model.TypeAccountPreferences, nil, err)
	}
	if res.ModifiedCount != 1 {
		return errors.ErrorAction(logutils.ActionUpdate, model.TypeAccountPreferences, &logutils.FieldArgs{"unexpected modified count": res.ModifiedCount})
	}

	return nil
}

// UpdateAccountSecrets updates account secrets
func (sa *Adapter) UpdateAccountSecrets(context TransactionContext, accountID string, secrets map[string]interface{}) error {
	filter := bson.D{primitive.E{Key: "_id", Value: accountID}}
	update := bson.D{
		primitive.E{Key: "$set", Value: bson.D{
			primitive.E{Key: "secrets", Value: secrets},
			primitive.E{Key: "date_updated", Value: time.Now().UTC()},
		}},
	}

	res, err := sa.db.accounts.UpdateOne(filter, update, nil)
	if err != nil {
		return errors.WrapErrorAction(logutils.ActionUpdate, model.TypeAccountSecrets, nil, err)
	}
	if res.ModifiedCount != 1 {
		return errors.ErrorAction(logutils.ActionUpdate, model.TypeAccountSecrets, &logutils.FieldArgs{"id": accountID, "modified": res.ModifiedCount, "expected": 1})
	}

	return nil
}

// UpdateAccountSystemConfigs updates account system configs
func (sa *Adapter) UpdateAccountSystemConfigs(context TransactionContext, accountID string, configs map[string]interface{}) error {
	filter := bson.D{primitive.E{Key: "_id", Value: accountID}}
	update := bson.D{
		primitive.E{Key: "$set", Value: bson.D{
			primitive.E{Key: "system_configs", Value: configs},
			primitive.E{Key: "date_updated", Value: time.Now().UTC()},
		}},
	}

	res, err := sa.db.tenantsAccounts.UpdateOne(filter, update, nil)
	if err != nil {
		return errors.WrapErrorAction(logutils.ActionUpdate, model.TypeAccountSystemConfigs, nil, err)
	}
	if res.ModifiedCount != 1 {
		return errors.ErrorAction(logutils.ActionUpdate, model.TypeAccountSystemConfigs, &logutils.FieldArgs{"unexpected modified count": res.ModifiedCount})
	}

	return nil
}

// InsertAccountPermissions inserts account permissions
func (sa *Adapter) InsertAccountPermissions(context TransactionContext, accountID string, appOrgID string, permissions []model.Permission) error {
	filter := bson.D{
		primitive.E{Key: "_id", Value: accountID},
		primitive.E{Key: "org_apps_memberships.app_org_id", Value: appOrgID},
	}
	update := bson.D{
		primitive.E{Key: "$push", Value: bson.D{
			primitive.E{Key: "org_apps_memberships.$.permissions", Value: bson.M{"$each": permissions}},
		}},
		primitive.E{Key: "$set", Value: bson.D{
			primitive.E{Key: "date_updated", Value: time.Now().UTC()},
		}},
	}

	res, err := sa.db.tenantsAccounts.UpdateOneWithContext(context, filter, update, nil)
	if err != nil {
		return errors.WrapErrorAction(logutils.ActionUpdate, model.TypeAccount, &logutils.FieldArgs{"id": accountID}, err)
	}
	if res.ModifiedCount != 1 {
		return errors.ErrorAction(logutils.ActionUpdate, model.TypeAccount, &logutils.FieldArgs{"id": accountID, "modified": res.ModifiedCount, "expected": 1})
	}

	return nil
}

// UpdateAccountPermissions updates account permissions
func (sa *Adapter) UpdateAccountPermissions(context TransactionContext, accountID string, appOrgID string, permissions []model.Permission) error {
	filter := bson.D{
		primitive.E{Key: "_id", Value: accountID},
		primitive.E{Key: "org_apps_memberships.app_org_id", Value: appOrgID},
	}

	update := bson.D{
		primitive.E{Key: "$set", Value: bson.D{
			primitive.E{Key: "org_apps_memberships.$.permissions", Value: permissions},
			primitive.E{Key: "date_updated", Value: time.Now().UTC()},
		}},
	}

	res, err := sa.db.tenantsAccounts.UpdateOneWithContext(context, filter, update, nil)
	if err != nil {
		return errors.WrapErrorAction(logutils.ActionUpdate, model.TypeAccount, nil, err)
	}
	if res.ModifiedCount != 1 {
		return errors.ErrorAction(logutils.ActionUpdate, model.TypeAccount, &logutils.FieldArgs{"unexpected modified count": res.ModifiedCount})
	}

	return nil
}

// DeleteAccountPermissions deletes permissions from an account
func (sa *Adapter) DeleteAccountPermissions(context TransactionContext, accountID string, appOrgID string, permissionNames []string) error {
	//filter
	filter := bson.D{
		primitive.E{Key: "_id", Value: accountID},
		primitive.E{Key: "org_apps_memberships.app_org_id", Value: appOrgID},
	}

	//update
	update := bson.D{
		primitive.E{Key: "$pull", Value: bson.D{
			primitive.E{Key: "org_apps_memberships.$.permissions", Value: bson.M{"name": bson.M{"$in": permissionNames}}},
		}},
		primitive.E{Key: "$set", Value: bson.D{
			primitive.E{Key: "date_updated", Value: time.Now().UTC()},
		}},
	}

	res, err := sa.db.tenantsAccounts.UpdateOneWithContext(context, filter, update, nil)
	if err != nil {
		return errors.WrapErrorAction(logutils.ActionUpdate, model.TypeAccount, &logutils.FieldArgs{"id": accountID}, err)
	}
	if res.ModifiedCount != 1 {
		return errors.ErrorAction(logutils.ActionUpdate, model.TypeAccount, &logutils.FieldArgs{"id": accountID, "modified": res.ModifiedCount, "expected": 1})
	}
	return nil
}

// UpdateAccountUsername updates an account's username
func (sa *Adapter) UpdateAccountUsername(context TransactionContext, accountID string, username string) error {
	filter := bson.D{primitive.E{Key: "_id", Value: accountID}}
	update := bson.D{
		primitive.E{Key: "$set", Value: bson.D{
			primitive.E{Key: "identifiers.$[id].identifier", Value: username},
			primitive.E{Key: "date_updated", Value: time.Now().UTC()},
		}},
	}

<<<<<<< HEAD
	opts := options.UpdateOptions{}
	arrayFilters := []interface{}{bson.M{"id.code": "username"}}
	opts.SetArrayFilters(options.ArrayFilters{Filters: arrayFilters})
	res, err := sa.db.accounts.UpdateOneWithContext(context, filter, update, &opts)
=======
	res, err := sa.db.tenantsAccounts.UpdateOneWithContext(context, filter, update, nil)
>>>>>>> 3c192185
	if err != nil {
		return errors.WrapErrorAction(logutils.ActionUpdate, model.TypeAccount, &logutils.FieldArgs{"id": accountID}, err)
	}
	if res.ModifiedCount != 1 {
		return errors.ErrorAction(logutils.ActionUpdate, model.TypeAccount, &logutils.FieldArgs{"id": accountID, "modified": res.ModifiedCount, "expected": 1})
	}

	return nil
}

// UpdateAccountVerified updates an account's verified status
func (sa *Adapter) UpdateAccountVerified(context TransactionContext, accountID string, appID string, orgID string, verified bool) error {
	appOrg, err := sa.FindApplicationOrganization(appID, orgID)
	if err != nil || appOrg == nil {
		return errors.WrapErrorAction(logutils.ActionFind, model.TypeApplicationOrganization, &logutils.FieldArgs{"app_id": appID, "org_id": orgID}, err)
	}

	filter := bson.M{"_id": accountID, "org_apps_memberships.app_org_id": appOrg.ID}
	update := bson.D{
		primitive.E{Key: "$set", Value: bson.D{
			primitive.E{Key: "verified", Value: verified},
			primitive.E{Key: "date_updated", Value: time.Now().UTC()},
		}},
	}

	res, err := sa.db.tenantsAccounts.UpdateOneWithContext(context, filter, update, nil)
	if err != nil {
		return errors.WrapErrorAction(logutils.ActionUpdate, model.TypeAccount, &logutils.FieldArgs{"id": accountID, "app_id": appID, "org_id": orgID}, err)
	}
	if res.ModifiedCount != 1 {
		return errors.ErrorAction(logutils.ActionUpdate, model.TypeAccount, &logutils.FieldArgs{"id": accountID, "modified": res.ModifiedCount, "expected": 1})
	}

	return nil
}

// InsertAccountRoles inserts account roles
func (sa *Adapter) InsertAccountRoles(context TransactionContext, accountID string, appOrgID string, roles []model.AccountRole) error {
	stgRoles := accountRolesToStorage(roles)

	//appID included in search to prevent accidentally assigning permissions to account from different application
	filter := bson.D{
		primitive.E{Key: "_id", Value: accountID},
		primitive.E{Key: "org_apps_memberships.app_org_id", Value: appOrgID},
	}
	update := bson.D{
		primitive.E{Key: "$push", Value: bson.D{
			primitive.E{Key: "org_apps_memberships.$.roles", Value: bson.M{"$each": stgRoles}},
		}},
		primitive.E{Key: "$set", Value: bson.D{
			primitive.E{Key: "date_updated", Value: time.Now().UTC()},
		}},
	}

	res, err := sa.db.tenantsAccounts.UpdateOneWithContext(context, filter, update, nil)
	if err != nil {
		return errors.WrapErrorAction(logutils.ActionUpdate, model.TypeAccount, &logutils.FieldArgs{"id": accountID}, err)
	}
	if res.ModifiedCount != 1 {
		return errors.ErrorAction(logutils.ActionUpdate, model.TypeAccount, &logutils.FieldArgs{"id": accountID, "modified": res.ModifiedCount, "expected": 1})
	}

	return nil
}

// InsertAccountGroups inserts account groups
func (sa *Adapter) InsertAccountGroups(context TransactionContext, accountID string, appOrgID string, groups []model.AccountGroup) error {
	stgGroups := accountGroupsToStorage(groups)

	//appID included in search to prevent accidentally assigning permissions to account from different application
	filter := bson.D{
		primitive.E{Key: "_id", Value: accountID},
		primitive.E{Key: "org_apps_memberships.app_org_id", Value: appOrgID},
	}
	update := bson.D{
		primitive.E{Key: "$push", Value: bson.D{
			primitive.E{Key: "org_apps_memberships.$.groups", Value: bson.M{"$each": stgGroups}},
		}},
		primitive.E{Key: "$set", Value: bson.D{
			primitive.E{Key: "date_updated", Value: time.Now().UTC()},
		}},
	}

	res, err := sa.db.tenantsAccounts.UpdateOneWithContext(context, filter, update, nil)
	if err != nil {
		return errors.WrapErrorAction(logutils.ActionUpdate, model.TypeAccount, &logutils.FieldArgs{"_id": accountID, "app_org_id": appOrgID}, err)
	}
	if res.ModifiedCount != 1 {
		return errors.ErrorAction(logutils.ActionUpdate, model.TypeAccount, &logutils.FieldArgs{"unexpected modified count": res.ModifiedCount})
	}

	return nil
}

// InsertAccountsGroup inserts accounts into a group
func (sa *Adapter) InsertAccountsGroup(context TransactionContext, appOrgID string, group model.AccountGroup, accountIDs []string) error {
	if len(accountIDs) == 0 {
		return nil
	}

	//prepare filter
	filter := bson.D{
		primitive.E{Key: "_id", Value: bson.M{"$in": accountIDs}},
		primitive.E{Key: "org_apps_memberships.app_org_id", Value: appOrgID},
	}

	//update
	storageGroup := accountGroupToStorage(group)
	update := bson.D{
		primitive.E{Key: "$push", Value: bson.D{
			primitive.E{Key: "org_apps_memberships.$.groups", Value: storageGroup},
		}},
		primitive.E{Key: "$set", Value: bson.D{
			primitive.E{Key: "date_updated", Value: time.Now().UTC()},
		}},
	}

	res, err := sa.db.tenantsAccounts.UpdateManyWithContext(context, filter, update, nil)
	if err != nil {
		return errors.WrapErrorAction(logutils.ActionUpdate, model.TypeAccount, nil, err)
	}
	sa.logger.Infof("modified %d accounts with added group", res.ModifiedCount)
	return nil
}

// RemoveAccountsGroup removes accounts from a group
func (sa *Adapter) RemoveAccountsGroup(context TransactionContext, appOrgID string, groupID string, accountIDs []string) error {
	if len(accountIDs) == 0 {
		return nil
	}

	filter := bson.D{
		primitive.E{Key: "_id", Value: bson.M{"$in": accountIDs}},
		primitive.E{Key: "org_apps_memberships.app_org_id", Value: appOrgID},
	}

	update := bson.D{
		primitive.E{Key: "$pull", Value: bson.D{
			primitive.E{Key: "org_apps_memberships.$.groups", Value: bson.M{"group._id": groupID}},
		}},
		primitive.E{Key: "$set", Value: bson.D{
			primitive.E{Key: "date_updated", Value: time.Now().UTC()},
		}},
	}

	res, err := sa.db.tenantsAccounts.UpdateManyWithContext(context, filter, update, nil)
	if err != nil {
		return errors.WrapErrorAction(logutils.ActionUpdate, model.TypeAccount, &logutils.FieldArgs{"group_id": groupID}, err)
	}
	if res.ModifiedCount != res.MatchedCount {
		return errors.ErrorAction(logutils.ActionUpdate, model.TypeAccount, &logutils.FieldArgs{"group_id": groupID, "modified": res.ModifiedCount, "expected": res.MatchedCount})
	}

	sa.logger.Infof("modified %d accounts with removed group", res.ModifiedCount)
	return nil
}

// UpdateAccountRoles updates the account roles
func (sa *Adapter) UpdateAccountRoles(context TransactionContext, accountID string, appOrgID string, roles []model.AccountRole) error {
	stgRoles := accountRolesToStorage(roles)

	filter := bson.D{
		primitive.E{Key: "_id", Value: accountID},
		primitive.E{Key: "org_apps_memberships.app_org_id", Value: appOrgID},
	}

	update := bson.D{
		primitive.E{Key: "$set", Value: bson.D{
			primitive.E{Key: "org_apps_memberships.$.roles", Value: stgRoles},
			primitive.E{Key: "date_updated", Value: time.Now().UTC()},
		}},
	}

	res, err := sa.db.tenantsAccounts.UpdateOneWithContext(context, filter, update, nil)
	if err != nil {
		return errors.WrapErrorAction(logutils.ActionUpdate, model.TypeAccount, nil, err)
	}
	if res.ModifiedCount != 1 {
		return errors.ErrorAction(logutils.ActionUpdate, model.TypeAccount, &logutils.FieldArgs{"unexpected modified count": res.ModifiedCount})
	}

	return nil
}

// DeleteAccountRoles deletes account roles
func (sa *Adapter) DeleteAccountRoles(context TransactionContext, accountID string, appOrgID string, roleIDs []string) error {
	//filter
	filter := bson.D{
		primitive.E{Key: "_id", Value: accountID},
		primitive.E{Key: "org_apps_memberships.app_org_id", Value: appOrgID},
	}

	//update
	update := bson.D{
		primitive.E{Key: "$pull", Value: bson.D{
			primitive.E{Key: "org_apps_memberships.$.roles", Value: bson.M{"role._id": bson.M{"$in": roleIDs}}},
		}},
		primitive.E{Key: "$set", Value: bson.D{
			primitive.E{Key: "date_updated", Value: time.Now().UTC()},
		}},
	}

	res, err := sa.db.tenantsAccounts.UpdateOneWithContext(context, filter, update, nil)
	if err != nil {
		return errors.WrapErrorAction(logutils.ActionUpdate, model.TypeAccount, &logutils.FieldArgs{"id": accountID}, err)
	}
	if res.ModifiedCount != 1 {
		return errors.ErrorAction(logutils.ActionUpdate, model.TypeAccount, &logutils.FieldArgs{"id": accountID, "modified": res.ModifiedCount, "expected": 1})
	}
	return nil
}

// DeleteOrgAppsMemberships deletes org apps memberships from the account
func (sa *Adapter) DeleteOrgAppsMemberships(context TransactionContext, accountID string, membershipsIDs []string) error {
	//filter
	filter := bson.D{
		primitive.E{Key: "_id", Value: accountID},
	}

	// update
	update := bson.D{
		primitive.E{Key: "$pull", Value: bson.D{
			primitive.E{Key: "org_apps_memberships", Value: bson.M{"id": bson.M{"$in": membershipsIDs}}},
		}},
		primitive.E{Key: "$set", Value: bson.D{
			primitive.E{Key: "date_updated", Value: time.Now().UTC()},
		}},
	}
	res, err := sa.db.tenantsAccounts.UpdateOneWithContext(context, filter, update, nil)
	if err != nil {
		return errors.WrapErrorAction(logutils.ActionUpdate, model.TypeAccount, &logutils.FieldArgs{"_id": accountID}, err)
	}
	if res.ModifiedCount != 1 {
		return errors.ErrorAction(logutils.ActionUpdate, model.TypeAccount, &logutils.FieldArgs{"_id": accountID, "modified": res.ModifiedCount, "expected": 1})
	}
	return nil
}

// UpdateAccountGroups updates the account groups
func (sa *Adapter) UpdateAccountGroups(context TransactionContext, accountID string, appOrgID string, groups []model.AccountGroup) error {
	stgGroups := accountGroupsToStorage(groups)

	filter := bson.D{
		primitive.E{Key: "_id", Value: accountID},
		primitive.E{Key: "org_apps_memberships.app_org_id", Value: appOrgID}}

	update := bson.D{
		primitive.E{Key: "$set", Value: bson.D{
			primitive.E{Key: "org_apps_memberships.$.groups", Value: stgGroups},
			primitive.E{Key: "date_updated", Value: time.Now().UTC()},
		}},
	}

	res, err := sa.db.tenantsAccounts.UpdateOneWithContext(context, filter, update, nil)
	if err != nil {
		return errors.WrapErrorAction(logutils.ActionUpdate, model.TypeAccount, &logutils.FieldArgs{"id": accountID}, err)
	}
	if res.ModifiedCount != 1 {
		return errors.ErrorAction(logutils.ActionUpdate, model.TypeAccount, &logutils.FieldArgs{"unexpected modified count": res.ModifiedCount})
	}

	return nil
}

// UpdateAccountScopes updates account scopes
func (sa *Adapter) UpdateAccountScopes(context TransactionContext, accountID string, scopes []string) error {
	filter := bson.D{primitive.E{Key: "_id", Value: accountID}}
	update := bson.D{
		primitive.E{Key: "$set", Value: bson.D{
			primitive.E{Key: "scopes", Value: scopes},
			primitive.E{Key: "date_updated", Value: time.Now().UTC()},
		}},
	}

	res, err := sa.db.tenantsAccounts.UpdateOneWithContext(context, filter, update, nil)
	if err != nil {
		return errors.WrapErrorAction(logutils.ActionUpdate, model.TypeAccount, nil, err)
	}
	if res.ModifiedCount != 1 {
		return errors.ErrorAction(logutils.ActionUpdate, model.TypeAccount, &logutils.FieldArgs{"unexpected modified count": res.ModifiedCount})
	}

	return nil
}

// InsertAccountAuthType inserts am account auth type
func (sa *Adapter) InsertAccountAuthType(context TransactionContext, item model.AccountAuthType) error {
	storageItem := accountAuthTypeToStorage(item)

	//3. first find the account record
	filter := bson.M{"_id": item.Account.ID}
	update := bson.D{
		primitive.E{Key: "$push", Value: bson.D{
			primitive.E{Key: "auth_types", Value: storageItem},
		}},
		primitive.E{Key: "$set", Value: bson.D{
			primitive.E{Key: "date_updated", Value: time.Now().UTC()},
		}},
	}

<<<<<<< HEAD
	res, err := sa.db.accounts.UpdateOneWithContext(context, filter, update, nil)
=======
	res, err := sa.db.tenantsAccounts.UpdateOne(filter, update, nil)
>>>>>>> 3c192185
	if err != nil {
		return errors.WrapErrorAction(logutils.ActionInsert, model.TypeAccountAuthType, nil, err)
	}
	if res.ModifiedCount != 1 {
		return errors.ErrorAction(logutils.ActionUpdate, model.TypeAccount, &logutils.FieldArgs{"modified": res.ModifiedCount, "expected": 1})
	}

	return nil
}

<<<<<<< HEAD
// UpdateAccountAuthType updates an account with the provided account auth type
func (sa *Adapter) UpdateAccountAuthType(context TransactionContext, item model.AccountAuthType) error {
	storageItem := accountAuthTypeToStorage(item)
	now := time.Now().UTC()
	storageItem.DateUpdated = &now

	filter := bson.M{"_id": item.Account.ID, "auth_types.id": item.ID}
	update := bson.D{
		primitive.E{Key: "$set", Value: bson.D{
			primitive.E{Key: "auth_types.$", Value: storageItem},
			primitive.E{Key: "date_updated", Value: now},
		}},
	}
=======
// UpdateAccountAuthType updates account auth type
func (sa *Adapter) UpdateAccountAuthType(item model.AccountAuthType) error {
	// transaction
	err := sa.db.dbClient.UseSession(context.Background(), func(sessionContext mongo.SessionContext) error {
		err := sessionContext.StartTransaction()
		if err != nil {
			sa.abortTransaction(sessionContext)
			return errors.WrapErrorAction(logutils.ActionStart, logutils.TypeTransaction, nil, err)
		}

		//1. set time updated to the item
		now := time.Now()
		item.DateUpdated = &now

		//2 convert to storage item
		storageItem := accountAuthTypeToStorage(item)

		//3. first find the account record
		findFilter := bson.M{"auth_types.id": item.ID}
		var accounts []tenantAccount
		err = sa.db.tenantsAccounts.FindWithContext(sessionContext, findFilter, &accounts, nil)
		if err != nil {
			sa.abortTransaction(sessionContext)
			return errors.WrapErrorAction(logutils.ActionFind, model.TypeUserAuth, &logutils.FieldArgs{"account auth type id": item.ID}, err)
		}
		if len(accounts) == 0 {
			sa.abortTransaction(sessionContext)
			return errors.ErrorAction(logutils.ActionFind, "for some reasons account is nil for account auth type", &logutils.FieldArgs{"acccount auth type id": item.ID})
		}
		account := accounts[0]

		//4. update the account auth type in the account record
		accountAuthTypes := account.AuthTypes
		newAccountAuthTypes := make([]accountAuthType, len(accountAuthTypes))
		for j, aAuthType := range accountAuthTypes {
			if aAuthType.ID == storageItem.ID {
				newAccountAuthTypes[j] = storageItem
			} else {
				newAccountAuthTypes[j] = aAuthType
			}
		}
		account.AuthTypes = newAccountAuthTypes

		//4. update the account record
		replaceFilter := bson.M{"_id": account.ID}
		err = sa.db.tenantsAccounts.ReplaceOneWithContext(sessionContext, replaceFilter, account, nil)
		if err != nil {
			sa.abortTransaction(sessionContext)
			return errors.WrapErrorAction(logutils.ActionReplace, model.TypeAccount, nil, err)
		}
>>>>>>> 3c192185

	res, err := sa.db.accounts.UpdateOneWithContext(context, filter, update, nil)
	if err != nil {
		return errors.WrapErrorAction(logutils.ActionUpdate, model.TypeAccountAuthType, nil, err)
	}
	if res.ModifiedCount != 1 {
		return errors.ErrorAction(logutils.ActionUpdate, model.TypeAccount, &logutils.FieldArgs{"modified": res.ModifiedCount, "expected": 1})
	}

	return nil
}

// DeleteAccountAuthType deletes an account auth type
func (sa *Adapter) DeleteAccountAuthType(context TransactionContext, item model.AccountAuthType) error {
	filter := bson.M{"_id": item.Account.ID}
	update := bson.D{
		primitive.E{Key: "$pull", Value: bson.D{
			primitive.E{Key: "auth_types", Value: bson.M{"id": item.ID, "auth_type_code": item.SupportedAuthType.AuthType.Code}},
		}},
		primitive.E{Key: "$set", Value: bson.D{
			primitive.E{Key: "date_updated", Value: time.Now().UTC()},
		}},
	}

	res, err := sa.db.tenantsAccounts.UpdateOneWithContext(context, filter, update, nil)
	if err != nil {
		return errors.WrapErrorAction(logutils.ActionDelete, model.TypeAccountAuthType, nil, err)
	}
	if res.ModifiedCount != 1 {
		return errors.ErrorAction(logutils.ActionUpdate, model.TypeAccount, &logutils.FieldArgs{"unexpected modified count": res.ModifiedCount})
	}

	return nil
}

// InsertAccountIdentifier inserts am account auth type
func (sa *Adapter) InsertAccountIdentifier(context TransactionContext, item model.AccountIdentifier) error {
	storageItem := accountIdentifierToStorage(item)

	//3. first find the account record
	filter := bson.M{"_id": item.Account.ID}
	update := bson.D{
		primitive.E{Key: "$push", Value: bson.D{
			primitive.E{Key: "identifiers", Value: storageItem},
		}},
		primitive.E{Key: "$set", Value: bson.D{
			primitive.E{Key: "date_updated", Value: time.Now().UTC()},
		}},
	}

<<<<<<< HEAD
	res, err := sa.db.accounts.UpdateOneWithContext(context, filter, update, nil)
=======
	res, err := sa.db.tenantsAccounts.UpdateOne(filter, update, nil)
>>>>>>> 3c192185
	if err != nil {
		return errors.WrapErrorAction(logutils.ActionInsert, model.TypeAccountIdentifier, nil, err)
	}
	if res.ModifiedCount != 1 {
		return errors.ErrorAction(logutils.ActionUpdate, model.TypeAccount, &logutils.FieldArgs{"unexpected modified count": res.ModifiedCount})
	}

	return nil
}

// UpdateAccountIdentifier updates an account with the given account identifier
func (sa *Adapter) UpdateAccountIdentifier(context TransactionContext, item model.AccountIdentifier) error {
	storageItem := accountIdentifierToStorage(item)
	now := time.Now().UTC()
	storageItem.DateUpdated = &now

	filter := bson.M{"_id": item.Account.ID, "identifiers.id": item.ID}
	update := bson.D{
		primitive.E{Key: "$set", Value: bson.D{
			primitive.E{Key: "identifiers.$", Value: storageItem},
			primitive.E{Key: "date_updated", Value: now},
		}},
	}

	res, err := sa.db.accounts.UpdateOneWithContext(context, filter, update, nil)
	if err != nil {
		return errors.WrapErrorAction(logutils.ActionUpdate, model.TypeAccountIdentifier, nil, err)
	}
	if res.ModifiedCount != 1 {
		return errors.ErrorAction(logutils.ActionUpdate, model.TypeAccount, &logutils.FieldArgs{"modified": res.ModifiedCount, "expected": 1})
	}

	return nil
}

// UpdateAccountIdentifiers updates an account with the given list of account identifiers
func (sa *Adapter) UpdateAccountIdentifiers(context TransactionContext, accountID string, items []model.AccountIdentifier) error {
	if len(items) == 0 {
		return nil
	}

	storageItems := accountIdentifiersToStorage(items)

	filter := bson.M{"_id": accountID}
	update := bson.D{
		primitive.E{Key: "$set", Value: bson.D{
			primitive.E{Key: "identifiers", Value: storageItems},
			primitive.E{Key: "date_updated", Value: time.Now().UTC()},
		}},
	}

	res, err := sa.db.accounts.UpdateOneWithContext(context, filter, update, nil)
	if err != nil {
		return errors.WrapErrorAction(logutils.ActionUpdate, model.TypeAccountIdentifier, nil, err)
	}
	if res.ModifiedCount != 1 {
		return errors.ErrorAction(logutils.ActionUpdate, model.TypeAccount, &logutils.FieldArgs{"modified": res.ModifiedCount, "expected": 1})
	}

	return nil
}

// DeleteAccountIdentifier deletes the given account identifier from an account
func (sa *Adapter) DeleteAccountIdentifier(context TransactionContext, item model.AccountIdentifier) error {
	filter := bson.M{"_id": item.Account.ID}
	update := bson.D{
		primitive.E{Key: "$pull", Value: bson.D{
			primitive.E{Key: "identifiers", Value: bson.M{"id": item.ID, "code": item.Code}},
		}},
		primitive.E{Key: "$set", Value: bson.D{
			primitive.E{Key: "date_updated", Value: time.Now().UTC()},
		}},
	}

	res, err := sa.db.accounts.UpdateOneWithContext(context, filter, update, nil)
	if err != nil {
		return errors.WrapErrorAction(logutils.ActionDelete, model.TypeAccountIdentifier, nil, err)
	}
	if res.ModifiedCount != 1 {
		return errors.ErrorAction(logutils.ActionUpdate, model.TypeAccount, &logutils.FieldArgs{"modified": res.ModifiedCount, "expected": 1})
	}

	return nil
}

// DeleteExternalAccountIdentifiers deletes account identifiers with an account auth type ID matching the given account auth type
func (sa *Adapter) DeleteExternalAccountIdentifiers(context TransactionContext, aat model.AccountAuthType) error {
	filter := bson.M{"_id": aat.Account.ID}
	update := bson.D{
		primitive.E{Key: "$pull", Value: bson.D{
			primitive.E{Key: "identifiers", Value: bson.M{"account_auth_type_id": aat.ID}},
		}},
		primitive.E{Key: "$set", Value: bson.D{
			primitive.E{Key: "date_updated", Value: time.Now().UTC()},
		}},
	}

	res, err := sa.db.accounts.UpdateOne(filter, update, nil)
	if err != nil {
		return errors.WrapErrorAction(logutils.ActionDelete, model.TypeAccountIdentifier, nil, err)
	}
	if res.ModifiedCount != 1 {
		return errors.ErrorAction(logutils.ActionUpdate, model.TypeAccount, &logutils.FieldArgs{"modified": res.ModifiedCount, "expected": 1})
	}

	return nil
}

// CountAccountsByRoleID counts how many accounts there are with the passed role id
func (sa *Adapter) CountAccountsByRoleID(roleID string) (*int64, error) {
	filter := bson.D{primitive.E{Key: "org_apps_memberships.roles.role._id", Value: roleID}}

	count, err := sa.db.tenantsAccounts.CountDocuments(filter)
	if err != nil {
		return nil, errors.WrapErrorAction(logutils.ActionCount, model.TypeAccount, &logutils.FieldArgs{"roles._id": roleID}, err)
	}
	return &count, nil
}

// CountAccountsByGroupID counts how many accounts there are with the passed group id
func (sa *Adapter) CountAccountsByGroupID(groupID string) (*int64, error) {
	filter := bson.D{primitive.E{Key: "org_apps_memberships.groups.group._id", Value: groupID}}

	count, err := sa.db.tenantsAccounts.CountDocuments(filter)
	if err != nil {
		return nil, errors.WrapErrorAction(logutils.ActionCount, model.TypeAccount, &logutils.FieldArgs{"groups._id": groupID}, err)
	}
	return &count, nil
}

// FindCredential finds a credential by ID
func (sa *Adapter) FindCredential(context TransactionContext, ID string) (*model.Credential, error) {
	filter := bson.D{primitive.E{Key: "_id", Value: ID}}

	var creds credential
	err := sa.db.credentials.FindOneWithContext(context, filter, &creds, nil)
	if err != nil {
		if err.Error() == mongo.ErrNoDocuments.Error() {
			return nil, nil
		}
		return nil, errors.WrapErrorAction(logutils.ActionFind, model.TypeCredential, &logutils.FieldArgs{"_id": ID}, err)
	}

	modelCreds := credentialFromStorage(creds)
	return &modelCreds, nil
}

// FindCredentials finds a list of credentials by a list of IDs
func (sa *Adapter) FindCredentials(context TransactionContext, ids []string) ([]model.Credential, error) {
	filter := bson.D{primitive.E{Key: "_id", Value: bson.M{"$in": ids}}}

	var creds []credential
	err := sa.db.credentials.FindWithContext(context, filter, &creds, nil)
	if err != nil {
		return nil, errors.WrapErrorAction(logutils.ActionFind, model.TypeCredential, &logutils.FieldArgs{"ids": ids}, err)
	}

	return credentialsFromStorage(creds), nil
}

// InsertCredential inserts a set of credential
func (sa *Adapter) InsertCredential(context TransactionContext, creds *model.Credential) error {
	if creds == nil {
		return errors.ErrorData(logutils.StatusInvalid, logutils.TypeArg, logutils.StringArgs(model.TypeCredential))
	}

	if creds.AuthType.ID == "" {
		authType, err := sa.getCachedAuthType(creds.AuthType.Code)
		if err != nil {
			return errors.WrapErrorAction(logutils.ActionLoadCache, model.TypeAuthType, &logutils.FieldArgs{"code": creds.AuthType.Code}, err)
		}
		if authType == nil {
			return errors.ErrorData(logutils.StatusMissing, model.TypeAuthType, &logutils.FieldArgs{"code": creds.AuthType.Code})
		}
		creds.AuthType = *authType
	}
	storageCreds := credentialToStorage(*creds)

	_, err := sa.db.credentials.InsertOneWithContext(context, storageCreds)
	if err != nil {
		return errors.WrapErrorAction(logutils.ActionInsert, model.TypeCredential, nil, err)
	}

	return nil
}

// UpdateCredential updates a set of credentials
func (sa *Adapter) UpdateCredential(context TransactionContext, creds *model.Credential) error {
	if creds == nil {
		return errors.ErrorData(logutils.StatusInvalid, logutils.TypeArg, logutils.StringArgs(model.TypeCredential))
	}

	storageCreds := credentialToStorage(*creds)

	filter := bson.D{primitive.E{Key: "_id", Value: storageCreds.ID}}
	err := sa.db.credentials.ReplaceOneWithContext(context, filter, storageCreds, nil)
	if err != nil {
		return errors.WrapErrorAction(logutils.ActionUpdate, model.TypeCredential, &logutils.FieldArgs{"_id": storageCreds.ID}, err)
	}

	return nil
}

// UpdateCredentialValue updates the value in credentials collection
func (sa *Adapter) UpdateCredentialValue(context TransactionContext, ID string, value map[string]interface{}) error {
	filter := bson.D{primitive.E{Key: "_id", Value: ID}}
	update := bson.D{
		primitive.E{Key: "$set", Value: bson.D{
			primitive.E{Key: "value", Value: value},
			primitive.E{Key: "date_updated", Value: time.Now().UTC()},
		}},
	}

	res, err := sa.db.credentials.UpdateOneWithContext(context, filter, update, nil)
	if err != nil {
		return errors.WrapErrorAction(logutils.ActionUpdate, model.TypeCredential, nil, err)
	}
	if res.ModifiedCount != 1 {
		return errors.ErrorAction(logutils.ActionUpdate, model.TypeCredential, &logutils.FieldArgs{"unexpected modified count": res.ModifiedCount})
	}

	return nil
}

// DeleteCredential deletes a credential
func (sa *Adapter) DeleteCredential(context TransactionContext, ID string) error {
	filter := bson.D{primitive.E{Key: "_id", Value: ID}}

	res, err := sa.db.credentials.DeleteOneWithContext(context, filter, nil)
	if err != nil {
		return errors.WrapErrorAction(logutils.ActionDelete, model.TypeCredential, &logutils.FieldArgs{"_id": ID}, err)
	}
	if res.DeletedCount != 1 {
		return errors.ErrorAction(logutils.ActionDelete, model.TypeCredential, &logutils.FieldArgs{"unexpected deleted count": res.DeletedCount})
	}

	return nil
}

// FindMFAType finds one MFA type for an account
func (sa *Adapter) FindMFAType(context TransactionContext, accountID string, identifier string, mfaType string) (*model.MFAType, error) {
	filter := bson.D{
		primitive.E{Key: "_id", Value: accountID},
		primitive.E{Key: "mfa_types.type", Value: mfaType},
		primitive.E{Key: "mfa_types.params.identifier", Value: identifier},
	}

	var account tenantAccount
	err := sa.db.tenantsAccounts.FindOneWithContext(context, filter, &account, nil)
	if err != nil {
		return nil, errors.WrapErrorAction(logutils.ActionFind, model.TypeAccount, nil, err)
	}

	mfaList := mfaTypesFromStorage(account.MFATypes)
	for _, mfa := range mfaList {
		if mfa.Type == mfaType && mfa.Params != nil && mfa.Params["identifier"] == identifier {
			return &mfa, nil
		}
	}

	return nil, errors.ErrorData(logutils.StatusMissing, model.TypeMFAType, nil)
}

// FindMFATypes finds all MFA types for an account
func (sa *Adapter) FindMFATypes(accountID string) ([]model.MFAType, error) {
	filter := bson.D{primitive.E{Key: "_id", Value: accountID}}

	var account tenantAccount
	err := sa.db.tenantsAccounts.FindOne(filter, &account, nil)
	if err != nil {
		return nil, errors.WrapErrorAction(logutils.ActionFind, model.TypeAccount, nil, err)
	}

	return mfaTypesFromStorage(account.MFATypes), nil
}

// InsertMFAType inserts a MFA type
func (sa *Adapter) InsertMFAType(context TransactionContext, mfa *model.MFAType, accountID string) error {
	if mfa == nil {
		return errors.ErrorData(logutils.StatusMissing, model.TypeMFAType, nil)
	}
	if mfa.Params == nil || mfa.Params["identifier"] == nil {
		return errors.ErrorData(logutils.StatusMissing, "mfa identifier", nil)
	}

	storageMfa := mfaTypeToStorage(mfa)

	filter := bson.D{
		primitive.E{Key: "_id", Value: accountID},
		primitive.E{Key: "mfa_types.params.identifier", Value: bson.M{"$ne": mfa.Params["identifier"]}},
	}
	update := bson.D{
		primitive.E{Key: "$push", Value: bson.D{
			primitive.E{Key: "mfa_types", Value: storageMfa},
		}},
		primitive.E{Key: "$set", Value: bson.D{
			primitive.E{Key: "date_updated", Value: time.Now().UTC()},
		}},
	}

	res, err := sa.db.tenantsAccounts.UpdateOneWithContext(context, filter, update, nil)
	if err != nil {
		return errors.WrapErrorAction(logutils.ActionUpdate, model.TypeAccount, logutils.StringArgs("inserting mfa type"), err)
	}
	if res.ModifiedCount != 1 {
		return errors.ErrorAction(logutils.ActionUpdate, model.TypeAccount, &logutils.FieldArgs{"unexpected modified count": res.ModifiedCount})
	}

	return nil
}

// UpdateMFAType updates one MFA type
func (sa *Adapter) UpdateMFAType(context TransactionContext, mfa *model.MFAType, accountID string) error {
	if mfa.Params == nil || mfa.Params["identifier"] == nil {
		return errors.ErrorData(logutils.StatusMissing, "mfa identifier", nil)
	}

	now := time.Now().UTC()
	filter := bson.D{
		primitive.E{Key: "_id", Value: accountID},
		primitive.E{Key: "mfa_types.id", Value: mfa.ID},
	}
	update := bson.D{
		primitive.E{Key: "$set", Value: bson.D{
			primitive.E{Key: "mfa_types.$.verified", Value: mfa.Verified},
			primitive.E{Key: "mfa_types.$.params", Value: mfa.Params},
			primitive.E{Key: "mfa_types.$.date_updated", Value: now},
			primitive.E{Key: "date_updated", Value: now},
		}},
	}

	res, err := sa.db.tenantsAccounts.UpdateOneWithContext(context, filter, update, nil)
	if err != nil {
		return errors.WrapErrorAction(logutils.ActionUpdate, model.TypeAccount, logutils.StringArgs("updating mfa type"), err)
	}
	if res.ModifiedCount == 0 {
		return errors.ErrorAction(logutils.ActionUpdate, model.TypeAccount, logutils.StringArgs("item to update not found"))
	}
	if res.ModifiedCount != 1 {
		return errors.ErrorAction(logutils.ActionUpdate, model.TypeAccount, &logutils.FieldArgs{"unexpected modified count": res.ModifiedCount})
	}

	return nil
}

// DeleteMFAType deletes a MFA type
func (sa *Adapter) DeleteMFAType(context TransactionContext, accountID string, identifier string, mfaType string) error {
	filter := bson.D{primitive.E{Key: "_id", Value: accountID}}
	update := bson.D{
		primitive.E{Key: "$pull", Value: bson.D{
			primitive.E{Key: "mfa_types", Value: bson.M{"type": mfaType, "params.identifier": identifier}},
		}},
		primitive.E{Key: "$set", Value: bson.D{
			primitive.E{Key: "date_updated", Value: time.Now().UTC()},
		}},
	}

	res, err := sa.db.tenantsAccounts.UpdateOneWithContext(context, filter, update, nil)
	if err != nil {
		return errors.WrapErrorAction(logutils.ActionUpdate, model.TypeAccount, logutils.StringArgs("deleting mfa type"), err)
	}
	if res.ModifiedCount == 0 {
		return errors.ErrorAction(logutils.ActionUpdate, model.TypeAccount, logutils.StringArgs("item to remove not found"))
	}
	if res.ModifiedCount != 1 {
		return errors.ErrorAction(logutils.ActionUpdate, model.TypeAccount, &logutils.FieldArgs{"unexpected modified count": res.ModifiedCount})
	}

	return nil
}

// FindPermissions finds a set of permissions
func (sa *Adapter) FindPermissions(context TransactionContext, ids []string) ([]model.Permission, error) {
	if len(ids) == 0 {
		return []model.Permission{}, nil
	}

	permissionsFilter := bson.D{primitive.E{Key: "_id", Value: bson.M{"$in": ids}}}
	var permissionsResult []model.Permission
	err := sa.db.permissions.FindWithContext(context, permissionsFilter, &permissionsResult, nil)
	if err != nil {
		return nil, err
	}

	return permissionsResult, nil
}

// FindPermissionsByServiceIDs finds permissions
func (sa *Adapter) FindPermissionsByServiceIDs(serviceIDs []string) ([]model.Permission, error) {
	if len(serviceIDs) == 0 {
		return nil, nil
	}

	filter := bson.D{primitive.E{Key: "service_id", Value: bson.M{"$in": serviceIDs}}}
	var permissionsResult []model.Permission
	err := sa.db.permissions.Find(filter, &permissionsResult, nil)
	if err != nil {
		return nil, err
	}

	return permissionsResult, nil
}

// FindPermissionsByName finds a set of permissions
func (sa *Adapter) FindPermissionsByName(context TransactionContext, names []string) ([]model.Permission, error) {
	if len(names) == 0 {
		return []model.Permission{}, nil
	}

	permissionsFilter := bson.D{primitive.E{Key: "name", Value: bson.M{"$in": names}}}
	var permissionsResult []model.Permission
	err := sa.db.permissions.FindWithContext(context, permissionsFilter, &permissionsResult, nil)
	if err != nil {
		return nil, err
	}

	return permissionsResult, nil
}

// InsertPermission inserts a new permission
func (sa *Adapter) InsertPermission(context TransactionContext, item model.Permission) error {
	_, err := sa.db.permissions.InsertOneWithContext(context, item)
	if err != nil {
		return errors.WrapErrorAction(logutils.ActionInsert, model.TypePermission, &logutils.FieldArgs{"name": item.Name, "duplicate": mongo.IsDuplicateKeyError(err)}, err)
	}

	return nil
}

// InsertPermissions inserts permissions
func (sa *Adapter) InsertPermissions(context TransactionContext, items []model.Permission) error {
	if len(items) == 0 {
		return nil
	}

	stgPermissions := make([]interface{}, len(items))
	for i, p := range items {
		stgPermissions[i] = p
	}

	res, err := sa.db.permissions.InsertManyWithContext(context, stgPermissions, nil)
	if err != nil {
		return errors.WrapErrorAction(logutils.ActionInsert, model.TypePermission, nil, err)
	}

	if len(res.InsertedIDs) != len(items) {
		return errors.ErrorAction(logutils.ActionInsert, model.TypePermission, &logutils.FieldArgs{"inserted": len(res.InsertedIDs), "expected": len(items)})
	}

	return nil
}

// UpdatePermission updates permission
func (sa *Adapter) UpdatePermission(item model.Permission) error {
	//TODO
	//This will be slow operation as we keep a copy of the entity in the users collection without index.
	//Maybe we need to up the transaction timeout for this operation because of this.
	//TODO
	//Update the permission in all collection where there is a copy of it - accounts, application_roles, application_groups, service_accounts

	// Update serviceIDs
	filter := bson.D{primitive.E{Key: "name", Value: item.Name}}

	now := time.Now().UTC()
	permissionUpdate := bson.D{
		primitive.E{Key: "$set", Value: bson.D{
			primitive.E{Key: "description", Value: item.Description},
			primitive.E{Key: "service_id", Value: item.ServiceID},
			primitive.E{Key: "assigners", Value: item.Assigners},
			primitive.E{Key: "date_updated", Value: &now},
		}},
	}

	res, err := sa.db.permissions.UpdateOne(filter, permissionUpdate, nil)
	if err != nil {
		return errors.WrapErrorAction(logutils.ActionUpdate, model.TypePermission, &logutils.FieldArgs{"name": item.Name}, err)
	}

	if res.ModifiedCount != 1 {
		return errors.ErrorAction(logutils.ActionUpdate, model.TypePermission, &logutils.FieldArgs{"name": item.Name, "modified": res.ModifiedCount, "expected": 1})
	}

	return nil
}

// DeletePermission deletes permission
func (sa *Adapter) DeletePermission(id string) error {
	//TODO
	//This will be slow operation as we keep a copy of the entity in the users collection without index.
	//Maybe we need to up the transaction timeout for this operation because of this.
	return errors.New(logutils.Unimplemented)
}

// FindAppOrgRoles finds all application organization roles fora given AppOrg ID
func (sa *Adapter) FindAppOrgRoles(appOrgID string) ([]model.AppOrgRole, error) {
	rolesFilter := bson.D{primitive.E{Key: "app_org_id", Value: appOrgID}}
	var rolesResult []appOrgRole
	err := sa.db.applicationsOrganizationsRoles.Find(rolesFilter, &rolesResult, nil)
	if err != nil {
		return nil, err
	}

	//get the application organization from the cached ones
	appOrg, err := sa.getCachedApplicationOrganizationByKey(appOrgID)
	if err != nil {
		return nil, errors.WrapErrorAction(logutils.ActionLoadCache, model.TypeApplicationOrganization, &logutils.FieldArgs{"app_org_id": appOrg}, err)
	}
	if appOrg == nil {
		return nil, errors.ErrorData(logutils.StatusMissing, model.TypeApplicationOrganization, &logutils.FieldArgs{"app_org_id": appOrg})
	}

	result := appOrgRolesFromStorage(rolesResult, *appOrg)

	return result, nil
}

// FindAppOrgRolesByIDs finds a set of application organization roles for the provided IDs
func (sa *Adapter) FindAppOrgRolesByIDs(context TransactionContext, ids []string, appOrgID string) ([]model.AppOrgRole, error) {
	if len(ids) == 0 {
		return []model.AppOrgRole{}, nil
	}

	rolesFilter := bson.D{primitive.E{Key: "app_org_id", Value: appOrgID}, primitive.E{Key: "_id", Value: bson.M{"$in": ids}}}
	var rolesResult []appOrgRole
	err := sa.db.applicationsOrganizationsRoles.FindWithContext(context, rolesFilter, &rolesResult, nil)
	if err != nil {
		return nil, err
	}

	//get the application organization from the cached ones
	appOrg, err := sa.getCachedApplicationOrganizationByKey(appOrgID)
	if err != nil {
		return nil, errors.WrapErrorAction(logutils.ActionLoadCache, model.TypeApplicationOrganization, &logutils.FieldArgs{"app_org_id": appOrg}, err)
	}
	if appOrg == nil {
		return nil, errors.ErrorData(logutils.StatusMissing, model.TypeApplicationOrganization, &logutils.FieldArgs{"app_org_id": appOrg})
	}

	result := appOrgRolesFromStorage(rolesResult, *appOrg)

	return result, nil
}

// FindAppOrgRole finds an application organization role
func (sa *Adapter) FindAppOrgRole(context TransactionContext, id string, appOrgID string) (*model.AppOrgRole, error) {
	filter := bson.D{primitive.E{Key: "_id", Value: id}, primitive.E{Key: "app_org_id", Value: appOrgID}}
	var rolesResult []appOrgRole
	err := sa.db.applicationsOrganizationsRoles.FindWithContext(context, filter, &rolesResult, nil)
	if err != nil {
		return nil, err
	}
	if len(rolesResult) == 0 {
		//no data
		return nil, nil
	}

	roles := rolesResult[0]

	appOrg, err := sa.getCachedApplicationOrganizationByKey(appOrgID)
	if err != nil {
		return nil, errors.WrapErrorAction(logutils.ActionLoadCache, model.TypeApplicationOrganization, &logutils.FieldArgs{"app_org_id": appOrg}, err)
	}
	if appOrg == nil {
		return nil, errors.ErrorData(logutils.StatusMissing, model.TypeApplicationOrganization, &logutils.FieldArgs{"app_org_id": appOrg})
	}

	result := appOrgRoleFromStorage(&roles, *appOrg)
	return &result, nil
}

// InsertAppOrgRole inserts a new application organization role
func (sa *Adapter) InsertAppOrgRole(context TransactionContext, item model.AppOrgRole) error {
	role := appOrgRoleToStorage(item)
	_, err := sa.db.applicationsOrganizationsRoles.InsertOneWithContext(context, role)
	if err != nil {
		return errors.WrapErrorAction(logutils.ActionInsert, model.TypeAppOrgRole, nil, err)
	}
	return nil
}

// UpdateAppOrgRole updates application organization role
func (sa *Adapter) UpdateAppOrgRole(context TransactionContext, item model.AppOrgRole) error {
	if context == nil {
		transaction := func(newContext TransactionContext) error {
			return sa.updateAppOrgRole(newContext, item)
		}
		return sa.PerformTransaction(transaction)
	}

	return sa.updateAppOrgRole(context, item)
}

func (sa *Adapter) updateAppOrgRole(context TransactionContext, item model.AppOrgRole) error {
	// update role
	roleFilter := bson.D{primitive.E{Key: "_id", Value: item.ID}}
	roleUpdate := bson.D{
		primitive.E{Key: "$set", Value: bson.D{
			primitive.E{Key: "name", Value: item.Name},
			primitive.E{Key: "description", Value: item.Description},
			primitive.E{Key: "permissions", Value: item.Permissions},
			primitive.E{Key: "scopes", Value: item.Scopes},
			primitive.E{Key: "system", Value: item.System},
			primitive.E{Key: "date_updated", Value: item.DateUpdated},
		}},
	}

	res, err := sa.db.applicationsOrganizationsRoles.UpdateOneWithContext(context, roleFilter, roleUpdate, nil)
	if err != nil {
		return errors.WrapErrorAction(logutils.ActionUpdate, model.TypeAppOrgRole, &logutils.FieldArgs{"id": item.ID}, err)
	}
	if res.ModifiedCount != 1 {
		return errors.ErrorAction(logutils.ActionUpdate, model.TypeAppOrgRole, &logutils.FieldArgs{"id": item.ID, "modified": res.ModifiedCount, "expected": 1})
	}

	// update all groups that have the role in all collections
	key := "roles._id"
	groups, err := sa.findAppOrgGroups(context, &key, item.ID, item.AppOrg.ID)
	for _, g := range groups {
		for ridx, r := range g.Roles {
			if r.ID == item.ID {
				g.Roles[ridx] = item
				err = sa.UpdateAppOrgGroup(context, g)
				break
			}
		}
	}

	// update all accounts that have the role
	accountsFilter := bson.M{"org_apps_memberships.roles.role._id": item.ID}
	accountsUpdate := bson.M{
		"$set": bson.M{
			"org_apps_memberships.$[element].roles.$[roleElement].role.name":         item.Name,
			"org_apps_memberships.$[element].roles.$[roleElement].role.description":  item.Description,
			"org_apps_memberships.$[element].roles.$[roleElement].role.permissions":  item.Permissions,
			"org_apps_memberships.$[element].roles.$[roleElement].role.scopes":       item.Scopes,
			"org_apps_memberships.$[element].roles.$[roleElement].role.system":       item.System,
			"org_apps_memberships.$[element].roles.$[roleElement].role.date_updated": item.DateUpdated,
		},
	}
	accountsArrayFilters := options.ArrayFilters{
		Filters: []interface{}{
			bson.M{"element.roles.role._id": item.ID},
			bson.M{"roleElement.role._id": item.ID},
		},
	}
	updateOptions := options.Update().SetArrayFilters(accountsArrayFilters)
	res, err = sa.db.tenantsAccounts.UpdateManyWithContext(context, accountsFilter, accountsUpdate, updateOptions)
	if err != nil {
		return errors.WrapErrorAction(logutils.ActionUpdate, model.TypeAccount, &logutils.FieldArgs{"roles.role._id": item.ID}, err)
	}
	if res.ModifiedCount != res.MatchedCount {
		return errors.ErrorAction(logutils.ActionUpdate, model.TypeAccount, &logutils.FieldArgs{"roles.role._id": item.ID, "modified": res.ModifiedCount, "expected": res.MatchedCount})
	}

	return nil
}

// DeleteAppOrgRole deletes application organization role
//   - make sure to call this function once you have verified that there is no any relations
//     in other collections for the role which is supposed to be deleted.
func (sa *Adapter) DeleteAppOrgRole(id string) error {
	filter := bson.M{"_id": id}
	result, err := sa.db.applicationsOrganizationsRoles.DeleteOne(filter, nil)
	if err != nil {
		return errors.WrapErrorAction(logutils.ActionDelete, model.TypeAppOrgRole, &logutils.FieldArgs{"_id": id}, err)
	}
	if result == nil {
		return errors.WrapErrorData(logutils.StatusInvalid, "delete result", &logutils.FieldArgs{"_id": id}, err)
	}
	deletedCount := result.DeletedCount
	if deletedCount == 0 {
		return errors.WrapErrorData(logutils.StatusMissing, model.TypeAppOrgRole, &logutils.FieldArgs{"_id": id}, err)
	}
	return nil
}

// InsertAppOrgRolePermissions inserts permissions to role
func (sa *Adapter) InsertAppOrgRolePermissions(context TransactionContext, roleID string, permissions []model.Permission) error {

	filter := bson.D{primitive.E{Key: "_id", Value: roleID}}
	update := bson.D{
		primitive.E{Key: "$push", Value: bson.D{
			primitive.E{Key: "permissions", Value: bson.M{"$each": permissions}},
		}},
	}

	res, err := sa.db.applicationsOrganizationsRoles.UpdateOne(filter, update, nil)
	if err != nil {
		return errors.WrapErrorAction(logutils.ActionUpdate, model.TypeAppOrgRole, &logutils.FieldArgs{"id": roleID}, err)
	}
	if res.ModifiedCount != 1 {
		return errors.ErrorAction(logutils.ActionUpdate, model.TypeAppOrgRole, &logutils.FieldArgs{"unexpected modified count": res.ModifiedCount})
	}

	return nil
}

// FindAppOrgGroups finds all application organization groups for the provided AppOrg ID
func (sa *Adapter) FindAppOrgGroups(appOrgID string) ([]model.AppOrgGroup, error) {
	return sa.findAppOrgGroups(nil, nil, "", appOrgID)
}

// FindAppOrgGroupsByIDs finds a set of application organization groups for the provided IDs
func (sa *Adapter) FindAppOrgGroupsByIDs(context TransactionContext, ids []string, appOrgID string) ([]model.AppOrgGroup, error) {
	if len(ids) == 0 {
		return []model.AppOrgGroup{}, nil
	}

	filter := bson.D{primitive.E{Key: "app_org_id", Value: appOrgID}, primitive.E{Key: "_id", Value: bson.M{"$in": ids}}}
	var groupsResult []appOrgGroup
	err := sa.db.applicationsOrganizationsGroups.FindWithContext(context, filter, &groupsResult, nil)
	if err != nil {
		return nil, err
	}

	appOrg, err := sa.getCachedApplicationOrganizationByKey(appOrgID)
	if err != nil {
		return nil, errors.WrapErrorAction(logutils.ActionLoadCache, model.TypeApplicationOrganization, &logutils.FieldArgs{"app_org_id": appOrgID}, err)
	}
	if appOrg == nil {
		return nil, errors.ErrorData(logutils.StatusMissing, model.TypeApplicationOrganization, &logutils.FieldArgs{"app_org_id": appOrgID})
	}

	result := appOrgGroupsFromStorage(groupsResult, *appOrg)

	return result, nil
}

// FindAppOrgGroup finds a application organization group
func (sa *Adapter) FindAppOrgGroup(context TransactionContext, id string, appOrgID string) (*model.AppOrgGroup, error) {
	filter := bson.D{primitive.E{Key: "_id", Value: id}, primitive.E{Key: "app_org_id", Value: appOrgID}}
	var groupsResult []appOrgGroup
	err := sa.db.applicationsOrganizationsGroups.FindWithContext(context, filter, &groupsResult, nil)
	if err != nil {
		return nil, err
	}
	if len(groupsResult) == 0 {
		//no data
		return nil, nil
	}

	group := groupsResult[0]

	appOrg, err := sa.getCachedApplicationOrganizationByKey(appOrgID)
	if err != nil {
		return nil, errors.WrapErrorAction(logutils.ActionLoadCache, model.TypeApplicationOrganization, &logutils.FieldArgs{"app_org_id": appOrgID}, err)
	}
	if appOrg == nil {
		return nil, errors.ErrorData(logutils.StatusMissing, model.TypeApplicationOrganization, &logutils.FieldArgs{"app_org_id": appOrgID})
	}

	result := appOrgGroupFromStorage(&group, *appOrg)
	return &result, nil
}

func (sa *Adapter) findAppOrgGroups(context TransactionContext, key *string, id string, appOrgID string) ([]model.AppOrgGroup, error) {
	filter := bson.D{primitive.E{Key: "app_org_id", Value: appOrgID}}
	if key != nil {
		filter = append(filter, primitive.E{Key: *key, Value: id})
	}
	var groupsResult []appOrgGroup
	err := sa.db.applicationsOrganizationsGroups.FindWithContext(context, filter, &groupsResult, nil)
	if err != nil {
		return nil, err
	}

	appOrg, err := sa.getCachedApplicationOrganizationByKey(appOrgID)
	if err != nil {
		return nil, errors.WrapErrorData(logutils.StatusMissing, model.TypeOrganization, &logutils.FieldArgs{"app_org_id": appOrg}, err)
	}

	result := appOrgGroupsFromStorage(groupsResult, *appOrg)

	return result, nil
}

// InsertAppOrgGroup inserts a new application organization group
func (sa *Adapter) InsertAppOrgGroup(context TransactionContext, item model.AppOrgGroup) error {
	group := appOrgGroupToStorage(item)

	_, err := sa.db.applicationsOrganizationsGroups.InsertOneWithContext(context, group)
	if err != nil {
		return errors.WrapErrorAction(logutils.ActionInsert, model.TypeAppOrgGroup, nil, err)
	}
	return nil
}

// UpdateAppOrgGroup updates application organization group
func (sa *Adapter) UpdateAppOrgGroup(context TransactionContext, item model.AppOrgGroup) error {
	if context == nil {
		transaction := func(newContext TransactionContext) error {
			return sa.updateAppOrgGroup(newContext, item)
		}
		return sa.PerformTransaction(transaction)
	}

	return sa.updateAppOrgGroup(context, item)
}

func (sa *Adapter) updateAppOrgGroup(context TransactionContext, item model.AppOrgGroup) error {
	roles := appOrgRolesToStorage(item.Roles)

	// update group
	groupFilter := bson.D{primitive.E{Key: "_id", Value: item.ID}}
	groupUpdate := bson.D{
		primitive.E{Key: "$set", Value: bson.D{
			primitive.E{Key: "name", Value: item.Name},
			primitive.E{Key: "description", Value: item.Description},
			primitive.E{Key: "permissions", Value: item.Permissions},
			primitive.E{Key: "roles", Value: roles},
			primitive.E{Key: "system", Value: item.System},
			primitive.E{Key: "date_updated", Value: item.DateUpdated},
		}},
	}

	res, err := sa.db.applicationsOrganizationsGroups.UpdateOneWithContext(context, groupFilter, groupUpdate, nil)
	if err != nil {
		return errors.WrapErrorAction(logutils.ActionUpdate, model.TypeAppOrgGroup, &logutils.FieldArgs{"id": item.ID}, err)
	}
	if res.ModifiedCount != 1 {
		return errors.ErrorAction(logutils.ActionUpdate, model.TypeAppOrgGroup, &logutils.FieldArgs{"id": item.ID, "modified": res.ModifiedCount, "expected": 1})
	}

	// update all accounts that have the group
	accountsFilter := bson.M{"org_apps_memberships.groups.group._id": item.ID}
	accountsUpdate := bson.M{
		"$set": bson.M{
			"org_apps_memberships.$[element].groups.$[groupElement].group.name":         item.Name,
			"org_apps_memberships.$[element].groups.$[groupElement].group.description":  item.Description,
			"org_apps_memberships.$[element].groups.$[groupElement].group.permissions":  item.Permissions,
			"org_apps_memberships.$[element].groups.$[groupElement].group.roles":        item.Roles,
			"org_apps_memberships.$[element].groups.$[groupElement].group.system":       item.System,
			"org_apps_memberships.$[element].groups.$[groupElement].group.date_updated": item.DateUpdated,
		},
	}
	accountsArrayFilters := options.ArrayFilters{
		Filters: []interface{}{
			bson.M{"element.groups.group._id": item.ID},
			bson.M{"groupElement.group._id": item.ID},
		},
	}
	updateOptions := options.Update().SetArrayFilters(accountsArrayFilters)
	res, err = sa.db.tenantsAccounts.UpdateManyWithContext(context, accountsFilter, accountsUpdate, updateOptions)
	if err != nil {
		return errors.WrapErrorAction(logutils.ActionUpdate, model.TypeAccount, &logutils.FieldArgs{"groups.group.id": item.ID}, err)
	}
	if res.ModifiedCount != res.MatchedCount {
		return errors.ErrorAction(logutils.ActionUpdate, model.TypeAccount, &logutils.FieldArgs{"groups.group.id": item.ID, "modified": res.ModifiedCount, "expected": res.MatchedCount})
	}

	return nil
}

// DeleteAppOrgGroup deletes application organization group
//   - make sure to call this function once you have verified that there is no any relations
//     in other collections for the group which is supposed to be deleted.
func (sa *Adapter) DeleteAppOrgGroup(id string) error {
	filter := bson.M{"_id": id}
	result, err := sa.db.applicationsOrganizationsGroups.DeleteOne(filter, nil)
	if err != nil {
		return errors.WrapErrorAction(logutils.ActionDelete, model.TypeAppOrgGroup, &logutils.FieldArgs{"_id": id}, err)
	}
	if result == nil {
		return errors.WrapErrorData(logutils.StatusInvalid, "delete result", &logutils.FieldArgs{"_id": id}, err)
	}
	deletedCount := result.DeletedCount
	if deletedCount == 0 {
		return errors.WrapErrorData(logutils.StatusMissing, model.TypeAppOrgGroup, &logutils.FieldArgs{"_id": id}, err)
	}

	return nil
}

// CountGroupsByRoleID counts how many groups there are with the passed role id
func (sa *Adapter) CountGroupsByRoleID(roleID string) (*int64, error) {
	filter := bson.D{primitive.E{Key: "roles._id", Value: roleID}}

	count, err := sa.db.applicationsOrganizationsGroups.CountDocuments(filter)
	if err != nil {
		return nil, errors.WrapErrorAction(logutils.ActionCount, model.TypeAppOrgGroup, &logutils.FieldArgs{"roles._id": roleID}, err)
	}
	return &count, nil
}

// LoadAPIKeys finds all api key documents in the DB
func (sa *Adapter) LoadAPIKeys() ([]model.APIKey, error) {
	filter := bson.D{}
	var result []model.APIKey
	err := sa.db.apiKeys.Find(filter, &result, nil)
	if err != nil {
		return nil, errors.WrapErrorAction(logutils.ActionLoad, model.TypeAPIKey, nil, err)
	}

	return result, nil
}

// InsertAPIKey inserts an API key
func (sa *Adapter) InsertAPIKey(context TransactionContext, apiKey model.APIKey) (*model.APIKey, error) {
	_, err := sa.db.apiKeys.InsertOneWithContext(context, apiKey)
	if err != nil {
		return nil, errors.WrapErrorAction(logutils.ActionInsert, model.TypeAPIKey, &logutils.FieldArgs{"_id": apiKey.ID}, err)
	}
	return &apiKey, nil
}

// UpdateAPIKey updates the API key in storage
func (sa *Adapter) UpdateAPIKey(apiKey model.APIKey) error {
	filter := bson.M{"_id": apiKey.ID}
	err := sa.db.apiKeys.ReplaceOne(filter, apiKey, nil)
	if err != nil {
		return errors.WrapErrorAction(logutils.ActionUpdate, model.TypeAPIKey, &logutils.FieldArgs{"_id": apiKey.ID}, err)
	}

	return nil
}

// DeleteAPIKey deletes the API key from storage
func (sa *Adapter) DeleteAPIKey(ID string) error {
	filter := bson.M{"_id": ID}
	result, err := sa.db.apiKeys.DeleteOne(filter, nil)
	if err != nil {
		return errors.WrapErrorAction(logutils.ActionDelete, model.TypeAPIKey, &logutils.FieldArgs{"_id": ID}, err)
	}
	if result == nil {
		return errors.WrapErrorData(logutils.StatusInvalid, "delete result", &logutils.FieldArgs{"_id": ID}, err)
	}
	deletedCount := result.DeletedCount
	if deletedCount == 0 {
		return errors.WrapErrorData(logutils.StatusMissing, model.TypeAPIKey, &logutils.FieldArgs{"_id": ID}, err)
	}

	return nil
}

// LoadIdentityProviders finds all identity providers documents in the DB
func (sa *Adapter) LoadIdentityProviders() ([]model.IdentityProvider, error) {
	filter := bson.D{}
	var result []model.IdentityProvider
	err := sa.db.identityProviders.Find(filter, &result, nil)
	if err != nil {
		return nil, errors.WrapErrorAction(logutils.ActionFind, model.TypeIdentityProvider, nil, err)
	}
	if len(result) == 0 {
		return nil, errors.WrapErrorData(logutils.StatusMissing, model.TypeIdentityProvider, nil, err)
	}

	return result, nil

}

// UpdateAccountProfile updates a profile
func (sa *Adapter) UpdateAccountProfile(context TransactionContext, profile model.Profile) error {
	filter := bson.D{primitive.E{Key: "profile.id", Value: profile.ID}}

	now := time.Now().UTC()
	profileUpdate := bson.D{
		primitive.E{Key: "$set", Value: bson.D{
			primitive.E{Key: "profile.photo_url", Value: profile.PhotoURL},
			primitive.E{Key: "profile.first_name", Value: profile.FirstName},
			primitive.E{Key: "profile.last_name", Value: profile.LastName},
			primitive.E{Key: "profile.birth_year", Value: profile.BirthYear},
			primitive.E{Key: "profile.address", Value: profile.Address},
			primitive.E{Key: "profile.zip_code", Value: profile.ZipCode},
			primitive.E{Key: "profile.state", Value: profile.State},
			primitive.E{Key: "profile.country", Value: profile.Country},
			primitive.E{Key: "profile.date_updated", Value: &now},
			primitive.E{Key: "profile.unstructured_properties", Value: profile.UnstructuredProperties},
		}},
	}

	res, err := sa.db.tenantsAccounts.UpdateManyWithContext(context, filter, profileUpdate, nil)
	if err != nil {
		return errors.WrapErrorAction(logutils.ActionUpdate, model.TypeProfile, nil, err)
	}
	sa.logger.Infof("modified %d profile copies", res.ModifiedCount)

	return nil
}

// UpdateAccountPrivacy updates the privacy settings for an account
func (sa *Adapter) UpdateAccountPrivacy(context TransactionContext, accountID string, privacy model.Privacy) error {
	filter := bson.D{primitive.E{Key: "_id", Value: accountID}}

	privacyUpdate := bson.D{
		primitive.E{Key: "$set", Value: bson.D{
			primitive.E{Key: "privacy", Value: privacy},
		}},
	}

	res, err := sa.db.tenantsAccounts.UpdateManyWithContext(context, filter, privacyUpdate, nil)
	if err != nil {
		return errors.WrapErrorAction(logutils.ActionUpdate, model.TypePrivacy, nil, err)
	}
	sa.logger.Infof("modified %d privacy copies", res.ModifiedCount)

	return nil
}

<<<<<<< HEAD
// FindAccountProfiles finds profiles by app id, authtype id and account identifier
func (sa *Adapter) FindAccountProfiles(appID string, accountIdentifier string) ([]model.Profile, error) {
=======
/* not used and also no more relevant as one account has a profile
// FindAccountProfiles finds profiles by app id, authtype id and account auth type identifier
func (sa *Adapter) FindAccountProfiles(appID string, authTypeID string, accountAuthTypeIdentifier string) ([]model.Profile, error) {
>>>>>>> 3c192185
	pipeline := []bson.M{
		{"$match": bson.M{"identifiers.identifier": accountIdentifier}},
		{"$lookup": bson.M{
			"from":         "applications_organizations",
			"localField":   "app_org_id",
			"foreignField": "_id",
			"as":           "app_org",
		}},
		{"$match": bson.M{"app_org.app_id": appID}},
	}
	var accounts []account
	err := sa.db.accounts.Aggregate(pipeline, &accounts, nil)
	if err != nil {
		return nil, errors.WrapErrorAction(logutils.ActionFind, model.TypeAccount, &logutils.FieldArgs{"app_id": appID, "identifiers.identifier": accountIdentifier}, err)
	}
	if len(accounts) == 0 {
		//not found
		return nil, nil
	}

	result := profilesFromStorage(accounts, sa)
	return result, nil
} */

// FindConfig finds the config for the specified type, appID, and orgID
func (sa *Adapter) FindConfig(configType string, appID string, orgID string) (*model.Config, error) {
	return sa.getCachedConfig("", configType, appID, orgID)
}

// FindConfigByID finds the config for the specified ID
func (sa *Adapter) FindConfigByID(id string) (*model.Config, error) {
	return sa.getCachedConfig(id, "", "", "")
}

// FindConfigs finds all configs for the specified type
func (sa *Adapter) FindConfigs(configType *string) ([]model.Config, error) {
	return sa.getCachedConfigs(configType)
}

// InsertConfig inserts a new config
func (sa *Adapter) InsertConfig(context TransactionContext, config model.Config) error {
	sa.setCachedConfigs([]model.Config{config})
	_, err := sa.db.configs.InsertOneWithContext(context, config)
	if err != nil {
		return errors.WrapErrorAction(logutils.ActionInsert, model.TypeConfig, nil, err)
	}

	return nil
}

// UpdateConfig updates an existing config
func (sa *Adapter) UpdateConfig(context TransactionContext, config model.Config) error {
	filter := bson.M{"_id": config.ID}
	update := bson.D{
		primitive.E{Key: "$set", Value: bson.D{
			primitive.E{Key: "type", Value: config.Type},
			primitive.E{Key: "app_id", Value: config.AppID},
			primitive.E{Key: "org_id", Value: config.OrgID},
			primitive.E{Key: "system", Value: config.System},
			primitive.E{Key: "data", Value: config.Data},
			primitive.E{Key: "date_updated", Value: time.Now().UTC()},
		}},
	}
	_, err := sa.db.configs.UpdateOneWithContext(context, filter, update, nil)
	if err != nil {
		return errors.WrapErrorAction(logutils.ActionUpdate, model.TypeConfig, &logutils.FieldArgs{"id": config.ID}, err)
	}

	return nil
}

// DeleteConfig deletes a configuration from storage
func (sa *Adapter) DeleteConfig(id string) error {
	delFilter := bson.M{"_id": id}
	_, err := sa.db.configs.DeleteMany(delFilter, nil)
	if err != nil {
		return errors.WrapErrorAction(logutils.ActionDelete, model.TypeConfig, &logutils.FieldArgs{"id": id}, err)
	}

	return nil
}

// FindOrganization finds an organization
func (sa *Adapter) FindOrganization(id string) (*model.Organization, error) {
	return sa.getCachedOrganization(id)
}

// FindSystemOrganization finds the system organization (only one)
func (sa *Adapter) FindSystemOrganization() (*model.Organization, error) {
	organizations, err := sa.getCachedOrganizations()
	if err != nil {
		return nil, errors.WrapErrorAction(logutils.ActionLoadCache, model.TypeOrganization, nil, err)
	}

	for _, org := range organizations {
		if org.System {
			return &org, nil
		}
	}

	return nil, nil
}

// FindOrganizations finds all organizations
func (sa *Adapter) FindOrganizations() ([]model.Organization, error) {
	return sa.getCachedOrganizations()
}

// InsertOrganization inserts an organization
func (sa *Adapter) InsertOrganization(context TransactionContext, organization model.Organization) (*model.Organization, error) {
	org := organizationToStorage(&organization)

	_, err := sa.db.organizations.InsertOneWithContext(context, org)
	if err != nil {
		return nil, errors.WrapErrorAction(logutils.ActionInsert, model.TypeOrganization, nil, err)
	}

	return &organization, nil
}

// UpdateOrganization updates an organization
func (sa *Adapter) UpdateOrganization(ID string, name string, requestType string, organizationDomains []string) error {

	now := time.Now().UTC()
	//TODO - use pointers and update only what not nil
	updatOrganizationFilter := bson.D{primitive.E{Key: "_id", Value: ID}}
	updateOrganization := bson.D{
		primitive.E{Key: "$set", Value: bson.D{
			primitive.E{Key: "name", Value: name},
			primitive.E{Key: "type", Value: requestType},
			primitive.E{Key: "config.domains", Value: organizationDomains},
			primitive.E{Key: "config.date_updated", Value: now},
			primitive.E{Key: "date_updated", Value: now},
		}},
	}

	result, err := sa.db.organizations.UpdateOne(updatOrganizationFilter, updateOrganization, nil)
	if err != nil {
		return errors.WrapErrorAction(logutils.ActionUpdate, model.TypeOrganization, &logutils.FieldArgs{"id": ID}, err)
	}
	if result.MatchedCount == 0 {
		return errors.WrapErrorData(logutils.StatusMissing, model.TypeOrganization, &logutils.FieldArgs{"id": ID}, err)
	}

	return nil
}

// InsertApplication inserts an application
func (sa *Adapter) InsertApplication(context TransactionContext, application model.Application) (*model.Application, error) {
	app := applicationToStorage(&application)

	_, err := sa.db.applications.InsertOneWithContext(context, app)
	if err != nil {
		return nil, errors.WrapErrorAction(logutils.ActionInsert, model.TypeApplication, nil, err)
	}

	return &application, nil
}

// SaveApplication saves an application
func (sa *Adapter) SaveApplication(context TransactionContext, application model.Application) error {
	filter := bson.D{primitive.E{Key: "_id", Value: application.ID}}
	app := applicationToStorage(&application)

	err := sa.db.applications.ReplaceOneWithContext(context, filter, app, nil)
	if err != nil {
		return errors.WrapErrorAction(logutils.ActionSave, model.TypeApplication, &logutils.FieldArgs{"id": app.ID}, err)
	}

	return nil
}

// FindApplication finds application
func (sa *Adapter) FindApplication(context TransactionContext, ID string) (*model.Application, error) {
	if context != nil {
		filter := bson.D{primitive.E{Key: "_id", Value: ID}}

		var app application
		err := sa.db.applications.FindOneWithContext(context, filter, &app, nil)
		if err != nil {
			return nil, errors.WrapErrorAction(logutils.ActionFind, model.TypeApplication, &logutils.FieldArgs{"_id": ID}, err)
		}

		modelApp := applicationFromStorage(&app)
		return &modelApp, nil
	}
	return sa.getCachedApplication(ID)
}

// FindApplications finds applications
func (sa *Adapter) FindApplications() ([]model.Application, error) {
	return sa.getCachedApplications()
}

// FindAppConfigs finds appconfigs
func (sa *Adapter) FindAppConfigs(appTypeID string, appOrgID *string, versionNumbers *model.VersionNumbers) ([]model.ApplicationConfig, error) {
	return sa.getCachedApplicationConfigByAppTypeIDAndVersion(appTypeID, appOrgID, versionNumbers)
}

// FindAppConfigByVersion finds the most recent app config for the specified version
func (sa *Adapter) FindAppConfigByVersion(appTypeID string, appOrgID *string, versionNumbers model.VersionNumbers) (*model.ApplicationConfig, error) {
	configs, err := sa.getCachedApplicationConfigByAppTypeIDAndVersion(appTypeID, appOrgID, &versionNumbers)
	if err != nil {
		return nil, err
	}
	if len(configs) == 0 {
		return nil, nil
	}
	return &configs[0], nil
}

// FindAppConfigByID finds appconfig by ID
func (sa *Adapter) FindAppConfigByID(ID string) (*model.ApplicationConfig, error) {
	return sa.getCachedApplicationConfigByID(ID)
}

// InsertAppConfig inserts an appconfig
func (sa *Adapter) InsertAppConfig(item model.ApplicationConfig) (*model.ApplicationConfig, error) {
	appConfig := appConfigToStorage(item)
	_, err := sa.db.applicationConfigs.InsertOne(appConfig)
	if err != nil {
		return nil, errors.WrapErrorAction(logutils.ActionInsert, model.TypeApplicationConfig, nil, err)
	}

	return &item, nil
}

// UpdateAppConfig updates an appconfig
func (sa *Adapter) UpdateAppConfig(ID string, appType model.ApplicationType, appOrg *model.ApplicationOrganization, version model.Version, data map[string]interface{}) error {
	now := time.Now().UTC()
	//TODO - use pointers and update only what not nil
	updatAppConfigFilter := bson.D{primitive.E{Key: "_id", Value: ID}}
	updateItem := bson.D{primitive.E{Key: "date_updated", Value: now}, primitive.E{Key: "app_type_id", Value: appType.ID}, primitive.E{Key: "version", Value: versionToStorage(version)}}
	// if version != "" {
	// 	updateItem = append(updateItem, primitive.E{Key: "version.date_updated", Value: now}, primitive.E{Key: "version.version_numbers", Value: versionNumbers}, primitive.E{Key: "version.app_type", Value: appType})
	// }
	if appOrg != nil {
		updateItem = append(updateItem, primitive.E{Key: "app_org_id", Value: appOrg.ID})
	} else {
		updateItem = append(updateItem, primitive.E{Key: "app_org_id", Value: nil})
	}

	if data != nil {
		updateItem = append(updateItem, primitive.E{Key: "data", Value: data})
	}

	updateAppConfig := bson.D{
		primitive.E{Key: "$set", Value: updateItem},
	}
	result, err := sa.db.applicationConfigs.UpdateOne(updatAppConfigFilter, updateAppConfig, nil)
	if err != nil {
		return errors.WrapErrorAction(logutils.ActionUpdate, model.TypeApplicationConfig, &logutils.FieldArgs{"id": ID}, err)
	}
	if result.MatchedCount == 0 {
		return errors.WrapErrorData(logutils.StatusMissing, model.TypeApplicationConfig, &logutils.FieldArgs{"id": ID}, err)
	}

	return nil
}

// DeleteAppConfig deletes an appconfig
func (sa *Adapter) DeleteAppConfig(ID string) error {
	filter := bson.M{"_id": ID}
	result, err := sa.db.applicationConfigs.DeleteOne(filter, nil)
	if err != nil {
		return errors.WrapErrorAction(logutils.ActionDelete, model.TypeApplicationConfig, &logutils.FieldArgs{"_id": ID}, err)
	}
	if result == nil {
		return errors.WrapErrorData(logutils.StatusInvalid, "delete result", &logutils.FieldArgs{"_id": ID}, err)
	}
	deletedCount := result.DeletedCount
	if deletedCount == 0 {
		return errors.WrapErrorData(logutils.StatusMissing, model.TypeApplicationConfig, &logutils.FieldArgs{"_id": ID}, err)
	}

	return nil
}

// FindApplicationType finds an application type by ID or identifier
func (sa *Adapter) FindApplicationType(id string) (*model.ApplicationType, error) {
	app, appType, err := sa.getCachedApplicationType(id)
	if err != nil {
		return nil, errors.WrapErrorAction(logutils.ActionFind, model.TypeApplicationType, nil, err)
	}

	appType.Application = *app

	return appType, nil
}

// FindApplicationOrganization finds application organization
func (sa *Adapter) FindApplicationOrganization(appID string, orgID string) (*model.ApplicationOrganization, error) {
	return sa.getCachedApplicationOrganization(appID, orgID)
}

// FindApplicationsOrganizations finds application organizations
func (sa *Adapter) FindApplicationsOrganizations() ([]model.ApplicationOrganization, error) {
	return sa.getCachedApplicationOrganizations()
}

// FindApplicationsOrganizationsByOrgID finds applications organizations by orgID
func (sa *Adapter) FindApplicationsOrganizationsByOrgID(orgID string) ([]model.ApplicationOrganization, error) {

	cachedAppOrgs, err := sa.getCachedApplicationOrganizations()
	if err != nil {
		return nil, errors.WrapErrorAction(logutils.ActionLoadCache, model.TypeApplicationOrganization, nil, err)
	}

	result := make([]model.ApplicationOrganization, 0)
	for _, appOrg := range cachedAppOrgs {
		if appOrg.Organization.ID == orgID {
			result = append(result, appOrg)
		}
	}

	return result, nil
}

// FindApplicationOrganizations finds applications organizations by appID or orgID
func (sa *Adapter) FindApplicationOrganizations(appID *string, orgID *string) ([]model.ApplicationOrganization, error) {
	cachedAppOrgs, err := sa.getCachedApplicationOrganizations()
	if err != nil {
		return nil, errors.WrapErrorAction(logutils.ActionLoadCache, model.TypeApplicationOrganization, nil, err)
	}

	result := make([]model.ApplicationOrganization, 0)
	for _, appOrg := range cachedAppOrgs {
		if orgID == nil || appOrg.Organization.ID == *orgID {
			if appID == nil || appOrg.Application.ID == *appID {
				result = append(result, appOrg)
			}
		}
	}

	return result, nil
}

// FindApplicationOrganizationByID finds applications organizations by ID
func (sa *Adapter) FindApplicationOrganizationByID(ID string) (*model.ApplicationOrganization, error) {
	cachedAppOrgs, err := sa.getCachedApplicationOrganizations()
	if err != nil {
		return nil, errors.WrapErrorAction(logutils.ActionLoadCache, model.TypeApplicationOrganization, nil, err)
	}

	for _, appOrg := range cachedAppOrgs {
		if appOrg.ID == ID {
			return &appOrg, nil
		}
	}

	return nil, nil
}

// InsertApplicationOrganization inserts an application organization
func (sa *Adapter) InsertApplicationOrganization(context TransactionContext, applicationOrganization model.ApplicationOrganization) (*model.ApplicationOrganization, error) {
	appOrg := applicationOrganizationToStorage(applicationOrganization)

	_, err := sa.db.applicationsOrganizations.InsertOneWithContext(context, appOrg)
	if err != nil {
		return nil, errors.WrapErrorAction(logutils.ActionInsert, model.TypeApplicationOrganization, nil, err)
	}

	return &applicationOrganization, nil
}

// UpdateApplicationOrganization updates an application organization
func (sa *Adapter) UpdateApplicationOrganization(context TransactionContext, applicationOrganization model.ApplicationOrganization) error {
	appOrg := applicationOrganizationToStorage(applicationOrganization)
	now := time.Now().UTC()

	filter := bson.M{"_id": applicationOrganization.ID}
	update := bson.D{primitive.E{Key: "date_updated", Value: now},
		primitive.E{Key: "identity_providers_settings", Value: appOrg.IdentityProvidersSettings},
		primitive.E{Key: "supported_auth_types", Value: appOrg.SupportedAuthTypes},
		primitive.E{Key: "logins_sessions_settings", Value: appOrg.LoginsSessionsSetting},
		primitive.E{Key: "services_ids", Value: appOrg.ServicesIDs}}

	updateAppOrg := bson.D{
		primitive.E{Key: "$set", Value: update},
	}

	res, err := sa.db.applicationsOrganizations.UpdateOneWithContext(context, filter, updateAppOrg, nil)
	if err != nil {
		return errors.WrapErrorAction(logutils.ActionUpdate, model.TypeApplicationOrganization, nil, err)
	}
	if res.ModifiedCount != 1 {
		return errors.ErrorAction(logutils.ActionUpdate, model.TypeApplicationOrganization, &logutils.FieldArgs{"unexpected modified count": res.ModifiedCount})
	}
	if err != nil {
		return errors.WrapErrorAction(logutils.ActionUpdate, model.TypeApplicationOrganization, nil, err)
	}

	return nil
}

// FindDevice finds a device by device id and account id
func (sa *Adapter) FindDevice(context TransactionContext, deviceID *string, accountID string) (*model.Device, error) {
	filter := bson.D{primitive.E{Key: "account_id", Value: accountID}}

	if deviceID != nil {
		filter = append(filter, primitive.E{Key: "device_id", Value: *deviceID})
	}

	var result []device
	err := sa.db.devices.FindWithContext(context, filter, &result, nil)
	if err != nil {
		return nil, errors.WrapErrorAction(logutils.ActionFind, model.TypeDevice, nil, err)
	}
	if len(result) == 0 {
		//no record
		return nil, nil
	}
	device := result[0]

	deviceRes := deviceFromStorage(device)
	return &deviceRes, nil
}

// InsertDevice inserts a device
func (sa *Adapter) InsertDevice(context TransactionContext, device model.Device) (*model.Device, error) {
	//insert in devices
	storageDevice := deviceToStorage(&device)
	_, err := sa.db.devices.InsertOneWithContext(context, storageDevice)
	if err != nil {
		return nil, errors.WrapErrorAction(logutils.ActionInsert, model.TypeDevice, nil, err)
	}

	//insert in account record - we keep a device copy there too
	filter := bson.M{"_id": device.Account.ID}
	update := bson.D{
		primitive.E{Key: "$push", Value: bson.D{
			primitive.E{Key: "devices", Value: storageDevice},
		}},
	}
	res, err := sa.db.tenantsAccounts.UpdateOneWithContext(context, filter, update, nil)
	if err != nil {
		return nil, errors.WrapErrorAction(logutils.ActionUpdate, model.TypeAccount, logutils.StringArgs("inserting device"), err)
	}
	if res.ModifiedCount != 1 {
		return nil, errors.ErrorAction(logutils.ActionUpdate, model.TypeAccount, &logutils.FieldArgs{"unexpected modified count": res.ModifiedCount})
	}

	return &device, nil
}

// InsertAuthType inserts an auth type
func (sa *Adapter) InsertAuthType(context TransactionContext, authType model.AuthType) (*model.AuthType, error) {
	sa.setCachedAuthType(authType)
	_, err := sa.db.authTypes.InsertOneWithContext(context, authType)
	if err != nil {
		return nil, errors.WrapErrorAction(logutils.ActionInsert, model.TypeAuthType, nil, err)
	}

	return &authType, nil
}

// UpdateAuthTypes updates an auth type
func (sa *Adapter) UpdateAuthTypes(ID string, code string, description string, isExternal bool, isAnonymous bool,
	useCredentials bool, ignoreMFA bool, params map[string]interface{}) error {

	now := time.Now().UTC()
	updateAuthTypeFilter := bson.D{primitive.E{Key: "_id", Value: ID}}
	updateAuthType := bson.D{
		primitive.E{Key: "$set", Value: bson.D{
			primitive.E{Key: "code", Value: code},
			primitive.E{Key: "description", Value: description},
			primitive.E{Key: "is_external", Value: isExternal},
			primitive.E{Key: "is_anonymous", Value: isAnonymous},
			primitive.E{Key: "use_credentials", Value: useCredentials},
			primitive.E{Key: "ignore_mfa", Value: ignoreMFA},
			primitive.E{Key: "params", Value: params},
			primitive.E{Key: "date_updated", Value: now},
		}},
	}

	result, err := sa.db.authTypes.UpdateOne(updateAuthTypeFilter, updateAuthType, nil)
	if err != nil {
		return errors.WrapErrorAction(logutils.ActionUpdate, model.TypeAuthType, &logutils.FieldArgs{"id": ID}, err)
	}
	if result.MatchedCount == 0 {
		return errors.WrapErrorData(logutils.StatusMissing, model.TypeAuthType, &logutils.FieldArgs{"id": ID}, err)
	}

	return nil
}

// ============================== ServiceRegs ==============================

// MigrateServiceRegs migrates all service registrations from the service_regs collection to the service_registrations collection
// TODO: Remove this once all necessary migrations are complete
func (sa *Adapter) MigrateServiceRegs() error {
	transaction := func(context TransactionContext) error {
		filter := bson.M{"core_host": sa.host}
		count, err := sa.db.serviceRegistrations.CountDocumentsWithContext(context, filter)
		if err != nil {
			return errors.WrapErrorAction(logutils.ActionFind, model.TypeServiceReg, &logutils.FieldArgs{"core_host": sa.host, "service_id": "all"}, err)
		}

		if count > 0 {
			return nil
		}

		filter = bson.M{}
		var results []model.ServiceRegistration
		err = sa.db.serviceRegs.FindWithContext(context, filter, &results, nil)
		if err != nil {
			return errors.WrapErrorAction(logutils.ActionFind, model.TypeServiceReg, &logutils.FieldArgs{"service_id": "all"}, err)
		}

		if results != nil {
			var registrations []interface{}
			for _, res := range results {
				res.CoreHost = sa.host
				registrations = append(registrations, res)
			}

			_, err := sa.db.serviceRegistrations.InsertManyWithContext(context, registrations, nil)
			if err != nil {
				return errors.WrapErrorAction(logutils.ActionInsert, model.TypeServiceReg, nil, err)
			}
		}
		return nil
	}
	return sa.PerformTransaction(transaction)
}

// FindServiceRegs fetches the requested service registration records
func (sa *Adapter) FindServiceRegs(serviceIDs []string) []model.ServiceRegistration {
	return sa.getCachedServiceRegs(serviceIDs)
}

// FindServiceReg finds the service registration in storage
func (sa *Adapter) FindServiceReg(serviceID string) (*model.ServiceRegistration, error) {
	return sa.getCachedServiceReg(serviceID)
}

// InsertServiceReg inserts the service registration to storage
func (sa *Adapter) InsertServiceReg(reg *model.ServiceRegistration) error {
	reg.CoreHost = sa.host
	_, err := sa.db.serviceRegistrations.InsertOne(reg)
	if err != nil {
		return errors.WrapErrorAction(logutils.ActionInsert, model.TypeServiceReg, &logutils.FieldArgs{"core_host": sa.host, "service_id": reg.Registration.ServiceID}, err)
	}

	return nil
}

// UpdateServiceReg updates the service registration in storage
func (sa *Adapter) UpdateServiceReg(reg *model.ServiceRegistration) error {
	reg.CoreHost = sa.host
	filter := bson.M{"core_host": reg.CoreHost, "registration.service_id": reg.Registration.ServiceID}
	err := sa.db.serviceRegistrations.ReplaceOne(filter, reg, nil)
	if err != nil {
		return errors.WrapErrorAction(logutils.ActionUpdate, model.TypeServiceReg, &logutils.FieldArgs{"core_host": reg.CoreHost, "service_id": reg.Registration.ServiceID}, err)
	}

	return nil
}

// SaveServiceReg saves the service registration to the storage
func (sa *Adapter) SaveServiceReg(reg *model.ServiceRegistration, immediateCache bool) error {
	if reg == nil {
		return nil
	}

	reg.CoreHost = sa.host
	filter := bson.M{"core_host": reg.CoreHost, "registration.service_id": reg.Registration.ServiceID}
	opts := options.Replace().SetUpsert(true)
	err := sa.db.serviceRegistrations.ReplaceOne(filter, reg, opts)
	if err != nil {
		return errors.WrapErrorAction(logutils.ActionSave, model.TypeServiceReg, &logutils.FieldArgs{"core_host": reg.CoreHost, "service_id": reg.Registration.ServiceID}, err)
	}

	if immediateCache {
		sa.cacheServiceReg(*reg)
	}

	return nil
}

// DeleteServiceReg deletes the service registration from storage
func (sa *Adapter) DeleteServiceReg(serviceID string) error {
	filter := bson.M{"core_host": sa.host, "registration.service_id": serviceID}
	result, err := sa.db.serviceRegistrations.DeleteOne(filter, nil)
	if err != nil {
		return errors.WrapErrorAction(logutils.ActionDelete, model.TypeServiceReg, &logutils.FieldArgs{"core_host": sa.host, "service_id": serviceID}, err)
	}
	if result == nil {
		return errors.WrapErrorData(logutils.StatusInvalid, "delete result", &logutils.FieldArgs{"core_host": sa.host, "service_id": serviceID}, err)
	}
	deletedCount := result.DeletedCount
	if deletedCount == 0 {
		return errors.WrapErrorData(logutils.StatusMissing, model.TypeServiceReg, &logutils.FieldArgs{"core_host": sa.host, "service_id": serviceID}, err)
	}

	return nil
}

// FindServiceAuthorization finds the service authorization in storage
func (sa *Adapter) FindServiceAuthorization(userID string, serviceID string) (*model.ServiceAuthorization, error) {
	filter := bson.M{"user_id": userID, "service_id": serviceID}
	var reg *model.ServiceAuthorization
	err := sa.db.serviceAuthorizations.FindOne(filter, &reg, nil)
	if err != nil {
		return nil, errors.WrapErrorAction(logutils.ActionFind, model.TypeServiceAuthorization, &logutils.FieldArgs{"user_id": userID, "service_id": serviceID}, err)
	}

	return reg, nil
}

// SaveServiceAuthorization saves the service authorization to storage
func (sa *Adapter) SaveServiceAuthorization(authorization *model.ServiceAuthorization) error {
	filter := bson.M{"user_id": authorization.UserID, "service_id": authorization.ServiceID}
	opts := options.Replace().SetUpsert(true)
	err := sa.db.serviceAuthorizations.ReplaceOne(filter, authorization, opts)
	if err != nil {
		return errors.WrapErrorAction(logutils.ActionSave, model.TypeServiceAuthorization, &logutils.FieldArgs{"user_id": authorization.UserID, "service_id": authorization.ServiceID}, err)
	}

	return nil
}

// DeleteServiceAuthorization deletes the service authorization from storage
func (sa *Adapter) DeleteServiceAuthorization(userID string, serviceID string) error {
	filter := bson.M{"user_id": userID, "service_id": serviceID}
	result, err := sa.db.serviceAuthorizations.DeleteOne(filter, nil)
	if err != nil {
		return errors.WrapErrorAction(logutils.ActionDelete, model.TypeServiceAuthorization, &logutils.FieldArgs{"user_id": userID, "service_id": serviceID}, err)
	}
	if result == nil {
		return errors.WrapErrorData(logutils.StatusInvalid, "delete result", &logutils.FieldArgs{"user_id": userID, "service_id": serviceID}, err)
	}
	deletedCount := result.DeletedCount
	if deletedCount == 0 {
		return errors.WrapErrorData(logutils.StatusMissing, model.TypeServiceAuthorization, &logutils.FieldArgs{"user_id": userID, "service_id": serviceID}, err)
	}

	return nil
}

// SaveDevice saves device
func (sa *Adapter) SaveDevice(context TransactionContext, device *model.Device) error {
	if device == nil {
		return errors.ErrorData(logutils.StatusInvalid, logutils.TypeArg, logutils.StringArgs("device"))
	}

	storageDevice := deviceToStorage(device)

	filter := bson.M{"_id": device.ID}
	opts := options.Replace().SetUpsert(true)
	err := sa.db.devices.ReplaceOneWithContext(context, filter, storageDevice, opts)
	if err != nil {
		return errors.WrapErrorAction(logutils.ActionSave, model.TypeDevice, &logutils.FieldArgs{"device_id": device.ID}, nil)
	}

	return nil
}

// DeleteDevice deletes a device
func (sa *Adapter) DeleteDevice(context TransactionContext, id string) error {
	filter := bson.M{"_id": id}
	res, err := sa.db.devices.DeleteOneWithContext(context, filter, nil)
	if err != nil {
		return errors.WrapErrorAction(logutils.ActionDelete, model.TypeDevice, nil, err)
	}
	if res.DeletedCount != 1 {
		return errors.ErrorAction(logutils.ActionDelete, model.TypeDevice, logutils.StringArgs("unexpected deleted count"))
	}

	return nil
}

// CheckAuthTypesExists check if auth_types collection exists
func (sa *Adapter) CheckAuthTypesExists(collectionName string) (bool, error) {

	client := sa.db.dbClient
	dbName := sa.db.mongoDBName

	opts := options.FindOne()

	database := client.Database(dbName)
	collections, err := database.ListCollectionNames(nil, opts)
	if err != nil {
		return false, nil
	}

	collectionExists := false
	for _, coll := range collections {
		if coll == collectionName {
			collectionExists = true
			break
		}
	}
	if collectionExists {
		sa.logger.Infof("The collection '%s' exists.\n", collectionName)
	} else {
		sa.logger.Infof("The collection '%s' does not exist.\n", collectionName)
	}
	return collectionExists, nil
}

// CreateAuthTypesCollection creates check if auth_types collection
func (sa *Adapter) CreateAuthTypesCollection(collectionName string) error {
	client := sa.db.dbClient
	dbName := sa.db.mongoDBName
	// Accessing a database
	database := client.Database(dbName)

	// Creating a collection
	collection := database.Collection(collectionName)
	_, err := collection.InsertOne(nil, collection)
	if err != nil {
		return err
	}
	// You can perform additional configuration or operations on the collection if needed
	sa.logger.Infof("Collection %s created in database %s\n", collectionName, dbName)
	return nil
}

func (sa *Adapter) getFilterForParams(params map[string]interface{}) bson.M {
	filter := bson.M{}
	for k, v := range params {
		if k == "id" {
			k = "_id"
		}
		if v != nil && reflect.TypeOf(v).Kind() == reflect.Slice {
			filter[k] = bson.M{"$in": v}
		} else if v != nil && reflect.TypeOf(v).Kind() == reflect.Map {
			vMap, ok := v.(map[string]interface{})
			if ok {
				op, okOp := vMap["operation"].(string)
				val, okVal := vMap["value"]
				if okOp && okVal {
					if op == "any" {
						if val != nil && reflect.TypeOf(val).Kind() == reflect.Slice {
							filter[k] = bson.M{"$elemMatch": bson.M{"$in": val}}
						} else {
							filter[k] = bson.M{"$elemMatch": val}
						}
					}
					continue
				}
			}
			filter[k] = v
		} else if v == "$exists" {
			filter[k] = bson.M{"$exists": true}
		} else {
			filter[k] = v
		}
	}
	return filter
}

func (sa *Adapter) getProjectionForKeys(keys []string) bson.D {
	projection := bson.D{}
	usesID := false
	for _, k := range keys {
		if k == "id" {
			k = "_id"
			usesID = true
		}
		projection = append(projection, bson.E{Key: k, Value: 1})
	}
	if !usesID {
		projection = append(projection, bson.E{Key: "_id", Value: 0})
	}
	return projection
}

func (sa *Adapter) convertIDs(results []map[string]interface{}) {
	for _, result := range results {
		sa.convertID(result)
	}
}

func (sa *Adapter) convertID(result map[string]interface{}) {
	for k, v := range result {
		if k == "_id" {
			result["id"] = v
			delete(result, "_id")
		}
		//TODO: recursively search for embedded _id if necessary
		// if v != nil && reflect.TypeOf(v).Kind() == reflect.Map {
		// 	mapVal := v.(map[string]interface{})
		// 	sa.convertID(mapVal)
		// 	result[k] = mapVal
		// }
	}
}

func (sa *Adapter) abortTransaction(sessionContext mongo.SessionContext) {
	err := sessionContext.AbortTransaction(sessionContext)
	if err != nil {
		sa.logger.Errorf("error aborting a transaction - %s", err)
	}
}

// NewStorageAdapter creates a new storage adapter instance
func NewStorageAdapter(host string, mongoDBAuth string, mongoDBName string, mongoTimeout string, uiucAuthTypeCodeMigrationSource string, logger *logs.Logger) *Adapter {
	timeoutInt, err := strconv.Atoi(mongoTimeout)
	if err != nil {
		logger.Warn("Setting default Mongo timeout - 500")
		timeoutInt = 500
	}
	timeout := time.Millisecond * time.Duration(timeoutInt)

	cachedServiceRegs := &syncmap.Map{}
	serviceRegsLock := &sync.RWMutex{}

	cachedOrganizations := &syncmap.Map{}
	organizationsLock := &sync.RWMutex{}

	cachedApplications := &syncmap.Map{}
	applicationsLock := &sync.RWMutex{}

	cachedAuthTypes := &syncmap.Map{}
	authTypesLock := &sync.RWMutex{}

	cachedApplicationsOrganizations := &syncmap.Map{}
	applicationsOrganizationsLock := &sync.RWMutex{}

	cachedApplicationConfigs := &syncmap.Map{}
	applicationConfigsLock := &sync.RWMutex{}

	cachedConfigs := &syncmap.Map{}
	configsLock := &sync.RWMutex{}

<<<<<<< HEAD
	cachedKeys := &syncmap.Map{}
	keysLock := &sync.RWMutex{}

	db := &database{mongoDBAuth: mongoDBAuth, mongoDBName: mongoDBName, mongoTimeout: timeout, logger: logger}
=======
	db := &database{mongoDBAuth: mongoDBAuth, mongoDBName: mongoDBName, mongoTimeout: timeout, logger: logger, uiucAuthTypeCodeMigrationSource: uiucAuthTypeCodeMigrationSource}
>>>>>>> 3c192185
	return &Adapter{db: db, logger: logger, host: host, cachedServiceRegs: cachedServiceRegs, serviceRegsLock: serviceRegsLock,
		cachedOrganizations: cachedOrganizations, organizationsLock: organizationsLock,
		cachedApplications: cachedApplications, applicationsLock: applicationsLock,
		cachedAuthTypes: cachedAuthTypes, authTypesLock: authTypesLock,
		cachedApplicationsOrganizations: cachedApplicationsOrganizations, applicationsOrganizationsLock: applicationsOrganizationsLock,
		cachedApplicationConfigs: cachedApplicationConfigs, applicationConfigsLock: applicationConfigsLock,
		cachedConfigs: cachedConfigs, configsLock: configsLock, cachedKeys: cachedKeys, keysLock: keysLock}
}

type storageListener struct {
	adapter *Adapter
	DefaultListenerImpl
}

func (sl *storageListener) OnKeysUpdated() {
	sl.adapter.cacheKeys()
}

func (sl *storageListener) OnAuthTypesUpdated() {
	sl.adapter.cacheAuthTypes()
}

func (sl *storageListener) OnServiceRegistrationsUpdated() {
	sl.adapter.cacheServiceRegs()
}

func (sl *storageListener) OnOrganizationsUpdated() {
	sl.adapter.cacheOrganizations()
}

func (sl *storageListener) OnApplicationsUpdated() {
	sl.adapter.cacheApplications()
	sl.adapter.cacheOrganizations()
}

func (sl *storageListener) OnApplicationsOrganizationsUpdated() {
	sl.adapter.cacheApplications()
	sl.adapter.cacheOrganizations()
	sl.adapter.cacheApplicationsOrganizations()
}

func (sl *storageListener) OnApplicationConfigsUpdated() {
	sl.adapter.cacheApplicationConfigs()
}

func (sl *storageListener) OnConfigsUpdated() {
	sl.adapter.cacheConfigs()
}

// Listener represents storage listener
type Listener interface {
	OnKeysUpdated()
	OnAPIKeysUpdated()
	OnAuthTypesUpdated()
	OnIdentityProvidersUpdated()
	OnServiceRegistrationsUpdated()
	OnOrganizationsUpdated()
	OnApplicationsUpdated()
	OnApplicationsOrganizationsUpdated()
	OnApplicationConfigsUpdated()
	OnConfigsUpdated()
}

// DefaultListenerImpl default listener implementation
type DefaultListenerImpl struct{}

// OnKeysUpdated notifies keys have been updated
func (d *DefaultListenerImpl) OnKeysUpdated() {}

// OnAPIKeysUpdated notifies api keys have been updated
func (d *DefaultListenerImpl) OnAPIKeysUpdated() {}

// OnAuthTypesUpdated notifies auth types have been updated
func (d *DefaultListenerImpl) OnAuthTypesUpdated() {}

// OnIdentityProvidersUpdated notifies identity providers have been updated
func (d *DefaultListenerImpl) OnIdentityProvidersUpdated() {}

// OnServiceRegistrationsUpdated notifies services registrations have been updated
func (d *DefaultListenerImpl) OnServiceRegistrationsUpdated() {}

// OnOrganizationsUpdated notifies organizations have been updated
func (d *DefaultListenerImpl) OnOrganizationsUpdated() {}

// OnApplicationsUpdated notifies applications have been updated
func (d *DefaultListenerImpl) OnApplicationsUpdated() {}

// OnApplicationsOrganizationsUpdated notifies applications organizations have been updated
func (d *DefaultListenerImpl) OnApplicationsOrganizationsUpdated() {}

// OnApplicationConfigsUpdated notifies application configs have been updated
func (d *DefaultListenerImpl) OnApplicationConfigsUpdated() {}

// OnConfigsUpdated notifies configs have been updated
func (d *DefaultListenerImpl) OnConfigsUpdated() {}

// TransactionContext wraps mongo.SessionContext for use by external packages
type TransactionContext interface {
	mongo.SessionContext
}<|MERGE_RESOLUTION|>--- conflicted
+++ resolved
@@ -128,6 +128,13 @@
 		return errors.WrapErrorAction(logutils.ActionCache, model.TypeConfig, nil, err)
 	}
 
+	// migrate to tenants accounts - remove this code when migrated to all environments
+	err = sa.migrateToTenantsAccounts(accounts, tenantsAccounts, applicationsOrganizations)
+	if err != nil {
+		return err
+	}
+	//before the threads below!!
+
 	err = sa.migrateAuthTypes()
 	if err != nil {
 		return errors.WrapErrorAction("migrating", model.TypeAuthType, nil, err)
@@ -173,85 +180,9 @@
 	return sa.getCachedKey(name)
 }
 
-<<<<<<< HEAD
 // InsertKey inserts a new key
 func (sa *Adapter) InsertKey(key model.Key) error {
 	_, err := sa.db.keys.InsertOne(key)
-=======
-func (sa *Adapter) getCachedApplicationOrganizationByKey(key string) (*model.ApplicationOrganization, error) {
-	sa.applicationsOrganizationsLock.RLock()
-	defer sa.applicationsOrganizationsLock.RUnlock()
-
-	errArgs := &logutils.FieldArgs{"key": key}
-
-	item, _ := sa.cachedApplicationsOrganizations.Load(key)
-	if item != nil {
-		appOrg, ok := item.(model.ApplicationOrganization)
-		if !ok {
-			return nil, errors.ErrorAction(logutils.ActionCast, model.TypeApplicationOrganization, errArgs)
-		}
-		return &appOrg, nil
-	}
-	return nil, nil
-}
-
-func (sa *Adapter) getCachedApplicationOrganizationByKeys(keys []string) ([]model.ApplicationOrganization, error) {
-	sa.applicationsOrganizationsLock.RLock()
-	defer sa.applicationsOrganizationsLock.RUnlock()
-
-	var result []model.ApplicationOrganization
-	for _, key := range keys {
-		errArgs := &logutils.FieldArgs{"key": key}
-
-		item, exists := sa.cachedApplicationsOrganizations.Load(key)
-		if exists {
-			appOrg, ok := item.(model.ApplicationOrganization)
-			if !ok {
-				return nil, errors.ErrorAction(logutils.ActionCast, model.TypeApplicationOrganization, errArgs)
-			}
-			result = append(result, appOrg)
-		}
-	}
-
-	return result, nil
-}
-
-func (sa *Adapter) getCachedApplicationOrganizations() ([]model.ApplicationOrganization, error) {
-	sa.applicationsOrganizationsLock.RLock()
-	defer sa.applicationsOrganizationsLock.RUnlock()
-
-	var err error
-	appOrgList := make([]model.ApplicationOrganization, 0)
-	idsFound := make([]string, 0)
-	sa.cachedApplicationsOrganizations.Range(func(key, item interface{}) bool {
-		errArgs := &logutils.FieldArgs{"key": key}
-		if item == nil {
-			err = errors.ErrorData(logutils.StatusInvalid, model.TypeApplicationOrganization, errArgs)
-			return false
-		}
-
-		appOrg, ok := item.(model.ApplicationOrganization)
-		if !ok {
-			err = errors.ErrorAction(logutils.ActionCast, model.TypeApplicationOrganization, errArgs)
-			return false
-		}
-
-		if !utils.Contains(idsFound, appOrg.ID) {
-			appOrgList = append(appOrgList, appOrg)
-			idsFound = append(idsFound, appOrg.ID)
-		}
-
-		return true
-	})
-
-	return appOrgList, err
-}
-
-func (sa *Adapter) cacheApplicationConfigs() error {
-	sa.logger.Info("cacheApplicationConfigs..")
-
-	applicationConfigs, err := sa.loadAppConfigs()
->>>>>>> 3c192185
 	if err != nil {
 		return errors.WrapErrorAction(logutils.ActionInsert, model.TypeKey, nil, err)
 	}
@@ -484,13 +415,8 @@
 	//account - from storage
 	var account *model.Account
 	var err error
-<<<<<<< HEAD
 	if !ls.Anonymous {
-		account, err = sa.FindAccountByID(context, ls.Identifier)
-=======
-	if ls.AccountAuthTypeID != nil {
 		account, err = sa.FindAccountByIDV2(context, ls.OrgID, ls.AppID, ls.Identifier)
->>>>>>> 3c192185
 		if err != nil {
 			return nil, errors.WrapErrorAction(logutils.ActionFind, model.TypeAccount, &logutils.FieldArgs{"_id": ls.Identifier}, err)
 		}
@@ -708,20 +634,8 @@
 	return nil
 }
 
-<<<<<<< HEAD
-// FindAccount finds an account for app, org, auth type and identifier
-func (sa *Adapter) FindAccount(context TransactionContext, appOrgID string, code string, identifier string) (*model.Account, error) {
-	filter := bson.M{"app_org_id": appOrgID, "identifiers": bson.M{
-		"$elemMatch": bson.M{
-			"code":       code,
-			"identifier": identifier,
-		},
-	}}
-	var accounts []account
-	err := sa.db.accounts.FindWithContext(context, filter, &accounts, nil)
-=======
 // FindAccountByOrgAndIdentifier finds an account for org and user identity
-func (sa *Adapter) FindAccountByOrgAndIdentifier(context TransactionContext, orgID string, authTypeID string, accountAuthTypeIdentifier string, currentAppOrgID string) (*model.Account, error) {
+func (sa *Adapter) FindAccountByOrgAndIdentifier(context TransactionContext, orgID string, code string, identifier string, currentAppOrgID string) (*model.Account, error) {
 	filter := bson.D{
 		primitive.E{Key: "org_id", Value: orgID},
 		primitive.E{Key: "auth_types.auth_type_id", Value: authTypeID},
@@ -750,19 +664,23 @@
 		return nil, errors.WrapErrorAction(logutils.ActionCount, "does not match memberships apps orgs ids count", nil, err)
 	}
 
-	modelAccount := accountFromStorage(account, &currentAppOrgID, appsOrgs)
+	modelAccount := accountFromStorage(account, &currentAppOrgID, appsOrgs, sa)
 	return &modelAccount, nil
 }
 
 // FindAccount finds an account for app, org, auth type and account auth type identifier
-func (sa *Adapter) FindAccount(context TransactionContext, appOrgID string, authTypeID string, accountAuthTypeIdentifier string) (*model.Account, error) {
-	filter := bson.D{
-		primitive.E{Key: "org_apps_memberships.app_org_id", Value: appOrgID},
-		primitive.E{Key: "auth_types.auth_type_id", Value: authTypeID},
-		primitive.E{Key: "auth_types.identifier", Value: accountAuthTypeIdentifier}}
+func (sa *Adapter) FindAccount(context TransactionContext, appOrgID string, code string, identifier string) (*model.Account, error) {
+	filter := bson.M{
+		"org_apps_memberships.app_org_id": appOrgID,
+		"identifiers": bson.M{
+			"$elemMatch": bson.M{
+				"code":       code,
+				"identifier": identifier,
+			},
+		},
+	}
 	var accounts []tenantAccount
 	err := sa.db.tenantsAccounts.FindWithContext(context, filter, &accounts, nil)
->>>>>>> 3c192185
 	if err != nil {
 		return nil, errors.WrapErrorAction(logutils.ActionFind, model.TypeAccount, nil, err)
 	}
@@ -785,11 +703,7 @@
 		return nil, errors.WrapErrorAction(logutils.ActionCount, "does not match memberships apps orgs ids count", nil, err)
 	}
 
-<<<<<<< HEAD
-	modelAccount := accountFromStorage(account, *appOrg, sa)
-=======
-	modelAccount := accountFromStorage(account, &appOrgID, appsOrgs)
->>>>>>> 3c192185
+	modelAccount := accountFromStorage(account, &appOrgID, appsOrgs, sa)
 	return &modelAccount, nil
 }
 
@@ -882,17 +796,13 @@
 		return nil, errors.WrapErrorAction(logutils.ActionFind, model.TypeAccount, nil, err)
 	}
 
-<<<<<<< HEAD
-	accounts := accountsFromStorage(list, *appOrg, sa)
-=======
 	//all memberships applications organizations - from cache
 	allAppsOrgs, err := sa.getCachedApplicationOrganizations()
 	if err != nil {
 		return nil, errors.WrapErrorAction(logutils.ActionLoadCache, model.TypeApplicationOrganization, nil, err)
 	}
 
-	accounts := accountsFromStorage(list, &appOrg.ID, allAppsOrgs)
->>>>>>> 3c192185
+	accounts := accountsFromStorage(list, &appOrg.ID, allAppsOrgs, sa)
 	return accounts, nil
 }
 
@@ -997,20 +907,18 @@
 
 	var publicAccounts []model.PublicAccount
 	for _, account := range accounts {
-<<<<<<< HEAD
 		username := ""
 		for _, id := range account.Identifiers {
 			if id.Code == "username" {
 				username = id.Identifier
 				break
 			}
-=======
+		}
 
 		//not used?
 		verified := false
 		if account.Verified != nil && *account.Verified {
 			verified = true
->>>>>>> 3c192185
 		}
 
 		publicAccounts = append(publicAccounts, model.PublicAccount{
@@ -1111,9 +1019,6 @@
 	if err != nil {
 		return nil, err
 	}
-<<<<<<< HEAD
-	accounts := accountsFromStorage(accountResult, *appOrg, sa)
-=======
 
 	//all memberships applications organizations - from cache
 	allAppsOrgs, err := sa.getCachedApplicationOrganizations()
@@ -1121,8 +1026,7 @@
 		return nil, errors.WrapErrorAction(logutils.ActionLoadCache, model.TypeApplicationOrganization, nil, err)
 	}
 
-	accounts := accountsFromStorage(accountResult, &appOrg.ID, allAppsOrgs)
->>>>>>> 3c192185
+	accounts := accountsFromStorage(accountResult, &appOrg.ID, allAppsOrgs, sa)
 	return accounts, nil
 }
 
@@ -1132,14 +1036,10 @@
 		return nil, errors.ErrorData(logutils.StatusMissing, model.TypeApplicationOrganization, nil)
 	}
 
-<<<<<<< HEAD
-	filter := bson.D{primitive.E{Key: "app_org_id", Value: appOrg.ID}, primitive.E{Key: "identifiers", Value: bson.M{"$elemMatch": bson.M{"code": "username", "identifier": username}}}}
-=======
 	filter := bson.D{
 		primitive.E{Key: "org_apps_memberships.app_org_id", Value: appOrg.ID},
-		primitive.E{Key: "username", Value: username},
-	}
->>>>>>> 3c192185
+		primitive.E{Key: "identifiers", Value: bson.M{"$elemMatch": bson.M{"code": "username", "identifier": username}}},
+	}
 
 	var accountResult []tenantAccount
 	err := sa.db.tenantsAccounts.Find(filter, &accountResult, nil)
@@ -1150,17 +1050,13 @@
 		sa.logger.WarnWithFields("duplicate username", logutils.Fields{"number": len(accountResult), "app_org_id": appOrg.ID, "username": username})
 	}
 
-<<<<<<< HEAD
-	accounts := accountsFromStorage(accountResult, *appOrg, sa)
-=======
 	//all memberships applications organizations - from cache
 	allAppsOrgs, err := sa.getCachedApplicationOrganizations()
 	if err != nil {
 		return nil, errors.WrapErrorAction(logutils.ActionLoadCache, model.TypeApplicationOrganization, nil, err)
 	}
 
-	accounts := accountsFromStorage(accountResult, nil, allAppsOrgs)
->>>>>>> 3c192185
+	accounts := accountsFromStorage(accountResult, nil, allAppsOrgs, sa)
 	return accounts, nil
 }
 
@@ -1187,7 +1083,6 @@
 	return sa.findAccount(context, "auth_types.id", id, currentAppOrgID)
 }
 
-<<<<<<< HEAD
 // FindAccountByCredentialID finds an account by auth type id
 func (sa *Adapter) FindAccountByCredentialID(context TransactionContext, id string) (*model.Account, error) {
 	return sa.findAccount(context, "auth_types.credential_id", id)
@@ -1198,10 +1093,7 @@
 	return sa.findAccount(context, "identifiers.id", id)
 }
 
-func (sa *Adapter) findAccount(context TransactionContext, key string, id string) (*model.Account, error) {
-=======
 func (sa *Adapter) findAccount(context TransactionContext, key string, id string, currentAppOrgID *string) (*model.Account, error) {
->>>>>>> 3c192185
 	account, err := sa.findStorageAccount(context, key, id)
 	if err != nil {
 		return nil, errors.WrapErrorAction(logutils.ActionFind, model.TypeAccount, nil, err)
@@ -1224,12 +1116,7 @@
 		return nil, errors.WrapErrorAction(logutils.ActionCount, "does not match memberships apps orgs ids count", nil, err)
 	}
 
-<<<<<<< HEAD
-	modelAccount := accountFromStorage(*account, *appOrg, sa)
-
-=======
-	modelAccount := accountFromStorage(*account, currentAppOrgID, appsOrgs)
->>>>>>> 3c192185
+	modelAccount := accountFromStorage(*account, currentAppOrgID, appsOrgs, sa)
 	return &modelAccount, nil
 
 }
@@ -1680,14 +1567,10 @@
 		}},
 	}
 
-<<<<<<< HEAD
 	opts := options.UpdateOptions{}
 	arrayFilters := []interface{}{bson.M{"id.code": "username"}}
 	opts.SetArrayFilters(options.ArrayFilters{Filters: arrayFilters})
-	res, err := sa.db.accounts.UpdateOneWithContext(context, filter, update, &opts)
-=======
-	res, err := sa.db.tenantsAccounts.UpdateOneWithContext(context, filter, update, nil)
->>>>>>> 3c192185
+	res, err := sa.db.tenantsAccounts.UpdateOneWithContext(context, filter, update, &opts)
 	if err != nil {
 		return errors.WrapErrorAction(logutils.ActionUpdate, model.TypeAccount, &logutils.FieldArgs{"id": accountID}, err)
 	}
@@ -1988,11 +1871,7 @@
 		}},
 	}
 
-<<<<<<< HEAD
-	res, err := sa.db.accounts.UpdateOneWithContext(context, filter, update, nil)
-=======
-	res, err := sa.db.tenantsAccounts.UpdateOne(filter, update, nil)
->>>>>>> 3c192185
+	res, err := sa.db.tenantsAccounts.UpdateOneWithContext(context, filter, update, nil)
 	if err != nil {
 		return errors.WrapErrorAction(logutils.ActionInsert, model.TypeAccountAuthType, nil, err)
 	}
@@ -2003,7 +1882,6 @@
 	return nil
 }
 
-<<<<<<< HEAD
 // UpdateAccountAuthType updates an account with the provided account auth type
 func (sa *Adapter) UpdateAccountAuthType(context TransactionContext, item model.AccountAuthType) error {
 	storageItem := accountAuthTypeToStorage(item)
@@ -2017,60 +1895,8 @@
 			primitive.E{Key: "date_updated", Value: now},
 		}},
 	}
-=======
-// UpdateAccountAuthType updates account auth type
-func (sa *Adapter) UpdateAccountAuthType(item model.AccountAuthType) error {
-	// transaction
-	err := sa.db.dbClient.UseSession(context.Background(), func(sessionContext mongo.SessionContext) error {
-		err := sessionContext.StartTransaction()
-		if err != nil {
-			sa.abortTransaction(sessionContext)
-			return errors.WrapErrorAction(logutils.ActionStart, logutils.TypeTransaction, nil, err)
-		}
-
-		//1. set time updated to the item
-		now := time.Now()
-		item.DateUpdated = &now
-
-		//2 convert to storage item
-		storageItem := accountAuthTypeToStorage(item)
-
-		//3. first find the account record
-		findFilter := bson.M{"auth_types.id": item.ID}
-		var accounts []tenantAccount
-		err = sa.db.tenantsAccounts.FindWithContext(sessionContext, findFilter, &accounts, nil)
-		if err != nil {
-			sa.abortTransaction(sessionContext)
-			return errors.WrapErrorAction(logutils.ActionFind, model.TypeUserAuth, &logutils.FieldArgs{"account auth type id": item.ID}, err)
-		}
-		if len(accounts) == 0 {
-			sa.abortTransaction(sessionContext)
-			return errors.ErrorAction(logutils.ActionFind, "for some reasons account is nil for account auth type", &logutils.FieldArgs{"acccount auth type id": item.ID})
-		}
-		account := accounts[0]
-
-		//4. update the account auth type in the account record
-		accountAuthTypes := account.AuthTypes
-		newAccountAuthTypes := make([]accountAuthType, len(accountAuthTypes))
-		for j, aAuthType := range accountAuthTypes {
-			if aAuthType.ID == storageItem.ID {
-				newAccountAuthTypes[j] = storageItem
-			} else {
-				newAccountAuthTypes[j] = aAuthType
-			}
-		}
-		account.AuthTypes = newAccountAuthTypes
-
-		//4. update the account record
-		replaceFilter := bson.M{"_id": account.ID}
-		err = sa.db.tenantsAccounts.ReplaceOneWithContext(sessionContext, replaceFilter, account, nil)
-		if err != nil {
-			sa.abortTransaction(sessionContext)
-			return errors.WrapErrorAction(logutils.ActionReplace, model.TypeAccount, nil, err)
-		}
->>>>>>> 3c192185
-
-	res, err := sa.db.accounts.UpdateOneWithContext(context, filter, update, nil)
+
+	res, err := sa.db.tenantsAccounts.UpdateOneWithContext(context, filter, update, nil)
 	if err != nil {
 		return errors.WrapErrorAction(logutils.ActionUpdate, model.TypeAccountAuthType, nil, err)
 	}
@@ -2119,11 +1945,7 @@
 		}},
 	}
 
-<<<<<<< HEAD
-	res, err := sa.db.accounts.UpdateOneWithContext(context, filter, update, nil)
-=======
-	res, err := sa.db.tenantsAccounts.UpdateOne(filter, update, nil)
->>>>>>> 3c192185
+	res, err := sa.db.tenantsAccounts.UpdateOneWithContext(context, filter, update, nil)
 	if err != nil {
 		return errors.WrapErrorAction(logutils.ActionInsert, model.TypeAccountIdentifier, nil, err)
 	}
@@ -3121,38 +2943,6 @@
 
 	return nil
 }
-
-<<<<<<< HEAD
-// FindAccountProfiles finds profiles by app id, authtype id and account identifier
-func (sa *Adapter) FindAccountProfiles(appID string, accountIdentifier string) ([]model.Profile, error) {
-=======
-/* not used and also no more relevant as one account has a profile
-// FindAccountProfiles finds profiles by app id, authtype id and account auth type identifier
-func (sa *Adapter) FindAccountProfiles(appID string, authTypeID string, accountAuthTypeIdentifier string) ([]model.Profile, error) {
->>>>>>> 3c192185
-	pipeline := []bson.M{
-		{"$match": bson.M{"identifiers.identifier": accountIdentifier}},
-		{"$lookup": bson.M{
-			"from":         "applications_organizations",
-			"localField":   "app_org_id",
-			"foreignField": "_id",
-			"as":           "app_org",
-		}},
-		{"$match": bson.M{"app_org.app_id": appID}},
-	}
-	var accounts []account
-	err := sa.db.accounts.Aggregate(pipeline, &accounts, nil)
-	if err != nil {
-		return nil, errors.WrapErrorAction(logutils.ActionFind, model.TypeAccount, &logutils.FieldArgs{"app_id": appID, "identifiers.identifier": accountIdentifier}, err)
-	}
-	if len(accounts) == 0 {
-		//not found
-		return nil, nil
-	}
-
-	result := profilesFromStorage(accounts, sa)
-	return result, nil
-} */
 
 // FindConfig finds the config for the specified type, appID, and orgID
 func (sa *Adapter) FindConfig(configType string, appID string, orgID string) (*model.Config, error) {
@@ -3957,14 +3747,10 @@
 	cachedConfigs := &syncmap.Map{}
 	configsLock := &sync.RWMutex{}
 
-<<<<<<< HEAD
 	cachedKeys := &syncmap.Map{}
 	keysLock := &sync.RWMutex{}
 
-	db := &database{mongoDBAuth: mongoDBAuth, mongoDBName: mongoDBName, mongoTimeout: timeout, logger: logger}
-=======
 	db := &database{mongoDBAuth: mongoDBAuth, mongoDBName: mongoDBName, mongoTimeout: timeout, logger: logger, uiucAuthTypeCodeMigrationSource: uiucAuthTypeCodeMigrationSource}
->>>>>>> 3c192185
 	return &Adapter{db: db, logger: logger, host: host, cachedServiceRegs: cachedServiceRegs, serviceRegsLock: serviceRegsLock,
 		cachedOrganizations: cachedOrganizations, organizationsLock: organizationsLock,
 		cachedApplications: cachedApplications, applicationsLock: applicationsLock,
