--- conflicted
+++ resolved
@@ -1098,11 +1098,7 @@
 }
 
 // FindAccounts finds accounts
-<<<<<<< HEAD
-func (sa *Adapter) FindAccounts(limit int, offset int, appID string, orgID string, accountID *string, firstName *string, lastName *string, authType *string,
-=======
 func (sa *Adapter) FindAccounts(context TransactionContext, limit *int, offset *int, appID string, orgID string, accountID *string, firstName *string, lastName *string, authType *string,
->>>>>>> 7563bea4
 	authTypeIdentifier *string, hasPermissions *bool, permissions []string, roleIDs []string, groupIDs []string) ([]model.Account, error) {
 	//find app org id
 	appOrg, err := sa.getCachedApplicationOrganization(appID, orgID)
@@ -1175,14 +1171,10 @@
 }
 
 // FindAccountsByAccountID finds accounts
-<<<<<<< HEAD
-func (sa *Adapter) FindAccountsByAccountID(appID string, orgID string, accountIDs []string) ([]model.Account, error) {
-=======
 func (sa *Adapter) FindAccountsByAccountID(context TransactionContext, appID string, orgID string, accountIDs []string) ([]model.Account, error) {
 	if len(accountIDs) == 0 {
 		return make([]model.Account, 0), nil
 	}
->>>>>>> 7563bea4
 
 	//find app org id
 	appOrg, err := sa.getCachedApplicationOrganization(appID, orgID)
@@ -1499,31 +1491,7 @@
 	return nil
 }
 
-<<<<<<< HEAD
-=======
-// UpdateAccountSystemConfigs updates account system configs
-func (sa *Adapter) UpdateAccountSystemConfigs(context TransactionContext, accountID string, configs map[string]interface{}) error {
-	filter := bson.D{primitive.E{Key: "_id", Value: accountID}}
-	update := bson.D{
-		primitive.E{Key: "$set", Value: bson.D{
-			primitive.E{Key: "system_configs", Value: configs},
-			primitive.E{Key: "date_updated", Value: time.Now().UTC()},
-		}},
-	}
-
-	res, err := sa.db.accounts.UpdateOne(filter, update, nil)
-	if err != nil {
-		return errors.WrapErrorAction(logutils.ActionUpdate, model.TypeAccountSystemConfigs, nil, err)
-	}
-	if res.ModifiedCount != 1 {
-		return errors.ErrorAction(logutils.ActionUpdate, model.TypeAccountSystemConfigs, &logutils.FieldArgs{"unexpected modified count": res.ModifiedCount})
-	}
-
-	return nil
-}
-
->>>>>>> 7563bea4
-// InsertAccountPermissions inserts account permissions
+//InsertAccountPermissions inserts account permissions
 func (sa *Adapter) InsertAccountPermissions(context TransactionContext, accountID string, permissions []model.Permission) error {
 	filter := bson.D{primitive.E{Key: "_id", Value: accountID}}
 	update := bson.D{
@@ -1653,20 +1621,8 @@
 	return nil
 }
 
-// InsertAccountsGroup inserts accounts into a group
-<<<<<<< HEAD
+//InsertAccountsGroup inserts accounts into a group
 func (sa *Adapter) InsertAccountsGroup(group model.AccountGroup, accounts []model.Account) error {
-	//prepare filter
-	accountsIDs := make([]string, len(accounts))
-	for i, cur := range accounts {
-		accountsIDs[i] = cur.ID
-=======
-func (sa *Adapter) InsertAccountsGroup(context TransactionContext, group model.AccountGroup, accountIDs []string) error {
-	if len(accountIDs) == 0 {
-		return nil
->>>>>>> 7563bea4
-	}
-
 	//prepare filter
 	filter := bson.D{primitive.E{Key: "_id", Value: bson.M{"$in": accountIDs}}}
 
@@ -1691,15 +1647,11 @@
 }
 
 // RemoveAccountsGroup removes accounts from a group
-<<<<<<< HEAD
-func (sa *Adapter) RemoveAccountsGroup(groupID string, accounts []model.Account, hasPermissions []bool) error {
-=======
 func (sa *Adapter) RemoveAccountsGroup(context TransactionContext, groupID string, accountIDs []string, hasPermissions []bool) error {
 	if len(accountIDs) == 0 {
 		return nil
 	}
 
->>>>>>> 7563bea4
 	//split accounts list by admin status
 	standardAccountIDs := make([]string, 0)
 	hasPermissionsAccountIDs := make([]string, 0)
@@ -1724,12 +1676,8 @@
 	return nil
 }
 
-<<<<<<< HEAD
-// RemoveAccountsGroup removes accounts from a group
+//RemoveAccountsGroup removes accounts from a group
 func (sa *Adapter) removeAccountsFromGroup(groupID string, accountIDs []string, hasPermissions bool) error {
-=======
-func (sa *Adapter) removeAccountsFromGroup(context TransactionContext, groupID string, accountIDs []string, hasPermissions bool) error {
->>>>>>> 7563bea4
 	if len(accountIDs) == 0 {
 		return nil
 	}
@@ -2274,12 +2222,8 @@
 	return nil
 }
 
-// UpdatePermission updates permission
-<<<<<<< HEAD
-func (sa *Adapter) UpdatePermission(context TransactionContext, item model.Permission) error {
-=======
+//UpdatePermission updates permission
 func (sa *Adapter) UpdatePermission(item model.Permission) error {
->>>>>>> 7563bea4
 	//TODO
 	//This will be slow operation as we keep a copy of the entity in the users collection without index.
 	//Maybe we need to up the transaction timeout for this operation because of this.
@@ -2309,68 +2253,9 @@
 	if err != nil {
 		return errors.WrapErrorAction(logutils.ActionUpdate, model.TypePermission, &logutils.FieldArgs{"name": item.Name}, err)
 	}
+
 	if res.ModifiedCount != 1 {
-		return errors.ErrorAction(logutils.ActionUpdate, model.TypePermission, &logutils.FieldArgs{"name": item.Name, "modified": res.ModifiedCount, "expected": 1})
-	}
-
-	// update all roles that have the permission
-	key := "permissions.name"
-	roles, err := sa.findAppOrgRoles(context, &key, item.Name, "")
-	if err != nil {
-		return errors.WrapErrorAction(logutils.ActionFind, model.TypeAppOrgRole, nil, err)
-	}
-	for _, r := range roles {
-		for pidx, p := range r.Permissions {
-			if p.Name == item.Name {
-				r.Permissions[pidx] = item
-				err = sa.UpdateAppOrgRole(context, r)
-				if err != nil {
-					return errors.WrapErrorAction(logutils.ActionUpdate, model.TypeAppOrgRole, nil, err)
-				}
-				break
-			}
-		}
-	}
-
-	// update all groups that have the permission
-	groups, err := sa.findAppOrgGroups(context, &key, item.Name, "")
-	if err != nil {
-		return errors.WrapErrorAction(logutils.ActionFind, model.TypeAppOrgGroup, nil, err)
-	}
-	for _, g := range groups {
-		for pidx, p := range g.Permissions {
-			if p.Name == item.Name {
-				g.Permissions[pidx] = item
-				err = sa.UpdateAppOrgGroup(context, g)
-				if err != nil {
-					return errors.WrapErrorAction(logutils.ActionUpdate, model.TypeAppOrgGroup, nil, err)
-				}
-				break
-			}
-		}
-	}
-
-	//update all roles, groups, accounts, and service accounts that have the permission
-	dependentsFilter := bson.D{primitive.E{Key: "permissions.name", Value: item.Name}}
-	dependentsUpdate := bson.D{
-		primitive.E{Key: "$set", Value: bson.D{
-			primitive.E{Key: "permissions.$.description", Value: item.Description},
-			primitive.E{Key: "permissions.$.service_id", Value: item.ServiceID},
-			primitive.E{Key: "permissions.$.assigners", Value: item.Assigners},
-			primitive.E{Key: "permissions.$.date_updated", Value: item.DateUpdated},
-		}},
-	}
-
-	//accounts
-	res, err = sa.db.accounts.UpdateManyWithContext(context, dependentsFilter, dependentsUpdate, nil)
-	if err = sa.getUpdateManyError(res, err, model.TypeAccount, "permissions.name", item.Name); err != nil {
-		return err
-	}
-
-	//service accounts
-	res, err = sa.db.serviceAccounts.UpdateManyWithContext(context, dependentsFilter, dependentsUpdate, nil)
-	if err = sa.getUpdateManyError(res, err, model.TypeServiceAccount, "permissions.name", item.Name); err != nil {
-		return err
+		return errors.ErrorAction(logutils.ActionUpdate, model.TypePermission, logutils.StringArgs("unexpected modified count"))
 	}
 
 	return nil
@@ -2439,42 +2324,7 @@
 	return &result, nil
 }
 
-<<<<<<< HEAD
-func (sa *Adapter) findAppOrgRoles(context TransactionContext, key *string, id string, appOrgID string) ([]model.AppOrgRole, error) {
-	filter := bson.D{}
-	errFields := logutils.FieldArgs{}
-	if key != nil {
-		filter = append(filter, primitive.E{Key: *key, Value: id})
-		errFields[*key] = id
-	}
-	if appOrgID != "" {
-		filter = append(filter, primitive.E{Key: "app_org_id", Value: appOrgID})
-		errFields["app_org_id"] = appOrgID
-	}
-
-	var rolesResult []appOrgRole
-	err := sa.db.applicationsOrganizationsRoles.FindWithContext(context, filter, &rolesResult, nil)
-	if err != nil {
-		return nil, errors.WrapErrorAction(logutils.ActionFind, model.TypeAppOrgRole, &errFields, err)
-	}
-
-	var result []model.AppOrgRole
-	if len(rolesResult) > 0 {
-		appOrg, err := sa.getCachedApplicationOrganizationByKey(rolesResult[0].AppOrgID)
-		if err != nil || appOrg == nil {
-			return nil, errors.WrapErrorData(logutils.StatusMissing, model.TypeApplicationOrganization, &logutils.FieldArgs{"app_org_id": rolesResult[0].AppOrgID}, err)
-		}
-		result = appOrgRolesFromStorage(rolesResult, *appOrg)
-	} else {
-		result = make([]model.AppOrgRole, 0)
-	}
-
-	return result, nil
-}
-
-=======
->>>>>>> 7563bea4
-// InsertAppOrgRole inserts a new application organization role
+//InsertAppOrgRole inserts a new application organization role
 func (sa *Adapter) InsertAppOrgRole(context TransactionContext, item model.AppOrgRole) error {
 	role := appOrgRoleToStorage(item)
 	_, err := sa.db.applicationsOrganizationsRoles.InsertOneWithContext(context, role)
@@ -2631,11 +2481,7 @@
 }
 
 // FindAppOrgGroup finds a application organization group
-<<<<<<< HEAD
-func (sa *Adapter) FindAppOrgGroup(id string, appOrgID string) (*model.AppOrgGroup, error) {
-=======
 func (sa *Adapter) FindAppOrgGroup(context TransactionContext, id string, appOrgID string) (*model.AppOrgGroup, error) {
->>>>>>> 7563bea4
 	filter := bson.D{primitive.E{Key: "_id", Value: id}, primitive.E{Key: "app_org_id", Value: appOrgID}}
 	var groupsResult []appOrgGroup
 	err := sa.db.applicationsOrganizationsGroups.FindWithContext(context, filter, &groupsResult, nil)
@@ -3536,20 +3382,7 @@
 	}
 }
 
-<<<<<<< HEAD
-func (sa *Adapter) getUpdateManyError(res *mongo.UpdateResult, err error, dataType logutils.MessageDataType, key string, value string) error {
-	if err != nil {
-		return errors.WrapErrorAction(logutils.ActionUpdate, dataType, &logutils.FieldArgs{key: value}, err)
-	}
-	if res.ModifiedCount != res.MatchedCount {
-		return errors.ErrorAction(logutils.ActionUpdate, dataType, &logutils.FieldArgs{key: value, "modified": res.ModifiedCount, "expected": res.MatchedCount})
-	}
-	return nil
-}
-
-=======
->>>>>>> 7563bea4
-// NewStorageAdapter creates a new storage adapter instance
+//NewStorageAdapter creates a new storage adapter instance
 func NewStorageAdapter(mongoDBAuth string, mongoDBName string, mongoTimeout string, logger *logs.Logger) *Adapter {
 	timeoutInt, err := strconv.Atoi(mongoTimeout)
 	if err != nil {
