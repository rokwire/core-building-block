// Copyright 2022 Board of Trustees of the University of Illinois.
//
// Licensed under the Apache License, Version 2.0 (the "License");
// you may not use this file except in compliance with the License.
// You may obtain a copy of the License at
//
//     http://www.apache.org/licenses/LICENSE-2.0
//
// Unless required by applicable law or agreed to in writing, software
// distributed under the License is distributed on an "AS IS" BASIS,
// WITHOUT WARRANTIES OR CONDITIONS OF ANY KIND, either express or implied.
// See the License for the specific language governing permissions and
// limitations under the License.

package storage

import (
	"context"
	"core-building-block/core/model"
	"core-building-block/utils"
	"fmt"
	"reflect"
	"strconv"
	"strings"
	"sync"
	"time"

	"github.com/rokwire/core-auth-library-go/v2/authutils"
	"github.com/rokwire/logging-library-go/v2/errors"
	"github.com/rokwire/logging-library-go/v2/logs"
	"github.com/rokwire/logging-library-go/v2/logutils"
	"go.mongodb.org/mongo-driver/bson"
	"go.mongodb.org/mongo-driver/bson/primitive"
	"go.mongodb.org/mongo-driver/mongo"
	"go.mongodb.org/mongo-driver/mongo/options"
	"golang.org/x/sync/syncmap"
	"gopkg.in/go-playground/validator.v9"
)

// Adapter implements the Storage interface
type Adapter struct {
	db *database

	logger *logs.Logger

	cachedServiceRegs *syncmap.Map
	serviceRegsLock   *sync.RWMutex

	cachedOrganizations *syncmap.Map
	organizationsLock   *sync.RWMutex

	cachedApplications *syncmap.Map
	applicationsLock   *sync.RWMutex

	cachedAuthTypes *syncmap.Map
	authTypesLock   *sync.RWMutex

	cachedApplicationsOrganizations *syncmap.Map //cache applications organizations
	applicationsOrganizationsLock   *sync.RWMutex

	cachedApplicationConfigs *syncmap.Map
	applicationConfigsLock   *sync.RWMutex

	cachedConfigs *syncmap.Map
	configsLock   *sync.RWMutex
}

// Start starts the storage
func (sa *Adapter) Start() error {
	//start db
	err := sa.db.start()
	if err != nil {
		return errors.WrapErrorAction(logutils.ActionInitialize, "storage adapter", nil, err)
	}

	//register storage listener
	sl := storageListener{adapter: sa}
	sa.RegisterStorageListener(&sl)

	//cache the service regs
	err = sa.cacheServiceRegs()
	if err != nil {
		return errors.WrapErrorAction(logutils.ActionCache, model.TypeServiceReg, nil, err)
	}

	//cache the organizations
	err = sa.cacheOrganizations()
	if err != nil {
		return errors.WrapErrorAction(logutils.ActionCache, model.TypeOrganization, nil, err)
	}

	//cache the applications
	err = sa.cacheApplications()
	if err != nil {
		return errors.WrapErrorAction(logutils.ActionCache, model.TypeApplication, nil, err)
	}

	//cache the auth types
	err = sa.cacheAuthTypes()
	if err != nil {
		return errors.WrapErrorAction(logutils.ActionCache, model.TypeAuthType, nil, err)
	}

	//cache the application organization
	err = sa.cacheApplicationsOrganizations()
	if err != nil {
		return errors.WrapErrorAction(logutils.ActionCache, model.TypeApplicationOrganization, nil, err)
	}

	// cache application configs
	err = sa.cacheApplicationConfigs()
	if err != nil {
		return errors.WrapErrorAction(logutils.ActionCache, model.TypeApplicationConfig, nil, err)
	}

	// cache configs
	err = sa.cacheConfigs()
	if err != nil {
		return errors.WrapErrorAction(logutils.ActionCache, model.TypeConfig, nil, err)
	}

	return err
}

// RegisterStorageListener registers a data change listener with the storage adapter
func (sa *Adapter) RegisterStorageListener(storageListener Listener) {
	sa.db.listeners = append(sa.db.listeners, storageListener)
}

// PerformTransaction performs a transaction
func (sa *Adapter) PerformTransaction(transaction func(context TransactionContext) error) error {
	// transaction
	err := sa.db.dbClient.UseSession(context.Background(), func(sessionContext mongo.SessionContext) error {
		err := sessionContext.StartTransaction()
		if err != nil {
			sa.abortTransaction(sessionContext)
			return errors.WrapErrorAction(logutils.ActionStart, logutils.TypeTransaction, nil, err)
		}

		err = transaction(sessionContext)
		if err != nil {
			sa.abortTransaction(sessionContext)
			return errors.WrapErrorAction("performing", logutils.TypeTransaction, nil, err)
		}

		err = sessionContext.CommitTransaction(sessionContext)
		if err != nil {
			sa.abortTransaction(sessionContext)
			return errors.WrapErrorAction(logutils.ActionCommit, logutils.TypeTransaction, nil, err)
		}
		return nil
	})

	return err
}

// cacheServiceRegs caches the service regs from the DB
func (sa *Adapter) cacheServiceRegs() error {
	sa.logger.Info("cacheServiceRegs..")

	serviceRegs, err := sa.loadServiceRegs()
	if err != nil {
		return errors.WrapErrorAction(logutils.ActionFind, model.TypeServiceReg, nil, err)
	}

	sa.setCachedServiceRegs(&serviceRegs)

	return nil
}

func (sa *Adapter) setCachedServiceRegs(serviceRegs *[]model.ServiceReg) {
	sa.serviceRegsLock.Lock()
	defer sa.serviceRegsLock.Unlock()

	sa.cachedServiceRegs = &syncmap.Map{}
	validate := validator.New()

	for _, serviceReg := range *serviceRegs {
		sa.validateAndCacheServiceReg(serviceReg, validate)
	}
}

func (sa *Adapter) validateAndCacheServiceReg(reg model.ServiceReg, validate *validator.Validate) {
	err := validate.Struct(reg)
	if err == nil {
		sa.cachedServiceRegs.Store(reg.Registration.ServiceID, reg)
	} else {
		sa.logger.Errorf("failed to validate and cache service registration with registration.service_id %s: %s", reg.Registration.ServiceID, err.Error())
	}
}

func (sa *Adapter) getCachedServiceReg(serviceID string) (*model.ServiceReg, error) {
	sa.serviceRegsLock.RLock()
	defer sa.serviceRegsLock.RUnlock()

	errArgs := &logutils.FieldArgs{"registration.service_id": serviceID}

	item, _ := sa.cachedServiceRegs.Load(serviceID)
	if item != nil {
		serviceReg, ok := item.(model.ServiceReg)
		if !ok {
			return nil, errors.ErrorAction(logutils.ActionCast, model.TypeServiceReg, errArgs)
		}
		return &serviceReg, nil
	}
	return nil, nil
}

func (sa *Adapter) getCachedServiceRegs(serviceIDs []string) []model.ServiceReg {
	sa.serviceRegsLock.RLock()
	defer sa.serviceRegsLock.RUnlock()

	serviceRegList := make([]model.ServiceReg, 0)
	if !utils.Contains(serviceIDs, "all") {
		for _, serviceID := range serviceIDs {
			item, _ := sa.cachedServiceRegs.Load(serviceID)
			serviceReg := sa.processCachedServiceReg(serviceID, item)
			if serviceReg != nil {
				serviceRegList = append(serviceRegList, *serviceReg)
			}
		}
	} else {
		sa.cachedServiceRegs.Range(func(key, item interface{}) bool {
			serviceReg := sa.processCachedServiceReg(key, item)
			if serviceReg != nil {
				serviceRegList = append(serviceRegList, *serviceReg)
			}
			return true
		})
	}

	return serviceRegList
}

func (sa *Adapter) processCachedServiceReg(key, item interface{}) *model.ServiceReg {
	errArgs := &logutils.FieldArgs{"registration.service_id": key}
	if item == nil {
		sa.logger.Warn(errors.ErrorData(logutils.StatusInvalid, model.TypeServiceReg, errArgs).Error())
		return nil
	}

	serviceReg, ok := item.(model.ServiceReg)
	if !ok {
		sa.logger.Warn(errors.ErrorAction(logutils.ActionCast, model.TypeServiceReg, errArgs).Error())
		return nil
	}

	return &serviceReg
}

// cacheOrganizations caches the organizations from the DB
func (sa *Adapter) cacheOrganizations() error {
	sa.logger.Info("cacheOrganizations..")

	organizations, err := sa.loadOrganizations()
	if err != nil {
		return errors.WrapErrorAction(logutils.ActionFind, model.TypeOrganization, nil, err)
	}

	sa.setCachedOrganizations(&organizations)

	return nil
}

func (sa *Adapter) setCachedOrganizations(organizations *[]model.Organization) {
	sa.organizationsLock.Lock()
	defer sa.organizationsLock.Unlock()

	sa.cachedOrganizations = &syncmap.Map{}
	validate := validator.New()

	for _, org := range *organizations {
		err := validate.Struct(org)
		if err == nil {
			sa.cachedOrganizations.Store(org.ID, org)
		} else {
			sa.logger.Errorf("failed to validate and cache organization with org_id %s: %s", org.ID, err.Error())
		}
	}
}

func (sa *Adapter) getCachedOrganization(orgID string) (*model.Organization, error) {
	sa.organizationsLock.RLock()
	defer sa.organizationsLock.RUnlock()

	errArgs := &logutils.FieldArgs{"org_id": orgID}

	item, _ := sa.cachedOrganizations.Load(orgID)
	if item != nil {
		organization, ok := item.(model.Organization)
		if !ok {
			return nil, errors.ErrorAction(logutils.ActionCast, model.TypeOrganization, errArgs)
		}
		return &organization, nil
	}
	return nil, nil
}

func (sa *Adapter) getCachedOrganizations() ([]model.Organization, error) {
	sa.organizationsLock.RLock()
	defer sa.organizationsLock.RUnlock()

	var err error
	organizationList := make([]model.Organization, 0)
	sa.cachedOrganizations.Range(func(key, item interface{}) bool {
		errArgs := &logutils.FieldArgs{"org_id": key}
		if item == nil {
			err = errors.ErrorData(logutils.StatusInvalid, model.TypeOrganization, errArgs)
			return false
		}

		organization, ok := item.(model.Organization)
		if !ok {
			err = errors.ErrorAction(logutils.ActionCast, model.TypeOrganization, errArgs)
			return false
		}
		organizationList = append(organizationList, organization)
		return true
	})

	return organizationList, err
}

// cacheApplications caches the applications
func (sa *Adapter) cacheApplications() error {
	sa.logger.Info("cacheApplications..")

	applications, err := sa.loadApplications()
	if err != nil {
		return errors.WrapErrorAction(logutils.ActionFind, model.TypeApplication, nil, err)
	}

	sa.setCachedApplications(&applications)

	return nil
}

func (sa *Adapter) setCachedApplications(applications *[]model.Application) {
	sa.applicationsLock.Lock()
	defer sa.applicationsLock.Unlock()

	sa.cachedApplications = &syncmap.Map{}
	validate := validator.New()

	for _, app := range *applications {
		err := validate.Struct(app)
		if err == nil {
			sa.cachedApplications.Store(app.ID, app)
		} else {
			sa.logger.Errorf("failed to validate and cache application with id %s: %s", app.ID, err.Error())
		}
	}
}

func (sa *Adapter) getCachedApplication(appID string) (*model.Application, error) {
	sa.applicationsLock.RLock()
	defer sa.applicationsLock.RUnlock()

	errArgs := &logutils.FieldArgs{"id": appID}

	item, _ := sa.cachedApplications.Load(appID)
	if item != nil {
		application, ok := item.(model.Application)
		if !ok {
			return nil, errors.ErrorAction(logutils.ActionCast, model.TypeApplication, errArgs)
		}
		return &application, nil
	}
	return nil, nil
}

func (sa *Adapter) getCachedApplications() ([]model.Application, error) {
	sa.applicationsLock.RLock()
	defer sa.applicationsLock.RUnlock()

	var err error
	applicationList := make([]model.Application, 0)
	sa.cachedApplications.Range(func(key, item interface{}) bool {
		errArgs := &logutils.FieldArgs{"app_id": key}
		if item == nil {
			err = errors.ErrorData(logutils.StatusInvalid, model.TypeApplication, errArgs)
			return false
		}

		application, ok := item.(model.Application)
		if !ok {
			err = errors.ErrorAction(logutils.ActionCast, model.TypeApplication, errArgs)
			return false
		}
		applicationList = append(applicationList, application)
		return true
	})

	return applicationList, err
}

func (sa *Adapter) getCachedApplicationType(id string) (*model.Application, *model.ApplicationType, error) {
	sa.applicationsLock.RLock()
	defer sa.applicationsLock.RUnlock()

	var app *model.Application
	var appType *model.ApplicationType

	sa.cachedApplications.Range(func(key, value interface{}) bool {
		application, ok := value.(model.Application)
		if !ok {
			return false //break the iteration
		}

		applicationType := application.FindApplicationType(id)
		if applicationType != nil {
			app = &application
			appType = applicationType
			return false //break the iteration
		}

		// this will continue iterating
		return true
	})

	if app != nil && appType != nil {
		return app, appType, nil
	}

	return nil, nil, errors.ErrorData(logutils.StatusMissing, model.TypeApplicationType, &logutils.FieldArgs{"id": id})
}

// cacheAuthTypes caches the auth types
func (sa *Adapter) cacheAuthTypes() error {
	sa.logger.Info("cacheAuthTypes..")

	authTypes, err := sa.loadAuthTypes()
	if err != nil {
		return errors.WrapErrorAction(logutils.ActionFind, model.TypeAuthType, nil, err)
	}
	sa.setCachedAuthTypes(authTypes)

	return nil
}

func (sa *Adapter) setCachedAuthTypes(authProviders []model.AuthType) {
	sa.authTypesLock.Lock()
	defer sa.authTypesLock.Unlock()

	sa.cachedAuthTypes = &syncmap.Map{}
	validate := validator.New()

	for _, authType := range authProviders {
		err := validate.Struct(authType)
		if err == nil {
			//we will get it by id and code as well
			sa.cachedAuthTypes.Store(authType.ID, authType)
			sa.cachedAuthTypes.Store(authType.Code, authType)
		} else {
			sa.logger.Errorf("failed to validate and cache auth type with code %s: %s", authType.Code, err.Error())
		}
	}
}

func (sa *Adapter) getCachedAuthType(key string) (*model.AuthType, error) {
	sa.authTypesLock.RLock()
	defer sa.authTypesLock.RUnlock()

	errArgs := &logutils.FieldArgs{"code or id": key}

	item, _ := sa.cachedAuthTypes.Load(key)
	if item != nil {
		authType, ok := item.(model.AuthType)
		if !ok {
			return nil, errors.ErrorAction(logutils.ActionCast, model.TypeAuthType, errArgs)
		}
		return &authType, nil
	}
	return nil, nil
}

func (sa *Adapter) getCachedAuthTypes() ([]model.AuthType, error) {
	sa.authTypesLock.RLock()
	defer sa.authTypesLock.RUnlock()

	var err error
	authTypeList := make([]model.AuthType, 0)
	idsFound := make([]string, 0)
	sa.cachedAuthTypes.Range(func(key, item interface{}) bool {
		errArgs := &logutils.FieldArgs{"code or id": key}
		if item == nil {
			err = errors.ErrorData(logutils.StatusInvalid, model.TypeAuthType, errArgs)
			return false
		}

		authType, ok := item.(model.AuthType)
		if !ok {
			err = errors.ErrorAction(logutils.ActionCast, model.TypeAuthType, errArgs)
			return false
		}

		if !utils.Contains(idsFound, authType.ID) {
			authTypeList = append(authTypeList, authType)
			idsFound = append(idsFound, authType.ID)
		}

		return true
	})

	return authTypeList, err
}

// cacheApplicationsOrganizations caches the applications organizations
func (sa *Adapter) cacheApplicationsOrganizations() error {
	sa.logger.Info("cacheApplicationsOrganizations..")

	applicationsOrganizations, err := sa.loadApplicationsOrganizations()
	if err != nil {
		return errors.WrapErrorAction(logutils.ActionFind, model.TypeApplicationOrganization, nil, err)
	}

	sa.setCachedApplicationsOrganizations(applicationsOrganizations)
	return nil
}

func (sa *Adapter) setCachedApplicationsOrganizations(applicationsOrganization []model.ApplicationOrganization) {
	sa.applicationsOrganizationsLock.Lock()
	defer sa.applicationsOrganizationsLock.Unlock()

	sa.cachedApplicationsOrganizations = &syncmap.Map{}
	validate := validator.New()

	for _, appOrg := range applicationsOrganization {
		err := validate.Struct(appOrg)
		if err == nil {
			//key 1 - appID_orgID
			key := fmt.Sprintf("%s_%s", appOrg.Application.ID, appOrg.Organization.ID)
			sa.cachedApplicationsOrganizations.Store(key, appOrg)

			//key 2 - app_org_id
			sa.cachedApplicationsOrganizations.Store(appOrg.ID, appOrg)
		} else {
			sa.logger.Errorf("failed to validate and cache applications organizations with ids %s-%s: %s",
				appOrg.Application.ID, appOrg.Organization.ID, err.Error())
		}
	}
}

func (sa *Adapter) getCachedApplicationOrganization(appID string, orgID string) (*model.ApplicationOrganization, error) {
	key := fmt.Sprintf("%s_%s", appID, orgID)
	return sa.getCachedApplicationOrganizationByKey(key)
}

func (sa *Adapter) getCachedApplicationOrganizationByKey(key string) (*model.ApplicationOrganization, error) {
	sa.applicationsOrganizationsLock.RLock()
	defer sa.applicationsOrganizationsLock.RUnlock()

	errArgs := &logutils.FieldArgs{"key": key}

	item, _ := sa.cachedApplicationsOrganizations.Load(key)
	if item != nil {
		appOrg, ok := item.(model.ApplicationOrganization)
		if !ok {
			return nil, errors.ErrorAction(logutils.ActionCast, model.TypeApplicationOrganization, errArgs)
		}
		return &appOrg, nil
	}
	return nil, nil
}

func (sa *Adapter) getCachedApplicationOrganizations() ([]model.ApplicationOrganization, error) {
	sa.applicationsOrganizationsLock.RLock()
	defer sa.applicationsOrganizationsLock.RUnlock()

	var err error
	appOrgList := make([]model.ApplicationOrganization, 0)
	idsFound := make([]string, 0)
	sa.cachedApplicationsOrganizations.Range(func(key, item interface{}) bool {
		errArgs := &logutils.FieldArgs{"key": key}
		if item == nil {
			err = errors.ErrorData(logutils.StatusInvalid, model.TypeApplicationOrganization, errArgs)
			return false
		}

		appOrg, ok := item.(model.ApplicationOrganization)
		if !ok {
			err = errors.ErrorAction(logutils.ActionCast, model.TypeApplicationOrganization, errArgs)
			return false
		}

		if !utils.Contains(idsFound, appOrg.ID) {
			appOrgList = append(appOrgList, appOrg)
			idsFound = append(idsFound, appOrg.ID)
		}

		return true
	})

	return appOrgList, err
}

func (sa *Adapter) cacheApplicationConfigs() error {
	sa.logger.Info("cacheApplicationConfigs..")

	applicationConfigs, err := sa.loadAppConfigs()
	if err != nil {
		return errors.WrapErrorAction(logutils.ActionLoad, model.TypeApplicationConfig, nil, err)
	}

	sa.setCachedApplicationConfigs(&applicationConfigs)

	return nil
}

func (sa *Adapter) setCachedApplicationConfigs(applicationConfigs *[]model.ApplicationConfig) {
	sa.applicationConfigsLock.Lock()
	defer sa.applicationConfigsLock.Unlock()

	sa.cachedApplicationConfigs = &syncmap.Map{}
	validate := validator.New()

	var currentKey string
	var currentConfigList []model.ApplicationConfig
	for _, config := range *applicationConfigs {

		err := validate.Struct(config)
		if err != nil {
			sa.logger.Errorf("failed to validate and cache application config with appOrgID_version %s_%s: %s", config.AppOrg.ID, config.Version.VersionNumbers.String(), err.Error())
		} else {
			// key 1 - ID
			sa.cachedApplicationConfigs.Store(config.ID, config)

			// key 2 - cache pair {appTypeID_appOrgID: []model.ApplicationConfigs}
			appTypeID := config.ApplicationType.ID
			key := appTypeID
			if config.AppOrg != nil {
				appOrgID := config.AppOrg.ID
				key = fmt.Sprintf("%s_%s", appTypeID, appOrgID)
			}

			if currentKey == "" {
				currentKey = key
			} else if currentKey != key {
				// cache processed list
				sa.cachedApplicationConfigs.Store(currentKey, currentConfigList)
				// init new key and configList
				currentKey = key
				currentConfigList = make([]model.ApplicationConfig, 0)
			}

			currentConfigList = append(currentConfigList, config)
		}
	}

	sa.cachedApplicationConfigs.Store(currentKey, currentConfigList)
}

func (sa *Adapter) getCachedApplicationConfigByAppTypeIDAndVersion(appTypeID string, appOrgID *string, versionNumbers *model.VersionNumbers) ([]model.ApplicationConfig, error) {
	sa.applicationConfigsLock.RLock()
	defer sa.applicationConfigsLock.RUnlock()

	appConfigs := make([]model.ApplicationConfig, 0)

	key := appTypeID
	errArgs := &logutils.FieldArgs{"appTypeID": key, "version": versionNumbers.String()}
	if appOrgID != nil {
		key = fmt.Sprintf("%s_%s", appTypeID, *appOrgID)
		errArgs = &logutils.FieldArgs{"appTypeID_appOrgID": key, "version": versionNumbers.String()}
	}

	item, ok := sa.cachedApplicationConfigs.Load(key)
	if !ok {
		return nil, errors.ErrorAction(logutils.ActionLoadCache, model.TypeApplicationConfig, errArgs)
	}

	if item != nil {
		configList, ok := item.([]model.ApplicationConfig)
		if !ok {
			return nil, errors.ErrorAction(logutils.ActionCast, model.TypeApplicationConfig, errArgs)
		}

		if versionNumbers == nil {
			return configList, nil
		}

		// return highest version <= versionNumbers
		for _, config := range configList {
			if config.Version.VersionNumbers.LessThanOrEqualTo(versionNumbers) {
				appConfigs = append(appConfigs, config)
				break
			}
		}
	}

	return appConfigs, nil
}

// get app config by id
func (sa *Adapter) getCachedApplicationConfigByID(id string) (*model.ApplicationConfig, error) {
	sa.applicationConfigsLock.RLock()
	defer sa.applicationConfigsLock.RUnlock()

	errArgs := &logutils.FieldArgs{"id": id}

	item, ok := sa.cachedApplicationConfigs.Load(id)
	if !ok {
		return nil, errors.ErrorAction(logutils.ActionLoadCache, model.TypeApplicationConfig, errArgs)
	}
	if item != nil {
		config, ok := item.(model.ApplicationConfig)
		if !ok {
			return nil, errors.ErrorAction(logutils.ActionCast, model.TypeApplicationConfig, errArgs)
		}
		return &config, nil
	}

	return nil, errors.ErrorData(logutils.StatusMissing, model.TypeApplicationConfig, errArgs)
}

// cacheConfigs caches the configs from the DB
func (sa *Adapter) cacheConfigs() error {
	sa.db.logger.Info("cacheConfigs...")

	configs, err := sa.loadConfigs()
	if err != nil {
		return errors.WrapErrorAction(logutils.ActionLoad, model.TypeConfig, nil, err)
	}

	sa.setCachedConfigs(configs)

	return nil
}

func (sa *Adapter) setCachedConfigs(configs []model.Config) {
	sa.configsLock.Lock()
	defer sa.configsLock.Unlock()

	sa.cachedConfigs = &syncmap.Map{}

	for _, config := range configs {
		err := parseConfigsData(&config)
		if err != nil {
			sa.db.logger.Warn(err.Error())
		}
		sa.cachedConfigs.Store(config.ID, config)
	}
}

func parseConfigsData(config *model.Config) error {
	bsonBytes, err := bson.Marshal(config.Data)
	if err != nil {
		return errors.WrapErrorAction(logutils.ActionUnmarshal, model.TypeConfig, nil, err)
	}
	if strings.HasPrefix(config.ID, model.ConfigIDEnv) {
		var envData model.EnvConfigData
		err = bson.Unmarshal(bsonBytes, &envData)
		if err != nil {
			return errors.WrapErrorAction(logutils.ActionUnmarshal, model.TypeEnvConfigData, nil, err)
		}
		config.Data = envData
	} else {
		var mapData map[string]interface{}
		err = bson.Unmarshal(bsonBytes, &mapData)
		if err != nil {
			return errors.WrapErrorAction(logutils.ActionUnmarshal, model.TypeConfig, nil, err)
		}
		config.Data = mapData
	}
	return nil
}

func (sa *Adapter) getCachedConfig(id string) (*model.Config, error) {
	sa.configsLock.RLock()
	defer sa.configsLock.RUnlock()

	errArgs := &logutils.FieldArgs{"id": id}

	item, _ := sa.cachedConfigs.Load(id)
	if item != nil {
		config, ok := item.(model.Config)
		if !ok {
			return nil, errors.ErrorAction(logutils.ActionCast, model.TypeConfig, errArgs)
		}
		return &config, nil
	}
	return nil, nil
}

// loadAuthTypes loads all auth types
func (sa *Adapter) loadAuthTypes() ([]model.AuthType, error) {
	filter := bson.D{}
	var result []model.AuthType
	err := sa.db.authTypes.Find(filter, &result, nil)
	if err != nil {
		return nil, errors.WrapErrorAction(logutils.ActionFind, model.TypeAuthType, nil, err)
	}

	return result, nil
}

// FindAuthType finds auth type by id or code
func (sa *Adapter) FindAuthType(codeOrID string) (*model.AuthType, error) {
	return sa.getCachedAuthType(codeOrID)
}

// FindAuthTypes finds all auth types
func (sa *Adapter) FindAuthTypes() ([]model.AuthType, error) {
	return sa.getCachedAuthTypes()
}

// InsertLoginSession inserts login session
func (sa *Adapter) InsertLoginSession(context TransactionContext, session model.LoginSession) error {
	storageLoginSession := loginSessionToStorage(session)

	_, err := sa.db.loginsSessions.InsertOneWithContext(context, storageLoginSession)
	if err != nil {
		return errors.WrapErrorAction(logutils.ActionInsert, model.TypeLoginSession, nil, err)
	}

	return nil
}

// FindLoginSessions finds login sessions by identifier and sorts by date created
func (sa *Adapter) FindLoginSessions(context TransactionContext, identifier string) ([]model.LoginSession, error) {
	filter := bson.D{primitive.E{Key: "identifier", Value: identifier}}
	opts := options.Find()
	opts.SetSort(bson.D{primitive.E{Key: "date_created", Value: 1}})

	var loginSessions []loginSession
	err := sa.db.loginsSessions.FindWithContext(context, filter, &loginSessions, opts)
	if err != nil {
		return nil, errors.WrapErrorAction(logutils.ActionFind, model.TypeLoginSession, &logutils.FieldArgs{"identifier": identifier}, err)
	}

	//account - from storage
	account, err := sa.FindAccountByID(context, identifier)
	if err != nil {
		return nil, errors.WrapErrorAction(logutils.ActionFind, model.TypeAccount, &logutils.FieldArgs{"_id": identifier}, err)
	}

	sessions := make([]model.LoginSession, len(loginSessions))
	for i, session := range loginSessions {
		//auth type - from cache
		authType, err := sa.getCachedAuthType(session.AuthTypeCode)
		if err != nil {
			return nil, errors.WrapErrorAction(logutils.ActionLoadCache, model.TypeAuthType, &logutils.FieldArgs{"code": session.AuthTypeCode}, err)
		}
		if authType == nil {
			return nil, errors.ErrorData(logutils.StatusMissing, model.TypeAuthType, &logutils.FieldArgs{"code": session.AuthTypeCode})
		}

		//application organization - from cache
		appOrg, err := sa.getCachedApplicationOrganization(session.AppID, session.OrgID)
		if err != nil {
			return nil, errors.WrapErrorAction(logutils.ActionLoadCache, model.TypeApplicationOrganization, &logutils.FieldArgs{"app_id": session.AppID, "org_id": session.OrgID}, err)
		}
		if appOrg == nil {
			return nil, errors.ErrorData(logutils.StatusMissing, model.TypeApplicationOrganization, &logutils.FieldArgs{"app_id": session.AppID, "org_id": session.OrgID})
		}

		sessions[i] = loginSessionFromStorage(session, *authType, account, *appOrg)
	}

	return sessions, nil
}

// FindLoginSessionsByParams finds login sessions by params
func (sa *Adapter) FindLoginSessionsByParams(appID string, orgID string, sessionID *string, identifier *string, accountAuthTypeIdentifier *string,
	appTypeID *string, appTypeIdentifier *string, anonymous *bool, deviceID *string, ipAddress *string) ([]model.LoginSession, error) {
	filter := bson.D{primitive.E{Key: "app_id", Value: appID},
		primitive.E{Key: "org_id", Value: orgID}}

	if sessionID != nil {
		filter = append(filter, primitive.E{Key: "_id", Value: *sessionID})
	}

	if identifier != nil {
		filter = append(filter, primitive.E{Key: "identifier", Value: *identifier})
	}

	if accountAuthTypeIdentifier != nil {
		filter = append(filter, primitive.E{Key: "account_auth_type_identifier", Value: *accountAuthTypeIdentifier})
	}

	if appTypeID != nil {
		filter = append(filter, primitive.E{Key: "app_type_id", Value: appTypeID})
	}

	if appTypeIdentifier != nil {
		filter = append(filter, primitive.E{Key: "app_type_identifier", Value: appTypeIdentifier})
	}

	if anonymous != nil {
		filter = append(filter, primitive.E{Key: "anonymous", Value: anonymous})
	}

	if deviceID != nil {
		filter = append(filter, primitive.E{Key: "device_id", Value: deviceID})
	}

	if ipAddress != nil {
		filter = append(filter, primitive.E{Key: "ip_address", Value: ipAddress})
	}

	var result []loginSession
	options := options.Find()
	limitLoginSession := int64(20)
	options.SetLimit(limitLoginSession)
	err := sa.db.loginsSessions.Find(filter, &result, options)
	if err != nil {
		return nil, errors.WrapErrorAction(logutils.ActionFind, model.TypeLoginSession, nil, err)
	}

	if len(result) == 0 {
		//no data
		return make([]model.LoginSession, 0), nil
	}

	loginSessions := make([]model.LoginSession, len(result))
	for i, ls := range result {
		//we could allow calling buildLoginSession function as we have limitted the items to max 20
		loginSession, err := sa.buildLoginSession(nil, &ls)
		if err != nil {
			return nil, errors.WrapErrorAction("building", model.TypeLoginSession, nil, err)
		}
		loginSessions[i] = *loginSession
	}
	return loginSessions, nil
}

// FindLoginSessionByID finds a login session by ID
func (sa *Adapter) FindLoginSessionByID(id string) (*model.LoginSession, error) {
	//find loggin session
	filter := bson.D{primitive.E{Key: "_id", Value: id}}
	var session loginSession
	err := sa.db.loginsSessions.FindOne(filter, &session, nil)
	if err != nil {
		if err.Error() == mongo.ErrNoDocuments.Error() {
			return nil, nil
		}
		return nil, errors.WrapErrorAction(logutils.ActionFind, model.TypeLoginSession, &logutils.FieldArgs{"id": id}, err)
	}

	return sa.buildLoginSession(nil, &session)
}

// FindLoginSession finds a login session
func (sa *Adapter) FindLoginSession(refreshToken string) (*model.LoginSession, error) {
	//find loggin session
	filter := bson.D{primitive.E{Key: "refresh_tokens", Value: refreshToken}}
	var loginsSessions []loginSession
	err := sa.db.loginsSessions.Find(filter, &loginsSessions, nil)
	if err != nil {
		return nil, errors.WrapErrorAction(logutils.ActionFind, model.TypeLoginSession, nil, err)
	}
	if len(loginsSessions) == 0 {
		//not found
		return nil, nil
	}
	loginSession := loginsSessions[0]

	return sa.buildLoginSession(nil, &loginSession)
}

// FindAndUpdateLoginSession finds and updates a login session
func (sa *Adapter) FindAndUpdateLoginSession(context TransactionContext, id string) (*model.LoginSession, error) {
	//find loggin session
	filter := bson.D{primitive.E{Key: "_id", Value: id}}
	update := bson.D{
		primitive.E{Key: "$inc", Value: bson.D{
			primitive.E{Key: "mfa_attempts", Value: 1},
		}},
		primitive.E{Key: "$set", Value: bson.D{
			primitive.E{Key: "date_updated", Value: time.Now().UTC()},
		}},
	}
	opts := options.FindOneAndUpdateOptions{}
	opts.SetReturnDocument(options.Before)

	var loginSession loginSession
	err := sa.db.loginsSessions.FindOneAndUpdateWithContext(context, filter, update, &loginSession, &opts)
	if err != nil {
		return nil, errors.WrapErrorAction("finding and updating", model.TypeLoginSession, &logutils.FieldArgs{"_id": id}, err)
	}

	return sa.buildLoginSession(context, &loginSession)
}

func (sa *Adapter) buildLoginSession(context TransactionContext, ls *loginSession) (*model.LoginSession, error) {
	//account - from storage
	var account *model.Account
	var err error
	if ls.AccountAuthTypeID != nil {
		account, err = sa.FindAccountByID(context, ls.Identifier)
		if err != nil {
			return nil, errors.WrapErrorAction(logutils.ActionFind, model.TypeAccount, &logutils.FieldArgs{"_id": ls.Identifier}, err)
		}
	}

	//auth type - from cache
	authType, err := sa.getCachedAuthType(ls.AuthTypeCode)
	if err != nil {
		return nil, errors.WrapErrorAction(logutils.ActionLoadCache, model.TypeAuthType, &logutils.FieldArgs{"code": ls.AuthTypeCode}, err)
	}
	if authType == nil {
		return nil, errors.ErrorData(logutils.StatusMissing, model.TypeAuthType, &logutils.FieldArgs{"code": ls.AuthTypeCode})
	}

	//application organization - from cache
	appOrg, err := sa.getCachedApplicationOrganization(ls.AppID, ls.OrgID)
	if err != nil {
		return nil, errors.WrapErrorAction(logutils.ActionLoadCache, model.TypeApplicationOrganization, &logutils.FieldArgs{"app_id": ls.AppID, "org_id": ls.OrgID}, err)
	}
	if appOrg == nil {
		return nil, errors.ErrorData(logutils.StatusMissing, model.TypeApplicationOrganization, &logutils.FieldArgs{"app_id": ls.AppID, "org_id": ls.OrgID})
	}

	modelLoginSession := loginSessionFromStorage(*ls, *authType, account, *appOrg)
	return &modelLoginSession, nil
}

// UpdateLoginSession updates login session
func (sa *Adapter) UpdateLoginSession(context TransactionContext, loginSession model.LoginSession) error {
	storageLoginSession := loginSessionToStorage(loginSession)

	filter := bson.D{primitive.E{Key: "_id", Value: storageLoginSession.ID}}
	err := sa.db.loginsSessions.ReplaceOneWithContext(context, filter, storageLoginSession, nil)
	if err != nil {
		return errors.WrapErrorAction(logutils.ActionUpdate, model.TypeLoginSession, &logutils.FieldArgs{"_id": storageLoginSession.ID}, err)
	}

	return nil
}

// DeleteLoginSession deletes login session
func (sa *Adapter) DeleteLoginSession(context TransactionContext, id string) error {
	filter := bson.M{"_id": id}

	res, err := sa.db.loginsSessions.DeleteOneWithContext(context, filter, nil)
	if err != nil {
		return errors.WrapErrorAction(logutils.ActionDelete, model.TypeLoginSession, &logutils.FieldArgs{"_id": id}, err)
	}
	if res.DeletedCount != 1 {
		return errors.ErrorAction(logutils.ActionDelete, model.TypeLoginSession, logutils.StringArgs("unexpected deleted count"))
	}
	return nil
}

// DeleteLoginSessionsByIDs deletes login sessions by ids
func (sa *Adapter) DeleteLoginSessionsByIDs(transaction TransactionContext, ids []string) error {
	filter := bson.D{primitive.E{Key: "_id", Value: bson.M{"$in": ids}}}

	var res *mongo.DeleteResult
	var err error
	timeout := time.Millisecond * time.Duration(5000) //5 seconds
	if transaction != nil {
		res, err = sa.db.loginsSessions.DeleteManyWithParams(transaction, filter, nil, &timeout)
	} else {
		res, err = sa.db.loginsSessions.DeleteManyWithParams(context.Background(), filter, nil, &timeout)
	}

	if err != nil {
		return errors.WrapErrorAction(logutils.ActionDelete, model.TypeLoginSession, &logutils.FieldArgs{"identifier": ids}, err)
	}

	sa.logger.Infof("%d were deleted", res.DeletedCount)
	return nil
}

// DeleteLoginSessionsByIdentifier deletes all login sessions with the identifier
func (sa *Adapter) DeleteLoginSessionsByIdentifier(context TransactionContext, identifier string) error {
	return sa.deleteLoginSessions(context, "identifier", identifier, false)
}

// DeleteLoginSessionByID deletes a login session by id
func (sa *Adapter) DeleteLoginSessionByID(context TransactionContext, id string) error {
	return sa.deleteLoginSessions(context, "_id", id, true)
}

// DeleteLoginSessionsByAccountAuthTypeID deletes login sessions by account auth type ID
func (sa *Adapter) DeleteLoginSessionsByAccountAuthTypeID(context TransactionContext, id string) error {
	return sa.deleteLoginSessions(context, "account_auth_type_id", id, false)
}

func (sa *Adapter) deleteLoginSessions(context TransactionContext, key string, value string, checkDeletedCount bool) error {
	filter := bson.M{key: value}

	res, err := sa.db.loginsSessions.DeleteManyWithContext(context, filter, nil)
	if err != nil {
		return errors.WrapErrorAction(logutils.ActionDelete, model.TypeLoginSession, &logutils.FieldArgs{key: value}, err)
	}
	if checkDeletedCount && res.DeletedCount < 1 {
		return errors.ErrorAction(logutils.ActionDelete, model.TypeLoginSession, &logutils.FieldArgs{key: value, "deleted": res.DeletedCount})
	}
	return nil
}

// DeleteLoginSessionsByAccountAndSessionID deletes all login sessions with the identifier and sessionID
func (sa *Adapter) DeleteLoginSessionsByAccountAndSessionID(context TransactionContext, identifier string, sessionID string) error {
	filter := bson.M{"identifier": identifier, "_id": sessionID}
	result, err := sa.db.loginsSessions.DeleteOne(filter, nil)
	if err != nil {
		return errors.WrapErrorAction(logutils.ActionDelete, model.TypeLoginSession, &logutils.FieldArgs{"identifier": identifier, "_id": sessionID}, err)
	}
	if result == nil {
		return errors.WrapErrorData(logutils.StatusInvalid, "delete result", &logutils.FieldArgs{"identifier": identifier, "_id": sessionID}, err)
	}
	deletedCount := result.DeletedCount
	if deletedCount == 0 {
		return errors.WrapErrorData(logutils.StatusMissing, model.TypeLoginSession, &logutils.FieldArgs{"identifier": identifier, "_id": sessionID}, err)
	}

	return nil
}

// DeleteMFAExpiredSessions deletes MFA expired sessions
func (sa *Adapter) DeleteMFAExpiredSessions() error {
	now := time.Now().UTC()

	filter := bson.D{primitive.E{Key: "state_expires", Value: bson.M{"$lte": now}}}

	_, err := sa.db.loginsSessions.DeleteMany(filter, nil)
	if err != nil {
		return errors.WrapErrorAction(logutils.ActionDelete, model.TypeLoginSession, &logutils.FieldArgs{"expires": now}, err)
	}

	return nil
}

// FindSessionsLazy finds all sessions for app/org but lazy filled.
// - lazy means that we make only one request to the logins sessions collection and fill the objects with what we have there.
// - i.e. we do not apply any relations
// - this partly filled is enough for some cases(expiration policy checks for example) but in the same time it give very good performace
func (sa *Adapter) FindSessionsLazy(appID string, orgID string) ([]model.LoginSession, error) {
	filter := bson.D{primitive.E{Key: "app_id", Value: appID}, primitive.E{Key: "org_id", Value: orgID}}

	var loginSessions []loginSession
	timeout := time.Millisecond * time.Duration(5000) //5 seconds
	err := sa.db.loginsSessions.FindWithParams(context.Background(), filter, &loginSessions, nil, &timeout)
	if err != nil {
		return nil, errors.WrapErrorAction(logutils.ActionFind, model.TypeLoginSession, &logutils.FieldArgs{"app_id": appID, "org_id": orgID}, err)
	}

	sessions := make([]model.LoginSession, len(loginSessions))
	for i, session := range loginSessions {
		//auth type - from cache
		authType, err := sa.getCachedAuthType(session.AuthTypeCode)
		if err != nil {
			return nil, errors.WrapErrorAction(logutils.ActionLoadCache, model.TypeAuthType, &logutils.FieldArgs{"code": session.AuthTypeCode}, err)
		}
		if authType == nil {
			return nil, errors.ErrorData(logutils.StatusMissing, model.TypeAuthType, &logutils.FieldArgs{"code": session.AuthTypeCode})
		}

		//application organization - from cache
		appOrg, err := sa.getCachedApplicationOrganization(session.AppID, session.OrgID)
		if err != nil {
			return nil, errors.WrapErrorAction(logutils.ActionLoadCache, model.TypeApplicationOrganization, &logutils.FieldArgs{"app_id": session.AppID, "org_id": session.OrgID}, err)
		}

		sessions[i] = loginSessionFromStorage(session, *authType, nil, *appOrg)
	}

	return sessions, nil
}

// FindAccount finds an account for app, org, auth type and account auth type identifier
func (sa *Adapter) FindAccount(context TransactionContext, appOrgID string, authTypeID string, accountAuthTypeIdentifier string) (*model.Account, error) {
	filter := bson.D{primitive.E{Key: "app_org_id", Value: appOrgID},
		primitive.E{Key: "auth_types.auth_type_id", Value: authTypeID},
		primitive.E{Key: "auth_types.identifier", Value: accountAuthTypeIdentifier}}
	var accounts []account
	err := sa.db.accounts.FindWithContext(context, filter, &accounts, nil)
	if err != nil {
		return nil, errors.WrapErrorAction(logutils.ActionFind, model.TypeAccount, nil, err)
	}
	if len(accounts) == 0 {
		//not found
		return nil, nil
	}
	account := accounts[0]

	//application organization - from cache
	appOrg, err := sa.getCachedApplicationOrganizationByKey(account.AppOrgID)
	if err != nil {
		return nil, errors.WrapErrorAction(logutils.ActionLoadCache, model.TypeApplicationOrganization, nil, err)
	}
	if appOrg == nil {
		return nil, errors.ErrorData(logutils.StatusMissing, model.TypeApplicationOrganization, nil)
	}

	modelAccount := accountFromStorage(account, *appOrg)
	return &modelAccount, nil
}

// FindAccounts finds accounts
func (sa *Adapter) FindAccounts(context TransactionContext, limit *int, offset *int, appID string, orgID string, accountID *string, firstName *string, lastName *string, authType *string,
	authTypeIdentifier *string, anonymous *bool, hasPermissions *bool, permissions []string, roleIDs []string, groupIDs []string) ([]model.Account, error) {
	//find app org id
	appOrg, err := sa.getCachedApplicationOrganization(appID, orgID)
	if err != nil {
		return nil, errors.WrapErrorAction(logutils.ActionLoadCache, model.TypeApplicationOrganization, nil, err)
	}
	if appOrg == nil {
		return nil, errors.ErrorData(logutils.StatusMissing, model.TypeApplicationOrganization, nil)
	}

	//find the accounts
	filter := bson.D{}

	//ID, profile, and auth type filters
	if accountID != nil {
		filter = append(filter, primitive.E{Key: "_id", Value: *accountID})
	}
	filter = append(filter, primitive.E{Key: "app_org_id", Value: appOrg.ID})
	if firstName != nil {
		filter = append(filter, primitive.E{Key: "profile.first_name", Value: *firstName})
	}
	if lastName != nil {
		filter = append(filter, primitive.E{Key: "profile.last_name", Value: *lastName})
	}
	if authType != nil {
		cachedAuthType, err := sa.getCachedAuthType(*authType)
		if err != nil {
			return nil, errors.WrapErrorAction(logutils.ActionLoadCache, model.TypeAuthType, &logutils.FieldArgs{"code": *authType}, err)
		}
		if cachedAuthType == nil {
			return nil, errors.ErrorData(logutils.StatusMissing, model.TypeAuthType, &logutils.FieldArgs{"code": *authType})
		}
		filter = append(filter, primitive.E{Key: "auth_types.auth_type_id", Value: cachedAuthType.ID})
	}
	if authTypeIdentifier != nil {
		filter = append(filter, primitive.E{Key: "auth_types.identifier", Value: *authTypeIdentifier})
	}
	if anonymous != nil {
		filter = append(filter, primitive.E{Key: "anonymous", Value: *anonymous})
	}

	//authorization filters
	overrideHasPermissions := false
	if len(permissions) > 0 {
		filter = append(filter, primitive.E{Key: "permissions.name", Value: bson.M{"$in": permissions}})
		overrideHasPermissions = true
	}
	if len(roleIDs) > 0 {
		filter = append(filter, primitive.E{Key: "roles.role._id", Value: bson.M{"$in": roleIDs}})
		overrideHasPermissions = true
	}
	if len(groupIDs) > 0 {
		filter = append(filter, primitive.E{Key: "groups.group._id", Value: bson.M{"$in": groupIDs}})
		overrideHasPermissions = true
	}
	if !overrideHasPermissions && hasPermissions != nil {
		if *hasPermissions {
			filter = append(filter, primitive.E{Key: "$or", Value: bson.A{
				bson.M{"permissions.0": bson.M{"$exists": true}},
				bson.M{"roles.0": bson.M{"$exists": true}},
				bson.M{"groups.0": bson.M{"$exists": true}},
			}})
		} else {
			filter = append(filter, primitive.E{Key: "permissions.0", Value: bson.M{"$exists": false}})
			filter = append(filter, primitive.E{Key: "roles.0", Value: bson.M{"$exists": false}})
			filter = append(filter, primitive.E{Key: "groups.0", Value: bson.M{"$exists": false}})
		}
	}

	var list []account
	var findOptions *options.FindOptions
	if limit != nil {
		findOptions = options.Find()
		findOptions.SetLimit(int64(*limit))
	}
	if offset != nil {
		if findOptions == nil {
			findOptions = options.Find()
		}
		findOptions.SetSkip(int64(*offset))
	}

	err = sa.db.accounts.FindWithContext(context, filter, &list, findOptions)
	if err != nil {
		return nil, errors.WrapErrorAction(logutils.ActionFind, model.TypeAccount, nil, err)
	}

	accounts := accountsFromStorage(list, *appOrg)
	return accounts, nil
}

// FindAccountsByParams finds accounts by an arbitrary set of search params
func (sa *Adapter) FindAccountsByParams(searchParams map[string]interface{}, appID string, orgID string, limit int, offset int, allAccess bool, approvedKeys []string) ([]map[string]interface{}, error) {
	//find app orgs accessed by service
	appOrgs, err := sa.FindApplicationOrganizations(utils.StringOrNil(appID, authutils.AllApps), utils.StringOrNil(orgID, authutils.AllOrgs))
	if err != nil {
		return nil, errors.WrapErrorAction(logutils.ActionFind, model.TypeApplicationOrganization, &logutils.FieldArgs{"app_id": appID, "org_id": orgID}, err)
	}
	if len(appOrgs) == 0 {
		return nil, errors.ErrorData(logutils.StatusMissing, model.TypeApplicationOrganization, &logutils.FieldArgs{"app_id": appID, "org_id": orgID})
	}

	//find the accounts
	appOrgIDs := make([]string, len(appOrgs))
	for i, appOrg := range appOrgs {
		appOrgIDs[i] = appOrg.ID
	}
	searchParams["app_org_id"] = appOrgIDs
	filter := sa.getFilterForParams(searchParams)

	var accounts []map[string]interface{}
	options := options.Find()
	options.SetLimit(int64(limit))
	options.SetSkip(int64(offset))

	// set projection if scope limited
	if !allAccess {
		options.SetProjection(sa.getProjectionForKeys(approvedKeys))
	}

	err = sa.db.accounts.Find(filter, &accounts, options)
	if err != nil {
		return nil, errors.WrapErrorAction(logutils.ActionFind, model.TypeAccount, nil, err)
	}

	sa.convertIDs(accounts)

	return accounts, nil
}

// CountAccountsByParams find accounts by an arbitrary set of search params
func (sa *Adapter) CountAccountsByParams(searchParams map[string]interface{}, appID string, orgID string) (int64, error) {
	//find app orgs accessed by service
	appOrgs, err := sa.FindApplicationOrganizations(utils.StringOrNil(appID, authutils.AllApps), utils.StringOrNil(orgID, authutils.AllOrgs))
	if err != nil {
		return -1, errors.WrapErrorAction(logutils.ActionFind, model.TypeApplicationOrganization, &logutils.FieldArgs{"app_id": appID, "org_id": orgID}, err)
	}
	if len(appOrgs) == 0 {
		return -1, errors.ErrorData(logutils.StatusMissing, model.TypeApplicationOrganization, &logutils.FieldArgs{"app_id": appID, "org_id": orgID})
	}

	//find the accounts
	appOrgIDs := make([]string, len(appOrgs))
	for i, appOrg := range appOrgs {
		appOrgIDs[i] = appOrg.ID
	}
	searchParams["app_org_id"] = appOrgIDs
	filter := sa.getFilterForParams(searchParams)

	count, err := sa.db.accounts.CountDocuments(filter)
	if err != nil {
		return -1, errors.WrapErrorAction(logutils.ActionFind, model.TypeAccount, nil, err)
	}

	return count, nil
}

// FindAccountsByAccountID finds accounts
func (sa *Adapter) FindAccountsByAccountID(context TransactionContext, appID string, orgID string, accountIDs []string) ([]model.Account, error) {
	if len(accountIDs) == 0 {
		return make([]model.Account, 0), nil
	}

	//find app org id
	appOrg, err := sa.getCachedApplicationOrganization(appID, orgID)
	if err != nil {
		return nil, errors.WrapErrorAction(logutils.ActionLoadCache, model.TypeApplicationOrganization, nil, err)
	}

	accountFilter := bson.D{primitive.E{Key: "_id", Value: bson.M{"$in": accountIDs}}, primitive.E{Key: "app_org_id", Value: appOrg.ID}}
	var accountResult []account
	err = sa.db.accounts.FindWithContext(context, accountFilter, &accountResult, nil)
	if err != nil {
		return nil, err
	}
	accounts := accountsFromStorage(accountResult, *appOrg)
	return accounts, nil
}

// FindAccountsByUsername finds accounts with a username for a given appOrg
func (sa *Adapter) FindAccountsByUsername(context TransactionContext, appOrg *model.ApplicationOrganization, username string) ([]model.Account, error) {
	if appOrg == nil {
		return nil, errors.ErrorData(logutils.StatusMissing, model.TypeApplicationOrganization, nil)
	}

	filter := bson.D{primitive.E{Key: "app_org_id", Value: appOrg.ID}, primitive.E{Key: "username", Value: username}}

	var accountResult []account
	err := sa.db.accounts.Find(filter, &accountResult, nil)
	if err != nil {
		return nil, errors.WrapErrorAction(logutils.ActionFind, model.TypeAccount, &logutils.FieldArgs{"app_org_id": appOrg.ID, "username": username}, err)
	}
	if len(accountResult) > 1 {
		sa.logger.WarnWithFields("duplicate username", logutils.Fields{"number": len(accountResult), "app_org_id": appOrg.ID, "username": username})
	}

	accounts := accountsFromStorage(accountResult, *appOrg)
	return accounts, nil
}

// FindAccountByID finds an account by id
func (sa *Adapter) FindAccountByID(context TransactionContext, id string) (*model.Account, error) {
	return sa.findAccount(context, "_id", id)
}

// FindAccountByAuthTypeID finds an account by auth type id
func (sa *Adapter) FindAccountByAuthTypeID(context TransactionContext, id string) (*model.Account, error) {
	return sa.findAccount(context, "auth_types.id", id)
}

func (sa *Adapter) findAccount(context TransactionContext, key string, id string) (*model.Account, error) {
	account, err := sa.findStorageAccount(context, key, id)
	if err != nil {
		return nil, errors.WrapErrorAction(logutils.ActionFind, model.TypeAccount, nil, err)
	}

	if account == nil {
		return nil, nil
	}

	//application organization - from cache
	appOrg, err := sa.getCachedApplicationOrganizationByKey(account.AppOrgID)
	if err != nil {
		return nil, errors.WrapErrorAction(logutils.ActionLoadCache, model.TypeApplicationOrganization, nil, err)
	}
	if appOrg == nil {
		return nil, errors.ErrorData(logutils.StatusMissing, model.TypeApplicationOrganization, nil)
	}

	modelAccount := accountFromStorage(*account, *appOrg)

	return &modelAccount, nil
}

func (sa *Adapter) findStorageAccount(context TransactionContext, key string, id string) (*account, error) {
	filter := bson.M{key: id}
	var accounts []account
	err := sa.db.accounts.FindWithContext(context, filter, &accounts, nil)
	if err != nil {
		return nil, errors.WrapErrorAction(logutils.ActionFind, model.TypeAccount, &logutils.FieldArgs{key: id}, err)
	}
	if len(accounts) == 0 {
		//not found
		return nil, nil
	}

	account := accounts[0]
	return &account, nil
}

// InsertAccount inserts an account
func (sa *Adapter) InsertAccount(context TransactionContext, account model.Account) (*model.Account, error) {
	storageAccount := accountToStorage(&account)

	_, err := sa.db.accounts.InsertOneWithContext(context, storageAccount)
	if err != nil {
		return nil, errors.WrapErrorAction(logutils.ActionInsert, model.TypeAccount, nil, err)
	}

	return &account, nil
}

// SaveAccount saves an existing account
func (sa *Adapter) SaveAccount(context TransactionContext, account *model.Account) error {
	if account == nil {
		return errors.ErrorData(logutils.StatusInvalid, logutils.TypeArg, logutils.StringArgs("account"))
	}

	storageAccount := accountToStorage(account)

	filter := bson.M{"_id": account.ID}
	err := sa.db.accounts.ReplaceOneWithContext(context, filter, storageAccount, nil)
	if err != nil {
		return errors.WrapErrorAction(logutils.ActionUpdate, model.TypeAccount, nil, err)
	}

	return nil
}

// UpdateAccountUsageInfo updates the usage information in accounts
func (sa *Adapter) UpdateAccountUsageInfo(context TransactionContext, accountID string, updateLoginTime bool, updateAccessTokenTime bool, clientVersion *string) error {
	filter := bson.D{primitive.E{Key: "_id", Value: accountID}}
	now := time.Now().UTC()
	update := bson.M{}
	if updateLoginTime {
		update["last_login_date"] = now
	}
	if updateAccessTokenTime {
		update["last_access_token_date"] = now
	}
	if clientVersion != nil && *clientVersion != "" {
		update["most_recent_client_version"] = *clientVersion
	}
	usageInfoUpdate := bson.M{"$set": update}

	res, err := sa.db.accounts.UpdateOneWithContext(context, filter, usageInfoUpdate, nil)
	if err != nil {
		return errors.WrapErrorAction(logutils.ActionUpdate, model.TypeAccountUsageInfo, nil, err)
	}
	if res.ModifiedCount != 1 {
		return errors.ErrorAction(logutils.ActionUpdate, model.TypeAccountUsageInfo, &logutils.FieldArgs{"unexpected modified count": res.ModifiedCount})
	}

	return nil
}

// DeleteAccount deletes an account
func (sa *Adapter) DeleteAccount(context TransactionContext, id string) error {
	//TODO - we have to decide what we do on delete user operation - removing all user relations, (or) mark the user disabled etc

	filter := bson.M{"_id": id}
	res, err := sa.db.accounts.DeleteOneWithContext(context, filter, nil)
	if err != nil {
		return errors.WrapErrorAction(logutils.ActionDelete, model.TypeAccount, nil, err)
	}
	if res.DeletedCount != 1 {
		return errors.ErrorAction(logutils.ActionDelete, model.TypeAccount, logutils.StringArgs("unexpected deleted count"))
	}

	return nil
}

// FindServiceAccount finds a service account by accountID, appID, and orgID
func (sa *Adapter) FindServiceAccount(context TransactionContext, accountID string, appID string, orgID string) (*model.ServiceAccount, error) {
	filter := bson.D{primitive.E{Key: "account_id", Value: accountID}, primitive.E{Key: "app_id", Value: appID}, primitive.E{Key: "org_id", Value: orgID}}

	var account serviceAccount
	errFields := logutils.FieldArgs{"account_id": accountID, "app_id": appID, "org_id": orgID}
	err := sa.db.serviceAccounts.FindOneWithContext(context, filter, &account, nil)
	if err != nil {
		return nil, errors.WrapErrorAction(logutils.ActionFind, model.TypeServiceAccount, &errFields, err)
	}

	modelAccount, err := serviceAccountFromStorage(account, sa)
	if err != nil {
		return nil, errors.WrapErrorAction(logutils.ActionCast, model.TypeServiceAccount, &errFields, err)
	}

	return modelAccount, nil
}

// FindServiceAccounts gets all service accounts matching a search
func (sa *Adapter) FindServiceAccounts(params map[string]interface{}) ([]model.ServiceAccount, error) {
	filter := bson.D{}
	for k, v := range params {
		if k == "permissions" {
			filter = append(filter, primitive.E{Key: k + ".name", Value: bson.M{"$in": v}})
		} else if k == "scopes" {
			filter = append(filter, primitive.E{Key: k, Value: bson.M{"$in": v}})
		} else {
			filter = append(filter, primitive.E{Key: k, Value: v})
		}
	}

	var accounts []serviceAccount
	err := sa.db.serviceAccounts.Find(filter, &accounts, nil)
	if err != nil {
		logParams := logutils.FieldArgs(params)
		return nil, errors.WrapErrorAction(logutils.ActionFind, model.TypeServiceAccount, &logParams, err)
	}

	modelAccounts := serviceAccountListFromStorage(accounts, sa)

	return modelAccounts, nil
}

// InsertServiceAccount inserts a service account
func (sa *Adapter) InsertServiceAccount(account *model.ServiceAccount) error {
	if account == nil {
		return errors.ErrorData(logutils.StatusInvalid, model.TypeServiceAccount, nil)
	}

	storageAccount := serviceAccountToStorage(*account)

	_, err := sa.db.serviceAccounts.InsertOne(storageAccount)
	if err != nil {
		return errors.WrapErrorAction(logutils.ActionInsert, model.TypeServiceAccount, nil, err)
	}

	return nil
}

// UpdateServiceAccount updates a service account
func (sa *Adapter) UpdateServiceAccount(context TransactionContext, account *model.ServiceAccount) (*model.ServiceAccount, error) {
	if account == nil {
		return nil, errors.ErrorData(logutils.StatusInvalid, model.TypeServiceAccount, nil)
	}

	storageAccount := serviceAccountToStorage(*account)

	filter := bson.D{primitive.E{Key: "account_id", Value: storageAccount.AccountID}, primitive.E{Key: "app_id", Value: storageAccount.AppID}, primitive.E{Key: "org_id", Value: storageAccount.OrgID}}
	update := bson.D{
		primitive.E{Key: "$set", Value: bson.D{
			primitive.E{Key: "name", Value: storageAccount.Name},
			primitive.E{Key: "permissions", Value: storageAccount.Permissions},
			primitive.E{Key: "scopes", Value: storageAccount.Scopes},
			primitive.E{Key: "date_updated", Value: time.Now().UTC()},
		}},
	}
	opts := options.FindOneAndUpdateOptions{}
	opts.SetReturnDocument(options.After)
	opts.SetProjection(bson.D{bson.E{Key: "secrets", Value: 0}})

	var updated serviceAccount
	errFields := logutils.FieldArgs{"account_id": storageAccount.AccountID, "app_id": storageAccount.AppID, "org_id": storageAccount.OrgID}
	err := sa.db.serviceAccounts.FindOneAndUpdateWithContext(context, filter, update, &updated, &opts)
	if err != nil {
		return nil, errors.WrapErrorAction(logutils.ActionUpdate, model.TypeServiceAccount, &errFields, err)
	}

	modelAccount, err := serviceAccountFromStorage(updated, sa)
	if err != nil {
		return nil, errors.WrapErrorAction(logutils.ActionCast, model.TypeServiceAccount, &errFields, err)
	}

	return modelAccount, nil
}

// DeleteServiceAccount deletes a service account
func (sa *Adapter) DeleteServiceAccount(accountID string, appID string, orgID string) error {
	filter := bson.D{primitive.E{Key: "account_id", Value: accountID}, primitive.E{Key: "app_id", Value: appID}, primitive.E{Key: "org_id", Value: orgID}}

	errFields := logutils.FieldArgs{"account_id": accountID, "app_id": appID, "org_id": orgID}
	res, err := sa.db.serviceAccounts.DeleteOne(filter, nil)
	if err != nil {
		return errors.WrapErrorAction(logutils.ActionDelete, model.TypeServiceAccount, &errFields, err)
	}
	if res.DeletedCount == 0 {
		return errors.ErrorAction(logutils.ActionDelete, model.TypeServiceAccount, &errFields)
	}
	if res.DeletedCount > 1 {
		return errors.ErrorAction(logutils.ActionDelete, model.TypeServiceAccount, logutils.StringArgs("unexpected deleted count"))
	}

	return nil
}

// DeleteServiceAccounts deletes service accounts by accountID
func (sa *Adapter) DeleteServiceAccounts(accountID string) error {
	filter := bson.D{primitive.E{Key: "account_id", Value: accountID}}

	res, err := sa.db.serviceAccounts.DeleteMany(filter, nil)
	if err != nil {
		return errors.WrapErrorAction(logutils.ActionDelete, model.TypeServiceAccount, &logutils.FieldArgs{"account_id": accountID}, err)
	}
	if res.DeletedCount == 0 {
		return errors.ErrorAction(logutils.ActionDelete, model.TypeServiceAccount, &logutils.FieldArgs{"account_id": accountID})
	}

	return nil
}

// InsertServiceAccountCredential inserts a service account credential
func (sa *Adapter) InsertServiceAccountCredential(accountID string, creds *model.ServiceAccountCredential) error {
	if creds == nil {
		return errors.ErrorData(logutils.StatusInvalid, logutils.TypeArg, logutils.StringArgs("credentials"))
	}

	filter := bson.D{primitive.E{Key: "account_id", Value: accountID}}
	update := bson.D{
		primitive.E{Key: "$set", Value: bson.D{
			primitive.E{Key: "date_updated", Value: time.Now().UTC()},
		}},
		primitive.E{Key: "$push", Value: bson.D{
			primitive.E{Key: "credentials", Value: creds},
		}},
	}

	res, err := sa.db.serviceAccounts.UpdateMany(filter, update, nil)
	if err != nil {
		return errors.WrapErrorAction(logutils.ActionInsert, model.TypeServiceAccountCredential, &logutils.FieldArgs{"account_id": accountID}, err)
	}
	if res.MatchedCount == 0 {
		return errors.ErrorData(logutils.StatusMissing, model.TypeServiceAccount, &logutils.FieldArgs{"account_id": accountID})
	}
	if res.ModifiedCount == 0 {
		return errors.ErrorAction(logutils.ActionInsert, model.TypeServiceAccountCredential, logutils.StringArgs("unexpected modified count"))
	}

	return nil
}

// DeleteServiceAccountCredential deletes a service account credential
func (sa *Adapter) DeleteServiceAccountCredential(accountID string, credID string) error {
	filter := bson.D{primitive.E{Key: "account_id", Value: accountID}}
	update := bson.D{
		primitive.E{Key: "$set", Value: bson.D{
			primitive.E{Key: "date_updated", Value: time.Now().UTC()},
		}},
		primitive.E{Key: "$pull", Value: bson.D{
			primitive.E{Key: "credentials", Value: bson.M{"id": credID}},
		}},
	}

	res, err := sa.db.serviceAccounts.UpdateMany(filter, update, nil)
	if err != nil {
		return errors.WrapErrorAction(logutils.ActionDelete, model.TypeServiceAccountCredential, &logutils.FieldArgs{"account_id": accountID, "cred_id": credID}, err)
	}
	if res.MatchedCount == 0 {
		return errors.ErrorData(logutils.StatusMissing, model.TypeServiceAccount, &logutils.FieldArgs{"account_id": accountID, "cred_id": credID})
	}
	if res.ModifiedCount == 0 {
		return errors.ErrorAction(logutils.ActionDelete, model.TypeServiceAccountCredential, logutils.StringArgs("unexpected modified count"))
	}

	return nil
}

// UpdateAccountPreferences updates account preferences
func (sa *Adapter) UpdateAccountPreferences(context TransactionContext, accountID string, preferences map[string]interface{}) error {
	filter := bson.D{primitive.E{Key: "_id", Value: accountID}}
	update := bson.D{
		primitive.E{Key: "$set", Value: bson.D{
			primitive.E{Key: "preferences", Value: preferences},
			primitive.E{Key: "date_updated", Value: time.Now().UTC()},
		}},
	}

	res, err := sa.db.accounts.UpdateOneWithContext(context, filter, update, nil)
	if err != nil {
		return errors.WrapErrorAction(logutils.ActionUpdate, model.TypeAccountPreferences, nil, err)
	}
	if res.ModifiedCount != 1 {
		return errors.ErrorAction(logutils.ActionUpdate, model.TypeAccountPreferences, &logutils.FieldArgs{"unexpected modified count": res.ModifiedCount})
	}

	return nil
}

// UpdateAccountSystemConfigs updates account system configs
func (sa *Adapter) UpdateAccountSystemConfigs(context TransactionContext, accountID string, configs map[string]interface{}) error {
	filter := bson.D{primitive.E{Key: "_id", Value: accountID}}
	update := bson.D{
		primitive.E{Key: "$set", Value: bson.D{
			primitive.E{Key: "system_configs", Value: configs},
			primitive.E{Key: "date_updated", Value: time.Now().UTC()},
		}},
	}

	res, err := sa.db.accounts.UpdateOne(filter, update, nil)
	if err != nil {
		return errors.WrapErrorAction(logutils.ActionUpdate, model.TypeAccountSystemConfigs, nil, err)
	}
	if res.ModifiedCount != 1 {
		return errors.ErrorAction(logutils.ActionUpdate, model.TypeAccountSystemConfigs, &logutils.FieldArgs{"unexpected modified count": res.ModifiedCount})
	}

	return nil
}

// InsertAccountPermissions inserts account permissions
func (sa *Adapter) InsertAccountPermissions(context TransactionContext, accountID string, permissions []model.Permission) error {
	filter := bson.D{primitive.E{Key: "_id", Value: accountID}}
	update := bson.D{
		primitive.E{Key: "$push", Value: bson.D{
			primitive.E{Key: "permissions", Value: bson.M{"$each": permissions}},
		}},
		primitive.E{Key: "$set", Value: bson.D{
			primitive.E{Key: "date_updated", Value: time.Now().UTC()},
		}},
	}

	res, err := sa.db.accounts.UpdateOneWithContext(context, filter, update, nil)
	if err != nil {
		return errors.WrapErrorAction(logutils.ActionUpdate, model.TypeAccount, &logutils.FieldArgs{"id": accountID}, err)
	}
	if res.ModifiedCount != 1 {
		return errors.ErrorAction(logutils.ActionUpdate, model.TypeAccount, &logutils.FieldArgs{"id": accountID, "modified": res.ModifiedCount, "expected": 1})
	}

	return nil
}

// UpdateAccountPermissions updates account permissions
func (sa *Adapter) UpdateAccountPermissions(context TransactionContext, accountID string, permissions []model.Permission) error {
	filter := bson.D{primitive.E{Key: "_id", Value: accountID}}
	update := bson.D{
		primitive.E{Key: "$set", Value: bson.D{
			primitive.E{Key: "permissions", Value: permissions},
			primitive.E{Key: "date_updated", Value: time.Now().UTC()},
		}},
	}

	res, err := sa.db.accounts.UpdateOneWithContext(context, filter, update, nil)
	if err != nil {
		return errors.WrapErrorAction(logutils.ActionUpdate, model.TypeAccount, nil, err)
	}
	if res.ModifiedCount != 1 {
		return errors.ErrorAction(logutils.ActionUpdate, model.TypeAccount, &logutils.FieldArgs{"unexpected modified count": res.ModifiedCount})
	}

	return nil
}

// DeleteAccountPermissions deletes permissions from an account
func (sa *Adapter) DeleteAccountPermissions(context TransactionContext, accountID string, permissionNames []string) error {
	//filter
	filter := bson.D{primitive.E{Key: "_id", Value: accountID}}

	//update
	update := bson.D{
		primitive.E{Key: "$pull", Value: bson.D{
			primitive.E{Key: "permissions", Value: bson.M{"name": bson.M{"$in": permissionNames}}},
		}},
		primitive.E{Key: "$set", Value: bson.D{
			primitive.E{Key: "date_updated", Value: time.Now().UTC()},
		}},
	}

	res, err := sa.db.accounts.UpdateOneWithContext(context, filter, update, nil)
	if err != nil {
		return errors.WrapErrorAction(logutils.ActionUpdate, model.TypeAccount, &logutils.FieldArgs{"id": accountID}, err)
	}
	if res.ModifiedCount != 1 {
		return errors.ErrorAction(logutils.ActionUpdate, model.TypeAccount, &logutils.FieldArgs{"id": accountID, "modified": res.ModifiedCount, "expected": 1})
	}
	return nil
}

// UpdateAccountUsername updates an account's username
func (sa *Adapter) UpdateAccountUsername(context TransactionContext, accountID string, username string) error {
	filter := bson.D{primitive.E{Key: "_id", Value: accountID}}
	update := bson.D{
		primitive.E{Key: "$set", Value: bson.D{
			primitive.E{Key: "username", Value: username},
			primitive.E{Key: "date_updated", Value: time.Now().UTC()},
		}},
	}

	res, err := sa.db.accounts.UpdateOneWithContext(context, filter, update, nil)
	if err != nil {
		return errors.WrapErrorAction(logutils.ActionUpdate, model.TypeAccount, &logutils.FieldArgs{"id": accountID}, err)
	}
	if res.ModifiedCount != 1 {
		return errors.ErrorAction(logutils.ActionUpdate, model.TypeAccount, &logutils.FieldArgs{"id": accountID, "modified": res.ModifiedCount, "expected": 1})
	}

	return nil
}

// InsertAccountRoles inserts account roles
func (sa *Adapter) InsertAccountRoles(context TransactionContext, accountID string, appOrgID string, roles []model.AccountRole) error {
	stgRoles := accountRolesToStorage(roles)

	//appID included in search to prevent accidentally assigning permissions to account from different application
	filter := bson.D{primitive.E{Key: "_id", Value: accountID}, primitive.E{Key: "app_org_id", Value: appOrgID}}
	update := bson.D{
		primitive.E{Key: "$push", Value: bson.D{
			primitive.E{Key: "roles", Value: bson.M{"$each": stgRoles}},
		}},
		primitive.E{Key: "$set", Value: bson.D{
			primitive.E{Key: "date_updated", Value: time.Now().UTC()},
		}},
	}

	res, err := sa.db.accounts.UpdateOneWithContext(context, filter, update, nil)
	if err != nil {
		return errors.WrapErrorAction(logutils.ActionUpdate, model.TypeAccount, &logutils.FieldArgs{"id": accountID}, err)
	}
	if res.ModifiedCount != 1 {
		return errors.ErrorAction(logutils.ActionUpdate, model.TypeAccount, &logutils.FieldArgs{"id": accountID, "modified": res.ModifiedCount, "expected": 1})
	}

	return nil
}

// InsertAccountGroups inserts account groups
func (sa *Adapter) InsertAccountGroups(context TransactionContext, accountID string, appOrgID string, groups []model.AccountGroup) error {
	stgGroups := accountGroupsToStorage(groups)

	//appID included in search to prevent accidentally assigning permissions to account from different application
	filter := bson.D{primitive.E{Key: "_id", Value: accountID}, primitive.E{Key: "app_org_id", Value: appOrgID}}
	update := bson.D{
		primitive.E{Key: "$push", Value: bson.D{
			primitive.E{Key: "groups", Value: bson.M{"$each": stgGroups}},
		}},
		primitive.E{Key: "$set", Value: bson.D{
			primitive.E{Key: "date_updated", Value: time.Now().UTC()},
		}},
	}

	res, err := sa.db.accounts.UpdateOneWithContext(context, filter, update, nil)
	if err != nil {
		return errors.WrapErrorAction(logutils.ActionUpdate, model.TypeAccount, &logutils.FieldArgs{"_id": accountID, "app_org_id": appOrgID}, err)
	}
	if res.ModifiedCount != 1 {
		return errors.ErrorAction(logutils.ActionUpdate, model.TypeAccount, &logutils.FieldArgs{"unexpected modified count": res.ModifiedCount})
	}

	return nil
}

// InsertAccountsGroup inserts accounts into a group
func (sa *Adapter) InsertAccountsGroup(context TransactionContext, group model.AccountGroup, accountIDs []string) error {
	if len(accountIDs) == 0 {
		return nil
	}

	//prepare filter
	filter := bson.D{primitive.E{Key: "_id", Value: bson.M{"$in": accountIDs}}}

	//update
	storageGroup := accountGroupToStorage(group)
	update := bson.D{
		primitive.E{Key: "$push", Value: bson.D{
			primitive.E{Key: "groups", Value: storageGroup},
		}},
		primitive.E{Key: "$set", Value: bson.D{
			primitive.E{Key: "date_updated", Value: time.Now().UTC()},
		}},
	}

	res, err := sa.db.accounts.UpdateManyWithContext(context, filter, update, nil)
	if err != nil {
		return errors.WrapErrorAction(logutils.ActionUpdate, model.TypeAccount, nil, err)
	}
	sa.logger.Infof("modified %d accounts with added group", res.ModifiedCount)
	return nil
}

// RemoveAccountsGroup removes accounts from a group
func (sa *Adapter) RemoveAccountsGroup(context TransactionContext, groupID string, accountIDs []string) error {
	if len(accountIDs) == 0 {
		return nil
	}

	filter := bson.D{primitive.E{Key: "_id", Value: bson.M{"$in": accountIDs}}}
	update := bson.D{
		primitive.E{Key: "$pull", Value: bson.D{
			primitive.E{Key: "groups", Value: bson.M{"group._id": groupID}},
		}},
		primitive.E{Key: "$set", Value: bson.D{
			primitive.E{Key: "date_updated", Value: time.Now().UTC()},
		}},
	}

	res, err := sa.db.accounts.UpdateManyWithContext(context, filter, update, nil)
	if err != nil {
		return errors.WrapErrorAction(logutils.ActionUpdate, model.TypeAccount, &logutils.FieldArgs{"group_id": groupID}, err)
	}
	if res.ModifiedCount != res.MatchedCount {
		return errors.ErrorAction(logutils.ActionUpdate, model.TypeAccount, &logutils.FieldArgs{"group_id": groupID, "modified": res.ModifiedCount, "expected": res.MatchedCount})
	}

	sa.logger.Infof("modified %d accounts with removed group", res.ModifiedCount)
	return nil
}

// UpdateAccountRoles updates the account roles
func (sa *Adapter) UpdateAccountRoles(context TransactionContext, accountID string, roles []model.AccountRole) error {
	stgRoles := accountRolesToStorage(roles)

	filter := bson.D{primitive.E{Key: "_id", Value: accountID}}
	update := bson.D{
		primitive.E{Key: "$set", Value: bson.D{
			primitive.E{Key: "roles", Value: stgRoles},
			primitive.E{Key: "date_updated", Value: time.Now().UTC()},
		}},
	}

	res, err := sa.db.accounts.UpdateOneWithContext(context, filter, update, nil)
	if err != nil {
		return errors.WrapErrorAction(logutils.ActionUpdate, model.TypeAccount, &logutils.FieldArgs{"id": accountID}, err)
	}
	if res.ModifiedCount != 1 {
		return errors.ErrorAction(logutils.ActionUpdate, model.TypeAccount, &logutils.FieldArgs{"id": accountID, "modified": res.ModifiedCount, "expected": 1})
	}

	return nil
}

// DeleteAccountRoles deletes account roles
func (sa *Adapter) DeleteAccountRoles(context TransactionContext, accountID string, roleIDs []string) error {
	//filter
	filter := bson.D{primitive.E{Key: "_id", Value: accountID}}

	//update
	update := bson.D{
		primitive.E{Key: "$pull", Value: bson.D{
			primitive.E{Key: "roles", Value: bson.M{"role._id": bson.M{"$in": roleIDs}}},
		}},
		primitive.E{Key: "$set", Value: bson.D{
			primitive.E{Key: "date_updated", Value: time.Now().UTC()},
		}},
	}

	res, err := sa.db.accounts.UpdateOneWithContext(context, filter, update, nil)
	if err != nil {
		return errors.WrapErrorAction(logutils.ActionUpdate, model.TypeAccount, &logutils.FieldArgs{"id": accountID}, err)
	}
	if res.ModifiedCount != 1 {
		return errors.ErrorAction(logutils.ActionUpdate, model.TypeAccount, &logutils.FieldArgs{"id": accountID, "modified": res.ModifiedCount, "expected": 1})
	}
	return nil
}

// UpdateAccountGroups updates the account groups
func (sa *Adapter) UpdateAccountGroups(context TransactionContext, accountID string, groups []model.AccountGroup) error {
	stgGroups := accountGroupsToStorage(groups)

	filter := bson.D{primitive.E{Key: "_id", Value: accountID}}
	update := bson.D{
		primitive.E{Key: "$set", Value: bson.D{
			primitive.E{Key: "groups", Value: stgGroups},
			primitive.E{Key: "date_updated", Value: time.Now().UTC()},
		}},
	}

	res, err := sa.db.accounts.UpdateOneWithContext(context, filter, update, nil)
	if err != nil {
		return errors.WrapErrorAction(logutils.ActionUpdate, model.TypeAccount, &logutils.FieldArgs{"id": accountID}, err)
	}
	if res.ModifiedCount != 1 {
		return errors.ErrorAction(logutils.ActionUpdate, model.TypeAccount, &logutils.FieldArgs{"unexpected modified count": res.ModifiedCount})
	}

	return nil
}

// InsertAccountAuthType inserts am account auth type
func (sa *Adapter) InsertAccountAuthType(item model.AccountAuthType) error {
	storageItem := accountAuthTypeToStorage(item)

	//3. first find the account record
	filter := bson.M{"_id": item.Account.ID}
	update := bson.D{
		primitive.E{Key: "$push", Value: bson.D{
			primitive.E{Key: "auth_types", Value: storageItem},
		}},
	}

	res, err := sa.db.accounts.UpdateOne(filter, update, nil)
	if err != nil {
		return errors.WrapErrorAction(logutils.ActionInsert, model.TypeAccountAuthType, nil, err)
	}
	if res.ModifiedCount != 1 {
		return errors.ErrorAction(logutils.ActionUpdate, model.TypeAccountAuthType, &logutils.FieldArgs{"unexpected modified count": res.ModifiedCount})
	}

	return nil
}

// UpdateAccountAuthType updates account auth type
func (sa *Adapter) UpdateAccountAuthType(item model.AccountAuthType) error {
	// transaction
	err := sa.db.dbClient.UseSession(context.Background(), func(sessionContext mongo.SessionContext) error {
		err := sessionContext.StartTransaction()
		if err != nil {
			sa.abortTransaction(sessionContext)
			return errors.WrapErrorAction(logutils.ActionStart, logutils.TypeTransaction, nil, err)
		}

		//1. set time updated to the item
		now := time.Now()
		item.DateUpdated = &now

		//2 convert to storage item
		storageItem := accountAuthTypeToStorage(item)

		//3. first find the account record
		findFilter := bson.M{"auth_types.id": item.ID}
		var accounts []account
		err = sa.db.accounts.FindWithContext(sessionContext, findFilter, &accounts, nil)
		if err != nil {
			sa.abortTransaction(sessionContext)
			return errors.WrapErrorAction(logutils.ActionFind, model.TypeUserAuth, &logutils.FieldArgs{"account auth type id": item.ID}, err)
		}
		if len(accounts) == 0 {
			sa.abortTransaction(sessionContext)
			return errors.ErrorAction(logutils.ActionFind, "for some reasons account is nil for account auth type", &logutils.FieldArgs{"acccount auth type id": item.ID})
		}
		account := accounts[0]

		//4. update the account auth type in the account record
		accountAuthTypes := account.AuthTypes
		newAccountAuthTypes := make([]accountAuthType, len(accountAuthTypes))
		for j, aAuthType := range accountAuthTypes {
			if aAuthType.ID == storageItem.ID {
				newAccountAuthTypes[j] = storageItem
			} else {
				newAccountAuthTypes[j] = aAuthType
			}
		}
		account.AuthTypes = newAccountAuthTypes

		//4. update the account record
		replaceFilter := bson.M{"_id": account.ID}
		err = sa.db.accounts.ReplaceOneWithContext(sessionContext, replaceFilter, account, nil)
		if err != nil {
			sa.abortTransaction(sessionContext)
			return errors.WrapErrorAction(logutils.ActionReplace, model.TypeAccount, nil, err)
		}

		//commit the transaction
		err = sessionContext.CommitTransaction(sessionContext)
		if err != nil {
			sa.abortTransaction(sessionContext)
			return errors.WrapErrorAction(logutils.ActionCommit, logutils.TypeTransaction, nil, err)
		}
		return nil
	})
	if err != nil {
		return err
	}

	return nil
}

// DeleteAccountAuthType deletes an account auth type
func (sa *Adapter) DeleteAccountAuthType(context TransactionContext, item model.AccountAuthType) error {
	filter := bson.M{"_id": item.Account.ID}
	update := bson.D{
		primitive.E{Key: "$pull", Value: bson.D{
			primitive.E{Key: "auth_types", Value: bson.M{"auth_type_code": item.AuthType.Code, "identifier": item.Identifier}},
		}},
	}

	res, err := sa.db.accounts.UpdateOneWithContext(context, filter, update, nil)
	if err != nil {
		return errors.WrapErrorAction(logutils.ActionDelete, model.TypeAccountAuthType, nil, err)
	}
	if res.ModifiedCount != 1 {
		return errors.ErrorAction(logutils.ActionUpdate, model.TypeAccount, &logutils.FieldArgs{"unexpected modified count": res.ModifiedCount})
	}

	return nil
}

// UpdateAccountExternalIDs updates account external IDs
func (sa *Adapter) UpdateAccountExternalIDs(accountID string, externalIDs map[string]string) error {
	filter := bson.D{primitive.E{Key: "_id", Value: accountID}}
	now := time.Now().UTC()
	update := bson.D{
		primitive.E{Key: "$set", Value: bson.D{
			primitive.E{Key: "external_ids", Value: externalIDs},
			primitive.E{Key: "date_updated", Value: &now},
		}},
	}

	res, err := sa.db.accounts.UpdateOne(filter, update, nil)
	if err != nil {
		return errors.WrapErrorAction(logutils.ActionUpdate, "account external IDs", &logutils.FieldArgs{"_id": accountID}, err)
	}
	if res.ModifiedCount != 1 {
		return errors.ErrorAction(logutils.ActionUpdate, "account external IDs", &logutils.FieldArgs{"_id": accountID, "unexpected modified count": res.ModifiedCount})
	}

	return nil
}

// UpdateLoginSessionExternalIDs updates login session external IDs
func (sa *Adapter) UpdateLoginSessionExternalIDs(accountID string, externalIDs map[string]string) error {
	filter := bson.D{primitive.E{Key: "identifier", Value: accountID}}
	now := time.Now().UTC()
	update := bson.D{
		primitive.E{Key: "$set", Value: bson.D{
			primitive.E{Key: "external_ids", Value: externalIDs},
			primitive.E{Key: "date_updated", Value: &now},
		}},
	}

	_, err := sa.db.loginsSessions.UpdateMany(filter, update, nil)
	if err != nil {
		return errors.WrapErrorAction(logutils.ActionUpdate, "login session external IDs", &logutils.FieldArgs{"identifier": accountID}, err)
	}

	return nil
}

// CountAccountsByRoleID counts how many accounts there are with the passed role id
func (sa *Adapter) CountAccountsByRoleID(roleID string) (*int64, error) {
	filter := bson.D{primitive.E{Key: "roles.role._id", Value: roleID}}

	count, err := sa.db.accounts.CountDocuments(filter)
	if err != nil {
		return nil, errors.WrapErrorAction(logutils.ActionCount, model.TypeAccount, &logutils.FieldArgs{"roles._id": roleID}, err)
	}
	return &count, nil
}

// CountAccountsByGroupID counts how many accounts there are with the passed group id
func (sa *Adapter) CountAccountsByGroupID(groupID string) (*int64, error) {
	filter := bson.D{primitive.E{Key: "groups.group._id", Value: groupID}}

	count, err := sa.db.accounts.CountDocuments(filter)
	if err != nil {
		return nil, errors.WrapErrorAction(logutils.ActionCount, model.TypeAccount, &logutils.FieldArgs{"groups._id": groupID}, err)
	}
	return &count, nil
}

// FindCredential finds a credential by ID
func (sa *Adapter) FindCredential(context TransactionContext, ID string) (*model.Credential, error) {
	filter := bson.D{primitive.E{Key: "_id", Value: ID}}

	var creds credential
	err := sa.db.credentials.FindOneWithContext(context, filter, &creds, nil)
	if err != nil {
		if err.Error() == mongo.ErrNoDocuments.Error() {
			return nil, nil
		}
		return nil, errors.WrapErrorAction(logutils.ActionFind, model.TypeCredential, &logutils.FieldArgs{"_id": ID}, err)
	}

	modelCreds := credentialFromStorage(creds)
	return &modelCreds, nil
}

// InsertCredential inserts a set of credential
func (sa *Adapter) InsertCredential(context TransactionContext, creds *model.Credential) error {
	storageCreds := credentialToStorage(creds)

	if storageCreds == nil {
		return errors.ErrorData(logutils.StatusInvalid, logutils.TypeArg, logutils.StringArgs(model.TypeCredential))
	}

	_, err := sa.db.credentials.InsertOneWithContext(context, storageCreds)
	if err != nil {
		return errors.WrapErrorAction(logutils.ActionInsert, model.TypeCredential, nil, err)
	}

	return nil
}

// UpdateCredential updates a set of credentials
func (sa *Adapter) UpdateCredential(context TransactionContext, creds *model.Credential) error {
	storageCreds := credentialToStorage(creds)

	if storageCreds == nil {
		return errors.ErrorData(logutils.StatusInvalid, logutils.TypeArg, logutils.StringArgs(model.TypeCredential))
	}

	filter := bson.D{primitive.E{Key: "_id", Value: storageCreds.ID}}
	err := sa.db.credentials.ReplaceOneWithContext(context, filter, storageCreds, nil)
	if err != nil {
		return errors.WrapErrorAction(logutils.ActionUpdate, model.TypeCredential, &logutils.FieldArgs{"_id": storageCreds.ID}, err)
	}

	return nil
}

// UpdateCredentialValue updates the value in credentials collection
func (sa *Adapter) UpdateCredentialValue(ID string, value map[string]interface{}) error {
	filter := bson.D{primitive.E{Key: "_id", Value: ID}}
	update := bson.D{
		primitive.E{Key: "$set", Value: bson.D{
			primitive.E{Key: "value", Value: value},
		}},
	}

	res, err := sa.db.credentials.UpdateOne(filter, update, nil)
	if err != nil {
		return errors.WrapErrorAction(logutils.ActionUpdate, model.TypeCredential, nil, err)
	}
	if res.ModifiedCount != 1 {
		return errors.ErrorAction(logutils.ActionUpdate, model.TypeCredential, &logutils.FieldArgs{"unexpected modified count": res.ModifiedCount})
	}

	return nil
}

// DeleteCredential deletes a credential
func (sa *Adapter) DeleteCredential(context TransactionContext, ID string) error {
	filter := bson.D{primitive.E{Key: "_id", Value: ID}}

	res, err := sa.db.credentials.DeleteOneWithContext(context, filter, nil)
	if err != nil {
		return errors.WrapErrorAction(logutils.ActionDelete, model.TypeCredential, &logutils.FieldArgs{"_id": ID}, err)
	}
	if res.DeletedCount != 1 {
		return errors.ErrorAction(logutils.ActionDelete, model.TypeCredential, &logutils.FieldArgs{"unexpected deleted count": res.DeletedCount})
	}

	return nil
}

// FindMFAType finds one MFA type for an account
func (sa *Adapter) FindMFAType(context TransactionContext, accountID string, identifier string, mfaType string) (*model.MFAType, error) {
	filter := bson.D{
		primitive.E{Key: "_id", Value: accountID},
		primitive.E{Key: "mfa_types.type", Value: mfaType},
		primitive.E{Key: "mfa_types.params.identifier", Value: identifier},
	}

	var account account
	err := sa.db.accounts.FindOneWithContext(context, filter, &account, nil)
	if err != nil {
		return nil, errors.WrapErrorAction(logutils.ActionFind, model.TypeAccount, nil, err)
	}

	mfaList := mfaTypesFromStorage(account.MFATypes)
	for _, mfa := range mfaList {
		if mfa.Type == mfaType && mfa.Params != nil && mfa.Params["identifier"] == identifier {
			return &mfa, nil
		}
	}

	return nil, errors.ErrorData(logutils.StatusMissing, model.TypeMFAType, nil)
}

// FindMFATypes finds all MFA types for an account
func (sa *Adapter) FindMFATypes(accountID string) ([]model.MFAType, error) {
	filter := bson.D{primitive.E{Key: "_id", Value: accountID}}

	var account account
	err := sa.db.accounts.FindOne(filter, &account, nil)
	if err != nil {
		return nil, errors.WrapErrorAction(logutils.ActionFind, model.TypeAccount, nil, err)
	}

	return mfaTypesFromStorage(account.MFATypes), nil
}

// InsertMFAType inserts a MFA type
func (sa *Adapter) InsertMFAType(context TransactionContext, mfa *model.MFAType, accountID string) error {
	if mfa == nil {
		return errors.ErrorData(logutils.StatusMissing, model.TypeMFAType, nil)
	}
	if mfa.Params == nil || mfa.Params["identifier"] == nil {
		return errors.ErrorData(logutils.StatusMissing, "mfa identifier", nil)
	}

	storageMfa := mfaTypeToStorage(mfa)

	filter := bson.D{
		primitive.E{Key: "_id", Value: accountID},
		primitive.E{Key: "mfa_types.params.identifier", Value: bson.M{"$ne": mfa.Params["identifier"]}},
	}
	update := bson.D{
		primitive.E{Key: "$push", Value: bson.D{
			primitive.E{Key: "mfa_types", Value: storageMfa},
		}},
		primitive.E{Key: "$set", Value: bson.D{
			primitive.E{Key: "date_updated", Value: time.Now().UTC()},
		}},
	}

	res, err := sa.db.accounts.UpdateOneWithContext(context, filter, update, nil)
	if err != nil {
		return errors.WrapErrorAction(logutils.ActionUpdate, model.TypeAccount, logutils.StringArgs("inserting mfa type"), err)
	}
	if res.ModifiedCount != 1 {
		return errors.ErrorAction(logutils.ActionUpdate, model.TypeAccount, &logutils.FieldArgs{"unexpected modified count": res.ModifiedCount})
	}

	return nil
}

// UpdateMFAType updates one MFA type
func (sa *Adapter) UpdateMFAType(context TransactionContext, mfa *model.MFAType, accountID string) error {
	if mfa.Params == nil || mfa.Params["identifier"] == nil {
		return errors.ErrorData(logutils.StatusMissing, "mfa identifier", nil)
	}

	now := time.Now().UTC()
	filter := bson.D{
		primitive.E{Key: "_id", Value: accountID},
		primitive.E{Key: "mfa_types.id", Value: mfa.ID},
	}
	update := bson.D{
		primitive.E{Key: "$set", Value: bson.D{
			primitive.E{Key: "mfa_types.$.verified", Value: mfa.Verified},
			primitive.E{Key: "mfa_types.$.params", Value: mfa.Params},
			primitive.E{Key: "mfa_types.$.date_updated", Value: now},
			primitive.E{Key: "date_updated", Value: now},
		}},
	}

	res, err := sa.db.accounts.UpdateOneWithContext(context, filter, update, nil)
	if err != nil {
		return errors.WrapErrorAction(logutils.ActionUpdate, model.TypeAccount, logutils.StringArgs("updating mfa type"), err)
	}
	if res.ModifiedCount == 0 {
		return errors.ErrorAction(logutils.ActionUpdate, model.TypeAccount, logutils.StringArgs("item to update not found"))
	}
	if res.ModifiedCount != 1 {
		return errors.ErrorAction(logutils.ActionUpdate, model.TypeAccount, &logutils.FieldArgs{"unexpected modified count": res.ModifiedCount})
	}

	return nil
}

// DeleteMFAType deletes a MFA type
func (sa *Adapter) DeleteMFAType(context TransactionContext, accountID string, identifier string, mfaType string) error {
	filter := bson.D{primitive.E{Key: "_id", Value: accountID}}
	update := bson.D{
		primitive.E{Key: "$pull", Value: bson.D{
			primitive.E{Key: "mfa_types", Value: bson.M{"type": mfaType, "params.identifier": identifier}},
		}},
		primitive.E{Key: "$set", Value: bson.D{
			primitive.E{Key: "date_updated", Value: time.Now().UTC()},
		}},
	}

	res, err := sa.db.accounts.UpdateOneWithContext(context, filter, update, nil)
	if err != nil {
		return errors.WrapErrorAction(logutils.ActionUpdate, model.TypeAccount, logutils.StringArgs("deleting mfa type"), err)
	}
	if res.ModifiedCount == 0 {
		return errors.ErrorAction(logutils.ActionUpdate, model.TypeAccount, logutils.StringArgs("item to remove not found"))
	}
	if res.ModifiedCount != 1 {
		return errors.ErrorAction(logutils.ActionUpdate, model.TypeAccount, &logutils.FieldArgs{"unexpected modified count": res.ModifiedCount})
	}

	return nil
}

// FindPermissions finds a set of permissions
func (sa *Adapter) FindPermissions(context TransactionContext, ids []string) ([]model.Permission, error) {
	if len(ids) == 0 {
		return []model.Permission{}, nil
	}

	permissionsFilter := bson.D{primitive.E{Key: "_id", Value: bson.M{"$in": ids}}}
	var permissionsResult []model.Permission
	err := sa.db.permissions.FindWithContext(context, permissionsFilter, &permissionsResult, nil)
	if err != nil {
		return nil, err
	}

	return permissionsResult, nil
}

// FindPermissionsByServiceIDs finds permissions
func (sa *Adapter) FindPermissionsByServiceIDs(serviceIDs []string) ([]model.Permission, error) {
	if len(serviceIDs) == 0 {
		return nil, nil
	}

	filter := bson.D{primitive.E{Key: "service_id", Value: bson.M{"$in": serviceIDs}}}
	var permissionsResult []model.Permission
	err := sa.db.permissions.Find(filter, &permissionsResult, nil)
	if err != nil {
		return nil, err
	}

	return permissionsResult, nil
}

// FindPermissionsByName finds a set of permissions
func (sa *Adapter) FindPermissionsByName(context TransactionContext, names []string) ([]model.Permission, error) {
	if len(names) == 0 {
		return []model.Permission{}, nil
	}

	permissionsFilter := bson.D{primitive.E{Key: "name", Value: bson.M{"$in": names}}}
	var permissionsResult []model.Permission
	err := sa.db.permissions.FindWithContext(context, permissionsFilter, &permissionsResult, nil)
	if err != nil {
		return nil, err
	}

	return permissionsResult, nil
}

// InsertPermission inserts a new permission
func (sa *Adapter) InsertPermission(context TransactionContext, item model.Permission) error {
	_, err := sa.db.permissions.InsertOneWithContext(context, item)
	if err != nil {
		return errors.WrapErrorAction(logutils.ActionInsert, model.TypePermission, &logutils.FieldArgs{"name": item.Name, "duplicate": mongo.IsDuplicateKeyError(err)}, err)
	}

	return nil
}

// InsertPermissions inserts permissions
func (sa *Adapter) InsertPermissions(context TransactionContext, items []model.Permission) error {
	if len(items) == 0 {
		return nil
	}

	stgPermissions := make([]interface{}, len(items))
	for i, p := range items {
		stgPermissions[i] = p
	}

	res, err := sa.db.permissions.InsertManyWithContext(context, stgPermissions, nil)
	if err != nil {
		return errors.WrapErrorAction(logutils.ActionInsert, model.TypePermission, nil, err)
	}

	if len(res.InsertedIDs) != len(items) {
		return errors.ErrorAction(logutils.ActionInsert, model.TypePermission, &logutils.FieldArgs{"inserted": len(res.InsertedIDs), "expected": len(items)})
	}

	return nil
}

// UpdatePermission updates permission
func (sa *Adapter) UpdatePermission(item model.Permission) error {
	//TODO
	//This will be slow operation as we keep a copy of the entity in the users collection without index.
	//Maybe we need to up the transaction timeout for this operation because of this.
	//TODO
	//Update the permission in all collection where there is a copy of it - accounts, application_roles, application_groups, service_accounts

	// Update serviceIDs
	filter := bson.D{primitive.E{Key: "name", Value: item.Name}}

	now := time.Now().UTC()
	permissionUpdate := bson.D{
		primitive.E{Key: "$set", Value: bson.D{
			primitive.E{Key: "description", Value: item.Description},
			primitive.E{Key: "service_id", Value: item.ServiceID},
			primitive.E{Key: "assigners", Value: item.Assigners},
			primitive.E{Key: "date_updated", Value: &now},
		}},
	}

	res, err := sa.db.permissions.UpdateOne(filter, permissionUpdate, nil)
	if err != nil {
		return errors.WrapErrorAction(logutils.ActionUpdate, model.TypePermission, &logutils.FieldArgs{"name": item.Name}, err)
	}

	if res.ModifiedCount != 1 {
		return errors.ErrorAction(logutils.ActionUpdate, model.TypePermission, &logutils.FieldArgs{"name": item.Name, "modified": res.ModifiedCount, "expected": 1})
	}

	return nil
}

// DeletePermission deletes permission
func (sa *Adapter) DeletePermission(id string) error {
	//TODO
	//This will be slow operation as we keep a copy of the entity in the users collection without index.
	//Maybe we need to up the transaction timeout for this operation because of this.
	return errors.New(logutils.Unimplemented)
}

// FindAppOrgRoles finds all application organization roles fora given AppOrg ID
func (sa *Adapter) FindAppOrgRoles(appOrgID string) ([]model.AppOrgRole, error) {
	rolesFilter := bson.D{primitive.E{Key: "app_org_id", Value: appOrgID}}
	var rolesResult []appOrgRole
	err := sa.db.applicationsOrganizationsRoles.Find(rolesFilter, &rolesResult, nil)
	if err != nil {
		return nil, err
	}

	//get the application organization from the cached ones
	appOrg, err := sa.getCachedApplicationOrganizationByKey(appOrgID)
	if err != nil {
		return nil, errors.WrapErrorAction(logutils.ActionLoadCache, model.TypeApplicationOrganization, &logutils.FieldArgs{"app_org_id": appOrg}, err)
	}
	if appOrg == nil {
		return nil, errors.ErrorData(logutils.StatusMissing, model.TypeApplicationOrganization, &logutils.FieldArgs{"app_org_id": appOrg})
	}

	result := appOrgRolesFromStorage(rolesResult, *appOrg)

	return result, nil
}

// FindAppOrgRolesByIDs finds a set of application organization roles for the provided IDs
func (sa *Adapter) FindAppOrgRolesByIDs(context TransactionContext, ids []string, appOrgID string) ([]model.AppOrgRole, error) {
	if len(ids) == 0 {
		return []model.AppOrgRole{}, nil
	}

	rolesFilter := bson.D{primitive.E{Key: "app_org_id", Value: appOrgID}, primitive.E{Key: "_id", Value: bson.M{"$in": ids}}}
	var rolesResult []appOrgRole
	err := sa.db.applicationsOrganizationsRoles.FindWithContext(context, rolesFilter, &rolesResult, nil)
	if err != nil {
		return nil, err
	}

	//get the application organization from the cached ones
	appOrg, err := sa.getCachedApplicationOrganizationByKey(appOrgID)
	if err != nil {
		return nil, errors.WrapErrorAction(logutils.ActionLoadCache, model.TypeApplicationOrganization, &logutils.FieldArgs{"app_org_id": appOrg}, err)
	}
	if appOrg == nil {
		return nil, errors.ErrorData(logutils.StatusMissing, model.TypeApplicationOrganization, &logutils.FieldArgs{"app_org_id": appOrg})
	}

	result := appOrgRolesFromStorage(rolesResult, *appOrg)

	return result, nil
}

// FindAppOrgRole finds an application organization role
func (sa *Adapter) FindAppOrgRole(context TransactionContext, id string, appOrgID string) (*model.AppOrgRole, error) {
	filter := bson.D{primitive.E{Key: "_id", Value: id}, primitive.E{Key: "app_org_id", Value: appOrgID}}
	var rolesResult []appOrgRole
	err := sa.db.applicationsOrganizationsRoles.FindWithContext(context, filter, &rolesResult, nil)
	if err != nil {
		return nil, err
	}
	if len(rolesResult) == 0 {
		//no data
		return nil, nil
	}

	roles := rolesResult[0]

	appOrg, err := sa.getCachedApplicationOrganizationByKey(appOrgID)
	if err != nil {
		return nil, errors.WrapErrorAction(logutils.ActionLoadCache, model.TypeApplicationOrganization, &logutils.FieldArgs{"app_org_id": appOrg}, err)
	}
	if appOrg == nil {
		return nil, errors.ErrorData(logutils.StatusMissing, model.TypeApplicationOrganization, &logutils.FieldArgs{"app_org_id": appOrg})
	}

	result := appOrgRoleFromStorage(&roles, *appOrg)
	return &result, nil
}

// InsertAppOrgRole inserts a new application organization role
func (sa *Adapter) InsertAppOrgRole(context TransactionContext, item model.AppOrgRole) error {
<<<<<<< HEAD
=======
	appOrg, err := sa.getCachedApplicationOrganizationByKey(item.AppOrg.ID)
	if err != nil {
		return errors.WrapErrorAction(logutils.ActionLoadCache, model.TypeApplicationOrganization, &logutils.FieldArgs{"app_org_id": item.AppOrg.ID}, err)
	}
	if appOrg == nil {
		return errors.ErrorData(logutils.StatusMissing, model.TypeApplicationOrganization, &logutils.FieldArgs{"app_org_id": item.AppOrg.ID})
	}

>>>>>>> d6985c4f
	role := appOrgRoleToStorage(item)
	_, err := sa.db.applicationsOrganizationsRoles.InsertOneWithContext(context, role)
	if err != nil {
		return errors.WrapErrorAction(logutils.ActionInsert, model.TypeAppOrgRole, nil, err)
	}
	return nil
}

// UpdateAppOrgRole updates application organization role
func (sa *Adapter) UpdateAppOrgRole(context TransactionContext, item model.AppOrgRole) error {
	if context == nil {
		transaction := func(newContext TransactionContext) error {
			return sa.updateAppOrgRole(newContext, item)
		}
		return sa.PerformTransaction(transaction)
	}

	return sa.updateAppOrgRole(context, item)
}

func (sa *Adapter) updateAppOrgRole(context TransactionContext, item model.AppOrgRole) error {
	// update role
	roleFilter := bson.D{primitive.E{Key: "_id", Value: item.ID}}
	roleUpdate := bson.D{
		primitive.E{Key: "$set", Value: bson.D{
			primitive.E{Key: "name", Value: item.Name},
			primitive.E{Key: "description", Value: item.Description},
			primitive.E{Key: "permissions", Value: item.Permissions},
			primitive.E{Key: "system", Value: item.System},
			primitive.E{Key: "date_updated", Value: item.DateUpdated},
		}},
	}

	res, err := sa.db.applicationsOrganizationsRoles.UpdateOneWithContext(context, roleFilter, roleUpdate, nil)
	if err != nil {
		return errors.WrapErrorAction(logutils.ActionUpdate, model.TypeAppOrgRole, &logutils.FieldArgs{"id": item.ID}, err)
	}
	if res.ModifiedCount != 1 {
		return errors.ErrorAction(logutils.ActionUpdate, model.TypeAppOrgRole, &logutils.FieldArgs{"id": item.ID, "modified": res.ModifiedCount, "expected": 1})
	}

	// update all groups that have the role in all collections
	key := "roles._id"
	groups, err := sa.findAppOrgGroups(context, &key, item.ID, item.AppOrg.ID)
	for _, g := range groups {
		for ridx, r := range g.Roles {
			if r.ID == item.ID {
				g.Roles[ridx] = item
				err = sa.UpdateAppOrgGroup(context, g)
				break
			}
		}
	}

	// update all accounts that have the role
	accountsFilter := bson.D{primitive.E{Key: "roles.role._id", Value: item.ID}}
	accountsUpdate := bson.D{
		primitive.E{Key: "$set", Value: bson.D{
			primitive.E{Key: "roles.$.role.name", Value: item.Name},
			primitive.E{Key: "roles.$.role.description", Value: item.Description},
			primitive.E{Key: "roles.$.role.permissions", Value: item.Permissions},
			primitive.E{Key: "roles.$.role.system", Value: item.System},
			primitive.E{Key: "roles.$.role.date_updated", Value: item.DateUpdated},
		}},
	}

	res, err = sa.db.accounts.UpdateManyWithContext(context, accountsFilter, accountsUpdate, nil)
	if err != nil {
		return errors.WrapErrorAction(logutils.ActionUpdate, model.TypeAccount, &logutils.FieldArgs{"roles.role._id": item.ID}, err)
	}
	if res.ModifiedCount != res.MatchedCount {
		return errors.ErrorAction(logutils.ActionUpdate, model.TypeAccount, &logutils.FieldArgs{"roles.role._id": item.ID, "modified": res.ModifiedCount, "expected": res.MatchedCount})
	}

	return nil
}

// DeleteAppOrgRole deletes application organization role
//   - make sure to call this function once you have verified that there is no any relations
//     in other collections for the role which is supposed to be deleted.
func (sa *Adapter) DeleteAppOrgRole(id string) error {
	filter := bson.M{"_id": id}
	result, err := sa.db.applicationsOrganizationsRoles.DeleteOne(filter, nil)
	if err != nil {
		return errors.WrapErrorAction(logutils.ActionDelete, model.TypeAppOrgRole, &logutils.FieldArgs{"_id": id}, err)
	}
	if result == nil {
		return errors.WrapErrorData(logutils.StatusInvalid, "delete result", &logutils.FieldArgs{"_id": id}, err)
	}
	deletedCount := result.DeletedCount
	if deletedCount == 0 {
		return errors.WrapErrorData(logutils.StatusMissing, model.TypeAppOrgRole, &logutils.FieldArgs{"_id": id}, err)
	}
	return nil
}

// InsertAppOrgRolePermissions inserts permissions to role
func (sa *Adapter) InsertAppOrgRolePermissions(context TransactionContext, roleID string, permissions []model.Permission) error {

	filter := bson.D{primitive.E{Key: "_id", Value: roleID}}
	update := bson.D{
		primitive.E{Key: "$push", Value: bson.D{
			primitive.E{Key: "permissions", Value: bson.M{"$each": permissions}},
		}},
	}

	res, err := sa.db.applicationsOrganizationsRoles.UpdateOne(filter, update, nil)
	if err != nil {
		return errors.WrapErrorAction(logutils.ActionUpdate, model.TypeAppOrgRole, &logutils.FieldArgs{"id": roleID}, err)
	}
	if res.ModifiedCount != 1 {
		return errors.ErrorAction(logutils.ActionUpdate, model.TypeAppOrgRole, &logutils.FieldArgs{"unexpected modified count": res.ModifiedCount})
	}

	return nil
}

// FindAppOrgGroups finds all application organization groups for the provided AppOrg ID
func (sa *Adapter) FindAppOrgGroups(appOrgID string) ([]model.AppOrgGroup, error) {
<<<<<<< HEAD
	return sa.findAppOrgGroups(nil, nil, "", appOrgID)
=======
	filter := bson.D{primitive.E{Key: "app_org_id", Value: appOrgID}}
	var groupsResult []appOrgGroup
	err := sa.db.applicationsOrganizationsGroups.Find(filter, &groupsResult, nil)
	if err != nil {
		return nil, err
	}

	appOrg, err := sa.getCachedApplicationOrganizationByKey(appOrgID)
	if err != nil {
		return nil, errors.WrapErrorAction(logutils.ActionLoadCache, model.TypeApplicationOrganization, &logutils.FieldArgs{"app_org_id": appOrgID}, err)
	}
	if appOrg == nil {
		return nil, errors.ErrorData(logutils.StatusMissing, model.TypeApplicationOrganization, &logutils.FieldArgs{"app_org_id": appOrgID})
	}

	result := appOrgGroupsFromStorage(groupsResult, *appOrg)

	return result, nil
>>>>>>> d6985c4f
}

// FindAppOrgGroupsByIDs finds a set of application organization groups for the provided IDs
func (sa *Adapter) FindAppOrgGroupsByIDs(context TransactionContext, ids []string, appOrgID string) ([]model.AppOrgGroup, error) {
	if len(ids) == 0 {
		return []model.AppOrgGroup{}, nil
	}

	filter := bson.D{primitive.E{Key: "app_org_id", Value: appOrgID}, primitive.E{Key: "_id", Value: bson.M{"$in": ids}}}
	var groupsResult []appOrgGroup
	err := sa.db.applicationsOrganizationsGroups.FindWithContext(context, filter, &groupsResult, nil)
	if err != nil {
		return nil, err
	}

	appOrg, err := sa.getCachedApplicationOrganizationByKey(appOrgID)
	if err != nil {
		return nil, errors.WrapErrorAction(logutils.ActionLoadCache, model.TypeApplicationOrganization, &logutils.FieldArgs{"app_org_id": appOrgID}, err)
	}
	if appOrg == nil {
		return nil, errors.ErrorData(logutils.StatusMissing, model.TypeApplicationOrganization, &logutils.FieldArgs{"app_org_id": appOrgID})
	}

	result := appOrgGroupsFromStorage(groupsResult, *appOrg)

	return result, nil
}

// FindAppOrgGroup finds a application organization group
func (sa *Adapter) FindAppOrgGroup(context TransactionContext, id string, appOrgID string) (*model.AppOrgGroup, error) {
	filter := bson.D{primitive.E{Key: "_id", Value: id}, primitive.E{Key: "app_org_id", Value: appOrgID}}
	var groupsResult []appOrgGroup
	err := sa.db.applicationsOrganizationsGroups.FindWithContext(context, filter, &groupsResult, nil)
	if err != nil {
		return nil, err
	}
	if len(groupsResult) == 0 {
		//no data
		return nil, nil
	}

	group := groupsResult[0]

	appOrg, err := sa.getCachedApplicationOrganizationByKey(appOrgID)
	if err != nil {
		return nil, errors.WrapErrorAction(logutils.ActionLoadCache, model.TypeApplicationOrganization, &logutils.FieldArgs{"app_org_id": appOrgID}, err)
<<<<<<< HEAD
	}
	if appOrg == nil {
		return nil, errors.ErrorData(logutils.StatusMissing, model.TypeApplicationOrganization, &logutils.FieldArgs{"app_org_id": appOrgID})
	}
=======
	}
	if appOrg == nil {
		return nil, errors.ErrorData(logutils.StatusMissing, model.TypeApplicationOrganization, &logutils.FieldArgs{"app_org_id": appOrgID})
	}
>>>>>>> d6985c4f

	result := appOrgGroupFromStorage(&group, *appOrg)
	return &result, nil
}

func (sa *Adapter) findAppOrgGroups(context TransactionContext, key *string, id string, appOrgID string) ([]model.AppOrgGroup, error) {
	filter := bson.D{primitive.E{Key: "app_org_id", Value: appOrgID}}
	if key != nil {
		filter = append(filter, primitive.E{Key: *key, Value: id})
	}
	var groupsResult []appOrgGroup
	err := sa.db.applicationsOrganizationsGroups.FindWithContext(context, filter, &groupsResult, nil)
	if err != nil {
		return nil, err
	}

	appOrg, err := sa.getCachedApplicationOrganizationByKey(appOrgID)
	if err != nil {
		return nil, errors.WrapErrorData(logutils.StatusMissing, model.TypeOrganization, &logutils.FieldArgs{"app_org_id": appOrg}, err)
	}

	result := appOrgGroupsFromStorage(groupsResult, *appOrg)

	return result, nil
}

// InsertAppOrgGroup inserts a new application organization group
func (sa *Adapter) InsertAppOrgGroup(context TransactionContext, item model.AppOrgGroup) error {
	group := appOrgGroupToStorage(item)

	_, err := sa.db.applicationsOrganizationsGroups.InsertOneWithContext(context, group)
	if err != nil {
		return errors.WrapErrorAction(logutils.ActionInsert, model.TypeAppOrgGroup, nil, err)
	}
	return nil
}

// UpdateAppOrgGroup updates application organization group
func (sa *Adapter) UpdateAppOrgGroup(context TransactionContext, item model.AppOrgGroup) error {
	if context == nil {
		transaction := func(newContext TransactionContext) error {
			return sa.updateAppOrgGroup(newContext, item)
		}
		return sa.PerformTransaction(transaction)
	}

	return sa.updateAppOrgGroup(context, item)
}

func (sa *Adapter) updateAppOrgGroup(context TransactionContext, item model.AppOrgGroup) error {
	roles := appOrgRolesToStorage(item.Roles)

	// update group
	groupFilter := bson.D{primitive.E{Key: "_id", Value: item.ID}}
	groupUpdate := bson.D{
		primitive.E{Key: "$set", Value: bson.D{
			primitive.E{Key: "name", Value: item.Name},
			primitive.E{Key: "description", Value: item.Description},
			primitive.E{Key: "permissions", Value: item.Permissions},
			primitive.E{Key: "roles", Value: roles},
			primitive.E{Key: "system", Value: item.System},
			primitive.E{Key: "date_updated", Value: item.DateUpdated},
		}},
	}

	res, err := sa.db.applicationsOrganizationsGroups.UpdateOneWithContext(context, groupFilter, groupUpdate, nil)
	if err != nil {
		return errors.WrapErrorAction(logutils.ActionUpdate, model.TypeAppOrgGroup, &logutils.FieldArgs{"id": item.ID}, err)
	}
	if res.ModifiedCount != 1 {
		return errors.ErrorAction(logutils.ActionUpdate, model.TypeAppOrgGroup, &logutils.FieldArgs{"id": item.ID, "modified": res.ModifiedCount, "expected": 1})
	}

	// update all accounts that have the group
	accountsFilter := bson.D{primitive.E{Key: "groups.group._id", Value: item.ID}}
	accountsUpdate := bson.D{
		primitive.E{Key: "$set", Value: bson.D{
			primitive.E{Key: "groups.$.group.name", Value: item.Name},
			primitive.E{Key: "groups.$.group.description", Value: item.Description},
			primitive.E{Key: "groups.$.group.permissions", Value: item.Permissions},
			primitive.E{Key: "groups.$.group.roles", Value: roles},
			primitive.E{Key: "groups.$.group.system", Value: item.System},
			primitive.E{Key: "groups.$.group.date_updated", Value: item.DateUpdated},
		}},
	}

	res, err = sa.db.accounts.UpdateManyWithContext(context, accountsFilter, accountsUpdate, nil)
	if err != nil {
		return errors.WrapErrorAction(logutils.ActionUpdate, model.TypeAccount, &logutils.FieldArgs{"groups.group.id": item.ID}, err)
	}
	if res.ModifiedCount != res.MatchedCount {
		return errors.ErrorAction(logutils.ActionUpdate, model.TypeAccount, &logutils.FieldArgs{"groups.group.id": item.ID, "modified": res.ModifiedCount, "expected": res.MatchedCount})
	}

	return nil
}

// DeleteAppOrgGroup deletes application organization group
//   - make sure to call this function once you have verified that there is no any relations
//     in other collections for the group which is supposed to be deleted.
func (sa *Adapter) DeleteAppOrgGroup(id string) error {
	filter := bson.M{"_id": id}
	result, err := sa.db.applicationsOrganizationsGroups.DeleteOne(filter, nil)
	if err != nil {
		return errors.WrapErrorAction(logutils.ActionDelete, model.TypeAppOrgGroup, &logutils.FieldArgs{"_id": id}, err)
	}
	if result == nil {
		return errors.WrapErrorData(logutils.StatusInvalid, "delete result", &logutils.FieldArgs{"_id": id}, err)
	}
	deletedCount := result.DeletedCount
	if deletedCount == 0 {
		return errors.WrapErrorData(logutils.StatusMissing, model.TypeAppOrgGroup, &logutils.FieldArgs{"_id": id}, err)
	}

	return nil
}

// CountGroupsByRoleID counts how many groups there are with the passed role id
func (sa *Adapter) CountGroupsByRoleID(roleID string) (*int64, error) {
	filter := bson.D{primitive.E{Key: "roles._id", Value: roleID}}

	count, err := sa.db.applicationsOrganizationsGroups.CountDocuments(filter)
	if err != nil {
		return nil, errors.WrapErrorAction(logutils.ActionCount, model.TypeAppOrgGroup, &logutils.FieldArgs{"roles._id": roleID}, err)
	}
	return &count, nil
}

// LoadAPIKeys finds all api key documents in the DB
func (sa *Adapter) LoadAPIKeys() ([]model.APIKey, error) {
	filter := bson.D{}
	var result []model.APIKey
	err := sa.db.apiKeys.Find(filter, &result, nil)
	if err != nil {
		return nil, errors.WrapErrorAction(logutils.ActionLoad, model.TypeAPIKey, nil, err)
	}

	return result, nil
}

// InsertAPIKey inserts an API key
func (sa *Adapter) InsertAPIKey(context TransactionContext, apiKey model.APIKey) (*model.APIKey, error) {
	_, err := sa.db.apiKeys.InsertOneWithContext(context, apiKey)
	if err != nil {
		return nil, errors.WrapErrorAction(logutils.ActionInsert, model.TypeAPIKey, &logutils.FieldArgs{"_id": apiKey.ID}, err)
	}
	return &apiKey, nil
}

// UpdateAPIKey updates the API key in storage
func (sa *Adapter) UpdateAPIKey(apiKey model.APIKey) error {
	filter := bson.M{"_id": apiKey.ID}
	err := sa.db.apiKeys.ReplaceOne(filter, apiKey, nil)
	if err != nil {
		return errors.WrapErrorAction(logutils.ActionUpdate, model.TypeAPIKey, &logutils.FieldArgs{"_id": apiKey.ID}, err)
	}

	return nil
}

// DeleteAPIKey deletes the API key from storage
func (sa *Adapter) DeleteAPIKey(ID string) error {
	filter := bson.M{"_id": ID}
	result, err := sa.db.apiKeys.DeleteOne(filter, nil)
	if err != nil {
		return errors.WrapErrorAction(logutils.ActionDelete, model.TypeAPIKey, &logutils.FieldArgs{"_id": ID}, err)
	}
	if result == nil {
		return errors.WrapErrorData(logutils.StatusInvalid, "delete result", &logutils.FieldArgs{"_id": ID}, err)
	}
	deletedCount := result.DeletedCount
	if deletedCount == 0 {
		return errors.WrapErrorData(logutils.StatusMissing, model.TypeAPIKey, &logutils.FieldArgs{"_id": ID}, err)
	}

	return nil
}

// LoadIdentityProviders finds all identity providers documents in the DB
func (sa *Adapter) LoadIdentityProviders() ([]model.IdentityProvider, error) {
	filter := bson.D{}
	var result []model.IdentityProvider
	err := sa.db.identityProviders.Find(filter, &result, nil)
	if err != nil {
		return nil, errors.WrapErrorAction(logutils.ActionFind, model.TypeIdentityProvider, nil, err)
	}
	if len(result) == 0 {
		return nil, errors.WrapErrorData(logutils.StatusMissing, model.TypeIdentityProvider, nil, err)
	}

	return result, nil

}

// UpdateProfile updates a profile
func (sa *Adapter) UpdateProfile(context TransactionContext, profile model.Profile) error {
	filter := bson.D{primitive.E{Key: "profile.id", Value: profile.ID}}

	now := time.Now().UTC()
	profileUpdate := bson.D{
		primitive.E{Key: "$set", Value: bson.D{
			primitive.E{Key: "profile.photo_url", Value: profile.PhotoURL},
			primitive.E{Key: "profile.first_name", Value: profile.FirstName},
			primitive.E{Key: "profile.last_name", Value: profile.LastName},
			primitive.E{Key: "profile.email", Value: profile.Email},
			primitive.E{Key: "profile.phone", Value: profile.Phone},
			primitive.E{Key: "profile.birth_year", Value: profile.BirthYear},
			primitive.E{Key: "profile.address", Value: profile.Address},
			primitive.E{Key: "profile.zip_code", Value: profile.ZipCode},
			primitive.E{Key: "profile.state", Value: profile.State},
			primitive.E{Key: "profile.country", Value: profile.Country},
			primitive.E{Key: "profile.date_updated", Value: &now},
			primitive.E{Key: "profile.unstructured_properties", Value: profile.UnstructuredProperties},
		}},
	}

	res, err := sa.db.accounts.UpdateManyWithContext(context, filter, profileUpdate, nil)
	if err != nil {
		return errors.WrapErrorAction(logutils.ActionUpdate, model.TypeProfile, nil, err)
	}
	sa.logger.Infof("modified %d profile copies", res.ModifiedCount)

	return nil
}

// FindProfiles finds profiles by app id, authtype id and account auth type identifier
func (sa *Adapter) FindProfiles(appID string, authTypeID string, accountAuthTypeIdentifier string) ([]model.Profile, error) {
	pipeline := []bson.M{
		{"$match": bson.M{"auth_types.auth_type_id": authTypeID, "auth_types.identifier": accountAuthTypeIdentifier}},
		{"$lookup": bson.M{
			"from":         "applications_organizations",
			"localField":   "app_org_id",
			"foreignField": "_id",
			"as":           "app_org",
		}},
		{"$match": bson.M{"app_org.app_id": appID}},
	}
	var accounts []account
	err := sa.db.accounts.Aggregate(pipeline, &accounts, nil)
	if err != nil {
		return nil, errors.WrapErrorAction(logutils.ActionFind, model.TypeAccount, &logutils.FieldArgs{"app_id": appID, "auth_types.id": authTypeID, "auth_types.identifier": accountAuthTypeIdentifier}, err)
	}
	if len(accounts) == 0 {
		//not found
		return nil, nil
	}

	result := profilesFromStorage(accounts, *sa)
	return result, nil
}

// loadConfigs loads configs
func (sa *Adapter) loadConfigs() ([]model.Config, error) {
	filter := bson.M{}

	var configs []model.Config
	err := sa.db.configs.Find(filter, &configs, nil)
	if err != nil {
		return nil, errors.WrapErrorAction(logutils.ActionFind, model.TypeConfig, nil, err)
	}

	return configs, nil
}

// FindConfig finds config by id
func (sa *Adapter) FindConfig(id string) (*model.Config, error) {
	return sa.getCachedConfig(id)
}

// InsertConfig inserts a new config
func (sa *Adapter) InsertConfig(config model.Config) error {
	_, err := sa.db.configs.InsertOne(config)
	if err != nil {
		return errors.WrapErrorAction(logutils.ActionInsert, model.TypeConfig, nil, err)
	}

	return nil
}

// UpdateConfig updates an existing config
func (sa *Adapter) UpdateConfig(config model.Config) error {
	filter := bson.M{"_id": config.ID}
	update := bson.D{
		primitive.E{Key: "$set", Value: bson.D{
			primitive.E{Key: "data", Value: config.Data},
			primitive.E{Key: "date_updated", Value: config.DateUpdated},
		}},
	}
	_, err := sa.db.configs.UpdateOne(filter, update, nil)
	if err != nil {
		return errors.WrapErrorAction(logutils.ActionUpdate, model.TypeConfig, &logutils.FieldArgs{"id": config.ID}, err)
	}

	return nil
}

// DeleteConfig deletes a configuration from storage
func (sa *Adapter) DeleteConfig(id string) error {
	delFilter := bson.M{"_id": id}
	_, err := sa.db.configs.DeleteMany(delFilter, nil)
	if err != nil {
		return errors.WrapErrorAction(logutils.ActionDelete, model.TypeConfig, &logutils.FieldArgs{"id": id}, err)
	}

	return nil
}

// FindOrganization finds an organization
func (sa *Adapter) FindOrganization(id string) (*model.Organization, error) {
	return sa.getCachedOrganization(id)
}

// FindSystemOrganization finds the system organization (only one)
func (sa *Adapter) FindSystemOrganization() (*model.Organization, error) {
	organizations, err := sa.getCachedOrganizations()
	if err != nil {
		return nil, errors.WrapErrorAction(logutils.ActionLoadCache, model.TypeOrganization, nil, err)
	}

	for _, org := range organizations {
		if org.System {
			return &org, nil
		}
	}

	return nil, nil
}

// FindOrganizations finds all organizations
func (sa *Adapter) FindOrganizations() ([]model.Organization, error) {
	return sa.getCachedOrganizations()
}

// InsertOrganization inserts an organization
func (sa *Adapter) InsertOrganization(context TransactionContext, organization model.Organization) (*model.Organization, error) {
	org := organizationToStorage(&organization)

	_, err := sa.db.organizations.InsertOneWithContext(context, org)
	if err != nil {
		return nil, errors.WrapErrorAction(logutils.ActionInsert, model.TypeOrganization, nil, err)
	}

	return &organization, nil
}

// UpdateOrganization updates an organization
func (sa *Adapter) UpdateOrganization(ID string, name string, requestType string, organizationDomains []string) error {

	now := time.Now()
	//TODO - use pointers and update only what not nil
	updatOrganizationFilter := bson.D{primitive.E{Key: "_id", Value: ID}}
	updateOrganization := bson.D{
		primitive.E{Key: "$set", Value: bson.D{
			primitive.E{Key: "name", Value: name},
			primitive.E{Key: "type", Value: requestType},
			primitive.E{Key: "config.domains", Value: organizationDomains},
			primitive.E{Key: "config.date_updated", Value: now},
			primitive.E{Key: "date_updated", Value: now},
		}},
	}

	result, err := sa.db.organizations.UpdateOne(updatOrganizationFilter, updateOrganization, nil)
	if err != nil {
		return errors.WrapErrorAction(logutils.ActionUpdate, model.TypeOrganization, &logutils.FieldArgs{"id": ID}, err)
	}
	if result.MatchedCount == 0 {
		return errors.WrapErrorData(logutils.StatusMissing, model.TypeOrganization, &logutils.FieldArgs{"id": ID}, err)
	}

	return nil
}

// loadOrganizations gets the organizations
func (sa *Adapter) loadOrganizations() ([]model.Organization, error) {
	//no transactions for get operations..

	//1. find the organizations
	orgsFilter := bson.D{}
	var orgsResult []organization
	err := sa.db.organizations.Find(orgsFilter, &orgsResult, nil)
	if err != nil {
		return nil, errors.WrapErrorAction(logutils.ActionLoad, model.TypeOrganization, nil, err)
	}
	if len(orgsResult) == 0 {
		//no data
		return make([]model.Organization, 0), nil
	}

	//2. prepare the response
	organizations := organizationsFromStorage(orgsResult)
	return organizations, nil
}

// loadApplications loads all applications
func (sa *Adapter) loadApplications() ([]model.Application, error) {
	filter := bson.D{}
	var result []application
	err := sa.db.applications.Find(filter, &result, nil)
	if err != nil {
		return nil, errors.WrapErrorAction(logutils.ActionLoad, model.TypeApplication, nil, err)
	}

	if len(result) == 0 {
		//no data
		return make([]model.Application, 0), nil
	}

	applications := applicationsFromStorage(result)
	return applications, nil
}

// InsertApplication inserts an application
func (sa *Adapter) InsertApplication(context TransactionContext, application model.Application) (*model.Application, error) {
	app := applicationToStorage(&application)

	_, err := sa.db.applications.InsertOneWithContext(context, app)
	if err != nil {
		return nil, errors.WrapErrorAction(logutils.ActionInsert, model.TypeApplication, nil, err)
	}

	return &application, nil
}

// SaveApplication saves an application
func (sa *Adapter) SaveApplication(context TransactionContext, application model.Application) error {
	filter := bson.D{primitive.E{Key: "_id", Value: application.ID}}
	app := applicationToStorage(&application)

	err := sa.db.applications.ReplaceOneWithContext(context, filter, app, nil)
	if err != nil {
		return errors.WrapErrorAction(logutils.ActionSave, model.TypeApplication, &logutils.FieldArgs{"id": app.ID}, err)
	}

	return nil
}

// FindApplication finds application
func (sa *Adapter) FindApplication(context TransactionContext, ID string) (*model.Application, error) {
	if context != nil {
		filter := bson.D{primitive.E{Key: "_id", Value: ID}}

		var app application
		err := sa.db.applications.FindOneWithContext(context, filter, &app, nil)
		if err != nil {
			return nil, errors.WrapErrorAction(logutils.ActionFind, model.TypeApplication, &logutils.FieldArgs{"_id": ID}, err)
		}

		modelApp := applicationFromStorage(&app)
		return &modelApp, nil
	}
	return sa.getCachedApplication(ID)
}

// FindApplications finds applications
func (sa *Adapter) FindApplications() ([]model.Application, error) {
	return sa.getCachedApplications()
}

// loadAppConfigs loads all application configs
func (sa *Adapter) loadAppConfigs() ([]model.ApplicationConfig, error) {
	filter := bson.D{}
	options := options.Find()
	options.SetSort(bson.D{primitive.E{Key: "app_type_id", Value: 1}, primitive.E{Key: "app_org_id", Value: 1}, primitive.E{Key: "version.version_numbers.major", Value: -1}, primitive.E{Key: "version.version_numbers.minor", Value: -1}, primitive.E{Key: "version.version_numbers.patch", Value: -1}}) //sort by version numbers
	var list []applicationConfig

	err := sa.db.applicationConfigs.Find(filter, &list, options)
	if err != nil {
		return nil, errors.WrapErrorAction(logutils.ActionFind, model.TypeApplicationConfig, nil, err)
	}

	result := make([]model.ApplicationConfig, len(list))
	for i, item := range list {
		var appOrg *model.ApplicationOrganization
		if item.AppOrgID != nil {
			appOrg, err = sa.getCachedApplicationOrganizationByKey(*item.AppOrgID)
			if err != nil {
				return nil, errors.WrapErrorAction(logutils.ActionLoadCache, model.TypeApplicationOrganization, nil, err)
			}
		}

		_, appType, err := sa.getCachedApplicationType(item.AppTypeID)
		if err != nil || appType == nil {
			return nil, errors.WrapErrorAction(logutils.ActionLoadCache, model.TypeApplicationType, nil, err)
		}
		result[i] = appConfigFromStorage(&item, appOrg, *appType)
	}

	return result, nil
}

// FindAppConfigs finds appconfigs
func (sa *Adapter) FindAppConfigs(appTypeID string, appOrgID *string, versionNumbers *model.VersionNumbers) ([]model.ApplicationConfig, error) {
	return sa.getCachedApplicationConfigByAppTypeIDAndVersion(appTypeID, appOrgID, versionNumbers)
}

// FindAppConfigByVersion finds the most recent app config for the specified version
func (sa *Adapter) FindAppConfigByVersion(appTypeID string, appOrgID *string, versionNumbers model.VersionNumbers) (*model.ApplicationConfig, error) {
	configs, err := sa.getCachedApplicationConfigByAppTypeIDAndVersion(appTypeID, appOrgID, &versionNumbers)
	if err != nil {
		return nil, err
	}
	if len(configs) == 0 {
		return nil, nil
	}
	return &configs[0], nil
}

// FindAppConfigByID finds appconfig by ID
func (sa *Adapter) FindAppConfigByID(ID string) (*model.ApplicationConfig, error) {
	return sa.getCachedApplicationConfigByID(ID)
}

// InsertAppConfig inserts an appconfig
func (sa *Adapter) InsertAppConfig(item model.ApplicationConfig) (*model.ApplicationConfig, error) {
	appConfig := appConfigToStorage(item)
	_, err := sa.db.applicationConfigs.InsertOne(appConfig)
	if err != nil {
		return nil, errors.WrapErrorAction(logutils.ActionInsert, model.TypeApplicationConfig, nil, err)
	}

	return &item, nil
}

// UpdateAppConfig updates an appconfig
func (sa *Adapter) UpdateAppConfig(ID string, appType model.ApplicationType, appOrg *model.ApplicationOrganization, version model.Version, data map[string]interface{}) error {
	now := time.Now()
	//TODO - use pointers and update only what not nil
	updatAppConfigFilter := bson.D{primitive.E{Key: "_id", Value: ID}}
	updateItem := bson.D{primitive.E{Key: "date_updated", Value: now}, primitive.E{Key: "app_type_id", Value: appType.ID}, primitive.E{Key: "version", Value: version}}
	// if version != "" {
	// 	updateItem = append(updateItem, primitive.E{Key: "version.date_updated", Value: now}, primitive.E{Key: "version.version_numbers", Value: versionNumbers}, primitive.E{Key: "version.app_type", Value: appType})
	// }
	if appOrg != nil {
		updateItem = append(updateItem, primitive.E{Key: "app_org_id", Value: appOrg.ID})
	} else {
		updateItem = append(updateItem, primitive.E{Key: "app_org_id", Value: nil})
	}

	if data != nil {
		updateItem = append(updateItem, primitive.E{Key: "data", Value: data})
	}

	updateAppConfig := bson.D{
		primitive.E{Key: "$set", Value: updateItem},
	}
	result, err := sa.db.applicationConfigs.UpdateOne(updatAppConfigFilter, updateAppConfig, nil)
	if err != nil {
		return errors.WrapErrorAction(logutils.ActionUpdate, model.TypeApplicationConfig, &logutils.FieldArgs{"id": ID}, err)
	}
	if result.MatchedCount == 0 {
		return errors.WrapErrorData(logutils.StatusMissing, model.TypeApplicationConfig, &logutils.FieldArgs{"id": ID}, err)
	}

	return nil
}

// DeleteAppConfig deletes an appconfig
func (sa *Adapter) DeleteAppConfig(ID string) error {
	filter := bson.M{"_id": ID}
	result, err := sa.db.applicationConfigs.DeleteOne(filter, nil)
	if err != nil {
		return errors.WrapErrorAction(logutils.ActionDelete, model.TypeApplicationConfig, &logutils.FieldArgs{"_id": ID}, err)
	}
	if result == nil {
		return errors.WrapErrorData(logutils.StatusInvalid, "delete result", &logutils.FieldArgs{"_id": ID}, err)
	}
	deletedCount := result.DeletedCount
	if deletedCount == 0 {
		return errors.WrapErrorData(logutils.StatusMissing, model.TypeApplicationConfig, &logutils.FieldArgs{"_id": ID}, err)
	}

	return nil
}

// FindApplicationType finds an application type by ID or identifier
func (sa *Adapter) FindApplicationType(id string) (*model.ApplicationType, error) {
	app, appType, err := sa.getCachedApplicationType(id)
	if err != nil {
		return nil, errors.WrapErrorAction(logutils.ActionFind, model.TypeApplicationType, nil, err)
	}

	appType.Application = *app

	return appType, nil
}

// loadApplicationsOrganizations loads all applications organizations
func (sa *Adapter) loadApplicationsOrganizations() ([]model.ApplicationOrganization, error) {
	filter := bson.D{}
	var list []applicationOrganization
	err := sa.db.applicationsOrganizations.Find(filter, &list, nil)
	if err != nil {
		return nil, errors.WrapErrorAction(logutils.ActionLoad, model.TypeApplicationOrganization, nil, err)
	}
	if len(list) == 0 {
		//no data
		return nil, nil
	}

	result := make([]model.ApplicationOrganization, len(list))
	for i, item := range list {
		//we have organizations and applications cached
		application, err := sa.getCachedApplication(item.AppID)
		if err != nil {
			return nil, errors.WrapErrorAction(logutils.ActionLoadCache, model.TypeApplication, nil, err)
		}
		if application == nil {
			return nil, errors.ErrorData(logutils.StatusMissing, model.TypeApplication, &logutils.FieldArgs{"app_id": item.AppID})
		}
		organization, err := sa.getCachedOrganization(item.OrgID)
		if err != nil {
			return nil, errors.WrapErrorAction(logutils.ActionLoadCache, model.TypeOrganization, nil, err)
		}
		if organization == nil {
			return nil, errors.ErrorData(logutils.StatusMissing, model.TypeOrganization, &logutils.FieldArgs{"org_id": item.OrgID})
		}

		result[i] = applicationOrganizationFromStorage(item, *application, *organization)
	}
	return result, nil

}

// FindApplicationOrganization finds application organization
func (sa *Adapter) FindApplicationOrganization(appID string, orgID string) (*model.ApplicationOrganization, error) {
	return sa.getCachedApplicationOrganization(appID, orgID)
}

// FindApplicationsOrganizations finds application organizations
func (sa *Adapter) FindApplicationsOrganizations() ([]model.ApplicationOrganization, error) {
	return sa.getCachedApplicationOrganizations()
}

// FindApplicationsOrganizationsByOrgID finds applications organizations by orgID
func (sa *Adapter) FindApplicationsOrganizationsByOrgID(orgID string) ([]model.ApplicationOrganization, error) {

	cachedAppOrgs, err := sa.getCachedApplicationOrganizations()
	if err != nil {
		return nil, errors.WrapErrorAction(logutils.ActionLoadCache, model.TypeApplicationOrganization, nil, err)
	}

	result := make([]model.ApplicationOrganization, 0)
	for _, appOrg := range cachedAppOrgs {
		if appOrg.Organization.ID == orgID {
			result = append(result, appOrg)
		}
	}

	return result, nil
}

// FindApplicationOrganizations finds applications organizations by appID or orgID
func (sa *Adapter) FindApplicationOrganizations(appID *string, orgID *string) ([]model.ApplicationOrganization, error) {
	cachedAppOrgs, err := sa.getCachedApplicationOrganizations()
	if err != nil {
		return nil, errors.WrapErrorAction(logutils.ActionLoadCache, model.TypeApplicationOrganization, nil, err)
	}

	result := make([]model.ApplicationOrganization, 0)
	for _, appOrg := range cachedAppOrgs {
		if orgID == nil || appOrg.Organization.ID == *orgID {
			if appID == nil || appOrg.Application.ID == *appID {
				result = append(result, appOrg)
			}
		}
	}

	return result, nil
}

// FindApplicationOrganizationByID finds applications organizations by ID
func (sa *Adapter) FindApplicationOrganizationByID(ID string) (*model.ApplicationOrganization, error) {
	cachedAppOrgs, err := sa.getCachedApplicationOrganizations()
	if err != nil {
		return nil, errors.WrapErrorAction(logutils.ActionLoadCache, model.TypeApplicationOrganization, nil, err)
	}

	for _, appOrg := range cachedAppOrgs {
		if appOrg.ID == ID {
			return &appOrg, nil
		}
	}

	return nil, nil
}

// InsertApplicationOrganization inserts an application organization
func (sa *Adapter) InsertApplicationOrganization(context TransactionContext, applicationOrganization model.ApplicationOrganization) (*model.ApplicationOrganization, error) {
	appOrg := applicationOrganizationToStorage(applicationOrganization)

	_, err := sa.db.applicationsOrganizations.InsertOneWithContext(context, appOrg)
	if err != nil {
		return nil, errors.WrapErrorAction(logutils.ActionInsert, model.TypeApplicationOrganization, nil, err)
	}

	return &applicationOrganization, nil
}

// UpdateApplicationOrganization updates an application organization
func (sa *Adapter) UpdateApplicationOrganization(context TransactionContext, applicationOrganization model.ApplicationOrganization) error {
	appOrg := applicationOrganizationToStorage(applicationOrganization)
	now := time.Now()

	filter := bson.M{"_id": applicationOrganization.ID}
	update := bson.D{primitive.E{Key: "date_updated", Value: now},
		primitive.E{Key: "identity_providers_settings", Value: appOrg.IdentityProvidersSettings},
		primitive.E{Key: "supported_auth_types", Value: appOrg.SupportedAuthTypes},
		primitive.E{Key: "logins_sessions_settings", Value: appOrg.LoginsSessionsSetting},
		primitive.E{Key: "services_ids", Value: appOrg.ServicesIDs}}

	updateAppOrg := bson.D{
		primitive.E{Key: "$set", Value: update},
	}

	res, err := sa.db.applicationsOrganizations.UpdateOneWithContext(context, filter, updateAppOrg, nil)
	if err != nil {
		return errors.WrapErrorAction(logutils.ActionUpdate, model.TypeApplicationOrganization, nil, err)
	}
	if res.ModifiedCount != 1 {
		return errors.ErrorAction(logutils.ActionUpdate, model.TypeApplicationOrganization, &logutils.FieldArgs{"unexpected modified count": res.ModifiedCount})
	}
	if err != nil {
		return errors.WrapErrorAction(logutils.ActionUpdate, model.TypeApplicationOrganization, nil, err)
	}

	return nil
}

// FindDevice finds a device by device id and account id
func (sa *Adapter) FindDevice(context TransactionContext, deviceID string, accountID string) (*model.Device, error) {
	filter := bson.D{primitive.E{Key: "device_id", Value: deviceID},
		primitive.E{Key: "account_id", Value: accountID}}
	var result []device

	err := sa.db.devices.FindWithContext(context, filter, &result, nil)
	if err != nil {
		return nil, errors.WrapErrorAction(logutils.ActionFind, model.TypeDevice, nil, err)
	}
	if len(result) == 0 {
		//no record
		return nil, nil
	}
	device := result[0]

	deviceRes := deviceFromStorage(device)
	return &deviceRes, nil
}

// InsertDevice inserts a device
func (sa *Adapter) InsertDevice(context TransactionContext, device model.Device) (*model.Device, error) {
	//insert in devices
	storageDevice := deviceToStorage(&device)
	_, err := sa.db.devices.InsertOneWithContext(context, storageDevice)
	if err != nil {
		return nil, errors.WrapErrorAction(logutils.ActionInsert, model.TypeDevice, nil, err)
	}

	//insert in account record - we keep a device copy there too
	filter := bson.M{"_id": device.Account.ID}
	update := bson.D{
		primitive.E{Key: "$push", Value: bson.D{
			primitive.E{Key: "devices", Value: storageDevice},
		}},
	}
	res, err := sa.db.accounts.UpdateOneWithContext(context, filter, update, nil)
	if err != nil {
		return nil, errors.WrapErrorAction(logutils.ActionUpdate, model.TypeAccount, logutils.StringArgs("inserting device"), err)
	}
	if res.ModifiedCount != 1 {
		return nil, errors.ErrorAction(logutils.ActionUpdate, model.TypeAccount, &logutils.FieldArgs{"unexpected modified count": res.ModifiedCount})
	}

	return &device, nil
}

// InsertAuthType inserts an auth type
func (sa *Adapter) InsertAuthType(context TransactionContext, authType model.AuthType) (*model.AuthType, error) {
	_, err := sa.db.authTypes.InsertOneWithContext(context, authType)
	if err != nil {
		return nil, errors.WrapErrorAction(logutils.ActionInsert, model.TypeAuthType, nil, err)
	}

	return &authType, nil
}

// UpdateAuthTypes updates an auth type
func (sa *Adapter) UpdateAuthTypes(ID string, code string, description string, isExternal bool, isAnonymous bool,
	useCredentials bool, ignoreMFA bool, params map[string]interface{}) error {

	now := time.Now()
	updateAuthTypeFilter := bson.D{primitive.E{Key: "_id", Value: ID}}
	updateAuthType := bson.D{
		primitive.E{Key: "$set", Value: bson.D{
			primitive.E{Key: "code", Value: code},
			primitive.E{Key: "description", Value: description},
			primitive.E{Key: "is_external", Value: isExternal},
			primitive.E{Key: "is_anonymous", Value: isAnonymous},
			primitive.E{Key: "use_credentials", Value: useCredentials},
			primitive.E{Key: "ignore_mfa", Value: ignoreMFA},
			primitive.E{Key: "params", Value: params},
			primitive.E{Key: "date_updated", Value: now},
		}},
	}

	result, err := sa.db.authTypes.UpdateOne(updateAuthTypeFilter, updateAuthType, nil)
	if err != nil {
		return errors.WrapErrorAction(logutils.ActionUpdate, model.TypeAuthType, &logutils.FieldArgs{"id": ID}, err)
	}
	if result.MatchedCount == 0 {
		return errors.WrapErrorData(logutils.StatusMissing, model.TypeAuthType, &logutils.FieldArgs{"id": ID}, err)
	}

	return nil
}

// ============================== ServiceRegs ==============================

// loadServiceRegs fetches all service registration records
func (sa *Adapter) loadServiceRegs() ([]model.ServiceReg, error) {
	filter := bson.M{}
	var result []model.ServiceReg
	err := sa.db.serviceRegs.Find(filter, &result, nil)
	if err != nil {
		return nil, errors.WrapErrorAction(logutils.ActionFind, model.TypeServiceReg, &logutils.FieldArgs{"service_id": "all"}, err)
	}

	if result == nil {
		result = []model.ServiceReg{}
	}

	return result, nil
}

// FindServiceRegs fetches the requested service registration records
func (sa *Adapter) FindServiceRegs(serviceIDs []string) []model.ServiceReg {
	return sa.getCachedServiceRegs(serviceIDs)
}

// FindServiceReg finds the service registration in storage
func (sa *Adapter) FindServiceReg(serviceID string) (*model.ServiceReg, error) {
	return sa.getCachedServiceReg(serviceID)
}

// InsertServiceReg inserts the service registration to storage
func (sa *Adapter) InsertServiceReg(reg *model.ServiceReg) error {
	_, err := sa.db.serviceRegs.InsertOne(reg)
	if err != nil {
		return errors.WrapErrorAction(logutils.ActionInsert, model.TypeServiceReg, &logutils.FieldArgs{"service_id": reg.Registration.ServiceID}, err)
	}

	return nil
}

// UpdateServiceReg updates the service registration in storage
func (sa *Adapter) UpdateServiceReg(reg *model.ServiceReg) error {
	filter := bson.M{"registration.service_id": reg.Registration.ServiceID}
	err := sa.db.serviceRegs.ReplaceOne(filter, reg, nil)
	if err != nil {
		return errors.WrapErrorAction(logutils.ActionUpdate, model.TypeServiceReg, &logutils.FieldArgs{"service_id": reg.Registration.ServiceID}, err)
	}

	return nil
}

// SaveServiceReg saves the service registration to the storage
func (sa *Adapter) SaveServiceReg(reg *model.ServiceReg, immediateCache bool) error {
	if reg == nil {
		return nil
	}

	filter := bson.M{"registration.service_id": reg.Registration.ServiceID}
	opts := options.Replace().SetUpsert(true)
	err := sa.db.serviceRegs.ReplaceOne(filter, reg, opts)
	if err != nil {
		return errors.WrapErrorAction(logutils.ActionSave, model.TypeServiceReg, &logutils.FieldArgs{"service_id": reg.Registration.ServiceID}, err)
	}

	if immediateCache {
		sa.validateAndCacheServiceReg(*reg, validator.New())
	}

	return nil
}

// DeleteServiceReg deletes the service registration from storage
func (sa *Adapter) DeleteServiceReg(serviceID string) error {
	filter := bson.M{"registration.service_id": serviceID}
	result, err := sa.db.serviceRegs.DeleteOne(filter, nil)
	if err != nil {
		return errors.WrapErrorAction(logutils.ActionDelete, model.TypeServiceReg, &logutils.FieldArgs{"service_id": serviceID}, err)
	}
	if result == nil {
		return errors.WrapErrorData(logutils.StatusInvalid, "delete result", &logutils.FieldArgs{"service_id": serviceID}, err)
	}
	deletedCount := result.DeletedCount
	if deletedCount == 0 {
		return errors.WrapErrorData(logutils.StatusMissing, model.TypeServiceReg, &logutils.FieldArgs{"service_id": serviceID}, err)
	}

	return nil
}

// FindServiceAuthorization finds the service authorization in storage
func (sa *Adapter) FindServiceAuthorization(userID string, serviceID string) (*model.ServiceAuthorization, error) {
	filter := bson.M{"user_id": userID, "service_id": serviceID}
	var reg *model.ServiceAuthorization
	err := sa.db.serviceAuthorizations.FindOne(filter, &reg, nil)
	if err != nil {
		return nil, errors.WrapErrorAction(logutils.ActionFind, model.TypeServiceAuthorization, &logutils.FieldArgs{"user_id": userID, "service_id": serviceID}, err)
	}

	return reg, nil
}

// SaveServiceAuthorization saves the service authorization to storage
func (sa *Adapter) SaveServiceAuthorization(authorization *model.ServiceAuthorization) error {
	filter := bson.M{"user_id": authorization.UserID, "service_id": authorization.ServiceID}
	opts := options.Replace().SetUpsert(true)
	err := sa.db.serviceAuthorizations.ReplaceOne(filter, authorization, opts)
	if err != nil {
		return errors.WrapErrorAction(logutils.ActionSave, model.TypeServiceAuthorization, &logutils.FieldArgs{"user_id": authorization.UserID, "service_id": authorization.ServiceID}, err)
	}

	return nil
}

// DeleteServiceAuthorization deletes the service authorization from storage
func (sa *Adapter) DeleteServiceAuthorization(userID string, serviceID string) error {
	filter := bson.M{"user_id": userID, "service_id": serviceID}
	result, err := sa.db.serviceAuthorizations.DeleteOne(filter, nil)
	if err != nil {
		return errors.WrapErrorAction(logutils.ActionDelete, model.TypeServiceAuthorization, &logutils.FieldArgs{"user_id": userID, "service_id": serviceID}, err)
	}
	if result == nil {
		return errors.WrapErrorData(logutils.StatusInvalid, "delete result", &logutils.FieldArgs{"user_id": userID, "service_id": serviceID}, err)
	}
	deletedCount := result.DeletedCount
	if deletedCount == 0 {
		return errors.WrapErrorData(logutils.StatusMissing, model.TypeServiceAuthorization, &logutils.FieldArgs{"user_id": userID, "service_id": serviceID}, err)
	}

	return nil
}

// SaveDevice saves device
func (sa *Adapter) SaveDevice(context TransactionContext, device *model.Device) error {
	if device == nil {
		return errors.ErrorData(logutils.StatusInvalid, logutils.TypeArg, logutils.StringArgs("device"))
	}

	storageDevice := deviceToStorage(device)

	filter := bson.M{"_id": device.ID}
	opts := options.Replace().SetUpsert(true)
	err := sa.db.devices.ReplaceOneWithContext(context, filter, storageDevice, opts)
	if err != nil {
		return errors.WrapErrorAction(logutils.ActionSave, model.TypeDevice, &logutils.FieldArgs{"device_id": device.ID}, nil)
	}

	return nil
}

// DeleteDevice deletes a device
func (sa *Adapter) DeleteDevice(context TransactionContext, id string) error {
	filter := bson.M{"_id": id}
	res, err := sa.db.devices.DeleteOneWithContext(context, filter, nil)
	if err != nil {
		return errors.WrapErrorAction(logutils.ActionDelete, model.TypeDevice, nil, err)
	}
	if res.DeletedCount != 1 {
		return errors.ErrorAction(logutils.ActionDelete, model.TypeDevice, logutils.StringArgs("unexpected deleted count"))
	}

	return nil
}

func (sa *Adapter) getFilterForParams(params map[string]interface{}) bson.M {
	filter := bson.M{}
	for k, v := range params {
		if k == "id" {
			k = "_id"
		}
		if v != nil && reflect.TypeOf(v).Kind() == reflect.Slice {
			filter[k] = bson.M{"$in": v}
		} else if v != nil && reflect.TypeOf(v).Kind() == reflect.Map {
			vMap, ok := v.(map[string]interface{})
			if ok {
				op, okOp := vMap["operation"].(string)
				val, okVal := vMap["value"]
				if okOp && okVal {
					if op == "any" {
						if val != nil && reflect.TypeOf(val).Kind() == reflect.Slice {
							filter[k] = bson.M{"$elemMatch": bson.M{"$in": val}}
						} else {
							filter[k] = bson.M{"$elemMatch": val}
						}
					}
					continue
				}
			}
			filter[k] = v
		} else if v == "$exists" {
			filter[k] = bson.M{"$exists": true}
		} else {
			filter[k] = v
		}
	}
	return filter
}

func (sa *Adapter) getProjectionForKeys(keys []string) bson.D {
	projection := bson.D{}
	usesID := false
	for _, k := range keys {
		if k == "id" {
			k = "_id"
			usesID = true
		}
		projection = append(projection, bson.E{Key: k, Value: 1})
	}
	if !usesID {
		projection = append(projection, bson.E{Key: "_id", Value: 0})
	}
	return projection
}

func (sa *Adapter) convertIDs(results []map[string]interface{}) {
	for _, result := range results {
		sa.convertID(result)
	}
}

func (sa *Adapter) convertID(result map[string]interface{}) {
	for k, v := range result {
		if k == "_id" {
			result["id"] = v
			delete(result, "_id")
		}
		//TODO: recursively search for embedded _id if necessary
		// if v != nil && reflect.TypeOf(v).Kind() == reflect.Map {
		// 	mapVal := v.(map[string]interface{})
		// 	sa.convertID(mapVal)
		// 	result[k] = mapVal
		// }
	}
}

func (sa *Adapter) abortTransaction(sessionContext mongo.SessionContext) {
	err := sessionContext.AbortTransaction(sessionContext)
	if err != nil {
		sa.logger.Errorf("error aborting a transaction - %s", err)
	}
}

// NewStorageAdapter creates a new storage adapter instance
func NewStorageAdapter(mongoDBAuth string, mongoDBName string, mongoTimeout string, logger *logs.Logger) *Adapter {
	timeoutInt, err := strconv.Atoi(mongoTimeout)
	if err != nil {
		logger.Warn("Setting default Mongo timeout - 500")
		timeoutInt = 500
	}
	timeout := time.Millisecond * time.Duration(timeoutInt)

	cachedServiceRegs := &syncmap.Map{}
	serviceRegsLock := &sync.RWMutex{}

	cachedOrganizations := &syncmap.Map{}
	organizationsLock := &sync.RWMutex{}

	cachedApplications := &syncmap.Map{}
	applicationsLock := &sync.RWMutex{}

	cachedAuthTypes := &syncmap.Map{}
	authTypesLock := &sync.RWMutex{}

	cachedApplicationsOrganizations := &syncmap.Map{}
	applicationsOrganizationsLock := &sync.RWMutex{}

	cachedApplicationConfigs := &syncmap.Map{}
	applicationConfigsLock := &sync.RWMutex{}

	cachedConfigs := &syncmap.Map{}
	configsLock := &sync.RWMutex{}

	db := &database{mongoDBAuth: mongoDBAuth, mongoDBName: mongoDBName, mongoTimeout: timeout, logger: logger}
	return &Adapter{db: db, logger: logger, cachedServiceRegs: cachedServiceRegs, serviceRegsLock: serviceRegsLock,
		cachedOrganizations: cachedOrganizations, organizationsLock: organizationsLock,
		cachedApplications: cachedApplications, applicationsLock: applicationsLock,
		cachedAuthTypes: cachedAuthTypes, authTypesLock: authTypesLock,
		cachedApplicationsOrganizations: cachedApplicationsOrganizations, applicationsOrganizationsLock: applicationsOrganizationsLock,
		cachedApplicationConfigs: cachedApplicationConfigs, applicationConfigsLock: applicationConfigsLock,
		cachedConfigs: cachedConfigs, configsLock: configsLock}
}

type storageListener struct {
	adapter *Adapter
	DefaultListenerImpl
}

func (sl *storageListener) OnAuthTypesUpdated() {
	sl.adapter.cacheAuthTypes()
}

func (sl *storageListener) OnServiceRegsUpdated() {
	sl.adapter.cacheServiceRegs()
}

func (sl *storageListener) OnOrganizationsUpdated() {
	sl.adapter.cacheOrganizations()
}

func (sl *storageListener) OnApplicationsUpdated() {
	sl.adapter.cacheApplications()
	sl.adapter.cacheOrganizations()
}

func (sl *storageListener) OnApplicationsOrganizationsUpdated() {
	sl.adapter.cacheApplications()
	sl.adapter.cacheOrganizations()
	sl.adapter.cacheApplicationsOrganizations()
}

func (sl *storageListener) OnApplicationConfigsUpdated() {
	sl.adapter.cacheApplicationConfigs()
}

func (sl *storageListener) OnConfigsUpdated() {
	sl.adapter.cacheConfigs()
}

// Listener represents storage listener
type Listener interface {
	OnAPIKeysUpdated()
	OnAuthTypesUpdated()
	OnIdentityProvidersUpdated()
	OnServiceRegsUpdated()
	OnOrganizationsUpdated()
	OnApplicationsUpdated()
	OnApplicationsOrganizationsUpdated()
	OnApplicationConfigsUpdated()
	OnConfigsUpdated()
}

// DefaultListenerImpl default listener implementation
type DefaultListenerImpl struct{}

// OnAPIKeysUpdated notifies api keys have been updated
func (d *DefaultListenerImpl) OnAPIKeysUpdated() {}

// OnAuthTypesUpdated notifies auth types have been updated
func (d *DefaultListenerImpl) OnAuthTypesUpdated() {}

// OnIdentityProvidersUpdated notifies identity providers have been updated
func (d *DefaultListenerImpl) OnIdentityProvidersUpdated() {}

// OnServiceRegsUpdated notifies services regs have been updated
func (d *DefaultListenerImpl) OnServiceRegsUpdated() {}

// OnOrganizationsUpdated notifies organizations have been updated
func (d *DefaultListenerImpl) OnOrganizationsUpdated() {}

// OnApplicationsUpdated notifies applications have been updated
func (d *DefaultListenerImpl) OnApplicationsUpdated() {}

// OnApplicationsOrganizationsUpdated notifies applications organizations have been updated
func (d *DefaultListenerImpl) OnApplicationsOrganizationsUpdated() {}

// OnApplicationConfigsUpdated notifies application configs have been updated
func (d *DefaultListenerImpl) OnApplicationConfigsUpdated() {}

// OnConfigsUpdated notifies configs have been updated
func (d *DefaultListenerImpl) OnConfigsUpdated() {}

// TransactionContext wraps mongo.SessionContext for use by external packages
type TransactionContext interface {
	mongo.SessionContext
}<|MERGE_RESOLUTION|>--- conflicted
+++ resolved
@@ -923,22 +923,6 @@
 	return loginSessions, nil
 }
 
-// FindLoginSessionByID finds a login session by ID
-func (sa *Adapter) FindLoginSessionByID(id string) (*model.LoginSession, error) {
-	//find loggin session
-	filter := bson.D{primitive.E{Key: "_id", Value: id}}
-	var session loginSession
-	err := sa.db.loginsSessions.FindOne(filter, &session, nil)
-	if err != nil {
-		if err.Error() == mongo.ErrNoDocuments.Error() {
-			return nil, nil
-		}
-		return nil, errors.WrapErrorAction(logutils.ActionFind, model.TypeLoginSession, &logutils.FieldArgs{"id": id}, err)
-	}
-
-	return sa.buildLoginSession(nil, &session)
-}
-
 // FindLoginSession finds a login session
 func (sa *Adapter) FindLoginSession(refreshToken string) (*model.LoginSession, error) {
 	//find loggin session
@@ -2599,17 +2583,6 @@
 
 // InsertAppOrgRole inserts a new application organization role
 func (sa *Adapter) InsertAppOrgRole(context TransactionContext, item model.AppOrgRole) error {
-<<<<<<< HEAD
-=======
-	appOrg, err := sa.getCachedApplicationOrganizationByKey(item.AppOrg.ID)
-	if err != nil {
-		return errors.WrapErrorAction(logutils.ActionLoadCache, model.TypeApplicationOrganization, &logutils.FieldArgs{"app_org_id": item.AppOrg.ID}, err)
-	}
-	if appOrg == nil {
-		return errors.ErrorData(logutils.StatusMissing, model.TypeApplicationOrganization, &logutils.FieldArgs{"app_org_id": item.AppOrg.ID})
-	}
-
->>>>>>> d6985c4f
 	role := appOrgRoleToStorage(item)
 	_, err := sa.db.applicationsOrganizationsRoles.InsertOneWithContext(context, role)
 	if err != nil {
@@ -2729,28 +2702,7 @@
 
 // FindAppOrgGroups finds all application organization groups for the provided AppOrg ID
 func (sa *Adapter) FindAppOrgGroups(appOrgID string) ([]model.AppOrgGroup, error) {
-<<<<<<< HEAD
 	return sa.findAppOrgGroups(nil, nil, "", appOrgID)
-=======
-	filter := bson.D{primitive.E{Key: "app_org_id", Value: appOrgID}}
-	var groupsResult []appOrgGroup
-	err := sa.db.applicationsOrganizationsGroups.Find(filter, &groupsResult, nil)
-	if err != nil {
-		return nil, err
-	}
-
-	appOrg, err := sa.getCachedApplicationOrganizationByKey(appOrgID)
-	if err != nil {
-		return nil, errors.WrapErrorAction(logutils.ActionLoadCache, model.TypeApplicationOrganization, &logutils.FieldArgs{"app_org_id": appOrgID}, err)
-	}
-	if appOrg == nil {
-		return nil, errors.ErrorData(logutils.StatusMissing, model.TypeApplicationOrganization, &logutils.FieldArgs{"app_org_id": appOrgID})
-	}
-
-	result := appOrgGroupsFromStorage(groupsResult, *appOrg)
-
-	return result, nil
->>>>>>> d6985c4f
 }
 
 // FindAppOrgGroupsByIDs finds a set of application organization groups for the provided IDs
@@ -2797,17 +2749,10 @@
 	appOrg, err := sa.getCachedApplicationOrganizationByKey(appOrgID)
 	if err != nil {
 		return nil, errors.WrapErrorAction(logutils.ActionLoadCache, model.TypeApplicationOrganization, &logutils.FieldArgs{"app_org_id": appOrgID}, err)
-<<<<<<< HEAD
 	}
 	if appOrg == nil {
 		return nil, errors.ErrorData(logutils.StatusMissing, model.TypeApplicationOrganization, &logutils.FieldArgs{"app_org_id": appOrgID})
 	}
-=======
-	}
-	if appOrg == nil {
-		return nil, errors.ErrorData(logutils.StatusMissing, model.TypeApplicationOrganization, &logutils.FieldArgs{"app_org_id": appOrgID})
-	}
->>>>>>> d6985c4f
 
 	result := appOrgGroupFromStorage(&group, *appOrg)
 	return &result, nil
