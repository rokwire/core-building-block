package storage

import (
	"context"
	"core-building-block/core/model"
	"fmt"
	"strconv"
	"sync"
	"time"

	"github.com/rokwire/logging-library-go/errors"
	"github.com/rokwire/logging-library-go/logs"
	"github.com/rokwire/logging-library-go/logutils"
	"go.mongodb.org/mongo-driver/bson"
	"go.mongodb.org/mongo-driver/bson/primitive"
	"go.mongodb.org/mongo-driver/mongo"
	"go.mongodb.org/mongo-driver/mongo/options"
	"golang.org/x/sync/syncmap"
	"gopkg.in/go-playground/validator.v9"
)

//Adapter implements the Storage interface
type Adapter struct {
	db *database

	logger *logs.Logger

	cachedOrganizations *syncmap.Map
	organizationsLock   *sync.RWMutex

	cachedApplications *syncmap.Map
	applicationsLock   *sync.RWMutex

	cachedAuthTypes *syncmap.Map
	authTypesLock   *sync.RWMutex

	cachedApplicationsOrganizations *syncmap.Map //cache applications organizations
	applicationsOrganizationsLock   *sync.RWMutex

	cachedApplicationConfigs *syncmap.Map
	applicationConfigsLock   *sync.RWMutex
}

//Start starts the storage
func (sa *Adapter) Start() error {
	//start db
	err := sa.db.start()
	if err != nil {
		return errors.WrapErrorAction(logutils.ActionInitialize, "storage adapter", nil, err)
	}

	//register storage listener
	sl := storageListener{adapter: sa}
	sa.RegisterStorageListener(&sl)

	//cache the organizations
	err = sa.cacheOrganizations()
	if err != nil {
		return errors.WrapErrorAction(logutils.ActionCache, model.TypeOrganization, nil, err)
	}

	//cache the applications
	err = sa.cacheApplications()
	if err != nil {
		return errors.WrapErrorAction(logutils.ActionCache, model.TypeApplication, nil, err)
	}

	//cache the auth types
	err = sa.cacheAuthTypes()
	if err != nil {
		return errors.WrapErrorAction(logutils.ActionCache, model.TypeAuthType, nil, err)
	}

	//cache the application organization
	err = sa.cacheApplicationsOrganizations()
	if err != nil {
		return errors.WrapErrorAction(logutils.ActionCache, model.TypeApplicationOrganization, nil, err)
	}

	// cache application configs
	err = sa.cacheApplicationConfigs()
	if err != nil {
		return errors.WrapErrorAction(logutils.ActionCache, model.TypeApplicationConfig, nil, err)
	}

	return err
}

//RegisterStorageListener registers a data change listener with the storage adapter
func (sa *Adapter) RegisterStorageListener(storageListener Listener) {
	sa.db.listeners = append(sa.db.listeners, storageListener)
}

//PerformTransaction performs a transaction
func (sa *Adapter) PerformTransaction(transaction func(context TransactionContext) error) error {
	// transaction
	err := sa.db.dbClient.UseSession(context.Background(), func(sessionContext mongo.SessionContext) error {
		err := sessionContext.StartTransaction()
		if err != nil {
			sa.abortTransaction(sessionContext)
			return errors.WrapErrorAction(logutils.ActionStart, logutils.TypeTransaction, nil, err)
		}

		err = transaction(sessionContext)
		if err != nil {
			sa.abortTransaction(sessionContext)
			return errors.WrapErrorAction("performing", logutils.TypeTransaction, nil, err)
		}

		err = sessionContext.CommitTransaction(sessionContext)
		if err != nil {
			sa.abortTransaction(sessionContext)
			return errors.WrapErrorAction(logutils.ActionCommit, logutils.TypeTransaction, nil, err)
		}
		return nil
	})

	return err
}

//cacheOrganizations caches the organizations from the DB
func (sa *Adapter) cacheOrganizations() error {
	sa.logger.Info("cacheOrganizations..")

	organizations, err := sa.LoadOrganizations()
	if err != nil {
		return errors.WrapErrorAction(logutils.ActionFind, model.TypeOrganization, nil, err)
	}

	sa.setCachedOrganizations(&organizations)

	return nil
}

func (sa *Adapter) setCachedOrganizations(organizations *[]model.Organization) {
	sa.organizationsLock.Lock()
	defer sa.organizationsLock.Unlock()

	sa.cachedOrganizations = &syncmap.Map{}
	validate := validator.New()

	for _, org := range *organizations {
		err := validate.Struct(org)
		if err == nil {
			sa.cachedOrganizations.Store(org.ID, org)
		} else {
			sa.logger.Errorf("failed to validate and cache organization with org_id %s: %s", org.ID, err.Error())
		}
	}
}

func (sa *Adapter) getCachedOrganization(orgID string) (*model.Organization, error) {
	sa.organizationsLock.RLock()
	defer sa.organizationsLock.RUnlock()

	errArgs := &logutils.FieldArgs{"org_id": orgID}

	item, _ := sa.cachedOrganizations.Load(orgID)
	if item != nil {
		organization, ok := item.(model.Organization)
		if !ok {
			return nil, errors.ErrorAction(logutils.ActionCast, model.TypeOrganization, errArgs)
		}
		return &organization, nil
	}
	return nil, errors.ErrorData(logutils.StatusMissing, model.TypeOrganization, errArgs)
}

func (sa *Adapter) getCachedOrganizations() ([]model.Organization, error) {
	sa.organizationsLock.RLock()
	defer sa.organizationsLock.RUnlock()

	var err error
	organizationList := make([]model.Organization, 0)
	sa.cachedOrganizations.Range(func(key, item interface{}) bool {
		errArgs := &logutils.FieldArgs{"org_id": key}
		if item == nil {
			err = errors.ErrorData(logutils.StatusInvalid, model.TypeOrganization, errArgs)
			return false
		}

		organization, ok := item.(model.Organization)
		if !ok {
			err = errors.ErrorAction(logutils.ActionCast, model.TypeOrganization, errArgs)
			return false
		}
		organizationList = append(organizationList, organization)
		return true
	})

	return organizationList, err
}

//cacheApplications caches the applications
func (sa *Adapter) cacheApplications() error {
	sa.logger.Info("cacheApplications..")

	applications, err := sa.LoadApplications()
	if err != nil {
		return errors.WrapErrorAction(logutils.ActionFind, model.TypeApplication, nil, err)
	}

	sa.setCachedApplications(&applications)

	return nil
}

func (sa *Adapter) setCachedApplications(applications *[]model.Application) {
	sa.applicationsLock.Lock()
	defer sa.applicationsLock.Unlock()

	sa.cachedApplications = &syncmap.Map{}
	validate := validator.New()

	for _, app := range *applications {
		err := validate.Struct(app)
		if err == nil {
			sa.cachedApplications.Store(app.ID, app)
		} else {
			sa.logger.Errorf("failed to validate and cache application with id %s: %s", app.ID, err.Error())
		}
	}
}

func (sa *Adapter) getCachedApplication(appID string) (*model.Application, error) {
	sa.applicationsLock.RLock()
	defer sa.applicationsLock.RUnlock()

	errArgs := &logutils.FieldArgs{"app_id": appID}

	item, _ := sa.cachedApplications.Load(appID)
	if item != nil {
		application, ok := item.(model.Application)
		if !ok {
			return nil, errors.ErrorAction(logutils.ActionCast, model.TypeApplication, errArgs)
		}
		return &application, nil
	}
	return nil, errors.ErrorData(logutils.StatusMissing, model.TypeApplication, errArgs)
}

func (sa *Adapter) getCachedApplicationType(id string) (*model.Application, *model.ApplicationType, error) {
	sa.applicationsLock.RLock()
	defer sa.applicationsLock.RUnlock()

	var app *model.Application
	var appType *model.ApplicationType

	sa.cachedApplications.Range(func(key, value interface{}) bool {
		application, ok := value.(model.Application)
		if !ok {
			return false //break the iteration
		}

		applicationType := application.FindApplicationType(id)
		if applicationType != nil {
			app = &application
			appType = applicationType
			return false //break the iteration
		}

		// this will continue iterating
		return true
	})

	if app != nil && appType != nil {
		return app, appType, nil
	}

	return nil, nil, errors.ErrorData(logutils.StatusMissing, model.TypeApplicationType, &logutils.FieldArgs{"id": id})
}

//cacheAuthTypes caches the auth types
func (sa *Adapter) cacheAuthTypes() error {
	sa.logger.Info("cacheAuthTypes..")

	authTypes, err := sa.LoadAuthTypes()
	if err != nil {
		return errors.WrapErrorAction(logutils.ActionFind, model.TypeAuthType, nil, err)
	}
	sa.setCachedAuthTypes(authTypes)

	return nil
}

func (sa *Adapter) setCachedAuthTypes(authProviders []model.AuthType) {
	sa.authTypesLock.Lock()
	defer sa.authTypesLock.Unlock()

	sa.cachedAuthTypes = &syncmap.Map{}
	validate := validator.New()

	for _, authType := range authProviders {
		err := validate.Struct(authType)
		if err == nil {
			//we will get it by id and code as well
			sa.cachedAuthTypes.Store(authType.ID, authType)
			sa.cachedAuthTypes.Store(authType.Code, authType)
		} else {
			sa.logger.Errorf("failed to validate and cache auth type with code %s: %s", authType.Code, err.Error())
		}
	}
}

func (sa *Adapter) getCachedAuthType(key string) (*model.AuthType, error) {
	sa.authTypesLock.RLock()
	defer sa.authTypesLock.RUnlock()

	errArgs := &logutils.FieldArgs{"code or id": key}

	item, _ := sa.cachedAuthTypes.Load(key)
	if item != nil {
		authType, ok := item.(model.AuthType)
		if !ok {
			return nil, errors.ErrorAction(logutils.ActionCast, model.TypeAuthType, errArgs)
		}
		return &authType, nil
	}
	return nil, errors.ErrorData(logutils.StatusMissing, model.TypeAuthType, errArgs)
}

//cacheApplicationsOrganizations caches the applications organizations
func (sa *Adapter) cacheApplicationsOrganizations() error {
	sa.logger.Info("cacheApplicationsOrganizations..")

	applicationsOrganizations, err := sa.LoadApplicationsOrganizations()
	if err != nil {
		return errors.WrapErrorAction(logutils.ActionFind, model.TypeApplicationOrganization, nil, err)
	}

	sa.setCachedApplicationsOrganizations(applicationsOrganizations)
	return nil
}

func (sa *Adapter) setCachedApplicationsOrganizations(applicationsOrganization []model.ApplicationOrganization) {
	sa.applicationsOrganizationsLock.Lock()
	defer sa.applicationsOrganizationsLock.Unlock()

	sa.cachedApplicationsOrganizations = &syncmap.Map{}
	validate := validator.New()

	for _, appOrg := range applicationsOrganization {
		err := validate.Struct(appOrg)
		if err == nil {
			//key 1 - appID_orgID
			key := fmt.Sprintf("%s_%s", appOrg.Application.ID, appOrg.Organization.ID)
			sa.cachedApplicationsOrganizations.Store(key, appOrg)

			//key 2 - app_org_id
			sa.cachedApplicationsOrganizations.Store(appOrg.ID, appOrg)
		} else {
			sa.logger.Errorf("failed to validate and cache applications organizations with ids %s-%s: %s",
				appOrg.Application.ID, appOrg.Organization.ID, err.Error())
		}
	}
}

func (sa *Adapter) getCachedApplicationOrganization(appID string, orgID string) (*model.ApplicationOrganization, error) {
	key := fmt.Sprintf("%s_%s", appID, orgID)
	return sa.getCachedApplicationOrganizationByKey(key)
}

func (sa *Adapter) getCachedApplicationOrganizationByKey(key string) (*model.ApplicationOrganization, error) {
	sa.applicationsOrganizationsLock.RLock()
	defer sa.applicationsOrganizationsLock.RUnlock()

	errArgs := &logutils.FieldArgs{"key": key}

	item, _ := sa.cachedApplicationsOrganizations.Load(key)
	if item != nil {
		appOrg, ok := item.(model.ApplicationOrganization)
		if !ok {
			return nil, errors.ErrorAction(logutils.ActionCast, model.TypeApplicationOrganization, errArgs)
		}
		return &appOrg, nil
	}
	return nil, errors.ErrorData(logutils.StatusMissing, model.TypeApplicationOrganization, errArgs)
}

func (sa *Adapter) cacheApplicationConfigs() error {
	sa.logger.Info("cacheApplicationConfigs..")

	applicationConfigs, err := sa.LoadAppConfigs()
	if err != nil {
		return errors.WrapErrorAction(logutils.ActionFind, model.TypeApplicationConfig, nil, err)
	}

	sa.setCachedApplicationConfigs(&applicationConfigs)

	return nil
}

func (sa *Adapter) setCachedApplicationConfigs(applicationConfigs *[]model.ApplicationConfig) {
	sa.applicationConfigsLock.Lock()
	defer sa.applicationConfigsLock.Unlock()

	sa.cachedApplicationConfigs = &syncmap.Map{}
	validate := validator.New()

	var currentKey string
	var currentConfigList []model.ApplicationConfig
	for _, config := range *applicationConfigs {

		err := validate.Struct(config)
		if err != nil {
			sa.logger.Errorf("failed to validate and cache application config with appID_version %s_%s: %s", config.AppOrg.ID, config.Version.VersionNumbers.String(), err.Error())
		} else {
			// key 1 - ID
			sa.cachedApplicationConfigs.Store(config.ID, config)

			// key 2 - cahce pair {appTypeID_appOrgID: []model.ApplicationConfigs}
			appTypeID := config.ApplicationType.ID
			key := appTypeID
			if config.AppOrg != nil {
				appOrgID := config.AppOrg.ID
				key = fmt.Sprintf("%s_%s", appTypeID, appOrgID)
			}

			if currentKey == "" {
				currentKey = key
			} else if currentKey != key {
				// cache processed list
				sa.cachedApplicationConfigs.Store(currentKey, currentConfigList)
				// init new key and configList
				currentKey = key
				currentConfigList = make([]model.ApplicationConfig, 0)
			}

			currentConfigList = append(currentConfigList, config)
		}
	}

	sa.cachedApplicationConfigs.Store(currentKey, currentConfigList)
}

func (sa *Adapter) getCachedApplicationConfigByAppTypeIDAndVersion(appTypeID string, appOrgID *string, versionNumbers *model.VersionNumbers) ([]model.ApplicationConfig, error) {
	sa.applicationConfigsLock.RLock()
	defer sa.applicationConfigsLock.RUnlock()

	var err error
	appConfigs := make([]model.ApplicationConfig, 0)

	key := appTypeID
	errArgs := &logutils.FieldArgs{"appTypeID": key, "version": versionNumbers.String()}
	if appOrgID != nil {
		key = fmt.Sprintf("%s_%s", appTypeID, *appOrgID)
		errArgs = &logutils.FieldArgs{"appTypeID_appOrgID": key, "version": versionNumbers.String()}
	}

	item, ok := sa.cachedApplicationConfigs.Load(key)
	if !ok {
		return nil, errors.ErrorAction(logutils.ActionLoadCache, model.TypeApplicationConfig, errArgs)
	}

	if item != nil {
		configList, ok := item.([]model.ApplicationConfig)
		if !ok {
			return nil, errors.ErrorAction(logutils.ActionCast, model.TypeApplicationConfig, errArgs)
		}

		if versionNumbers == nil {
			return configList, nil
		}

		// return highest version <= versionNumbers
		for _, config := range configList {
			if config.Version.VersionNumbers.LessThanOrEqualTo(versionNumbers) {
				appConfigs = append(appConfigs, config)
				break
			}
		}
	}

	return appConfigs, err
}

// get app config by id
func (sa *Adapter) getCachedApplicationConfigByID(id string) (*model.ApplicationConfig, error) {
	sa.applicationConfigsLock.RLock()
	defer sa.applicationConfigsLock.RUnlock()

	errArgs := &logutils.FieldArgs{"id": id}

	item, ok := sa.cachedApplicationConfigs.Load(id)
	if !ok {
		return nil, errors.ErrorAction(logutils.ActionLoadCache, model.TypeApplicationConfig, errArgs)
	}
	if item != nil {
		config, ok := item.(model.ApplicationConfig)
		if !ok {
			return nil, errors.ErrorAction(logutils.ActionCast, model.TypeApplicationConfig, errArgs)
		}
		return &config, nil
	}

	return nil, errors.ErrorData(logutils.StatusMissing, model.TypeApplicationConfig, errArgs)
}

//LoadAuthTypes loads all auth types
func (sa *Adapter) LoadAuthTypes() ([]model.AuthType, error) {
	filter := bson.D{}
	var result []model.AuthType
	err := sa.db.authTypes.Find(filter, &result, nil)
	if err != nil {
		return nil, errors.WrapErrorAction(logutils.ActionFind, model.TypeAuthType, nil, err)
	}
	if len(result) == 0 {
		return nil, errors.WrapErrorData(logutils.StatusMissing, model.TypeAuthType, nil, err)
	}

	return result, nil
}

//FindAuthType finds auth type by id or code
func (sa *Adapter) FindAuthType(codeOrID string) (*model.AuthType, error) {
	return sa.getCachedAuthType(codeOrID)
}

//InsertLoginSession inserts login session
func (sa *Adapter) InsertLoginSession(context TransactionContext, session model.LoginSession) error {
	storageLoginSession := loginSessionToStorage(session)

	var err error
	if context != nil {
		_, err = sa.db.loginsSessions.InsertOneWithContext(context, storageLoginSession)
	} else {
		_, err = sa.db.loginsSessions.InsertOne(storageLoginSession)
	}

	if err != nil {
		return errors.WrapErrorAction(logutils.ActionInsert, model.TypeLoginSession, nil, err)
	}

	return nil
}

//FindLoginSessions finds login sessions by identifier and sorts by date created
func (sa *Adapter) FindLoginSessions(context TransactionContext, identifier string) ([]model.LoginSession, error) {
	filter := bson.D{primitive.E{Key: "identifier", Value: identifier}}
	opts := options.Find()
	opts.SetSort(bson.D{primitive.E{Key: "date_created", Value: 1}})

	var loginSessions []loginSession
	var err error
	if context != nil {
		err = sa.db.loginsSessions.FindWithContext(context, filter, &loginSessions, opts)
	} else {
		err = sa.db.loginsSessions.Find(filter, &loginSessions, opts)
	}

	if err != nil {
		return nil, errors.WrapErrorAction(logutils.ActionFind, model.TypeLoginSession, &logutils.FieldArgs{"identifier": identifier}, err)
	}

	//account - from storage
	account, err := sa.FindAccountByID(context, identifier)
	if err != nil {
		return nil, errors.WrapErrorAction(logutils.ActionFind, model.TypeAccount, &logutils.FieldArgs{"_id": identifier}, err)
	}

	sessions := make([]model.LoginSession, len(loginSessions))
	for i, session := range loginSessions {
		//auth type - from cache
		authType, err := sa.getCachedAuthType(session.AuthTypeCode)
		if err != nil {
			return nil, errors.WrapErrorAction(logutils.ActionFind, model.TypeAuthType, &logutils.FieldArgs{"code": session.AuthTypeCode}, err)
		}

		//application organization - from cache
		appOrg, err := sa.getCachedApplicationOrganization(session.AppID, session.OrgID)
		if err != nil {
			return nil, errors.WrapErrorAction(logutils.ActionFind, model.TypeApplicationOrganization, &logutils.FieldArgs{"app_id": session.AppID, "org_id": session.OrgID}, err)
		}

		sessions[i] = loginSessionFromStorage(session, *authType, account, *appOrg)
	}

	return sessions, nil
}

//FindLoginSessionsByParams finds login sessions by params
func (sa *Adapter) FindLoginSessionsByParams(appID string, orgID string, sessionID *string, identifier *string, accountAuthTypeIdentifier *string,
	appTypeID *string, appTypeIdentifier *string, anonymous *bool, deviceID *string, ipAddress *string) ([]model.LoginSession, error) {
	filter := bson.D{primitive.E{Key: "app_id", Value: appID},
		primitive.E{Key: "org_id", Value: orgID}}

	if sessionID != nil {
		filter = append(filter, primitive.E{Key: "_id", Value: *sessionID})
	}

	if identifier != nil {
		filter = append(filter, primitive.E{Key: "identifier", Value: *identifier})
	}

	if accountAuthTypeIdentifier != nil {
		filter = append(filter, primitive.E{Key: "account_auth_type_identifier", Value: *accountAuthTypeIdentifier})
	}

	if appTypeID != nil {
		filter = append(filter, primitive.E{Key: "app_type_id", Value: appTypeID})
	}

	if appTypeIdentifier != nil {
		filter = append(filter, primitive.E{Key: "app_type_identifier", Value: appTypeIdentifier})
	}

	if anonymous != nil {
		filter = append(filter, primitive.E{Key: "anonymous", Value: anonymous})
	}

	if deviceID != nil {
		filter = append(filter, primitive.E{Key: "device_id", Value: deviceID})
	}

	if ipAddress != nil {
		filter = append(filter, primitive.E{Key: "ip_address", Value: ipAddress})
	}

	var result []loginSession
	options := options.Find()
	limitLoginSession := int64(20)
	options.SetLimit(limitLoginSession)
	err := sa.db.loginsSessions.Find(filter, &result, options)
	if err != nil {
		return nil, errors.WrapErrorAction(logutils.ActionFind, model.TypeLoginSession, nil, err)
	}

	if len(result) == 0 {
		//no data
		return make([]model.LoginSession, 0), nil
	}

	loginSessions := make([]model.LoginSession, len(result))
	for i, ls := range result {
		//we could allow calling buildLoginSession function as we have limitted the items to max 20
		loginSession, err := sa.buildLoginSession(&ls)
		if err != nil {
			return nil, errors.WrapErrorAction("build", model.TypeLoginSession, nil, err)
		}
		loginSessions[i] = *loginSession
	}
	return loginSessions, nil
}

//FindLoginSession finds a login session
func (sa *Adapter) FindLoginSession(refreshToken string) (*model.LoginSession, error) {
	//find loggin session
	filter := bson.D{primitive.E{Key: "refresh_tokens", Value: refreshToken}}
	var loginsSessions []loginSession
	err := sa.db.loginsSessions.Find(filter, &loginsSessions, nil)
	if err != nil {
		return nil, errors.WrapErrorAction(logutils.ActionFind, model.TypeLoginSession, nil, err)
	}
	if len(loginsSessions) == 0 {
		//not found
		return nil, nil
	}
	loginSession := loginsSessions[0]

	return sa.buildLoginSession(&loginSession)
}

//FindAndUpdateLoginSession finds and updates a login session
func (sa *Adapter) FindAndUpdateLoginSession(context TransactionContext, id string) (*model.LoginSession, error) {
	//find loggin session
	filter := bson.D{primitive.E{Key: "_id", Value: id}}
	update := bson.D{
		primitive.E{Key: "$inc", Value: bson.D{
			primitive.E{Key: "mfa_attempts", Value: 1},
		}},
		primitive.E{Key: "$set", Value: bson.D{
			primitive.E{Key: "date_updated", Value: time.Now().UTC()},
		}},
	}
	opts := options.FindOneAndUpdateOptions{}
	opts.SetReturnDocument(options.Before)

	var loginSession loginSession
	var err error
	if context != nil {
		err = sa.db.loginsSessions.FindOneAndUpdateWithContext(context, filter, update, &loginSession, &opts)
	} else {
		err = sa.db.loginsSessions.FindOneAndUpdate(filter, update, &loginSession, &opts)
	}

	if err != nil {
		return nil, errors.WrapErrorAction("finding and updating", model.TypeLoginSession, &logutils.FieldArgs{"_id": id}, err)
	}

	return sa.buildLoginSession(&loginSession)
}

func (sa *Adapter) buildLoginSession(ls *loginSession) (*model.LoginSession, error) {
	//account - from storage
	var account *model.Account
	var err error
	if ls.AccountAuthTypeID != nil {
		account, err = sa.FindAccountByID(nil, ls.Identifier)
		if err != nil {
			return nil, errors.WrapErrorAction(logutils.ActionFind, model.TypeAccount, &logutils.FieldArgs{"_id": ls.Identifier}, err)
		}
	}

	//auth type - from cache
	authType, err := sa.getCachedAuthType(ls.AuthTypeCode)
	if err != nil {
		return nil, errors.WrapErrorAction(logutils.ActionFind, model.TypeAuthType, &logutils.FieldArgs{"code": ls.AuthTypeCode}, err)
	}

	//application organization - from cache
	appOrg, err := sa.getCachedApplicationOrganization(ls.AppID, ls.OrgID)
	if err != nil {
		return nil, errors.WrapErrorAction(logutils.ActionFind, model.TypeApplicationOrganization, &logutils.FieldArgs{"app_id": ls.AppID, "org_id": ls.OrgID}, err)
	}

	modelLoginSession := loginSessionFromStorage(*ls, *authType, account, *appOrg)
	return &modelLoginSession, nil
}

//UpdateLoginSession updates login session
func (sa *Adapter) UpdateLoginSession(context TransactionContext, loginSession model.LoginSession) error {
	storageLoginSession := loginSessionToStorage(loginSession)

	filter := bson.D{primitive.E{Key: "_id", Value: storageLoginSession.ID}}
	var err error
	if context != nil {
		err = sa.db.loginsSessions.ReplaceOneWithContext(context, filter, storageLoginSession, nil)
	} else {
		err = sa.db.loginsSessions.ReplaceOne(filter, storageLoginSession, nil)
	}

	if err != nil {
		return errors.WrapErrorAction(logutils.ActionUpdate, model.TypeLoginSession, &logutils.FieldArgs{"_id": storageLoginSession.ID}, err)
	}

	return nil
}

//DeleteLoginSession deletes login session
func (sa *Adapter) DeleteLoginSession(context TransactionContext, id string) error {
	filter := bson.M{"_id": id}

	var res *mongo.DeleteResult
	var err error
	if context != nil {
		res, err = sa.db.loginsSessions.DeleteOneWithContext(context, filter, nil)
	} else {
		res, err = sa.db.loginsSessions.DeleteOne(filter, nil)
	}

	if err != nil {
		return errors.WrapErrorAction(logutils.ActionDelete, model.TypeLoginSession, &logutils.FieldArgs{"_id": id}, err)
	}
	if res.DeletedCount != 1 {
		return errors.ErrorAction(logutils.ActionDelete, model.TypeLoginSession, logutils.StringArgs("unexpected deleted count"))
	}
	return nil
}

//DeleteLoginSessionsByIDs deletes login sessions by ids
func (sa *Adapter) DeleteLoginSessionsByIDs(transaction TransactionContext, ids []string) error {
	filter := bson.D{primitive.E{Key: "_id", Value: bson.M{"$in": ids}}}

	var res *mongo.DeleteResult
	var err error
	timeout := time.Millisecond * time.Duration(5000) //5 seconds
	if transaction != nil {
		res, err = sa.db.loginsSessions.DeleteManyWithParams(transaction, filter, nil, &timeout)
	} else {
		res, err = sa.db.loginsSessions.DeleteManyWithParams(context.Background(), filter, nil, &timeout)
	}

	if err != nil {
		return errors.WrapErrorAction(logutils.ActionDelete, model.TypeLoginSession,
			&logutils.FieldArgs{"identifier": ids}, err)
	}

	sa.logger.Infof("%d were deleted", res.DeletedCount)
	return nil
}

//DeleteLoginSessionsByIdentifier deletes all login sessions with the identifier
func (sa *Adapter) DeleteLoginSessionsByIdentifier(context TransactionContext, identifier string) error {
	return sa.deleteLoginSessions(context, "identifier", identifier, false)
}

//DeleteLoginSessionByID deletes a login session by id
func (sa *Adapter) DeleteLoginSessionByID(context TransactionContext, id string) error {
	return sa.deleteLoginSessions(context, "_id", id, true)
}

//DeleteLoginSessionsByAccountAuthTypeID deletes login sessions by account auth type ID
func (sa *Adapter) DeleteLoginSessionsByAccountAuthTypeID(context TransactionContext, id string) error {
	return sa.deleteLoginSessions(context, "account_auth_type_id", id, false)
}

func (sa *Adapter) deleteLoginSessions(context TransactionContext, key string, value string, checkDeletedCount bool) error {
	filter := bson.M{key: value}

	var res *mongo.DeleteResult
	var err error
	if context != nil {
		res, err = sa.db.loginsSessions.DeleteManyWithContext(context, filter, nil)
	} else {
		res, err = sa.db.loginsSessions.DeleteMany(filter, nil)
	}

	if err != nil {
		return errors.WrapErrorAction(logutils.ActionDelete, model.TypeLoginSession, &logutils.FieldArgs{key: value}, err)
	}
	if checkDeletedCount && res.DeletedCount < 1 {
		return errors.ErrorAction(logutils.ActionDelete, model.TypeLoginSession, logutils.StringArgs("unexpected deleted count"))
	}
	return nil
}

//DeleteLoginSessionsByAccountAndSessionID deletes all login sessions with the identifier and sessionID
func (sa *Adapter) DeleteLoginSessionsByAccountAndSessionID(context TransactionContext, identifier string, sessionID string) error {
	filter := bson.M{"identifier": identifier, "_id": sessionID}
	result, err := sa.db.loginsSessions.DeleteOne(filter, nil)
	if err != nil {
		return errors.WrapErrorAction(logutils.ActionFind, model.TypeLoginSession, &logutils.FieldArgs{"identifier": identifier, "_id": sessionID}, err)
	}
	if result == nil {
		return errors.WrapErrorData(logutils.StatusInvalid, "result", &logutils.FieldArgs{"identifier": identifier, "_id": sessionID}, err)
	}
	deletedCount := result.DeletedCount
	if deletedCount == 0 {
		return errors.WrapErrorData(logutils.StatusMissing, model.TypeLoginSession, &logutils.FieldArgs{"identifier": identifier, "_id": sessionID}, err)
	}

	return nil
}

//DeleteMFAExpiredSessions deletes MFA expired sessions
func (sa *Adapter) DeleteMFAExpiredSessions() error {
	now := time.Now().UTC()

	filter := bson.D{primitive.E{Key: "state_expires", Value: bson.M{"$lte": now}}}

	_, err := sa.db.loginsSessions.DeleteMany(filter, nil)
	if err != nil {
		return errors.WrapErrorAction(logutils.ActionDelete, model.TypeLoginSession, &logutils.FieldArgs{"expires": now}, err)
	}

	return nil
}

//FindSessionsLazy finds all sessions for app/org but lazy filled.
// - lazy means that we make only one request to the logins sessions collection and fill the objects with what we have there.
// - i.e. we do not apply any relations
// - this partly filled is enough for some cases(expiration policy checks for example) but in the same time it give very good performace
func (sa *Adapter) FindSessionsLazy(appID string, orgID string) ([]model.LoginSession, error) {
	filter := bson.D{primitive.E{Key: "app_id", Value: appID}, primitive.E{Key: "org_id", Value: orgID}}

	var loginSessions []loginSession
	timeout := time.Millisecond * time.Duration(5000) //5 seconds
	err := sa.db.loginsSessions.FindWithParams(context.Background(), filter, &loginSessions, nil, &timeout)
	if err != nil {
		return nil, errors.WrapErrorAction(logutils.ActionFind, model.TypeLoginSession,
			&logutils.FieldArgs{"app_id": appID, "org_id": orgID}, err)
	}

	sessions := make([]model.LoginSession, len(loginSessions))
	for i, session := range loginSessions {
		//auth type - from cache
		authType, err := sa.getCachedAuthType(session.AuthTypeCode)
		if err != nil {
			return nil, errors.WrapErrorAction(logutils.ActionFind, model.TypeAuthType, &logutils.FieldArgs{"code": session.AuthTypeCode}, err)
		}

		//application organization - from cache
		appOrg, err := sa.getCachedApplicationOrganization(session.AppID, session.OrgID)
		if err != nil {
			return nil, errors.WrapErrorAction(logutils.ActionFind, model.TypeApplicationOrganization, &logutils.FieldArgs{"app_id": session.AppID, "org_id": session.OrgID}, err)
		}

		sessions[i] = loginSessionFromStorage(session, *authType, nil, *appOrg)
	}

	return sessions, nil
}

//FindAccount finds an account for app, org, auth type and account auth type identifier
func (sa *Adapter) FindAccount(appOrgID string, authTypeID string, accountAuthTypeIdentifier string) (*model.Account, error) {
	filter := bson.D{primitive.E{Key: "app_org_id", Value: appOrgID},
		primitive.E{Key: "auth_types.auth_type_id", Value: authTypeID},
		primitive.E{Key: "auth_types.identifier", Value: accountAuthTypeIdentifier}}
	var accounts []account
	err := sa.db.accounts.Find(filter, &accounts, nil)
	if err != nil {
		return nil, errors.WrapErrorAction(logutils.ActionFind, model.TypeAccount, nil, err)
	}
	if len(accounts) == 0 {
		//not found
		return nil, nil
	}
	account := accounts[0]

	//application organization - from cache
	appOrg, err := sa.getCachedApplicationOrganizationByKey(account.AppOrgID)
	if err != nil {
		return nil, errors.WrapErrorAction(logutils.ActionFind, model.TypeApplication, nil, err)
	}

	modelAccount := accountFromStorage(account, *appOrg)
	return &modelAccount, nil
}

//FindAccounts finds accounts
func (sa *Adapter) FindAccounts(appID string, orgID string, accountID *string, authTypeIdentifier *string) ([]model.Account, error) {
	//find app org id
	appOrg, err := sa.getCachedApplicationOrganization(appID, orgID)
	if err != nil {
		return nil, errors.WrapErrorAction("error getting cached application organization", "", nil, err)
	}

	//find the accounts
	filter := bson.D{primitive.E{Key: "app_org_id", Value: appOrg.ID}}

	if accountID != nil {
		filter = append(filter, primitive.E{Key: "_id", Value: *accountID})
	}
	if authTypeIdentifier != nil {
		filter = append(filter, primitive.E{Key: "auth_types.identifier", Value: *authTypeIdentifier})
	}

	var list []account
	options := options.Find()
	limitAccounts := int64(20)
	options.SetLimit(limitAccounts)
	err = sa.db.accounts.Find(filter, &list, options)
	if err != nil {
		return nil, errors.WrapErrorAction(logutils.ActionFind, model.TypeAccount, nil, err)
	}

	accounts := accountsFromStorage(list, *appOrg)
	return accounts, nil
}

//FindAccountsByAccountID finds accounts
func (sa *Adapter) FindAccountsByAccountID(appID string, orgID string, accountIDs []string) ([]model.Account, error) {

	//find app org id
	appOrg, err := sa.getCachedApplicationOrganization(appID, orgID)
	if err != nil {
		return nil, errors.WrapErrorAction("error getting cached application organization", "", nil, err)
	}

	accountFilter := bson.D{primitive.E{Key: "_id", Value: bson.M{"$in": accountIDs}}}
	var accountResult []account
	err = sa.db.accounts.Find(accountFilter, &accountResult, nil)
	if err != nil {
		return nil, err
	}
	accounts := accountsFromStorage(accountResult, *appOrg)
	return accounts, nil
}

//FindAccountByID finds an account by id
func (sa *Adapter) FindAccountByID(context TransactionContext, id string) (*model.Account, error) {
	return sa.findAccount(context, "_id", id)
}

//FindAccountByAuthTypeID finds an account by auth type id
func (sa *Adapter) FindAccountByAuthTypeID(context TransactionContext, id string) (*model.Account, error) {
	return sa.findAccount(context, "auth_types.id", id)
}

func (sa *Adapter) findAccount(context TransactionContext, key string, id string) (*model.Account, error) {
	account, err := sa.findStorageAccount(context, key, id)
	if err != nil {
		return nil, errors.WrapErrorAction(logutils.ActionFind, model.TypeAccount, nil, err)
	}

	if account == nil {
		return nil, nil
	}

	//application organization - from cache
	appOrg, err := sa.getCachedApplicationOrganizationByKey(account.AppOrgID)
	if err != nil {
		return nil, errors.WrapErrorAction(logutils.ActionFind, model.TypeApplication, nil, err)
	}

	modelAccount := accountFromStorage(*account, *appOrg)

	return &modelAccount, nil
}

func (sa *Adapter) findStorageAccount(context TransactionContext, key string, id string) (*account, error) {
	filter := bson.M{key: id}
	var accounts []account
	var err error
	if context != nil {
		err = sa.db.accounts.FindWithContext(context, filter, &accounts, nil)
	} else {
		err = sa.db.accounts.Find(filter, &accounts, nil)
	}

	if err != nil {
		return nil, errors.WrapErrorAction(logutils.ActionFind, model.TypeAccount, &logutils.FieldArgs{key: id}, err)
	}
	if len(accounts) == 0 {
		//not found
		return nil, nil
	}

	account := accounts[0]
	return &account, nil
}

//InsertAccount inserts an account
func (sa *Adapter) InsertAccount(account model.Account) (*model.Account, error) {
	storageAccount := accountToStorage(&account)

	_, err := sa.db.accounts.InsertOne(storageAccount)
	if err != nil {
		return nil, errors.WrapErrorAction(logutils.ActionInsert, model.TypeAccount, nil, err)
	}

	return &account, nil
}

//SaveAccount saves an existing account
func (sa *Adapter) SaveAccount(context TransactionContext, account *model.Account) error {
	if account == nil {
		return errors.ErrorData(logutils.StatusInvalid, logutils.TypeArg, logutils.StringArgs("account"))
	}

	storageAccount := accountToStorage(account)

	var err error
	filter := bson.M{"_id": account.ID}
	if context != nil {
		err = sa.db.accounts.ReplaceOneWithContext(context, filter, storageAccount, nil)
	} else {
		err = sa.db.accounts.ReplaceOne(filter, storageAccount, nil)
	}

	if err != nil {
		return errors.WrapErrorAction(logutils.ActionSave, model.TypeAccount, &logutils.FieldArgs{"_id": account.ID}, nil)
	}

	return nil
}

//DeleteAccount deletes an account
func (sa *Adapter) DeleteAccount(context TransactionContext, id string) error {
	//TODO - we have to decide what we do on delete user operation - removing all user relations, (or) mark the user disabled etc

	filter := bson.M{"_id": id}
	var res *mongo.DeleteResult
	var err error
	if context != nil {
		res, err = sa.db.accounts.DeleteOneWithContext(context, filter, nil)
	} else {
		res, err = sa.db.accounts.DeleteOne(filter, nil)
	}

	if err != nil {
		return errors.WrapErrorAction(logutils.ActionDelete, model.TypeAccount, nil, err)
	}
	if res.DeletedCount != 1 {
		return errors.ErrorAction(logutils.ActionDelete, model.TypeAccount, logutils.StringArgs("unexpected deleted count"))
	}

	return nil
}

//UpdateAccountPreferences updates account preferences
func (sa *Adapter) UpdateAccountPreferences(accountID string, preferences map[string]interface{}) error {
	filter := bson.D{primitive.E{Key: "_id", Value: accountID}}
	update := bson.D{
		primitive.E{Key: "$set", Value: bson.D{
			primitive.E{Key: "preferences", Value: preferences},
		}},
	}

	res, err := sa.db.accounts.UpdateOne(filter, update, nil)
	if err != nil {
		return errors.WrapErrorAction(logutils.ActionFind, model.TypeAccountPreferences, nil, err)
	}
	if res.ModifiedCount != 1 {
		return errors.ErrorAction(logutils.ActionUpdate, model.TypeAccountPreferences, &logutils.FieldArgs{"unexpected modified count": res.ModifiedCount})
	}

	return nil
}

//InsertAccountPermissions inserts account permissions
func (sa *Adapter) InsertAccountPermissions(accountID string, permissions []model.Permission) error {
	filter := bson.D{primitive.E{Key: "_id", Value: accountID}}
	update := bson.D{
		primitive.E{Key: "$push", Value: bson.D{
			primitive.E{Key: "permissions", Value: bson.M{"$each": permissions}},
		}},
		primitive.E{Key: "$set", Value: bson.D{
			primitive.E{Key: "date_updated", Value: time.Now().UTC()},
		}},
	}

	res, err := sa.db.accounts.UpdateOne(filter, update, nil)
	if err != nil {
		return errors.WrapErrorAction(logutils.ActionFind, model.TypeAccount, nil, err)
	}
	if res.ModifiedCount != 1 {
		return errors.ErrorAction(logutils.ActionUpdate, model.TypeAccount, &logutils.FieldArgs{"unexpected modified count": res.ModifiedCount})
	}

	return nil
}

//DeleteAccountPermissions deletes permissions from an account
func (sa *Adapter) DeleteAccountPermissions(context TransactionContext, accountID string, permissions []model.Permission) error {
	//filter
	filter := bson.D{primitive.E{Key: "_id", Value: accountID}}

	//update
	permissionsIDs := make([]string, len(permissions))
	for i, permission := range permissions {
		permissionsIDs[i] = permission.ID
	}
	update := bson.D{
		primitive.E{Key: "$pull", Value: bson.D{
			primitive.E{Key: "permissions", Value: bson.M{"_id": bson.M{"$in": permissionsIDs}}},
		}},
		primitive.E{Key: "$set", Value: bson.D{
			primitive.E{Key: "date_updated", Value: time.Now().UTC()},
		}},
	}

	var res *mongo.UpdateResult
	var err error
	if context != nil {
		res, err = sa.db.accounts.UpdateOneWithContext(context, filter, update, nil)
	} else {
		res, err = sa.db.accounts.UpdateOne(filter, update, nil)
	}

	if err != nil {
		return errors.WrapErrorAction(logutils.ActionFind, model.TypeAccount, nil, err)
	}
	if res.ModifiedCount != 1 {
		return errors.ErrorAction(logutils.ActionUpdate, model.TypeAccount, &logutils.FieldArgs{"unexpected modified count": res.ModifiedCount})
	}
	return nil
}

//InsertAccountRoles inserts account roles
func (sa *Adapter) InsertAccountRoles(accountID string, appOrgID string, roles []model.AccountRole) error {
	stgRoles := accountRolesToStorage(roles)

	//appID included in search to prevent accidentally assigning permissions to account from different application
	filter := bson.D{primitive.E{Key: "_id", Value: accountID}, primitive.E{Key: "app_org_id", Value: appOrgID}}
	update := bson.D{
		primitive.E{Key: "$push", Value: bson.D{
			primitive.E{Key: "roles", Value: bson.M{"$each": stgRoles}},
		}},
	}

	res, err := sa.db.accounts.UpdateOne(filter, update, nil)
	if err != nil {
		return errors.WrapErrorAction(logutils.ActionFind, model.TypeAccount, nil, err)
	}
	if res.ModifiedCount != 1 {
		return errors.ErrorAction(logutils.ActionUpdate, model.TypeAccount, &logutils.FieldArgs{"unexpected modified count": res.ModifiedCount})
	}

	return nil
}

//InsertAccountsGroup inserts accounts into a group
func (sa *Adapter) InsertAccountsGroup(group model.AccountGroup, accounts []model.Account) error {
	//prepare filter
	accountsIDs := make([]string, len(accounts))
	for i, cur := range accounts {
		accountsIDs[i] = cur.ID
	}
	filter := bson.D{primitive.E{Key: "_id", Value: bson.M{"$in": accountsIDs}}}

	//update
	storageGroup := accountGroupToStorage(group)
	update := bson.D{
		primitive.E{Key: "$push", Value: bson.D{
			primitive.E{Key: "groups", Value: storageGroup},
		}},
	}

	res, err := sa.db.accounts.UpdateMany(filter, update, nil)
	if err != nil {
		return errors.WrapErrorAction(logutils.ActionUpdate, model.TypeAccount, nil, err)
	}
	sa.logger.Infof("modified %d accounts with added group", res.ModifiedCount)
	return nil
}

//RemoveAccountsGroup removes accounts from a group
func (sa *Adapter) RemoveAccountsGroup(groupID string, accounts []model.Account) error {
	//prepare filter
	accountsIDs := make([]string, len(accounts))
	for i, cur := range accounts {
		accountsIDs[i] = cur.ID
	}
	filter := bson.D{primitive.E{Key: "_id", Value: bson.M{"$in": accountsIDs}}}
	//update
	update := bson.D{
		primitive.E{Key: "$pull", Value: bson.D{
			primitive.E{Key: "groups", Value: bson.M{"group._id": groupID}},
		}},
	}

	res, err := sa.db.accounts.UpdateMany(filter, update, nil)
	if err != nil {
		return errors.WrapErrorAction(logutils.ActionUpdate, model.TypeAccount, nil, err)
	}
	sa.logger.Infof("modified %d accounts with removed group", res.ModifiedCount)
	return nil
}

//UpdateAccountRoles updates the account roles
func (sa *Adapter) UpdateAccountRoles(accountID string, roles []model.AccountRole) error {
	stgRoles := accountRolesToStorage(roles)

	filter := bson.D{primitive.E{Key: "_id", Value: accountID}}
	update := bson.D{
		primitive.E{Key: "$set", Value: bson.D{
			primitive.E{Key: "roles", Value: stgRoles},
		}},
	}

	res, err := sa.db.accounts.UpdateOne(filter, update, nil)
	if err != nil {
		return errors.WrapErrorAction(logutils.ActionFind, model.TypeAccount, nil, err)
	}
	if res.ModifiedCount != 1 {
		return errors.ErrorAction(logutils.ActionUpdate, model.TypeAccount, &logutils.FieldArgs{"unexpected modified count": res.ModifiedCount})
	}

	return nil
}

//DeleteAccountRoles deletes account roles
func (sa *Adapter) DeleteAccountRoles(context TransactionContext, accountID string, roleIDs []string) error {
	//filter
	filter := bson.D{primitive.E{Key: "_id", Value: accountID}}

	//update
	update := bson.D{
		primitive.E{Key: "$pull", Value: bson.D{
			primitive.E{Key: "roles", Value: bson.M{"role._id": bson.M{"$in": roleIDs}}},
		}},
		primitive.E{Key: "$set", Value: bson.D{
			primitive.E{Key: "date_updated", Value: time.Now().UTC()},
		}},
	}

	var res *mongo.UpdateResult
	var err error
	if context != nil {
		res, err = sa.db.accounts.UpdateOneWithContext(context, filter, update, nil)
	} else {
		res, err = sa.db.accounts.UpdateOne(filter, update, nil)
	}

	if err != nil {
		return errors.WrapErrorAction(logutils.ActionFind, model.TypeAccount, nil, err)
	}
	if res.ModifiedCount != 1 {
		return errors.ErrorAction(logutils.ActionUpdate, model.TypeAccount, &logutils.FieldArgs{"unexpected modified count": res.ModifiedCount})
	}
	return nil
}

//UpdateAccountGroups updates the account groups
func (sa *Adapter) UpdateAccountGroups(accountID string, groups []model.AccountGroup) error {
	stgGroups := accountGroupsToStorage(groups)

	filter := bson.D{primitive.E{Key: "_id", Value: accountID}}
	update := bson.D{
		primitive.E{Key: "$set", Value: bson.D{
			primitive.E{Key: "groups", Value: stgGroups},
		}},
	}

	res, err := sa.db.accounts.UpdateOne(filter, update, nil)
	if err != nil {
		return errors.WrapErrorAction(logutils.ActionFind, model.TypeAccount, nil, err)
	}
	if res.ModifiedCount != 1 {
		return errors.ErrorAction(logutils.ActionUpdate, model.TypeAccount, &logutils.FieldArgs{"unexpected modified count": res.ModifiedCount})
	}

	return nil
}

//InsertAccountAuthType inserts am account auth type
func (sa *Adapter) InsertAccountAuthType(item model.AccountAuthType) error {
	storageItem := accountAuthTypeToStorage(item)

	//3. first find the account record
	filter := bson.M{"_id": item.Account.ID}
	update := bson.D{
		primitive.E{Key: "$push", Value: bson.D{
			primitive.E{Key: "auth_types", Value: storageItem},
		}},
	}

	res, err := sa.db.accounts.UpdateOne(filter, update, nil)
	if err != nil {
		return errors.WrapErrorAction(logutils.ActionInsert, model.TypeAccountAuthType, nil, err)
	}
	if res.ModifiedCount != 1 {
		return errors.ErrorAction(logutils.ActionUpdate, model.TypeAccountAuthType, &logutils.FieldArgs{"unexpected modified count": res.ModifiedCount})
	}

	return nil
}

//UpdateAccountAuthType updates account auth type
func (sa *Adapter) UpdateAccountAuthType(item model.AccountAuthType) error {
	// transaction
	err := sa.db.dbClient.UseSession(context.Background(), func(sessionContext mongo.SessionContext) error {
		err := sessionContext.StartTransaction()
		if err != nil {
			sa.abortTransaction(sessionContext)
			return errors.WrapErrorAction(logutils.ActionStart, logutils.TypeTransaction, nil, err)
		}

		//1. set time updated to the item
		now := time.Now()
		item.DateUpdated = &now

		//2 convert to storage item
		storageItem := accountAuthTypeToStorage(item)

		//3. first find the account record
		findFilter := bson.M{"auth_types.id": item.ID}
		var accounts []account
		err = sa.db.accounts.FindWithContext(sessionContext, findFilter, &accounts, nil)
		if err != nil {
			sa.abortTransaction(sessionContext)
			return errors.WrapErrorAction(logutils.ActionFind, model.TypeUserAuth, &logutils.FieldArgs{"account auth type id": item.ID}, err)
		}
		if len(accounts) == 0 {
			sa.abortTransaction(sessionContext)
			return errors.ErrorAction(logutils.ActionFind, "for some reasons account is nil for account auth type", &logutils.FieldArgs{"acccount auth type id": item.ID})
		}
		account := accounts[0]

		//4. update the account auth type in the account record
		accountAuthTypes := account.AuthTypes
		newAccountAuthTypes := make([]accountAuthType, len(accountAuthTypes))
		for j, aAuthType := range accountAuthTypes {
			if aAuthType.ID == storageItem.ID {
				newAccountAuthTypes[j] = storageItem
			} else {
				newAccountAuthTypes[j] = aAuthType
			}
		}
		account.AuthTypes = newAccountAuthTypes

		//4. update the account record
		replaceFilter := bson.M{"_id": account.ID}
		err = sa.db.accounts.ReplaceOneWithContext(sessionContext, replaceFilter, account, nil)
		if err != nil {
			sa.abortTransaction(sessionContext)
			return errors.WrapErrorAction(logutils.ActionReplace, model.TypeAccount, nil, err)
		}

		//commit the transaction
		err = sessionContext.CommitTransaction(sessionContext)
		if err != nil {
			sa.abortTransaction(sessionContext)
			return errors.WrapErrorAction(logutils.ActionCommit, logutils.TypeTransaction, nil, err)
		}
		return nil
	})
	if err != nil {
		return err
	}

	return nil
}

//DeleteAccountAuthType deletes an account auth type
func (sa *Adapter) DeleteAccountAuthType(context TransactionContext, item model.AccountAuthType) error {
	filter := bson.M{"_id": item.Account.ID}
	update := bson.D{
		primitive.E{Key: "$pull", Value: bson.D{
			primitive.E{Key: "auth_types", Value: bson.M{"auth_type_code": item.AuthType.Code, "identifier": item.Identifier}},
		}},
	}

	var res *mongo.UpdateResult
	var err error
	if context != nil {
		res, err = sa.db.accounts.UpdateOneWithContext(context, filter, update, nil)
	} else {
		res, err = sa.db.accounts.UpdateOne(filter, update, nil)
	}

	if err != nil {
		return errors.WrapErrorAction(logutils.ActionDelete, model.TypeAccountAuthType, nil, err)
	}
	if res.ModifiedCount != 1 {
		return errors.ErrorAction(logutils.ActionUpdate, model.TypeAccount, &logutils.FieldArgs{"unexpected modified count": res.ModifiedCount})
	}

	return nil
}

//UpdateAccountExternalIDs updates account external IDs
func (sa *Adapter) UpdateAccountExternalIDs(accountID string, externalIDs map[string]string) error {
	filter := bson.D{primitive.E{Key: "_id", Value: accountID}}
	now := time.Now().UTC()
	update := bson.D{
		primitive.E{Key: "$set", Value: bson.D{
			primitive.E{Key: "external_ids", Value: externalIDs},
			primitive.E{Key: "date_updated", Value: &now},
		}},
	}

	res, err := sa.db.accounts.UpdateOne(filter, update, nil)
	if err != nil {
		return errors.WrapErrorAction(logutils.ActionUpdate, "account external IDs", &logutils.FieldArgs{"_id": accountID}, err)
	}
	if res.ModifiedCount != 1 {
		return errors.ErrorAction(logutils.ActionUpdate, "account external IDs", &logutils.FieldArgs{"_id": accountID, "unexpected modified count": res.ModifiedCount})
	}

	return nil
}

//UpdateLoginSessionExternalIDs updates login session external IDs
func (sa *Adapter) UpdateLoginSessionExternalIDs(accountID string, externalIDs map[string]string) error {
	filter := bson.D{primitive.E{Key: "identifier", Value: accountID}}
	now := time.Now().UTC()
	update := bson.D{
		primitive.E{Key: "$set", Value: bson.D{
			primitive.E{Key: "external_ids", Value: externalIDs},
			primitive.E{Key: "date_updated", Value: &now},
		}},
	}

	_, err := sa.db.loginsSessions.UpdateMany(filter, update, nil)
	if err != nil {
		return errors.WrapErrorAction(logutils.ActionUpdate, "login session external IDs", &logutils.FieldArgs{"identifier": accountID}, err)
	}

	return nil
}

//CountAccountsByRoleID counts how many accounts there are with the passed role id
func (sa *Adapter) CountAccountsByRoleID(roleID string) (*int64, error) {
	filter := bson.D{primitive.E{Key: "roles._id", Value: roleID}}

	count, err := sa.db.accounts.CountDocuments(filter)
	if err != nil {
		return nil, errors.WrapErrorAction("error counting accounts for role id", "", &logutils.FieldArgs{"roles._id": roleID}, err)
	}
	return &count, nil
}

//CountAccountsByGroupID counts how many accounts there are with the passed group id
func (sa *Adapter) CountAccountsByGroupID(groupID string) (*int64, error) {
	filter := bson.D{primitive.E{Key: "groups._id", Value: groupID}}

	count, err := sa.db.accounts.CountDocuments(filter)
	if err != nil {
		return nil, errors.WrapErrorAction("error counting accounts for group id", "", &logutils.FieldArgs{"groups._id": groupID}, err)
	}
	return &count, nil
}

//FindCredential finds a credential by ID
func (sa *Adapter) FindCredential(context TransactionContext, ID string) (*model.Credential, error) {
	filter := bson.D{primitive.E{Key: "_id", Value: ID}}

	var creds credential
	var err error
	if context != nil {
		err = sa.db.credentials.FindOneWithContext(context, filter, &creds, nil)
	} else {
		err = sa.db.credentials.FindOne(filter, &creds, nil)
	}

	if err != nil {
		if err.Error() == "mongo: no documents in result" {
			return nil, nil
		}
		return nil, errors.WrapErrorAction(logutils.ActionFind, model.TypeCredential, &logutils.FieldArgs{"_id": ID}, err)
	}

	modelCreds := credentialFromStorage(creds)
	return &modelCreds, nil
}

//InsertCredential inserts a set of credential
func (sa *Adapter) InsertCredential(creds *model.Credential) error {
	storageCreds := credentialToStorage(creds)

	if storageCreds == nil {
		return errors.ErrorData(logutils.StatusInvalid, logutils.TypeArg, logutils.StringArgs(model.TypeCredential))
	}

	_, err := sa.db.credentials.InsertOne(storageCreds)
	if err != nil {
		return errors.WrapErrorAction(logutils.ActionInsert, model.TypeCredential, nil, err)
	}

	return nil
}

//UpdateCredential updates a set of credentials
func (sa *Adapter) UpdateCredential(context TransactionContext, creds *model.Credential) error {
	storageCreds := credentialToStorage(creds)

	if storageCreds == nil {
		return errors.ErrorData(logutils.StatusInvalid, logutils.TypeArg, logutils.StringArgs(model.TypeCredential))
	}

	filter := bson.D{primitive.E{Key: "_id", Value: storageCreds.ID}}
	var err error
	if context != nil {
		err = sa.db.credentials.ReplaceOneWithContext(context, filter, storageCreds, nil)
	} else {
		err = sa.db.credentials.ReplaceOne(filter, storageCreds, nil)
	}

	if err != nil {
		return errors.WrapErrorAction(logutils.ActionUpdate, model.TypeCredential, &logutils.FieldArgs{"_id": storageCreds.ID}, err)
	}

	return nil
}

//UpdateCredentialValue updates the value in credentials collection
func (sa *Adapter) UpdateCredentialValue(ID string, value map[string]interface{}) error {
	filter := bson.D{primitive.E{Key: "_id", Value: ID}}
	update := bson.D{
		primitive.E{Key: "$set", Value: bson.D{
			primitive.E{Key: "value", Value: value},
		}},
	}

	res, err := sa.db.credentials.UpdateOne(filter, update, nil)
	if err != nil {
		return errors.WrapErrorAction(logutils.ActionUpdate, model.TypeCredential, nil, err)
	}
	if res.ModifiedCount != 1 {
		return errors.ErrorAction(logutils.ActionUpdate, model.TypeCredential, &logutils.FieldArgs{"unexpected modified count": res.ModifiedCount})
	}

	return nil
}

//DeleteCredential deletes a credential
func (sa *Adapter) DeleteCredential(context TransactionContext, ID string) error {
	filter := bson.D{primitive.E{Key: "_id", Value: ID}}

	var res *mongo.DeleteResult
	var err error
	if context != nil {
		res, err = sa.db.credentials.DeleteOneWithContext(context, filter, nil)
	} else {
		res, err = sa.db.credentials.DeleteOne(filter, nil)
	}

	if err != nil {
		return errors.WrapErrorAction(logutils.ActionDelete, model.TypeCredential, &logutils.FieldArgs{"_id": ID}, err)
	}
	if res.DeletedCount != 1 {
		return errors.ErrorAction(logutils.ActionDelete, model.TypeCredential, &logutils.FieldArgs{"unexpected deleted count": res.DeletedCount})
	}

	return nil
}

//FindMFAType finds one MFA type for an account
func (sa *Adapter) FindMFAType(context TransactionContext, accountID string, identifier string, mfaType string) (*model.MFAType, error) {
	filter := bson.D{
		primitive.E{Key: "_id", Value: accountID},
		primitive.E{Key: "mfa_types.type", Value: mfaType},
		primitive.E{Key: "mfa_types.params.identifier", Value: identifier},
	}

	var account account
	var err error
	if context != nil {
		err = sa.db.accounts.FindOneWithContext(context, filter, &account, nil)
	} else {
		err = sa.db.accounts.FindOne(filter, &account, nil)
	}

	if err != nil {
		return nil, errors.WrapErrorAction(logutils.ActionFind, model.TypeAccount, nil, err)
	}

	mfaList := mfaTypesFromStorage(account.MFATypes)
	for _, mfa := range mfaList {
		if mfa.Type == mfaType && mfa.Params != nil && mfa.Params["identifier"] == identifier {
			return &mfa, nil
		}
	}

	return nil, errors.ErrorData(logutils.StatusMissing, model.TypeMFAType, nil)
}

//FindMFATypes finds all MFA types for an account
func (sa *Adapter) FindMFATypes(accountID string) ([]model.MFAType, error) {
	filter := bson.D{primitive.E{Key: "_id", Value: accountID}}

	var account account
	err := sa.db.accounts.FindOne(filter, &account, nil)
	if err != nil {
		return nil, errors.WrapErrorAction(logutils.ActionFind, model.TypeAccount, nil, err)
	}

	return mfaTypesFromStorage(account.MFATypes), nil
}

//InsertMFAType inserts a MFA type
func (sa *Adapter) InsertMFAType(context TransactionContext, mfa *model.MFAType, accountID string) error {
	if mfa == nil {
		return errors.ErrorData(logutils.StatusMissing, model.TypeMFAType, nil)
	}
	if mfa.Params == nil || mfa.Params["identifier"] == nil {
		return errors.ErrorData(logutils.StatusMissing, "mfa identifier", nil)
	}

	storageMfa := mfaTypeToStorage(mfa)

	filter := bson.D{
		primitive.E{Key: "_id", Value: accountID},
		primitive.E{Key: "mfa_types.params.identifier", Value: bson.M{"$ne": mfa.Params["identifier"]}},
	}
	update := bson.D{
		primitive.E{Key: "$push", Value: bson.D{
			primitive.E{Key: "mfa_types", Value: storageMfa},
		}},
		primitive.E{Key: "$set", Value: bson.D{
			primitive.E{Key: "date_updated", Value: time.Now().UTC()},
		}},
	}

	var res *mongo.UpdateResult
	var err error
	if context != nil {
		res, err = sa.db.accounts.UpdateOneWithContext(context, filter, update, nil)
	} else {
		res, err = sa.db.accounts.UpdateOne(filter, update, nil)
	}

	if err != nil {
		return errors.WrapErrorAction(logutils.ActionUpdate, model.TypeAccount, logutils.StringArgs("inserting mfa type"), err)
	}
	if res.ModifiedCount != 1 {
		return errors.ErrorAction(logutils.ActionUpdate, model.TypeAccount, &logutils.FieldArgs{"unexpected modified count": res.ModifiedCount})
	}

	return nil
}

//UpdateMFAType updates one MFA type
func (sa *Adapter) UpdateMFAType(context TransactionContext, mfa *model.MFAType, accountID string) error {
	if mfa.Params == nil || mfa.Params["identifier"] == nil {
		return errors.ErrorData(logutils.StatusMissing, "mfa identifier", nil)
	}

	now := time.Now().UTC()
	filter := bson.D{
		primitive.E{Key: "_id", Value: accountID},
		primitive.E{Key: "mfa_types.id", Value: mfa.ID},
	}
	update := bson.D{
		primitive.E{Key: "$set", Value: bson.D{
			primitive.E{Key: "mfa_types.$.verified", Value: mfa.Verified},
			primitive.E{Key: "mfa_types.$.params", Value: mfa.Params},
			primitive.E{Key: "mfa_types.$.date_updated", Value: now},
			primitive.E{Key: "date_updated", Value: now},
		}},
	}

	var res *mongo.UpdateResult
	var err error
	if context != nil {
		res, err = sa.db.accounts.UpdateOneWithContext(context, filter, update, nil)
	} else {
		res, err = sa.db.accounts.UpdateOne(filter, update, nil)
	}

	if err != nil {
		return errors.WrapErrorAction(logutils.ActionUpdate, model.TypeAccount, logutils.StringArgs("updating mfa type"), err)
	}
	if res.ModifiedCount == 0 {
		return errors.ErrorAction(logutils.ActionUpdate, model.TypeAccount, logutils.StringArgs("item to update not found"))
	}
	if res.ModifiedCount != 1 {
		return errors.ErrorAction(logutils.ActionUpdate, model.TypeAccount, &logutils.FieldArgs{"unexpected modified count": res.ModifiedCount})
	}

	return nil
}

//DeleteMFAType deletes a MFA type
func (sa *Adapter) DeleteMFAType(context TransactionContext, accountID string, identifier string, mfaType string) error {
	filter := bson.D{primitive.E{Key: "_id", Value: accountID}}
	update := bson.D{
		primitive.E{Key: "$pull", Value: bson.D{
			primitive.E{Key: "mfa_types", Value: bson.M{"type": mfaType, "params.identifier": identifier}},
		}},
		primitive.E{Key: "$set", Value: bson.D{
			primitive.E{Key: "date_updated", Value: time.Now().UTC()},
		}},
	}

	var res *mongo.UpdateResult
	var err error
	if context != nil {
		res, err = sa.db.accounts.UpdateOneWithContext(context, filter, update, nil)
	} else {
		res, err = sa.db.accounts.UpdateOne(filter, update, nil)
	}

	if err != nil {
		return errors.WrapErrorAction(logutils.ActionUpdate, model.TypeAccount, logutils.StringArgs("deleting mfa type"), err)
	}
	if res.ModifiedCount == 0 {
		return errors.ErrorAction(logutils.ActionUpdate, model.TypeAccount, logutils.StringArgs("item to remove not found"))
	}
	if res.ModifiedCount != 1 {
		return errors.ErrorAction(logutils.ActionUpdate, model.TypeAccount, &logutils.FieldArgs{"unexpected modified count": res.ModifiedCount})
	}

	return nil
}

//FindPermissions finds a set of permissions
func (sa *Adapter) FindPermissions(ids []string) ([]model.Permission, error) {
	permissionsFilter := bson.D{primitive.E{Key: "_id", Value: bson.M{"$in": ids}}}
	var permissionsResult []model.Permission
	err := sa.db.permissions.Find(permissionsFilter, &permissionsResult, nil)
	if err != nil {
		return nil, err
	}

	return permissionsResult, nil
}

//FindPermissionsByServiceIDs finds permissions
func (sa *Adapter) FindPermissionsByServiceIDs(serviceIDs []string) ([]model.Permission, error) {
	if len(serviceIDs) == 0 {
		return nil, nil
	}

	filter := bson.D{primitive.E{Key: "service_id", Value: bson.M{"$in": serviceIDs}}}
	var permissionsResult []model.Permission
	err := sa.db.permissions.Find(filter, &permissionsResult, nil)
	if err != nil {
		return nil, err
	}

	return permissionsResult, nil
}

//FindPermissionsByName finds a set of permissions
func (sa *Adapter) FindPermissionsByName(names []string) ([]model.Permission, error) {
	permissionsFilter := bson.D{primitive.E{Key: "name", Value: bson.M{"$in": names}}}
	var permissionsResult []model.Permission
	err := sa.db.permissions.Find(permissionsFilter, &permissionsResult, nil)
	if err != nil {
		return nil, err
	}

	return permissionsResult, nil
}

//InsertPermission inserts a new  permission
func (sa *Adapter) InsertPermission(permission model.Permission) error {
	_, err := sa.db.permissions.InsertOne(permission)
	if err != nil {
		return errors.WrapErrorAction(logutils.ActionInsert, model.TypePermission, nil, err)
	}
	return nil
}

//UpdatePermission updates permission
func (sa *Adapter) UpdatePermission(item model.Permission) error {
	//TODO
	//This will be slow operation as we keep a copy of the entity in the users collection without index.
	//Maybe we need to up the transaction timeout for this operation because of this.
	//TODO
	//Update the permission in all collection where there is a copy of it - accounts, application_roles, application_groups

	// Update serviceIDs
	filter := bson.D{primitive.E{Key: "name", Value: item.Name}}

	now := time.Now().UTC()
	permissionUpdate := bson.D{
		primitive.E{Key: "$set", Value: bson.D{
			primitive.E{Key: "service_id", Value: item.ServiceID},
			primitive.E{Key: "assigners", Value: item.Assigners},
			primitive.E{Key: "date_updated", Value: &now},
		}},
	}

	res, err := sa.db.permissions.UpdateOne(filter, permissionUpdate, nil)
	if err != nil {
		return errors.WrapErrorAction(logutils.ActionUpdate, model.TypePermission, &logutils.FieldArgs{"name": item.Name}, err)
	}

	if res.ModifiedCount != 1 {
		return errors.ErrorAction(logutils.ActionUpdate, model.TypePermission, logutils.StringArgs("unexpected modified count"))
	}

	return nil
}

//DeletePermission deletes permission
func (sa *Adapter) DeletePermission(id string) error {
	//TODO
	//This will be slow operation as we keep a copy of the entity in the users collection without index.
	//Maybe we need to up the transaction timeout for this operation because of this.
	return errors.New(logutils.Unimplemented)
}

//FindAppOrgRoles finds all application organization roles fora given AppOrg ID
func (sa *Adapter) FindAppOrgRoles(appOrgID string) ([]model.AppOrgRole, error) {
	rolesFilter := bson.D{primitive.E{Key: "app_org_id", Value: appOrgID}}
	var rolesResult []appOrgRole
	err := sa.db.applicationsOrganizationsRoles.Find(rolesFilter, &rolesResult, nil)
	if err != nil {
		return nil, err
	}

	//get the application organization from the cached ones
	appOrg, err := sa.getCachedApplicationOrganizationByKey(appOrgID)
	if err != nil {
		return nil, errors.WrapErrorData(logutils.StatusMissing, model.TypeOrganization, &logutils.FieldArgs{"app_org_id": appOrg}, err)
	}

	result := appOrgRolesFromStorage(rolesResult, *appOrg)

	return result, nil
}

//FindAppOrgRolesByIDs finds a set of application organization roles for the provided IDs
func (sa *Adapter) FindAppOrgRolesByIDs(ids []string, appOrgID string) ([]model.AppOrgRole, error) {
	if len(ids) == 0 {
		return []model.AppOrgRole{}, nil
	}

	rolesFilter := bson.D{primitive.E{Key: "app_org_id", Value: appOrgID}, primitive.E{Key: "_id", Value: bson.M{"$in": ids}}}
	var rolesResult []appOrgRole
	err := sa.db.applicationsOrganizationsRoles.Find(rolesFilter, &rolesResult, nil)
	if err != nil {
		return nil, err
	}

	//get the application organization from the cached ones
	appOrg, err := sa.getCachedApplicationOrganizationByKey(appOrgID)
	if err != nil {
		return nil, errors.WrapErrorData(logutils.StatusMissing, model.TypeOrganization, &logutils.FieldArgs{"app_org_id": appOrg}, err)
	}

	result := appOrgRolesFromStorage(rolesResult, *appOrg)

	return result, nil
}

//FindAppOrgRole finds an application organization role
func (sa *Adapter) FindAppOrgRole(id string, appOrgID string) (*model.AppOrgRole, error) {
	filter := bson.D{primitive.E{Key: "_id", Value: id}, primitive.E{Key: "app_org_id", Value: appOrgID}}
	var rolesResult []appOrgRole
	err := sa.db.applicationsOrganizationsRoles.Find(filter, &rolesResult, nil)
	if err != nil {
		return nil, err
	}
	if len(rolesResult) == 0 {
		//no data
		return nil, nil
	}

	roles := rolesResult[0]

	appOrg, err := sa.getCachedApplicationOrganizationByKey(appOrgID)
	if err != nil {
		return nil, errors.WrapErrorData(logutils.StatusMissing, model.TypeOrganization, &logutils.FieldArgs{"app_org_id": appOrg}, err)
	}
	result := appOrgRoleFromStorage(&roles, *appOrg)
	return &result, nil
}

//InsertAppOrgRole inserts a new application organization role
func (sa *Adapter) InsertAppOrgRole(item model.AppOrgRole) error {
	role := appOrgRoleToStorage(item)
	_, err := sa.db.applicationsOrganizationsRoles.InsertOne(role)
	if err != nil {
		return errors.WrapErrorAction(logutils.ActionInsert, model.TypeAppOrgRole, nil, err)
	}
	return nil
}

//UpdateAppOrgRole updates application organization role
func (sa *Adapter) UpdateAppOrgRole(item model.AppOrgRole) error {
	//TODO
	//This will be slow operation as we keep a copy of the entity in the users collection without index.
	//Maybe we need to up the transaction timeout for this operation because of this.
	return errors.New(logutils.Unimplemented)
}

//DeleteAppOrgRole deletes application organization role
//	- make sure to call this function once you have verified that there is no any relations
//	in other collections for the role which is supposed to be deleted.
func (sa *Adapter) DeleteAppOrgRole(id string) error {
	filter := bson.M{"_id": id}
	result, err := sa.db.applicationsOrganizationsRoles.DeleteOne(filter, nil)
	if err != nil {
		return errors.WrapErrorAction(logutils.ActionDelete, model.TypeAppOrgRole, &logutils.FieldArgs{"_id": id}, err)
	}
	if result == nil {
		return errors.WrapErrorData(logutils.StatusInvalid, "result", &logutils.FieldArgs{"_id": id}, err)
	}
	deletedCount := result.DeletedCount
	if deletedCount == 0 {
		return errors.WrapErrorData(logutils.StatusMissing, model.TypeAppOrgRole, &logutils.FieldArgs{"_id": id}, err)
	}
	return nil
}

<<<<<<< HEAD
func (sa *Adapter) RevokePermissionsFromRole(context TransactionContext, roleID string, permissionNames []string) error {
	if len(permissionNames) == 0 {
		return nil
	}

	filter := bson.D{primitive.E{Key: "_id", Value: roleID}}
	var roleResult []appOrgRole
	err := sa.db.applicationsOrganizationsRoles.Find(filter, &roleResult, nil)
	if err != nil {
		return err
	}

	if len(roleResult) == 0 {
		return errors.Newf("no role with this role ID: %v", roleID)
	}

	role := roleResult[0]

	permissions := role.Permissions

	for i, currentRole := range roleResult {
		if currentRole.ID == roleID {
			var newPermission []model.Permission
			for _, permission := range permissions {
				if permission.ID != permissionNames[0] {
					newPermission = append(newPermission, permission)
				}
			}
			role.Permissions = newPermission
			roleResult[i] = currentRole
		}
	}

	roleFilter := bson.M{"_id": roleID}
	opts := options.Replace().SetUpsert(true)
	if context != nil {
		err = sa.db.applicationsOrganizationsRoles.ReplaceOneWithContext(context, roleFilter, role, opts)
	} else {
		err = sa.db.applicationsOrganizationsRoles.ReplaceOne(roleFilter, role, opts)
	}

	if err != nil {
		return errors.WrapErrorAction(logutils.ActionSave, "role", &logutils.FieldArgs{"role_id": role.ID}, nil)
	}

	return nil
}

//FindAppOrgGroups finds a set of application organization groups
//	ids param is optional
func (sa *Adapter) FindAppOrgGroups(ids []string, appOrgID string) ([]model.AppOrgGroup, error) {
	var filter bson.D
=======
//InsertAppOrgRolePermissions inserts permissions to role
func (sa *Adapter) InsertAppOrgRolePermissions(context TransactionContext, roleID string, permissions []model.Permission) error {

	filter := bson.D{primitive.E{Key: "_id", Value: roleID}}
	update := bson.D{
		primitive.E{Key: "$push", Value: bson.D{
			primitive.E{Key: "permissions", Value: bson.M{"$each": permissions}},
		}},
	}

	res, err := sa.db.applicationsOrganizationsRoles.UpdateOne(filter, update, nil)
	if err != nil {
		return errors.WrapErrorAction(logutils.ActionFind, model.TypeAppOrgRole, nil, err)
	}
	if res.ModifiedCount != 1 {
		return errors.ErrorAction(logutils.ActionUpdate, model.TypeAppOrgRole, &logutils.FieldArgs{"unexpected modified count": res.ModifiedCount})
	}
>>>>>>> 72a69f5c

	return nil
}

//FindAppOrgGroups finds all application organization groups for the provided AppOrg ID
func (sa *Adapter) FindAppOrgGroups(appOrgID string) ([]model.AppOrgGroup, error) {
	filter := bson.D{primitive.E{Key: "app_org_id", Value: appOrgID}}
	var groupsResult []appOrgGroup
	err := sa.db.applicationsOrganizationsGroups.Find(filter, &groupsResult, nil)
	if err != nil {
		return nil, err
	}

	appOrg, err := sa.getCachedApplicationOrganizationByKey(appOrgID)
	if err != nil {
		return nil, errors.WrapErrorData(logutils.StatusMissing, model.TypeOrganization, &logutils.FieldArgs{"app_org_id": appOrg}, err)
	}

	result := appOrgGroupsFromStorage(groupsResult, *appOrg)

	return result, nil
}

//FindAppOrgGroupsByIDs finds a set of application organization groups for the provided IDs
func (sa *Adapter) FindAppOrgGroupsByIDs(ids []string, appOrgID string) ([]model.AppOrgGroup, error) {
	if len(ids) == 0 {
		return []model.AppOrgGroup{}, nil
	}

	filter := bson.D{primitive.E{Key: "app_org_id", Value: appOrgID}, primitive.E{Key: "_id", Value: bson.M{"$in": ids}}}
	var groupsResult []appOrgGroup
	err := sa.db.applicationsOrganizationsGroups.Find(filter, &groupsResult, nil)
	if err != nil {
		return nil, err
	}

	appOrg, err := sa.getCachedApplicationOrganizationByKey(appOrgID)
	if err != nil {
		return nil, errors.WrapErrorData(logutils.StatusMissing, model.TypeOrganization, &logutils.FieldArgs{"app_org_id": appOrg}, err)
	}

	result := appOrgGroupsFromStorage(groupsResult, *appOrg)

	return result, nil
}

//FindAppOrgGroup finds a application organization group
func (sa *Adapter) FindAppOrgGroup(id string, appOrgID string) (*model.AppOrgGroup, error) {
	filter := bson.D{primitive.E{Key: "_id", Value: id}, primitive.E{Key: "app_org_id", Value: appOrgID}}
	var groupsResult []appOrgGroup
	err := sa.db.applicationsOrganizationsGroups.Find(filter, &groupsResult, nil)
	if err != nil {
		return nil, err
	}
	if len(groupsResult) == 0 {
		//no data
		return nil, nil
	}

	group := groupsResult[0]

	appOrg, err := sa.getCachedApplicationOrganizationByKey(appOrgID)
	if err != nil {
		return nil, errors.WrapErrorData(logutils.StatusMissing, model.TypeOrganization, &logutils.FieldArgs{"app_org_id": appOrg}, err)
	}
	result := appOrgGroupFromStorage(&group, *appOrg)
	return &result, nil
}

//InsertAppOrgGroup inserts a new application organization group
func (sa *Adapter) InsertAppOrgGroup(item model.AppOrgGroup) error {
	group := appOrgGroupToStorage(item)
	_, err := sa.db.applicationsOrganizationsGroups.InsertOne(group)
	if err != nil {
		return errors.WrapErrorAction(logutils.ActionInsert, model.TypeAppOrgGroup, nil, err)
	}
	return nil
}

//UpdateAppOrgGroup updates application organization group
func (sa *Adapter) UpdateAppOrgGroup(item model.AppOrgGroup) error {
	//TODO
	//This will be slow operation as we keep a copy of the entity in the users collection without index.
	//Maybe we need to up the transaction timeout for this operation because of this.
	return errors.New(logutils.Unimplemented)
}

//DeleteAppOrgGroup deletes application organization group
//	- make sure to call this function once you have verified that there is no any relations
//	in other collections for the group which is supposed to be deleted.
func (sa *Adapter) DeleteAppOrgGroup(id string) error {
	filter := bson.M{"_id": id}
	result, err := sa.db.applicationsOrganizationsGroups.DeleteOne(filter, nil)
	if err != nil {
		return errors.WrapErrorAction(logutils.ActionDelete, model.TypeAppOrgGroup, &logutils.FieldArgs{"_id": id}, err)
	}
	if result == nil {
		return errors.WrapErrorData(logutils.StatusInvalid, "result", &logutils.FieldArgs{"_id": id}, err)
	}
	deletedCount := result.DeletedCount
	if deletedCount == 0 {
		return errors.WrapErrorData(logutils.StatusMissing, model.TypeAppOrgGroup, &logutils.FieldArgs{"_id": id}, err)
	}

	return nil
}

//CountGroupsByRoleID counts how many groups there are with the passed role id
func (sa *Adapter) CountGroupsByRoleID(roleID string) (*int64, error) {
	filter := bson.D{primitive.E{Key: "roles._id", Value: roleID}}

	count, err := sa.db.applicationsOrganizationsGroups.CountDocuments(filter)
	if err != nil {
		return nil, errors.WrapErrorAction("error counting groups for role id", "", &logutils.FieldArgs{"roles._id": roleID}, err)
	}
	return &count, nil
}

//LoadAPIKeys finds all api key documents in the DB
func (sa *Adapter) LoadAPIKeys() ([]model.APIKey, error) {
	filter := bson.D{}
	var result []model.APIKey
	err := sa.db.apiKeys.Find(filter, &result, nil)
	if err != nil {
		return nil, errors.WrapErrorAction(logutils.ActionFind, model.TypeApplication, nil, err)
	}

	return result, nil
}

//FindApplicationAPIKeys finds the api key documents from storage for an appID
func (sa *Adapter) FindApplicationAPIKeys(appID string) ([]model.APIKey, error) {
	filter := bson.D{primitive.E{Key: "app_id", Value: appID}}
	var result []model.APIKey
	err := sa.db.apiKeys.Find(filter, &result, nil)
	if err != nil {
		return nil, errors.WrapErrorAction(logutils.ActionFind, model.TypeAPIKey, &logutils.FieldArgs{"app_id": appID}, err)
	}
	return result, nil
}

//FindAPIKey finds the api key documents from storage
func (sa *Adapter) FindAPIKey(ID string) (*model.APIKey, error) {
	filter := bson.D{primitive.E{Key: "_id", Value: ID}}
	var result *model.APIKey
	err := sa.db.apiKeys.FindOne(filter, &result, nil)
	if err != nil {
		return nil, errors.WrapErrorAction(logutils.ActionFind, model.TypeAPIKey, &logutils.FieldArgs{"_id": ID}, err)
	}
	return result, nil
}

//InsertAPIKey inserts an API key
func (sa *Adapter) InsertAPIKey(apiKey model.APIKey) (*model.APIKey, error) {
	_, err := sa.db.apiKeys.InsertOne(apiKey)
	if err != nil {
		return nil, errors.WrapErrorAction(logutils.ActionInsert, model.TypeAPIKey, &logutils.FieldArgs{"_id": apiKey.ID}, err)
	}
	return &apiKey, nil
}

//UpdateAPIKey updates the API key in storage
func (sa *Adapter) UpdateAPIKey(apiKey model.APIKey) error {
	filter := bson.M{"_id": apiKey.ID}
	err := sa.db.apiKeys.ReplaceOne(filter, apiKey, nil)
	if err != nil {
		return errors.WrapErrorAction(logutils.ActionUpdate, model.TypeAPIKey, &logutils.FieldArgs{"_id": apiKey.ID}, err)
	}

	return nil
}

//DeleteAPIKey deletes the API key from storage
func (sa *Adapter) DeleteAPIKey(ID string) error {
	filter := bson.M{"_id": ID}
	result, err := sa.db.apiKeys.DeleteOne(filter, nil)
	if err != nil {
		return errors.WrapErrorAction(logutils.ActionDelete, model.TypeAPIKey, &logutils.FieldArgs{"_id": ID}, err)
	}
	if result == nil {
		return errors.WrapErrorData(logutils.StatusInvalid, "result", &logutils.FieldArgs{"_id": ID}, err)
	}
	deletedCount := result.DeletedCount
	if deletedCount == 0 {
		return errors.WrapErrorData(logutils.StatusMissing, model.TypeAPIKey, &logutils.FieldArgs{"_id": ID}, err)
	}

	return nil
}

//LoadIdentityProviders finds all identity providers documents in the DB
func (sa *Adapter) LoadIdentityProviders() ([]model.IdentityProvider, error) {
	filter := bson.D{}
	var result []model.IdentityProvider
	err := sa.db.identityProviders.Find(filter, &result, nil)
	if err != nil {
		return nil, errors.WrapErrorAction(logutils.ActionFind, model.TypeIdentityProvider, nil, err)
	}
	if len(result) == 0 {
		return nil, errors.WrapErrorData(logutils.StatusMissing, model.TypeIdentityProvider, nil, err)
	}

	return result, nil

}

//UpdateProfile updates a profile
func (sa *Adapter) UpdateProfile(profile model.Profile) error {
	filter := bson.D{primitive.E{Key: "profile.id", Value: profile.ID}}

	now := time.Now().UTC()
	profileUpdate := bson.D{
		primitive.E{Key: "$set", Value: bson.D{
			primitive.E{Key: "profile.photo_url", Value: profile.PhotoURL},
			primitive.E{Key: "profile.first_name", Value: profile.FirstName},
			primitive.E{Key: "profile.last_name", Value: profile.LastName},
			primitive.E{Key: "profile.email", Value: profile.Email},
			primitive.E{Key: "profile.phone", Value: profile.Phone},
			primitive.E{Key: "profile.birth_year", Value: profile.BirthYear},
			primitive.E{Key: "profile.address", Value: profile.Address},
			primitive.E{Key: "profile.zip_code", Value: profile.ZipCode},
			primitive.E{Key: "profile.state", Value: profile.State},
			primitive.E{Key: "profile.country", Value: profile.Country},
			primitive.E{Key: "profile.date_updated", Value: &now},
		}},
	}

	res, err := sa.db.accounts.UpdateMany(filter, profileUpdate, nil)
	if err != nil {
		return errors.WrapErrorAction(logutils.ActionUpdate, model.TypeProfile, nil, err)
	}
	sa.logger.Infof("modified %d profile copies", res.ModifiedCount)

	return nil
}

//FindProfiles finds profiles by app id, authtype id and account auth type identifier
func (sa *Adapter) FindProfiles(appID string, authTypeID string, accountAuthTypeIdentifier string) ([]model.Profile, error) {
	pipeline := []bson.M{
		{"$lookup": bson.M{
			"from":         "applications_organizations",
			"localField":   "app_org_id",
			"foreignField": "_id",
			"as":           "app_org",
		}},
		{"$match": bson.M{"app_org.app_id": appID, "auth_types.auth_type_id": authTypeID, "auth_types.identifier": accountAuthTypeIdentifier}},
	}
	var accounts []account
	err := sa.db.accounts.Aggregate(pipeline, &accounts, nil)
	if err != nil {
		return nil, errors.WrapErrorAction(logutils.ActionFind, model.TypeAccount, nil, err)
	}
	if len(accounts) == 0 {
		//not found
		return nil, nil
	}

	result := profilesFromStorage(accounts, *sa)
	return result, nil
}

//CreateGlobalConfig creates global config
func (sa *Adapter) CreateGlobalConfig(context TransactionContext, globalConfig *model.GlobalConfig) error {
	if globalConfig == nil {
		return errors.ErrorData(logutils.StatusInvalid, logutils.TypeArg, logutils.StringArgs("global_config"))
	}

	var err error
	if context != nil {
		_, err = sa.db.globalConfig.InsertOneWithContext(context, globalConfig)
	} else {
		_, err = sa.db.globalConfig.InsertOne(globalConfig)
	}

	if err != nil {
		return errors.WrapErrorAction(logutils.ActionInsert, model.TypeGlobalConfig, &logutils.FieldArgs{"setting": globalConfig.Setting}, err)
	}

	return nil
}

//GetGlobalConfig give config
func (sa *Adapter) GetGlobalConfig() (*model.GlobalConfig, error) {
	filter := bson.D{}
	var result []model.GlobalConfig
	err := sa.db.globalConfig.Find(filter, &result, nil)
	if err != nil {
		return nil, errors.WrapErrorAction(logutils.ActionFind, model.TypeGlobalConfig, nil, err)
	}
	if len(result) == 0 {
		//no record
		return nil, nil
	}
	return &result[0], nil

}

//DeleteGlobalConfig deletes the global configuration from storage
func (sa *Adapter) DeleteGlobalConfig(context TransactionContext) error {
	delFilter := bson.D{}
	var err error
	if context != nil {
		_, err = sa.db.globalConfig.DeleteManyWithContext(context, delFilter, nil)
	} else {
		_, err = sa.db.globalConfig.DeleteMany(delFilter, nil)
	}

	if err != nil {
		return errors.WrapErrorAction(logutils.ActionDelete, model.TypeGlobalConfig, nil, err)
	}

	return nil
}

//FindOrganization finds an organization
func (sa *Adapter) FindOrganization(id string) (*model.Organization, error) {
	//no transactions for get operations..
	cachedOrg, err := sa.getCachedOrganization(id)
	if cachedOrg != nil && err == nil {
		return cachedOrg, nil
	}
	sa.logger.Warn(err.Error())

	//1. find organization
	orgFilter := bson.D{primitive.E{Key: "_id", Value: id}}
	var org organization

	err = sa.db.organizations.FindOne(orgFilter, &org, nil)
	if err != nil {
		return nil, errors.WrapErrorAction(logutils.ActionFind, model.TypeOrganization, &logutils.FieldArgs{"id": id}, err)
	}

	//TODO
	//2. find the organization applications
	/*	var applications []model.Application
			if len(org.Applications) > 0 {
				appsFilter := bson.D{primitive.E{Key: "_id", Value: bson.M{"$in": org.Applications}}}
				err := sa.db.applications.Find(appsFilter, &applications, nil)
				if err != nil {
					return nil, errors.WrapErrorAction(logutils.ActionFind, model.TypeApplication, nil, err)
				}
			}

		organization := organizationFromStorage(&org, applications)
		return &organization, nil */
	return nil, nil
}

//InsertOrganization inserts an organization
func (sa *Adapter) InsertOrganization(organization model.Organization) (*model.Organization, error) {
	org := organizationToStorage(&organization)
	_, err := sa.db.organizations.InsertOne(org)
	if err != nil {
		return nil, errors.WrapErrorAction(logutils.ActionInsert, model.TypeOrganization, nil, err)
	}

	return &organization, nil
}

//UpdateOrganization updates an organization
func (sa *Adapter) UpdateOrganization(ID string, name string, requestType string, organizationDomains []string) error {

	now := time.Now()
	//TODO - use pointers and update only what not nil
	updatOrganizationFilter := bson.D{primitive.E{Key: "_id", Value: ID}}
	updateOrganization := bson.D{
		primitive.E{Key: "$set", Value: bson.D{
			primitive.E{Key: "name", Value: name},
			primitive.E{Key: "type", Value: requestType},
			primitive.E{Key: "config.domains", Value: organizationDomains},
			primitive.E{Key: "config.date_updated", Value: now},
			primitive.E{Key: "date_updated", Value: now},
		}},
	}

	result, err := sa.db.organizations.UpdateOne(updatOrganizationFilter, updateOrganization, nil)
	if err != nil {
		return errors.WrapErrorAction(logutils.ActionUpdate, model.TypeOrganization, &logutils.FieldArgs{"id": ID}, err)
	}
	if result.MatchedCount == 0 {
		return errors.WrapErrorData(logutils.StatusMissing, model.TypeOrganization, &logutils.FieldArgs{"id": ID}, err)
	}

	return nil
}

//LoadOrganizations gets the organizations
func (sa *Adapter) LoadOrganizations() ([]model.Organization, error) {
	//1. check the cached organizations
	cachedOrgs, err := sa.getCachedOrganizations()
	if err != nil {
		sa.logger.Warn(err.Error())
	} else if len(cachedOrgs) > 0 {
		return cachedOrgs, nil
	}

	//no transactions for get operations..

	//2. find the organizations
	orgsFilter := bson.D{}
	var orgsResult []organization
	err = sa.db.organizations.Find(orgsFilter, &orgsResult, nil)
	if err != nil {
		return nil, errors.WrapErrorAction(logutils.ActionFind, model.TypeOrganization, nil, err)
	}
	if len(orgsResult) == 0 {
		//no data
		return make([]model.Organization, 0), nil
	}

	//3. prepare the response
	organizations := organizationsFromStorage(orgsResult)
	return organizations, nil
}

//LoadApplications loads all applications
func (sa *Adapter) LoadApplications() ([]model.Application, error) {
	filter := bson.D{}
	var result []application
	err := sa.db.applications.Find(filter, &result, nil)
	if err != nil {
		return nil, errors.WrapErrorAction(logutils.ActionFind, model.TypeApplication, nil, err)
	}

	if len(result) == 0 {
		//no data
		return make([]model.Application, 0), nil
	}

	applications := applicationsFromStorage(result)
	return applications, nil
}

//InsertApplication inserts an application
func (sa *Adapter) InsertApplication(application model.Application) (*model.Application, error) {
	app := applicationToStorage(&application)
	_, err := sa.db.applications.InsertOne(app)
	if err != nil {
		return nil, errors.WrapErrorAction(logutils.ActionInsert, model.TypeApplication, nil, err)
	}

	return &application, nil
}

//FindApplication finds application
func (sa *Adapter) FindApplication(ID string) (*model.Application, error) {
	filter := bson.D{primitive.E{Key: "_id", Value: ID}}
	var result []model.Application
	err := sa.db.applications.Find(filter, &result, nil)
	if err != nil {
		return nil, errors.WrapErrorAction(logutils.ActionFind, model.TypeApplication, nil, err)
	}
	if len(result) == 0 {
		//no record
		return nil, nil
	}

	appRes := result[0]
	return &appRes, nil
}

//FindApplications finds applications
func (sa *Adapter) FindApplications() ([]model.Application, error) {
	filter := bson.D{}
	var result []model.Application
	err := sa.db.applications.Find(filter, &result, nil)
	if err != nil {
		return nil, errors.WrapErrorAction(logutils.ActionFind, model.TypeApplication, nil, err)
	}

	if len(result) == 0 {
		//no data
		return make([]model.Application, 0), nil
	}

	return result, nil
}

//LoadAppConfigs loads all application configs
func (sa *Adapter) LoadAppConfigs() ([]model.ApplicationConfig, error) {
	filter := bson.D{}
	options := options.Find()
	options.SetSort(bson.D{primitive.E{Key: "app_type_id", Value: 1}, primitive.E{Key: "app_org_id", Value: 1}, primitive.E{Key: "version.version_numbers.major", Value: -1}, primitive.E{Key: "version.version_numbers.minor", Value: -1}, primitive.E{Key: "version.version_numbers.patch", Value: -1}}) //sort by version numbers
	var list []applicationConfig

	err := sa.db.applicationConfigs.Find(filter, &list, options)
	if err != nil {
		return nil, errors.WrapErrorAction(logutils.ActionFind, model.TypeApplicationConfig, nil, err)
	}

	if len(list) == 0 {
		//no data
		return make([]model.ApplicationConfig, 0), nil
	}

	result := make([]model.ApplicationConfig, len(list))
	for i, item := range list {
		var appOrg *model.ApplicationOrganization
		if item.AppOrgID != nil {
			appOrg, err = sa.getCachedApplicationOrganizationByKey(*item.AppOrgID)
			if err != nil {
				return nil, errors.WrapErrorAction(logutils.ActionFind, model.TypeApplicationOrganization, nil, err)
			}
		}

		_, appType, err := sa.getCachedApplicationType(item.AppTypeID)
		if err != nil || appType == nil {
			return nil, errors.WrapErrorAction(logutils.ActionFind, model.TypeApplicationType, nil, err)
		}
		result[i] = appConfigFromStorage(&item, appOrg, *appType)
	}

	return result, nil
}

//FindAppConfigs finds appconfigs
func (sa *Adapter) FindAppConfigs(appTypeID string, appOrgID *string, versionNumbers *model.VersionNumbers) ([]model.ApplicationConfig, error) {
	return sa.getCachedApplicationConfigByAppTypeIDAndVersion(appTypeID, appOrgID, versionNumbers)
}

//FindAppConfigByVersion finds the most recent app config for the specified version
func (sa *Adapter) FindAppConfigByVersion(appTypeID string, appOrgID *string, versionNumbers model.VersionNumbers) (*model.ApplicationConfig, error) {
	configs, err := sa.getCachedApplicationConfigByAppTypeIDAndVersion(appTypeID, appOrgID, &versionNumbers)
	if err != nil {
		return nil, err
	}
	if len(configs) == 0 {
		return nil, nil
	}
	return &configs[0], nil
}

//FindAppConfigByID finds appconfig by ID
func (sa *Adapter) FindAppConfigByID(ID string) (*model.ApplicationConfig, error) {
	return sa.getCachedApplicationConfigByID(ID)
}

// InsertAppConfig inserts an appconfig
func (sa *Adapter) InsertAppConfig(item model.ApplicationConfig) (*model.ApplicationConfig, error) {
	appConfig := appConfigToStorage(item)
	_, err := sa.db.applicationConfigs.InsertOne(appConfig)
	if err != nil {
		return nil, errors.WrapErrorAction(logutils.ActionInsert, model.TypeApplicationConfig, nil, err)
	}

	return &item, nil
}

// UpdateAppConfig updates an appconfig
func (sa *Adapter) UpdateAppConfig(ID string, appType model.ApplicationType, appOrg *model.ApplicationOrganization, version model.Version, data map[string]interface{}) error {
	now := time.Now()
	//TODO - use pointers and update only what not nil
	updatAppConfigFilter := bson.D{primitive.E{Key: "_id", Value: ID}}
	updateItem := bson.D{primitive.E{Key: "date_updated", Value: now}, primitive.E{Key: "app_type_id", Value: appType.ID}, primitive.E{Key: "version", Value: version}}
	// if version != "" {
	// 	updateItem = append(updateItem, primitive.E{Key: "version.date_updated", Value: now}, primitive.E{Key: "version.version_numbers", Value: versionNumbers}, primitive.E{Key: "version.app_type", Value: appType})
	// }
	if appOrg != nil {
		updateItem = append(updateItem, primitive.E{Key: "app_org_id", Value: appOrg.ID})
	} else {
		updateItem = append(updateItem, primitive.E{Key: "app_org_id", Value: nil})
	}

	if data != nil {
		updateItem = append(updateItem, primitive.E{Key: "data", Value: data})
	}

	updateAppConfig := bson.D{
		primitive.E{Key: "$set", Value: updateItem},
	}
	result, err := sa.db.applicationConfigs.UpdateOne(updatAppConfigFilter, updateAppConfig, nil)
	if err != nil {
		return errors.WrapErrorAction(logutils.ActionUpdate, model.TypeApplicationConfig, &logutils.FieldArgs{"id": ID}, err)
	}
	if result.MatchedCount == 0 {
		return errors.WrapErrorData(logutils.StatusMissing, model.TypeApplicationConfig, &logutils.FieldArgs{"id": ID}, err)
	}

	return nil
}

// DeleteAppConfig deletes an appconfig
func (sa *Adapter) DeleteAppConfig(ID string) error {
	filter := bson.M{"_id": ID}
	result, err := sa.db.applicationConfigs.DeleteOne(filter, nil)
	if err != nil {
		return errors.WrapErrorAction(logutils.ActionDelete, model.TypeApplicationConfig, &logutils.FieldArgs{"_id": ID}, err)
	}
	if result == nil {
		return errors.WrapErrorData(logutils.StatusInvalid, "result", &logutils.FieldArgs{"_id": ID}, err)
	}
	deletedCount := result.DeletedCount
	if deletedCount == 0 {
		return errors.WrapErrorData(logutils.StatusMissing, model.TypeApplicationConfig, &logutils.FieldArgs{"_id": ID}, err)
	}

	return nil
}

//FindApplicationType finds an application type by ID or identifier
func (sa *Adapter) FindApplicationType(id string) (*model.ApplicationType, error) {
	app, appType, err := sa.getCachedApplicationType(id)
	if err != nil {
		return nil, errors.WrapErrorAction(logutils.ActionFind, model.TypeApplicationType, nil, err)
	}

	appType.Application = *app

	return appType, nil
}

//FindApplicationsOrganizationsByOrgID finds a set of applications organizations
func (sa *Adapter) FindApplicationsOrganizationsByOrgID(orgID string) ([]model.ApplicationOrganization, error) {
	applicationsOrgFilter := bson.D{primitive.E{Key: "org_id", Value: orgID}}
	var applicationsOrgResult []applicationOrganization
	err := sa.db.applicationsOrganizations.Find(applicationsOrgFilter, &applicationsOrgResult, nil)
	if err != nil {
		return nil, err
	}

	if len(applicationsOrgResult) == 0 {
		//no data
		return make([]model.ApplicationOrganization, 0), nil
	}

	result := make([]model.ApplicationOrganization, len(applicationsOrgResult))
	organization, err := sa.getCachedOrganization(orgID)
	if err != nil {
		return nil, errors.WrapErrorAction(logutils.ActionFind, model.TypeOrganization, nil, err)
	}
	for i, item := range applicationsOrgResult {
		//we have organizations and applications cached
		application, err := sa.getCachedApplication(item.AppID)
		if err != nil {
			return nil, errors.WrapErrorAction(logutils.ActionFind, model.TypeApplication, nil, err)
		}

		result[i] = applicationOrganizationFromStorage(item, *application, *organization)
	}
	return result, nil
}

//LoadApplicationsOrganizations loads all applications organizations
func (sa *Adapter) LoadApplicationsOrganizations() ([]model.ApplicationOrganization, error) {
	filter := bson.D{}
	var list []applicationOrganization
	err := sa.db.applicationsOrganizations.Find(filter, &list, nil)
	if err != nil {
		return nil, errors.WrapErrorAction(logutils.ActionFind, model.TypeApplicationOrganization, nil, err)
	}
	if len(list) == 0 {
		//no data
		return nil, nil
	}

	result := make([]model.ApplicationOrganization, len(list))
	for i, item := range list {
		//we have organizations and applications cached
		application, err := sa.getCachedApplication(item.AppID)
		if err != nil {
			return nil, errors.WrapErrorAction(logutils.ActionFind, model.TypeApplication, nil, err)
		}
		organization, err := sa.getCachedOrganization(item.OrgID)
		if err != nil {
			return nil, errors.WrapErrorAction(logutils.ActionFind, model.TypeOrganization, nil, err)
		}

		result[i] = applicationOrganizationFromStorage(item, *application, *organization)
	}
	return result, nil

}

//FindApplicationOrganization finds application organization
func (sa *Adapter) FindApplicationOrganization(appID string, orgID string) (*model.ApplicationOrganization, error) {
	return sa.getCachedApplicationOrganization(appID, orgID)
}

//FindDevice finds a device by device id and account id
func (sa *Adapter) FindDevice(context TransactionContext, deviceID string, accountID string) (*model.Device, error) {
	filter := bson.D{primitive.E{Key: "device_id", Value: deviceID},
		primitive.E{Key: "account_id", Value: accountID}}
	var result []device

	var err error
	if context != nil {
		err = sa.db.devices.FindWithContext(context, filter, &result, nil)
	} else {
		err = sa.db.devices.Find(filter, &result, nil)
	}

	if err != nil {
		return nil, errors.WrapErrorAction(logutils.ActionFind, model.TypeDevice, nil, err)
	}
	if len(result) == 0 {
		//no record
		return nil, nil
	}
	device := result[0]

	deviceRes := deviceFromStorage(device)
	return &deviceRes, nil
}

//InsertDevice inserts a device
func (sa *Adapter) InsertDevice(context TransactionContext, device model.Device) (*model.Device, error) {
	//insert in devices
	storageDevice := deviceToStorage(&device)
	var err error
	if context != nil {
		_, err = sa.db.devices.InsertOneWithContext(context, storageDevice)
	} else {
		_, err = sa.db.devices.InsertOne(storageDevice)
	}
	if err != nil {
		return nil, errors.WrapErrorAction(logutils.ActionInsert, model.TypeDevice, nil, err)
	}

	//insert in account record - we keep a device copy there too
	filter := bson.M{"_id": device.Account.ID}
	update := bson.D{
		primitive.E{Key: "$push", Value: bson.D{
			primitive.E{Key: "devices", Value: storageDevice},
		}},
	}
	var res *mongo.UpdateResult
	if context != nil {
		res, err = sa.db.accounts.UpdateOneWithContext(context, filter, update, nil)
	} else {
		res, err = sa.db.accounts.UpdateOne(filter, update, nil)
	}
	if err != nil {
		return nil, errors.WrapErrorAction(logutils.ActionUpdate, model.TypeAccount, logutils.StringArgs("inserting device"), err)
	}
	if res.ModifiedCount != 1 {
		return nil, errors.ErrorAction(logutils.ActionUpdate, model.TypeAccount, &logutils.FieldArgs{"unexpected modified count": res.ModifiedCount})
	}

	return &device, nil
}

//InsertAuthType inserts an auth type
func (sa *Adapter) InsertAuthType(authType model.AuthType) (*model.AuthType, error) {
	_, err := sa.db.authTypes.InsertOne(authType)
	if err != nil {
		return nil, errors.WrapErrorAction(logutils.ActionInsert, model.TypeAuthType, nil, err)
	}

	return &authType, nil
}

//UpdateAuthTypes updates an auth type
func (sa *Adapter) UpdateAuthTypes(ID string, code string, description string, isExternal bool, isAnonymous bool,
	useCredentials bool, ignoreMFA bool, params map[string]interface{}) error {

	now := time.Now()
	updateAuthTypeFilter := bson.D{primitive.E{Key: "_id", Value: ID}}
	updateAuthType := bson.D{
		primitive.E{Key: "$set", Value: bson.D{
			primitive.E{Key: "code", Value: code},
			primitive.E{Key: "description", Value: description},
			primitive.E{Key: "is_external", Value: isExternal},
			primitive.E{Key: "is_anonymous", Value: isAnonymous},
			primitive.E{Key: "use_credentials", Value: useCredentials},
			primitive.E{Key: "ignore_mfa", Value: ignoreMFA},
			primitive.E{Key: "params", Value: params},
			primitive.E{Key: "date_updated", Value: now},
		}},
	}

	result, err := sa.db.authTypes.UpdateOne(updateAuthTypeFilter, updateAuthType, nil)
	if err != nil {
		return errors.WrapErrorAction(logutils.ActionUpdate, model.TypeAuthType, &logutils.FieldArgs{"id": ID}, err)
	}
	if result.MatchedCount == 0 {
		return errors.WrapErrorData(logutils.StatusMissing, model.TypeAuthType, &logutils.FieldArgs{"id": ID}, err)
	}

	return nil
}

// ============================== ServiceRegs ==============================

//FindServiceRegs fetches the requested service registration records
func (sa *Adapter) FindServiceRegs(serviceIDs []string) ([]model.ServiceReg, error) {
	var filter bson.M
	for _, serviceID := range serviceIDs {
		if serviceID == "all" {
			filter = bson.M{}
			break
		}
	}
	if filter == nil {
		filter = bson.M{"registration.service_id": bson.M{"$in": serviceIDs}}
	}

	var result []model.ServiceReg
	err := sa.db.serviceRegs.Find(filter, &result, nil)
	if err != nil {
		return nil, errors.WrapErrorAction(logutils.ActionFind, model.TypeServiceReg, &logutils.FieldArgs{"service_id": serviceIDs}, err)
	}

	if result == nil {
		result = []model.ServiceReg{}
	}

	return result, nil
}

//FindServiceReg finds the service registration in storage
func (sa *Adapter) FindServiceReg(serviceID string) (*model.ServiceReg, error) {
	filter := bson.M{"registration.service_id": serviceID}
	var reg *model.ServiceReg
	err := sa.db.serviceRegs.FindOne(filter, &reg, nil)
	if err != nil {
		return nil, errors.WrapErrorAction(logutils.ActionFind, model.TypeServiceReg, &logutils.FieldArgs{"service_id": serviceID}, err)
	}

	return reg, nil
}

//InsertServiceReg inserts the service registration to storage
func (sa *Adapter) InsertServiceReg(reg *model.ServiceReg) error {
	_, err := sa.db.serviceRegs.InsertOne(reg)
	if err != nil {
		return errors.WrapErrorAction(logutils.ActionInsert, model.TypeServiceReg, &logutils.FieldArgs{"service_id": reg.Registration.ServiceID}, err)
	}

	return nil
}

//UpdateServiceReg updates the service registration in storage
func (sa *Adapter) UpdateServiceReg(reg *model.ServiceReg) error {
	filter := bson.M{"registration.service_id": reg.Registration.ServiceID}
	err := sa.db.serviceRegs.ReplaceOne(filter, reg, nil)
	if err != nil {
		return errors.WrapErrorAction(logutils.ActionUpdate, model.TypeServiceReg, &logutils.FieldArgs{"service_id": reg.Registration.ServiceID}, err)
	}

	return nil
}

//SaveServiceReg saves the service registration to the storage
func (sa *Adapter) SaveServiceReg(reg *model.ServiceReg) error {
	filter := bson.M{"registration.service_id": reg.Registration.ServiceID}
	opts := options.Replace().SetUpsert(true)
	err := sa.db.serviceRegs.ReplaceOne(filter, reg, opts)
	if err != nil {
		return errors.WrapErrorAction(logutils.ActionSave, model.TypeServiceReg, &logutils.FieldArgs{"service_id": reg.Registration.ServiceID}, err)
	}

	return nil
}

//DeleteServiceReg deletes the service registration from storage
func (sa *Adapter) DeleteServiceReg(serviceID string) error {
	filter := bson.M{"registration.service_id": serviceID}
	result, err := sa.db.serviceRegs.DeleteOne(filter, nil)
	if err != nil {
		return errors.WrapErrorAction(logutils.ActionDelete, model.TypeServiceReg, &logutils.FieldArgs{"service_id": serviceID}, err)
	}
	if result == nil {
		return errors.WrapErrorData(logutils.StatusInvalid, "result", &logutils.FieldArgs{"service_id": serviceID}, err)
	}
	deletedCount := result.DeletedCount
	if deletedCount == 0 {
		return errors.WrapErrorData(logutils.StatusMissing, model.TypeServiceReg, &logutils.FieldArgs{"service_id": serviceID}, err)
	}

	return nil
}

//FindServiceAuthorization finds the service authorization in storage
func (sa *Adapter) FindServiceAuthorization(userID string, serviceID string) (*model.ServiceAuthorization, error) {
	filter := bson.M{"user_id": userID, "service_id": serviceID}
	var reg *model.ServiceAuthorization
	err := sa.db.serviceAuthorizations.FindOne(filter, &reg, nil)
	if err != nil {
		return nil, errors.WrapErrorAction(logutils.ActionFind, model.TypeServiceAuthorization, &logutils.FieldArgs{"user_id": userID, "service_id": serviceID}, err)
	}

	return reg, nil
}

//SaveServiceAuthorization saves the service authorization to storage
func (sa *Adapter) SaveServiceAuthorization(authorization *model.ServiceAuthorization) error {
	filter := bson.M{"user_id": authorization.UserID, "service_id": authorization.ServiceID}
	opts := options.Replace().SetUpsert(true)
	err := sa.db.serviceAuthorizations.ReplaceOne(filter, authorization, opts)
	if err != nil {
		return errors.WrapErrorAction(logutils.ActionSave, model.TypeServiceAuthorization, &logutils.FieldArgs{"user_id": authorization.UserID, "service_id": authorization.ServiceID}, err)
	}

	return nil
}

//DeleteServiceAuthorization deletes the service authorization from storage
func (sa *Adapter) DeleteServiceAuthorization(userID string, serviceID string) error {
	filter := bson.M{"user_id": userID, "service_id": serviceID}
	result, err := sa.db.serviceAuthorizations.DeleteOne(filter, nil)
	if err != nil {
		return errors.WrapErrorAction(logutils.ActionFind, model.TypeServiceAuthorization, &logutils.FieldArgs{"user_id": userID, "service_id": serviceID}, err)
	}
	if result == nil {
		return errors.WrapErrorData(logutils.StatusInvalid, "result", &logutils.FieldArgs{"user_id": userID, "service_id": serviceID}, err)
	}
	deletedCount := result.DeletedCount
	if deletedCount == 0 {
		return errors.WrapErrorData(logutils.StatusMissing, model.TypeServiceAuthorization, &logutils.FieldArgs{"user_id": userID, "service_id": serviceID}, err)
	}

	return nil
}

//SaveDevice saves device
func (sa *Adapter) SaveDevice(context TransactionContext, device *model.Device) error {
	if device == nil {
		return errors.ErrorData(logutils.StatusInvalid, logutils.TypeArg, logutils.StringArgs("device"))
	}

	storageDevice := deviceToStorage(device)

	var err error
	filter := bson.M{"_id": device.ID}
	opts := options.Replace().SetUpsert(true)
	if context != nil {
		err = sa.db.devices.ReplaceOneWithContext(context, filter, storageDevice, opts)
	} else {
		err = sa.db.devices.ReplaceOne(filter, storageDevice, opts)
	}

	if err != nil {
		return errors.WrapErrorAction(logutils.ActionSave, "device", &logutils.FieldArgs{"device_id": device.ID}, nil)
	}

	return nil
}

//DeleteDevice deletes a device
func (sa *Adapter) DeleteDevice(context TransactionContext, id string) error {
	filter := bson.M{"_id": id}
	var res *mongo.DeleteResult
	var err error
	if context != nil {
		res, err = sa.db.devices.DeleteOneWithContext(context, filter, nil)
	} else {
		res, err = sa.db.devices.DeleteOne(filter, nil)
	}

	if err != nil {
		return errors.WrapErrorAction(logutils.ActionDelete, model.TypeDevice, nil, err)
	}
	if res.DeletedCount != 1 {
		return errors.ErrorAction(logutils.ActionDelete, model.TypeDevice, logutils.StringArgs("unexpected deleted count"))
	}

	return nil
}

func (sa *Adapter) abortTransaction(sessionContext mongo.SessionContext) {
	err := sessionContext.AbortTransaction(sessionContext)
	if err != nil {
		sa.logger.Errorf("error aborting a transaction - %s", err)
	}
}

//NewStorageAdapter creates a new storage adapter instance
func NewStorageAdapter(mongoDBAuth string, mongoDBName string, mongoTimeout string, logger *logs.Logger) *Adapter {
	timeoutInt, err := strconv.Atoi(mongoTimeout)
	if err != nil {
		logger.Warn("Setting default Mongo timeout - 500")
		timeoutInt = 500
	}
	timeout := time.Millisecond * time.Duration(timeoutInt)

	cachedOrganizations := &syncmap.Map{}
	organizationsLock := &sync.RWMutex{}

	cachedApplications := &syncmap.Map{}
	applicationsLock := &sync.RWMutex{}

	cachedAuthTypes := &syncmap.Map{}
	authTypesLock := &sync.RWMutex{}

	cachedApplicationsOrganizations := &syncmap.Map{}
	applicationsOrganizationsLock := &sync.RWMutex{}

	cachedApplicationConfigs := &syncmap.Map{}
	applicationConfigsLock := &sync.RWMutex{}

	db := &database{mongoDBAuth: mongoDBAuth, mongoDBName: mongoDBName, mongoTimeout: timeout, logger: logger}
	return &Adapter{db: db, logger: logger, cachedOrganizations: cachedOrganizations, organizationsLock: organizationsLock,
		cachedApplications: cachedApplications, applicationsLock: applicationsLock,
		cachedAuthTypes: cachedAuthTypes, authTypesLock: authTypesLock,
		cachedApplicationsOrganizations: cachedApplicationsOrganizations, applicationsOrganizationsLock: applicationsOrganizationsLock, cachedApplicationConfigs: cachedApplicationConfigs, applicationConfigsLock: applicationConfigsLock}
}

type storageListener struct {
	adapter *Adapter
	DefaultListenerImpl
}

func (sl *storageListener) OnAuthTypesUpdated() {
	sl.adapter.cacheAuthTypes()
}

func (sl *storageListener) OnOrganizationsUpdated() {
	sl.adapter.cacheOrganizations()
}

func (sl *storageListener) OnApplicationsUpdated() {
	sl.adapter.cacheApplications()
	sl.adapter.cacheOrganizations()
}

func (sl *storageListener) OnApplicationsOrganizationsUpdated() {
	sl.adapter.cacheApplications()
	sl.adapter.cacheOrganizations()
	sl.adapter.cacheApplicationsOrganizations()
}

func (sl *storageListener) OnApplicationConfigsUpdated() {
	sl.adapter.cacheApplicationConfigs()
}

//Listener represents storage listener
type Listener interface {
	OnAPIKeysUpdated()
	OnAuthTypesUpdated()
	OnIdentityProvidersUpdated()
	OnServiceRegsUpdated()
	OnOrganizationsUpdated()
	OnApplicationsUpdated()
	OnApplicationsOrganizationsUpdated()
	OnApplicationConfigsUpdated()
}

//DefaultListenerImpl default listener implementation
type DefaultListenerImpl struct{}

//OnAPIKeysUpdated notifies api keys have been updated
func (d *DefaultListenerImpl) OnAPIKeysUpdated() {}

//OnAuthTypesUpdated notifies auth types have been updated
func (d *DefaultListenerImpl) OnAuthTypesUpdated() {}

//OnIdentityProvidersUpdated notifies identity providers have been updated
func (d *DefaultListenerImpl) OnIdentityProvidersUpdated() {}

//OnServiceRegsUpdated notifies services regs have been updated
func (d *DefaultListenerImpl) OnServiceRegsUpdated() {}

//OnOrganizationsUpdated notifies organizations have been updated
func (d *DefaultListenerImpl) OnOrganizationsUpdated() {}

//OnApplicationsUpdated notifies applications have been updated
func (d *DefaultListenerImpl) OnApplicationsUpdated() {}

//OnApplicationsOrganizationsUpdated notifies applications organizations have been updated
func (d *DefaultListenerImpl) OnApplicationsOrganizationsUpdated() {}

//OnApplicationConfigsUpdated notifies application configs have been updated
func (d *DefaultListenerImpl) OnApplicationConfigsUpdated() {}

//TransactionContext wraps mongo.SessionContext for use by external packages
type TransactionContext interface {
	mongo.SessionContext
}<|MERGE_RESOLUTION|>--- conflicted
+++ resolved
@@ -1929,7 +1929,6 @@
 	return nil
 }
 
-<<<<<<< HEAD
 func (sa *Adapter) RevokePermissionsFromRole(context TransactionContext, roleID string, permissionNames []string) error {
 	if len(permissionNames) == 0 {
 		return nil
@@ -1978,11 +1977,6 @@
 	return nil
 }
 
-//FindAppOrgGroups finds a set of application organization groups
-//	ids param is optional
-func (sa *Adapter) FindAppOrgGroups(ids []string, appOrgID string) ([]model.AppOrgGroup, error) {
-	var filter bson.D
-=======
 //InsertAppOrgRolePermissions inserts permissions to role
 func (sa *Adapter) InsertAppOrgRolePermissions(context TransactionContext, roleID string, permissions []model.Permission) error {
 
@@ -2000,7 +1994,6 @@
 	if res.ModifiedCount != 1 {
 		return errors.ErrorAction(logutils.ActionUpdate, model.TypeAppOrgRole, &logutils.FieldArgs{"unexpected modified count": res.ModifiedCount})
 	}
->>>>>>> 72a69f5c
 
 	return nil
 }
