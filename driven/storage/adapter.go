--- conflicted
+++ resolved
@@ -449,15 +449,7 @@
 		err := validate.Struct(authType)
 		if err == nil {
 			//we will get it by id and code as well
-<<<<<<< HEAD
-			sa.cachedAuthTypes.Store(authType.ID, authType)
-			sa.cachedAuthTypes.Store(authType.Code, authType)
-			for _, alias := range authType.Aliases {
-				sa.cachedAuthTypes.Store(alias, authType)
-			}
-=======
 			sa.setCachedAuthType(authType)
->>>>>>> 4eb98cc7
 		} else {
 			sa.logger.Errorf("failed to validate and cache auth type with code %s: %s", authType.Code, err.Error())
 		}
@@ -467,6 +459,9 @@
 func (sa *Adapter) setCachedAuthType(authType model.AuthType) {
 	sa.cachedAuthTypes.Store(authType.ID, authType)
 	sa.cachedAuthTypes.Store(authType.Code, authType)
+	for _, alias := range authType.Aliases {
+		sa.cachedAuthTypes.Store(alias, authType)
+	}
 }
 
 func (sa *Adapter) getCachedAuthType(key string) (*model.AuthType, error) {
