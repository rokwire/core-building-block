--- conflicted
+++ resolved
@@ -887,7 +887,6 @@
 	return &getResApp, nil
 }
 
-<<<<<<< HEAD
 //InsertGlobalPermission inserts the global permission
 func (sa *Adapter) InsertGlobalPermission(globalPermission model.GlobalPermission) (*model.GlobalPermission, error) {
 	_, err := sa.db.globalPermissions.InsertOne(globalPermission)
@@ -896,7 +895,8 @@
 	}
 
 	return &globalPermission, nil
-=======
+}
+
 //FindApplications finds applications
 func (sa *Adapter) FindApplications() ([]model.Application, error) {
 	filter := bson.D{}
@@ -913,7 +913,6 @@
 
 	application := applicationsFromStorage(result)
 	return application, nil
->>>>>>> 0a11f585
 }
 
 // ============================== ServiceRegs ==============================
