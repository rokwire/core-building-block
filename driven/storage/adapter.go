package storage

import (
	"context"
	"core-building-block/core/model"
	"fmt"
	"strconv"
	"sync"
	"time"

	"github.com/rokwire/logging-library-go/errors"
	"github.com/rokwire/logging-library-go/logs"
	"github.com/rokwire/logging-library-go/logutils"
	"go.mongodb.org/mongo-driver/bson"
	"go.mongodb.org/mongo-driver/bson/primitive"
	"go.mongodb.org/mongo-driver/mongo"
	"go.mongodb.org/mongo-driver/mongo/options"
	"golang.org/x/sync/syncmap"
	"gopkg.in/go-playground/validator.v9"
)

//Adapter implements the Storage interface
type Adapter struct {
	db *database

	logger *logs.Logger

	cachedOrganizations *syncmap.Map
	organizationsLock   *sync.RWMutex

	cachedApplications *syncmap.Map
	applicationsLock   *sync.RWMutex

	cachedAuthTypes *syncmap.Map
	authTypesLock   *sync.RWMutex

	cachedApplicationsOrganizations *syncmap.Map //cache applications organizations
	applicationsOrganizationsLock   *sync.RWMutex
}

//Start starts the storage
func (sa *Adapter) Start() error {
	//start db
	err := sa.db.start()
	if err != nil {
		return errors.WrapErrorAction(logutils.ActionInitialize, "storage adapter", nil, err)
	}

	//register storage listener
	sl := storageListener{adapter: sa}
	sa.RegisterStorageListener(&sl)

	//cache the organizations
	err = sa.cacheOrganizations()
	if err != nil {
		return errors.WrapErrorAction(logutils.ActionCache, model.TypeOrganization, nil, err)
	}

	//cache the applications
	err = sa.cacheApplications()
	if err != nil {
		return errors.WrapErrorAction(logutils.ActionCache, model.TypeApplication, nil, err)
	}

	//cache the auth types
	err = sa.cacheAuthTypes()
	if err != nil {
		return errors.WrapErrorAction(logutils.ActionCache, model.TypeAuthType, nil, err)
	}

	//cache the application organization
	err = sa.cacheApplicationsOrganizations()
	if err != nil {
		return errors.WrapErrorAction(logutils.ActionCache, model.TypeApplicationOrganization, nil, err)
	}

	return err
}

//RegisterStorageListener registers a data change listener with the storage adapter
func (sa *Adapter) RegisterStorageListener(storageListener Listener) {
	sa.db.listeners = append(sa.db.listeners, storageListener)
}

//PerformTransaction performs a transaction
func (sa *Adapter) PerformTransaction(transaction func(context TransactionContext) error) error {
	// transaction
	err := sa.db.dbClient.UseSession(context.Background(), func(sessionContext mongo.SessionContext) error {
		err := sessionContext.StartTransaction()
		if err != nil {
			sa.abortTransaction(sessionContext)
			return errors.WrapErrorAction(logutils.ActionStart, logutils.TypeTransaction, nil, err)
		}

		err = transaction(sessionContext)
		if err != nil {
			sa.abortTransaction(sessionContext)
			return errors.WrapErrorAction("performing", logutils.TypeTransaction, nil, err)
		}

		err = sessionContext.CommitTransaction(sessionContext)
		if err != nil {
			sa.abortTransaction(sessionContext)
			return errors.WrapErrorAction(logutils.ActionCommit, logutils.TypeTransaction, nil, err)
		}
		return nil
	})

	return err
}

//cacheOrganizations caches the organizations from the DB
func (sa *Adapter) cacheOrganizations() error {
	sa.logger.Info("cacheOrganizations..")

	organizations, err := sa.LoadOrganizations()
	if err != nil {
		return errors.WrapErrorAction(logutils.ActionFind, model.TypeOrganization, nil, err)
	}

	sa.setCachedOrganizations(&organizations)

	return nil
}

func (sa *Adapter) setCachedOrganizations(organizations *[]model.Organization) {
	sa.organizationsLock.Lock()
	defer sa.organizationsLock.Unlock()

	sa.cachedOrganizations = &syncmap.Map{}
	validate := validator.New()

	for _, org := range *organizations {
		err := validate.Struct(org)
		if err == nil {
			sa.cachedOrganizations.Store(org.ID, org)
		} else {
			sa.logger.Errorf("failed to validate and cache organization with org_id %s: %s", org.ID, err.Error())
		}
	}
}

func (sa *Adapter) getCachedOrganization(orgID string) (*model.Organization, error) {
	sa.organizationsLock.RLock()
	defer sa.organizationsLock.RUnlock()

	errArgs := &logutils.FieldArgs{"org_id": orgID}

	item, _ := sa.cachedOrganizations.Load(orgID)
	if item != nil {
		organization, ok := item.(model.Organization)
		if !ok {
			return nil, errors.ErrorAction(logutils.ActionCast, model.TypeOrganization, errArgs)
		}
		return &organization, nil
	}
	return nil, errors.ErrorData(logutils.StatusMissing, model.TypeOrganization, errArgs)
}

func (sa *Adapter) getCachedOrganizations() ([]model.Organization, error) {
	sa.organizationsLock.RLock()
	defer sa.organizationsLock.RUnlock()

	var err error
	organizationList := make([]model.Organization, 0)
	sa.cachedOrganizations.Range(func(key, item interface{}) bool {
		errArgs := &logutils.FieldArgs{"org_id": key}
		if item == nil {
			err = errors.ErrorData(logutils.StatusInvalid, model.TypeOrganization, errArgs)
			return false
		}

		organization, ok := item.(model.Organization)
		if !ok {
			err = errors.ErrorAction(logutils.ActionCast, model.TypeOrganization, errArgs)
			return false
		}
		organizationList = append(organizationList, organization)
		return true
	})

	return organizationList, err
}

//cacheApplications caches the applications
func (sa *Adapter) cacheApplications() error {
	sa.logger.Info("cacheApplications..")

	applications, err := sa.LoadApplications()
	if err != nil {
		return errors.WrapErrorAction(logutils.ActionFind, model.TypeApplication, nil, err)
	}

	sa.setCachedApplications(&applications)

	return nil
}

func (sa *Adapter) setCachedApplications(applications *[]model.Application) {
	sa.applicationsLock.Lock()
	defer sa.applicationsLock.Unlock()

	sa.cachedApplications = &syncmap.Map{}
	validate := validator.New()

	for _, app := range *applications {
		err := validate.Struct(app)
		if err == nil {
			sa.cachedApplications.Store(app.ID, app)
		} else {
			sa.logger.Errorf("failed to validate and cache application with id %s: %s", app.ID, err.Error())
		}
	}
}

func (sa *Adapter) getCachedApplication(appID string) (*model.Application, error) {
	sa.applicationsLock.RLock()
	defer sa.applicationsLock.RUnlock()

	errArgs := &logutils.FieldArgs{"app_id": appID}

	item, _ := sa.cachedApplications.Load(appID)
	if item != nil {
		application, ok := item.(model.Application)
		if !ok {
			return nil, errors.ErrorAction(logutils.ActionCast, model.TypeApplication, errArgs)
		}
		return &application, nil
	}
	return nil, errors.ErrorData(logutils.StatusMissing, model.TypeApplication, errArgs)
}

func (sa *Adapter) getCachedApplications() ([]model.Application, error) {
	sa.applicationsLock.RLock()
	defer sa.applicationsLock.RUnlock()

	var err error
	applicationList := make([]model.Application, 0)
	sa.cachedApplications.Range(func(key, item interface{}) bool {
		errArgs := &logutils.FieldArgs{"app_id": key}
		if item == nil {
			err = errors.ErrorData(logutils.StatusInvalid, model.TypeApplication, errArgs)
			return false
		}

		application, ok := item.(model.Application)
		if !ok {
			err = errors.ErrorAction(logutils.ActionCast, model.TypeApplication, errArgs)
			return false
		}
		applicationList = append(applicationList, application)
		return true
	})

	return applicationList, err
}

func (sa *Adapter) getCachedApplicationTypeByIdentifier(appTypeIdentifier string) (*model.Application, *model.ApplicationType, error) {
	sa.applicationsLock.RLock()
	defer sa.applicationsLock.RUnlock()

	var app *model.Application
	var appType *model.ApplicationType

	sa.cachedApplications.Range(func(key, value interface{}) bool {
		application, ok := value.(model.Application)
		if !ok {
			return false //break the iteration
		}

		applicationType := application.FindApplicationType(appTypeIdentifier)
		if applicationType != nil {
			app = &application
			appType = applicationType
			return false //break the iteration
		}

		// this will continue iterating
		return true
	})

	if app != nil && appType != nil {
		return app, appType, nil
	}

	return nil, nil, errors.ErrorData(logutils.StatusMissing, model.TypeApplicationType, &logutils.FieldArgs{"identifier": appTypeIdentifier})
}

//cacheAuthTypes caches the auth types
func (sa *Adapter) cacheAuthTypes() error {
	sa.logger.Info("cacheAuthTypes..")

	authTypes, err := sa.LoadAuthTypes()
	if err != nil {
		return errors.WrapErrorAction(logutils.ActionFind, model.TypeAuthType, nil, err)
	}
	sa.setCachedAuthTypes(authTypes)

	return nil
}

func (sa *Adapter) setCachedAuthTypes(authProviders []model.AuthType) {
	sa.authTypesLock.Lock()
	defer sa.authTypesLock.Unlock()

	sa.cachedAuthTypes = &syncmap.Map{}
	validate := validator.New()

	for _, authType := range authProviders {
		err := validate.Struct(authType)
		if err == nil {
			//we will get it by id and code as well
			sa.cachedAuthTypes.Store(authType.ID, authType)
			sa.cachedAuthTypes.Store(authType.Code, authType)
		} else {
			sa.logger.Errorf("failed to validate and cache auth type with code %s: %s", authType.Code, err.Error())
		}
	}
}

func (sa *Adapter) getCachedAuthType(key string) (*model.AuthType, error) {
	sa.authTypesLock.RLock()
	defer sa.authTypesLock.RUnlock()

	errArgs := &logutils.FieldArgs{"code or id": key}

	item, _ := sa.cachedAuthTypes.Load(key)
	if item != nil {
		authType, ok := item.(model.AuthType)
		if !ok {
			return nil, errors.ErrorAction(logutils.ActionCast, model.TypeAuthType, errArgs)
		}
		return &authType, nil
	}
	return nil, errors.ErrorData(logutils.StatusMissing, model.TypeAuthType, errArgs)
}

//cacheApplicationsOrganizations caches the applications organizations
func (sa *Adapter) cacheApplicationsOrganizations() error {
	sa.logger.Info("cacheApplicationsOrganizations..")

	applicationsOrganizations, err := sa.LoadApplicationsOrganizations()
	if err != nil {
		return errors.WrapErrorAction(logutils.ActionFind, model.TypeApplicationOrganization, nil, err)
	}

	sa.setCachedApplicationsOrganizations(applicationsOrganizations)

	return nil
}

func (sa *Adapter) setCachedApplicationsOrganizations(applicationsOrganization []model.ApplicationOrganization) {
	sa.applicationsOrganizationsLock.Lock()
	defer sa.applicationsOrganizationsLock.Unlock()

	sa.cachedApplicationsOrganizations = &syncmap.Map{}
	validate := validator.New()

	for _, appOrg := range applicationsOrganization {
		err := validate.Struct(appOrg)
		if err == nil {
			//key 1 - appID_orgID
			key := fmt.Sprintf("%s_%s", appOrg.Application.ID, appOrg.Organization.ID)
			sa.cachedApplicationsOrganizations.Store(key, appOrg)

			//key 2 - app_org_id
			sa.cachedApplicationsOrganizations.Store(appOrg.ID, appOrg)
		} else {
			sa.logger.Errorf("failed to validate and cache applications organizations with ids %s-%s: %s",
				appOrg.Application.ID, appOrg.Organization.ID, err.Error())
		}
	}
}

func (sa *Adapter) getCachedApplicationOrganization(appID string, orgID string) (*model.ApplicationOrganization, error) {
	key := fmt.Sprintf("%s_%s", appID, orgID)
	return sa.getCachedApplicationOrganizationByKey(key)
}

func (sa *Adapter) getCachedApplicationOrganizationByKey(key string) (*model.ApplicationOrganization, error) {
	sa.applicationsOrganizationsLock.RLock()
	defer sa.applicationsOrganizationsLock.RUnlock()

	errArgs := &logutils.FieldArgs{"key": key}

	item, _ := sa.cachedApplicationsOrganizations.Load(key)
	if item != nil {
		appOrg, ok := item.(model.ApplicationOrganization)
		if !ok {
			return nil, errors.ErrorAction(logutils.ActionCast, model.TypeApplicationOrganization, errArgs)
		}
		return &appOrg, nil
	}
	return nil, errors.ErrorData(logutils.StatusMissing, model.TypeApplicationOrganization, errArgs)
}

//LoadAuthTypes loads all auth types
func (sa *Adapter) LoadAuthTypes() ([]model.AuthType, error) {
	filter := bson.D{}
	var result []model.AuthType
	err := sa.db.authTypes.Find(filter, &result, nil)
	if err != nil {
		return nil, errors.WrapErrorAction(logutils.ActionFind, model.TypeAuthType, nil, err)
	}
	if len(result) == 0 {
		return nil, errors.WrapErrorData(logutils.StatusMissing, model.TypeAuthType, nil, err)
	}

	return result, nil
}

//FindAuthType finds auth type by id or code
func (sa *Adapter) FindAuthType(codeOrID string) (*model.AuthType, error) {
	return sa.getCachedAuthType(codeOrID)
}

//InsertLoginSession inserts login session
func (sa *Adapter) InsertLoginSession(context TransactionContext, session model.LoginSession) error {
	storageLoginSession := loginSessionToStorage(session)

	var err error
	if context != nil {
		_, err = sa.db.loginsSessions.InsertOneWithContext(context, storageLoginSession)
	} else {
		_, err = sa.db.loginsSessions.InsertOne(storageLoginSession)
	}

	if err != nil {
		return errors.WrapErrorAction(logutils.ActionInsert, model.TypeLoginSession, nil, err)
	}

	return nil
}

//FindLoginSessions finds login sessions by identifier and sorts by expiration
func (sa *Adapter) FindLoginSessions(context TransactionContext, identifier string) ([]model.LoginSession, error) {
	filter := bson.D{primitive.E{Key: "identifier", Value: identifier}}
	opts := options.Find()
	opts.SetSort(bson.D{primitive.E{Key: "expires", Value: 1}})

	var loginSessions []loginSession
	var err error
	if context != nil {
		err = sa.db.loginsSessions.FindWithContext(context, filter, &loginSessions, opts)
	} else {
		err = sa.db.loginsSessions.Find(filter, &loginSessions, opts)
	}

	if err != nil {
		return nil, errors.WrapErrorAction(logutils.ActionFind, model.TypeLoginSession, &logutils.FieldArgs{"identifier": identifier}, err)
	}

	//account - from storage
	account, err := sa.FindAccountByID(context, identifier)
	if err != nil {
		return nil, errors.WrapErrorAction(logutils.ActionFind, model.TypeAccount, &logutils.FieldArgs{"_id": identifier}, err)
	}

	sessions := make([]model.LoginSession, len(loginSessions))
	for i, session := range loginSessions {
		//auth type - from cache
		authType, err := sa.getCachedAuthType(session.AuthTypeCode)
		if err != nil {
			return nil, errors.WrapErrorAction(logutils.ActionFind, model.TypeAuthType, &logutils.FieldArgs{"code": session.AuthTypeCode}, err)
		}

		//application organization - from cache
		appOrg, err := sa.getCachedApplicationOrganization(session.AppID, session.OrgID)
		if err != nil {
			return nil, errors.WrapErrorAction(logutils.ActionFind, model.TypeApplicationOrganization, &logutils.FieldArgs{"app_id": session.AppID, "org_id": session.OrgID}, err)
		}

		sessions[i] = loginSessionFromStorage(session, *authType, account, *appOrg)
	}

	return sessions, nil
}

//FindLoginSession finds a login session
func (sa *Adapter) FindLoginSession(refreshToken string) (*model.LoginSession, error) {
	//find loggin session
	filter := bson.D{primitive.E{Key: "refresh_tokens", Value: refreshToken}}
	var loginsSessions []loginSession
	err := sa.db.loginsSessions.Find(filter, &loginsSessions, nil)
	if err != nil {
		return nil, errors.WrapErrorAction(logutils.ActionFind, model.TypeLoginSession, nil, err)
	}
	if len(loginsSessions) == 0 {
		//not found
		return nil, nil
	}
	loginSession := loginsSessions[0]

	return sa.buildLoginSession(&loginSession)
}

//FindAndUpdateLoginSession finds and updates a login session
func (sa *Adapter) FindAndUpdateLoginSession(context TransactionContext, id string) (*model.LoginSession, error) {
	//find loggin session
	filter := bson.D{primitive.E{Key: "_id", Value: id}}
	update := bson.D{
		primitive.E{Key: "$inc", Value: bson.D{
			primitive.E{Key: "mfa_attempts", Value: 1},
		}},
		primitive.E{Key: "$set", Value: bson.D{
			primitive.E{Key: "date_updated", Value: time.Now().UTC()},
		}},
	}
	opts := options.FindOneAndUpdateOptions{}
	opts.SetReturnDocument(options.Before)

	var loginSession loginSession
	var err error
	if context != nil {
		err = sa.db.loginsSessions.FindOneAndUpdateWithContext(context, filter, update, &loginSession, &opts)
	} else {
		err = sa.db.loginsSessions.FindOneAndUpdate(filter, update, &loginSession, &opts)
	}

	if err != nil {
		return nil, errors.WrapErrorAction("finding and updating", model.TypeLoginSession, &logutils.FieldArgs{"_id": id}, err)
	}

	return sa.buildLoginSession(&loginSession)
}

func (sa *Adapter) buildLoginSession(ls *loginSession) (*model.LoginSession, error) {
	//account - from storage
	var account *model.Account
	var err error
	if ls.AccountAuthTypeID != nil {
		account, err = sa.FindAccountByID(nil, ls.Identifier)
		if err != nil {
			return nil, errors.WrapErrorAction(logutils.ActionFind, model.TypeAccount, &logutils.FieldArgs{"_id": ls.Identifier}, err)
		}
	}

	//auth type - from cache
	authType, err := sa.getCachedAuthType(ls.AuthTypeCode)
	if err != nil {
		return nil, errors.WrapErrorAction(logutils.ActionFind, model.TypeAuthType, &logutils.FieldArgs{"code": ls.AuthTypeCode}, err)
	}

	//application organization - from cache
	appOrg, err := sa.getCachedApplicationOrganization(ls.AppID, ls.OrgID)
	if err != nil {
		return nil, errors.WrapErrorAction(logutils.ActionFind, model.TypeApplicationOrganization, &logutils.FieldArgs{"app_id": ls.AppID, "org_id": ls.OrgID}, err)
	}

	modelLoginSession := loginSessionFromStorage(*ls, *authType, account, *appOrg)
	return &modelLoginSession, nil
}

//UpdateLoginSession updates login session
func (sa *Adapter) UpdateLoginSession(context TransactionContext, loginSession model.LoginSession) error {
	storageLoginSession := loginSessionToStorage(loginSession)

	filter := bson.D{primitive.E{Key: "_id", Value: storageLoginSession.ID}}
	var err error
	if context != nil {
		err = sa.db.loginsSessions.ReplaceOneWithContext(context, filter, storageLoginSession, nil)
	} else {
		err = sa.db.loginsSessions.ReplaceOne(filter, storageLoginSession, nil)
	}

	if err != nil {
		return errors.WrapErrorAction(logutils.ActionUpdate, model.TypeLoginSession, &logutils.FieldArgs{"_id": storageLoginSession.ID}, err)
	}

	return nil
}

//DeleteLoginSession deletes login session
func (sa *Adapter) DeleteLoginSession(context TransactionContext, id string) error {
	filter := bson.M{"_id": id}

	var res *mongo.DeleteResult
	var err error
	if context != nil {
		res, err = sa.db.loginsSessions.DeleteOneWithContext(context, filter, nil)
	} else {
		res, err = sa.db.loginsSessions.DeleteOne(filter, nil)
	}

	if err != nil {
		return errors.WrapErrorAction(logutils.ActionDelete, model.TypeLoginSession, &logutils.FieldArgs{"_id": id}, err)
	}
	if res.DeletedCount != 1 {
		return errors.ErrorAction(logutils.ActionDelete, model.TypeLoginSession, logutils.StringArgs("unexpected deleted count"))
	}
	return nil
}

//DeleteLoginSessions deletes all login sessions with the identifier
func (sa *Adapter) DeleteLoginSessions(context TransactionContext, identifier string) error {
	filter := bson.M{"identifier": identifier}

	var res *mongo.DeleteResult
	var err error
	if context != nil {
		res, err = sa.db.loginsSessions.DeleteManyWithContext(context, filter, nil)
	} else {
		res, err = sa.db.loginsSessions.DeleteMany(filter, nil)
	}

	if err != nil {
		return errors.WrapErrorAction(logutils.ActionDelete, model.TypeLoginSession, &logutils.FieldArgs{"identifier": identifier}, err)
	}
	if res.DeletedCount < 1 {
		return errors.ErrorAction(logutils.ActionDelete, model.TypeLoginSession, logutils.StringArgs("unexpected deleted count"))
	}
	return nil
}

//DeleteExpiredSessions deletes expired sessions
func (sa *Adapter) DeleteExpiredSessions(now *time.Time) error {
	filter := bson.D{primitive.E{Key: "$or", Value: []interface{}{
		bson.M{"expires": bson.M{"$lte": now}},
		bson.M{"force_expires": bson.M{"$lte": now}},
		bson.M{"state_expires": bson.M{"$lte": now}},
	}}}

	_, err := sa.db.loginsSessions.DeleteMany(filter, nil)
	if err != nil {
		return errors.WrapErrorAction(logutils.ActionDelete, model.TypeLoginSession, &logutils.FieldArgs{"expires": now}, err)
	}

	return nil
}

//FindAccount finds an account for app, org, auth type and account auth type identifier
func (sa *Adapter) FindAccount(appOrgID string, authTypeID string, accountAuthTypeIdentifier string) (*model.Account, error) {
	filter := bson.D{primitive.E{Key: "app_org_id", Value: appOrgID},
		primitive.E{Key: "auth_types.auth_type_id", Value: authTypeID},
		primitive.E{Key: "auth_types.identifier", Value: accountAuthTypeIdentifier}}
	var accounts []account
	err := sa.db.accounts.Find(filter, &accounts, nil)
	if err != nil {
		return nil, errors.WrapErrorAction(logutils.ActionFind, model.TypeAccount, nil, err)
	}
	if len(accounts) == 0 {
		//not found
		return nil, nil
	}
	account := accounts[0]

	//application organization - from cache
	appOrg, err := sa.getCachedApplicationOrganizationByKey(account.AppOrgID)
	if err != nil {
		return nil, errors.WrapErrorAction(logutils.ActionFind, model.TypeApplication, nil, err)
	}

	modelAccount := accountFromStorage(account, *appOrg)
	return &modelAccount, nil
}

//FindAccountByID finds an account by id
func (sa *Adapter) FindAccountByID(context TransactionContext, id string) (*model.Account, error) {
	return sa.findAccount(context, "_id", id)
}

//FindAccountByAuthTypeID finds an account by auth type id
func (sa *Adapter) FindAccountByAuthTypeID(context TransactionContext, id string) (*model.Account, error) {
	return sa.findAccount(context, "auth_types.id", id)
}

//FindDeletedAccounts finds accounts flagged for deletion
func (sa *Adapter) FindDeletedAccounts() ([]model.Account, error) {
	filter := bson.M{"deleted": true}

	var accounts []account
	err := sa.db.accounts.Find(filter, &accounts, nil)
	if err != nil {
		return nil, errors.WrapErrorAction(logutils.ActionFind, model.TypeAccount, &logutils.FieldArgs{"deleted": true}, err)
	}
	if len(accounts) == 0 {
		return nil, nil
	}

	deletedAccounts := make([]model.Account, len(accounts))
	for i, account := range accounts {
		deletedAccounts[i] = model.Account{ID: account.ID, Deleted: true,
			DateCreated: account.DateCreated, DateUpdated: account.DateUpdated}
	}

	return deletedAccounts, nil
}

func (sa *Adapter) findAccount(context TransactionContext, key string, id string) (*model.Account, error) {
	account, err := sa.findStorageAccount(context, key, id)
	if err != nil {
		return nil, errors.WrapErrorAction(logutils.ActionFind, model.TypeAccount, nil, err)
	}

	if account == nil {
		return nil, nil
	}

	//application organization - from cache
	appOrg, err := sa.getCachedApplicationOrganizationByKey(account.AppOrgID)
	if err != nil {
		return nil, errors.WrapErrorAction(logutils.ActionFind, model.TypeApplication, nil, err)
	}

	modelAccount := accountFromStorage(*account, *appOrg)

	return &modelAccount, nil
}

func (sa *Adapter) findStorageAccount(context TransactionContext, key string, id string) (*account, error) {
	filter := bson.M{key: id}
	var accounts []account
	var err error
	if context != nil {
		err = sa.db.accounts.FindWithContext(context, filter, &accounts, nil)
	} else {
		err = sa.db.accounts.Find(filter, &accounts, nil)
	}

	if err != nil {
		return nil, errors.WrapErrorAction(logutils.ActionFind, model.TypeAccount, &logutils.FieldArgs{key: id}, err)
	}
	if len(accounts) == 0 {
		//not found
		return nil, nil
	}

	account := accounts[0]
	return &account, nil
}

//InsertAccount inserts an account
func (sa *Adapter) InsertAccount(account model.Account) (*model.Account, error) {
	storageAccount := accountToStorage(&account)

	_, err := sa.db.accounts.InsertOne(storageAccount)
	if err != nil {
		return nil, errors.WrapErrorAction(logutils.ActionInsert, model.TypeAccount, nil, err)
	}

	return &account, nil
}

//SaveAccount saves an existing account
func (sa *Adapter) SaveAccount(context TransactionContext, account *model.Account) error {
	if account == nil {
		return errors.ErrorData(logutils.StatusInvalid, logutils.TypeArg, logutils.StringArgs("account"))
	}

	storageAccount := accountToStorage(account)

	var err error
	filter := bson.M{"_id": account.ID}
	if context != nil {
		err = sa.db.accounts.ReplaceOneWithContext(context, filter, storageAccount, nil)
	} else {
		err = sa.db.accounts.ReplaceOne(filter, storageAccount, nil)
	}

	if err != nil {
		return errors.WrapErrorAction(logutils.ActionSave, model.TypeAccount, &logutils.FieldArgs{"_id": account.ID}, nil)
	}

	return nil
}

//DeleteAccount deletes an account
func (sa *Adapter) DeleteAccount(context TransactionContext, id string) error {
	//TODO - we have to decide what we do on delete user operation - removing all user relations, (or) mark the user disabled etc

	filter := bson.M{"_id": id}
	var res *mongo.DeleteResult
	var err error
	if context != nil {
		res, err = sa.db.accounts.DeleteOneWithContext(context, filter, nil)
	} else {
		res, err = sa.db.accounts.DeleteOne(filter, nil)
	}

	if err != nil {
		return errors.WrapErrorAction(logutils.ActionDelete, model.TypeAccount, nil, err)
	}
	if res.DeletedCount != 1 {
		return errors.ErrorAction(logutils.ActionDelete, model.TypeAccount, logutils.StringArgs("unexpected deleted count"))
	}

	return nil
}

<<<<<<< HEAD
//DeleteFlaggedAccounts deletes accounts flagged for deletion
func (sa *Adapter) DeleteFlaggedAccounts(cutoff time.Time) error {
	filter := bson.D{primitive.E{Key: "deleted", Value: true}, primitive.E{Key: "date_updated", Value: bson.M{"$lt": cutoff}}}

	_, err := sa.db.accounts.DeleteMany(filter, nil)
	if err != nil {
		return errors.WrapErrorAction(logutils.ActionDelete, model.TypeAccount, &logutils.FieldArgs{"date_updated": cutoff.Format("2006-01-02T15:04:05.000Z")}, err)
=======
//FindServiceAccountByID finds a service account by id
func (sa *Adapter) FindServiceAccountByID(context TransactionContext, id string) (*model.ServiceAccount, error) {
	return sa.findServiceAccount(context, "_id", id)
}

//FindServiceAccountByToken finds a service account by token
func (sa *Adapter) FindServiceAccountByToken(tokenHash string) (*model.ServiceAccount, error) {
	return sa.findServiceAccount(nil, "credentials.params.token", tokenHash)
}

func (sa *Adapter) findServiceAccount(context TransactionContext, key string, value string) (*model.ServiceAccount, error) {
	filter := bson.D{primitive.E{Key: key, Value: value}}

	var account serviceAccount
	var err error
	if context != nil {
		err = sa.db.serviceAccounts.FindOneWithContext(context, filter, &account, nil)
	} else {
		err = sa.db.serviceAccounts.FindOne(filter, &account, nil)
	}

	if err != nil {
		return nil, errors.WrapErrorAction(logutils.ActionFind, model.TypeServiceAccount, &logutils.FieldArgs{key: value}, err)
	}

	modelAccount, err := serviceAccountFromStorage(account, sa)
	if err != nil {
		return nil, errors.WrapErrorAction(logutils.ActionCast, model.TypeServiceAccount, &logutils.FieldArgs{key: value}, err)
	}

	return modelAccount, nil
}

//FindServiceAccounts gets all service accounts
func (sa *Adapter) FindServiceAccounts(params map[string]interface{}) ([]model.ServiceAccount, error) {
	filter := bson.D{}
	for k, v := range params {
		if k == "permissions" || k == "roles" {
			filter = append(filter, primitive.E{Key: k + ".name", Value: bson.M{"$in": v}})
		} else {
			filter = append(filter, primitive.E{Key: k, Value: v})
		}
	}

	var accounts []serviceAccount
	err := sa.db.serviceAccounts.Find(filter, &accounts, nil)
	if err != nil {
		return nil, errors.WrapErrorAction(logutils.ActionFind, model.TypeServiceAccount, nil, err)
	}

	modelAccounts := serviceAccountListFromStorage(accounts, sa)

	return modelAccounts, nil
}

//InsertServiceAccount inserts a service account
func (sa *Adapter) InsertServiceAccount(account *model.ServiceAccount) error {
	if account == nil {
		return errors.ErrorData(logutils.StatusInvalid, model.TypeServiceAccount, nil)
	}

	storageAccount := serviceAccountToStorage(*account)

	_, err := sa.db.serviceAccounts.InsertOne(storageAccount)
	if err != nil {
		return errors.WrapErrorAction(logutils.ActionInsert, model.TypeServiceAccount, nil, err)
	}

	return nil
}

//SaveServiceAccount saves a service account
func (sa *Adapter) SaveServiceAccount(context TransactionContext, account *model.ServiceAccount) error {
	if account == nil {
		return errors.ErrorData(logutils.StatusInvalid, model.TypeServiceAccount, nil)
	}

	storageAccount := serviceAccountToStorage(*account)

	filter := bson.D{primitive.E{Key: "_id", Value: account.ID}}

	var err error
	if context != nil {
		err = sa.db.serviceAccounts.ReplaceOneWithContext(context, filter, storageAccount, nil)
	} else {
		err = sa.db.serviceAccounts.ReplaceOne(filter, storageAccount, nil)
	}

	if err != nil {
		return errors.WrapErrorAction(logutils.ActionUpdate, model.TypeServiceAccount, &logutils.FieldArgs{"_id": account.ID}, err)
	}

	return nil
}

//DeleteServiceAccount deletes a service account
func (sa *Adapter) DeleteServiceAccount(id string) error {
	filter := bson.D{primitive.E{Key: "_id", Value: id}}

	res, err := sa.db.serviceAccounts.DeleteOne(filter, nil)
	if err != nil {
		return errors.WrapErrorAction(logutils.ActionDelete, model.TypeServiceAccount, &logutils.FieldArgs{"_id": id}, err)
	}
	if res.DeletedCount == 0 {
		return errors.ErrorAction(logutils.ActionDelete, model.TypeServiceAccount, nil)
	}
	if res.DeletedCount != 1 {
		return errors.ErrorAction(logutils.ActionDelete, model.TypeServiceAccount, logutils.StringArgs("unexpected deleted count"))
>>>>>>> 663c9222
	}

	return nil
}

//UpdateAccountPreferences updates account preferences
func (sa *Adapter) UpdateAccountPreferences(accountID string, preferences map[string]interface{}) error {
	filter := bson.D{primitive.E{Key: "_id", Value: accountID}}
	update := bson.D{
		primitive.E{Key: "$set", Value: bson.D{
			primitive.E{Key: "preferences", Value: preferences},
		}},
	}

	res, err := sa.db.accounts.UpdateOne(filter, update, nil)
	if err != nil {
		return errors.WrapErrorAction(logutils.ActionUpdate, model.TypeAccountPreferences, nil, err)
	}
	if res.ModifiedCount != 1 {
		return errors.ErrorAction(logutils.ActionUpdate, model.TypeAccountPreferences, &logutils.FieldArgs{"unexpected modified count": res.ModifiedCount})
	}

	return nil
}

//InsertAccountPermissions inserts account permissions
func (sa *Adapter) InsertAccountPermissions(accountID string, permissions []model.Permission) error {
	filter := bson.D{primitive.E{Key: "_id", Value: accountID}}
	update := bson.D{
		primitive.E{Key: "$push", Value: bson.D{
			primitive.E{Key: "permissions", Value: bson.M{"$each": permissions}},
		}},
	}

	res, err := sa.db.accounts.UpdateOne(filter, update, nil)
	if err != nil {
		return errors.WrapErrorAction(logutils.ActionFind, model.TypeAccount, nil, err)
	}
	if res.ModifiedCount != 1 {
		return errors.ErrorAction(logutils.ActionUpdate, model.TypeAccount, &logutils.FieldArgs{"unexpected modified count": res.ModifiedCount})
	}

	return nil
}

//InsertAccountRoles inserts account roles
func (sa *Adapter) InsertAccountRoles(accountID string, appOrgID string, roles []model.AccountRole) error {
	stgRoles := accountRolesToStorage(roles)

	//appID included in search to prevent accidentally assigning permissions to account from different application
	filter := bson.D{primitive.E{Key: "_id", Value: accountID}, primitive.E{Key: "app_org_id", Value: appOrgID}}
	update := bson.D{
		primitive.E{Key: "$push", Value: bson.D{
			primitive.E{Key: "roles", Value: bson.M{"$each": stgRoles}},
		}},
	}

	res, err := sa.db.accounts.UpdateOne(filter, update, nil)
	if err != nil {
		return errors.WrapErrorAction(logutils.ActionFind, model.TypeAccount, nil, err)
	}
	if res.ModifiedCount != 1 {
		return errors.ErrorAction(logutils.ActionUpdate, model.TypeAccount, &logutils.FieldArgs{"unexpected modified count": res.ModifiedCount})
	}

	return nil
}

//UpdateAccountRoles updates the account roles
func (sa *Adapter) UpdateAccountRoles(accountID string, roles []model.AccountRole) error {
	stgRoles := accountRolesToStorage(roles)

	filter := bson.D{primitive.E{Key: "_id", Value: accountID}}
	update := bson.D{
		primitive.E{Key: "$set", Value: bson.D{
			primitive.E{Key: "roles", Value: stgRoles},
		}},
	}

	res, err := sa.db.accounts.UpdateOne(filter, update, nil)
	if err != nil {
		return errors.WrapErrorAction(logutils.ActionFind, model.TypeAccount, nil, err)
	}
	if res.ModifiedCount != 1 {
		return errors.ErrorAction(logutils.ActionUpdate, model.TypeAccount, &logutils.FieldArgs{"unexpected modified count": res.ModifiedCount})
	}

	return nil
}

//DeleteAccountRoles deletes account roles
func (sa *Adapter) DeleteAccountRoles(accountID string, roleIDs []string) error {
	filter := bson.D{primitive.E{Key: "_id", Value: accountID}}
	update := bson.D{
		primitive.E{Key: "$pull", Value: bson.D{
			primitive.E{Key: "roles", Value: bson.M{"$each": roleIDs}},
		}},
	}

	res, err := sa.db.accounts.UpdateOne(filter, update, nil)
	if err != nil {
		return errors.WrapErrorAction(logutils.ActionFind, model.TypeAccount, nil, err)
	}
	if res.ModifiedCount != 1 {
		return errors.ErrorAction(logutils.ActionUpdate, model.TypeAccount, &logutils.FieldArgs{"unexpected modified count": res.ModifiedCount})
	}

	return nil
}

//UpdateAccountGroups updates the account groups
func (sa *Adapter) UpdateAccountGroups(accountID string, groups []model.AccountGroup) error {
	stgGroups := accountGroupsToStorage(groups)

	filter := bson.D{primitive.E{Key: "_id", Value: accountID}}
	update := bson.D{
		primitive.E{Key: "$set", Value: bson.D{
			primitive.E{Key: "groups", Value: stgGroups},
		}},
	}

	res, err := sa.db.accounts.UpdateOne(filter, update, nil)
	if err != nil {
		return errors.WrapErrorAction(logutils.ActionFind, model.TypeAccount, nil, err)
	}
	if res.ModifiedCount != 1 {
		return errors.ErrorAction(logutils.ActionUpdate, model.TypeAccount, &logutils.FieldArgs{"unexpected modified count": res.ModifiedCount})
	}

	return nil
}

//InsertAccountAuthType inserts am account auth type
func (sa *Adapter) InsertAccountAuthType(item model.AccountAuthType) error {
	storageItem := accountAuthTypeToStorage(item)

	//3. first find the account record
	filter := bson.M{"_id": item.Account.ID}
	update := bson.D{
		primitive.E{Key: "$push", Value: bson.D{
			primitive.E{Key: "auth_types", Value: storageItem},
		}},
	}

	res, err := sa.db.accounts.UpdateOne(filter, update, nil)
	if err != nil {
		return errors.WrapErrorAction(logutils.ActionInsert, model.TypeAccountAuthType, nil, err)
	}
	if res.ModifiedCount != 1 {
		return errors.ErrorAction(logutils.ActionUpdate, model.TypeAccountAuthType, &logutils.FieldArgs{"unexpected modified count": res.ModifiedCount})
	}

	return nil
}

//UpdateAccountAuthType updates account auth type
func (sa *Adapter) UpdateAccountAuthType(item model.AccountAuthType) error {
	// transaction
	err := sa.db.dbClient.UseSession(context.Background(), func(sessionContext mongo.SessionContext) error {
		err := sessionContext.StartTransaction()
		if err != nil {
			sa.abortTransaction(sessionContext)
			return errors.WrapErrorAction(logutils.ActionStart, logutils.TypeTransaction, nil, err)
		}

		//1. set time updated to the item
		now := time.Now()
		item.DateUpdated = &now

		//2 convert to storage item
		storageItem := accountAuthTypeToStorage(item)

		//3. first find the account record
		findFilter := bson.M{"auth_types.id": item.ID}
		var accounts []account
		err = sa.db.accounts.FindWithContext(sessionContext, findFilter, &accounts, nil)
		if err != nil {
			sa.abortTransaction(sessionContext)
			return errors.WrapErrorAction(logutils.ActionFind, model.TypeUserAuth, &logutils.FieldArgs{"account auth type id": item.ID}, err)
		}
		if len(accounts) == 0 {
			sa.abortTransaction(sessionContext)
			return errors.ErrorAction(logutils.ActionFind, "for some reasons account is nil for account auth type", &logutils.FieldArgs{"acccount auth type id": item.ID})
		}
		account := accounts[0]

		//4. update the account auth type in the account record
		accountAuthTypes := account.AuthTypes
		newAccountAuthTypes := make([]accountAuthType, len(accountAuthTypes))
		for j, aAuthType := range accountAuthTypes {
			if aAuthType.ID == storageItem.ID {
				newAccountAuthTypes[j] = storageItem
			} else {
				newAccountAuthTypes[j] = aAuthType
			}
		}
		account.AuthTypes = newAccountAuthTypes

		//4. update the account record
		replaceFilter := bson.M{"_id": account.ID}
		err = sa.db.accounts.ReplaceOneWithContext(sessionContext, replaceFilter, account, nil)
		if err != nil {
			sa.abortTransaction(sessionContext)
			return errors.WrapErrorAction(logutils.ActionReplace, model.TypeAccount, nil, err)
		}

		//commit the transaction
		err = sessionContext.CommitTransaction(sessionContext)
		if err != nil {
			sa.abortTransaction(sessionContext)
			return errors.WrapErrorAction(logutils.ActionCommit, logutils.TypeTransaction, nil, err)
		}
		return nil
	})
	if err != nil {
		return err
	}

	return nil
}

//FindCredential finds a credential by ID
func (sa *Adapter) FindCredential(context TransactionContext, ID string) (*model.Credential, error) {
	filter := bson.D{primitive.E{Key: "_id", Value: ID}}

	var creds credential
	var err error
	if context != nil {
		err = sa.db.credentials.FindOneWithContext(context, filter, &creds, nil)
	} else {
		err = sa.db.credentials.FindOne(filter, &creds, nil)
	}

	if err != nil {
		if err.Error() == "mongo: no documents in result" {
			return nil, nil
		}
		return nil, errors.WrapErrorAction(logutils.ActionFind, model.TypeCredential, &logutils.FieldArgs{"_id": ID}, err)
	}

	modelCreds := credentialFromStorage(creds)
	return &modelCreds, nil
}

//InsertCredential inserts a set of credential
func (sa *Adapter) InsertCredential(creds *model.Credential) error {
	storageCreds := credentialToStorage(creds)

	if storageCreds == nil {
		return errors.ErrorData(logutils.StatusInvalid, logutils.TypeArg, logutils.StringArgs(model.TypeCredential))
	}

	_, err := sa.db.credentials.InsertOne(storageCreds)
	if err != nil {
		return errors.WrapErrorAction(logutils.ActionInsert, model.TypeCredential, nil, err)
	}

	return nil
}

//UpdateCredential updates a set of credentials
func (sa *Adapter) UpdateCredential(context TransactionContext, creds *model.Credential) error {
	storageCreds := credentialToStorage(creds)

	if storageCreds == nil {
		return errors.ErrorData(logutils.StatusInvalid, logutils.TypeArg, logutils.StringArgs(model.TypeCredential))
	}

	filter := bson.D{primitive.E{Key: "_id", Value: storageCreds.ID}}
	var err error
	if context != nil {
		err = sa.db.credentials.ReplaceOneWithContext(context, filter, storageCreds, nil)
	} else {
		err = sa.db.credentials.ReplaceOne(filter, storageCreds, nil)
	}

	if err != nil {
		return errors.WrapErrorAction(logutils.ActionUpdate, model.TypeCredential, &logutils.FieldArgs{"_id": storageCreds.ID}, err)
	}

	return nil
}

//UpdateCredentialValue updates the value in credentials collection
func (sa *Adapter) UpdateCredentialValue(ID string, value map[string]interface{}) error {
	filter := bson.D{primitive.E{Key: "_id", Value: ID}}
	update := bson.D{
		primitive.E{Key: "$set", Value: bson.D{
			primitive.E{Key: "value", Value: value},
		}},
	}

	res, err := sa.db.credentials.UpdateOne(filter, update, nil)
	if err != nil {
		return errors.WrapErrorAction(logutils.ActionUpdate, model.TypeCredential, nil, err)
	}
	if res.ModifiedCount != 1 {
		return errors.ErrorAction(logutils.ActionUpdate, model.TypeCredential, &logutils.FieldArgs{"unexpected modified count": res.ModifiedCount})
	}

	return nil
}

//DeleteCredential deletes a credential
func (sa *Adapter) DeleteCredential(context TransactionContext, ID string) error {
	filter := bson.D{primitive.E{Key: "_id", Value: ID}}

	var res *mongo.DeleteResult
	var err error
	if context != nil {
		res, err = sa.db.credentials.DeleteOneWithContext(context, filter, nil)
	} else {
		res, err = sa.db.credentials.DeleteOne(filter, nil)
	}

	if err != nil {
		return errors.WrapErrorAction(logutils.ActionDelete, model.TypeCredential, &logutils.FieldArgs{"_id": ID}, err)
	}
	if res.DeletedCount != 1 {
		return errors.ErrorAction(logutils.ActionDelete, model.TypeCredential, &logutils.FieldArgs{"unexpected deleted count": res.DeletedCount})
	}

	return nil
}

//FindMFAType finds one MFA type for an account
func (sa *Adapter) FindMFAType(context TransactionContext, accountID string, identifier string, mfaType string) (*model.MFAType, error) {
	filter := bson.D{
		primitive.E{Key: "_id", Value: accountID},
		primitive.E{Key: "mfa_types.type", Value: mfaType},
		primitive.E{Key: "mfa_types.params.identifier", Value: identifier},
	}

	var account account
	var err error
	if context != nil {
		err = sa.db.accounts.FindOneWithContext(context, filter, &account, nil)
	} else {
		err = sa.db.accounts.FindOne(filter, &account, nil)
	}

	if err != nil {
		return nil, errors.WrapErrorAction(logutils.ActionFind, model.TypeAccount, nil, err)
	}

	mfaList := mfaTypesFromStorage(account.MFATypes)
	for _, mfa := range mfaList {
		if mfa.Type == mfaType && mfa.Params != nil && mfa.Params["identifier"] == identifier {
			return &mfa, nil
		}
	}

	return nil, errors.ErrorData(logutils.StatusMissing, model.TypeMFAType, nil)
}

//FindMFATypes finds all MFA types for an account
func (sa *Adapter) FindMFATypes(accountID string) ([]model.MFAType, error) {
	filter := bson.D{primitive.E{Key: "_id", Value: accountID}}

	var account account
	err := sa.db.accounts.FindOne(filter, &account, nil)
	if err != nil {
		return nil, errors.WrapErrorAction(logutils.ActionFind, model.TypeAccount, nil, err)
	}

	return mfaTypesFromStorage(account.MFATypes), nil
}

//InsertMFAType inserts a MFA type
func (sa *Adapter) InsertMFAType(context TransactionContext, mfa *model.MFAType, accountID string) error {
	if mfa == nil {
		return errors.ErrorData(logutils.StatusMissing, model.TypeMFAType, nil)
	}
	if mfa.Params == nil || mfa.Params["identifier"] == nil {
		return errors.ErrorData(logutils.StatusMissing, "mfa identifier", nil)
	}

	storageMfa := mfaTypeToStorage(mfa)

	filter := bson.D{
		primitive.E{Key: "_id", Value: accountID},
		primitive.E{Key: "mfa_types.params.identifier", Value: bson.M{"$ne": mfa.Params["identifier"]}},
	}
	update := bson.D{
		primitive.E{Key: "$push", Value: bson.D{
			primitive.E{Key: "mfa_types", Value: storageMfa},
		}},
		primitive.E{Key: "$set", Value: bson.D{
			primitive.E{Key: "date_updated", Value: time.Now().UTC()},
		}},
	}

	var res *mongo.UpdateResult
	var err error
	if context != nil {
		res, err = sa.db.accounts.UpdateOneWithContext(context, filter, update, nil)
	} else {
		res, err = sa.db.accounts.UpdateOne(filter, update, nil)
	}

	if err != nil {
		return errors.WrapErrorAction(logutils.ActionUpdate, model.TypeAccount, logutils.StringArgs("inserting mfa type"), err)
	}
	if res.ModifiedCount != 1 {
		return errors.ErrorAction(logutils.ActionUpdate, model.TypeAccount, &logutils.FieldArgs{"unexpected modified count": res.ModifiedCount})
	}

	return nil
}

//UpdateMFAType updates one MFA type
func (sa *Adapter) UpdateMFAType(context TransactionContext, mfa *model.MFAType, accountID string) error {
	if mfa.Params == nil || mfa.Params["identifier"] == nil {
		return errors.ErrorData(logutils.StatusMissing, "mfa identifier", nil)
	}

	now := time.Now().UTC()
	filter := bson.D{
		primitive.E{Key: "_id", Value: accountID},
		primitive.E{Key: "mfa_types.id", Value: mfa.ID},
	}
	update := bson.D{
		primitive.E{Key: "$set", Value: bson.D{
			primitive.E{Key: "mfa_types.$.verified", Value: mfa.Verified},
			primitive.E{Key: "mfa_types.$.params", Value: mfa.Params},
			primitive.E{Key: "mfa_types.$.date_updated", Value: now},
			primitive.E{Key: "date_updated", Value: now},
		}},
	}

	var res *mongo.UpdateResult
	var err error
	if context != nil {
		res, err = sa.db.accounts.UpdateOneWithContext(context, filter, update, nil)
	} else {
		res, err = sa.db.accounts.UpdateOne(filter, update, nil)
	}

	if err != nil {
		return errors.WrapErrorAction(logutils.ActionUpdate, model.TypeAccount, logutils.StringArgs("updating mfa type"), err)
	}
	if res.ModifiedCount == 0 {
		return errors.ErrorAction(logutils.ActionUpdate, model.TypeAccount, logutils.StringArgs("item to update not found"))
	}
	if res.ModifiedCount != 1 {
		return errors.ErrorAction(logutils.ActionUpdate, model.TypeAccount, &logutils.FieldArgs{"unexpected modified count": res.ModifiedCount})
	}

	return nil
}

//DeleteMFAType deletes a MFA type
func (sa *Adapter) DeleteMFAType(context TransactionContext, accountID string, identifier string, mfaType string) error {
	filter := bson.D{primitive.E{Key: "_id", Value: accountID}}
	update := bson.D{
		primitive.E{Key: "$pull", Value: bson.D{
			primitive.E{Key: "mfa_types", Value: bson.M{"type": mfaType, "params.identifier": identifier}},
		}},
		primitive.E{Key: "$set", Value: bson.D{
			primitive.E{Key: "date_updated", Value: time.Now().UTC()},
		}},
	}

	var res *mongo.UpdateResult
	var err error
	if context != nil {
		res, err = sa.db.accounts.UpdateOneWithContext(context, filter, update, nil)
	} else {
		res, err = sa.db.accounts.UpdateOne(filter, update, nil)
	}

	if err != nil {
		return errors.WrapErrorAction(logutils.ActionUpdate, model.TypeAccount, logutils.StringArgs("deleting mfa type"), err)
	}
	if res.ModifiedCount == 0 {
		return errors.ErrorAction(logutils.ActionUpdate, model.TypeAccount, logutils.StringArgs("item to remove not found"))
	}
	if res.ModifiedCount != 1 {
		return errors.ErrorAction(logutils.ActionUpdate, model.TypeAccount, &logutils.FieldArgs{"unexpected modified count": res.ModifiedCount})
	}

	return nil
}

//FindPermissions finds a set of permissions
func (sa *Adapter) FindPermissions(ids []string) ([]model.Permission, error) {
	permissionsFilter := bson.D{primitive.E{Key: "_id", Value: bson.M{"$in": ids}}}
	var permissionsResult []model.Permission
	err := sa.db.permissions.Find(permissionsFilter, &permissionsResult, nil)
	if err != nil {
		return nil, err
	}

	return permissionsResult, nil
}

//FindPermissionsByName finds a set of permissions
func (sa *Adapter) FindPermissionsByName(names []string) ([]model.Permission, error) {
	permissionsFilter := bson.D{primitive.E{Key: "name", Value: bson.M{"$in": names}}}
	var permissionsResult []model.Permission
	err := sa.db.permissions.Find(permissionsFilter, &permissionsResult, nil)
	if err != nil {
		return nil, err
	}

	return permissionsResult, nil
}

//InsertPermission inserts a new  permission
func (sa *Adapter) InsertPermission(permission model.Permission) error {
	_, err := sa.db.permissions.InsertOne(permission)
	if err != nil {
		return errors.WrapErrorAction(logutils.ActionInsert, model.TypePermission, nil, err)
	}
	return nil
}

//UpdatePermission updates permission
func (sa *Adapter) UpdatePermission(item model.Permission) error {
	//TODO
	//This will be slow operation as we keep a copy of the entity in the users collection without index.
	//Maybe we need to up the transaction timeout for this operation because of this.
	//TODO
	//Update the permission in all collection where there is a copy of it - accounts, application_roles, application_groups

	// Update serviceIDs
	filter := bson.D{primitive.E{Key: "name", Value: item.Name}}

	now := time.Now().UTC()
	permissionUpdate := bson.D{
		primitive.E{Key: "$set", Value: bson.D{
			primitive.E{Key: "service_id", Value: item.ServiceID},
			primitive.E{Key: "assigners", Value: item.Assigners},
			primitive.E{Key: "date_updated", Value: &now},
		}},
	}

	res, err := sa.db.permissions.UpdateOne(filter, permissionUpdate, nil)
	if err != nil {
		return errors.WrapErrorAction(logutils.ActionUpdate, model.TypePermission, &logutils.FieldArgs{"name": item.Name}, err)
	}

	if res.ModifiedCount != 1 {
		return errors.ErrorAction(logutils.ActionUpdate, model.TypePermission, logutils.StringArgs("unexpected modified count"))
	}

	return nil
}

//DeletePermission deletes permission
func (sa *Adapter) DeletePermission(id string) error {
	//TODO
	//This will be slow operation as we keep a copy of the entity in the users collection without index.
	//Maybe we need to up the transaction timeout for this operation because of this.
	return errors.New(logutils.Unimplemented)
}

//FindAppOrgRoles finds a set of application organization roles
func (sa *Adapter) FindAppOrgRoles(ids []string, appOrgID string) ([]model.AppOrgRole, error) {
	if len(ids) == 0 {
		return []model.AppOrgRole{}, nil
	}

	rolesFilter := bson.D{primitive.E{Key: "app_org_id", Value: appOrgID}, primitive.E{Key: "_id", Value: bson.M{"$in": ids}}}
	var rolesResult []appOrgRole
	err := sa.db.applicationsOrganizationsRoles.Find(rolesFilter, &rolesResult, nil)
	if err != nil {
		return nil, err
	}

	//get the application organization from the cached ones
	appOrg, err := sa.getCachedApplicationOrganizationByKey(appOrgID)
	if err != nil {
		return nil, errors.WrapErrorData(logutils.StatusMissing, model.TypeOrganization, &logutils.FieldArgs{"app_org_id": appOrg}, err)
	}

	result := appOrgRolesFromStorage(rolesResult, *appOrg)

	return result, nil
}

//InsertAppOrgRole inserts a new application organization role
func (sa *Adapter) InsertAppOrgRole(item model.AppOrgRole) error {
	_, err := sa.getCachedApplicationOrganizationByKey(item.AppOrg.ID)
	if err != nil {
		return errors.WrapErrorData(logutils.StatusMissing, model.TypeApplication, &logutils.FieldArgs{"app_org_id": item.AppOrg.ID}, err)
	}

	role := appOrgRoleToStorage(item)
	_, err = sa.db.applicationsOrganizationsRoles.InsertOne(role)
	if err != nil {
		return errors.WrapErrorAction(logutils.ActionInsert, model.TypeAppOrgRole, nil, err)
	}
	return nil
}

//UpdateAppOrgRole updates application organization role
func (sa *Adapter) UpdateAppOrgRole(item model.AppOrgRole) error {
	//TODO
	//This will be slow operation as we keep a copy of the entity in the users collection without index.
	//Maybe we need to up the transaction timeout for this operation because of this.
	return errors.New(logutils.Unimplemented)
}

//DeleteAppOrgRole deletes application organization role
func (sa *Adapter) DeleteAppOrgRole(id string) error {
	//TODO
	//This will be slow operation as we keep a copy of the entity in the users collection without index.
	//Maybe we need to up the transaction timeout for this operation because of this.
	return errors.New(logutils.Unimplemented)
}

//FindAppOrgGroups finds a set of application organization groups
func (sa *Adapter) FindAppOrgGroups(ids []string, appOrgID string) ([]model.AppOrgGroup, error) {
	if len(ids) == 0 {
		return []model.AppOrgGroup{}, nil
	}

	filter := bson.D{primitive.E{Key: "app_org_id", Value: appOrgID}, primitive.E{Key: "_id", Value: bson.M{"$in": ids}}}
	var groupsResult []appOrgGroup
	err := sa.db.applicationsOrganizationsGroups.Find(filter, &groupsResult, nil)
	if err != nil {
		return nil, err
	}

	appOrg, err := sa.getCachedApplicationOrganizationByKey(appOrgID)
	if err != nil {
		return nil, errors.WrapErrorData(logutils.StatusMissing, model.TypeOrganization, &logutils.FieldArgs{"app_org_id": appOrg}, err)
	}

	result := appOrgGroupsFromStorage(groupsResult, *appOrg)

	return result, nil
}

//InsertAppOrgGroup inserts a new application organization group
func (sa *Adapter) InsertAppOrgGroup(item model.AppOrgGroup) error {
	group := appOrgGroupToStorage(item)
	_, err := sa.db.applicationsOrganizationsGroups.InsertOne(group)
	if err != nil {
		return errors.WrapErrorAction(logutils.ActionInsert, model.TypeAppOrgGroup, nil, err)
	}
	return nil
}

//UpdateAppOrgGroup updates application organization group
func (sa *Adapter) UpdateAppOrgGroup(item model.AppOrgGroup) error {
	//TODO
	//This will be slow operation as we keep a copy of the entity in the users collection without index.
	//Maybe we need to up the transaction timeout for this operation because of this.
	return errors.New(logutils.Unimplemented)
}

//DeleteAppOrgGroup deletes application organization group
func (sa *Adapter) DeleteAppOrgGroup(id string) error {
	//TODO
	//This will be slow operation as we keep a copy of the entity in the users collection without index.
	//Maybe we need to up the transaction timeout for this operation because of this.
	return errors.New(logutils.Unimplemented)
}

//LoadAPIKeys finds all api key documents in the DB
func (sa *Adapter) LoadAPIKeys() ([]model.APIKey, error) {
	filter := bson.D{}
	var result []model.APIKey
	err := sa.db.apiKeys.Find(filter, &result, nil)
	if err != nil {
		return nil, errors.WrapErrorAction(logutils.ActionFind, model.TypeApplication, nil, err)
	}

	return result, nil
}

//FindApplicationAPIKeys finds the api key documents from storage for an appID
func (sa *Adapter) FindApplicationAPIKeys(appID string) ([]model.APIKey, error) {
	filter := bson.D{primitive.E{Key: "app_id", Value: appID}}
	var result []model.APIKey
	err := sa.db.apiKeys.Find(filter, &result, nil)
	if err != nil {
		return nil, errors.WrapErrorAction(logutils.ActionFind, model.TypeAPIKey, &logutils.FieldArgs{"app_id": appID}, err)
	}
	return result, nil
}

//FindAPIKey finds the api key documents from storage
func (sa *Adapter) FindAPIKey(ID string) (*model.APIKey, error) {
	filter := bson.D{primitive.E{Key: "_id", Value: ID}}
	var result *model.APIKey
	err := sa.db.apiKeys.FindOne(filter, &result, nil)
	if err != nil {
		return nil, errors.WrapErrorAction(logutils.ActionFind, model.TypeAPIKey, &logutils.FieldArgs{"_id": ID}, err)
	}
	return result, nil
}

//InsertAPIKey inserts an API key
func (sa *Adapter) InsertAPIKey(apiKey model.APIKey) (*model.APIKey, error) {
	_, err := sa.db.apiKeys.InsertOne(apiKey)
	if err != nil {
		return nil, errors.WrapErrorAction(logutils.ActionInsert, model.TypeAPIKey, &logutils.FieldArgs{"_id": apiKey.ID}, err)
	}
	return &apiKey, nil
}

//UpdateAPIKey updates the API key in storage
func (sa *Adapter) UpdateAPIKey(apiKey model.APIKey) error {
	filter := bson.M{"_id": apiKey.ID}
	err := sa.db.apiKeys.ReplaceOne(filter, apiKey, nil)
	if err != nil {
		return errors.WrapErrorAction(logutils.ActionUpdate, model.TypeAPIKey, &logutils.FieldArgs{"_id": apiKey.ID}, err)
	}

	return nil
}

//DeleteAPIKey deletes the API key from storage
func (sa *Adapter) DeleteAPIKey(ID string) error {
	filter := bson.M{"_id": ID}
	result, err := sa.db.apiKeys.DeleteOne(filter, nil)
	if err != nil {
		return errors.WrapErrorAction(logutils.ActionDelete, model.TypeAPIKey, &logutils.FieldArgs{"_id": ID}, err)
	}
	if result == nil {
		return errors.WrapErrorData(logutils.StatusInvalid, "result", &logutils.FieldArgs{"_id": ID}, err)
	}
	deletedCount := result.DeletedCount
	if deletedCount == 0 {
		return errors.WrapErrorData(logutils.StatusMissing, model.TypeAPIKey, &logutils.FieldArgs{"_id": ID}, err)
	}

	return nil
}

//LoadIdentityProviders finds all identity providers documents in the DB
func (sa *Adapter) LoadIdentityProviders() ([]model.IdentityProvider, error) {
	filter := bson.D{}
	var result []model.IdentityProvider
	err := sa.db.identityProviders.Find(filter, &result, nil)
	if err != nil {
		return nil, errors.WrapErrorAction(logutils.ActionFind, model.TypeIdentityProvider, nil, err)
	}
	if len(result) == 0 {
		return nil, errors.WrapErrorData(logutils.StatusMissing, model.TypeIdentityProvider, nil, err)
	}

	return result, nil

}

//UpdateProfile updates an account profile
func (sa *Adapter) UpdateProfile(id string, profile *model.Profile) error {
	filter := bson.D{primitive.E{Key: "_id", Value: id}}

	now := time.Now().UTC()
	if profile == nil {
		return errors.ErrorData(logutils.StatusInvalid, logutils.TypeArg, logutils.StringArgs(model.TypeProfile))
	}
	profileUpdate := bson.D{
		primitive.E{Key: "$set", Value: bson.D{
			primitive.E{Key: "profile.photo_url", Value: profile.PhotoURL},
			primitive.E{Key: "profile.first_name", Value: profile.FirstName},
			primitive.E{Key: "profile.last_name", Value: profile.LastName},
			primitive.E{Key: "profile.email", Value: profile.Email},
			primitive.E{Key: "profile.phone", Value: profile.Phone},
			primitive.E{Key: "profile.birth_year", Value: profile.BirthYear},
			primitive.E{Key: "profile.address", Value: profile.Address},
			primitive.E{Key: "profile.zip_code", Value: profile.ZipCode},
			primitive.E{Key: "profile.state", Value: profile.State},
			primitive.E{Key: "profile.country", Value: profile.Country},
			primitive.E{Key: "profile.date_updated", Value: &now},
		}},
	}

	res, err := sa.db.accounts.UpdateOne(filter, profileUpdate, nil)
	if err != nil {
		return errors.WrapErrorAction(logutils.ActionUpdate, model.TypeProfile, nil, err)
	}
	if res.ModifiedCount != 1 {
		return errors.ErrorAction(logutils.ActionUpdate, model.TypeProfile, logutils.StringArgs("unexpected modified count"))
	}

	return nil
}

//CreateGlobalConfig creates global config
func (sa *Adapter) CreateGlobalConfig(context TransactionContext, globalConfig *model.GlobalConfig) error {
	if globalConfig == nil {
		return errors.ErrorData(logutils.StatusInvalid, logutils.TypeArg, logutils.StringArgs("global_config"))
	}

	var err error
	if context != nil {
		_, err = sa.db.globalConfig.InsertOneWithContext(context, globalConfig)
	} else {
		_, err = sa.db.globalConfig.InsertOne(globalConfig)
	}

	if err != nil {
		return errors.WrapErrorAction(logutils.ActionInsert, model.TypeGlobalConfig, &logutils.FieldArgs{"setting": globalConfig.Setting}, err)
	}

	return nil
}

//GetGlobalConfig give config
func (sa *Adapter) GetGlobalConfig() (*model.GlobalConfig, error) {
	filter := bson.D{}
	var result []model.GlobalConfig
	err := sa.db.globalConfig.Find(filter, &result, nil)
	if err != nil {
		return nil, errors.WrapErrorAction(logutils.ActionFind, model.TypeGlobalConfig, nil, err)
	}
	if len(result) == 0 {
		//no record
		return nil, nil
	}
	return &result[0], nil

}

//DeleteGlobalConfig deletes the global configuration from storage
func (sa *Adapter) DeleteGlobalConfig(context TransactionContext) error {
	delFilter := bson.D{}
	var err error
	if context != nil {
		_, err = sa.db.globalConfig.DeleteManyWithContext(context, delFilter, nil)
	} else {
		_, err = sa.db.globalConfig.DeleteMany(delFilter, nil)
	}

	if err != nil {
		return errors.WrapErrorAction(logutils.ActionDelete, model.TypeGlobalConfig, nil, err)
	}

	return nil
}

//FindOrganization finds an organization
func (sa *Adapter) FindOrganization(id string) (*model.Organization, error) {
	//no transactions for get operations..
	cachedOrg, err := sa.getCachedOrganization(id)
	if cachedOrg != nil && err == nil {
		return cachedOrg, nil
	}
	sa.logger.Warn(err.Error())

	//1. find organization
	orgFilter := bson.D{primitive.E{Key: "_id", Value: id}}
	var org organization

	err = sa.db.organizations.FindOne(orgFilter, &org, nil)
	if err != nil {
		return nil, errors.WrapErrorAction(logutils.ActionFind, model.TypeOrganization, &logutils.FieldArgs{"id": id}, err)
	}

	//TODO
	//2. find the organization applications
	/*	var applications []model.Application
			if len(org.Applications) > 0 {
				appsFilter := bson.D{primitive.E{Key: "_id", Value: bson.M{"$in": org.Applications}}}
				err := sa.db.applications.Find(appsFilter, &applications, nil)
				if err != nil {
					return nil, errors.WrapErrorAction(logutils.ActionFind, model.TypeApplication, nil, err)
				}
			}

		organization := organizationFromStorage(&org, applications)
		return &organization, nil */
	return nil, nil
}

//InsertOrganization inserts an organization
func (sa *Adapter) InsertOrganization(organization model.Organization) (*model.Organization, error) {
	org := organizationToStorage(&organization)
	_, err := sa.db.organizations.InsertOne(org)
	if err != nil {
		return nil, errors.WrapErrorAction(logutils.ActionInsert, model.TypeOrganization, nil, err)
	}

	return &organization, nil
}

//UpdateOrganization updates an organization
func (sa *Adapter) UpdateOrganization(ID string, name string, requestType string, organizationDomains []string) error {

	now := time.Now()
	//TODO - use pointers and update only what not nil
	updatOrganizationFilter := bson.D{primitive.E{Key: "_id", Value: ID}}
	updateOrganization := bson.D{
		primitive.E{Key: "$set", Value: bson.D{
			primitive.E{Key: "name", Value: name},
			primitive.E{Key: "type", Value: requestType},
			primitive.E{Key: "config.domains", Value: organizationDomains},
			primitive.E{Key: "config.date_updated", Value: now},
			primitive.E{Key: "date_updated", Value: now},
		}},
	}

	result, err := sa.db.organizations.UpdateOne(updatOrganizationFilter, updateOrganization, nil)
	if err != nil {
		return errors.WrapErrorAction(logutils.ActionUpdate, model.TypeOrganization, &logutils.FieldArgs{"id": ID}, err)
	}
	if result.MatchedCount == 0 {
		return errors.WrapErrorData(logutils.StatusMissing, model.TypeOrganization, &logutils.FieldArgs{"id": ID}, err)
	}

	return nil
}

//LoadOrganizations gets the organizations
func (sa *Adapter) LoadOrganizations() ([]model.Organization, error) {
	//1. check the cached organizations
	cachedOrgs, err := sa.getCachedOrganizations()
	if err != nil {
		sa.logger.Warn(err.Error())
	} else if len(cachedOrgs) > 0 {
		return cachedOrgs, nil
	}

	//no transactions for get operations..

	//2. find the organizations
	orgsFilter := bson.D{}
	var orgsResult []organization
	err = sa.db.organizations.Find(orgsFilter, &orgsResult, nil)
	if err != nil {
		return nil, errors.WrapErrorAction(logutils.ActionFind, model.TypeOrganization, nil, err)
	}
	if len(orgsResult) == 0 {
		//no data
		return make([]model.Organization, 0), nil
	}

	//3. prepare the response
	organizations := organizationsFromStorage(orgsResult)
	return organizations, nil
}

//LoadApplications loads all applications
func (sa *Adapter) LoadApplications() ([]model.Application, error) {
	filter := bson.D{}
	var result []application
	err := sa.db.applications.Find(filter, &result, nil)
	if err != nil {
		return nil, errors.WrapErrorAction(logutils.ActionFind, model.TypeApplication, nil, err)
	}

	if len(result) == 0 {
		//no data
		return make([]model.Application, 0), nil
	}

	applications := applicationsFromStorage(result)
	return applications, nil
}

//InsertApplication inserts an application
func (sa *Adapter) InsertApplication(application model.Application) (*model.Application, error) {
	app := applicationToStorage(&application)
	_, err := sa.db.applications.InsertOne(app)
	if err != nil {
		return nil, errors.WrapErrorAction(logutils.ActionInsert, model.TypeApplication, nil, err)
	}

	return &application, nil
}

//FindApplication finds application
func (sa *Adapter) FindApplication(ID string) (*model.Application, error) {
	return sa.getCachedApplication(ID)
}

//FindApplications finds applications
func (sa *Adapter) FindApplications() ([]model.Application, error) {
	return sa.getCachedApplications()
}

//FindApplicationTypeByIdentifier finds an application type by identifier
func (sa *Adapter) FindApplicationTypeByIdentifier(identifier string) (*model.ApplicationType, error) {
	app, appType, err := sa.getCachedApplicationTypeByIdentifier(identifier)
	if err != nil {
		return nil, errors.WrapErrorAction(logutils.ActionFind, model.TypeApplicationType, nil, err)
	}

	appType.Application = *app

	return appType, nil
}

//LoadApplicationsOrganizations loads all applications organizations
func (sa *Adapter) LoadApplicationsOrganizations() ([]model.ApplicationOrganization, error) {
	filter := bson.D{}
	var list []applicationOrganization
	err := sa.db.applicationsOrganizations.Find(filter, &list, nil)
	if err != nil {
		return nil, errors.WrapErrorAction(logutils.ActionFind, model.TypeApplicationOrganization, nil, err)
	}
	if len(list) == 0 {
		//no data
		return nil, nil
	}

	result := make([]model.ApplicationOrganization, len(list))
	for i, item := range list {
		//we have organizations and applications cached
		application, err := sa.getCachedApplication(item.AppID)
		if err != nil {
			return nil, errors.WrapErrorAction(logutils.ActionFind, model.TypeApplication, nil, err)
		}
		organization, err := sa.getCachedOrganization(item.OrgID)
		if err != nil {
			return nil, errors.WrapErrorAction(logutils.ActionFind, model.TypeOrganization, nil, err)
		}

		result[i] = applicationOrganizationFromStorage(item, *application, *organization)
	}
	return result, nil
}

//FindApplicationOrganizations finds application organization
func (sa *Adapter) FindApplicationOrganizations(appID string, orgID string) (*model.ApplicationOrganization, error) {
	return sa.getCachedApplicationOrganization(appID, orgID)
}

//FindDevice finds a device by device id and account id
func (sa *Adapter) FindDevice(context TransactionContext, deviceID string, accountID string) (*model.Device, error) {
	filter := bson.D{primitive.E{Key: "device_id", Value: deviceID},
		primitive.E{Key: "account_id", Value: accountID}}
	var result []device

	var err error
	if context != nil {
		err = sa.db.devices.FindWithContext(context, filter, &result, nil)
	} else {
		err = sa.db.devices.Find(filter, &result, nil)
	}

	if err != nil {
		return nil, errors.WrapErrorAction(logutils.ActionFind, model.TypeDevice, nil, err)
	}
	if len(result) == 0 {
		//no record
		return nil, nil
	}
	device := result[0]

	deviceRes := deviceFromStorage(device)
	return &deviceRes, nil
}

//InsertDevice inserts a device
func (sa *Adapter) InsertDevice(context TransactionContext, device model.Device) (*model.Device, error) {
	//insert in devices
	storageDevice := deviceToStorage(&device)
	var err error
	if context != nil {
		_, err = sa.db.devices.InsertOneWithContext(context, storageDevice)
	} else {
		_, err = sa.db.devices.InsertOne(storageDevice)
	}
	if err != nil {
		return nil, errors.WrapErrorAction(logutils.ActionInsert, model.TypeDevice, nil, err)
	}

	//insert in account record - we keep a device copy there too
	filter := bson.M{"_id": device.Account.ID}
	update := bson.D{
		primitive.E{Key: "$push", Value: bson.D{
			primitive.E{Key: "devices", Value: storageDevice},
		}},
	}
	var res *mongo.UpdateResult
	if context != nil {
		res, err = sa.db.accounts.UpdateOneWithContext(context, filter, update, nil)
	} else {
		res, err = sa.db.accounts.UpdateOne(filter, update, nil)
	}
	if err != nil {
		return nil, errors.WrapErrorAction(logutils.ActionUpdate, model.TypeAccount, logutils.StringArgs("inserting device"), err)
	}
	if res.ModifiedCount != 1 {
		return nil, errors.ErrorAction(logutils.ActionUpdate, model.TypeAccount, &logutils.FieldArgs{"unexpected modified count": res.ModifiedCount})
	}

	return &device, nil
}

// ============================== ServiceRegs ==============================

//FindServiceRegs fetches the requested service registration records
func (sa *Adapter) FindServiceRegs(serviceIDs []string) ([]model.ServiceReg, error) {
	var filter bson.M
	for _, serviceID := range serviceIDs {
		if serviceID == "all" {
			filter = bson.M{}
			break
		}
	}
	if filter == nil {
		filter = bson.M{"registration.service_id": bson.M{"$in": serviceIDs}}
	}

	var result []model.ServiceReg
	err := sa.db.serviceRegs.Find(filter, &result, nil)
	if err != nil {
		return nil, errors.WrapErrorAction(logutils.ActionFind, model.TypeServiceReg, &logutils.FieldArgs{"service_id": serviceIDs}, err)
	}

	if result == nil {
		result = []model.ServiceReg{}
	}

	return result, nil
}

//FindServiceReg finds the service registration in storage
func (sa *Adapter) FindServiceReg(serviceID string) (*model.ServiceReg, error) {
	filter := bson.M{"registration.service_id": serviceID}
	var reg *model.ServiceReg
	err := sa.db.serviceRegs.FindOne(filter, &reg, nil)
	if err != nil {
		return nil, errors.WrapErrorAction(logutils.ActionFind, model.TypeServiceReg, &logutils.FieldArgs{"service_id": serviceID}, err)
	}

	return reg, nil
}

//InsertServiceReg inserts the service registration to storage
func (sa *Adapter) InsertServiceReg(reg *model.ServiceReg) error {
	_, err := sa.db.serviceRegs.InsertOne(reg)
	if err != nil {
		return errors.WrapErrorAction(logutils.ActionInsert, model.TypeServiceReg, &logutils.FieldArgs{"service_id": reg.Registration.ServiceID}, err)
	}

	return nil
}

//UpdateServiceReg updates the service registration in storage
func (sa *Adapter) UpdateServiceReg(reg *model.ServiceReg) error {
	filter := bson.M{"registration.service_id": reg.Registration.ServiceID}
	err := sa.db.serviceRegs.ReplaceOne(filter, reg, nil)
	if err != nil {
		return errors.WrapErrorAction(logutils.ActionUpdate, model.TypeServiceReg, &logutils.FieldArgs{"service_id": reg.Registration.ServiceID}, err)
	}

	return nil
}

//SaveServiceReg saves the service registration to the storage
func (sa *Adapter) SaveServiceReg(reg *model.ServiceReg) error {
	filter := bson.M{"registration.service_id": reg.Registration.ServiceID}
	opts := options.Replace().SetUpsert(true)
	err := sa.db.serviceRegs.ReplaceOne(filter, reg, opts)
	if err != nil {
		return errors.WrapErrorAction(logutils.ActionSave, model.TypeServiceReg, &logutils.FieldArgs{"service_id": reg.Registration.ServiceID}, err)
	}

	return nil
}

//DeleteServiceReg deletes the service registration from storage
func (sa *Adapter) DeleteServiceReg(serviceID string) error {
	filter := bson.M{"registration.service_id": serviceID}
	result, err := sa.db.serviceRegs.DeleteOne(filter, nil)
	if err != nil {
		return errors.WrapErrorAction(logutils.ActionDelete, model.TypeServiceReg, &logutils.FieldArgs{"service_id": serviceID}, err)
	}
	if result == nil {
		return errors.WrapErrorData(logutils.StatusInvalid, "result", &logutils.FieldArgs{"service_id": serviceID}, err)
	}
	deletedCount := result.DeletedCount
	if deletedCount == 0 {
		return errors.WrapErrorData(logutils.StatusMissing, model.TypeServiceReg, &logutils.FieldArgs{"service_id": serviceID}, err)
	}

	return nil
}

//FindServiceAuthorization finds the service authorization in storage
func (sa *Adapter) FindServiceAuthorization(userID string, serviceID string) (*model.ServiceAuthorization, error) {
	filter := bson.M{"user_id": userID, "service_id": serviceID}
	var reg *model.ServiceAuthorization
	err := sa.db.serviceAuthorizations.FindOne(filter, &reg, nil)
	if err != nil {
		return nil, errors.WrapErrorAction(logutils.ActionFind, model.TypeServiceAuthorization, &logutils.FieldArgs{"user_id": userID, "service_id": serviceID}, err)
	}

	return reg, nil
}

//SaveServiceAuthorization saves the service authorization to storage
func (sa *Adapter) SaveServiceAuthorization(authorization *model.ServiceAuthorization) error {
	filter := bson.M{"user_id": authorization.UserID, "service_id": authorization.ServiceID}
	opts := options.Replace().SetUpsert(true)
	err := sa.db.serviceAuthorizations.ReplaceOne(filter, authorization, opts)
	if err != nil {
		return errors.WrapErrorAction(logutils.ActionSave, model.TypeServiceAuthorization, &logutils.FieldArgs{"user_id": authorization.UserID, "service_id": authorization.ServiceID}, err)
	}

	return nil
}

//DeleteServiceAuthorization deletes the service authorization from storage
func (sa *Adapter) DeleteServiceAuthorization(userID string, serviceID string) error {
	filter := bson.M{"user_id": userID, "service_id": serviceID}
	result, err := sa.db.serviceAuthorizations.DeleteOne(filter, nil)
	if err != nil {
		return errors.WrapErrorAction(logutils.ActionFind, model.TypeServiceAuthorization, &logutils.FieldArgs{"user_id": userID, "service_id": serviceID}, err)
	}
	if result == nil {
		return errors.WrapErrorData(logutils.StatusInvalid, "result", &logutils.FieldArgs{"user_id": userID, "service_id": serviceID}, err)
	}
	deletedCount := result.DeletedCount
	if deletedCount == 0 {
		return errors.WrapErrorData(logutils.StatusMissing, model.TypeServiceAuthorization, &logutils.FieldArgs{"user_id": userID, "service_id": serviceID}, err)
	}

	return nil
}

//SaveDevice saves device
func (sa *Adapter) SaveDevice(context TransactionContext, device *model.Device) error {
	if device == nil {
		return errors.ErrorData(logutils.StatusInvalid, logutils.TypeArg, logutils.StringArgs("device"))
	}

	storageDevice := deviceToStorage(device)

	var err error
	filter := bson.M{"_id": device.ID}
	opts := options.Replace().SetUpsert(true)
	if context != nil {
		err = sa.db.devices.ReplaceOneWithContext(context, filter, storageDevice, opts)
	} else {
		err = sa.db.devices.ReplaceOne(filter, storageDevice, opts)
	}

	if err != nil {
		return errors.WrapErrorAction(logutils.ActionSave, "device", &logutils.FieldArgs{"device_id": device.ID}, nil)
	}

	return nil
}

//DeleteDevice deletes a device
func (sa *Adapter) DeleteDevice(context TransactionContext, id string) error {
	filter := bson.M{"_id": id}
	var res *mongo.DeleteResult
	var err error
	if context != nil {
		res, err = sa.db.devices.DeleteOneWithContext(context, filter, nil)
	} else {
		res, err = sa.db.devices.DeleteOne(filter, nil)
	}

	if err != nil {
		return errors.WrapErrorAction(logutils.ActionDelete, model.TypeDevice, nil, err)
	}
	if res.DeletedCount != 1 {
		return errors.ErrorAction(logutils.ActionDelete, model.TypeDevice, logutils.StringArgs("unexpected deleted count"))
	}

	return nil
}

func (sa *Adapter) abortTransaction(sessionContext mongo.SessionContext) {
	err := sessionContext.AbortTransaction(sessionContext)
	if err != nil {
		sa.logger.Errorf("error aborting a transaction - %s", err)
	}
}

//NewStorageAdapter creates a new storage adapter instance
func NewStorageAdapter(mongoDBAuth string, mongoDBName string, mongoTimeout string, logger *logs.Logger) *Adapter {
	timeoutInt, err := strconv.Atoi(mongoTimeout)
	if err != nil {
		logger.Warn("Setting default Mongo timeout - 500")
		timeoutInt = 500
	}
	timeout := time.Millisecond * time.Duration(timeoutInt)

	cachedOrganizations := &syncmap.Map{}
	organizationsLock := &sync.RWMutex{}

	cachedApplications := &syncmap.Map{}
	applicationsLock := &sync.RWMutex{}

	cachedAuthTypes := &syncmap.Map{}
	authTypesLock := &sync.RWMutex{}

	cachedApplicationsOrganizations := &syncmap.Map{}
	applicationsOrganizationsLock := &sync.RWMutex{}

	db := &database{mongoDBAuth: mongoDBAuth, mongoDBName: mongoDBName, mongoTimeout: timeout, logger: logger}
	return &Adapter{db: db, logger: logger, cachedOrganizations: cachedOrganizations, organizationsLock: organizationsLock,
		cachedApplications: cachedApplications, applicationsLock: applicationsLock,
		cachedAuthTypes: cachedAuthTypes, authTypesLock: authTypesLock,
		cachedApplicationsOrganizations: cachedApplicationsOrganizations, applicationsOrganizationsLock: applicationsOrganizationsLock}
}

type storageListener struct {
	adapter *Adapter
	DefaultListenerImpl
}

func (sl *storageListener) OnAuthTypesUpdated() {
	sl.adapter.cacheAuthTypes()
}

func (sl *storageListener) OnOrganizationsUpdated() {
	sl.adapter.cacheOrganizations()
}

func (sl *storageListener) OnApplicationsUpdated() {
	sl.adapter.cacheApplications()
	sl.adapter.cacheOrganizations()
}

func (sl *storageListener) OnApplicationsOrganizationsUpdated() {
	sl.adapter.cacheApplications()
	sl.adapter.cacheOrganizations()
	sl.adapter.cacheApplicationsOrganizations()
}

//Listener represents storage listener
type Listener interface {
	OnAPIKeysUpdated()
	OnAuthTypesUpdated()
	OnIdentityProvidersUpdated()
	OnServiceRegsUpdated()
	OnOrganizationsUpdated()
	OnApplicationsUpdated()
	OnApplicationsOrganizationsUpdated()
}

//DefaultListenerImpl default listener implementation
type DefaultListenerImpl struct{}

//OnAPIKeysUpdated notifies api keys have been updated
func (d *DefaultListenerImpl) OnAPIKeysUpdated() {}

//OnAuthTypesUpdated notifies auth types have been updated
func (d *DefaultListenerImpl) OnAuthTypesUpdated() {}

//OnIdentityProvidersUpdated notifies identity providers have been updated
func (d *DefaultListenerImpl) OnIdentityProvidersUpdated() {}

//OnServiceRegsUpdated notifies services regs have been updated
func (d *DefaultListenerImpl) OnServiceRegsUpdated() {}

//OnOrganizationsUpdated notifies organizations have been updated
func (d *DefaultListenerImpl) OnOrganizationsUpdated() {}

//OnApplicationsUpdated notifies applications have been updated
func (d *DefaultListenerImpl) OnApplicationsUpdated() {}

//OnApplicationsOrganizationsUpdated notifies applications organizations have been updated
func (d *DefaultListenerImpl) OnApplicationsOrganizationsUpdated() {}

//TransactionContext wraps mongo.SessionContext for use by external packages
type TransactionContext interface {
	mongo.SessionContext
}<|MERGE_RESOLUTION|>--- conflicted
+++ resolved
@@ -787,7 +787,6 @@
 	return nil
 }
 
-<<<<<<< HEAD
 //DeleteFlaggedAccounts deletes accounts flagged for deletion
 func (sa *Adapter) DeleteFlaggedAccounts(cutoff time.Time) error {
 	filter := bson.D{primitive.E{Key: "deleted", Value: true}, primitive.E{Key: "date_updated", Value: bson.M{"$lt": cutoff}}}
@@ -795,7 +794,11 @@
 	_, err := sa.db.accounts.DeleteMany(filter, nil)
 	if err != nil {
 		return errors.WrapErrorAction(logutils.ActionDelete, model.TypeAccount, &logutils.FieldArgs{"date_updated": cutoff.Format("2006-01-02T15:04:05.000Z")}, err)
-=======
+	}
+
+	return nil
+}
+
 //FindServiceAccountByID finds a service account by id
 func (sa *Adapter) FindServiceAccountByID(context TransactionContext, id string) (*model.ServiceAccount, error) {
 	return sa.findServiceAccount(context, "_id", id)
@@ -904,7 +907,6 @@
 	}
 	if res.DeletedCount != 1 {
 		return errors.ErrorAction(logutils.ActionDelete, model.TypeServiceAccount, logutils.StringArgs("unexpected deleted count"))
->>>>>>> 663c9222
 	}
 
 	return nil
