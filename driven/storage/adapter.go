package storage

import (
	"context"
	"core-building-block/core/model"
	"core-building-block/utils"
	"fmt"
	"strconv"
	"sync"
	"time"

	"github.com/rokwire/logging-library-go/errors"
	"github.com/rokwire/logging-library-go/logs"
	"github.com/rokwire/logging-library-go/logutils"
	"go.mongodb.org/mongo-driver/bson"
	"go.mongodb.org/mongo-driver/bson/primitive"
	"go.mongodb.org/mongo-driver/mongo"
	"go.mongodb.org/mongo-driver/mongo/options"
	"golang.org/x/sync/syncmap"
	"gopkg.in/go-playground/validator.v9"
)

//Adapter implements the Storage interface
type Adapter struct {
	db *database

	logger *logs.Logger

	cachedServiceRegs *syncmap.Map
	serviceRegsLock   *sync.RWMutex

	cachedOrganizations *syncmap.Map
	organizationsLock   *sync.RWMutex

	cachedApplications *syncmap.Map
	applicationsLock   *sync.RWMutex

	cachedAuthTypes *syncmap.Map
	authTypesLock   *sync.RWMutex

	cachedApplicationsOrganizations *syncmap.Map //cache applications organizations
	applicationsOrganizationsLock   *sync.RWMutex

	cachedApplicationConfigs *syncmap.Map
	applicationConfigsLock   *sync.RWMutex
}

//Start starts the storage
func (sa *Adapter) Start() error {
	//start db
	err := sa.db.start()
	if err != nil {
		return errors.WrapErrorAction(logutils.ActionInitialize, "storage adapter", nil, err)
	}

	//register storage listener
	sl := storageListener{adapter: sa}
	sa.RegisterStorageListener(&sl)

	//cache the service regs
	err = sa.cacheServiceRegs()
	if err != nil {
		return errors.WrapErrorAction(logutils.ActionCache, model.TypeServiceReg, nil, err)
	}

	//cache the organizations
	err = sa.cacheOrganizations()
	if err != nil {
		return errors.WrapErrorAction(logutils.ActionCache, model.TypeOrganization, nil, err)
	}

	//cache the applications
	err = sa.cacheApplications()
	if err != nil {
		return errors.WrapErrorAction(logutils.ActionCache, model.TypeApplication, nil, err)
	}

	//cache the auth types
	err = sa.cacheAuthTypes()
	if err != nil {
		return errors.WrapErrorAction(logutils.ActionCache, model.TypeAuthType, nil, err)
	}

	//cache the application organization
	err = sa.cacheApplicationsOrganizations()
	if err != nil {
		return errors.WrapErrorAction(logutils.ActionCache, model.TypeApplicationOrganization, nil, err)
	}

	// cache application configs
	err = sa.cacheApplicationConfigs()
	if err != nil {
		return errors.WrapErrorAction(logutils.ActionCache, model.TypeApplicationConfig, nil, err)
	}

	return err
}

//RegisterStorageListener registers a data change listener with the storage adapter
func (sa *Adapter) RegisterStorageListener(storageListener Listener) {
	sa.db.listeners = append(sa.db.listeners, storageListener)
}

//PerformTransaction performs a transaction
func (sa *Adapter) PerformTransaction(transaction func(context TransactionContext) error) error {
	// transaction
	err := sa.db.dbClient.UseSession(context.Background(), func(sessionContext mongo.SessionContext) error {
		err := sessionContext.StartTransaction()
		if err != nil {
			sa.abortTransaction(sessionContext)
			return errors.WrapErrorAction(logutils.ActionStart, logutils.TypeTransaction, nil, err)
		}

		err = transaction(sessionContext)
		if err != nil {
			sa.abortTransaction(sessionContext)
			return errors.WrapErrorAction("performing", logutils.TypeTransaction, nil, err)
		}

		err = sessionContext.CommitTransaction(sessionContext)
		if err != nil {
			sa.abortTransaction(sessionContext)
			return errors.WrapErrorAction(logutils.ActionCommit, logutils.TypeTransaction, nil, err)
		}
		return nil
	})

	return err
}

//cacheServiceRegs caches the service regs from the DB
func (sa *Adapter) cacheServiceRegs() error {
	sa.logger.Info("cacheServiceRegs..")

	serviceRegs, err := sa.loadServiceRegs()
	if err != nil {
		return errors.WrapErrorAction(logutils.ActionFind, model.TypeServiceReg, nil, err)
	}

	sa.setCachedServiceRegs(&serviceRegs)

	return nil
}

func (sa *Adapter) setCachedServiceRegs(serviceRegs *[]model.ServiceReg) {
	sa.serviceRegsLock.Lock()
	defer sa.serviceRegsLock.Unlock()

	sa.cachedServiceRegs = &syncmap.Map{}
	validate := validator.New()

	for _, serviceReg := range *serviceRegs {
		err := validate.Struct(serviceReg)
		if err == nil {
			sa.cachedServiceRegs.Store(serviceReg.Registration.ServiceID, serviceReg)
		} else {
			sa.logger.Errorf("failed to validate and cache service registration with registration.service_id %s: %s", serviceReg.Registration.ServiceID, err.Error())
		}
	}
}

func (sa *Adapter) getCachedServiceReg(serviceID string) (*model.ServiceReg, error) {
	sa.serviceRegsLock.RLock()
	defer sa.serviceRegsLock.RUnlock()

	errArgs := &logutils.FieldArgs{"registration.service_id": serviceID}

	item, _ := sa.cachedServiceRegs.Load(serviceID)
	if item != nil {
		serviceReg, ok := item.(model.ServiceReg)
		if !ok {
			return nil, errors.ErrorAction(logutils.ActionCast, model.TypeServiceReg, errArgs)
		}
		return &serviceReg, nil
	}
	return nil, nil
}

func (sa *Adapter) getCachedServiceRegs(serviceIDs []string) ([]model.ServiceReg, error) {
	sa.serviceRegsLock.RLock()
	defer sa.serviceRegsLock.RUnlock()

	var serviceRegList []model.ServiceReg
	var err error
	if !utils.Contains(serviceIDs, "all") {
		serviceRegList = make([]model.ServiceReg, len(serviceIDs))
		for i, serviceID := range serviceIDs {
			item, _ := sa.cachedServiceRegs.Load(serviceID)
			serviceReg, err := sa.processCachedServiceReg(serviceID, item)
			if err != nil {
				return nil, err
			}
			serviceRegList[i] = *serviceReg
		}
	} else {
		serviceRegList = make([]model.ServiceReg, 0)
		sa.cachedServiceRegs.Range(func(key, item interface{}) bool {
			serviceReg, err := sa.processCachedServiceReg(key, item)
			if err != nil {
				return false
			}
			serviceRegList = append(serviceRegList, *serviceReg)

			return true
		})
	}

	return serviceRegList, err
}

func (sa *Adapter) processCachedServiceReg(key, item interface{}) (*model.ServiceReg, error) {
	errArgs := &logutils.FieldArgs{"registration.service_id": key}
	if item == nil {
		return nil, errors.ErrorData(logutils.StatusInvalid, model.TypeServiceReg, errArgs)
	}

	serviceReg, ok := item.(model.ServiceReg)
	if !ok {
		return nil, errors.ErrorAction(logutils.ActionCast, model.TypeServiceReg, errArgs)
	}

	return &serviceReg, nil
}

//cacheOrganizations caches the organizations from the DB
func (sa *Adapter) cacheOrganizations() error {
	sa.logger.Info("cacheOrganizations..")

	organizations, err := sa.loadOrganizations()
	if err != nil {
		return errors.WrapErrorAction(logutils.ActionFind, model.TypeOrganization, nil, err)
	}

	sa.setCachedOrganizations(&organizations)

	return nil
}

func (sa *Adapter) setCachedOrganizations(organizations *[]model.Organization) {
	sa.organizationsLock.Lock()
	defer sa.organizationsLock.Unlock()

	sa.cachedOrganizations = &syncmap.Map{}
	validate := validator.New()

	for _, org := range *organizations {
		err := validate.Struct(org)
		if err == nil {
			sa.cachedOrganizations.Store(org.ID, org)
		} else {
			sa.logger.Errorf("failed to validate and cache organization with org_id %s: %s", org.ID, err.Error())
		}
	}
}

func (sa *Adapter) getCachedOrganization(orgID string) (*model.Organization, error) {
	sa.organizationsLock.RLock()
	defer sa.organizationsLock.RUnlock()

	errArgs := &logutils.FieldArgs{"org_id": orgID}

	item, _ := sa.cachedOrganizations.Load(orgID)
	if item != nil {
		organization, ok := item.(model.Organization)
		if !ok {
			return nil, errors.ErrorAction(logutils.ActionCast, model.TypeOrganization, errArgs)
		}
		return &organization, nil
	}
	return nil, nil
}

func (sa *Adapter) getCachedOrganizations() ([]model.Organization, error) {
	sa.organizationsLock.RLock()
	defer sa.organizationsLock.RUnlock()

	var err error
	organizationList := make([]model.Organization, 0)
	sa.cachedOrganizations.Range(func(key, item interface{}) bool {
		errArgs := &logutils.FieldArgs{"org_id": key}
		if item == nil {
			err = errors.ErrorData(logutils.StatusInvalid, model.TypeOrganization, errArgs)
			return false
		}

		organization, ok := item.(model.Organization)
		if !ok {
			err = errors.ErrorAction(logutils.ActionCast, model.TypeOrganization, errArgs)
			return false
		}
		organizationList = append(organizationList, organization)
		return true
	})

	return organizationList, err
}

//cacheApplications caches the applications
func (sa *Adapter) cacheApplications() error {
	sa.logger.Info("cacheApplications..")

	applications, err := sa.loadApplications()
	if err != nil {
		return errors.WrapErrorAction(logutils.ActionFind, model.TypeApplication, nil, err)
	}

	sa.setCachedApplications(&applications)

	return nil
}

func (sa *Adapter) setCachedApplications(applications *[]model.Application) {
	sa.applicationsLock.Lock()
	defer sa.applicationsLock.Unlock()

	sa.cachedApplications = &syncmap.Map{}
	validate := validator.New()

	for _, app := range *applications {
		err := validate.Struct(app)
		if err == nil {
			sa.cachedApplications.Store(app.ID, app)
		} else {
			sa.logger.Errorf("failed to validate and cache application with id %s: %s", app.ID, err.Error())
		}
	}
}

func (sa *Adapter) getCachedApplication(appID string) (*model.Application, error) {
	sa.applicationsLock.RLock()
	defer sa.applicationsLock.RUnlock()

	errArgs := &logutils.FieldArgs{"app_id": appID}

	item, _ := sa.cachedApplications.Load(appID)
	if item != nil {
		application, ok := item.(model.Application)
		if !ok {
			return nil, errors.ErrorAction(logutils.ActionCast, model.TypeApplication, errArgs)
		}
		return &application, nil
	}
	return nil, nil
}

func (sa *Adapter) getCachedApplications() ([]model.Application, error) {
	sa.applicationsLock.RLock()
	defer sa.applicationsLock.RUnlock()

	var err error
	applicationList := make([]model.Application, 0)
	sa.cachedApplications.Range(func(key, item interface{}) bool {
		errArgs := &logutils.FieldArgs{"app_id": key}
		if item == nil {
			err = errors.ErrorData(logutils.StatusInvalid, model.TypeApplication, errArgs)
			return false
		}

		application, ok := item.(model.Application)
		if !ok {
			err = errors.ErrorAction(logutils.ActionCast, model.TypeApplication, errArgs)
			return false
		}
		applicationList = append(applicationList, application)
		return true
	})

	return applicationList, err
}

func (sa *Adapter) getCachedApplicationType(id string) (*model.Application, *model.ApplicationType, error) {
	sa.applicationsLock.RLock()
	defer sa.applicationsLock.RUnlock()

	var app *model.Application
	var appType *model.ApplicationType

	sa.cachedApplications.Range(func(key, value interface{}) bool {
		application, ok := value.(model.Application)
		if !ok {
			return false //break the iteration
		}

		applicationType := application.FindApplicationType(id)
		if applicationType != nil {
			app = &application
			appType = applicationType
			return false //break the iteration
		}

		// this will continue iterating
		return true
	})

	if app != nil && appType != nil {
		return app, appType, nil
	}

	return nil, nil, errors.ErrorData(logutils.StatusMissing, model.TypeApplicationType, &logutils.FieldArgs{"id": id})
}

//cacheAuthTypes caches the auth types
func (sa *Adapter) cacheAuthTypes() error {
	sa.logger.Info("cacheAuthTypes..")

	authTypes, err := sa.loadAuthTypes()
	if err != nil {
		return errors.WrapErrorAction(logutils.ActionFind, model.TypeAuthType, nil, err)
	}
	sa.setCachedAuthTypes(authTypes)

	return nil
}

func (sa *Adapter) setCachedAuthTypes(authProviders []model.AuthType) {
	sa.authTypesLock.Lock()
	defer sa.authTypesLock.Unlock()

	sa.cachedAuthTypes = &syncmap.Map{}
	validate := validator.New()

	for _, authType := range authProviders {
		err := validate.Struct(authType)
		if err == nil {
			//we will get it by id and code as well
			sa.cachedAuthTypes.Store(authType.ID, authType)
			sa.cachedAuthTypes.Store(authType.Code, authType)
		} else {
			sa.logger.Errorf("failed to validate and cache auth type with code %s: %s", authType.Code, err.Error())
		}
	}
}

func (sa *Adapter) getCachedAuthType(key string) (*model.AuthType, error) {
	sa.authTypesLock.RLock()
	defer sa.authTypesLock.RUnlock()

	errArgs := &logutils.FieldArgs{"code or id": key}

	item, _ := sa.cachedAuthTypes.Load(key)
	if item != nil {
		authType, ok := item.(model.AuthType)
		if !ok {
			return nil, errors.ErrorAction(logutils.ActionCast, model.TypeAuthType, errArgs)
		}
		return &authType, nil
	}
	return nil, nil
}

func (sa *Adapter) getCachedAuthTypes() ([]model.AuthType, error) {
	sa.authTypesLock.RLock()
	defer sa.authTypesLock.RUnlock()

	var err error
	authTypeList := make([]model.AuthType, 0)
	idsFound := make([]string, 0)
	sa.cachedAuthTypes.Range(func(key, item interface{}) bool {
		errArgs := &logutils.FieldArgs{"code or id": key}
		if item == nil {
			err = errors.ErrorData(logutils.StatusInvalid, model.TypeAuthType, errArgs)
			return false
		}

		authType, ok := item.(model.AuthType)
		if !ok {
			err = errors.ErrorAction(logutils.ActionCast, model.TypeAuthType, errArgs)
			return false
		}

		if !utils.Contains(idsFound, authType.ID) {
			authTypeList = append(authTypeList, authType)
			idsFound = append(idsFound, authType.ID)
		}

		return true
	})

	return authTypeList, err
}

//cacheApplicationsOrganizations caches the applications organizations
func (sa *Adapter) cacheApplicationsOrganizations() error {
	sa.logger.Info("cacheApplicationsOrganizations..")

	applicationsOrganizations, err := sa.loadApplicationsOrganizations()
	if err != nil {
		return errors.WrapErrorAction(logutils.ActionFind, model.TypeApplicationOrganization, nil, err)
	}

	sa.setCachedApplicationsOrganizations(applicationsOrganizations)
	return nil
}

func (sa *Adapter) setCachedApplicationsOrganizations(applicationsOrganization []model.ApplicationOrganization) {
	sa.applicationsOrganizationsLock.Lock()
	defer sa.applicationsOrganizationsLock.Unlock()

	sa.cachedApplicationsOrganizations = &syncmap.Map{}
	validate := validator.New()

	for _, appOrg := range applicationsOrganization {
		err := validate.Struct(appOrg)
		if err == nil {
			//key 1 - appID_orgID
			key := fmt.Sprintf("%s_%s", appOrg.Application.ID, appOrg.Organization.ID)
			sa.cachedApplicationsOrganizations.Store(key, appOrg)

			//key 2 - app_org_id
			sa.cachedApplicationsOrganizations.Store(appOrg.ID, appOrg)
		} else {
			sa.logger.Errorf("failed to validate and cache applications organizations with ids %s-%s: %s",
				appOrg.Application.ID, appOrg.Organization.ID, err.Error())
		}
	}
}

func (sa *Adapter) getCachedApplicationOrganization(appID string, orgID string) (*model.ApplicationOrganization, error) {
	key := fmt.Sprintf("%s_%s", appID, orgID)
	return sa.getCachedApplicationOrganizationByKey(key)
}

func (sa *Adapter) getCachedApplicationOrganizationByKey(key string) (*model.ApplicationOrganization, error) {
	sa.applicationsOrganizationsLock.RLock()
	defer sa.applicationsOrganizationsLock.RUnlock()

	errArgs := &logutils.FieldArgs{"key": key}

	item, _ := sa.cachedApplicationsOrganizations.Load(key)
	if item != nil {
		appOrg, ok := item.(model.ApplicationOrganization)
		if !ok {
			return nil, errors.ErrorAction(logutils.ActionCast, model.TypeApplicationOrganization, errArgs)
		}
		return &appOrg, nil
	}
	return nil, nil
}

<<<<<<< HEAD
func (sa *Adapter) cacheApplicationConfigs() error {
	sa.logger.Info("cacheApplicationConfigs..")

	applicationConfigs, err := sa.LoadAppConfigs()
=======
func (sa *Adapter) getCachedApplicationOrganizations() ([]model.ApplicationOrganization, error) {
	sa.applicationsOrganizationsLock.RLock()
	defer sa.applicationsOrganizationsLock.RUnlock()

	var err error
	appOrgList := make([]model.ApplicationOrganization, 0)
	idsFound := make([]string, 0)
	sa.cachedApplicationsOrganizations.Range(func(key, item interface{}) bool {
		errArgs := &logutils.FieldArgs{"key": key}
		if item == nil {
			err = errors.ErrorData(logutils.StatusInvalid, model.TypeApplicationOrganization, errArgs)
			return false
		}

		appOrg, ok := item.(model.ApplicationOrganization)
		if !ok {
			err = errors.ErrorAction(logutils.ActionCast, model.TypeApplicationOrganization, errArgs)
			return false
		}

		if !utils.Contains(idsFound, appOrg.ID) {
			appOrgList = append(appOrgList, appOrg)
			idsFound = append(idsFound, appOrg.ID)
		}

		return true
	})

	return appOrgList, err
}

func (sa *Adapter) cacheApplicationConfigs() error {
	sa.logger.Info("cacheApplicationConfigs..")

	applicationConfigs, err := sa.loadAppConfigs()
>>>>>>> b9fe668a
	if err != nil {
		return errors.WrapErrorAction(logutils.ActionFind, model.TypeApplicationConfig, nil, err)
	}

	sa.setCachedApplicationConfigs(&applicationConfigs)

	return nil
}

func (sa *Adapter) setCachedApplicationConfigs(applicationConfigs *[]model.ApplicationConfig) {
	sa.applicationConfigsLock.Lock()
	defer sa.applicationConfigsLock.Unlock()

	sa.cachedApplicationConfigs = &syncmap.Map{}
	validate := validator.New()

	var currentKey string
	var currentConfigList []model.ApplicationConfig
	for _, config := range *applicationConfigs {

		err := validate.Struct(config)
		if err != nil {
<<<<<<< HEAD
			sa.logger.Errorf("failed to validate and cache application config with appID-version %s-%s: %s", config.AppOrg.ID, config.Version.VersionNumbers.String(), err.Error())
=======
			sa.logger.Errorf("failed to validate and cache application config with appID_version %s_%s: %s", config.AppOrg.ID, config.Version.VersionNumbers.String(), err.Error())
>>>>>>> b9fe668a
		} else {
			// key 1 - ID
			sa.cachedApplicationConfigs.Store(config.ID, config)

<<<<<<< HEAD
			// key 2 - cahce pair {appTypeID_orgID: []model.ApplicationConfigs}
			appTypeID := config.ApplicationType.ID
			appOrgID := config.AppOrg.ID
			key := fmt.Sprintf("%s-%s", appTypeID, appOrgID)
=======
			// key 2 - cahce pair {appTypeID_appOrgID: []model.ApplicationConfigs}
			appTypeID := config.ApplicationType.ID
			key := appTypeID
			if config.AppOrg != nil {
				appOrgID := config.AppOrg.ID
				key = fmt.Sprintf("%s_%s", appTypeID, appOrgID)
			}

>>>>>>> b9fe668a
			if currentKey == "" {
				currentKey = key
			} else if currentKey != key {
				// cache processed list
				sa.cachedApplicationConfigs.Store(currentKey, currentConfigList)
				// init new key and configList
				currentKey = key
				currentConfigList = make([]model.ApplicationConfig, 0)
			}

			currentConfigList = append(currentConfigList, config)
		}
	}

	sa.cachedApplicationConfigs.Store(currentKey, currentConfigList)
}

<<<<<<< HEAD
func (sa *Adapter) getCachedApplicationConfigByAppIDAndVersion(appTypeID string, appOrgID string, versionNumbers *model.VersionNumbers) ([]model.ApplicationConfig, error) {
	sa.applicationConfigsLock.RLock()
	defer sa.applicationConfigsLock.RUnlock()

	var err error
	appConfigs := make([]model.ApplicationConfig, 0)

	key := fmt.Sprintf("%s-%s", appTypeID, appOrgID)
	errArgs := &logutils.FieldArgs{"appTypeID-appOrgID": key, "version": versionNumbers.String()}
=======
func (sa *Adapter) getCachedApplicationConfigByAppTypeIDAndVersion(appTypeID string, appOrgID *string, versionNumbers *model.VersionNumbers) ([]model.ApplicationConfig, error) {
	sa.applicationConfigsLock.RLock()
	defer sa.applicationConfigsLock.RUnlock()

	appConfigs := make([]model.ApplicationConfig, 0)

	key := appTypeID
	errArgs := &logutils.FieldArgs{"appTypeID": key, "version": versionNumbers.String()}
	if appOrgID != nil {
		key = fmt.Sprintf("%s_%s", appTypeID, *appOrgID)
		errArgs = &logutils.FieldArgs{"appTypeID_appOrgID": key, "version": versionNumbers.String()}
	}

>>>>>>> b9fe668a
	item, ok := sa.cachedApplicationConfigs.Load(key)
	if !ok {
		return nil, errors.ErrorAction(logutils.ActionLoadCache, model.TypeApplicationConfig, errArgs)
	}

	if item != nil {
		configList, ok := item.([]model.ApplicationConfig)
		if !ok {
			return nil, errors.ErrorAction(logutils.ActionCast, model.TypeApplicationConfig, errArgs)
		}

		if versionNumbers == nil {
			return configList, nil
		}

		// return highest version <= versionNumbers
		for _, config := range configList {
			if config.Version.VersionNumbers.LessThanOrEqualTo(versionNumbers) {
				appConfigs = append(appConfigs, config)
				break
			}
		}
	}

<<<<<<< HEAD
	return appConfigs, err
=======
	return appConfigs, nil
>>>>>>> b9fe668a
}

// get app config by id
func (sa *Adapter) getCachedApplicationConfigByID(id string) (*model.ApplicationConfig, error) {
	sa.applicationConfigsLock.RLock()
	defer sa.applicationConfigsLock.RUnlock()

	errArgs := &logutils.FieldArgs{"id": id}

	item, ok := sa.cachedApplicationConfigs.Load(id)
	if !ok {
		return nil, errors.ErrorAction(logutils.ActionLoadCache, model.TypeApplicationConfig, errArgs)
	}
	if item != nil {
		config, ok := item.(model.ApplicationConfig)
		if !ok {
			return nil, errors.ErrorAction(logutils.ActionCast, model.TypeApplicationConfig, errArgs)
		}
		return &config, nil
	}

	return nil, errors.ErrorData(logutils.StatusMissing, model.TypeApplicationConfig, errArgs)
}

<<<<<<< HEAD
//LoadAuthTypes loads all auth types
func (sa *Adapter) LoadAuthTypes() ([]model.AuthType, error) {
=======
//loadAuthTypes loads all auth types
func (sa *Adapter) loadAuthTypes() ([]model.AuthType, error) {
>>>>>>> b9fe668a
	filter := bson.D{}
	var result []model.AuthType
	err := sa.db.authTypes.Find(filter, &result, nil)
	if err != nil {
		return nil, errors.WrapErrorAction(logutils.ActionFind, model.TypeAuthType, nil, err)
	}
	if len(result) == 0 {
		return nil, errors.WrapErrorData(logutils.StatusMissing, model.TypeAuthType, nil, err)
	}

	return result, nil
}

//FindAuthType finds auth type by id or code
func (sa *Adapter) FindAuthType(codeOrID string) (*model.AuthType, error) {
	return sa.getCachedAuthType(codeOrID)
}

//FindAuthTypes finds all auth types
func (sa *Adapter) FindAuthTypes() ([]model.AuthType, error) {
	return sa.getCachedAuthTypes()
}

//InsertLoginSession inserts login session
func (sa *Adapter) InsertLoginSession(context TransactionContext, session model.LoginSession) error {
	storageLoginSession := loginSessionToStorage(session)

	var err error
	if context != nil {
		_, err = sa.db.loginsSessions.InsertOneWithContext(context, storageLoginSession)
	} else {
		_, err = sa.db.loginsSessions.InsertOne(storageLoginSession)
	}

	if err != nil {
		return errors.WrapErrorAction(logutils.ActionInsert, model.TypeLoginSession, nil, err)
	}

	return nil
}

//FindLoginSessions finds login sessions by identifier and sorts by date created
func (sa *Adapter) FindLoginSessions(context TransactionContext, identifier string) ([]model.LoginSession, error) {
	filter := bson.D{primitive.E{Key: "identifier", Value: identifier}}
	opts := options.Find()
	opts.SetSort(bson.D{primitive.E{Key: "date_created", Value: 1}})

	var loginSessions []loginSession
	var err error
	if context != nil {
		err = sa.db.loginsSessions.FindWithContext(context, filter, &loginSessions, opts)
	} else {
		err = sa.db.loginsSessions.Find(filter, &loginSessions, opts)
	}

	if err != nil {
		return nil, errors.WrapErrorAction(logutils.ActionFind, model.TypeLoginSession, &logutils.FieldArgs{"identifier": identifier}, err)
	}

	//account - from storage
	account, err := sa.FindAccountByID(context, identifier)
	if err != nil {
		return nil, errors.WrapErrorAction(logutils.ActionFind, model.TypeAccount, &logutils.FieldArgs{"_id": identifier}, err)
	}

	sessions := make([]model.LoginSession, len(loginSessions))
	for i, session := range loginSessions {
		//auth type - from cache
		authType, err := sa.getCachedAuthType(session.AuthTypeCode)
		if err != nil {
			return nil, errors.WrapErrorAction(logutils.ActionFind, model.TypeAuthType, &logutils.FieldArgs{"code": session.AuthTypeCode}, err)
		}
		if authType == nil {
			return nil, errors.ErrorData(logutils.StatusMissing, model.TypeAuthType, &logutils.FieldArgs{"code": session.AuthTypeCode})
		}

		//application organization - from cache
		appOrg, err := sa.getCachedApplicationOrganization(session.AppID, session.OrgID)
		if err != nil {
			return nil, errors.WrapErrorAction(logutils.ActionFind, model.TypeApplicationOrganization, &logutils.FieldArgs{"app_id": session.AppID, "org_id": session.OrgID}, err)
		}
		if appOrg == nil {
			return nil, errors.ErrorData(logutils.StatusMissing, model.TypeApplicationOrganization, &logutils.FieldArgs{"app_id": session.AppID, "org_id": session.OrgID})
		}

		sessions[i] = loginSessionFromStorage(session, *authType, account, *appOrg)
	}

	return sessions, nil
}

//FindLoginSessionsByParams finds login sessions by params
func (sa *Adapter) FindLoginSessionsByParams(appID string, orgID string, sessionID *string, identifier *string, accountAuthTypeIdentifier *string,
	appTypeID *string, appTypeIdentifier *string, anonymous *bool, deviceID *string, ipAddress *string) ([]model.LoginSession, error) {
	filter := bson.D{primitive.E{Key: "app_id", Value: appID},
		primitive.E{Key: "org_id", Value: orgID}}

	if sessionID != nil {
		filter = append(filter, primitive.E{Key: "_id", Value: *sessionID})
	}

	if identifier != nil {
		filter = append(filter, primitive.E{Key: "identifier", Value: *identifier})
	}

	if accountAuthTypeIdentifier != nil {
		filter = append(filter, primitive.E{Key: "account_auth_type_identifier", Value: *accountAuthTypeIdentifier})
	}

	if appTypeID != nil {
		filter = append(filter, primitive.E{Key: "app_type_id", Value: appTypeID})
	}

	if appTypeIdentifier != nil {
		filter = append(filter, primitive.E{Key: "app_type_identifier", Value: appTypeIdentifier})
	}

	if anonymous != nil {
		filter = append(filter, primitive.E{Key: "anonymous", Value: anonymous})
	}

	if deviceID != nil {
		filter = append(filter, primitive.E{Key: "device_id", Value: deviceID})
	}

	if ipAddress != nil {
		filter = append(filter, primitive.E{Key: "ip_address", Value: ipAddress})
	}

	var result []loginSession
	options := options.Find()
	limitLoginSession := int64(20)
	options.SetLimit(limitLoginSession)
	err := sa.db.loginsSessions.Find(filter, &result, options)
	if err != nil {
		return nil, errors.WrapErrorAction(logutils.ActionFind, model.TypeLoginSession, nil, err)
	}

	if len(result) == 0 {
		//no data
		return make([]model.LoginSession, 0), nil
	}

	loginSessions := make([]model.LoginSession, len(result))
	for i, ls := range result {
		//we could allow calling buildLoginSession function as we have limitted the items to max 20
		loginSession, err := sa.buildLoginSession(&ls)
		if err != nil {
			return nil, errors.WrapErrorAction("build", model.TypeLoginSession, nil, err)
		}
		loginSessions[i] = *loginSession
	}
	return loginSessions, nil
}

//FindLoginSession finds a login session
func (sa *Adapter) FindLoginSession(refreshToken string) (*model.LoginSession, error) {
	//find loggin session
	filter := bson.D{primitive.E{Key: "refresh_tokens", Value: refreshToken}}
	var loginsSessions []loginSession
	err := sa.db.loginsSessions.Find(filter, &loginsSessions, nil)
	if err != nil {
		return nil, errors.WrapErrorAction(logutils.ActionFind, model.TypeLoginSession, nil, err)
	}
	if len(loginsSessions) == 0 {
		//not found
		return nil, nil
	}
	loginSession := loginsSessions[0]

	return sa.buildLoginSession(&loginSession)
}

//FindAndUpdateLoginSession finds and updates a login session
func (sa *Adapter) FindAndUpdateLoginSession(context TransactionContext, id string) (*model.LoginSession, error) {
	//find loggin session
	filter := bson.D{primitive.E{Key: "_id", Value: id}}
	update := bson.D{
		primitive.E{Key: "$inc", Value: bson.D{
			primitive.E{Key: "mfa_attempts", Value: 1},
		}},
		primitive.E{Key: "$set", Value: bson.D{
			primitive.E{Key: "date_updated", Value: time.Now().UTC()},
		}},
	}
	opts := options.FindOneAndUpdateOptions{}
	opts.SetReturnDocument(options.Before)

	var loginSession loginSession
	var err error
	if context != nil {
		err = sa.db.loginsSessions.FindOneAndUpdateWithContext(context, filter, update, &loginSession, &opts)
	} else {
		err = sa.db.loginsSessions.FindOneAndUpdate(filter, update, &loginSession, &opts)
	}

	if err != nil {
		return nil, errors.WrapErrorAction("finding and updating", model.TypeLoginSession, &logutils.FieldArgs{"_id": id}, err)
	}

	return sa.buildLoginSession(&loginSession)
}

func (sa *Adapter) buildLoginSession(ls *loginSession) (*model.LoginSession, error) {
	//account - from storage
	var account *model.Account
	var err error
	if ls.AccountAuthTypeID != nil {
		account, err = sa.FindAccountByID(nil, ls.Identifier)
		if err != nil {
			return nil, errors.WrapErrorAction(logutils.ActionFind, model.TypeAccount, &logutils.FieldArgs{"_id": ls.Identifier}, err)
		}
	}

	//auth type - from cache
	authType, err := sa.getCachedAuthType(ls.AuthTypeCode)
	if err != nil {
		return nil, errors.WrapErrorAction(logutils.ActionFind, model.TypeAuthType, &logutils.FieldArgs{"code": ls.AuthTypeCode}, err)
	}
	if authType == nil {
		return nil, errors.ErrorData(logutils.StatusMissing, model.TypeAuthType, &logutils.FieldArgs{"code": ls.AuthTypeCode})
	}

	//application organization - from cache
	appOrg, err := sa.getCachedApplicationOrganization(ls.AppID, ls.OrgID)
	if err != nil {
		return nil, errors.WrapErrorAction(logutils.ActionFind, model.TypeApplicationOrganization, &logutils.FieldArgs{"app_id": ls.AppID, "org_id": ls.OrgID}, err)
	}
	if appOrg == nil {
		return nil, errors.ErrorData(logutils.StatusMissing, model.TypeApplicationOrganization, &logutils.FieldArgs{"app_id": ls.AppID, "org_id": ls.OrgID})
	}

	modelLoginSession := loginSessionFromStorage(*ls, *authType, account, *appOrg)
	return &modelLoginSession, nil
}

//UpdateLoginSession updates login session
func (sa *Adapter) UpdateLoginSession(context TransactionContext, loginSession model.LoginSession) error {
	storageLoginSession := loginSessionToStorage(loginSession)

	filter := bson.D{primitive.E{Key: "_id", Value: storageLoginSession.ID}}
	var err error
	if context != nil {
		err = sa.db.loginsSessions.ReplaceOneWithContext(context, filter, storageLoginSession, nil)
	} else {
		err = sa.db.loginsSessions.ReplaceOne(filter, storageLoginSession, nil)
	}

	if err != nil {
		return errors.WrapErrorAction(logutils.ActionUpdate, model.TypeLoginSession, &logutils.FieldArgs{"_id": storageLoginSession.ID}, err)
	}

	return nil
}

//DeleteLoginSession deletes login session
func (sa *Adapter) DeleteLoginSession(context TransactionContext, id string) error {
	filter := bson.M{"_id": id}

	var res *mongo.DeleteResult
	var err error
	if context != nil {
		res, err = sa.db.loginsSessions.DeleteOneWithContext(context, filter, nil)
	} else {
		res, err = sa.db.loginsSessions.DeleteOne(filter, nil)
	}

	if err != nil {
		return errors.WrapErrorAction(logutils.ActionDelete, model.TypeLoginSession, &logutils.FieldArgs{"_id": id}, err)
	}
	if res.DeletedCount != 1 {
		return errors.ErrorAction(logutils.ActionDelete, model.TypeLoginSession, logutils.StringArgs("unexpected deleted count"))
	}
	return nil
}

//DeleteLoginSessionsByIDs deletes login sessions by ids
func (sa *Adapter) DeleteLoginSessionsByIDs(transaction TransactionContext, ids []string) error {
	filter := bson.D{primitive.E{Key: "_id", Value: bson.M{"$in": ids}}}

	var res *mongo.DeleteResult
	var err error
	timeout := time.Millisecond * time.Duration(5000) //5 seconds
	if transaction != nil {
		res, err = sa.db.loginsSessions.DeleteManyWithParams(transaction, filter, nil, &timeout)
	} else {
		res, err = sa.db.loginsSessions.DeleteManyWithParams(context.Background(), filter, nil, &timeout)
	}

	if err != nil {
		return errors.WrapErrorAction(logutils.ActionDelete, model.TypeLoginSession,
			&logutils.FieldArgs{"identifier": ids}, err)
	}

	sa.logger.Infof("%d were deleted", res.DeletedCount)
	return nil
}

//DeleteLoginSessionsByIdentifier deletes all login sessions with the identifier
func (sa *Adapter) DeleteLoginSessionsByIdentifier(context TransactionContext, identifier string) error {
	return sa.deleteLoginSessions(context, "identifier", identifier, false)
}

//DeleteLoginSessionByID deletes a login session by id
func (sa *Adapter) DeleteLoginSessionByID(context TransactionContext, id string) error {
	return sa.deleteLoginSessions(context, "_id", id, true)
}

//DeleteLoginSessionsByAccountAuthTypeID deletes login sessions by account auth type ID
func (sa *Adapter) DeleteLoginSessionsByAccountAuthTypeID(context TransactionContext, id string) error {
	return sa.deleteLoginSessions(context, "account_auth_type_id", id, false)
}

func (sa *Adapter) deleteLoginSessions(context TransactionContext, key string, value string, checkDeletedCount bool) error {
	filter := bson.M{key: value}

	var res *mongo.DeleteResult
	var err error
	if context != nil {
		res, err = sa.db.loginsSessions.DeleteManyWithContext(context, filter, nil)
	} else {
		res, err = sa.db.loginsSessions.DeleteMany(filter, nil)
	}

	if err != nil {
		return errors.WrapErrorAction(logutils.ActionDelete, model.TypeLoginSession, &logutils.FieldArgs{key: value}, err)
	}
	if checkDeletedCount && res.DeletedCount < 1 {
		return errors.ErrorAction(logutils.ActionDelete, model.TypeLoginSession, logutils.StringArgs("unexpected deleted count"))
	}
	return nil
}

//DeleteLoginSessionsByAccountAndSessionID deletes all login sessions with the identifier and sessionID
func (sa *Adapter) DeleteLoginSessionsByAccountAndSessionID(context TransactionContext, identifier string, sessionID string) error {
	filter := bson.M{"identifier": identifier, "_id": sessionID}
	result, err := sa.db.loginsSessions.DeleteOne(filter, nil)
	if err != nil {
		return errors.WrapErrorAction(logutils.ActionFind, model.TypeLoginSession, &logutils.FieldArgs{"identifier": identifier, "_id": sessionID}, err)
	}
	if result == nil {
		return errors.WrapErrorData(logutils.StatusInvalid, "result", &logutils.FieldArgs{"identifier": identifier, "_id": sessionID}, err)
	}
	deletedCount := result.DeletedCount
	if deletedCount == 0 {
		return errors.WrapErrorData(logutils.StatusMissing, model.TypeLoginSession, &logutils.FieldArgs{"identifier": identifier, "_id": sessionID}, err)
	}

	return nil
}

//DeleteMFAExpiredSessions deletes MFA expired sessions
func (sa *Adapter) DeleteMFAExpiredSessions() error {
	now := time.Now().UTC()

	filter := bson.D{primitive.E{Key: "state_expires", Value: bson.M{"$lte": now}}}

	_, err := sa.db.loginsSessions.DeleteMany(filter, nil)
	if err != nil {
		return errors.WrapErrorAction(logutils.ActionDelete, model.TypeLoginSession, &logutils.FieldArgs{"expires": now}, err)
	}

	return nil
}

//FindSessionsLazy finds all sessions for app/org but lazy filled.
// - lazy means that we make only one request to the logins sessions collection and fill the objects with what we have there.
// - i.e. we do not apply any relations
// - this partly filled is enough for some cases(expiration policy checks for example) but in the same time it give very good performace
func (sa *Adapter) FindSessionsLazy(appID string, orgID string) ([]model.LoginSession, error) {
	filter := bson.D{primitive.E{Key: "app_id", Value: appID}, primitive.E{Key: "org_id", Value: orgID}}

	var loginSessions []loginSession
	timeout := time.Millisecond * time.Duration(5000) //5 seconds
	err := sa.db.loginsSessions.FindWithParams(context.Background(), filter, &loginSessions, nil, &timeout)
	if err != nil {
		return nil, errors.WrapErrorAction(logutils.ActionFind, model.TypeLoginSession,
			&logutils.FieldArgs{"app_id": appID, "org_id": orgID}, err)
	}

	sessions := make([]model.LoginSession, len(loginSessions))
	for i, session := range loginSessions {
		//auth type - from cache
		authType, err := sa.getCachedAuthType(session.AuthTypeCode)
		if err != nil {
			return nil, errors.WrapErrorAction(logutils.ActionFind, model.TypeAuthType, &logutils.FieldArgs{"code": session.AuthTypeCode}, err)
		}
		if authType == nil {
			return nil, errors.ErrorData(logutils.StatusMissing, model.TypeAuthType, &logutils.FieldArgs{"code": session.AuthTypeCode})
		}

		//application organization - from cache
		appOrg, err := sa.getCachedApplicationOrganization(session.AppID, session.OrgID)
		if err != nil {
			return nil, errors.WrapErrorAction(logutils.ActionFind, model.TypeApplicationOrganization, &logutils.FieldArgs{"app_id": session.AppID, "org_id": session.OrgID}, err)
		}

		sessions[i] = loginSessionFromStorage(session, *authType, nil, *appOrg)
	}

	return sessions, nil
}

//FindAccount finds an account for app, org, auth type and account auth type identifier
func (sa *Adapter) FindAccount(appOrgID string, authTypeID string, accountAuthTypeIdentifier string) (*model.Account, error) {
	filter := bson.D{primitive.E{Key: "app_org_id", Value: appOrgID},
		primitive.E{Key: "auth_types.auth_type_id", Value: authTypeID},
		primitive.E{Key: "auth_types.identifier", Value: accountAuthTypeIdentifier}}
	var accounts []account
	err := sa.db.accounts.Find(filter, &accounts, nil)
	if err != nil {
		return nil, errors.WrapErrorAction(logutils.ActionFind, model.TypeAccount, nil, err)
	}
	if len(accounts) == 0 {
		//not found
		return nil, nil
	}
	account := accounts[0]

	//application organization - from cache
	appOrg, err := sa.getCachedApplicationOrganizationByKey(account.AppOrgID)
	if err != nil {
		return nil, errors.WrapErrorAction(logutils.ActionFind, model.TypeApplicationOrganization, nil, err)
	}
	if appOrg == nil {
		return nil, errors.ErrorData(logutils.StatusMissing, model.TypeApplicationOrganization, nil)
	}

	modelAccount := accountFromStorage(account, *appOrg)
	return &modelAccount, nil
}

//FindAccounts finds accounts
func (sa *Adapter) FindAccounts(appID string, orgID string, accountID *string, authTypeIdentifier *string) ([]model.Account, error) {
	//find app org id
	appOrg, err := sa.getCachedApplicationOrganization(appID, orgID)
	if err != nil {
		return nil, errors.WrapErrorAction("error getting cached application organization", "", nil, err)
	}
	if appOrg == nil {
		return nil, errors.ErrorData(logutils.StatusMissing, model.TypeApplicationOrganization, nil)
	}

	//find the accounts
	filter := bson.D{primitive.E{Key: "app_org_id", Value: appOrg.ID}}

	if accountID != nil {
		filter = append(filter, primitive.E{Key: "_id", Value: *accountID})
	}
	if authTypeIdentifier != nil {
		filter = append(filter, primitive.E{Key: "auth_types.identifier", Value: *authTypeIdentifier})
	}

	var list []account
	options := options.Find()
	limitAccounts := int64(20)
	options.SetLimit(limitAccounts)
	err = sa.db.accounts.Find(filter, &list, options)
	if err != nil {
		return nil, errors.WrapErrorAction(logutils.ActionFind, model.TypeAccount, nil, err)
	}

	accounts := accountsFromStorage(list, *appOrg)
	return accounts, nil
}

//FindAccountsByAccountID finds accounts
func (sa *Adapter) FindAccountsByAccountID(appID string, orgID string, accountIDs []string) ([]model.Account, error) {

	//find app org id
	appOrg, err := sa.getCachedApplicationOrganization(appID, orgID)
	if err != nil {
		return nil, errors.WrapErrorAction("error getting cached application organization", "", nil, err)
	}

	accountFilter := bson.D{primitive.E{Key: "_id", Value: bson.M{"$in": accountIDs}}}
	var accountResult []account
	err = sa.db.accounts.Find(accountFilter, &accountResult, nil)
	if err != nil {
		return nil, err
	}
	accounts := accountsFromStorage(accountResult, *appOrg)
	return accounts, nil
}

//FindAccountByID finds an account by id
func (sa *Adapter) FindAccountByID(context TransactionContext, id string) (*model.Account, error) {
	return sa.findAccount(context, "_id", id)
}

//FindAccountByAuthTypeID finds an account by auth type id
func (sa *Adapter) FindAccountByAuthTypeID(context TransactionContext, id string) (*model.Account, error) {
	return sa.findAccount(context, "auth_types.id", id)
}

func (sa *Adapter) findAccount(context TransactionContext, key string, id string) (*model.Account, error) {
	account, err := sa.findStorageAccount(context, key, id)
	if err != nil {
		return nil, errors.WrapErrorAction(logutils.ActionFind, model.TypeAccount, nil, err)
	}

	if account == nil {
		return nil, nil
	}

	//application organization - from cache
	appOrg, err := sa.getCachedApplicationOrganizationByKey(account.AppOrgID)
	if err != nil {
		return nil, errors.WrapErrorAction(logutils.ActionFind, model.TypeApplicationOrganization, nil, err)
	}
	if appOrg == nil {
		return nil, errors.ErrorData(logutils.StatusMissing, model.TypeApplicationOrganization, nil)
	}

	modelAccount := accountFromStorage(*account, *appOrg)

	return &modelAccount, nil
}

func (sa *Adapter) findStorageAccount(context TransactionContext, key string, id string) (*account, error) {
	filter := bson.M{key: id}
	var accounts []account
	var err error
	if context != nil {
		err = sa.db.accounts.FindWithContext(context, filter, &accounts, nil)
	} else {
		err = sa.db.accounts.Find(filter, &accounts, nil)
	}

	if err != nil {
		return nil, errors.WrapErrorAction(logutils.ActionFind, model.TypeAccount, &logutils.FieldArgs{key: id}, err)
	}
	if len(accounts) == 0 {
		//not found
		return nil, nil
	}

	account := accounts[0]
	return &account, nil
}

//InsertAccount inserts an account
func (sa *Adapter) InsertAccount(context TransactionContext, account model.Account) (*model.Account, error) {
	storageAccount := accountToStorage(&account)

	var err error
	if context != nil {
		_, err = sa.db.accounts.InsertOneWithContext(context, storageAccount)
	} else {
		_, err = sa.db.accounts.InsertOne(storageAccount)
	}
	if err != nil {
		return nil, errors.WrapErrorAction(logutils.ActionInsert, model.TypeAccount, nil, err)
	}

	return &account, nil
}

//SaveAccount saves an existing account
func (sa *Adapter) SaveAccount(context TransactionContext, account *model.Account) error {
	if account == nil {
		return errors.ErrorData(logutils.StatusInvalid, logutils.TypeArg, logutils.StringArgs("account"))
	}

	storageAccount := accountToStorage(account)

	var err error
	filter := bson.M{"_id": account.ID}
	if context != nil {
		err = sa.db.accounts.ReplaceOneWithContext(context, filter, storageAccount, nil)
	} else {
		err = sa.db.accounts.ReplaceOne(filter, storageAccount, nil)
	}

	if err != nil {
		return errors.WrapErrorAction(logutils.ActionSave, model.TypeAccount, &logutils.FieldArgs{"_id": account.ID}, nil)
	}

	return nil
}

//DeleteAccount deletes an account
func (sa *Adapter) DeleteAccount(context TransactionContext, id string) error {
	//TODO - we have to decide what we do on delete user operation - removing all user relations, (or) mark the user disabled etc

	filter := bson.M{"_id": id}
	var res *mongo.DeleteResult
	var err error
	if context != nil {
		res, err = sa.db.accounts.DeleteOneWithContext(context, filter, nil)
	} else {
		res, err = sa.db.accounts.DeleteOne(filter, nil)
	}

	if err != nil {
		return errors.WrapErrorAction(logutils.ActionDelete, model.TypeAccount, nil, err)
	}
	if res.DeletedCount != 1 {
		return errors.ErrorAction(logutils.ActionDelete, model.TypeAccount, logutils.StringArgs("unexpected deleted count"))
	}

	return nil
}

//FindServiceAccount finds a service account by accountID, appID, and orgID
func (sa *Adapter) FindServiceAccount(context TransactionContext, accountID string, appID *string, orgID *string) (*model.ServiceAccount, error) {
	filter := bson.D{primitive.E{Key: "account_id", Value: accountID}, primitive.E{Key: "app_id", Value: appID}, primitive.E{Key: "org_id", Value: orgID}}

	var account serviceAccount
	var err error
	if context != nil {
		err = sa.db.serviceAccounts.FindOneWithContext(context, filter, &account, nil)
	} else {
		err = sa.db.serviceAccounts.FindOne(filter, &account, nil)
	}

	if err != nil {
		return nil, errors.WrapErrorAction(logutils.ActionFind, model.TypeServiceAccount, &logutils.FieldArgs{"account_id": accountID, "app_id": utils.GetPrintableString(appID), "org_id": utils.GetPrintableString(orgID)}, err)
	}

	modelAccount, err := serviceAccountFromStorage(account, sa)
	if err != nil {
		return nil, errors.WrapErrorAction(logutils.ActionCast, model.TypeServiceAccount, &logutils.FieldArgs{"account_id": accountID, "app_id": utils.GetPrintableString(appID), "org_id": utils.GetPrintableString(orgID)}, err)
	}

	return modelAccount, nil
}

//FindServiceAccounts gets all service accounts matching a search
func (sa *Adapter) FindServiceAccounts(params map[string]interface{}) ([]model.ServiceAccount, error) {
	filter := bson.D{}
	for k, v := range params {
		if k == "permissions" {
			filter = append(filter, primitive.E{Key: k + ".name", Value: bson.M{"$in": v}})
		} else {
			filter = append(filter, primitive.E{Key: k, Value: v})
		}
	}

	var accounts []serviceAccount
	err := sa.db.serviceAccounts.Find(filter, &accounts, nil)
	if err != nil {
		logParams := logutils.FieldArgs(params)
		return nil, errors.WrapErrorAction(logutils.ActionFind, model.TypeServiceAccount, &logParams, err)
	}

	modelAccounts := serviceAccountListFromStorage(accounts, sa)

	return modelAccounts, nil
}

//InsertServiceAccount inserts a service account
func (sa *Adapter) InsertServiceAccount(account *model.ServiceAccount) error {
	if account == nil {
		return errors.ErrorData(logutils.StatusInvalid, model.TypeServiceAccount, nil)
	}

	storageAccount := serviceAccountToStorage(*account)

	_, err := sa.db.serviceAccounts.InsertOne(storageAccount)
	if err != nil {
		return errors.WrapErrorAction(logutils.ActionInsert, model.TypeServiceAccount, nil, err)
	}

	return nil
}

//UpdateServiceAccount updates a service account
func (sa *Adapter) UpdateServiceAccount(account *model.ServiceAccount) (*model.ServiceAccount, error) {
	if account == nil {
		return nil, errors.ErrorData(logutils.StatusInvalid, model.TypeServiceAccount, nil)
	}

	storageAccount := serviceAccountToStorage(*account)

	filter := bson.D{primitive.E{Key: "account_id", Value: storageAccount.AccountID}, primitive.E{Key: "app_id", Value: storageAccount.AppID}, primitive.E{Key: "org_id", Value: storageAccount.OrgID}}
	update := bson.D{
		primitive.E{Key: "$set", Value: bson.D{
			primitive.E{Key: "name", Value: storageAccount.Name},
			primitive.E{Key: "permissions", Value: storageAccount.Permissions},
			primitive.E{Key: "date_updated", Value: time.Now().UTC()},
		}},
	}
	opts := options.FindOneAndUpdateOptions{}
	opts.SetReturnDocument(options.After)
	opts.SetProjection(bson.D{bson.E{Key: "secrets", Value: 0}})

	var updated serviceAccount
	err := sa.db.serviceAccounts.FindOneAndUpdate(filter, update, &updated, &opts)
	if err != nil {
		return nil, errors.WrapErrorAction(logutils.ActionUpdate, model.TypeServiceAccount, &logutils.FieldArgs{"account_id": storageAccount.AccountID, "app_id": utils.GetPrintableString(storageAccount.AppID), "org_id": utils.GetPrintableString(storageAccount.OrgID)}, err)
	}

	modelAccount, err := serviceAccountFromStorage(updated, sa)
	if err != nil {
		return nil, errors.WrapErrorAction(logutils.ActionCast, model.TypeServiceAccount, &logutils.FieldArgs{"account_id": storageAccount.AccountID, "app_id": utils.GetPrintableString(storageAccount.AppID), "org_id": utils.GetPrintableString(storageAccount.OrgID)}, err)
	}

	return modelAccount, nil
}

//DeleteServiceAccount deletes a service account
func (sa *Adapter) DeleteServiceAccount(accountID string, appID *string, orgID *string) error {
	filter := bson.D{primitive.E{Key: "account_id", Value: accountID}, primitive.E{Key: "app_id", Value: appID}, primitive.E{Key: "org_id", Value: orgID}}

	res, err := sa.db.serviceAccounts.DeleteOne(filter, nil)
	if err != nil {
		return errors.WrapErrorAction(logutils.ActionDelete, model.TypeServiceAccount, &logutils.FieldArgs{"account_id": accountID, "app_id": utils.GetPrintableString(appID), "org_id": utils.GetPrintableString(orgID)}, err)
	}
	if res.DeletedCount == 0 {
		return errors.ErrorAction(logutils.ActionDelete, model.TypeServiceAccount, &logutils.FieldArgs{"account_id": accountID, "app_id": utils.GetPrintableString(appID), "org_id": utils.GetPrintableString(orgID)})
	}
	if res.DeletedCount > 1 {
		return errors.ErrorAction(logutils.ActionDelete, model.TypeServiceAccount, logutils.StringArgs("unexpected deleted count"))
	}

	return nil
}

//DeleteServiceAccounts deletes service accounts by accountID
func (sa *Adapter) DeleteServiceAccounts(accountID string) error {
	filter := bson.D{primitive.E{Key: "account_id", Value: accountID}}

	res, err := sa.db.serviceAccounts.DeleteMany(filter, nil)
	if err != nil {
		return errors.WrapErrorAction(logutils.ActionDelete, model.TypeServiceAccount, &logutils.FieldArgs{"account_id": accountID}, err)
	}
	if res.DeletedCount == 0 {
		return errors.ErrorAction(logutils.ActionDelete, model.TypeServiceAccount, &logutils.FieldArgs{"account_id": accountID})
	}

	return nil
}

//InsertServiceAccountCredential inserts a service account credential
func (sa *Adapter) InsertServiceAccountCredential(accountID string, creds *model.ServiceAccountCredential) error {
	if creds == nil {
		return errors.ErrorData(logutils.StatusInvalid, logutils.TypeArg, logutils.StringArgs("credentials"))
	}

	filter := bson.D{primitive.E{Key: "account_id", Value: accountID}}
	update := bson.D{
		primitive.E{Key: "$set", Value: bson.D{
			primitive.E{Key: "date_updated", Value: time.Now().UTC()},
		}},
		primitive.E{Key: "$push", Value: bson.D{
			primitive.E{Key: "credentials", Value: creds},
		}},
	}

	res, err := sa.db.serviceAccounts.UpdateMany(filter, update, nil)
	if err != nil {
		return errors.WrapErrorAction(logutils.ActionInsert, model.TypeServiceAccountCredential, &logutils.FieldArgs{"account_id": accountID}, err)
	}
	if res.MatchedCount == 0 {
		return errors.ErrorData(logutils.StatusMissing, model.TypeServiceAccount, &logutils.FieldArgs{"account_id": accountID})
	}
	if res.ModifiedCount == 0 {
		return errors.ErrorAction(logutils.ActionInsert, model.TypeServiceAccountCredential, logutils.StringArgs("unexpected modified count"))
	}

	return nil
}

//DeleteServiceAccountCredential deletes a service account credential
func (sa *Adapter) DeleteServiceAccountCredential(accountID string, credID string) error {
	filter := bson.D{primitive.E{Key: "account_id", Value: accountID}}
	update := bson.D{
		primitive.E{Key: "$set", Value: bson.D{
			primitive.E{Key: "date_updated", Value: time.Now().UTC()},
		}},
		primitive.E{Key: "$pull", Value: bson.D{
			primitive.E{Key: "credentials", Value: bson.M{"id": credID}},
		}},
	}

	res, err := sa.db.serviceAccounts.UpdateMany(filter, update, nil)
	if err != nil {
		return errors.WrapErrorAction(logutils.ActionDelete, model.TypeServiceAccountCredential, &logutils.FieldArgs{"account_id": accountID, "cred_id": credID}, err)
	}
	if res.MatchedCount == 0 {
		return errors.ErrorData(logutils.StatusMissing, model.TypeServiceAccount, &logutils.FieldArgs{"account_id": accountID, "cred_id": credID})
	}
	if res.ModifiedCount == 0 {
		return errors.ErrorAction(logutils.ActionDelete, model.TypeServiceAccountCredential, logutils.StringArgs("unexpected modified count"))
	}

	return nil
}

//UpdateAccountPreferences updates account preferences
func (sa *Adapter) UpdateAccountPreferences(accountID string, preferences map[string]interface{}) error {
	filter := bson.D{primitive.E{Key: "_id", Value: accountID}}
	update := bson.D{
		primitive.E{Key: "$set", Value: bson.D{
			primitive.E{Key: "preferences", Value: preferences},
		}},
	}

	res, err := sa.db.accounts.UpdateOne(filter, update, nil)
	if err != nil {
		return errors.WrapErrorAction(logutils.ActionUpdate, model.TypeAccountPreferences, nil, err)
	}
	if res.ModifiedCount != 1 {
		return errors.ErrorAction(logutils.ActionUpdate, model.TypeAccountPreferences, &logutils.FieldArgs{"unexpected modified count": res.ModifiedCount})
	}

	return nil
}

//InsertAccountPermissions inserts account permissions
func (sa *Adapter) InsertAccountPermissions(accountID string, permissions []model.Permission) error {
	filter := bson.D{primitive.E{Key: "_id", Value: accountID}}
	update := bson.D{
		primitive.E{Key: "$push", Value: bson.D{
			primitive.E{Key: "permissions", Value: bson.M{"$each": permissions}},
		}},
		primitive.E{Key: "$set", Value: bson.D{
			primitive.E{Key: "date_updated", Value: time.Now().UTC()},
		}},
	}

	res, err := sa.db.accounts.UpdateOne(filter, update, nil)
	if err != nil {
		return errors.WrapErrorAction(logutils.ActionFind, model.TypeAccount, nil, err)
	}
	if res.ModifiedCount != 1 {
		return errors.ErrorAction(logutils.ActionUpdate, model.TypeAccount, &logutils.FieldArgs{"unexpected modified count": res.ModifiedCount})
	}

	return nil
}

//DeleteAccountPermissions deletes permissions from an account
func (sa *Adapter) DeleteAccountPermissions(context TransactionContext, accountID string, permissions []model.Permission) error {
	//filter
	filter := bson.D{primitive.E{Key: "_id", Value: accountID}}

	//update
	permissionsIDs := make([]string, len(permissions))
	for i, permission := range permissions {
		permissionsIDs[i] = permission.ID
	}
	update := bson.D{
		primitive.E{Key: "$pull", Value: bson.D{
			primitive.E{Key: "permissions", Value: bson.M{"_id": bson.M{"$in": permissionsIDs}}},
		}},
		primitive.E{Key: "$set", Value: bson.D{
			primitive.E{Key: "date_updated", Value: time.Now().UTC()},
		}},
	}

	var res *mongo.UpdateResult
	var err error
	if context != nil {
		res, err = sa.db.accounts.UpdateOneWithContext(context, filter, update, nil)
	} else {
		res, err = sa.db.accounts.UpdateOne(filter, update, nil)
	}

	if err != nil {
		return errors.WrapErrorAction(logutils.ActionFind, model.TypeAccount, nil, err)
	}
	if res.ModifiedCount != 1 {
		return errors.ErrorAction(logutils.ActionUpdate, model.TypeAccount, &logutils.FieldArgs{"unexpected modified count": res.ModifiedCount})
	}
	return nil
}

//InsertAccountRoles inserts account roles
func (sa *Adapter) InsertAccountRoles(accountID string, appOrgID string, roles []model.AccountRole) error {
	stgRoles := accountRolesToStorage(roles)

	//appID included in search to prevent accidentally assigning permissions to account from different application
	filter := bson.D{primitive.E{Key: "_id", Value: accountID}, primitive.E{Key: "app_org_id", Value: appOrgID}}
	update := bson.D{
		primitive.E{Key: "$push", Value: bson.D{
			primitive.E{Key: "roles", Value: bson.M{"$each": stgRoles}},
		}},
	}

	res, err := sa.db.accounts.UpdateOne(filter, update, nil)
	if err != nil {
		return errors.WrapErrorAction(logutils.ActionFind, model.TypeAccount, nil, err)
	}
	if res.ModifiedCount != 1 {
		return errors.ErrorAction(logutils.ActionUpdate, model.TypeAccount, &logutils.FieldArgs{"unexpected modified count": res.ModifiedCount})
	}

	return nil
}

//InsertAccountsGroup inserts accounts into a group
func (sa *Adapter) InsertAccountsGroup(group model.AccountGroup, accounts []model.Account) error {
	//prepare filter
	accountsIDs := make([]string, len(accounts))
	for i, cur := range accounts {
		accountsIDs[i] = cur.ID
	}
	filter := bson.D{primitive.E{Key: "_id", Value: bson.M{"$in": accountsIDs}}}

	//update
	storageGroup := accountGroupToStorage(group)
	update := bson.D{
		primitive.E{Key: "$push", Value: bson.D{
			primitive.E{Key: "groups", Value: storageGroup},
		}},
	}

	res, err := sa.db.accounts.UpdateMany(filter, update, nil)
	if err != nil {
		return errors.WrapErrorAction(logutils.ActionUpdate, model.TypeAccount, nil, err)
	}
	sa.logger.Infof("modified %d accounts with added group", res.ModifiedCount)
	return nil
}

//RemoveAccountsGroup removes accounts from a group
func (sa *Adapter) RemoveAccountsGroup(groupID string, accounts []model.Account) error {
	//prepare filter
	accountsIDs := make([]string, len(accounts))
	for i, cur := range accounts {
		accountsIDs[i] = cur.ID
	}
	filter := bson.D{primitive.E{Key: "_id", Value: bson.M{"$in": accountsIDs}}}
	//update
	update := bson.D{
		primitive.E{Key: "$pull", Value: bson.D{
			primitive.E{Key: "groups", Value: bson.M{"group._id": groupID}},
		}},
	}

	res, err := sa.db.accounts.UpdateMany(filter, update, nil)
	if err != nil {
		return errors.WrapErrorAction(logutils.ActionUpdate, model.TypeAccount, nil, err)
	}
	sa.logger.Infof("modified %d accounts with removed group", res.ModifiedCount)
	return nil
}

//UpdateAccountRoles updates the account roles
func (sa *Adapter) UpdateAccountRoles(accountID string, roles []model.AccountRole) error {
	stgRoles := accountRolesToStorage(roles)

	filter := bson.D{primitive.E{Key: "_id", Value: accountID}}
	update := bson.D{
		primitive.E{Key: "$set", Value: bson.D{
			primitive.E{Key: "roles", Value: stgRoles},
		}},
	}

	res, err := sa.db.accounts.UpdateOne(filter, update, nil)
	if err != nil {
		return errors.WrapErrorAction(logutils.ActionFind, model.TypeAccount, nil, err)
	}
	if res.ModifiedCount != 1 {
		return errors.ErrorAction(logutils.ActionUpdate, model.TypeAccount, &logutils.FieldArgs{"unexpected modified count": res.ModifiedCount})
	}

	return nil
}

//DeleteAccountRoles deletes account roles
func (sa *Adapter) DeleteAccountRoles(context TransactionContext, accountID string, roleIDs []string) error {
	//filter
	filter := bson.D{primitive.E{Key: "_id", Value: accountID}}

	//update
	update := bson.D{
		primitive.E{Key: "$pull", Value: bson.D{
			primitive.E{Key: "roles", Value: bson.M{"role._id": bson.M{"$in": roleIDs}}},
		}},
		primitive.E{Key: "$set", Value: bson.D{
			primitive.E{Key: "date_updated", Value: time.Now().UTC()},
		}},
	}

	var res *mongo.UpdateResult
	var err error
	if context != nil {
		res, err = sa.db.accounts.UpdateOneWithContext(context, filter, update, nil)
	} else {
		res, err = sa.db.accounts.UpdateOne(filter, update, nil)
	}

	if err != nil {
		return errors.WrapErrorAction(logutils.ActionFind, model.TypeAccount, nil, err)
	}
	if res.ModifiedCount != 1 {
		return errors.ErrorAction(logutils.ActionUpdate, model.TypeAccount, &logutils.FieldArgs{"unexpected modified count": res.ModifiedCount})
	}
	return nil
}

//UpdateAccountGroups updates the account groups
func (sa *Adapter) UpdateAccountGroups(accountID string, groups []model.AccountGroup) error {
	stgGroups := accountGroupsToStorage(groups)

	filter := bson.D{primitive.E{Key: "_id", Value: accountID}}
	update := bson.D{
		primitive.E{Key: "$set", Value: bson.D{
			primitive.E{Key: "groups", Value: stgGroups},
		}},
	}

	res, err := sa.db.accounts.UpdateOne(filter, update, nil)
	if err != nil {
		return errors.WrapErrorAction(logutils.ActionFind, model.TypeAccount, nil, err)
	}
	if res.ModifiedCount != 1 {
		return errors.ErrorAction(logutils.ActionUpdate, model.TypeAccount, &logutils.FieldArgs{"unexpected modified count": res.ModifiedCount})
	}

	return nil
}

//InsertAccountAuthType inserts am account auth type
func (sa *Adapter) InsertAccountAuthType(item model.AccountAuthType) error {
	storageItem := accountAuthTypeToStorage(item)

	//3. first find the account record
	filter := bson.M{"_id": item.Account.ID}
	update := bson.D{
		primitive.E{Key: "$push", Value: bson.D{
			primitive.E{Key: "auth_types", Value: storageItem},
		}},
	}

	res, err := sa.db.accounts.UpdateOne(filter, update, nil)
	if err != nil {
		return errors.WrapErrorAction(logutils.ActionInsert, model.TypeAccountAuthType, nil, err)
	}
	if res.ModifiedCount != 1 {
		return errors.ErrorAction(logutils.ActionUpdate, model.TypeAccountAuthType, &logutils.FieldArgs{"unexpected modified count": res.ModifiedCount})
	}

	return nil
}

//UpdateAccountAuthType updates account auth type
func (sa *Adapter) UpdateAccountAuthType(item model.AccountAuthType) error {
	// transaction
	err := sa.db.dbClient.UseSession(context.Background(), func(sessionContext mongo.SessionContext) error {
		err := sessionContext.StartTransaction()
		if err != nil {
			sa.abortTransaction(sessionContext)
			return errors.WrapErrorAction(logutils.ActionStart, logutils.TypeTransaction, nil, err)
		}

		//1. set time updated to the item
		now := time.Now()
		item.DateUpdated = &now

		//2 convert to storage item
		storageItem := accountAuthTypeToStorage(item)

		//3. first find the account record
		findFilter := bson.M{"auth_types.id": item.ID}
		var accounts []account
		err = sa.db.accounts.FindWithContext(sessionContext, findFilter, &accounts, nil)
		if err != nil {
			sa.abortTransaction(sessionContext)
			return errors.WrapErrorAction(logutils.ActionFind, model.TypeUserAuth, &logutils.FieldArgs{"account auth type id": item.ID}, err)
		}
		if len(accounts) == 0 {
			sa.abortTransaction(sessionContext)
			return errors.ErrorAction(logutils.ActionFind, "for some reasons account is nil for account auth type", &logutils.FieldArgs{"acccount auth type id": item.ID})
		}
		account := accounts[0]

		//4. update the account auth type in the account record
		accountAuthTypes := account.AuthTypes
		newAccountAuthTypes := make([]accountAuthType, len(accountAuthTypes))
		for j, aAuthType := range accountAuthTypes {
			if aAuthType.ID == storageItem.ID {
				newAccountAuthTypes[j] = storageItem
			} else {
				newAccountAuthTypes[j] = aAuthType
			}
		}
		account.AuthTypes = newAccountAuthTypes

		//4. update the account record
		replaceFilter := bson.M{"_id": account.ID}
		err = sa.db.accounts.ReplaceOneWithContext(sessionContext, replaceFilter, account, nil)
		if err != nil {
			sa.abortTransaction(sessionContext)
			return errors.WrapErrorAction(logutils.ActionReplace, model.TypeAccount, nil, err)
		}

		//commit the transaction
		err = sessionContext.CommitTransaction(sessionContext)
		if err != nil {
			sa.abortTransaction(sessionContext)
			return errors.WrapErrorAction(logutils.ActionCommit, logutils.TypeTransaction, nil, err)
		}
		return nil
	})
	if err != nil {
		return err
	}

	return nil
}

//DeleteAccountAuthType deletes an account auth type
func (sa *Adapter) DeleteAccountAuthType(context TransactionContext, item model.AccountAuthType) error {
	filter := bson.M{"_id": item.Account.ID}
	update := bson.D{
		primitive.E{Key: "$pull", Value: bson.D{
			primitive.E{Key: "auth_types", Value: bson.M{"auth_type_code": item.AuthType.Code, "identifier": item.Identifier}},
		}},
	}

	var res *mongo.UpdateResult
	var err error
	if context != nil {
		res, err = sa.db.accounts.UpdateOneWithContext(context, filter, update, nil)
	} else {
		res, err = sa.db.accounts.UpdateOne(filter, update, nil)
	}

	if err != nil {
		return errors.WrapErrorAction(logutils.ActionDelete, model.TypeAccountAuthType, nil, err)
	}
	if res.ModifiedCount != 1 {
		return errors.ErrorAction(logutils.ActionUpdate, model.TypeAccount, &logutils.FieldArgs{"unexpected modified count": res.ModifiedCount})
	}

	return nil
}

//UpdateAccountExternalIDs updates account external IDs
func (sa *Adapter) UpdateAccountExternalIDs(accountID string, externalIDs map[string]string) error {
	filter := bson.D{primitive.E{Key: "_id", Value: accountID}}
	now := time.Now().UTC()
	update := bson.D{
		primitive.E{Key: "$set", Value: bson.D{
			primitive.E{Key: "external_ids", Value: externalIDs},
			primitive.E{Key: "date_updated", Value: &now},
		}},
	}

	res, err := sa.db.accounts.UpdateOne(filter, update, nil)
	if err != nil {
		return errors.WrapErrorAction(logutils.ActionUpdate, "account external IDs", &logutils.FieldArgs{"_id": accountID}, err)
	}
	if res.ModifiedCount != 1 {
		return errors.ErrorAction(logutils.ActionUpdate, "account external IDs", &logutils.FieldArgs{"_id": accountID, "unexpected modified count": res.ModifiedCount})
	}

	return nil
}

//UpdateLoginSessionExternalIDs updates login session external IDs
func (sa *Adapter) UpdateLoginSessionExternalIDs(accountID string, externalIDs map[string]string) error {
	filter := bson.D{primitive.E{Key: "identifier", Value: accountID}}
	now := time.Now().UTC()
	update := bson.D{
		primitive.E{Key: "$set", Value: bson.D{
			primitive.E{Key: "external_ids", Value: externalIDs},
			primitive.E{Key: "date_updated", Value: &now},
		}},
	}

	_, err := sa.db.loginsSessions.UpdateMany(filter, update, nil)
	if err != nil {
		return errors.WrapErrorAction(logutils.ActionUpdate, "login session external IDs", &logutils.FieldArgs{"identifier": accountID}, err)
	}

	return nil
}

//CountAccountsByRoleID counts how many accounts there are with the passed role id
func (sa *Adapter) CountAccountsByRoleID(roleID string) (*int64, error) {
	filter := bson.D{primitive.E{Key: "roles._id", Value: roleID}}

	count, err := sa.db.accounts.CountDocuments(filter)
	if err != nil {
		return nil, errors.WrapErrorAction("error counting accounts for role id", "", &logutils.FieldArgs{"roles._id": roleID}, err)
	}
	return &count, nil
}

//CountAccountsByGroupID counts how many accounts there are with the passed group id
func (sa *Adapter) CountAccountsByGroupID(groupID string) (*int64, error) {
	filter := bson.D{primitive.E{Key: "groups._id", Value: groupID}}

	count, err := sa.db.accounts.CountDocuments(filter)
	if err != nil {
		return nil, errors.WrapErrorAction("error counting accounts for group id", "", &logutils.FieldArgs{"groups._id": groupID}, err)
	}
	return &count, nil
}

//FindCredential finds a credential by ID
func (sa *Adapter) FindCredential(context TransactionContext, ID string) (*model.Credential, error) {
	filter := bson.D{primitive.E{Key: "_id", Value: ID}}

	var creds credential
	var err error
	if context != nil {
		err = sa.db.credentials.FindOneWithContext(context, filter, &creds, nil)
	} else {
		err = sa.db.credentials.FindOne(filter, &creds, nil)
	}

	if err != nil {
		if err.Error() == "mongo: no documents in result" {
			return nil, nil
		}
		return nil, errors.WrapErrorAction(logutils.ActionFind, model.TypeCredential, &logutils.FieldArgs{"_id": ID}, err)
	}

	modelCreds := credentialFromStorage(creds)
	return &modelCreds, nil
}

//InsertCredential inserts a set of credential
func (sa *Adapter) InsertCredential(context TransactionContext, creds *model.Credential) error {
	storageCreds := credentialToStorage(creds)

	if storageCreds == nil {
		return errors.ErrorData(logutils.StatusInvalid, logutils.TypeArg, logutils.StringArgs(model.TypeCredential))
	}

	var err error
	if context != nil {
		_, err = sa.db.credentials.InsertOneWithContext(context, storageCreds)
	} else {
		_, err = sa.db.credentials.InsertOne(storageCreds)
	}
	if err != nil {
		return errors.WrapErrorAction(logutils.ActionInsert, model.TypeCredential, nil, err)
	}

	return nil
}

//UpdateCredential updates a set of credentials
func (sa *Adapter) UpdateCredential(context TransactionContext, creds *model.Credential) error {
	storageCreds := credentialToStorage(creds)

	if storageCreds == nil {
		return errors.ErrorData(logutils.StatusInvalid, logutils.TypeArg, logutils.StringArgs(model.TypeCredential))
	}

	filter := bson.D{primitive.E{Key: "_id", Value: storageCreds.ID}}
	var err error
	if context != nil {
		err = sa.db.credentials.ReplaceOneWithContext(context, filter, storageCreds, nil)
	} else {
		err = sa.db.credentials.ReplaceOne(filter, storageCreds, nil)
	}

	if err != nil {
		return errors.WrapErrorAction(logutils.ActionUpdate, model.TypeCredential, &logutils.FieldArgs{"_id": storageCreds.ID}, err)
	}

	return nil
}

//UpdateCredentialValue updates the value in credentials collection
func (sa *Adapter) UpdateCredentialValue(ID string, value map[string]interface{}) error {
	filter := bson.D{primitive.E{Key: "_id", Value: ID}}
	update := bson.D{
		primitive.E{Key: "$set", Value: bson.D{
			primitive.E{Key: "value", Value: value},
		}},
	}

	res, err := sa.db.credentials.UpdateOne(filter, update, nil)
	if err != nil {
		return errors.WrapErrorAction(logutils.ActionUpdate, model.TypeCredential, nil, err)
	}
	if res.ModifiedCount != 1 {
		return errors.ErrorAction(logutils.ActionUpdate, model.TypeCredential, &logutils.FieldArgs{"unexpected modified count": res.ModifiedCount})
	}

	return nil
}

//DeleteCredential deletes a credential
func (sa *Adapter) DeleteCredential(context TransactionContext, ID string) error {
	filter := bson.D{primitive.E{Key: "_id", Value: ID}}

	var res *mongo.DeleteResult
	var err error
	if context != nil {
		res, err = sa.db.credentials.DeleteOneWithContext(context, filter, nil)
	} else {
		res, err = sa.db.credentials.DeleteOne(filter, nil)
	}

	if err != nil {
		return errors.WrapErrorAction(logutils.ActionDelete, model.TypeCredential, &logutils.FieldArgs{"_id": ID}, err)
	}
	if res.DeletedCount != 1 {
		return errors.ErrorAction(logutils.ActionDelete, model.TypeCredential, &logutils.FieldArgs{"unexpected deleted count": res.DeletedCount})
	}

	return nil
}

//FindMFAType finds one MFA type for an account
func (sa *Adapter) FindMFAType(context TransactionContext, accountID string, identifier string, mfaType string) (*model.MFAType, error) {
	filter := bson.D{
		primitive.E{Key: "_id", Value: accountID},
		primitive.E{Key: "mfa_types.type", Value: mfaType},
		primitive.E{Key: "mfa_types.params.identifier", Value: identifier},
	}

	var account account
	var err error
	if context != nil {
		err = sa.db.accounts.FindOneWithContext(context, filter, &account, nil)
	} else {
		err = sa.db.accounts.FindOne(filter, &account, nil)
	}

	if err != nil {
		return nil, errors.WrapErrorAction(logutils.ActionFind, model.TypeAccount, nil, err)
	}

	mfaList := mfaTypesFromStorage(account.MFATypes)
	for _, mfa := range mfaList {
		if mfa.Type == mfaType && mfa.Params != nil && mfa.Params["identifier"] == identifier {
			return &mfa, nil
		}
	}

	return nil, errors.ErrorData(logutils.StatusMissing, model.TypeMFAType, nil)
}

//FindMFATypes finds all MFA types for an account
func (sa *Adapter) FindMFATypes(accountID string) ([]model.MFAType, error) {
	filter := bson.D{primitive.E{Key: "_id", Value: accountID}}

	var account account
	err := sa.db.accounts.FindOne(filter, &account, nil)
	if err != nil {
		return nil, errors.WrapErrorAction(logutils.ActionFind, model.TypeAccount, nil, err)
	}

	return mfaTypesFromStorage(account.MFATypes), nil
}

//InsertMFAType inserts a MFA type
func (sa *Adapter) InsertMFAType(context TransactionContext, mfa *model.MFAType, accountID string) error {
	if mfa == nil {
		return errors.ErrorData(logutils.StatusMissing, model.TypeMFAType, nil)
	}
	if mfa.Params == nil || mfa.Params["identifier"] == nil {
		return errors.ErrorData(logutils.StatusMissing, "mfa identifier", nil)
	}

	storageMfa := mfaTypeToStorage(mfa)

	filter := bson.D{
		primitive.E{Key: "_id", Value: accountID},
		primitive.E{Key: "mfa_types.params.identifier", Value: bson.M{"$ne": mfa.Params["identifier"]}},
	}
	update := bson.D{
		primitive.E{Key: "$push", Value: bson.D{
			primitive.E{Key: "mfa_types", Value: storageMfa},
		}},
		primitive.E{Key: "$set", Value: bson.D{
			primitive.E{Key: "date_updated", Value: time.Now().UTC()},
		}},
	}

	var res *mongo.UpdateResult
	var err error
	if context != nil {
		res, err = sa.db.accounts.UpdateOneWithContext(context, filter, update, nil)
	} else {
		res, err = sa.db.accounts.UpdateOne(filter, update, nil)
	}

	if err != nil {
		return errors.WrapErrorAction(logutils.ActionUpdate, model.TypeAccount, logutils.StringArgs("inserting mfa type"), err)
	}
	if res.ModifiedCount != 1 {
		return errors.ErrorAction(logutils.ActionUpdate, model.TypeAccount, &logutils.FieldArgs{"unexpected modified count": res.ModifiedCount})
	}

	return nil
}

//UpdateMFAType updates one MFA type
func (sa *Adapter) UpdateMFAType(context TransactionContext, mfa *model.MFAType, accountID string) error {
	if mfa.Params == nil || mfa.Params["identifier"] == nil {
		return errors.ErrorData(logutils.StatusMissing, "mfa identifier", nil)
	}

	now := time.Now().UTC()
	filter := bson.D{
		primitive.E{Key: "_id", Value: accountID},
		primitive.E{Key: "mfa_types.id", Value: mfa.ID},
	}
	update := bson.D{
		primitive.E{Key: "$set", Value: bson.D{
			primitive.E{Key: "mfa_types.$.verified", Value: mfa.Verified},
			primitive.E{Key: "mfa_types.$.params", Value: mfa.Params},
			primitive.E{Key: "mfa_types.$.date_updated", Value: now},
			primitive.E{Key: "date_updated", Value: now},
		}},
	}

	var res *mongo.UpdateResult
	var err error
	if context != nil {
		res, err = sa.db.accounts.UpdateOneWithContext(context, filter, update, nil)
	} else {
		res, err = sa.db.accounts.UpdateOne(filter, update, nil)
	}

	if err != nil {
		return errors.WrapErrorAction(logutils.ActionUpdate, model.TypeAccount, logutils.StringArgs("updating mfa type"), err)
	}
	if res.ModifiedCount == 0 {
		return errors.ErrorAction(logutils.ActionUpdate, model.TypeAccount, logutils.StringArgs("item to update not found"))
	}
	if res.ModifiedCount != 1 {
		return errors.ErrorAction(logutils.ActionUpdate, model.TypeAccount, &logutils.FieldArgs{"unexpected modified count": res.ModifiedCount})
	}

	return nil
}

//DeleteMFAType deletes a MFA type
func (sa *Adapter) DeleteMFAType(context TransactionContext, accountID string, identifier string, mfaType string) error {
	filter := bson.D{primitive.E{Key: "_id", Value: accountID}}
	update := bson.D{
		primitive.E{Key: "$pull", Value: bson.D{
			primitive.E{Key: "mfa_types", Value: bson.M{"type": mfaType, "params.identifier": identifier}},
		}},
		primitive.E{Key: "$set", Value: bson.D{
			primitive.E{Key: "date_updated", Value: time.Now().UTC()},
		}},
	}

	var res *mongo.UpdateResult
	var err error
	if context != nil {
		res, err = sa.db.accounts.UpdateOneWithContext(context, filter, update, nil)
	} else {
		res, err = sa.db.accounts.UpdateOne(filter, update, nil)
	}

	if err != nil {
		return errors.WrapErrorAction(logutils.ActionUpdate, model.TypeAccount, logutils.StringArgs("deleting mfa type"), err)
	}
	if res.ModifiedCount == 0 {
		return errors.ErrorAction(logutils.ActionUpdate, model.TypeAccount, logutils.StringArgs("item to remove not found"))
	}
	if res.ModifiedCount != 1 {
		return errors.ErrorAction(logutils.ActionUpdate, model.TypeAccount, &logutils.FieldArgs{"unexpected modified count": res.ModifiedCount})
	}

	return nil
}

//FindPermissions finds a set of permissions
func (sa *Adapter) FindPermissions(context TransactionContext, ids []string) ([]model.Permission, error) {
	if len(ids) == 0 {
		return []model.Permission{}, nil
	}

	permissionsFilter := bson.D{primitive.E{Key: "_id", Value: bson.M{"$in": ids}}}
	var permissionsResult []model.Permission
	var err error
	if context != nil {
		err = sa.db.permissions.FindWithContext(context, permissionsFilter, &permissionsResult, nil)
	} else {
		err = sa.db.permissions.Find(permissionsFilter, &permissionsResult, nil)
	}
	if err != nil {
		return nil, err
	}

	return permissionsResult, nil
}

//FindPermissionsByServiceIDs finds permissions
func (sa *Adapter) FindPermissionsByServiceIDs(serviceIDs []string) ([]model.Permission, error) {
	if len(serviceIDs) == 0 {
		return nil, nil
	}

	filter := bson.D{primitive.E{Key: "service_id", Value: bson.M{"$in": serviceIDs}}}
	var permissionsResult []model.Permission
	err := sa.db.permissions.Find(filter, &permissionsResult, nil)
	if err != nil {
		return nil, err
	}

	return permissionsResult, nil
}

//FindPermissionsByName finds a set of permissions
func (sa *Adapter) FindPermissionsByName(names []string) ([]model.Permission, error) {
	if len(names) == 0 {
		return []model.Permission{}, nil
	}

	permissionsFilter := bson.D{primitive.E{Key: "name", Value: bson.M{"$in": names}}}
	var permissionsResult []model.Permission
	err := sa.db.permissions.Find(permissionsFilter, &permissionsResult, nil)
	if err != nil {
		return nil, err
	}

	return permissionsResult, nil
}

//InsertPermission inserts a new  permission
func (sa *Adapter) InsertPermission(context TransactionContext, permission model.Permission) error {
	var err error
	if context != nil {
		_, err = sa.db.permissions.InsertOneWithContext(context, permission)
	} else {
		_, err = sa.db.permissions.InsertOne(permission)
	}

	if err != nil {
		return errors.WrapErrorAction(logutils.ActionInsert, model.TypePermission, &logutils.FieldArgs{"_id": permission.ID, "name": permission.Name}, err)
	}
	return nil
}

//UpdatePermission updates permission
func (sa *Adapter) UpdatePermission(item model.Permission) error {
	//TODO
	//This will be slow operation as we keep a copy of the entity in the users collection without index.
	//Maybe we need to up the transaction timeout for this operation because of this.
	//TODO
	//Update the permission in all collection where there is a copy of it - accounts, application_roles, application_groups, service_accounts

	// Update serviceIDs
	filter := bson.D{primitive.E{Key: "name", Value: item.Name}}

	now := time.Now().UTC()
	permissionUpdate := bson.D{
		primitive.E{Key: "$set", Value: bson.D{
			primitive.E{Key: "service_id", Value: item.ServiceID},
			primitive.E{Key: "assigners", Value: item.Assigners},
			primitive.E{Key: "date_updated", Value: &now},
		}},
	}

	res, err := sa.db.permissions.UpdateOne(filter, permissionUpdate, nil)
	if err != nil {
		return errors.WrapErrorAction(logutils.ActionUpdate, model.TypePermission, &logutils.FieldArgs{"name": item.Name}, err)
	}

	if res.ModifiedCount != 1 {
		return errors.ErrorAction(logutils.ActionUpdate, model.TypePermission, logutils.StringArgs("unexpected modified count"))
	}

	return nil
}

//DeletePermission deletes permission
func (sa *Adapter) DeletePermission(id string) error {
	//TODO
	//This will be slow operation as we keep a copy of the entity in the users collection without index.
	//Maybe we need to up the transaction timeout for this operation because of this.
	return errors.New(logutils.Unimplemented)
}

//FindAppOrgRoles finds all application organization roles fora given AppOrg ID
func (sa *Adapter) FindAppOrgRoles(appOrgID string) ([]model.AppOrgRole, error) {
	rolesFilter := bson.D{primitive.E{Key: "app_org_id", Value: appOrgID}}
	var rolesResult []appOrgRole
	err := sa.db.applicationsOrganizationsRoles.Find(rolesFilter, &rolesResult, nil)
	if err != nil {
		return nil, err
	}

	//get the application organization from the cached ones
	appOrg, err := sa.getCachedApplicationOrganizationByKey(appOrgID)
	if err != nil {
		return nil, errors.WrapErrorData(logutils.StatusMissing, model.TypeOrganization, &logutils.FieldArgs{"app_org_id": appOrg}, err)
	}

	result := appOrgRolesFromStorage(rolesResult, *appOrg)

	return result, nil
}

//FindAppOrgRolesByIDs finds a set of application organization roles for the provided IDs
func (sa *Adapter) FindAppOrgRolesByIDs(context TransactionContext, ids []string, appOrgID string) ([]model.AppOrgRole, error) {
	if len(ids) == 0 {
		return []model.AppOrgRole{}, nil
	}

	rolesFilter := bson.D{primitive.E{Key: "app_org_id", Value: appOrgID}, primitive.E{Key: "_id", Value: bson.M{"$in": ids}}}
	var rolesResult []appOrgRole
	var err error
	if context != nil {
		err = sa.db.applicationsOrganizationsRoles.FindWithContext(context, rolesFilter, &rolesResult, nil)
	} else {
		err = sa.db.applicationsOrganizationsRoles.Find(rolesFilter, &rolesResult, nil)
	}
	if err != nil {
		return nil, err
	}

	//get the application organization from the cached ones
	appOrg, err := sa.getCachedApplicationOrganizationByKey(appOrgID)
	if err != nil {
		return nil, errors.WrapErrorAction(logutils.ActionFind, model.TypeApplicationOrganization, &logutils.FieldArgs{"app_org_id": appOrg}, err)
	}
	if appOrg == nil {
		return nil, errors.ErrorData(logutils.StatusMissing, model.TypeApplicationOrganization, &logutils.FieldArgs{"app_org_id": appOrg})
	}

	result := appOrgRolesFromStorage(rolesResult, *appOrg)

	return result, nil
}

//FindAppOrgRole finds an application organization role
func (sa *Adapter) FindAppOrgRole(id string, appOrgID string) (*model.AppOrgRole, error) {
	filter := bson.D{primitive.E{Key: "_id", Value: id}, primitive.E{Key: "app_org_id", Value: appOrgID}}
	var rolesResult []appOrgRole
	err := sa.db.applicationsOrganizationsRoles.Find(filter, &rolesResult, nil)
	if err != nil {
		return nil, err
	}
	if len(rolesResult) == 0 {
		//no data
		return nil, nil
	}

	roles := rolesResult[0]

	appOrg, err := sa.getCachedApplicationOrganizationByKey(appOrgID)
	if err != nil {
		return nil, errors.WrapErrorData(logutils.StatusMissing, model.TypeOrganization, &logutils.FieldArgs{"app_org_id": appOrg}, err)
	}
	result := appOrgRoleFromStorage(&roles, *appOrg)
	return &result, nil
}

//InsertAppOrgRole inserts a new application organization role
func (sa *Adapter) InsertAppOrgRole(item model.AppOrgRole) error {
	appOrg, err := sa.getCachedApplicationOrganizationByKey(item.AppOrg.ID)
	if err != nil {
		return errors.WrapErrorData(logutils.StatusMissing, model.TypeApplicationOrganization, &logutils.FieldArgs{"app_org_id": item.AppOrg.ID}, err)
	}
	if appOrg == nil {
		return errors.ErrorData(logutils.StatusMissing, model.TypeApplicationOrganization, &logutils.FieldArgs{"app_org_id": item.AppOrg.ID})
	}

	role := appOrgRoleToStorage(item)
	_, err = sa.db.applicationsOrganizationsRoles.InsertOne(role)
	if err != nil {
		return errors.WrapErrorAction(logutils.ActionInsert, model.TypeAppOrgRole, nil, err)
	}
	return nil
}

//UpdateAppOrgRole updates application organization role
func (sa *Adapter) UpdateAppOrgRole(item model.AppOrgRole) error {
	//TODO
	//This will be slow operation as we keep a copy of the entity in the users collection without index.
	//Maybe we need to up the transaction timeout for this operation because of this.
	return errors.New(logutils.Unimplemented)
}

//DeleteAppOrgRole deletes application organization role
//	- make sure to call this function once you have verified that there is no any relations
//	in other collections for the role which is supposed to be deleted.
func (sa *Adapter) DeleteAppOrgRole(id string) error {
	filter := bson.M{"_id": id}
	result, err := sa.db.applicationsOrganizationsRoles.DeleteOne(filter, nil)
	if err != nil {
		return errors.WrapErrorAction(logutils.ActionDelete, model.TypeAppOrgRole, &logutils.FieldArgs{"_id": id}, err)
	}
	if result == nil {
		return errors.WrapErrorData(logutils.StatusInvalid, "result", &logutils.FieldArgs{"_id": id}, err)
	}
	deletedCount := result.DeletedCount
	if deletedCount == 0 {
		return errors.WrapErrorData(logutils.StatusMissing, model.TypeAppOrgRole, &logutils.FieldArgs{"_id": id}, err)
	}
	return nil
}

//InsertAppOrgRolePermissions inserts permissions to role
func (sa *Adapter) InsertAppOrgRolePermissions(context TransactionContext, roleID string, permissions []model.Permission) error {

	filter := bson.D{primitive.E{Key: "_id", Value: roleID}}
	update := bson.D{
		primitive.E{Key: "$push", Value: bson.D{
			primitive.E{Key: "permissions", Value: bson.M{"$each": permissions}},
		}},
	}

	res, err := sa.db.applicationsOrganizationsRoles.UpdateOne(filter, update, nil)
	if err != nil {
		return errors.WrapErrorAction(logutils.ActionFind, model.TypeAppOrgRole, nil, err)
	}
	if res.ModifiedCount != 1 {
		return errors.ErrorAction(logutils.ActionUpdate, model.TypeAppOrgRole, &logutils.FieldArgs{"unexpected modified count": res.ModifiedCount})
	}

	return nil
}

//FindAppOrgGroups finds all application organization groups for the provided AppOrg ID
func (sa *Adapter) FindAppOrgGroups(appOrgID string) ([]model.AppOrgGroup, error) {
	filter := bson.D{primitive.E{Key: "app_org_id", Value: appOrgID}}
	var groupsResult []appOrgGroup
	err := sa.db.applicationsOrganizationsGroups.Find(filter, &groupsResult, nil)
	if err != nil {
		return nil, err
	}

	appOrg, err := sa.getCachedApplicationOrganizationByKey(appOrgID)
	if err != nil {
		return nil, errors.WrapErrorData(logutils.StatusMissing, model.TypeOrganization, &logutils.FieldArgs{"app_org_id": appOrg}, err)
	}

	result := appOrgGroupsFromStorage(groupsResult, *appOrg)

	return result, nil
}

//FindAppOrgGroupsByIDs finds a set of application organization groups for the provided IDs
func (sa *Adapter) FindAppOrgGroupsByIDs(context TransactionContext, ids []string, appOrgID string) ([]model.AppOrgGroup, error) {
	if len(ids) == 0 {
		return []model.AppOrgGroup{}, nil
	}

	filter := bson.D{primitive.E{Key: "app_org_id", Value: appOrgID}, primitive.E{Key: "_id", Value: bson.M{"$in": ids}}}
	var groupsResult []appOrgGroup
	var err error
	if context != nil {
		err = sa.db.applicationsOrganizationsGroups.FindWithContext(context, filter, &groupsResult, nil)
	} else {
		err = sa.db.applicationsOrganizationsGroups.Find(filter, &groupsResult, nil)
	}
	if err != nil {
		return nil, err
	}

	appOrg, err := sa.getCachedApplicationOrganizationByKey(appOrgID)
	if err != nil {
		return nil, errors.WrapErrorData(logutils.StatusMissing, model.TypeApplicationOrganization, &logutils.FieldArgs{"app_org_id": appOrg}, err)
	}
	if appOrg == nil {
		return nil, errors.ErrorData(logutils.StatusMissing, model.TypeApplicationOrganization, &logutils.FieldArgs{"app_org_id": appOrg})
	}

	result := appOrgGroupsFromStorage(groupsResult, *appOrg)

	return result, nil
}

//FindAppOrgGroup finds a application organization group
func (sa *Adapter) FindAppOrgGroup(id string, appOrgID string) (*model.AppOrgGroup, error) {
	filter := bson.D{primitive.E{Key: "_id", Value: id}, primitive.E{Key: "app_org_id", Value: appOrgID}}
	var groupsResult []appOrgGroup
	err := sa.db.applicationsOrganizationsGroups.Find(filter, &groupsResult, nil)
	if err != nil {
		return nil, err
	}
	if len(groupsResult) == 0 {
		//no data
		return nil, nil
	}

	group := groupsResult[0]

	appOrg, err := sa.getCachedApplicationOrganizationByKey(appOrgID)
	if err != nil {
		return nil, errors.WrapErrorData(logutils.StatusMissing, model.TypeOrganization, &logutils.FieldArgs{"app_org_id": appOrg}, err)
	}
	result := appOrgGroupFromStorage(&group, *appOrg)
	return &result, nil
}

//InsertAppOrgGroup inserts a new application organization group
func (sa *Adapter) InsertAppOrgGroup(item model.AppOrgGroup) error {
	group := appOrgGroupToStorage(item)
	_, err := sa.db.applicationsOrganizationsGroups.InsertOne(group)
	if err != nil {
		return errors.WrapErrorAction(logutils.ActionInsert, model.TypeAppOrgGroup, nil, err)
	}
	return nil
}

//UpdateAppOrgGroup updates application organization group
func (sa *Adapter) UpdateAppOrgGroup(item model.AppOrgGroup) error {
	//TODO
	//This will be slow operation as we keep a copy of the entity in the users collection without index.
	//Maybe we need to up the transaction timeout for this operation because of this.
	return errors.New(logutils.Unimplemented)
}

//DeleteAppOrgGroup deletes application organization group
//	- make sure to call this function once you have verified that there is no any relations
//	in other collections for the group which is supposed to be deleted.
func (sa *Adapter) DeleteAppOrgGroup(id string) error {
	filter := bson.M{"_id": id}
	result, err := sa.db.applicationsOrganizationsGroups.DeleteOne(filter, nil)
	if err != nil {
		return errors.WrapErrorAction(logutils.ActionDelete, model.TypeAppOrgGroup, &logutils.FieldArgs{"_id": id}, err)
	}
	if result == nil {
		return errors.WrapErrorData(logutils.StatusInvalid, "result", &logutils.FieldArgs{"_id": id}, err)
	}
	deletedCount := result.DeletedCount
	if deletedCount == 0 {
		return errors.WrapErrorData(logutils.StatusMissing, model.TypeAppOrgGroup, &logutils.FieldArgs{"_id": id}, err)
	}

	return nil
}

//CountGroupsByRoleID counts how many groups there are with the passed role id
func (sa *Adapter) CountGroupsByRoleID(roleID string) (*int64, error) {
	filter := bson.D{primitive.E{Key: "roles._id", Value: roleID}}

	count, err := sa.db.applicationsOrganizationsGroups.CountDocuments(filter)
	if err != nil {
		return nil, errors.WrapErrorAction("error counting groups for role id", "", &logutils.FieldArgs{"roles._id": roleID}, err)
	}
	return &count, nil
}

//LoadAPIKeys finds all api key documents in the DB
func (sa *Adapter) LoadAPIKeys() ([]model.APIKey, error) {
	filter := bson.D{}
	var result []model.APIKey
	err := sa.db.apiKeys.Find(filter, &result, nil)
	if err != nil {
		return nil, errors.WrapErrorAction(logutils.ActionFind, model.TypeApplication, nil, err)
	}

	return result, nil
}

//InsertAPIKey inserts an API key
func (sa *Adapter) InsertAPIKey(context TransactionContext, apiKey model.APIKey) (*model.APIKey, error) {
	var err error
	if context != nil {
		_, err = sa.db.apiKeys.InsertOneWithContext(context, apiKey)
	} else {
		_, err = sa.db.apiKeys.InsertOne(apiKey)
	}

	if err != nil {
		return nil, errors.WrapErrorAction(logutils.ActionInsert, model.TypeAPIKey, &logutils.FieldArgs{"_id": apiKey.ID}, err)
	}
	return &apiKey, nil
}

//UpdateAPIKey updates the API key in storage
func (sa *Adapter) UpdateAPIKey(apiKey model.APIKey) error {
	filter := bson.M{"_id": apiKey.ID}
	err := sa.db.apiKeys.ReplaceOne(filter, apiKey, nil)
	if err != nil {
		return errors.WrapErrorAction(logutils.ActionUpdate, model.TypeAPIKey, &logutils.FieldArgs{"_id": apiKey.ID}, err)
	}

	return nil
}

//DeleteAPIKey deletes the API key from storage
func (sa *Adapter) DeleteAPIKey(ID string) error {
	filter := bson.M{"_id": ID}
	result, err := sa.db.apiKeys.DeleteOne(filter, nil)
	if err != nil {
		return errors.WrapErrorAction(logutils.ActionDelete, model.TypeAPIKey, &logutils.FieldArgs{"_id": ID}, err)
	}
	if result == nil {
		return errors.WrapErrorData(logutils.StatusInvalid, "result", &logutils.FieldArgs{"_id": ID}, err)
	}
	deletedCount := result.DeletedCount
	if deletedCount == 0 {
		return errors.WrapErrorData(logutils.StatusMissing, model.TypeAPIKey, &logutils.FieldArgs{"_id": ID}, err)
	}

	return nil
}

//LoadIdentityProviders finds all identity providers documents in the DB
func (sa *Adapter) LoadIdentityProviders() ([]model.IdentityProvider, error) {
	filter := bson.D{}
	var result []model.IdentityProvider
	err := sa.db.identityProviders.Find(filter, &result, nil)
	if err != nil {
		return nil, errors.WrapErrorAction(logutils.ActionFind, model.TypeIdentityProvider, nil, err)
	}
	if len(result) == 0 {
		return nil, errors.WrapErrorData(logutils.StatusMissing, model.TypeIdentityProvider, nil, err)
	}

	return result, nil

}

//UpdateProfile updates a profile
func (sa *Adapter) UpdateProfile(context TransactionContext, profile model.Profile) error {
	filter := bson.D{primitive.E{Key: "profile.id", Value: profile.ID}}

	now := time.Now().UTC()
	profileUpdate := bson.D{
		primitive.E{Key: "$set", Value: bson.D{
			primitive.E{Key: "profile.photo_url", Value: profile.PhotoURL},
			primitive.E{Key: "profile.first_name", Value: profile.FirstName},
			primitive.E{Key: "profile.last_name", Value: profile.LastName},
			primitive.E{Key: "profile.email", Value: profile.Email},
			primitive.E{Key: "profile.phone", Value: profile.Phone},
			primitive.E{Key: "profile.birth_year", Value: profile.BirthYear},
			primitive.E{Key: "profile.address", Value: profile.Address},
			primitive.E{Key: "profile.zip_code", Value: profile.ZipCode},
			primitive.E{Key: "profile.state", Value: profile.State},
			primitive.E{Key: "profile.country", Value: profile.Country},
			primitive.E{Key: "profile.date_updated", Value: &now},
		}},
	}

	var res *mongo.UpdateResult
	var err error
	if context != nil {
		res, err = sa.db.accounts.UpdateManyWithContext(context, filter, profileUpdate, nil)
	} else {
		res, err = sa.db.accounts.UpdateMany(filter, profileUpdate, nil)
	}
	if err != nil {
		return errors.WrapErrorAction(logutils.ActionUpdate, model.TypeProfile, nil, err)
	}
	sa.logger.Infof("modified %d profile copies", res.ModifiedCount)

	return nil
}

//FindProfiles finds profiles by app id, authtype id and account auth type identifier
func (sa *Adapter) FindProfiles(appID string, authTypeID string, accountAuthTypeIdentifier string) ([]model.Profile, error) {
	pipeline := []bson.M{
		{"$lookup": bson.M{
			"from":         "applications_organizations",
			"localField":   "app_org_id",
			"foreignField": "_id",
			"as":           "app_org",
		}},
		{"$match": bson.M{"app_org.app_id": appID, "auth_types.auth_type_id": authTypeID, "auth_types.identifier": accountAuthTypeIdentifier}},
	}
	var accounts []account
	err := sa.db.accounts.Aggregate(pipeline, &accounts, nil)
	if err != nil {
		return nil, errors.WrapErrorAction(logutils.ActionFind, model.TypeAccount, nil, err)
	}
	if len(accounts) == 0 {
		//not found
		return nil, nil
	}

	result := profilesFromStorage(accounts, *sa)
	return result, nil
}

//CreateGlobalConfig creates global config
func (sa *Adapter) CreateGlobalConfig(context TransactionContext, globalConfig *model.GlobalConfig) error {
	if globalConfig == nil {
		return errors.ErrorData(logutils.StatusInvalid, logutils.TypeArg, logutils.StringArgs("global_config"))
	}

	var err error
	if context != nil {
		_, err = sa.db.globalConfig.InsertOneWithContext(context, globalConfig)
	} else {
		_, err = sa.db.globalConfig.InsertOne(globalConfig)
	}

	if err != nil {
		return errors.WrapErrorAction(logutils.ActionInsert, model.TypeGlobalConfig, &logutils.FieldArgs{"setting": globalConfig.Setting}, err)
	}

	return nil
}

//GetGlobalConfig give config
func (sa *Adapter) GetGlobalConfig() (*model.GlobalConfig, error) {
	filter := bson.D{}
	var result []model.GlobalConfig
	err := sa.db.globalConfig.Find(filter, &result, nil)
	if err != nil {
		return nil, errors.WrapErrorAction(logutils.ActionFind, model.TypeGlobalConfig, nil, err)
	}
	if len(result) == 0 {
		//no record
		return nil, nil
	}
	return &result[0], nil

}

//DeleteGlobalConfig deletes the global configuration from storage
func (sa *Adapter) DeleteGlobalConfig(context TransactionContext) error {
	delFilter := bson.D{}
	var err error
	if context != nil {
		_, err = sa.db.globalConfig.DeleteManyWithContext(context, delFilter, nil)
	} else {
		_, err = sa.db.globalConfig.DeleteMany(delFilter, nil)
	}

	if err != nil {
		return errors.WrapErrorAction(logutils.ActionDelete, model.TypeGlobalConfig, nil, err)
	}

	return nil
}

//FindOrganization finds an organization
func (sa *Adapter) FindOrganization(id string) (*model.Organization, error) {
	return sa.getCachedOrganization(id)
}

//FindSystemOrganization finds the system organization (only one)
func (sa *Adapter) FindSystemOrganization() (*model.Organization, error) {
	organizations, err := sa.getCachedOrganizations()
	if err != nil {
		return nil, errors.WrapErrorAction(logutils.ActionLoadCache, model.TypeOrganization, nil, err)
	}

	for _, org := range organizations {
		if org.System {
			return &org, nil
		}
	}

	return nil, nil
}

//FindOrganizations finds all organizations
func (sa *Adapter) FindOrganizations() ([]model.Organization, error) {
	return sa.getCachedOrganizations()
}

//InsertOrganization inserts an organization
func (sa *Adapter) InsertOrganization(context TransactionContext, organization model.Organization) (*model.Organization, error) {
	org := organizationToStorage(&organization)

	var err error
	if context != nil {
		_, err = sa.db.organizations.InsertOneWithContext(context, org)
	} else {
		_, err = sa.db.organizations.InsertOne(org)
	}

	if err != nil {
		return nil, errors.WrapErrorAction(logutils.ActionInsert, model.TypeOrganization, nil, err)
	}

	return &organization, nil
}

//UpdateOrganization updates an organization
func (sa *Adapter) UpdateOrganization(ID string, name string, requestType string, organizationDomains []string) error {

	now := time.Now()
	//TODO - use pointers and update only what not nil
	updatOrganizationFilter := bson.D{primitive.E{Key: "_id", Value: ID}}
	updateOrganization := bson.D{
		primitive.E{Key: "$set", Value: bson.D{
			primitive.E{Key: "name", Value: name},
			primitive.E{Key: "type", Value: requestType},
			primitive.E{Key: "config.domains", Value: organizationDomains},
			primitive.E{Key: "config.date_updated", Value: now},
			primitive.E{Key: "date_updated", Value: now},
		}},
	}

	result, err := sa.db.organizations.UpdateOne(updatOrganizationFilter, updateOrganization, nil)
	if err != nil {
		return errors.WrapErrorAction(logutils.ActionUpdate, model.TypeOrganization, &logutils.FieldArgs{"id": ID}, err)
	}
	if result.MatchedCount == 0 {
		return errors.WrapErrorData(logutils.StatusMissing, model.TypeOrganization, &logutils.FieldArgs{"id": ID}, err)
	}

	return nil
}

//loadOrganizations gets the organizations
func (sa *Adapter) loadOrganizations() ([]model.Organization, error) {
	//no transactions for get operations..

	//1. find the organizations
	orgsFilter := bson.D{}
	var orgsResult []organization
	err := sa.db.organizations.Find(orgsFilter, &orgsResult, nil)
	if err != nil {
		return nil, errors.WrapErrorAction(logutils.ActionFind, model.TypeOrganization, nil, err)
	}
	if len(orgsResult) == 0 {
		//no data
		return make([]model.Organization, 0), nil
	}

	//2. prepare the response
	organizations := organizationsFromStorage(orgsResult)
	return organizations, nil
}

//loadApplications loads all applications
func (sa *Adapter) loadApplications() ([]model.Application, error) {
	filter := bson.D{}
	var result []application
	err := sa.db.applications.Find(filter, &result, nil)
	if err != nil {
		return nil, errors.WrapErrorAction(logutils.ActionFind, model.TypeApplication, nil, err)
	}

	if len(result) == 0 {
		//no data
		return make([]model.Application, 0), nil
	}

	applications := applicationsFromStorage(result)
	return applications, nil
}

//InsertApplication inserts an application
func (sa *Adapter) InsertApplication(context TransactionContext, application model.Application) (*model.Application, error) {
	app := applicationToStorage(&application)

	var err error
	if context != nil {
		_, err = sa.db.applications.InsertOneWithContext(context, app)
	} else {
		_, err = sa.db.applications.InsertOne(app)
	}

	if err != nil {
		return nil, errors.WrapErrorAction(logutils.ActionInsert, model.TypeApplication, nil, err)
	}

	return &application, nil
}

//FindApplication finds application
func (sa *Adapter) FindApplication(ID string) (*model.Application, error) {
	return sa.getCachedApplication(ID)
}

//FindApplications finds applications
func (sa *Adapter) FindApplications() ([]model.Application, error) {
	return sa.getCachedApplications()
}

//loadAppConfigs loads all application configs
func (sa *Adapter) loadAppConfigs() ([]model.ApplicationConfig, error) {
	filter := bson.D{}
	options := options.Find()
	options.SetSort(bson.D{primitive.E{Key: "app_type_id", Value: 1}, primitive.E{Key: "app_org_id", Value: 1}, primitive.E{Key: "version.version_numbers.major", Value: -1}, primitive.E{Key: "version.version_numbers.minor", Value: -1}, primitive.E{Key: "version.version_numbers.patch", Value: -1}}) //sort by version numbers
	var list []applicationConfig

	err := sa.db.applicationConfigs.Find(filter, &list, options)
	if err != nil {
		return nil, errors.WrapErrorAction(logutils.ActionFind, model.TypeApplicationConfig, nil, err)
	}

	if len(list) == 0 {
		//no data
		return make([]model.ApplicationConfig, 0), nil
	}

	result := make([]model.ApplicationConfig, len(list))
	for i, item := range list {
		var appOrg *model.ApplicationOrganization
		if item.AppOrgID != nil {
			appOrg, err = sa.getCachedApplicationOrganizationByKey(*item.AppOrgID)
			if err != nil {
				return nil, errors.WrapErrorAction(logutils.ActionFind, model.TypeApplicationOrganization, nil, err)
			}
		}

		_, appType, err := sa.getCachedApplicationType(item.AppTypeID)
		if err != nil || appType == nil {
			return nil, errors.WrapErrorAction(logutils.ActionFind, model.TypeApplicationType, nil, err)
		}
		result[i] = appConfigFromStorage(&item, appOrg, *appType)
	}

	return result, nil
}

<<<<<<< HEAD
//LoadAppConfigs loads all application configs
func (sa *Adapter) LoadAppConfigs() ([]model.ApplicationConfig, error) {
	filter := bson.D{}
	options := options.Find()
	options.SetSort(bson.D{primitive.E{Key: "app_type.id", Value: 1}, primitive.E{Key: "app_org_id", Value: 1}, primitive.E{Key: "version.version_numbers.major", Value: -1}, primitive.E{Key: "version.version_numbers.minor", Value: -1}, primitive.E{Key: "version.version_numbers.patch", Value: -1}}) //sort by version numbers
	var list []applicationConfig

	err := sa.db.applicationConfigs.Find(filter, &list, options)
	if err != nil {
		return nil, errors.WrapErrorAction(logutils.ActionFind, model.TypeApplicationConfig, nil, err)
	}

	if len(list) == 0 {
		//no data
		return make([]model.ApplicationConfig, 0), nil
	}

	result := make([]model.ApplicationConfig, len(list))
	for i, item := range list {
		appOrg, err := sa.getCachedApplicationOrganizationByKey(item.AppOrgID)
		if err != nil {
			return nil, errors.WrapErrorAction(logutils.ActionFind, model.TypeApplicationOrganization, nil, err)
		}
		result[i] = appConfigFromStorage(&item, *appOrg)
	}

	return result, nil
}

//FindAppConfigs finds appconfigs
func (sa *Adapter) FindAppConfigs(appTypeID string, orgID string, versionNumbers *model.VersionNumbers) ([]model.ApplicationConfig, error) {
	return sa.getCachedApplicationConfigByAppIDAndVersion(appTypeID, orgID, versionNumbers)
}

//FindAppConfigByVersion finds the most recent app config for the specified version
func (sa *Adapter) FindAppConfigByVersion(appTypeID string, orgID string, versionNumbers model.VersionNumbers) (*model.ApplicationConfig, error) {
	configs, err := sa.getCachedApplicationConfigByAppIDAndVersion(appTypeID, orgID, &versionNumbers)
=======
//FindAppConfigs finds appconfigs
func (sa *Adapter) FindAppConfigs(appTypeID string, appOrgID *string, versionNumbers *model.VersionNumbers) ([]model.ApplicationConfig, error) {
	return sa.getCachedApplicationConfigByAppTypeIDAndVersion(appTypeID, appOrgID, versionNumbers)
}

//FindAppConfigByVersion finds the most recent app config for the specified version
func (sa *Adapter) FindAppConfigByVersion(appTypeID string, appOrgID *string, versionNumbers model.VersionNumbers) (*model.ApplicationConfig, error) {
	configs, err := sa.getCachedApplicationConfigByAppTypeIDAndVersion(appTypeID, appOrgID, &versionNumbers)
>>>>>>> b9fe668a
	if err != nil {
		return nil, err
	}
	if len(configs) == 0 {
		return nil, nil
	}
	return &configs[0], nil
}

//FindAppConfigByID finds appconfig by ID
func (sa *Adapter) FindAppConfigByID(ID string) (*model.ApplicationConfig, error) {
	return sa.getCachedApplicationConfigByID(ID)
}

// InsertAppConfig inserts an appconfig
func (sa *Adapter) InsertAppConfig(item model.ApplicationConfig) (*model.ApplicationConfig, error) {
	appConfig := appConfigToStorage(item)
	_, err := sa.db.applicationConfigs.InsertOne(appConfig)
	if err != nil {
		return nil, errors.WrapErrorAction(logutils.ActionInsert, model.TypeApplicationConfig, nil, err)
	}

	return &item, nil
}

// UpdateAppConfig updates an appconfig
<<<<<<< HEAD
func (sa *Adapter) UpdateAppConfig(ID string, version string, appType model.ApplicationType, data map[string]interface{}, versionNumbers model.VersionNumbers) error {
	now := time.Now()
	//TODO - use pointers and update only what not nil
	updatAppConfigFilter := bson.D{primitive.E{Key: "_id", Value: ID}}
	updateItem := bson.D{primitive.E{Key: "date_updated", Value: now}, primitive.E{Key: "app_type", Value: appType}}
	if version != "" {
		updateItem = append(updateItem, primitive.E{Key: "version.date_updated", Value: now}, primitive.E{Key: "version.version_numbers", Value: versionNumbers}, primitive.E{Key: "version.app_type", Value: appType})
	}
=======
func (sa *Adapter) UpdateAppConfig(ID string, appType model.ApplicationType, appOrg *model.ApplicationOrganization, version model.Version, data map[string]interface{}) error {
	now := time.Now()
	//TODO - use pointers and update only what not nil
	updatAppConfigFilter := bson.D{primitive.E{Key: "_id", Value: ID}}
	updateItem := bson.D{primitive.E{Key: "date_updated", Value: now}, primitive.E{Key: "app_type_id", Value: appType.ID}, primitive.E{Key: "version", Value: version}}
	// if version != "" {
	// 	updateItem = append(updateItem, primitive.E{Key: "version.date_updated", Value: now}, primitive.E{Key: "version.version_numbers", Value: versionNumbers}, primitive.E{Key: "version.app_type", Value: appType})
	// }
	if appOrg != nil {
		updateItem = append(updateItem, primitive.E{Key: "app_org_id", Value: appOrg.ID})
	} else {
		updateItem = append(updateItem, primitive.E{Key: "app_org_id", Value: nil})
	}

>>>>>>> b9fe668a
	if data != nil {
		updateItem = append(updateItem, primitive.E{Key: "data", Value: data})
	}

	updateAppConfig := bson.D{
		primitive.E{Key: "$set", Value: updateItem},
	}
	result, err := sa.db.applicationConfigs.UpdateOne(updatAppConfigFilter, updateAppConfig, nil)
	if err != nil {
		return errors.WrapErrorAction(logutils.ActionUpdate, model.TypeApplicationConfig, &logutils.FieldArgs{"id": ID}, err)
	}
	if result.MatchedCount == 0 {
		return errors.WrapErrorData(logutils.StatusMissing, model.TypeApplicationConfig, &logutils.FieldArgs{"id": ID}, err)
	}

	return nil
}

// DeleteAppConfig deletes an appconfig
func (sa *Adapter) DeleteAppConfig(ID string) error {
	filter := bson.M{"_id": ID}
	result, err := sa.db.applicationConfigs.DeleteOne(filter, nil)
	if err != nil {
		return errors.WrapErrorAction(logutils.ActionDelete, model.TypeApplicationConfig, &logutils.FieldArgs{"_id": ID}, err)
	}
	if result == nil {
		return errors.WrapErrorData(logutils.StatusInvalid, "result", &logutils.FieldArgs{"_id": ID}, err)
	}
	deletedCount := result.DeletedCount
	if deletedCount == 0 {
		return errors.WrapErrorData(logutils.StatusMissing, model.TypeApplicationConfig, &logutils.FieldArgs{"_id": ID}, err)
	}

	return nil
}

<<<<<<< HEAD
//FindApplicationTypeByIdentifier finds an application type by identifier
func (sa *Adapter) FindApplicationTypeByIdentifier(identifier string) (*model.ApplicationType, error) {
	app, appType, err := sa.getCachedApplicationTypeByIdentifier(identifier)
=======
//FindApplicationType finds an application type by ID or identifier
func (sa *Adapter) FindApplicationType(id string) (*model.ApplicationType, error) {
	app, appType, err := sa.getCachedApplicationType(id)
>>>>>>> b9fe668a
	if err != nil {
		return nil, errors.WrapErrorAction(logutils.ActionFind, model.TypeApplicationType, nil, err)
	}

	appType.Application = *app

	return appType, nil
}

//loadApplicationsOrganizations loads all applications organizations
func (sa *Adapter) loadApplicationsOrganizations() ([]model.ApplicationOrganization, error) {
	filter := bson.D{}
	var list []applicationOrganization
	err := sa.db.applicationsOrganizations.Find(filter, &list, nil)
	if err != nil {
		return nil, errors.WrapErrorAction(logutils.ActionFind, model.TypeApplicationOrganization, nil, err)
	}
	if len(list) == 0 {
		//no data
		return nil, nil
	}

	result := make([]model.ApplicationOrganization, len(list))
	for i, item := range list {
		//we have organizations and applications cached
		application, err := sa.getCachedApplication(item.AppID)
		if err != nil {
			return nil, errors.WrapErrorAction(logutils.ActionFind, model.TypeApplication, nil, err)
		}
		if application == nil {
			return nil, errors.ErrorData(logutils.StatusMissing, model.TypeApplication, &logutils.FieldArgs{"app_id": item.AppID})
		}
		organization, err := sa.getCachedOrganization(item.OrgID)
		if err != nil {
			return nil, errors.WrapErrorAction(logutils.ActionFind, model.TypeOrganization, nil, err)
		}
		if organization == nil {
			return nil, errors.ErrorData(logutils.StatusMissing, model.TypeOrganization, &logutils.FieldArgs{"org_id": item.OrgID})
		}

		result[i] = applicationOrganizationFromStorage(item, *application, *organization)
	}
	return result, nil

}

//FindApplicationOrganization finds application organization
func (sa *Adapter) FindApplicationOrganization(appID string, orgID string) (*model.ApplicationOrganization, error) {
	return sa.getCachedApplicationOrganization(appID, orgID)
}

//FindApplicationsOrganizations finds application organizations
func (sa *Adapter) FindApplicationsOrganizations() ([]model.ApplicationOrganization, error) {
	return sa.getCachedApplicationOrganizations()
}

//FindApplicationsOrganizationsByOrgID finds applications organizations by orgID
func (sa *Adapter) FindApplicationsOrganizationsByOrgID(orgID string) ([]model.ApplicationOrganization, error) {

	cachedAppOrgs, err := sa.getCachedApplicationOrganizations()
	if err != nil {
		return nil, errors.WrapErrorAction(logutils.ActionLoadCache, model.TypeApplicationOrganization, nil, err)
	}

	result := make([]model.ApplicationOrganization, 0)
	for _, appOrg := range cachedAppOrgs {
		if appOrg.Organization.ID == orgID {
			result = append(result, appOrg)
		}
	}

	return result, nil
}

// InsertApplicationOrganization inserts an application organization
func (sa *Adapter) InsertApplicationOrganization(context TransactionContext, applicationOrganization model.ApplicationOrganization) (*model.ApplicationOrganization, error) {
	appOrg := applicationOrganizationToStorage(applicationOrganization)

	var err error
	if context != nil {
		_, err = sa.db.applicationsOrganizations.InsertOneWithContext(context, appOrg)
	} else {
		_, err = sa.db.applicationsOrganizations.InsertOne(appOrg)
	}

	if err != nil {
		return nil, errors.WrapErrorAction(logutils.ActionInsert, model.TypeApplicationOrganization, nil, err)
	}

	return &applicationOrganization, nil
}

//FindDevice finds a device by device id and account id
func (sa *Adapter) FindDevice(context TransactionContext, deviceID string, accountID string) (*model.Device, error) {
	filter := bson.D{primitive.E{Key: "device_id", Value: deviceID},
		primitive.E{Key: "account_id", Value: accountID}}
	var result []device

	var err error
	if context != nil {
		err = sa.db.devices.FindWithContext(context, filter, &result, nil)
	} else {
		err = sa.db.devices.Find(filter, &result, nil)
	}

	if err != nil {
		return nil, errors.WrapErrorAction(logutils.ActionFind, model.TypeDevice, nil, err)
	}
	if len(result) == 0 {
		//no record
		return nil, nil
	}
	device := result[0]

	deviceRes := deviceFromStorage(device)
	return &deviceRes, nil
}

//InsertDevice inserts a device
func (sa *Adapter) InsertDevice(context TransactionContext, device model.Device) (*model.Device, error) {
	//insert in devices
	storageDevice := deviceToStorage(&device)
	var err error
	if context != nil {
		_, err = sa.db.devices.InsertOneWithContext(context, storageDevice)
	} else {
		_, err = sa.db.devices.InsertOne(storageDevice)
	}
	if err != nil {
		return nil, errors.WrapErrorAction(logutils.ActionInsert, model.TypeDevice, nil, err)
	}

	//insert in account record - we keep a device copy there too
	filter := bson.M{"_id": device.Account.ID}
	update := bson.D{
		primitive.E{Key: "$push", Value: bson.D{
			primitive.E{Key: "devices", Value: storageDevice},
		}},
	}
	var res *mongo.UpdateResult
	if context != nil {
		res, err = sa.db.accounts.UpdateOneWithContext(context, filter, update, nil)
	} else {
		res, err = sa.db.accounts.UpdateOne(filter, update, nil)
	}
	if err != nil {
		return nil, errors.WrapErrorAction(logutils.ActionUpdate, model.TypeAccount, logutils.StringArgs("inserting device"), err)
	}
	if res.ModifiedCount != 1 {
		return nil, errors.ErrorAction(logutils.ActionUpdate, model.TypeAccount, &logutils.FieldArgs{"unexpected modified count": res.ModifiedCount})
	}

	return &device, nil
}

//InsertAuthType inserts an auth type
func (sa *Adapter) InsertAuthType(context TransactionContext, authType model.AuthType) (*model.AuthType, error) {
	var err error
	if context != nil {
		_, err = sa.db.authTypes.InsertOneWithContext(context, authType)
	} else {
		_, err = sa.db.authTypes.InsertOne(authType)
	}

	if err != nil {
		return nil, errors.WrapErrorAction(logutils.ActionInsert, model.TypeAuthType, nil, err)
	}

	return &authType, nil
}

//UpdateAuthTypes updates an auth type
func (sa *Adapter) UpdateAuthTypes(ID string, code string, description string, isExternal bool, isAnonymous bool,
	useCredentials bool, ignoreMFA bool, params map[string]interface{}) error {

	now := time.Now()
	updateAuthTypeFilter := bson.D{primitive.E{Key: "_id", Value: ID}}
	updateAuthType := bson.D{
		primitive.E{Key: "$set", Value: bson.D{
			primitive.E{Key: "code", Value: code},
			primitive.E{Key: "description", Value: description},
			primitive.E{Key: "is_external", Value: isExternal},
			primitive.E{Key: "is_anonymous", Value: isAnonymous},
			primitive.E{Key: "use_credentials", Value: useCredentials},
			primitive.E{Key: "ignore_mfa", Value: ignoreMFA},
			primitive.E{Key: "params", Value: params},
			primitive.E{Key: "date_updated", Value: now},
		}},
	}

	result, err := sa.db.authTypes.UpdateOne(updateAuthTypeFilter, updateAuthType, nil)
	if err != nil {
		return errors.WrapErrorAction(logutils.ActionUpdate, model.TypeAuthType, &logutils.FieldArgs{"id": ID}, err)
	}
	if result.MatchedCount == 0 {
		return errors.WrapErrorData(logutils.StatusMissing, model.TypeAuthType, &logutils.FieldArgs{"id": ID}, err)
	}

	return nil
}

// ============================== ServiceRegs ==============================

//loadServiceRegs fetches all service registration records
func (sa *Adapter) loadServiceRegs() ([]model.ServiceReg, error) {
	filter := bson.M{}
	var result []model.ServiceReg
	err := sa.db.serviceRegs.Find(filter, &result, nil)
	if err != nil {
		return nil, errors.WrapErrorAction(logutils.ActionFind, model.TypeServiceReg, &logutils.FieldArgs{"service_id": "all"}, err)
	}

	if result == nil {
		result = []model.ServiceReg{}
	}

	return result, nil
}

//FindServiceRegs fetches the requested service registration records
func (sa *Adapter) FindServiceRegs(serviceIDs []string) ([]model.ServiceReg, error) {
	return sa.getCachedServiceRegs(serviceIDs)
}

//FindServiceReg finds the service registration in storage
func (sa *Adapter) FindServiceReg(serviceID string) (*model.ServiceReg, error) {
	return sa.getCachedServiceReg(serviceID)
}

//InsertServiceReg inserts the service registration to storage
func (sa *Adapter) InsertServiceReg(reg *model.ServiceReg) error {
	_, err := sa.db.serviceRegs.InsertOne(reg)
	if err != nil {
		return errors.WrapErrorAction(logutils.ActionInsert, model.TypeServiceReg, &logutils.FieldArgs{"service_id": reg.Registration.ServiceID}, err)
	}

	return nil
}

//UpdateServiceReg updates the service registration in storage
func (sa *Adapter) UpdateServiceReg(reg *model.ServiceReg) error {
	filter := bson.M{"registration.service_id": reg.Registration.ServiceID}
	err := sa.db.serviceRegs.ReplaceOne(filter, reg, nil)
	if err != nil {
		return errors.WrapErrorAction(logutils.ActionUpdate, model.TypeServiceReg, &logutils.FieldArgs{"service_id": reg.Registration.ServiceID}, err)
	}

	return nil
}

//SaveServiceReg saves the service registration to the storage
func (sa *Adapter) SaveServiceReg(reg *model.ServiceReg) error {
	filter := bson.M{"registration.service_id": reg.Registration.ServiceID}
	opts := options.Replace().SetUpsert(true)
	err := sa.db.serviceRegs.ReplaceOne(filter, reg, opts)
	if err != nil {
		return errors.WrapErrorAction(logutils.ActionSave, model.TypeServiceReg, &logutils.FieldArgs{"service_id": reg.Registration.ServiceID}, err)
	}

	return nil
}

//DeleteServiceReg deletes the service registration from storage
func (sa *Adapter) DeleteServiceReg(serviceID string) error {
	filter := bson.M{"registration.service_id": serviceID}
	result, err := sa.db.serviceRegs.DeleteOne(filter, nil)
	if err != nil {
		return errors.WrapErrorAction(logutils.ActionDelete, model.TypeServiceReg, &logutils.FieldArgs{"service_id": serviceID}, err)
	}
	if result == nil {
		return errors.WrapErrorData(logutils.StatusInvalid, "result", &logutils.FieldArgs{"service_id": serviceID}, err)
	}
	deletedCount := result.DeletedCount
	if deletedCount == 0 {
		return errors.WrapErrorData(logutils.StatusMissing, model.TypeServiceReg, &logutils.FieldArgs{"service_id": serviceID}, err)
	}

	return nil
}

//FindServiceAuthorization finds the service authorization in storage
func (sa *Adapter) FindServiceAuthorization(userID string, serviceID string) (*model.ServiceAuthorization, error) {
	filter := bson.M{"user_id": userID, "service_id": serviceID}
	var reg *model.ServiceAuthorization
	err := sa.db.serviceAuthorizations.FindOne(filter, &reg, nil)
	if err != nil {
		return nil, errors.WrapErrorAction(logutils.ActionFind, model.TypeServiceAuthorization, &logutils.FieldArgs{"user_id": userID, "service_id": serviceID}, err)
	}

	return reg, nil
}

//SaveServiceAuthorization saves the service authorization to storage
func (sa *Adapter) SaveServiceAuthorization(authorization *model.ServiceAuthorization) error {
	filter := bson.M{"user_id": authorization.UserID, "service_id": authorization.ServiceID}
	opts := options.Replace().SetUpsert(true)
	err := sa.db.serviceAuthorizations.ReplaceOne(filter, authorization, opts)
	if err != nil {
		return errors.WrapErrorAction(logutils.ActionSave, model.TypeServiceAuthorization, &logutils.FieldArgs{"user_id": authorization.UserID, "service_id": authorization.ServiceID}, err)
	}

	return nil
}

//DeleteServiceAuthorization deletes the service authorization from storage
func (sa *Adapter) DeleteServiceAuthorization(userID string, serviceID string) error {
	filter := bson.M{"user_id": userID, "service_id": serviceID}
	result, err := sa.db.serviceAuthorizations.DeleteOne(filter, nil)
	if err != nil {
		return errors.WrapErrorAction(logutils.ActionFind, model.TypeServiceAuthorization, &logutils.FieldArgs{"user_id": userID, "service_id": serviceID}, err)
	}
	if result == nil {
		return errors.WrapErrorData(logutils.StatusInvalid, "result", &logutils.FieldArgs{"user_id": userID, "service_id": serviceID}, err)
	}
	deletedCount := result.DeletedCount
	if deletedCount == 0 {
		return errors.WrapErrorData(logutils.StatusMissing, model.TypeServiceAuthorization, &logutils.FieldArgs{"user_id": userID, "service_id": serviceID}, err)
	}

	return nil
}

//SaveDevice saves device
func (sa *Adapter) SaveDevice(context TransactionContext, device *model.Device) error {
	if device == nil {
		return errors.ErrorData(logutils.StatusInvalid, logutils.TypeArg, logutils.StringArgs("device"))
	}

	storageDevice := deviceToStorage(device)

	var err error
	filter := bson.M{"_id": device.ID}
	opts := options.Replace().SetUpsert(true)
	if context != nil {
		err = sa.db.devices.ReplaceOneWithContext(context, filter, storageDevice, opts)
	} else {
		err = sa.db.devices.ReplaceOne(filter, storageDevice, opts)
	}

	if err != nil {
		return errors.WrapErrorAction(logutils.ActionSave, "device", &logutils.FieldArgs{"device_id": device.ID}, nil)
	}

	return nil
}

//DeleteDevice deletes a device
func (sa *Adapter) DeleteDevice(context TransactionContext, id string) error {
	filter := bson.M{"_id": id}
	var res *mongo.DeleteResult
	var err error
	if context != nil {
		res, err = sa.db.devices.DeleteOneWithContext(context, filter, nil)
	} else {
		res, err = sa.db.devices.DeleteOne(filter, nil)
	}

	if err != nil {
		return errors.WrapErrorAction(logutils.ActionDelete, model.TypeDevice, nil, err)
	}
	if res.DeletedCount != 1 {
		return errors.ErrorAction(logutils.ActionDelete, model.TypeDevice, logutils.StringArgs("unexpected deleted count"))
	}

	return nil
}

func (sa *Adapter) abortTransaction(sessionContext mongo.SessionContext) {
	err := sessionContext.AbortTransaction(sessionContext)
	if err != nil {
		sa.logger.Errorf("error aborting a transaction - %s", err)
	}
}

//NewStorageAdapter creates a new storage adapter instance
func NewStorageAdapter(mongoDBAuth string, mongoDBName string, mongoTimeout string, logger *logs.Logger) *Adapter {
	timeoutInt, err := strconv.Atoi(mongoTimeout)
	if err != nil {
		logger.Warn("Setting default Mongo timeout - 500")
		timeoutInt = 500
	}
	timeout := time.Millisecond * time.Duration(timeoutInt)

	cachedServiceRegs := &syncmap.Map{}
	serviceRegsLock := &sync.RWMutex{}

	cachedOrganizations := &syncmap.Map{}
	organizationsLock := &sync.RWMutex{}

	cachedApplications := &syncmap.Map{}
	applicationsLock := &sync.RWMutex{}

	cachedAuthTypes := &syncmap.Map{}
	authTypesLock := &sync.RWMutex{}

	cachedApplicationsOrganizations := &syncmap.Map{}
	applicationsOrganizationsLock := &sync.RWMutex{}

	cachedApplicationConfigs := &syncmap.Map{}
	applicationConfigsLock := &sync.RWMutex{}

	db := &database{mongoDBAuth: mongoDBAuth, mongoDBName: mongoDBName, mongoTimeout: timeout, logger: logger}
	return &Adapter{db: db, logger: logger, cachedServiceRegs: cachedServiceRegs, serviceRegsLock: serviceRegsLock,
		cachedOrganizations: cachedOrganizations, organizationsLock: organizationsLock,
		cachedApplications: cachedApplications, applicationsLock: applicationsLock,
		cachedAuthTypes: cachedAuthTypes, authTypesLock: authTypesLock,
		cachedApplicationsOrganizations: cachedApplicationsOrganizations, applicationsOrganizationsLock: applicationsOrganizationsLock, cachedApplicationConfigs: cachedApplicationConfigs, applicationConfigsLock: applicationConfigsLock}
}

type storageListener struct {
	adapter *Adapter
	DefaultListenerImpl
}

func (sl *storageListener) OnAuthTypesUpdated() {
	sl.adapter.cacheAuthTypes()
}

func (sl *storageListener) OnServiceRegsUpdated() {
	sl.adapter.cacheServiceRegs()
}

func (sl *storageListener) OnOrganizationsUpdated() {
	sl.adapter.cacheOrganizations()
}

func (sl *storageListener) OnApplicationsUpdated() {
	sl.adapter.cacheApplications()
	sl.adapter.cacheOrganizations()
}

func (sl *storageListener) OnApplicationsOrganizationsUpdated() {
	sl.adapter.cacheApplications()
	sl.adapter.cacheOrganizations()
	sl.adapter.cacheApplicationsOrganizations()
}

func (sl *storageListener) OnApplicationConfigsUpdated() {
	sl.adapter.cacheApplicationConfigs()
}

//Listener represents storage listener
type Listener interface {
	OnAPIKeysUpdated()
	OnAuthTypesUpdated()
	OnIdentityProvidersUpdated()
	OnServiceRegsUpdated()
	OnOrganizationsUpdated()
	OnApplicationsUpdated()
	OnApplicationsOrganizationsUpdated()
	OnApplicationConfigsUpdated()
}

//DefaultListenerImpl default listener implementation
type DefaultListenerImpl struct{}

//OnAPIKeysUpdated notifies api keys have been updated
func (d *DefaultListenerImpl) OnAPIKeysUpdated() {}

//OnAuthTypesUpdated notifies auth types have been updated
func (d *DefaultListenerImpl) OnAuthTypesUpdated() {}

//OnIdentityProvidersUpdated notifies identity providers have been updated
func (d *DefaultListenerImpl) OnIdentityProvidersUpdated() {}

//OnServiceRegsUpdated notifies services regs have been updated
func (d *DefaultListenerImpl) OnServiceRegsUpdated() {}

//OnOrganizationsUpdated notifies organizations have been updated
func (d *DefaultListenerImpl) OnOrganizationsUpdated() {}

//OnApplicationsUpdated notifies applications have been updated
func (d *DefaultListenerImpl) OnApplicationsUpdated() {}

//OnApplicationsOrganizationsUpdated notifies applications organizations have been updated
func (d *DefaultListenerImpl) OnApplicationsOrganizationsUpdated() {}

//OnApplicationConfigsUpdated notifies application configs have been updated
func (d *DefaultListenerImpl) OnApplicationConfigsUpdated() {}

//TransactionContext wraps mongo.SessionContext for use by external packages
type TransactionContext interface {
	mongo.SessionContext
}<|MERGE_RESOLUTION|>--- conflicted
+++ resolved
@@ -4,11 +4,13 @@
 	"context"
 	"core-building-block/core/model"
 	"core-building-block/utils"
+	"encoding/json"
 	"fmt"
 	"strconv"
 	"sync"
 	"time"
 
+	"github.com/google/go-github/v44/github"
 	"github.com/rokwire/logging-library-go/errors"
 	"github.com/rokwire/logging-library-go/logs"
 	"github.com/rokwire/logging-library-go/logutils"
@@ -16,6 +18,7 @@
 	"go.mongodb.org/mongo-driver/bson/primitive"
 	"go.mongodb.org/mongo-driver/mongo"
 	"go.mongodb.org/mongo-driver/mongo/options"
+	"golang.org/x/oauth2"
 	"golang.org/x/sync/syncmap"
 	"gopkg.in/go-playground/validator.v9"
 )
@@ -24,6 +27,11 @@
 type Adapter struct {
 	db *database
 
+	githubWebhookToken           string
+	githubWebhookOrgnizationName string
+	githubWebhookRepoName        string
+	githubWebhookConfigPath      string
+
 	logger *logs.Logger
 
 	cachedServiceRegs *syncmap.Map
@@ -43,6 +51,9 @@
 
 	cachedApplicationConfigs *syncmap.Map
 	applicationConfigsLock   *sync.RWMutex
+
+	cachedWebhookConfigs *syncmap.Map
+	webhookConfigsLock   *sync.RWMutex
 }
 
 //Start starts the storage
@@ -91,6 +102,12 @@
 	err = sa.cacheApplicationConfigs()
 	if err != nil {
 		return errors.WrapErrorAction(logutils.ActionCache, model.TypeApplicationConfig, nil, err)
+	}
+
+	// cache webhook config
+	err = sa.cacheWebhookConfigs()
+	if err != nil {
+		return errors.WrapErrorAction(logutils.ActionCache, model.TypeWebhookConfig, nil, err)
 	}
 
 	return err
@@ -537,12 +554,6 @@
 	return nil, nil
 }
 
-<<<<<<< HEAD
-func (sa *Adapter) cacheApplicationConfigs() error {
-	sa.logger.Info("cacheApplicationConfigs..")
-
-	applicationConfigs, err := sa.LoadAppConfigs()
-=======
 func (sa *Adapter) getCachedApplicationOrganizations() ([]model.ApplicationOrganization, error) {
 	sa.applicationsOrganizationsLock.RLock()
 	defer sa.applicationsOrganizationsLock.RUnlock()
@@ -574,11 +585,94 @@
 	return appOrgList, err
 }
 
+// TODO: could hava a loadFromGithub function for all the client getContents functions
+func (sa *Adapter) loadWebhookConfigs() (*model.WebhookConfig, error) {
+	ctx := context.Background()
+	ts := oauth2.StaticTokenSource(
+		&oauth2.Token{AccessToken: sa.githubWebhookToken},
+	)
+	tc := oauth2.NewClient(ctx, ts)
+
+	client := github.NewClient(tc)
+
+	fileContent, _, _, err := client.Repositories.GetContents(ctx, sa.githubWebhookOrgnizationName, sa.githubWebhookRepoName, sa.githubWebhookConfigPath, &github.RepositoryContentGetOptions{Ref: "develop"})
+	if err != nil || fileContent == nil {
+		fmt.Printf("Repositories.GetContents returned error: %v", err)
+		// continue
+	}
+
+	contentString, err := fileContent.GetContent()
+	if err != nil {
+		fmt.Printf("fileContent.GetContent returned error: %v", err)
+	}
+
+	var webhookConfig model.WebhookConfig
+	err = json.Unmarshal([]byte(contentString), &webhookConfig)
+	if err != nil {
+		return nil, errors.WrapErrorAction(logutils.ActionUnmarshal, model.TypeWebhookConfig, nil, err)
+	}
+
+	return &webhookConfig, nil
+}
+
+func (sa *Adapter) cacheWebhookConfigs() error {
+	sa.logger.Info("cacheWebhookConfigs..")
+
+	webhookConfigs, err := sa.loadWebhookConfigs()
+	if err != nil {
+		return errors.WrapErrorAction(logutils.ActionFind, model.TypeWebhookConfig, nil, err)
+	}
+
+	sa.setCachedWebhookConfigs(webhookConfigs)
+
+	return nil
+}
+
+func (sa *Adapter) setCachedWebhookConfigs(webhookConfigs *model.WebhookConfig) {
+	if webhookConfigs == nil {
+		return
+	}
+
+	sa.webhookConfigsLock.Lock()
+	defer sa.webhookConfigsLock.Unlock()
+
+	sa.cachedWebhookConfigs = &syncmap.Map{}
+	validate := validator.New()
+
+	err := validate.Struct(webhookConfigs)
+	if err != nil {
+		sa.logger.Errorf("failed to validate and cache webhook config: %s", err.Error())
+	} else {
+		// TODO: what should we put as the key here? Enviroment strings?
+		sa.cachedWebhookConfigs.Store("dev", webhookConfigs)
+	}
+}
+
+func (sa *Adapter) getCachedWebhookConfig() (*model.WebhookConfig, error) {
+	sa.webhookConfigsLock.Lock()
+	defer sa.webhookConfigsLock.Unlock()
+
+	var webhookConfig *model.WebhookConfig
+	// TODO: do we need the 'env' key here?
+	item, ok := sa.cachedWebhookConfigs.Load("dev")
+	if !ok {
+		return nil, errors.ErrorAction(logutils.ActionLoadCache, model.TypeWebhookConfig, nil)
+	}
+	if item != nil {
+		fmt.Printf("type: %T", item)
+		webhookConfig, ok = item.(*model.WebhookConfig)
+		if !ok {
+			return nil, errors.ErrorAction(logutils.ActionCast, model.TypeWebhookConfig, nil)
+		}
+	}
+
+	return webhookConfig, nil
+}
+
 func (sa *Adapter) cacheApplicationConfigs() error {
 	sa.logger.Info("cacheApplicationConfigs..")
 
 	applicationConfigs, err := sa.loadAppConfigs()
->>>>>>> b9fe668a
 	if err != nil {
 		return errors.WrapErrorAction(logutils.ActionFind, model.TypeApplicationConfig, nil, err)
 	}
@@ -601,21 +695,11 @@
 
 		err := validate.Struct(config)
 		if err != nil {
-<<<<<<< HEAD
-			sa.logger.Errorf("failed to validate and cache application config with appID-version %s-%s: %s", config.AppOrg.ID, config.Version.VersionNumbers.String(), err.Error())
-=======
 			sa.logger.Errorf("failed to validate and cache application config with appID_version %s_%s: %s", config.AppOrg.ID, config.Version.VersionNumbers.String(), err.Error())
->>>>>>> b9fe668a
 		} else {
 			// key 1 - ID
 			sa.cachedApplicationConfigs.Store(config.ID, config)
 
-<<<<<<< HEAD
-			// key 2 - cahce pair {appTypeID_orgID: []model.ApplicationConfigs}
-			appTypeID := config.ApplicationType.ID
-			appOrgID := config.AppOrg.ID
-			key := fmt.Sprintf("%s-%s", appTypeID, appOrgID)
-=======
 			// key 2 - cahce pair {appTypeID_appOrgID: []model.ApplicationConfigs}
 			appTypeID := config.ApplicationType.ID
 			key := appTypeID
@@ -624,7 +708,6 @@
 				key = fmt.Sprintf("%s_%s", appTypeID, appOrgID)
 			}
 
->>>>>>> b9fe668a
 			if currentKey == "" {
 				currentKey = key
 			} else if currentKey != key {
@@ -642,17 +725,6 @@
 	sa.cachedApplicationConfigs.Store(currentKey, currentConfigList)
 }
 
-<<<<<<< HEAD
-func (sa *Adapter) getCachedApplicationConfigByAppIDAndVersion(appTypeID string, appOrgID string, versionNumbers *model.VersionNumbers) ([]model.ApplicationConfig, error) {
-	sa.applicationConfigsLock.RLock()
-	defer sa.applicationConfigsLock.RUnlock()
-
-	var err error
-	appConfigs := make([]model.ApplicationConfig, 0)
-
-	key := fmt.Sprintf("%s-%s", appTypeID, appOrgID)
-	errArgs := &logutils.FieldArgs{"appTypeID-appOrgID": key, "version": versionNumbers.String()}
-=======
 func (sa *Adapter) getCachedApplicationConfigByAppTypeIDAndVersion(appTypeID string, appOrgID *string, versionNumbers *model.VersionNumbers) ([]model.ApplicationConfig, error) {
 	sa.applicationConfigsLock.RLock()
 	defer sa.applicationConfigsLock.RUnlock()
@@ -666,7 +738,6 @@
 		errArgs = &logutils.FieldArgs{"appTypeID_appOrgID": key, "version": versionNumbers.String()}
 	}
 
->>>>>>> b9fe668a
 	item, ok := sa.cachedApplicationConfigs.Load(key)
 	if !ok {
 		return nil, errors.ErrorAction(logutils.ActionLoadCache, model.TypeApplicationConfig, errArgs)
@@ -691,11 +762,7 @@
 		}
 	}
 
-<<<<<<< HEAD
-	return appConfigs, err
-=======
 	return appConfigs, nil
->>>>>>> b9fe668a
 }
 
 // get app config by id
@@ -720,13 +787,8 @@
 	return nil, errors.ErrorData(logutils.StatusMissing, model.TypeApplicationConfig, errArgs)
 }
 
-<<<<<<< HEAD
-//LoadAuthTypes loads all auth types
-func (sa *Adapter) LoadAuthTypes() ([]model.AuthType, error) {
-=======
 //loadAuthTypes loads all auth types
 func (sa *Adapter) loadAuthTypes() ([]model.AuthType, error) {
->>>>>>> b9fe668a
 	filter := bson.D{}
 	var result []model.AuthType
 	err := sa.db.authTypes.Find(filter, &result, nil)
@@ -1310,7 +1372,7 @@
 
 //DeleteAccount deletes an account
 func (sa *Adapter) DeleteAccount(context TransactionContext, id string) error {
-	//TODO - we have to decide what we do on delete user operation - removing all user relations, (or) mark the user disabled etc
+	//TODO: - we have to decide what we do on delete user operation - removing all user relations, (or) mark the user disabled etc
 
 	filter := bson.M{"_id": id}
 	var res *mongo.DeleteResult
@@ -2260,10 +2322,10 @@
 
 //UpdatePermission updates permission
 func (sa *Adapter) UpdatePermission(item model.Permission) error {
-	//TODO
+	//TODO:
 	//This will be slow operation as we keep a copy of the entity in the users collection without index.
 	//Maybe we need to up the transaction timeout for this operation because of this.
-	//TODO
+	//TODO:
 	//Update the permission in all collection where there is a copy of it - accounts, application_roles, application_groups, service_accounts
 
 	// Update serviceIDs
@@ -2292,7 +2354,7 @@
 
 //DeletePermission deletes permission
 func (sa *Adapter) DeletePermission(id string) error {
-	//TODO
+	//TODO:
 	//This will be slow operation as we keep a copy of the entity in the users collection without index.
 	//Maybe we need to up the transaction timeout for this operation because of this.
 	return errors.New(logutils.Unimplemented)
@@ -2393,7 +2455,7 @@
 
 //UpdateAppOrgRole updates application organization role
 func (sa *Adapter) UpdateAppOrgRole(item model.AppOrgRole) error {
-	//TODO
+	//TODO:
 	//This will be slow operation as we keep a copy of the entity in the users collection without index.
 	//Maybe we need to up the transaction timeout for this operation because of this.
 	return errors.New(logutils.Unimplemented)
@@ -2524,7 +2586,7 @@
 
 //UpdateAppOrgGroup updates application organization group
 func (sa *Adapter) UpdateAppOrgGroup(item model.AppOrgGroup) error {
-	//TODO
+	//TODO:
 	//This will be slow operation as we keep a copy of the entity in the users collection without index.
 	//Maybe we need to up the transaction timeout for this operation because of this.
 	return errors.New(logutils.Unimplemented)
@@ -2795,7 +2857,7 @@
 func (sa *Adapter) UpdateOrganization(ID string, name string, requestType string, organizationDomains []string) error {
 
 	now := time.Now()
-	//TODO - use pointers and update only what not nil
+	//TODO: - use pointers and update only what not nil
 	updatOrganizationFilter := bson.D{primitive.E{Key: "_id", Value: ID}}
 	updateOrganization := bson.D{
 		primitive.E{Key: "$set", Value: bson.D{
@@ -2922,45 +2984,11 @@
 	return result, nil
 }
 
-<<<<<<< HEAD
-//LoadAppConfigs loads all application configs
-func (sa *Adapter) LoadAppConfigs() ([]model.ApplicationConfig, error) {
-	filter := bson.D{}
-	options := options.Find()
-	options.SetSort(bson.D{primitive.E{Key: "app_type.id", Value: 1}, primitive.E{Key: "app_org_id", Value: 1}, primitive.E{Key: "version.version_numbers.major", Value: -1}, primitive.E{Key: "version.version_numbers.minor", Value: -1}, primitive.E{Key: "version.version_numbers.patch", Value: -1}}) //sort by version numbers
-	var list []applicationConfig
-
-	err := sa.db.applicationConfigs.Find(filter, &list, options)
-	if err != nil {
-		return nil, errors.WrapErrorAction(logutils.ActionFind, model.TypeApplicationConfig, nil, err)
-	}
-
-	if len(list) == 0 {
-		//no data
-		return make([]model.ApplicationConfig, 0), nil
-	}
-
-	result := make([]model.ApplicationConfig, len(list))
-	for i, item := range list {
-		appOrg, err := sa.getCachedApplicationOrganizationByKey(item.AppOrgID)
-		if err != nil {
-			return nil, errors.WrapErrorAction(logutils.ActionFind, model.TypeApplicationOrganization, nil, err)
-		}
-		result[i] = appConfigFromStorage(&item, *appOrg)
-	}
-
-	return result, nil
-}
-
-//FindAppConfigs finds appconfigs
-func (sa *Adapter) FindAppConfigs(appTypeID string, orgID string, versionNumbers *model.VersionNumbers) ([]model.ApplicationConfig, error) {
-	return sa.getCachedApplicationConfigByAppIDAndVersion(appTypeID, orgID, versionNumbers)
-}
-
-//FindAppConfigByVersion finds the most recent app config for the specified version
-func (sa *Adapter) FindAppConfigByVersion(appTypeID string, orgID string, versionNumbers model.VersionNumbers) (*model.ApplicationConfig, error) {
-	configs, err := sa.getCachedApplicationConfigByAppIDAndVersion(appTypeID, orgID, &versionNumbers)
-=======
+// FindWebhookConfig finds webhook configs
+func (sa *Adapter) FindWebhookConfig() (*model.WebhookConfig, error) {
+	return sa.getCachedWebhookConfig()
+}
+
 //FindAppConfigs finds appconfigs
 func (sa *Adapter) FindAppConfigs(appTypeID string, appOrgID *string, versionNumbers *model.VersionNumbers) ([]model.ApplicationConfig, error) {
 	return sa.getCachedApplicationConfigByAppTypeIDAndVersion(appTypeID, appOrgID, versionNumbers)
@@ -2969,7 +2997,6 @@
 //FindAppConfigByVersion finds the most recent app config for the specified version
 func (sa *Adapter) FindAppConfigByVersion(appTypeID string, appOrgID *string, versionNumbers model.VersionNumbers) (*model.ApplicationConfig, error) {
 	configs, err := sa.getCachedApplicationConfigByAppTypeIDAndVersion(appTypeID, appOrgID, &versionNumbers)
->>>>>>> b9fe668a
 	if err != nil {
 		return nil, err
 	}
@@ -2996,19 +3023,9 @@
 }
 
 // UpdateAppConfig updates an appconfig
-<<<<<<< HEAD
-func (sa *Adapter) UpdateAppConfig(ID string, version string, appType model.ApplicationType, data map[string]interface{}, versionNumbers model.VersionNumbers) error {
-	now := time.Now()
-	//TODO - use pointers and update only what not nil
-	updatAppConfigFilter := bson.D{primitive.E{Key: "_id", Value: ID}}
-	updateItem := bson.D{primitive.E{Key: "date_updated", Value: now}, primitive.E{Key: "app_type", Value: appType}}
-	if version != "" {
-		updateItem = append(updateItem, primitive.E{Key: "version.date_updated", Value: now}, primitive.E{Key: "version.version_numbers", Value: versionNumbers}, primitive.E{Key: "version.app_type", Value: appType})
-	}
-=======
 func (sa *Adapter) UpdateAppConfig(ID string, appType model.ApplicationType, appOrg *model.ApplicationOrganization, version model.Version, data map[string]interface{}) error {
 	now := time.Now()
-	//TODO - use pointers and update only what not nil
+	//TODO: - use pointers and update only what not nil
 	updatAppConfigFilter := bson.D{primitive.E{Key: "_id", Value: ID}}
 	updateItem := bson.D{primitive.E{Key: "date_updated", Value: now}, primitive.E{Key: "app_type_id", Value: appType.ID}, primitive.E{Key: "version", Value: version}}
 	// if version != "" {
@@ -3020,7 +3037,6 @@
 		updateItem = append(updateItem, primitive.E{Key: "app_org_id", Value: nil})
 	}
 
->>>>>>> b9fe668a
 	if data != nil {
 		updateItem = append(updateItem, primitive.E{Key: "data", Value: data})
 	}
@@ -3057,15 +3073,9 @@
 	return nil
 }
 
-<<<<<<< HEAD
-//FindApplicationTypeByIdentifier finds an application type by identifier
-func (sa *Adapter) FindApplicationTypeByIdentifier(identifier string) (*model.ApplicationType, error) {
-	app, appType, err := sa.getCachedApplicationTypeByIdentifier(identifier)
-=======
 //FindApplicationType finds an application type by ID or identifier
 func (sa *Adapter) FindApplicationType(id string) (*model.ApplicationType, error) {
 	app, appType, err := sa.getCachedApplicationType(id)
->>>>>>> b9fe668a
 	if err != nil {
 		return nil, errors.WrapErrorAction(logutils.ActionFind, model.TypeApplicationType, nil, err)
 	}
@@ -3441,7 +3451,7 @@
 }
 
 //NewStorageAdapter creates a new storage adapter instance
-func NewStorageAdapter(mongoDBAuth string, mongoDBName string, mongoTimeout string, logger *logs.Logger) *Adapter {
+func NewStorageAdapter(mongoDBAuth string, mongoDBName string, mongoTimeout string, githubWebhookToken string, githubWebhookOrgnizationName string, githubWebhookRepoName string, githubWebhookConfigPath string, logger *logs.Logger) *Adapter {
 	timeoutInt, err := strconv.Atoi(mongoTimeout)
 	if err != nil {
 		logger.Warn("Setting default Mongo timeout - 500")
@@ -3466,13 +3476,20 @@
 
 	cachedApplicationConfigs := &syncmap.Map{}
 	applicationConfigsLock := &sync.RWMutex{}
+
+	cachedWebhookConfigs := &syncmap.Map{}
+	webhookConfigsLock := &sync.RWMutex{}
 
 	db := &database{mongoDBAuth: mongoDBAuth, mongoDBName: mongoDBName, mongoTimeout: timeout, logger: logger}
 	return &Adapter{db: db, logger: logger, cachedServiceRegs: cachedServiceRegs, serviceRegsLock: serviceRegsLock,
 		cachedOrganizations: cachedOrganizations, organizationsLock: organizationsLock,
 		cachedApplications: cachedApplications, applicationsLock: applicationsLock,
 		cachedAuthTypes: cachedAuthTypes, authTypesLock: authTypesLock,
-		cachedApplicationsOrganizations: cachedApplicationsOrganizations, applicationsOrganizationsLock: applicationsOrganizationsLock, cachedApplicationConfigs: cachedApplicationConfigs, applicationConfigsLock: applicationConfigsLock}
+		cachedApplicationsOrganizations: cachedApplicationsOrganizations, applicationsOrganizationsLock: applicationsOrganizationsLock,
+		cachedApplicationConfigs: cachedApplicationConfigs, applicationConfigsLock: applicationConfigsLock,
+		cachedWebhookConfigs: cachedWebhookConfigs, webhookConfigsLock: webhookConfigsLock,
+		githubWebhookToken: githubWebhookToken, githubWebhookOrgnizationName: githubWebhookOrgnizationName, githubWebhookRepoName: githubWebhookRepoName, githubWebhookConfigPath: githubWebhookConfigPath,
+	}
 }
 
 type storageListener struct {
