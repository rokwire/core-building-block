package storage

import (
	"context"
	"core-building-block/core/model"
	"strconv"
	"sync"
	"time"

	"github.com/google/uuid"
	"github.com/rokmetro/logging-library/errors"
	"github.com/rokmetro/logging-library/logs"
	"github.com/rokmetro/logging-library/logutils"
	"go.mongodb.org/mongo-driver/bson"
	"go.mongodb.org/mongo-driver/bson/primitive"
	"go.mongodb.org/mongo-driver/mongo"
	"go.mongodb.org/mongo-driver/mongo/options"
	"golang.org/x/sync/syncmap"
	"gopkg.in/go-playground/validator.v9"
)

//Adapter implements the Storage interface
type Adapter struct {
	db *database

	logger *logs.Logger

	cachedOrganizations *syncmap.Map
	organizationsLock   *sync.RWMutex
}

//Start starts the storage
func (sa *Adapter) Start() error {
	//start db
	err := sa.db.start()
	if err != nil {
		return errors.WrapErrorAction(logutils.ActionInitialize, "storage adapter", nil, err)
	}

	//register storage listener
	sl := storageListener{adapter: sa}
	sa.RegisterStorageListener(&sl)

	//cache the organizations
	err = sa.cacheOrganizations()
	if err != nil {
		return errors.WrapErrorAction(logutils.ActionCache, model.TypeOrganization, nil, err)
	}

	return err
}

//RegisterStorageListener registers a data change listener with the storage adapter
func (sa *Adapter) RegisterStorageListener(storageListener Listener) {
	sa.db.listeners = append(sa.db.listeners, storageListener)
}

//cacheOrganizations caches the organizations from the DB
func (sa *Adapter) cacheOrganizations() error {
	sa.logger.Info("cacheOrganizations..")

	organizations, err := sa.GetOrganizations()
	if err != nil {
		return errors.WrapErrorAction(logutils.ActionFind, model.TypeOrganization, nil, err)
	}

	sa.setCachedOrganizations(&organizations)

	return nil
}

func (sa *Adapter) getCachedOrganization(orgID string) (*model.Organization, error) {
	sa.organizationsLock.RLock()
	defer sa.organizationsLock.RUnlock()

	errArgs := &logutils.FieldArgs{"org_id": orgID}

	item, _ := sa.cachedOrganizations.Load(orgID)
	if item != nil {
		organization, ok := item.(model.Organization)
		if !ok {
			return nil, errors.ErrorAction(logutils.ActionCast, model.TypeOrganization, errArgs)
		}
		return &organization, nil
	}
	return nil, errors.ErrorData(logutils.StatusMissing, model.TypeAuthConfig, errArgs)
}

func (sa *Adapter) setCachedOrganizations(organizations *[]model.Organization) {
	sa.organizationsLock.Lock()
	defer sa.organizationsLock.Unlock()

	sa.cachedOrganizations = &syncmap.Map{}
	validate := validator.New()

	for _, org := range *organizations {
		err := validate.Struct(org)
		if err == nil {
			sa.cachedOrganizations.Store(org.ID, org)
		}
	}
}

//FindUserByID finds an user by id
func (sa *Adapter) FindUserByID(id string) (*model.User, error) {
	return sa.findUser("_id", id)
}

//FindUserByAccountID finds an user by account id
func (sa *Adapter) FindUserByAccountID(accountID string) (*model.User, error) {
	return sa.findUser("account.id", accountID)
}

<<<<<<< HEAD
//FindUserByProfileID finds an user by profile id
func (sa *Adapter) FindUserByProfileID(profileID string) (*model.User, error) {
	return sa.findUser("profile.id", profileID)
}

=======
>>>>>>> 4a596e63
func (sa *Adapter) findUser(key string, id string) (*model.User, error) {
	filter := bson.M{key: id}
	var user user
	err := sa.db.users.FindOne(filter, &user, nil)
	if err != nil {
		return nil, errors.WrapErrorAction(logutils.ActionFind, model.TypeUser, nil, err)
	}

	modelUser := userFromStorage(&user, sa)
	return &modelUser, nil
}

//InsertUser inserts a user
func (sa *Adapter) InsertUser(user *model.User, authCred *model.AuthCred) (*model.User, error) {
	if user == nil {
		return nil, errors.ErrorData(logutils.StatusInvalid, logutils.TypeArg, logutils.StringArgs(model.TypeUser))
	}

	storageUser := userToStorage(user)
	membership := storageUser.OrganizationsMemberships[0]

	orgID, ok := membership.OrgUserData["orgID"].(string)
	if !ok {
		return nil, errors.ErrorData(logutils.StatusInvalid, logutils.TypeString, logutils.StringArgs("org_id"))
	}

	organizationMembership := organizationMembership{ID: membership.ID, UserID: user.ID, OrgID: orgID,
		OrgUserData: membership.OrgUserData, DateCreated: storageUser.DateCreated}

	// transaction
	err := sa.db.dbClient.UseSession(context.Background(), func(sessionContext mongo.SessionContext) error {
		err := sessionContext.StartTransaction()
		if err != nil {
			sa.abortTransaction(sessionContext)
			return errors.WrapErrorAction(logutils.ActionStart, logutils.TypeTransaction, nil, err)
		}

		_, err = sa.db.users.InsertOneWithContext(sessionContext, storageUser)
		if err != nil {
			sa.abortTransaction(sessionContext)
			return errors.WrapErrorAction(logutils.ActionInsert, model.TypeUser, nil, err)
		}

		authCred.AccountID = storageUser.Account.ID
		err = sa.InsertCredentials(authCred, sessionContext)
		if err != nil {
			return errors.WrapErrorData(logutils.StatusInvalid, model.TypeAuthCred, &logutils.FieldArgs{"user_id": user.Account.Username, "account_id": user.Account.ID}, err)
		}

		err = sa.InsertMembership(&organizationMembership, sessionContext)
		if err != nil {
			sa.abortTransaction(sessionContext)
			return errors.WrapErrorAction(logutils.ActionInsert, model.TypeOrganizationMembership, nil, err)
		}

		//TODO: only save if device info has changed or it is new device
		// err = sa.SaveDevice(&newDevice, sessionContext)
		// if err == nil {
		// 	abortTransaction(sessionContext)
		// 	return log.WrapErrorAction(log.ActionSave, "device", nil, err)
		// }

		//commit the transaction
		err = sessionContext.CommitTransaction(sessionContext)
		if err != nil {
			sa.abortTransaction(sessionContext)
			return errors.WrapErrorAction(logutils.ActionCommit, logutils.TypeTransaction, nil, err)
		}
		return nil
	})
	if err != nil {
		return nil, err
	}

	returnUser := userFromStorage(storageUser, sa)
	return &returnUser, nil
}

//UpdateUser updates an existing user
func (sa *Adapter) UpdateUser(updatedUser *model.User, newOrgData *map[string]interface{}) (*model.User, error) {
	if updatedUser == nil {
		return nil, errors.ErrorData(logutils.StatusInvalid, logutils.TypeArg, logutils.StringArgs(model.TypeUser))
	}

	now := time.Now().UTC()
	newUser := userToStorage(updatedUser)
	newUser.DateUpdated = &now

	// TODO:
	// check for device updates and add possible new device

	var newMembership *organizationMembership
	if newOrgData != nil {
		membershipID, err := uuid.NewUUID()
		if err != nil {
			return nil, errors.WrapErrorData(logutils.StatusInvalid, logutils.TypeString, logutils.StringArgs("membership_id"), err)
		}
		orgID, ok := (*newOrgData)["orgID"].(string)
		if !ok {
			return nil, errors.WrapErrorData(logutils.StatusInvalid, logutils.TypeString, logutils.StringArgs("org_id"), err)
		}
		newOrgMembership := organizationMembership{ID: membershipID.String(), UserID: updatedUser.ID, OrgID: orgID,
			OrgUserData: *newOrgData, DateCreated: now}
		newMembership = &newOrgMembership

		// TODO:
		// possibly set groups based on organization populations

		newUser.OrganizationsMemberships = append(newUser.OrganizationsMemberships,
			userMembership{ID: membershipID.String(), OrgID: orgID, OrgUserData: *newOrgData, DateCreated: now})
	}

	// transaction
	err := sa.db.dbClient.UseSession(context.Background(), func(sessionContext mongo.SessionContext) error {
		err := sessionContext.StartTransaction()
		if err != nil {
			sa.abortTransaction(sessionContext)
			return errors.WrapErrorAction(logutils.ActionStart, logutils.TypeTransaction, nil, err)
		}

		filter := bson.M{"_id": updatedUser.ID}
		err = sa.db.users.ReplaceOneWithContext(sessionContext, filter, newUser, nil)
		if err != nil {
			sa.abortTransaction(sessionContext)
			return errors.WrapErrorAction(logutils.ActionReplace, model.TypeUser, nil, err)
		}

		if newMembership != nil {
			err = sa.InsertMembership(newMembership, sessionContext)
			if err != nil {
				sa.abortTransaction(sessionContext)
				return errors.WrapErrorAction(logutils.ActionInsert, model.TypeOrganizationMembership, nil, err)
			}
		}

		//TODO: save device if some device info has changed or added new device
		// err = sa.SaveDevice(&newDevice, sessionContext)
		// if err == nil {
		// 	abortTransaction(sessionContext)
		// 	return log.WrapErrorAction(log.ActionSave, "device", nil, err)
		// }

		//commit the transaction
		err = sessionContext.CommitTransaction(sessionContext)
		if err != nil {
			sa.abortTransaction(sessionContext)
			return errors.WrapErrorAction(logutils.ActionCommit, logutils.TypeTransaction, nil, err)
		}
		return nil
	})
	if err != nil {
		return nil, err
	}

	returnUser := userFromStorage(newUser, sa)
	return &returnUser, nil
}

//DeleteUser deletes a user
func (sa *Adapter) DeleteUser(id string) error {
<<<<<<< HEAD
=======
	//TODO - we have to decide what we do on delete user operation - removing all user relations, (or) mark the user disabled etc
>>>>>>> 4a596e63
	filter := bson.M{"_id": id}
	_, err := sa.db.users.DeleteOne(filter, nil)
	if err != nil {
		return errors.WrapErrorAction(logutils.ActionDelete, model.TypeUser, nil, err)
	}

	return nil
}

//FindCredentials find a set of credentials
func (sa *Adapter) FindCredentials(orgID string, appID string, authType string, userID string) (*model.AuthCred, error) {
	var filter bson.D
	if len(orgID) > 0 {
		filter = bson.D{
			primitive.E{Key: "org_id", Value: orgID}, primitive.E{Key: "app_id", Value: appID},
			primitive.E{Key: "type", Value: authType}, primitive.E{Key: "user_id", Value: userID},
		}
	} else {
		filter = bson.D{primitive.E{Key: "type", Value: authType}, primitive.E{Key: "user_id", Value: userID}}
	}

	var creds model.AuthCred
	err := sa.db.credentials.FindOne(filter, &creds, nil)
	if err != nil {
		return nil, errors.WrapErrorAction(logutils.ActionFind, model.TypeAuthCred, nil, err)
	}

	return &creds, nil
}

<<<<<<< HEAD
//InsertCredentials credentials inserts a set of credentials
=======
//FindCredentialsByToken finds a set of credentials by refresh token
func (sa *Adapter) FindCredentialsByToken(token string) (*model.AuthCred, error) {
	conditions := []bson.M{{"refresh.current_token": token}, {"refresh.previous_token": token}}
	filter := bson.M{"$or": conditions}

	var creds model.AuthCred
	err := sa.db.credentials.FindOne(filter, &creds, nil)
	if err != nil {
		return nil, errors.WrapErrorAction(logutils.ActionFind, model.TypeAuthCred, nil, err)
	}

	return &creds, nil
}

//InsertCredentials inserts a set of credentials
>>>>>>> 4a596e63
func (sa *Adapter) InsertCredentials(creds *model.AuthCred, context mongo.SessionContext) error {
	if creds == nil {
		return errors.ErrorData(logutils.StatusInvalid, logutils.TypeArg, logutils.StringArgs(model.TypeAuthCred))
	}

	var err error
	if context == nil {
		_, err = sa.db.credentials.InsertOne(creds)
	} else {
		_, err = sa.db.credentials.InsertOneWithContext(context, creds)
	}
	if err != nil {
		return errors.WrapErrorAction(logutils.ActionInsert, model.TypeAuthCred, nil, err)
	}

	return nil
}

<<<<<<< HEAD
=======
//UpdateCredentials updates a set of credentials
func (sa *Adapter) UpdateCredentials(creds *model.AuthCred) (*model.AuthCred, error) {
	if creds == nil {
		return nil, errors.ErrorData(logutils.StatusInvalid, logutils.TypeArg, logutils.StringArgs(model.TypeAuthCred))
	}

	filter := bson.D{primitive.E{Key: "type", Value: creds.Type}, primitive.E{Key: "user_id", Value: creds.UserID}}
	err := sa.db.credentials.ReplaceOne(filter, creds, nil)
	if err != nil {
		return nil, errors.WrapErrorAction(logutils.ActionInsert, model.TypeAuthCred, nil, err)
	}

	return creds, nil
}

>>>>>>> 4a596e63
//FindGlobalPermissions finds a set of global user permissions
func (sa *Adapter) FindGlobalPermissions(ids []string) ([]model.GlobalPermission, error) {
	permissionsFilter := bson.D{primitive.E{Key: "_id", Value: bson.M{"$in": ids}}}
	var permissionsResult []model.GlobalPermission
	err := sa.db.globalPermissions.Find(permissionsFilter, &permissionsResult, nil)
	if err != nil {
		return nil, err
	}

	return permissionsResult, nil
}

//FindGlobalRoles finds a set of global user roles
func (sa *Adapter) FindGlobalRoles(ids []string) ([]model.GlobalRole, error) {
	rolesFilter := bson.D{primitive.E{Key: "_id", Value: bson.M{"$in": ids}}}
	var rolesResult []model.GlobalRole
	err := sa.db.globalRoles.Find(rolesFilter, &rolesResult, nil)
	if err != nil {
		return nil, err
	}

	return rolesResult, nil
}

//FindGlobalGroups finds a set of global user groups
func (sa *Adapter) FindGlobalGroups(ids []string) ([]model.GlobalGroup, error) {
	filter := bson.D{primitive.E{Key: "_id", Value: bson.M{"$in": ids}}}
	var groupsResult []model.GlobalGroup
	err := sa.db.globalGroups.Find(filter, &groupsResult, nil)
	if err != nil {
		return nil, err
	}
	return groupsResult, nil
}

//FindOrganizationPermissions finds a set of organization user permissions
func (sa *Adapter) FindOrganizationPermissions(ids []string, orgID string) ([]model.OrganizationPermission, error) {
	permissionsFilter := bson.D{primitive.E{Key: "organization_id", Value: orgID}, primitive.E{Key: "_id", Value: bson.M{"$in": ids}}}
	var permissionsResult []organizationPermission
	err := sa.db.organizationsPermissions.Find(permissionsFilter, &permissionsResult, nil)
	if err != nil {
		return nil, err
	}

	//get the organization from the cached ones
	organization, err := sa.getCachedOrganization(orgID)
	if err != nil {
		return nil, errors.WrapErrorData(logutils.StatusMissing, model.TypeOrganization, &logutils.FieldArgs{"org_id": orgID}, err)
	}

	result := organizationPermissionsFromStorage(permissionsResult, *organization)

	return result, nil
}

//FindOrganizationRoles finds a set of organization user roles
func (sa *Adapter) FindOrganizationRoles(ids []string, orgID string) ([]model.OrganizationRole, error) {
	rolesFilter := bson.D{primitive.E{Key: "organization_id", Value: orgID}, primitive.E{Key: "_id", Value: bson.M{"$in": ids}}}
	var rolesResult []organizationRole
	err := sa.db.organizationsRoles.Find(rolesFilter, &rolesResult, nil)
	if err != nil {
		return nil, err
	}

	//get the organization from the cached ones
	organization, err := sa.getCachedOrganization(orgID)
	if err != nil {
		return nil, errors.WrapErrorData(logutils.StatusMissing, model.TypeOrganization, &logutils.FieldArgs{"org_id": orgID}, err)
	}

	result := organizationRolesFromStorage(rolesResult, *organization)

	return result, nil
}

//FindOrganizationGroups finds a set of organization user groups
func (sa *Adapter) FindOrganizationGroups(ids []string, orgID string) ([]model.OrganizationGroup, error) {
	filter := bson.D{primitive.E{Key: "organization_id", Value: orgID}, primitive.E{Key: "_id", Value: bson.M{"$in": ids}}}
	var groupsResult []organizationGroup
	err := sa.db.organizationsGroups.Find(filter, &groupsResult, nil)
	if err != nil {
		return nil, err
	}

	//get the organization from the cached ones
	organization, err := sa.getCachedOrganization(orgID)
	if err != nil {
		return nil, errors.WrapErrorData(logutils.StatusMissing, model.TypeOrganization, &logutils.FieldArgs{"org_id": orgID}, err)
	}

	result := organizationGroupsFromStorage(groupsResult, *organization)

	return result, nil
}

//InsertMembership inserts an organization membership
func (sa *Adapter) InsertMembership(orgMembership *organizationMembership, context mongo.SessionContext) error {
	if orgMembership == nil {
		return errors.ErrorData(logutils.StatusInvalid, logutils.TypeArg, logutils.StringArgs(model.TypeOrganizationMembership))
	}

	var err error
	if context == nil {
		_, err = sa.db.organizationsMemberships.InsertOne(orgMembership)
	} else {
		_, err = sa.db.organizationsMemberships.InsertOneWithContext(context, orgMembership)
	}

	if err != nil {
		return errors.WrapErrorAction(logutils.ActionInsert, model.TypeOrganizationMembership, nil, err)
	}
<<<<<<< HEAD
	return nil
}

//FindPII finds PII from user profile
func (sa *Adapter) FindPII(ID string) (*model.UserProfile, error) {
	user, err := sa.FindUserByID(ID)
	if err != nil {
		return nil, errors.WrapErrorAction(logutils.ActionFind, model.TypeUserProfile, nil, err)
	}

	if user == nil {
		return nil, errors.ErrorData(logutils.StatusMissing, model.TypeUser, logutils.StringArgs(ID))
	}

	return &user.Profile, nil
}

//UpdatePII updates a user profile
func (sa *Adapter) UpdatePII(profile *model.UserProfile, ID string) error {
	user, err := sa.FindUserByID(ID)
	if err != nil {
		return errors.WrapErrorAction(logutils.ActionUpdate, model.TypeUserProfile, nil, err)
	}

	if user == nil {
		return errors.ErrorData(logutils.StatusMissing, model.TypeUser, logutils.StringArgs(profile.ID))
	}

	if user.Profile.ID != profile.ID {
		return errors.ErrorData(logutils.StatusInvalid, "profile id", logutils.StringArgs(profile.ID))
	}

	user.Profile.Address = profile.Address
	user.Profile.Country = profile.Country
	user.Profile.DateOfBirth = profile.DateOfBirth
	user.Profile.HomeCounty = profile.HomeCounty
	user.Profile.MiddleName = profile.MiddleName
	user.Profile.State = profile.State
	user.Profile.WorkCounty = profile.WorkCounty
	user.Profile.ZipCode = profile.ZipCode

	now := time.Now().UTC()
	profile.DateUpdated = &now
	_, err = sa.UpdateUser(user, nil)
	if err != nil {
		return errors.WrapErrorAction(logutils.ActionUpdate, model.TypeUserProfile, nil, err)
	}

	return nil
}

//DeletePII deletes PII from user profile
func (sa *Adapter) DeletePII(ID string) error {
	user, err := sa.FindUserByID(ID)
	if err != nil {
		return errors.WrapErrorAction(logutils.ActionDelete, model.TypeUserProfile, nil, err)
	}

	if user == nil {
		return errors.ErrorData(logutils.StatusMissing, model.TypeUser, logutils.StringArgs(ID))
	}

	user.Profile.Address = ""
	user.Profile.Country = ""
	user.Profile.DateOfBirth = ""
	user.Profile.HomeCounty = ""
	user.Profile.MiddleName = ""
	user.Profile.PhotoURL = ""
	user.Profile.State = ""
	user.Profile.WorkCounty = ""
	user.Profile.ZipCode = ""

	now := time.Now().UTC()
	user.Profile.DateUpdated = &now
	_, err = sa.UpdateUser(user, nil)
	if err != nil {
		return errors.WrapErrorAction(logutils.ActionDelete, model.TypeUserProfile, nil, err)
	}

=======
>>>>>>> 4a596e63
	return nil
}

//FindAuthConfig finds the auth document from DB by orgID and appID
func (sa *Adapter) FindAuthConfig(orgID string, appID string, authType string) (*model.AuthConfig, error) {
	errFields := &logutils.FieldArgs{"org_id": orgID, "app_id": appID, "auth_type": authType}
	filter := bson.D{primitive.E{Key: "org_id", Value: orgID}, primitive.E{Key: "app_id", Value: appID}, primitive.E{Key: "type", Value: authType}}
	var result *model.AuthConfig
	err := sa.db.authConfigs.FindOne(filter, &result, nil)
	if err != nil {
		return nil, errors.WrapErrorAction(logutils.ActionFind, model.TypeAuthConfig, errFields, err)
	}
	if result == nil {
		return nil, errors.WrapErrorData(logutils.StatusMissing, model.TypeAuthConfig, errFields, err)
	}
	return result, nil
}

//LoadAuthConfigs finds all auth config documents in the DB
func (sa *Adapter) LoadAuthConfigs() (*[]model.AuthConfig, error) {
	filter := bson.D{}
	var result []model.AuthConfig
	err := sa.db.authConfigs.Find(filter, &result, nil)
	if err != nil {
		return nil, errors.WrapErrorAction(logutils.ActionFind, model.TypeAuthConfig, nil, err)
	}
	if len(result) == 0 {
		return nil, errors.WrapErrorData(logutils.StatusMissing, model.TypeAuthConfig, nil, err)
	}

	return &result, nil
}

//CreateGlobalConfig creates global config
func (sa *Adapter) CreateGlobalConfig(setting string) (*model.GlobalConfig, error) {
	globalConfig := model.GlobalConfig{Setting: setting}
	_, err := sa.db.globalConfig.InsertOne(globalConfig)
	if err != nil {
		return nil, errors.WrapErrorAction(logutils.ActionInsert, model.TypeGlobalConfig, nil, err)
	}
	return &globalConfig, nil
}

//GetGlobalConfig give config
func (sa *Adapter) GetGlobalConfig() (*model.GlobalConfig, error) {
	filter := bson.D{}
	var result []model.GlobalConfig
	err := sa.db.globalConfig.Find(filter, &result, nil)
	if err != nil {
		return nil, errors.WrapErrorAction(logutils.ActionFind, model.TypeGlobalConfig, nil, err)
	}
	if len(result) == 0 {
		//no record
		return nil, nil
	}
	return &result[0], nil

}

//SaveGlobalConfig saves the global configuration to the storage
func (sa *Adapter) SaveGlobalConfig(gc *model.GlobalConfig) error {
	// transaction
	err := sa.db.dbClient.UseSession(context.Background(), func(sessionContext mongo.SessionContext) error {
		err := sessionContext.StartTransaction()
		if err != nil {
			return errors.WrapErrorAction(logutils.ActionStart, logutils.TypeTransaction, nil, err)
		}

		//clear the global config - we always keep only one global config
		delFilter := bson.D{}
		_, err = sa.db.globalConfig.DeleteManyWithContext(sessionContext, delFilter, nil)
		if err != nil {
			sa.abortTransaction(sessionContext)
			return errors.WrapErrorAction(logutils.ActionDelete, model.TypeGlobalConfig, nil, err)
		}

		//add the new one
		_, err = sa.db.globalConfig.InsertOneWithContext(sessionContext, gc)
		if err != nil {
			sa.abortTransaction(sessionContext)
			return errors.WrapErrorAction(logutils.ActionInsert, model.TypeGlobalConfig, nil, err)
		}

		err = sessionContext.CommitTransaction(sessionContext)
		if err != nil {
			sa.abortTransaction(sessionContext)
			return errors.WrapErrorAction(logutils.ActionCommit, logutils.TypeTransaction, nil, err)
		}
		return nil
	})
	if err != nil {
		return err
	}
	return nil
}

//FindOrganization finds an organization
func (sa *Adapter) FindOrganization(id string) (*model.Organization, error) {
	//no transactions for get operations..

	//1. find organization
	orgFilter := bson.D{primitive.E{Key: "_id", Value: id}}
	var org organization

	err := sa.db.organizations.FindOne(orgFilter, &org, nil)
	if err != nil {
		return nil, errors.WrapErrorAction(logutils.ActionFind, model.TypeOrganization, &logutils.FieldArgs{"id": id}, err)
	}

	//2. find the organization applications
	var applications []model.Application
	if len(org.Applications) > 0 {
		appsFilter := bson.D{primitive.E{Key: "_id", Value: bson.M{"$in": org.Applications}}}
		err := sa.db.applications.Find(appsFilter, &applications, nil)
		if err != nil {
			return nil, errors.WrapErrorAction(logutils.ActionFind, model.TypeApplication, nil, err)
		}
	}

	organization := organizationFromStorage(&org, applications)
	return &organization, nil
}

//InsertOrganization inserts an organization
func (sa *Adapter) InsertOrganization(organization model.Organization) (*model.Organization, error) {
	org := organizationToStorage(&organization)
	_, err := sa.db.organizations.InsertOne(org)
	if err != nil {
		return nil, errors.WrapErrorAction(logutils.ActionInsert, model.TypeOrganization, nil, err)
	}

	return &organization, nil
}

//UpdateOrganization updates an organization
func (sa *Adapter) UpdateOrganization(ID string, name string, requestType string, requiresOwnLogin bool, loginTypes []string, organizationDomains []string) error {

	now := time.Now()
	//TODO - use pointers and update only what not nil
	updatOrganizationFilter := bson.D{primitive.E{Key: "_id", Value: ID}}
	updateOrganization := bson.D{
		primitive.E{Key: "$set", Value: bson.D{
			primitive.E{Key: "name", Value: name},
			primitive.E{Key: "type", Value: requestType},
			primitive.E{Key: "requires_own_login", Value: requiresOwnLogin},
			primitive.E{Key: "login_types", Value: loginTypes},
			primitive.E{Key: "config.domains", Value: organizationDomains},
			primitive.E{Key: "config.date_updated", Value: now},
			primitive.E{Key: "date_updated", Value: now},
		}},
	}

	result, err := sa.db.organizations.UpdateOne(updatOrganizationFilter, updateOrganization, nil)
	if err != nil {
		return errors.WrapErrorAction(logutils.ActionUpdate, model.TypeOrganization, &logutils.FieldArgs{"id": ID}, err)
	}
	if result.MatchedCount == 0 {
		return errors.WrapErrorData(logutils.StatusMissing, model.TypeOrganization, &logutils.FieldArgs{"id": ID}, err)
	}

	return nil
}

//GetOrganizations gets the organizations
func (sa *Adapter) GetOrganizations() ([]model.Organization, error) {
	//no transactions for get operations..

	//1. find the organizations
	orgsFilter := bson.D{}
	var orgsResult []organization
	err := sa.db.organizations.Find(orgsFilter, &orgsResult, nil)
	if err != nil {
		return nil, errors.WrapErrorAction(logutils.ActionFind, model.TypeOrganization, nil, err)
	}
	if len(orgsResult) == 0 {
		//no data
		return make([]model.Organization, 0), nil
	}

	//2. find the applications for the organization
	var applicationsIDs []string
	for _, org := range orgsResult {
		if len(org.Applications) > 0 {
			applicationsIDs = append(applicationsIDs, org.Applications...)
		}
	}
	var applicationsResult []model.Application
	if len(applicationsIDs) > 0 {
		orgsAppsFilter := bson.D{primitive.E{Key: "_id", Value: bson.M{"$in": applicationsIDs}}}
		err := sa.db.applications.Find(orgsAppsFilter, &applicationsResult, nil)
		if err != nil {
			return nil, errors.WrapErrorAction(logutils.ActionFind, model.TypeApplication, nil, err)
		}
	}

	//3. prepare the response
	organizations := organizationsFromStorage(orgsResult, applicationsResult)
	return organizations, nil
}

//GetApplication gets application
func (sa *Adapter) GetApplication(ID string) (*model.Application, error) {
	filter := bson.D{primitive.E{Key: "_id", Value: ID}}
	var result []model.Application
	err := sa.db.applications.Find(filter, &result, nil)
	if err != nil {
		return nil, errors.WrapErrorAction(logutils.ActionFind, model.TypeApplication, nil, err)
	}
	if len(result) == 0 {
		//no record
		return nil, nil
	}

	appRes := result[0]

	getResApp := model.Application{ID: appRes.ID, Name: appRes.Name, Versions: appRes.Versions}
	return &getResApp, nil
}

// ============================== ServiceRegs ==============================

//FindServiceRegs fetches the requested service registration records
func (sa *Adapter) FindServiceRegs(serviceIDs []string) ([]model.ServiceReg, error) {
	var filter bson.M
	for _, serviceID := range serviceIDs {
		if serviceID == "all" {
			filter = bson.M{}
			break
		}
	}
	if filter == nil {
		filter = bson.M{"registration.service_id": bson.M{"$in": serviceIDs}}
	}

	var result []model.ServiceReg
	err := sa.db.serviceRegs.Find(filter, &result, nil)
	if err != nil {
		return nil, errors.WrapErrorAction(logutils.ActionFind, model.TypeServiceReg, &logutils.FieldArgs{"service_id": serviceIDs}, err)
	}

	if result == nil {
		result = []model.ServiceReg{}
	}

	return result, nil
}

//FindServiceReg finds the service registration in storage
func (sa *Adapter) FindServiceReg(serviceID string) (*model.ServiceReg, error) {
	filter := bson.M{"registration.service_id": serviceID}
	var reg *model.ServiceReg
	err := sa.db.serviceRegs.FindOne(filter, &reg, nil)
	if err != nil {
		return nil, errors.WrapErrorAction(logutils.ActionFind, model.TypeServiceReg, &logutils.FieldArgs{"service_id": serviceID}, err)
	}

	return reg, nil
}

//InsertServiceReg inserts the service registration to storage
func (sa *Adapter) InsertServiceReg(reg *model.ServiceReg) error {
	_, err := sa.db.serviceRegs.InsertOne(reg)
	if err != nil {
		return errors.WrapErrorAction(logutils.ActionInsert, model.TypeServiceReg, &logutils.FieldArgs{"service_id": reg.Registration.ServiceID}, err)
	}

	return nil
}

//UpdateServiceReg updates the service registration in storage
func (sa *Adapter) UpdateServiceReg(reg *model.ServiceReg) error {
	filter := bson.M{"registration.service_id": reg.Registration.ServiceID}
	err := sa.db.serviceRegs.ReplaceOne(filter, reg, nil)
	if err != nil {
		return errors.WrapErrorAction(logutils.ActionInsert, model.TypeServiceReg, &logutils.FieldArgs{"service_id": reg.Registration.ServiceID}, err)
	}

	return nil
}

//SaveServiceReg saves the service registration to the storage
func (sa *Adapter) SaveServiceReg(reg *model.ServiceReg) error {
	filter := bson.M{"registration.service_id": reg.Registration.ServiceID}
	opts := options.Replace().SetUpsert(true)
	err := sa.db.serviceRegs.ReplaceOne(filter, reg, opts)
	if err != nil {
		return errors.WrapErrorAction(logutils.ActionSave, model.TypeServiceReg, &logutils.FieldArgs{"service_id": reg.Registration.ServiceID}, err)
	}

	return nil
}

//DeleteServiceReg deletes the service registration from storage
func (sa *Adapter) DeleteServiceReg(serviceID string) error {
	filter := bson.M{"registration.service_id": serviceID}
	result, err := sa.db.serviceRegs.DeleteOne(filter, nil)
	if err != nil {
		return errors.WrapErrorAction(logutils.ActionDelete, model.TypeServiceReg, &logutils.FieldArgs{"service_id": serviceID}, err)
	}
	if result == nil {
		return errors.WrapErrorData(logutils.StatusInvalid, "result", &logutils.FieldArgs{"service_id": serviceID}, err)
	}
	deletedCount := result.DeletedCount
	if deletedCount == 0 {
		return errors.WrapErrorData(logutils.StatusMissing, model.TypeServiceReg, &logutils.FieldArgs{"service_id": serviceID}, err)
	}

	return nil
}

//FindServiceAuthorization finds the service authorization in storage
func (sa *Adapter) FindServiceAuthorization(userID string, serviceID string) (*model.ServiceAuthorization, error) {
	filter := bson.M{"user_id": userID, "service_id": serviceID}
	var reg *model.ServiceAuthorization
	err := sa.db.serviceAuthorizations.FindOne(filter, &reg, nil)
	if err != nil {
		return nil, errors.WrapErrorAction(logutils.ActionFind, model.TypeServiceAuthorization, &logutils.FieldArgs{"user_id": userID, "service_id": serviceID}, err)
	}

	return reg, nil
}

//SaveServiceAuthorization saves the service authorization to storage
func (sa *Adapter) SaveServiceAuthorization(authorization *model.ServiceAuthorization) error {
	filter := bson.M{"user_id": authorization.UserID, "service_id": authorization.ServiceID}
	opts := options.Replace().SetUpsert(true)
	err := sa.db.serviceAuthorizations.ReplaceOne(filter, authorization, opts)
	if err != nil {
		return errors.WrapErrorAction(logutils.ActionSave, model.TypeServiceAuthorization, &logutils.FieldArgs{"user_id": authorization.UserID, "service_id": authorization.ServiceID}, err)
	}

	return nil
}

//DeleteServiceAuthorization deletes the service authorization from storage
func (sa *Adapter) DeleteServiceAuthorization(userID string, serviceID string) error {
	filter := bson.M{"user_id": userID, "service_id": serviceID}
	result, err := sa.db.serviceAuthorizations.DeleteOne(filter, nil)
	if err != nil {
		return errors.WrapErrorAction(logutils.ActionFind, model.TypeServiceAuthorization, &logutils.FieldArgs{"user_id": userID, "service_id": serviceID}, err)
	}
	if result == nil {
		return errors.WrapErrorData(logutils.StatusInvalid, "result", &logutils.FieldArgs{"user_id": userID, "service_id": serviceID}, err)
	}
	deletedCount := result.DeletedCount
	if deletedCount == 0 {
		return errors.WrapErrorData(logutils.StatusMissing, model.TypeServiceAuthorization, &logutils.FieldArgs{"user_id": userID, "service_id": serviceID}, err)
	}

	return nil
}

//SaveDevice saves device
func (sa *Adapter) SaveDevice(device *model.Device, context mongo.SessionContext) error {
	if device == nil {
		return errors.ErrorData(logutils.StatusInvalid, logutils.TypeArg, logutils.StringArgs("device"))
	}

	storageDevice := deviceToStorage(device)

	var err error
	filter := bson.M{"_id": device.ID}
	opts := options.Replace().SetUpsert(true)
	if context == nil {
		err = sa.db.devices.ReplaceOne(filter, storageDevice, opts)
	} else {
		err = sa.db.devices.ReplaceOneWithContext(context, filter, storageDevice, opts)
	}

	if err != nil {
		return errors.WrapErrorAction(logutils.ActionSave, "device", &logutils.FieldArgs{"device_id": device.ID}, nil)
	}

	return nil
}

func (sa *Adapter) abortTransaction(sessionContext mongo.SessionContext) {
	err := sessionContext.AbortTransaction(sessionContext)
	if err != nil {
		sa.logger.Errorf("error aborting a transaction - %s", err)
	}
}

//NewStorageAdapter creates a new storage adapter instance
func NewStorageAdapter(mongoDBAuth string, mongoDBName string, mongoTimeout string, logger *logs.Logger) *Adapter {
	timeoutInt, err := strconv.Atoi(mongoTimeout)
	if err != nil {
		logger.Warn("Setting default Mongo timeout - 500")
		timeoutInt = 500
	}
	timeout := time.Millisecond * time.Duration(timeoutInt)

	cachedOrganizations := &syncmap.Map{}
	organizationsLock := &sync.RWMutex{}

	db := &database{mongoDBAuth: mongoDBAuth, mongoDBName: mongoDBName, mongoTimeout: timeout, logger: logger}
	return &Adapter{db: db, logger: logger, cachedOrganizations: cachedOrganizations, organizationsLock: organizationsLock}
}

type storageListener struct {
	adapter *Adapter
	DefaultListenerImpl
}

func (sl *storageListener) OnOrganizationsUpdated() {
	sl.adapter.cacheOrganizations()
}

func (sl *storageListener) OnApplicationsUpdated() {
	sl.adapter.cacheOrganizations()
}

//Listener represents storage listener
type Listener interface {
	OnAuthConfigUpdated()
	OnServiceRegsUpdated()
	OnOrganizationsUpdated()
	OnApplicationsUpdated()
}

//DefaultListenerImpl default listener implementation
type DefaultListenerImpl struct{}

//OnAuthConfigUpdated notifies auth configs have been updated
func (d *DefaultListenerImpl) OnAuthConfigUpdated() {}

//OnServiceRegsUpdated notifies services regs have been updated
func (d *DefaultListenerImpl) OnServiceRegsUpdated() {}

//OnOrganizationsUpdated notifies organizations have been updated
func (d *DefaultListenerImpl) OnOrganizationsUpdated() {}

//OnApplicationsUpdated notifies applications have been updated
func (d *DefaultListenerImpl) OnApplicationsUpdated() {}<|MERGE_RESOLUTION|>--- conflicted
+++ resolved
@@ -111,14 +111,11 @@
 	return sa.findUser("account.id", accountID)
 }
 
-<<<<<<< HEAD
 //FindUserByProfileID finds an user by profile id
 func (sa *Adapter) FindUserByProfileID(profileID string) (*model.User, error) {
 	return sa.findUser("profile.id", profileID)
 }
 
-=======
->>>>>>> 4a596e63
 func (sa *Adapter) findUser(key string, id string) (*model.User, error) {
 	filter := bson.M{key: id}
 	var user user
@@ -279,10 +276,7 @@
 
 //DeleteUser deletes a user
 func (sa *Adapter) DeleteUser(id string) error {
-<<<<<<< HEAD
-=======
 	//TODO - we have to decide what we do on delete user operation - removing all user relations, (or) mark the user disabled etc
->>>>>>> 4a596e63
 	filter := bson.M{"_id": id}
 	_, err := sa.db.users.DeleteOne(filter, nil)
 	if err != nil {
@@ -313,9 +307,6 @@
 	return &creds, nil
 }
 
-<<<<<<< HEAD
-//InsertCredentials credentials inserts a set of credentials
-=======
 //FindCredentialsByToken finds a set of credentials by refresh token
 func (sa *Adapter) FindCredentialsByToken(token string) (*model.AuthCred, error) {
 	conditions := []bson.M{{"refresh.current_token": token}, {"refresh.previous_token": token}}
@@ -331,7 +322,6 @@
 }
 
 //InsertCredentials inserts a set of credentials
->>>>>>> 4a596e63
 func (sa *Adapter) InsertCredentials(creds *model.AuthCred, context mongo.SessionContext) error {
 	if creds == nil {
 		return errors.ErrorData(logutils.StatusInvalid, logutils.TypeArg, logutils.StringArgs(model.TypeAuthCred))
@@ -350,8 +340,6 @@
 	return nil
 }
 
-<<<<<<< HEAD
-=======
 //UpdateCredentials updates a set of credentials
 func (sa *Adapter) UpdateCredentials(creds *model.AuthCred) (*model.AuthCred, error) {
 	if creds == nil {
@@ -367,7 +355,6 @@
 	return creds, nil
 }
 
->>>>>>> 4a596e63
 //FindGlobalPermissions finds a set of global user permissions
 func (sa *Adapter) FindGlobalPermissions(ids []string) ([]model.GlobalPermission, error) {
 	permissionsFilter := bson.D{primitive.E{Key: "_id", Value: bson.M{"$in": ids}}}
@@ -479,7 +466,6 @@
 	if err != nil {
 		return errors.WrapErrorAction(logutils.ActionInsert, model.TypeOrganizationMembership, nil, err)
 	}
-<<<<<<< HEAD
 	return nil
 }
 
@@ -559,8 +545,6 @@
 		return errors.WrapErrorAction(logutils.ActionDelete, model.TypeUserProfile, nil, err)
 	}
 
-=======
->>>>>>> 4a596e63
 	return nil
 }
 
