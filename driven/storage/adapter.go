// Copyright 2022 Board of Trustees of the University of Illinois.
//
// Licensed under the Apache License, Version 2.0 (the "License");
// you may not use this file except in compliance with the License.
// You may obtain a copy of the License at
//
//     http://www.apache.org/licenses/LICENSE-2.0
//
// Unless required by applicable law or agreed to in writing, software
// distributed under the License is distributed on an "AS IS" BASIS,
// WITHOUT WARRANTIES OR CONDITIONS OF ANY KIND, either express or implied.
// See the License for the specific language governing permissions and
// limitations under the License.

package storage

import (
	"context"
	"core-building-block/core/model"
	"core-building-block/utils"
	"fmt"
	"strconv"
	"sync"
	"time"

	"github.com/rokwire/core-auth-library-go/v2/authutils"
	"github.com/rokwire/logging-library-go/errors"
	"github.com/rokwire/logging-library-go/logs"
	"github.com/rokwire/logging-library-go/logutils"
	"go.mongodb.org/mongo-driver/bson"
	"go.mongodb.org/mongo-driver/bson/primitive"
	"go.mongodb.org/mongo-driver/mongo"
	"go.mongodb.org/mongo-driver/mongo/options"
	"golang.org/x/sync/syncmap"
	"gopkg.in/go-playground/validator.v9"
)

// Adapter implements the Storage interface
type Adapter struct {
	db *database

	logger *logs.Logger

	cachedServiceRegs *syncmap.Map
	serviceRegsLock   *sync.RWMutex

	cachedOrganizations *syncmap.Map
	organizationsLock   *sync.RWMutex

	cachedApplications *syncmap.Map
	applicationsLock   *sync.RWMutex

	cachedAuthTypes *syncmap.Map
	authTypesLock   *sync.RWMutex

	cachedApplicationsOrganizations *syncmap.Map //cache applications organizations
	applicationsOrganizationsLock   *sync.RWMutex

	cachedApplicationConfigs *syncmap.Map
	applicationConfigsLock   *sync.RWMutex
}

// Start starts the storage
func (sa *Adapter) Start() error {
	//start db
	err := sa.db.start()
	if err != nil {
		return errors.WrapErrorAction(logutils.ActionInitialize, "storage adapter", nil, err)
	}

	//register storage listener
	sl := storageListener{adapter: sa}
	sa.RegisterStorageListener(&sl)

	//cache the service regs
	err = sa.cacheServiceRegs()
	if err != nil {
		return errors.WrapErrorAction(logutils.ActionCache, model.TypeServiceReg, nil, err)
	}

	//cache the organizations
	err = sa.cacheOrganizations()
	if err != nil {
		return errors.WrapErrorAction(logutils.ActionCache, model.TypeOrganization, nil, err)
	}

	//cache the applications
	err = sa.cacheApplications()
	if err != nil {
		return errors.WrapErrorAction(logutils.ActionCache, model.TypeApplication, nil, err)
	}

	//cache the auth types
	err = sa.cacheAuthTypes()
	if err != nil {
		return errors.WrapErrorAction(logutils.ActionCache, model.TypeAuthType, nil, err)
	}

	//cache the application organization
	err = sa.cacheApplicationsOrganizations()
	if err != nil {
		return errors.WrapErrorAction(logutils.ActionCache, model.TypeApplicationOrganization, nil, err)
	}

	// cache application configs
	err = sa.cacheApplicationConfigs()
	if err != nil {
		return errors.WrapErrorAction(logutils.ActionCache, model.TypeApplicationConfig, nil, err)
	}

	return err
}

// RegisterStorageListener registers a data change listener with the storage adapter
func (sa *Adapter) RegisterStorageListener(storageListener Listener) {
	sa.db.listeners = append(sa.db.listeners, storageListener)
}

// PerformTransaction performs a transaction
func (sa *Adapter) PerformTransaction(transaction func(context TransactionContext) error) error {
	//TODO: may want to add timeout arg to PerformTransaction to be able to specify individual timeouts (mainly for slow operations)
	// transaction
	err := sa.db.dbClient.UseSession(context.Background(), func(sessionContext mongo.SessionContext) error {
		err := sessionContext.StartTransaction()
		if err != nil {
			sa.abortTransaction(sessionContext)
			return errors.WrapErrorAction(logutils.ActionStart, logutils.TypeTransaction, nil, err)
		}

		err = transaction(sessionContext)
		if err != nil {
			sa.abortTransaction(sessionContext)
			return errors.WrapErrorAction("performing", logutils.TypeTransaction, nil, err)
		}

		err = sessionContext.CommitTransaction(sessionContext)
		if err != nil {
			sa.abortTransaction(sessionContext)
			return errors.WrapErrorAction(logutils.ActionCommit, logutils.TypeTransaction, nil, err)
		}
		return nil
	})

	return err
}

// cacheServiceRegs caches the service regs from the DB
func (sa *Adapter) cacheServiceRegs() error {
	sa.logger.Info("cacheServiceRegs..")

	serviceRegs, err := sa.loadServiceRegs()
	if err != nil {
		return errors.WrapErrorAction(logutils.ActionFind, model.TypeServiceReg, nil, err)
	}

	sa.setCachedServiceRegs(&serviceRegs)

	return nil
}

func (sa *Adapter) setCachedServiceRegs(serviceRegs *[]model.ServiceReg) {
	sa.serviceRegsLock.Lock()
	defer sa.serviceRegsLock.Unlock()

	sa.cachedServiceRegs = &syncmap.Map{}
	validate := validator.New()

	for _, serviceReg := range *serviceRegs {
		err := validate.Struct(serviceReg)
		if err == nil {
			sa.cachedServiceRegs.Store(serviceReg.Registration.ServiceID, serviceReg)
			if serviceReg.Registration.ServiceAccountID != "" {
				sa.cachedServiceRegs.Store(serviceReg.Registration.ServiceAccountID, serviceReg)
			}
		} else {
			sa.logger.Errorf("failed to validate and cache service registration with registration.service_id %s, registration.service_account_id %s: %s", serviceReg.Registration.ServiceID, serviceReg.Registration.ServiceAccountID, err.Error())
		}
	}
}

func (sa *Adapter) getCachedServiceReg(key string, value string) (*model.ServiceReg, error) {
	sa.serviceRegsLock.RLock()
	defer sa.serviceRegsLock.RUnlock()

	errArgs := &logutils.FieldArgs{key: value}

	item, _ := sa.cachedServiceRegs.Load(value)
	if item != nil {
		serviceReg, ok := item.(model.ServiceReg)
		if !ok {
			return nil, errors.ErrorAction(logutils.ActionCast, model.TypeServiceReg, errArgs)
		}
		return &serviceReg, nil
	}
	return nil, nil
}

func (sa *Adapter) getCachedServiceRegs(serviceIDs []string) ([]model.ServiceReg, error) {
	sa.serviceRegsLock.RLock()
	defer sa.serviceRegsLock.RUnlock()

	var serviceRegList []model.ServiceReg
	var err error
	if !utils.Contains(serviceIDs, "all") {
		serviceRegList = make([]model.ServiceReg, len(serviceIDs))
		for i, serviceID := range serviceIDs {
			item, _ := sa.cachedServiceRegs.Load(serviceID)
			serviceReg, err := sa.processCachedServiceReg(serviceID, item)
			if err != nil {
				return nil, err
			}
			serviceRegList[i] = *serviceReg
		}
	} else {
		serviceRegList = make([]model.ServiceReg, 0)
		serviceIDs = make([]string, 0)
		sa.cachedServiceRegs.Range(func(key, item interface{}) bool {
			serviceReg, err := sa.processCachedServiceReg(key, item)
			if err != nil {
				return false
			}

			if !authutils.ContainsString(serviceIDs, serviceReg.Registration.ServiceID) {
				serviceRegList = append(serviceRegList, *serviceReg)
				serviceIDs = append(serviceIDs, serviceReg.Registration.ServiceID)
			}

			return true
		})
	}

	return serviceRegList, err
}

func (sa *Adapter) processCachedServiceReg(key, item interface{}) (*model.ServiceReg, error) {
	errArgs := &logutils.FieldArgs{"registration.service_id": key}
	if item == nil {
		return nil, errors.ErrorData(logutils.StatusInvalid, model.TypeServiceReg, errArgs)
	}

	serviceReg, ok := item.(model.ServiceReg)
	if !ok {
		return nil, errors.ErrorAction(logutils.ActionCast, model.TypeServiceReg, errArgs)
	}

	return &serviceReg, nil
}

// cacheOrganizations caches the organizations from the DB
func (sa *Adapter) cacheOrganizations() error {
	sa.logger.Info("cacheOrganizations..")

	organizations, err := sa.loadOrganizations()
	if err != nil {
		return errors.WrapErrorAction(logutils.ActionFind, model.TypeOrganization, nil, err)
	}

	sa.setCachedOrganizations(&organizations)

	return nil
}

func (sa *Adapter) setCachedOrganizations(organizations *[]model.Organization) {
	sa.organizationsLock.Lock()
	defer sa.organizationsLock.Unlock()

	sa.cachedOrganizations = &syncmap.Map{}
	validate := validator.New()

	for _, org := range *organizations {
		err := validate.Struct(org)
		if err == nil {
			sa.cachedOrganizations.Store(org.ID, org)
		} else {
			sa.logger.Errorf("failed to validate and cache organization with org_id %s: %s", org.ID, err.Error())
		}
	}
}

func (sa *Adapter) getCachedOrganization(orgID string) (*model.Organization, error) {
	sa.organizationsLock.RLock()
	defer sa.organizationsLock.RUnlock()

	errArgs := &logutils.FieldArgs{"org_id": orgID}

	item, _ := sa.cachedOrganizations.Load(orgID)
	if item != nil {
		organization, ok := item.(model.Organization)
		if !ok {
			return nil, errors.ErrorAction(logutils.ActionCast, model.TypeOrganization, errArgs)
		}
		return &organization, nil
	}
	return nil, nil
}

func (sa *Adapter) getCachedOrganizations() ([]model.Organization, error) {
	sa.organizationsLock.RLock()
	defer sa.organizationsLock.RUnlock()

	var err error
	organizationList := make([]model.Organization, 0)
	sa.cachedOrganizations.Range(func(key, item interface{}) bool {
		errArgs := &logutils.FieldArgs{"org_id": key}
		if item == nil {
			err = errors.ErrorData(logutils.StatusInvalid, model.TypeOrganization, errArgs)
			return false
		}

		organization, ok := item.(model.Organization)
		if !ok {
			err = errors.ErrorAction(logutils.ActionCast, model.TypeOrganization, errArgs)
			return false
		}
		organizationList = append(organizationList, organization)
		return true
	})

	return organizationList, err
}

// cacheApplications caches the applications
func (sa *Adapter) cacheApplications() error {
	sa.logger.Info("cacheApplications..")

	applications, err := sa.loadApplications()
	if err != nil {
		return errors.WrapErrorAction(logutils.ActionFind, model.TypeApplication, nil, err)
	}

	sa.setCachedApplications(&applications)

	return nil
}

func (sa *Adapter) setCachedApplications(applications *[]model.Application) {
	sa.applicationsLock.Lock()
	defer sa.applicationsLock.Unlock()

	sa.cachedApplications = &syncmap.Map{}
	validate := validator.New()

	for _, app := range *applications {
		err := validate.Struct(app)
		if err == nil {
			sa.cachedApplications.Store(app.ID, app)
		} else {
			sa.logger.Errorf("failed to validate and cache application with id %s: %s", app.ID, err.Error())
		}
	}
}

func (sa *Adapter) getCachedApplication(appID string) (*model.Application, error) {
	sa.applicationsLock.RLock()
	defer sa.applicationsLock.RUnlock()

	errArgs := &logutils.FieldArgs{"app_id": appID}

	item, _ := sa.cachedApplications.Load(appID)
	if item != nil {
		application, ok := item.(model.Application)
		if !ok {
			return nil, errors.ErrorAction(logutils.ActionCast, model.TypeApplication, errArgs)
		}
		return &application, nil
	}
	return nil, nil
}

func (sa *Adapter) getCachedApplications() ([]model.Application, error) {
	sa.applicationsLock.RLock()
	defer sa.applicationsLock.RUnlock()

	var err error
	applicationList := make([]model.Application, 0)
	sa.cachedApplications.Range(func(key, item interface{}) bool {
		errArgs := &logutils.FieldArgs{"app_id": key}
		if item == nil {
			err = errors.ErrorData(logutils.StatusInvalid, model.TypeApplication, errArgs)
			return false
		}

		application, ok := item.(model.Application)
		if !ok {
			err = errors.ErrorAction(logutils.ActionCast, model.TypeApplication, errArgs)
			return false
		}
		applicationList = append(applicationList, application)
		return true
	})

	return applicationList, err
}

func (sa *Adapter) getCachedApplicationType(id string) (*model.Application, *model.ApplicationType, error) {
	sa.applicationsLock.RLock()
	defer sa.applicationsLock.RUnlock()

	var app *model.Application
	var appType *model.ApplicationType

	sa.cachedApplications.Range(func(key, value interface{}) bool {
		application, ok := value.(model.Application)
		if !ok {
			return false //break the iteration
		}

		applicationType := application.FindApplicationType(id)
		if applicationType != nil {
			app = &application
			appType = applicationType
			return false //break the iteration
		}

		// this will continue iterating
		return true
	})

	if app != nil && appType != nil {
		return app, appType, nil
	}

	return nil, nil, errors.ErrorData(logutils.StatusMissing, model.TypeApplicationType, &logutils.FieldArgs{"id": id})
}

// cacheAuthTypes caches the auth types
func (sa *Adapter) cacheAuthTypes() error {
	sa.logger.Info("cacheAuthTypes..")

	authTypes, err := sa.loadAuthTypes()
	if err != nil {
		return errors.WrapErrorAction(logutils.ActionFind, model.TypeAuthType, nil, err)
	}
	sa.setCachedAuthTypes(authTypes)

	return nil
}

func (sa *Adapter) setCachedAuthTypes(authProviders []model.AuthType) {
	sa.authTypesLock.Lock()
	defer sa.authTypesLock.Unlock()

	sa.cachedAuthTypes = &syncmap.Map{}
	validate := validator.New()

	for _, authType := range authProviders {
		err := validate.Struct(authType)
		if err == nil {
			//we will get it by id and code as well
			sa.cachedAuthTypes.Store(authType.ID, authType)
			sa.cachedAuthTypes.Store(authType.Code, authType)
		} else {
			sa.logger.Errorf("failed to validate and cache auth type with code %s: %s", authType.Code, err.Error())
		}
	}
}

func (sa *Adapter) getCachedAuthType(key string) (*model.AuthType, error) {
	sa.authTypesLock.RLock()
	defer sa.authTypesLock.RUnlock()

	errArgs := &logutils.FieldArgs{"code or id": key}

	item, _ := sa.cachedAuthTypes.Load(key)
	if item != nil {
		authType, ok := item.(model.AuthType)
		if !ok {
			return nil, errors.ErrorAction(logutils.ActionCast, model.TypeAuthType, errArgs)
		}
		return &authType, nil
	}
	return nil, nil
}

func (sa *Adapter) getCachedAuthTypes() ([]model.AuthType, error) {
	sa.authTypesLock.RLock()
	defer sa.authTypesLock.RUnlock()

	var err error
	authTypeList := make([]model.AuthType, 0)
	idsFound := make([]string, 0)
	sa.cachedAuthTypes.Range(func(key, item interface{}) bool {
		errArgs := &logutils.FieldArgs{"code or id": key}
		if item == nil {
			err = errors.ErrorData(logutils.StatusInvalid, model.TypeAuthType, errArgs)
			return false
		}

		authType, ok := item.(model.AuthType)
		if !ok {
			err = errors.ErrorAction(logutils.ActionCast, model.TypeAuthType, errArgs)
			return false
		}

		if !utils.Contains(idsFound, authType.ID) {
			authTypeList = append(authTypeList, authType)
			idsFound = append(idsFound, authType.ID)
		}

		return true
	})

	return authTypeList, err
}

// cacheApplicationsOrganizations caches the applications organizations
func (sa *Adapter) cacheApplicationsOrganizations() error {
	sa.logger.Info("cacheApplicationsOrganizations..")

	applicationsOrganizations, err := sa.loadApplicationsOrganizations()
	if err != nil {
		return errors.WrapErrorAction(logutils.ActionFind, model.TypeApplicationOrganization, nil, err)
	}

	sa.setCachedApplicationsOrganizations(applicationsOrganizations)
	return nil
}

func (sa *Adapter) setCachedApplicationsOrganizations(applicationsOrganization []model.ApplicationOrganization) {
	sa.applicationsOrganizationsLock.Lock()
	defer sa.applicationsOrganizationsLock.Unlock()

	sa.cachedApplicationsOrganizations = &syncmap.Map{}
	validate := validator.New()

	for _, appOrg := range applicationsOrganization {
		err := validate.Struct(appOrg)
		if err == nil {
			//key 1 - appID_orgID
			key := fmt.Sprintf("%s_%s", appOrg.Application.ID, appOrg.Organization.ID)
			sa.cachedApplicationsOrganizations.Store(key, appOrg)

			//key 2 - app_org_id
			sa.cachedApplicationsOrganizations.Store(appOrg.ID, appOrg)
		} else {
			sa.logger.Errorf("failed to validate and cache applications organizations with ids %s-%s: %s",
				appOrg.Application.ID, appOrg.Organization.ID, err.Error())
		}
	}
}

func (sa *Adapter) getCachedApplicationOrganization(appID string, orgID string) (*model.ApplicationOrganization, error) {
	key := fmt.Sprintf("%s_%s", appID, orgID)
	return sa.getCachedApplicationOrganizationByKey(key)
}

func (sa *Adapter) getCachedApplicationOrganizationByKey(key string) (*model.ApplicationOrganization, error) {
	sa.applicationsOrganizationsLock.RLock()
	defer sa.applicationsOrganizationsLock.RUnlock()

	errArgs := &logutils.FieldArgs{"key": key}

	item, _ := sa.cachedApplicationsOrganizations.Load(key)
	if item != nil {
		appOrg, ok := item.(model.ApplicationOrganization)
		if !ok {
			return nil, errors.ErrorAction(logutils.ActionCast, model.TypeApplicationOrganization, errArgs)
		}
		return &appOrg, nil
	}
	return nil, nil
}

func (sa *Adapter) getCachedApplicationOrganizations() ([]model.ApplicationOrganization, error) {
	sa.applicationsOrganizationsLock.RLock()
	defer sa.applicationsOrganizationsLock.RUnlock()

	var err error
	appOrgList := make([]model.ApplicationOrganization, 0)
	idsFound := make([]string, 0)
	sa.cachedApplicationsOrganizations.Range(func(key, item interface{}) bool {
		errArgs := &logutils.FieldArgs{"key": key}
		if item == nil {
			err = errors.ErrorData(logutils.StatusInvalid, model.TypeApplicationOrganization, errArgs)
			return false
		}

		appOrg, ok := item.(model.ApplicationOrganization)
		if !ok {
			err = errors.ErrorAction(logutils.ActionCast, model.TypeApplicationOrganization, errArgs)
			return false
		}

		if !utils.Contains(idsFound, appOrg.ID) {
			appOrgList = append(appOrgList, appOrg)
			idsFound = append(idsFound, appOrg.ID)
		}

		return true
	})

	return appOrgList, err
}

func (sa *Adapter) cacheApplicationConfigs() error {
	sa.logger.Info("cacheApplicationConfigs..")

	applicationConfigs, err := sa.loadAppConfigs()
	if err != nil {
		return errors.WrapErrorAction(logutils.ActionFind, model.TypeApplicationConfig, nil, err)
	}

	sa.setCachedApplicationConfigs(&applicationConfigs)

	return nil
}

func (sa *Adapter) setCachedApplicationConfigs(applicationConfigs *[]model.ApplicationConfig) {
	sa.applicationConfigsLock.Lock()
	defer sa.applicationConfigsLock.Unlock()

	sa.cachedApplicationConfigs = &syncmap.Map{}
	validate := validator.New()

	var currentKey string
	var currentConfigList []model.ApplicationConfig
	for _, config := range *applicationConfigs {

		err := validate.Struct(config)
		if err != nil {
			sa.logger.Errorf("failed to validate and cache application config with appID_version %s_%s: %s", config.AppOrg.ID, config.Version.VersionNumbers.String(), err.Error())
		} else {
			// key 1 - ID
			sa.cachedApplicationConfigs.Store(config.ID, config)

			// key 2 - cahce pair {appTypeID_appOrgID: []model.ApplicationConfigs}
			appTypeID := config.ApplicationType.ID
			key := appTypeID
			if config.AppOrg != nil {
				appOrgID := config.AppOrg.ID
				key = fmt.Sprintf("%s_%s", appTypeID, appOrgID)
			}

			if currentKey == "" {
				currentKey = key
			} else if currentKey != key {
				// cache processed list
				sa.cachedApplicationConfigs.Store(currentKey, currentConfigList)
				// init new key and configList
				currentKey = key
				currentConfigList = make([]model.ApplicationConfig, 0)
			}

			currentConfigList = append(currentConfigList, config)
		}
	}

	sa.cachedApplicationConfigs.Store(currentKey, currentConfigList)
}

func (sa *Adapter) getCachedApplicationConfigByAppTypeIDAndVersion(appTypeID string, appOrgID *string, versionNumbers *model.VersionNumbers) ([]model.ApplicationConfig, error) {
	sa.applicationConfigsLock.RLock()
	defer sa.applicationConfigsLock.RUnlock()

	appConfigs := make([]model.ApplicationConfig, 0)

	key := appTypeID
	errArgs := &logutils.FieldArgs{"appTypeID": key, "version": versionNumbers.String()}
	if appOrgID != nil {
		key = fmt.Sprintf("%s_%s", appTypeID, *appOrgID)
		errArgs = &logutils.FieldArgs{"appTypeID_appOrgID": key, "version": versionNumbers.String()}
	}

	item, ok := sa.cachedApplicationConfigs.Load(key)
	if !ok {
		return nil, errors.ErrorAction(logutils.ActionLoadCache, model.TypeApplicationConfig, errArgs)
	}

	if item != nil {
		configList, ok := item.([]model.ApplicationConfig)
		if !ok {
			return nil, errors.ErrorAction(logutils.ActionCast, model.TypeApplicationConfig, errArgs)
		}

		if versionNumbers == nil {
			return configList, nil
		}

		// return highest version <= versionNumbers
		for _, config := range configList {
			if config.Version.VersionNumbers.LessThanOrEqualTo(versionNumbers) {
				appConfigs = append(appConfigs, config)
				break
			}
		}
	}

	return appConfigs, nil
}

// get app config by id
func (sa *Adapter) getCachedApplicationConfigByID(id string) (*model.ApplicationConfig, error) {
	sa.applicationConfigsLock.RLock()
	defer sa.applicationConfigsLock.RUnlock()

	errArgs := &logutils.FieldArgs{"id": id}

	item, ok := sa.cachedApplicationConfigs.Load(id)
	if !ok {
		return nil, errors.ErrorAction(logutils.ActionLoadCache, model.TypeApplicationConfig, errArgs)
	}
	if item != nil {
		config, ok := item.(model.ApplicationConfig)
		if !ok {
			return nil, errors.ErrorAction(logutils.ActionCast, model.TypeApplicationConfig, errArgs)
		}
		return &config, nil
	}

	return nil, errors.ErrorData(logutils.StatusMissing, model.TypeApplicationConfig, errArgs)
}

// loadAuthTypes loads all auth types
func (sa *Adapter) loadAuthTypes() ([]model.AuthType, error) {
	filter := bson.D{}
	var result []model.AuthType
	err := sa.db.authTypes.Find(filter, &result, nil)
	if err != nil {
		return nil, errors.WrapErrorAction(logutils.ActionFind, model.TypeAuthType, nil, err)
	}
	if len(result) == 0 {
		return nil, errors.WrapErrorData(logutils.StatusMissing, model.TypeAuthType, nil, err)
	}

	return result, nil
}

// FindAuthType finds auth type by id or code
func (sa *Adapter) FindAuthType(codeOrID string) (*model.AuthType, error) {
	return sa.getCachedAuthType(codeOrID)
}

// FindAuthTypes finds all auth types
func (sa *Adapter) FindAuthTypes() ([]model.AuthType, error) {
	return sa.getCachedAuthTypes()
}

// InsertLoginSession inserts login session
func (sa *Adapter) InsertLoginSession(context TransactionContext, session model.LoginSession) error {
	storageLoginSession := loginSessionToStorage(session)

	_, err := sa.db.loginsSessions.InsertOneWithContext(context, storageLoginSession)
	if err != nil {
		return errors.WrapErrorAction(logutils.ActionInsert, model.TypeLoginSession, nil, err)
	}

	return nil
}

// FindLoginSessions finds login sessions by identifier and sorts by date created
func (sa *Adapter) FindLoginSessions(context TransactionContext, identifier string) ([]model.LoginSession, error) {
	filter := bson.D{primitive.E{Key: "identifier", Value: identifier}}
	opts := options.Find()
	opts.SetSort(bson.D{primitive.E{Key: "date_created", Value: 1}})

	var loginSessions []loginSession
	err := sa.db.loginsSessions.FindWithContext(context, filter, &loginSessions, opts)
	if err != nil {
		return nil, errors.WrapErrorAction(logutils.ActionFind, model.TypeLoginSession, &logutils.FieldArgs{"identifier": identifier}, err)
	}

	//account - from storage
	account, err := sa.FindAccountByID(context, identifier)
	if err != nil {
		return nil, errors.WrapErrorAction(logutils.ActionFind, model.TypeAccount, &logutils.FieldArgs{"_id": identifier}, err)
	}

	sessions := make([]model.LoginSession, len(loginSessions))
	for i, session := range loginSessions {
		//auth type - from cache
		authType, err := sa.getCachedAuthType(session.AuthTypeCode)
		if err != nil {
			return nil, errors.WrapErrorAction(logutils.ActionFind, model.TypeAuthType, &logutils.FieldArgs{"code": session.AuthTypeCode}, err)
		}
		if authType == nil {
			return nil, errors.ErrorData(logutils.StatusMissing, model.TypeAuthType, &logutils.FieldArgs{"code": session.AuthTypeCode})
		}

		//application organization - from cache
		appOrg, err := sa.getCachedApplicationOrganization(session.AppID, session.OrgID)
		if err != nil {
			return nil, errors.WrapErrorAction(logutils.ActionFind, model.TypeApplicationOrganization, &logutils.FieldArgs{"app_id": session.AppID, "org_id": session.OrgID}, err)
		}
		if appOrg == nil {
			return nil, errors.ErrorData(logutils.StatusMissing, model.TypeApplicationOrganization, &logutils.FieldArgs{"app_id": session.AppID, "org_id": session.OrgID})
		}

		sessions[i] = loginSessionFromStorage(session, *authType, account, *appOrg)
	}

	return sessions, nil
}

// FindLoginSessionsByParams finds login sessions by params
func (sa *Adapter) FindLoginSessionsByParams(appID string, orgID string, sessionID *string, identifier *string, accountAuthTypeIdentifier *string,
	appTypeID *string, appTypeIdentifier *string, anonymous *bool, deviceID *string, ipAddress *string) ([]model.LoginSession, error) {
	filter := bson.D{primitive.E{Key: "app_id", Value: appID},
		primitive.E{Key: "org_id", Value: orgID}}

	if sessionID != nil {
		filter = append(filter, primitive.E{Key: "_id", Value: *sessionID})
	}

	if identifier != nil {
		filter = append(filter, primitive.E{Key: "identifier", Value: *identifier})
	}

	if accountAuthTypeIdentifier != nil {
		filter = append(filter, primitive.E{Key: "account_auth_type_identifier", Value: *accountAuthTypeIdentifier})
	}

	if appTypeID != nil {
		filter = append(filter, primitive.E{Key: "app_type_id", Value: appTypeID})
	}

	if appTypeIdentifier != nil {
		filter = append(filter, primitive.E{Key: "app_type_identifier", Value: appTypeIdentifier})
	}

	if anonymous != nil {
		filter = append(filter, primitive.E{Key: "anonymous", Value: anonymous})
	}

	if deviceID != nil {
		filter = append(filter, primitive.E{Key: "device_id", Value: deviceID})
	}

	if ipAddress != nil {
		filter = append(filter, primitive.E{Key: "ip_address", Value: ipAddress})
	}

	var result []loginSession
	options := options.Find()
	limitLoginSession := int64(20)
	options.SetLimit(limitLoginSession)
	err := sa.db.loginsSessions.Find(filter, &result, options)
	if err != nil {
		return nil, errors.WrapErrorAction(logutils.ActionFind, model.TypeLoginSession, nil, err)
	}

	if len(result) == 0 {
		//no data
		return make([]model.LoginSession, 0), nil
	}

	loginSessions := make([]model.LoginSession, len(result))
	for i, ls := range result {
		//we could allow calling buildLoginSession function as we have limitted the items to max 20
		loginSession, err := sa.buildLoginSession(&ls)
		if err != nil {
			return nil, errors.WrapErrorAction("build", model.TypeLoginSession, nil, err)
		}
		loginSessions[i] = *loginSession
	}
	return loginSessions, nil
}

// FindLoginSession finds a login session
func (sa *Adapter) FindLoginSession(refreshToken string) (*model.LoginSession, error) {
	//find loggin session
	filter := bson.D{primitive.E{Key: "refresh_tokens", Value: refreshToken}}
	var loginsSessions []loginSession
	err := sa.db.loginsSessions.Find(filter, &loginsSessions, nil)
	if err != nil {
		return nil, errors.WrapErrorAction(logutils.ActionFind, model.TypeLoginSession, nil, err)
	}
	if len(loginsSessions) == 0 {
		//not found
		return nil, nil
	}
	loginSession := loginsSessions[0]

	return sa.buildLoginSession(&loginSession)
}

// FindAndUpdateLoginSession finds and updates a login session
func (sa *Adapter) FindAndUpdateLoginSession(context TransactionContext, id string) (*model.LoginSession, error) {
	//find loggin session
	filter := bson.D{primitive.E{Key: "_id", Value: id}}
	update := bson.D{
		primitive.E{Key: "$inc", Value: bson.D{
			primitive.E{Key: "mfa_attempts", Value: 1},
		}},
		primitive.E{Key: "$set", Value: bson.D{
			primitive.E{Key: "date_updated", Value: time.Now().UTC()},
		}},
	}
	opts := options.FindOneAndUpdateOptions{}
	opts.SetReturnDocument(options.Before)

	var loginSession loginSession
	err := sa.db.loginsSessions.FindOneAndUpdateWithContext(context, filter, update, &loginSession, &opts)
	if err != nil {
		return nil, errors.WrapErrorAction("finding and updating", model.TypeLoginSession, &logutils.FieldArgs{"_id": id}, err)
	}

	return sa.buildLoginSession(&loginSession)
}

func (sa *Adapter) buildLoginSession(ls *loginSession) (*model.LoginSession, error) {
	//account - from storage
	var account *model.Account
	var err error
	if ls.AccountAuthTypeID != nil {
		account, err = sa.FindAccountByID(nil, ls.Identifier)
		if err != nil {
			return nil, errors.WrapErrorAction(logutils.ActionFind, model.TypeAccount, &logutils.FieldArgs{"_id": ls.Identifier}, err)
		}
	}

	//auth type - from cache
	authType, err := sa.getCachedAuthType(ls.AuthTypeCode)
	if err != nil {
		return nil, errors.WrapErrorAction(logutils.ActionFind, model.TypeAuthType, &logutils.FieldArgs{"code": ls.AuthTypeCode}, err)
	}
	if authType == nil {
		return nil, errors.ErrorData(logutils.StatusMissing, model.TypeAuthType, &logutils.FieldArgs{"code": ls.AuthTypeCode})
	}

	//application organization - from cache
	appOrg, err := sa.getCachedApplicationOrganization(ls.AppID, ls.OrgID)
	if err != nil {
		return nil, errors.WrapErrorAction(logutils.ActionFind, model.TypeApplicationOrganization, &logutils.FieldArgs{"app_id": ls.AppID, "org_id": ls.OrgID}, err)
	}
	if appOrg == nil {
		return nil, errors.ErrorData(logutils.StatusMissing, model.TypeApplicationOrganization, &logutils.FieldArgs{"app_id": ls.AppID, "org_id": ls.OrgID})
	}

	modelLoginSession := loginSessionFromStorage(*ls, *authType, account, *appOrg)
	return &modelLoginSession, nil
}

// UpdateLoginSession updates login session
func (sa *Adapter) UpdateLoginSession(context TransactionContext, loginSession model.LoginSession) error {
	storageLoginSession := loginSessionToStorage(loginSession)

	filter := bson.D{primitive.E{Key: "_id", Value: storageLoginSession.ID}}
	err := sa.db.loginsSessions.ReplaceOneWithContext(context, filter, storageLoginSession, nil)
	if err != nil {
		return errors.WrapErrorAction(logutils.ActionUpdate, model.TypeLoginSession, &logutils.FieldArgs{"_id": storageLoginSession.ID}, err)
	}

	return nil
}

// DeleteLoginSession deletes login session
func (sa *Adapter) DeleteLoginSession(context TransactionContext, id string) error {
	filter := bson.M{"_id": id}

	res, err := sa.db.loginsSessions.DeleteOneWithContext(context, filter, nil)
	if err != nil {
		return errors.WrapErrorAction(logutils.ActionDelete, model.TypeLoginSession, &logutils.FieldArgs{"_id": id}, err)
	}
	if res.DeletedCount != 1 {
		return errors.ErrorAction(logutils.ActionDelete, model.TypeLoginSession, logutils.StringArgs("unexpected deleted count"))
	}
	return nil
}

// DeleteLoginSessionsByIDs deletes login sessions by ids
func (sa *Adapter) DeleteLoginSessionsByIDs(transaction TransactionContext, ids []string) error {
	filter := bson.D{primitive.E{Key: "_id", Value: bson.M{"$in": ids}}}

	var res *mongo.DeleteResult
	var err error
	timeout := time.Millisecond * time.Duration(5000) //5 seconds
	if transaction != nil {
		res, err = sa.db.loginsSessions.DeleteManyWithParams(transaction, filter, nil, &timeout)
	} else {
		res, err = sa.db.loginsSessions.DeleteManyWithParams(context.Background(), filter, nil, &timeout)
	}

	if err != nil {
		return errors.WrapErrorAction(logutils.ActionDelete, model.TypeLoginSession,
			&logutils.FieldArgs{"identifier": ids}, err)
	}

	sa.logger.Infof("%d were deleted", res.DeletedCount)
	return nil
}

// DeleteLoginSessionsByIdentifier deletes all login sessions with the identifier
func (sa *Adapter) DeleteLoginSessionsByIdentifier(context TransactionContext, identifier string) error {
	return sa.deleteLoginSessions(context, "identifier", identifier, false)
}

// DeleteLoginSessionByID deletes a login session by id
func (sa *Adapter) DeleteLoginSessionByID(context TransactionContext, id string) error {
	return sa.deleteLoginSessions(context, "_id", id, true)
}

// DeleteLoginSessionsByAccountAuthTypeID deletes login sessions by account auth type ID
func (sa *Adapter) DeleteLoginSessionsByAccountAuthTypeID(context TransactionContext, id string) error {
	return sa.deleteLoginSessions(context, "account_auth_type_id", id, false)
}

func (sa *Adapter) deleteLoginSessions(context TransactionContext, key string, value string, checkDeletedCount bool) error {
	filter := bson.M{key: value}

	res, err := sa.db.loginsSessions.DeleteManyWithContext(context, filter, nil)
	if err != nil {
		return errors.WrapErrorAction(logutils.ActionDelete, model.TypeLoginSession, &logutils.FieldArgs{key: value}, err)
	}
	if checkDeletedCount && res.DeletedCount < 1 {
		return errors.ErrorAction(logutils.ActionDelete, model.TypeLoginSession, logutils.StringArgs("unexpected deleted count"))
	}
	return nil
}

// DeleteLoginSessionsByAccountAndSessionID deletes all login sessions with the identifier and sessionID
func (sa *Adapter) DeleteLoginSessionsByAccountAndSessionID(context TransactionContext, identifier string, sessionID string) error {
	filter := bson.M{"identifier": identifier, "_id": sessionID}
	result, err := sa.db.loginsSessions.DeleteOne(filter, nil)
	if err != nil {
		return errors.WrapErrorAction(logutils.ActionFind, model.TypeLoginSession, &logutils.FieldArgs{"identifier": identifier, "_id": sessionID}, err)
	}
	if result == nil {
		return errors.WrapErrorData(logutils.StatusInvalid, "result", &logutils.FieldArgs{"identifier": identifier, "_id": sessionID}, err)
	}
	deletedCount := result.DeletedCount
	if deletedCount == 0 {
		return errors.WrapErrorData(logutils.StatusMissing, model.TypeLoginSession, &logutils.FieldArgs{"identifier": identifier, "_id": sessionID}, err)
	}

	return nil
}

// DeleteMFAExpiredSessions deletes MFA expired sessions
func (sa *Adapter) DeleteMFAExpiredSessions() error {
	now := time.Now().UTC()

	filter := bson.D{primitive.E{Key: "state_expires", Value: bson.M{"$lte": now}}}

	_, err := sa.db.loginsSessions.DeleteMany(filter, nil)
	if err != nil {
		return errors.WrapErrorAction(logutils.ActionDelete, model.TypeLoginSession, &logutils.FieldArgs{"expires": now}, err)
	}

	return nil
}

// FindSessionsLazy finds all sessions for app/org but lazy filled.
// - lazy means that we make only one request to the logins sessions collection and fill the objects with what we have there.
// - i.e. we do not apply any relations
// - this partly filled is enough for some cases(expiration policy checks for example) but in the same time it give very good performace
func (sa *Adapter) FindSessionsLazy(appID string, orgID string) ([]model.LoginSession, error) {
	filter := bson.D{primitive.E{Key: "app_id", Value: appID}, primitive.E{Key: "org_id", Value: orgID}}

	var loginSessions []loginSession
	timeout := time.Millisecond * time.Duration(5000) //5 seconds
	err := sa.db.loginsSessions.FindWithParams(context.Background(), filter, &loginSessions, nil, &timeout)
	if err != nil {
		return nil, errors.WrapErrorAction(logutils.ActionFind, model.TypeLoginSession,
			&logutils.FieldArgs{"app_id": appID, "org_id": orgID}, err)
	}

	sessions := make([]model.LoginSession, len(loginSessions))
	for i, session := range loginSessions {
		//auth type - from cache
		authType, err := sa.getCachedAuthType(session.AuthTypeCode)
		if err != nil {
			return nil, errors.WrapErrorAction(logutils.ActionFind, model.TypeAuthType, &logutils.FieldArgs{"code": session.AuthTypeCode}, err)
		}
		if authType == nil {
			return nil, errors.ErrorData(logutils.StatusMissing, model.TypeAuthType, &logutils.FieldArgs{"code": session.AuthTypeCode})
		}

		//application organization - from cache
		appOrg, err := sa.getCachedApplicationOrganization(session.AppID, session.OrgID)
		if err != nil {
			return nil, errors.WrapErrorAction(logutils.ActionFind, model.TypeApplicationOrganization, &logutils.FieldArgs{"app_id": session.AppID, "org_id": session.OrgID}, err)
		}

		sessions[i] = loginSessionFromStorage(session, *authType, nil, *appOrg)
	}

	return sessions, nil
}

// FindAccount finds an account for app, org, auth type and account auth type identifier
func (sa *Adapter) FindAccount(context TransactionContext, appOrgID string, authTypeID string, accountAuthTypeIdentifier string) (*model.Account, error) {
	filter := bson.D{primitive.E{Key: "app_org_id", Value: appOrgID},
		primitive.E{Key: "auth_types.auth_type_id", Value: authTypeID},
		primitive.E{Key: "auth_types.identifier", Value: accountAuthTypeIdentifier}}
	var accounts []account
	err := sa.db.accounts.FindWithContext(context, filter, &accounts, nil)
	if err != nil {
		return nil, errors.WrapErrorAction(logutils.ActionFind, model.TypeAccount, nil, err)
	}
	if len(accounts) == 0 {
		//not found
		return nil, nil
	}
	account := accounts[0]

	//application organization - from cache
	appOrg, err := sa.getCachedApplicationOrganizationByKey(account.AppOrgID)
	if err != nil {
		return nil, errors.WrapErrorAction(logutils.ActionFind, model.TypeApplicationOrganization, nil, err)
	}
	if appOrg == nil {
		return nil, errors.ErrorData(logutils.StatusMissing, model.TypeApplicationOrganization, nil)
	}

	modelAccount := accountFromStorage(account, *appOrg)
	return &modelAccount, nil
}

// FindAccounts finds accounts
func (sa *Adapter) FindAccounts(limit int, offset int, appID string, orgID string, accountID *string, firstName *string, lastName *string, authType *string,
	authTypeIdentifier *string, hasPermissions *bool, permissions []string, roleIDs []string, groupIDs []string) ([]model.Account, error) {
	//find app org id
	appOrg, err := sa.getCachedApplicationOrganization(appID, orgID)
	if err != nil {
		return nil, errors.WrapErrorAction("error getting cached application organization", "", nil, err)
	}
	if appOrg == nil {
		return nil, errors.ErrorData(logutils.StatusMissing, model.TypeApplicationOrganization, nil)
	}

	//find the accounts
	filter := bson.D{primitive.E{Key: "app_org_id", Value: appOrg.ID}}

	//ID, profile, and auth type filters
	if accountID != nil {
		filter = append(filter, primitive.E{Key: "_id", Value: *accountID})
	}
	if firstName != nil {
		filter = append(filter, primitive.E{Key: "profile.first_name", Value: *firstName})
	}
	if lastName != nil {
		filter = append(filter, primitive.E{Key: "profile.last_name", Value: *lastName})
	}
	if authType != nil {
		filter = append(filter, primitive.E{Key: "auth_types.auth_type_code", Value: *authType})
	}
	if authTypeIdentifier != nil {
		filter = append(filter, primitive.E{Key: "auth_types.identifier", Value: *authTypeIdentifier})
	}

	//authorization filters
	overrideHasPermissions := false
	if len(permissions) > 0 {
		filter = append(filter, primitive.E{Key: "permissions.name", Value: bson.M{"$in": permissions}})
		overrideHasPermissions = true
	}
	if len(roleIDs) > 0 {
		filter = append(filter, primitive.E{Key: "roles.role._id", Value: bson.M{"$in": roleIDs}})
		overrideHasPermissions = true
	}
	if len(groupIDs) > 0 {
		filter = append(filter, primitive.E{Key: "groups.group._id", Value: bson.M{"$in": groupIDs}})
		overrideHasPermissions = true
	}

	if !overrideHasPermissions && hasPermissions != nil {
		filter = append(filter, primitive.E{Key: "has_permissions", Value: *hasPermissions})
	}

	var list []account
	options := options.Find()
	options.SetLimit(int64(limit))
	options.SetSkip(int64(offset))

	err = sa.db.accounts.Find(filter, &list, options)
	if err != nil {
		return nil, errors.WrapErrorAction(logutils.ActionFind, model.TypeAccount, nil, err)
	}

	accounts := accountsFromStorage(list, *appOrg)
	return accounts, nil
}

// FindAccountsByAccountID finds accounts
func (sa *Adapter) FindAccountsByAccountID(appID string, orgID string, accountIDs []string) ([]model.Account, error) {

	//find app org id
	appOrg, err := sa.getCachedApplicationOrganization(appID, orgID)
	if err != nil {
		return nil, errors.WrapErrorAction("error getting cached application organization", "", nil, err)
	}

	accountFilter := bson.D{primitive.E{Key: "_id", Value: bson.M{"$in": accountIDs}}, primitive.E{Key: "app_org_id", Value: appOrg.ID}}
	var accountResult []account
	err = sa.db.accounts.Find(accountFilter, &accountResult, nil)
	if err != nil {
		return nil, err
	}
	accounts := accountsFromStorage(accountResult, *appOrg)
	return accounts, nil
}

// FindAccountByID finds an account by id
func (sa *Adapter) FindAccountByID(context TransactionContext, id string) (*model.Account, error) {
	return sa.findAccount(context, "_id", id)
}

// FindAccountByAuthTypeID finds an account by auth type id
func (sa *Adapter) FindAccountByAuthTypeID(context TransactionContext, id string) (*model.Account, error) {
	return sa.findAccount(context, "auth_types.id", id)
}

func (sa *Adapter) findAccount(context TransactionContext, key string, id string) (*model.Account, error) {
	account, err := sa.findStorageAccount(context, key, id)
	if err != nil {
		return nil, errors.WrapErrorAction(logutils.ActionFind, model.TypeAccount, nil, err)
	}

	if account == nil {
		return nil, nil
	}

	//application organization - from cache
	appOrg, err := sa.getCachedApplicationOrganizationByKey(account.AppOrgID)
	if err != nil {
		return nil, errors.WrapErrorAction(logutils.ActionFind, model.TypeApplicationOrganization, nil, err)
	}
	if appOrg == nil {
		return nil, errors.ErrorData(logutils.StatusMissing, model.TypeApplicationOrganization, nil)
	}

	modelAccount := accountFromStorage(*account, *appOrg)

	return &modelAccount, nil
}

func (sa *Adapter) findStorageAccount(context TransactionContext, key string, id string) (*account, error) {
	filter := bson.M{key: id}
	var accounts []account
	err := sa.db.accounts.FindWithContext(context, filter, &accounts, nil)
	if err != nil {
		return nil, errors.WrapErrorAction(logutils.ActionFind, model.TypeAccount, &logutils.FieldArgs{key: id}, err)
	}
	if len(accounts) == 0 {
		//not found
		return nil, nil
	}

	account := accounts[0]
	return &account, nil
}

// InsertAccount inserts an account
func (sa *Adapter) InsertAccount(context TransactionContext, account model.Account) (*model.Account, error) {
	storageAccount := accountToStorage(&account)

	_, err := sa.db.accounts.InsertOneWithContext(context, storageAccount)
	if err != nil {
		return nil, errors.WrapErrorAction(logutils.ActionInsert, model.TypeAccount, nil, err)
	}

	return &account, nil
}

// SaveAccount saves an existing account
func (sa *Adapter) SaveAccount(context TransactionContext, account *model.Account) error {
	if account == nil {
		return errors.ErrorData(logutils.StatusInvalid, logutils.TypeArg, logutils.StringArgs("account"))
	}

	storageAccount := accountToStorage(account)

	filter := bson.M{"_id": account.ID}
	err := sa.db.accounts.ReplaceOneWithContext(context, filter, storageAccount, nil)
	if err != nil {
		return errors.WrapErrorAction(logutils.ActionSave, model.TypeAccount, &logutils.FieldArgs{"_id": account.ID}, nil)
	}

	return nil
}

// DeleteAccount deletes an account
func (sa *Adapter) DeleteAccount(context TransactionContext, id string) error {
	//TODO - we have to decide what we do on delete user operation - removing all user relations, (or) mark the user disabled etc

	filter := bson.M{"_id": id}
	res, err := sa.db.accounts.DeleteOneWithContext(context, filter, nil)
	if err != nil {
		return errors.WrapErrorAction(logutils.ActionDelete, model.TypeAccount, nil, err)
	}
	if res.DeletedCount != 1 {
		return errors.ErrorAction(logutils.ActionDelete, model.TypeAccount, logutils.StringArgs("unexpected deleted count"))
	}

	return nil
}

// FindServiceAccount finds a service account by accountID, appID, and orgID
func (sa *Adapter) FindServiceAccount(context TransactionContext, accountID string, appID string, orgID string) (*model.ServiceAccount, error) {
	filter := bson.D{primitive.E{Key: "account_id", Value: accountID}, primitive.E{Key: "app_id", Value: appID}, primitive.E{Key: "org_id", Value: orgID}}

	var account serviceAccount
	errFields := logutils.FieldArgs{"account_id": accountID, "app_id": appID, "org_id": orgID}
	err := sa.db.serviceAccounts.FindOneWithContext(context, filter, &account, nil)
	if err != nil {
		return nil, errors.WrapErrorAction(logutils.ActionFind, model.TypeServiceAccount, &errFields, err)
	}

	modelAccount, err := serviceAccountFromStorage(account, sa)
	if err != nil {
		return nil, errors.WrapErrorAction(logutils.ActionCast, model.TypeServiceAccount, &errFields, err)
	}

	return modelAccount, nil
}

// FindServiceAccounts gets all service accounts matching a search
func (sa *Adapter) FindServiceAccounts(params map[string]interface{}) ([]model.ServiceAccount, error) {
	filter := bson.D{}
	for k, v := range params {
		if k == "permissions" {
			filter = append(filter, primitive.E{Key: k + ".name", Value: bson.M{"$in": v}})
		} else {
			filter = append(filter, primitive.E{Key: k, Value: v})
		}
	}

	var accounts []serviceAccount
	err := sa.db.serviceAccounts.Find(filter, &accounts, nil)
	if err != nil {
		logParams := logutils.FieldArgs(params)
		return nil, errors.WrapErrorAction(logutils.ActionFind, model.TypeServiceAccount, &logParams, err)
	}

	modelAccounts := serviceAccountListFromStorage(accounts, sa)

	return modelAccounts, nil
}

// InsertServiceAccount inserts a service account
func (sa *Adapter) InsertServiceAccount(account *model.ServiceAccount) error {
	if account == nil {
		return errors.ErrorData(logutils.StatusInvalid, model.TypeServiceAccount, nil)
	}

	storageAccount := serviceAccountToStorage(*account)

	_, err := sa.db.serviceAccounts.InsertOne(storageAccount)
	if err != nil {
		return errors.WrapErrorAction(logutils.ActionInsert, model.TypeServiceAccount, nil, err)
	}

	return nil
}

// UpdateServiceAccount updates a service account
func (sa *Adapter) UpdateServiceAccount(account *model.ServiceAccount) (*model.ServiceAccount, error) {
	if account == nil {
		return nil, errors.ErrorData(logutils.StatusInvalid, model.TypeServiceAccount, nil)
	}

	storageAccount := serviceAccountToStorage(*account)

	filter := bson.D{primitive.E{Key: "account_id", Value: storageAccount.AccountID}, primitive.E{Key: "app_id", Value: storageAccount.AppID}, primitive.E{Key: "org_id", Value: storageAccount.OrgID}}
	update := bson.D{
		primitive.E{Key: "$set", Value: bson.D{
			primitive.E{Key: "name", Value: storageAccount.Name},
			primitive.E{Key: "permissions", Value: storageAccount.Permissions},
			primitive.E{Key: "date_updated", Value: time.Now().UTC()},
		}},
	}
	opts := options.FindOneAndUpdateOptions{}
	opts.SetReturnDocument(options.After)
	opts.SetProjection(bson.D{bson.E{Key: "secrets", Value: 0}})

	var updated serviceAccount
	errFields := logutils.FieldArgs{"account_id": storageAccount.AccountID, "app_id": storageAccount.AppID, "org_id": storageAccount.OrgID}
	err := sa.db.serviceAccounts.FindOneAndUpdate(filter, update, &updated, &opts)
	if err != nil {
		return nil, errors.WrapErrorAction(logutils.ActionUpdate, model.TypeServiceAccount, &errFields, err)
	}

	modelAccount, err := serviceAccountFromStorage(updated, sa)
	if err != nil {
		return nil, errors.WrapErrorAction(logutils.ActionCast, model.TypeServiceAccount, &errFields, err)
	}

	return modelAccount, nil
}

// DeleteServiceAccount deletes a service account
func (sa *Adapter) DeleteServiceAccount(accountID string, appID string, orgID string) error {
	filter := bson.D{primitive.E{Key: "account_id", Value: accountID}, primitive.E{Key: "app_id", Value: appID}, primitive.E{Key: "org_id", Value: orgID}}

	errFields := logutils.FieldArgs{"account_id": accountID, "app_id": appID, "org_id": orgID}
	res, err := sa.db.serviceAccounts.DeleteOne(filter, nil)
	if err != nil {
		return errors.WrapErrorAction(logutils.ActionDelete, model.TypeServiceAccount, &errFields, err)
	}
	if res.DeletedCount == 0 {
		return errors.ErrorAction(logutils.ActionDelete, model.TypeServiceAccount, &errFields)
	}
	if res.DeletedCount > 1 {
		return errors.ErrorAction(logutils.ActionDelete, model.TypeServiceAccount, logutils.StringArgs("unexpected deleted count"))
	}

	return nil
}

// DeleteServiceAccounts deletes service accounts by accountID
func (sa *Adapter) DeleteServiceAccounts(accountID string) error {
	filter := bson.D{primitive.E{Key: "account_id", Value: accountID}}

	res, err := sa.db.serviceAccounts.DeleteMany(filter, nil)
	if err != nil {
		return errors.WrapErrorAction(logutils.ActionDelete, model.TypeServiceAccount, &logutils.FieldArgs{"account_id": accountID}, err)
	}
	if res.DeletedCount == 0 {
		return errors.ErrorAction(logutils.ActionDelete, model.TypeServiceAccount, &logutils.FieldArgs{"account_id": accountID})
	}

	return nil
}

// InsertServiceAccountCredential inserts a service account credential
func (sa *Adapter) InsertServiceAccountCredential(accountID string, creds *model.ServiceAccountCredential) error {
	if creds == nil {
		return errors.ErrorData(logutils.StatusInvalid, logutils.TypeArg, logutils.StringArgs("credentials"))
	}

	filter := bson.D{primitive.E{Key: "account_id", Value: accountID}}
	update := bson.D{
		primitive.E{Key: "$set", Value: bson.D{
			primitive.E{Key: "date_updated", Value: time.Now().UTC()},
		}},
		primitive.E{Key: "$push", Value: bson.D{
			primitive.E{Key: "credentials", Value: creds},
		}},
	}

	res, err := sa.db.serviceAccounts.UpdateMany(filter, update, nil)
	if err != nil {
		return errors.WrapErrorAction(logutils.ActionInsert, model.TypeServiceAccountCredential, &logutils.FieldArgs{"account_id": accountID}, err)
	}
	if res.MatchedCount == 0 {
		return errors.ErrorData(logutils.StatusMissing, model.TypeServiceAccount, &logutils.FieldArgs{"account_id": accountID})
	}
	if res.ModifiedCount == 0 {
		return errors.ErrorAction(logutils.ActionInsert, model.TypeServiceAccountCredential, logutils.StringArgs("unexpected modified count"))
	}

	return nil
}

// DeleteServiceAccountCredential deletes a service account credential
func (sa *Adapter) DeleteServiceAccountCredential(accountID string, credID string) error {
	filter := bson.D{primitive.E{Key: "account_id", Value: accountID}}
	update := bson.D{
		primitive.E{Key: "$set", Value: bson.D{
			primitive.E{Key: "date_updated", Value: time.Now().UTC()},
		}},
		primitive.E{Key: "$pull", Value: bson.D{
			primitive.E{Key: "credentials", Value: bson.M{"id": credID}},
		}},
	}

	res, err := sa.db.serviceAccounts.UpdateMany(filter, update, nil)
	if err != nil {
		return errors.WrapErrorAction(logutils.ActionDelete, model.TypeServiceAccountCredential, &logutils.FieldArgs{"account_id": accountID, "cred_id": credID}, err)
	}
	if res.MatchedCount == 0 {
		return errors.ErrorData(logutils.StatusMissing, model.TypeServiceAccount, &logutils.FieldArgs{"account_id": accountID, "cred_id": credID})
	}
	if res.ModifiedCount == 0 {
		return errors.ErrorAction(logutils.ActionDelete, model.TypeServiceAccountCredential, logutils.StringArgs("unexpected modified count"))
	}

	return nil
}

// UpdateAccountPreferences updates account preferences
func (sa *Adapter) UpdateAccountPreferences(accountID string, preferences map[string]interface{}) error {
	filter := bson.D{primitive.E{Key: "_id", Value: accountID}}
	update := bson.D{
		primitive.E{Key: "$set", Value: bson.D{
			primitive.E{Key: "preferences", Value: preferences},
		}},
	}

	res, err := sa.db.accounts.UpdateOne(filter, update, nil)
	if err != nil {
		return errors.WrapErrorAction(logutils.ActionUpdate, model.TypeAccountPreferences, nil, err)
	}
	if res.ModifiedCount != 1 {
		return errors.ErrorAction(logutils.ActionUpdate, model.TypeAccountPreferences, &logutils.FieldArgs{"unexpected modified count": res.ModifiedCount})
	}

	return nil
}

// InsertAccountPermissions inserts account permissions
func (sa *Adapter) InsertAccountPermissions(context TransactionContext, accountID string, permissions []model.Permission) error {
	filter := bson.D{primitive.E{Key: "_id", Value: accountID}}
	update := bson.D{
		primitive.E{Key: "$push", Value: bson.D{
			primitive.E{Key: "permissions", Value: bson.M{"$each": permissions}},
		}},
		primitive.E{Key: "$set", Value: bson.D{
			primitive.E{Key: "has_permissions", Value: true},
			primitive.E{Key: "date_updated", Value: time.Now().UTC()},
		}},
	}

	res, err := sa.db.accounts.UpdateOneWithContext(context, filter, update, nil)
	if err != nil {
		return errors.WrapErrorAction(logutils.ActionUpdate, model.TypeAccount, nil, err)
	}
	if res.ModifiedCount != 1 {
		return errors.ErrorAction(logutils.ActionUpdate, model.TypeAccount, &logutils.FieldArgs{"unexpected modified count": res.ModifiedCount})
	}

	return nil
}

// UpdateAccountPermissions updates account permissions
func (sa *Adapter) UpdateAccountPermissions(context TransactionContext, accountID string, hasPermissions bool, permissions []model.Permission) error {
	filter := bson.D{primitive.E{Key: "_id", Value: accountID}}
	update := bson.D{
		primitive.E{Key: "$set", Value: bson.D{
			primitive.E{Key: "has_permissions", Value: hasPermissions},
			primitive.E{Key: "permissions", Value: permissions},
			primitive.E{Key: "date_updated", Value: time.Now().UTC()},
		}},
	}

	res, err := sa.db.accounts.UpdateOneWithContext(context, filter, update, nil)
	if err != nil {
		return errors.WrapErrorAction(logutils.ActionUpdate, model.TypeAccount, nil, err)
	}
	if res.ModifiedCount != 1 {
		return errors.ErrorAction(logutils.ActionUpdate, model.TypeAccount, &logutils.FieldArgs{"unexpected modified count": res.ModifiedCount})
	}

	return nil
}

// DeleteAccountPermissions deletes permissions from an account
func (sa *Adapter) DeleteAccountPermissions(context TransactionContext, accountID string, hasPermissions bool, permissions []model.Permission) error {
	//filter
	filter := bson.D{primitive.E{Key: "_id", Value: accountID}}

	//update
	permissionsIDs := make([]string, len(permissions))
	for i, permission := range permissions {
		permissionsIDs[i] = permission.ID
	}
	update := bson.D{
		primitive.E{Key: "$pull", Value: bson.D{
			primitive.E{Key: "permissions", Value: bson.M{"_id": bson.M{"$in": permissionsIDs}}},
		}},
		primitive.E{Key: "$set", Value: bson.D{
			primitive.E{Key: "has_permissions", Value: hasPermissions},
			primitive.E{Key: "date_updated", Value: time.Now().UTC()},
		}},
	}

	res, err := sa.db.accounts.UpdateOneWithContext(context, filter, update, nil)
	if err != nil {
		return errors.WrapErrorAction(logutils.ActionUpdate, model.TypeAccount, nil, err)
	}
	if res.ModifiedCount != 1 {
		return errors.ErrorAction(logutils.ActionUpdate, model.TypeAccount, &logutils.FieldArgs{"unexpected modified count": res.ModifiedCount})
	}
	return nil
}

// InsertAccountRoles inserts account roles
func (sa *Adapter) InsertAccountRoles(context TransactionContext, accountID string, appOrgID string, roles []model.AccountRole) error {
	stgRoles := accountRolesToStorage(roles)

	//appID included in search to prevent accidentally assigning permissions to account from different application
	filter := bson.D{primitive.E{Key: "_id", Value: accountID}, primitive.E{Key: "app_org_id", Value: appOrgID}}
	update := bson.D{
		primitive.E{Key: "$push", Value: bson.D{
			primitive.E{Key: "roles", Value: bson.M{"$each": stgRoles}},
		}},
		primitive.E{Key: "$set", Value: bson.D{
			primitive.E{Key: "has_permissions", Value: true},
			primitive.E{Key: "date_updated", Value: time.Now().UTC()},
		}},
	}

	res, err := sa.db.accounts.UpdateOneWithContext(context, filter, update, nil)
	if err != nil {
		return errors.WrapErrorAction(logutils.ActionUpdate, model.TypeAccount, nil, err)
	}
	if res.ModifiedCount != 1 {
		return errors.ErrorAction(logutils.ActionUpdate, model.TypeAccount, &logutils.FieldArgs{"unexpected modified count": res.ModifiedCount})
	}

	return nil
}

// InsertAccountGroups inserts account groups
func (sa *Adapter) InsertAccountGroups(context TransactionContext, accountID string, appOrgID string, groups []model.AccountGroup) error {
	stgGroups := accountGroupsToStorage(groups)

	//appID included in search to prevent accidentally assigning permissions to account from different application
	filter := bson.D{primitive.E{Key: "_id", Value: accountID}, primitive.E{Key: "app_org_id", Value: appOrgID}}
	update := bson.D{
		primitive.E{Key: "$push", Value: bson.D{
			primitive.E{Key: "groups", Value: bson.M{"$each": stgGroups}},
		}},
		primitive.E{Key: "$set", Value: bson.D{
			primitive.E{Key: "has_permissions", Value: true},
			primitive.E{Key: "date_updated", Value: time.Now().UTC()},
		}},
	}

	res, err := sa.db.accounts.UpdateOneWithContext(context, filter, update, nil)
	if err != nil {
		return errors.WrapErrorAction(logutils.ActionUpdate, model.TypeAccount, &logutils.FieldArgs{"_id": accountID, "app_org_id": appOrgID}, err)
	}
	if res.ModifiedCount != 1 {
		return errors.ErrorAction(logutils.ActionUpdate, model.TypeAccount, &logutils.FieldArgs{"unexpected modified count": res.ModifiedCount})
	}

	return nil
}

// InsertAccountsGroup inserts accounts into a group
func (sa *Adapter) InsertAccountsGroup(group model.AccountGroup, accounts []model.Account) error {
	//prepare filter
	accountsIDs := make([]string, len(accounts))
	for i, cur := range accounts {
		accountsIDs[i] = cur.ID
	}
	filter := bson.D{primitive.E{Key: "_id", Value: bson.M{"$in": accountsIDs}}}

	//update
	storageGroup := accountGroupToStorage(group)
	update := bson.D{
		primitive.E{Key: "$push", Value: bson.D{
			primitive.E{Key: "groups", Value: storageGroup},
		}},
		primitive.E{Key: "$set", Value: bson.D{
			primitive.E{Key: "has_permissions", Value: true},
			primitive.E{Key: "date_updated", Value: time.Now().UTC()},
		}},
	}

	res, err := sa.db.accounts.UpdateMany(filter, update, nil)
	if err != nil {
		return errors.WrapErrorAction(logutils.ActionUpdate, model.TypeAccount, nil, err)
	}
	sa.logger.Infof("modified %d accounts with added group", res.ModifiedCount)
	return nil
}

// RemoveAccountsGroup removes accounts from a group
func (sa *Adapter) RemoveAccountsGroup(groupID string, accounts []model.Account, hasPermissions []bool) error {
	//split accounts list by admin status
	standardAccountIDs := make([]string, 0)
	hasPermissionsAccountIDs := make([]string, 0)
	for i, cur := range accounts {
		if hasPermissions[i] {
			hasPermissionsAccountIDs = append(hasPermissionsAccountIDs, cur.ID)
		} else {
			standardAccountIDs = append(standardAccountIDs, cur.ID)
		}
	}

	err := sa.removeAccountsFromGroup(groupID, standardAccountIDs, false)
	if err != nil {
		return errors.WrapErrorAction(logutils.ActionDelete, model.TypeAccountGroups, &logutils.FieldArgs{"group_id": groupID, "has_permissions": false}, err)
	}

	err = sa.removeAccountsFromGroup(groupID, hasPermissionsAccountIDs, true)
	if err != nil {
		return errors.WrapErrorAction(logutils.ActionDelete, model.TypeAccountGroups, &logutils.FieldArgs{"group_id": groupID, "has_permissions": true}, err)
	}

	return nil
}

// RemoveAccountsGroup removes accounts from a group
func (sa *Adapter) removeAccountsFromGroup(groupID string, accountIDs []string, hasPermissions bool) error {
	if len(accountIDs) == 0 {
		return nil
	}

	filter := bson.D{primitive.E{Key: "_id", Value: bson.M{"$in": accountIDs}}}
	//update
	update := bson.D{
		primitive.E{Key: "$pull", Value: bson.D{
			primitive.E{Key: "groups", Value: bson.M{"group._id": groupID}},
		}},
		primitive.E{Key: "$set", Value: bson.D{
			primitive.E{Key: "has_permissions", Value: hasPermissions},
			primitive.E{Key: "date_updated", Value: time.Now().UTC()},
		}},
	}

	res, err := sa.db.accounts.UpdateMany(filter, update, nil)
	if err != nil {
		return errors.WrapErrorAction(logutils.ActionUpdate, model.TypeAccount, nil, err)
	}
	sa.logger.Infof("modified %d accounts with removed group", res.ModifiedCount)
	return nil
}

// UpdateAccountRoles updates the account roles
func (sa *Adapter) UpdateAccountRoles(context TransactionContext, accountID string, hasPermissions bool, roles []model.AccountRole) error {
	stgRoles := accountRolesToStorage(roles)

	filter := bson.D{primitive.E{Key: "_id", Value: accountID}}
	update := bson.D{
		primitive.E{Key: "$set", Value: bson.D{
			primitive.E{Key: "has_permissions", Value: hasPermissions},
			primitive.E{Key: "roles", Value: stgRoles},
			primitive.E{Key: "date_updated", Value: time.Now().UTC()},
		}},
	}

	res, err := sa.db.accounts.UpdateOneWithContext(context, filter, update, nil)
	if err != nil {
		return errors.WrapErrorAction(logutils.ActionFind, model.TypeAccount, nil, err)
	}
	if res.ModifiedCount != 1 {
		return errors.ErrorAction(logutils.ActionUpdate, model.TypeAccount, &logutils.FieldArgs{"unexpected modified count": res.ModifiedCount})
	}

	return nil
}

// DeleteAccountRoles deletes account roles
func (sa *Adapter) DeleteAccountRoles(context TransactionContext, accountID string, hasPermissions bool, roleIDs []string) error {
	//filter
	filter := bson.D{primitive.E{Key: "_id", Value: accountID}}

	//update
	update := bson.D{
		primitive.E{Key: "$pull", Value: bson.D{
			primitive.E{Key: "roles", Value: bson.M{"role._id": bson.M{"$in": roleIDs}}},
		}},
		primitive.E{Key: "$set", Value: bson.D{
			primitive.E{Key: "has_permissions", Value: hasPermissions},
			primitive.E{Key: "date_updated", Value: time.Now().UTC()},
		}},
	}

	res, err := sa.db.accounts.UpdateOneWithContext(context, filter, update, nil)
	if err != nil {
		return errors.WrapErrorAction(logutils.ActionFind, model.TypeAccount, nil, err)
	}
	if res.ModifiedCount != 1 {
		return errors.ErrorAction(logutils.ActionUpdate, model.TypeAccount, &logutils.FieldArgs{"unexpected modified count": res.ModifiedCount})
	}
	return nil
}

// UpdateAccountGroups updates the account groups
func (sa *Adapter) UpdateAccountGroups(context TransactionContext, accountID string, hasPermissions bool, groups []model.AccountGroup) error {
	stgGroups := accountGroupsToStorage(groups)

	filter := bson.D{primitive.E{Key: "_id", Value: accountID}}
	update := bson.D{
		primitive.E{Key: "$set", Value: bson.D{
			primitive.E{Key: "has_permissions", Value: hasPermissions},
			primitive.E{Key: "groups", Value: stgGroups},
			primitive.E{Key: "date_updated", Value: time.Now().UTC()},
		}},
	}

	res, err := sa.db.accounts.UpdateOneWithContext(context, filter, update, nil)
	if err != nil {
		return errors.WrapErrorAction(logutils.ActionFind, model.TypeAccount, nil, err)
	}
	if res.ModifiedCount != 1 {
		return errors.ErrorAction(logutils.ActionUpdate, model.TypeAccount, &logutils.FieldArgs{"unexpected modified count": res.ModifiedCount})
	}

	return nil
}

// InsertAccountAuthType inserts am account auth type
func (sa *Adapter) InsertAccountAuthType(item model.AccountAuthType) error {
	storageItem := accountAuthTypeToStorage(item)

	//3. first find the account record
	filter := bson.M{"_id": item.Account.ID}
	update := bson.D{
		primitive.E{Key: "$push", Value: bson.D{
			primitive.E{Key: "auth_types", Value: storageItem},
		}},
	}

	res, err := sa.db.accounts.UpdateOne(filter, update, nil)
	if err != nil {
		return errors.WrapErrorAction(logutils.ActionInsert, model.TypeAccountAuthType, nil, err)
	}
	if res.ModifiedCount != 1 {
		return errors.ErrorAction(logutils.ActionUpdate, model.TypeAccountAuthType, &logutils.FieldArgs{"unexpected modified count": res.ModifiedCount})
	}

	return nil
}

// UpdateAccountAuthType updates account auth type
func (sa *Adapter) UpdateAccountAuthType(item model.AccountAuthType) error {
	// transaction
	err := sa.db.dbClient.UseSession(context.Background(), func(sessionContext mongo.SessionContext) error {
		err := sessionContext.StartTransaction()
		if err != nil {
			sa.abortTransaction(sessionContext)
			return errors.WrapErrorAction(logutils.ActionStart, logutils.TypeTransaction, nil, err)
		}

		//1. set time updated to the item
		now := time.Now()
		item.DateUpdated = &now

		//2 convert to storage item
		storageItem := accountAuthTypeToStorage(item)

		//3. first find the account record
		findFilter := bson.M{"auth_types.id": item.ID}
		var accounts []account
		err = sa.db.accounts.FindWithContext(sessionContext, findFilter, &accounts, nil)
		if err != nil {
			sa.abortTransaction(sessionContext)
			return errors.WrapErrorAction(logutils.ActionFind, model.TypeUserAuth, &logutils.FieldArgs{"account auth type id": item.ID}, err)
		}
		if len(accounts) == 0 {
			sa.abortTransaction(sessionContext)
			return errors.ErrorAction(logutils.ActionFind, "for some reasons account is nil for account auth type", &logutils.FieldArgs{"acccount auth type id": item.ID})
		}
		account := accounts[0]

		//4. update the account auth type in the account record
		accountAuthTypes := account.AuthTypes
		newAccountAuthTypes := make([]accountAuthType, len(accountAuthTypes))
		for j, aAuthType := range accountAuthTypes {
			if aAuthType.ID == storageItem.ID {
				newAccountAuthTypes[j] = storageItem
			} else {
				newAccountAuthTypes[j] = aAuthType
			}
		}
		account.AuthTypes = newAccountAuthTypes

		//4. update the account record
		replaceFilter := bson.M{"_id": account.ID}
		err = sa.db.accounts.ReplaceOneWithContext(sessionContext, replaceFilter, account, nil)
		if err != nil {
			sa.abortTransaction(sessionContext)
			return errors.WrapErrorAction(logutils.ActionReplace, model.TypeAccount, nil, err)
		}

		//commit the transaction
		err = sessionContext.CommitTransaction(sessionContext)
		if err != nil {
			sa.abortTransaction(sessionContext)
			return errors.WrapErrorAction(logutils.ActionCommit, logutils.TypeTransaction, nil, err)
		}
		return nil
	})
	if err != nil {
		return err
	}

	return nil
}

// DeleteAccountAuthType deletes an account auth type
func (sa *Adapter) DeleteAccountAuthType(context TransactionContext, item model.AccountAuthType) error {
	filter := bson.M{"_id": item.Account.ID}
	update := bson.D{
		primitive.E{Key: "$pull", Value: bson.D{
			primitive.E{Key: "auth_types", Value: bson.M{"auth_type_code": item.AuthType.Code, "identifier": item.Identifier}},
		}},
	}

	res, err := sa.db.accounts.UpdateOneWithContext(context, filter, update, nil)
	if err != nil {
		return errors.WrapErrorAction(logutils.ActionDelete, model.TypeAccountAuthType, nil, err)
	}
	if res.ModifiedCount != 1 {
		return errors.ErrorAction(logutils.ActionUpdate, model.TypeAccount, &logutils.FieldArgs{"unexpected modified count": res.ModifiedCount})
	}

	return nil
}

// UpdateAccountExternalIDs updates account external IDs
func (sa *Adapter) UpdateAccountExternalIDs(accountID string, externalIDs map[string]string) error {
	filter := bson.D{primitive.E{Key: "_id", Value: accountID}}
	now := time.Now().UTC()
	update := bson.D{
		primitive.E{Key: "$set", Value: bson.D{
			primitive.E{Key: "external_ids", Value: externalIDs},
			primitive.E{Key: "date_updated", Value: &now},
		}},
	}

	res, err := sa.db.accounts.UpdateOne(filter, update, nil)
	if err != nil {
		return errors.WrapErrorAction(logutils.ActionUpdate, "account external IDs", &logutils.FieldArgs{"_id": accountID}, err)
	}
	if res.ModifiedCount != 1 {
		return errors.ErrorAction(logutils.ActionUpdate, "account external IDs", &logutils.FieldArgs{"_id": accountID, "unexpected modified count": res.ModifiedCount})
	}

	return nil
}

// UpdateLoginSessionExternalIDs updates login session external IDs
func (sa *Adapter) UpdateLoginSessionExternalIDs(accountID string, externalIDs map[string]string) error {
	filter := bson.D{primitive.E{Key: "identifier", Value: accountID}}
	now := time.Now().UTC()
	update := bson.D{
		primitive.E{Key: "$set", Value: bson.D{
			primitive.E{Key: "external_ids", Value: externalIDs},
			primitive.E{Key: "date_updated", Value: &now},
		}},
	}

	_, err := sa.db.loginsSessions.UpdateMany(filter, update, nil)
	if err != nil {
		return errors.WrapErrorAction(logutils.ActionUpdate, "login session external IDs", &logutils.FieldArgs{"identifier": accountID}, err)
	}

	return nil
}

// CountAccountsByRoleID counts how many accounts there are with the passed role id
func (sa *Adapter) CountAccountsByRoleID(roleID string) (*int64, error) {
	filter := bson.D{primitive.E{Key: "roles._id", Value: roleID}}

	count, err := sa.db.accounts.CountDocuments(filter)
	if err != nil {
		return nil, errors.WrapErrorAction("error counting accounts for role id", "", &logutils.FieldArgs{"roles._id": roleID}, err)
	}
	return &count, nil
}

// CountAccountsByGroupID counts how many accounts there are with the passed group id
func (sa *Adapter) CountAccountsByGroupID(groupID string) (*int64, error) {
	filter := bson.D{primitive.E{Key: "groups._id", Value: groupID}}

	count, err := sa.db.accounts.CountDocuments(filter)
	if err != nil {
		return nil, errors.WrapErrorAction("error counting accounts for group id", "", &logutils.FieldArgs{"groups._id": groupID}, err)
	}
	return &count, nil
}

// FindCredential finds a credential by ID
func (sa *Adapter) FindCredential(context TransactionContext, ID string) (*model.Credential, error) {
	filter := bson.D{primitive.E{Key: "_id", Value: ID}}

	var creds credential
	err := sa.db.credentials.FindOneWithContext(context, filter, &creds, nil)
	if err != nil {
		if err.Error() == "mongo: no documents in result" {
			return nil, nil
		}
		return nil, errors.WrapErrorAction(logutils.ActionFind, model.TypeCredential, &logutils.FieldArgs{"_id": ID}, err)
	}

	modelCreds := credentialFromStorage(creds)
	return &modelCreds, nil
}

// InsertCredential inserts a set of credential
func (sa *Adapter) InsertCredential(context TransactionContext, creds *model.Credential) error {
	storageCreds := credentialToStorage(creds)

	if storageCreds == nil {
		return errors.ErrorData(logutils.StatusInvalid, logutils.TypeArg, logutils.StringArgs(model.TypeCredential))
	}

	_, err := sa.db.credentials.InsertOneWithContext(context, storageCreds)
	if err != nil {
		return errors.WrapErrorAction(logutils.ActionInsert, model.TypeCredential, nil, err)
	}

	return nil
}

// UpdateCredential updates a set of credentials
func (sa *Adapter) UpdateCredential(context TransactionContext, creds *model.Credential) error {
	storageCreds := credentialToStorage(creds)

	if storageCreds == nil {
		return errors.ErrorData(logutils.StatusInvalid, logutils.TypeArg, logutils.StringArgs(model.TypeCredential))
	}

	filter := bson.D{primitive.E{Key: "_id", Value: storageCreds.ID}}
	err := sa.db.credentials.ReplaceOneWithContext(context, filter, storageCreds, nil)
	if err != nil {
		return errors.WrapErrorAction(logutils.ActionUpdate, model.TypeCredential, &logutils.FieldArgs{"_id": storageCreds.ID}, err)
	}

	return nil
}

// UpdateCredentialValue updates the value in credentials collection
func (sa *Adapter) UpdateCredentialValue(ID string, value map[string]interface{}) error {
	filter := bson.D{primitive.E{Key: "_id", Value: ID}}
	update := bson.D{
		primitive.E{Key: "$set", Value: bson.D{
			primitive.E{Key: "value", Value: value},
		}},
	}

	res, err := sa.db.credentials.UpdateOne(filter, update, nil)
	if err != nil {
		return errors.WrapErrorAction(logutils.ActionUpdate, model.TypeCredential, nil, err)
	}
	if res.ModifiedCount != 1 {
		return errors.ErrorAction(logutils.ActionUpdate, model.TypeCredential, &logutils.FieldArgs{"unexpected modified count": res.ModifiedCount})
	}

	return nil
}

// DeleteCredential deletes a credential
func (sa *Adapter) DeleteCredential(context TransactionContext, ID string) error {
	filter := bson.D{primitive.E{Key: "_id", Value: ID}}

	res, err := sa.db.credentials.DeleteOneWithContext(context, filter, nil)
	if err != nil {
		return errors.WrapErrorAction(logutils.ActionDelete, model.TypeCredential, &logutils.FieldArgs{"_id": ID}, err)
	}
	if res.DeletedCount != 1 {
		return errors.ErrorAction(logutils.ActionDelete, model.TypeCredential, &logutils.FieldArgs{"unexpected deleted count": res.DeletedCount})
	}

	return nil
}

// FindMFAType finds one MFA type for an account
func (sa *Adapter) FindMFAType(context TransactionContext, accountID string, identifier string, mfaType string) (*model.MFAType, error) {
	filter := bson.D{
		primitive.E{Key: "_id", Value: accountID},
		primitive.E{Key: "mfa_types.type", Value: mfaType},
		primitive.E{Key: "mfa_types.params.identifier", Value: identifier},
	}

	var account account
	err := sa.db.accounts.FindOneWithContext(context, filter, &account, nil)
	if err != nil {
		return nil, errors.WrapErrorAction(logutils.ActionFind, model.TypeAccount, nil, err)
	}

	mfaList := mfaTypesFromStorage(account.MFATypes)
	for _, mfa := range mfaList {
		if mfa.Type == mfaType && mfa.Params != nil && mfa.Params["identifier"] == identifier {
			return &mfa, nil
		}
	}

	return nil, errors.ErrorData(logutils.StatusMissing, model.TypeMFAType, nil)
}

// FindMFATypes finds all MFA types for an account
func (sa *Adapter) FindMFATypes(accountID string) ([]model.MFAType, error) {
	filter := bson.D{primitive.E{Key: "_id", Value: accountID}}

	var account account
	err := sa.db.accounts.FindOne(filter, &account, nil)
	if err != nil {
		return nil, errors.WrapErrorAction(logutils.ActionFind, model.TypeAccount, nil, err)
	}

	return mfaTypesFromStorage(account.MFATypes), nil
}

// InsertMFAType inserts a MFA type
func (sa *Adapter) InsertMFAType(context TransactionContext, mfa *model.MFAType, accountID string) error {
	if mfa == nil {
		return errors.ErrorData(logutils.StatusMissing, model.TypeMFAType, nil)
	}
	if mfa.Params == nil || mfa.Params["identifier"] == nil {
		return errors.ErrorData(logutils.StatusMissing, "mfa identifier", nil)
	}

	storageMfa := mfaTypeToStorage(mfa)

	filter := bson.D{
		primitive.E{Key: "_id", Value: accountID},
		primitive.E{Key: "mfa_types.params.identifier", Value: bson.M{"$ne": mfa.Params["identifier"]}},
	}
	update := bson.D{
		primitive.E{Key: "$push", Value: bson.D{
			primitive.E{Key: "mfa_types", Value: storageMfa},
		}},
		primitive.E{Key: "$set", Value: bson.D{
			primitive.E{Key: "date_updated", Value: time.Now().UTC()},
		}},
	}

	res, err := sa.db.accounts.UpdateOneWithContext(context, filter, update, nil)
	if err != nil {
		return errors.WrapErrorAction(logutils.ActionUpdate, model.TypeAccount, logutils.StringArgs("inserting mfa type"), err)
	}
	if res.ModifiedCount != 1 {
		return errors.ErrorAction(logutils.ActionUpdate, model.TypeAccount, &logutils.FieldArgs{"unexpected modified count": res.ModifiedCount})
	}

	return nil
}

// UpdateMFAType updates one MFA type
func (sa *Adapter) UpdateMFAType(context TransactionContext, mfa *model.MFAType, accountID string) error {
	if mfa.Params == nil || mfa.Params["identifier"] == nil {
		return errors.ErrorData(logutils.StatusMissing, "mfa identifier", nil)
	}

	now := time.Now().UTC()
	filter := bson.D{
		primitive.E{Key: "_id", Value: accountID},
		primitive.E{Key: "mfa_types.id", Value: mfa.ID},
	}
	update := bson.D{
		primitive.E{Key: "$set", Value: bson.D{
			primitive.E{Key: "mfa_types.$.verified", Value: mfa.Verified},
			primitive.E{Key: "mfa_types.$.params", Value: mfa.Params},
			primitive.E{Key: "mfa_types.$.date_updated", Value: now},
			primitive.E{Key: "date_updated", Value: now},
		}},
	}

	res, err := sa.db.accounts.UpdateOneWithContext(context, filter, update, nil)
	if err != nil {
		return errors.WrapErrorAction(logutils.ActionUpdate, model.TypeAccount, logutils.StringArgs("updating mfa type"), err)
	}
	if res.ModifiedCount == 0 {
		return errors.ErrorAction(logutils.ActionUpdate, model.TypeAccount, logutils.StringArgs("item to update not found"))
	}
	if res.ModifiedCount != 1 {
		return errors.ErrorAction(logutils.ActionUpdate, model.TypeAccount, &logutils.FieldArgs{"unexpected modified count": res.ModifiedCount})
	}

	return nil
}

// DeleteMFAType deletes a MFA type
func (sa *Adapter) DeleteMFAType(context TransactionContext, accountID string, identifier string, mfaType string) error {
	filter := bson.D{primitive.E{Key: "_id", Value: accountID}}
	update := bson.D{
		primitive.E{Key: "$pull", Value: bson.D{
			primitive.E{Key: "mfa_types", Value: bson.M{"type": mfaType, "params.identifier": identifier}},
		}},
		primitive.E{Key: "$set", Value: bson.D{
			primitive.E{Key: "date_updated", Value: time.Now().UTC()},
		}},
	}

	res, err := sa.db.accounts.UpdateOneWithContext(context, filter, update, nil)
	if err != nil {
		return errors.WrapErrorAction(logutils.ActionUpdate, model.TypeAccount, logutils.StringArgs("deleting mfa type"), err)
	}
	if res.ModifiedCount == 0 {
		return errors.ErrorAction(logutils.ActionUpdate, model.TypeAccount, logutils.StringArgs("item to remove not found"))
	}
	if res.ModifiedCount != 1 {
		return errors.ErrorAction(logutils.ActionUpdate, model.TypeAccount, &logutils.FieldArgs{"unexpected modified count": res.ModifiedCount})
	}

	return nil
}

// FindPermissions finds a set of permissions
func (sa *Adapter) FindPermissions(context TransactionContext, ids []string) ([]model.Permission, error) {
	if len(ids) == 0 {
		return []model.Permission{}, nil
	}

	permissionsFilter := bson.D{primitive.E{Key: "_id", Value: bson.M{"$in": ids}}}
	var permissionsResult []model.Permission
	err := sa.db.permissions.FindWithContext(context, permissionsFilter, &permissionsResult, nil)
	if err != nil {
		return nil, err
	}

	return permissionsResult, nil
}

// FindPermissionsByServiceIDs finds permissions
<<<<<<< HEAD
func (sa *Adapter) FindPermissionsByServiceIDs(context TransactionContext, serviceIDs []string) ([]model.Permission, error) {
=======
func (sa *Adapter) FindPermissionsByServiceIDs(serviceIDs []string) ([]model.Permission, error) {
>>>>>>> a3d18de9
	if len(serviceIDs) == 0 {
		return nil, nil
	}

	filter := bson.D{primitive.E{Key: "service_id", Value: bson.M{"$in": serviceIDs}}}
	var permissionsResult []model.Permission
	err := sa.db.permissions.FindWithContext(context, filter, &permissionsResult, nil)
	if err != nil {
		return nil, err
	}

	return permissionsResult, nil
}

// FindPermissionsByName finds a set of permissions
func (sa *Adapter) FindPermissionsByName(context TransactionContext, names []string) ([]model.Permission, error) {
	if len(names) == 0 {
		return []model.Permission{}, nil
	}

	permissionsFilter := bson.D{primitive.E{Key: "name", Value: bson.M{"$in": names}}}
	var permissionsResult []model.Permission
	err := sa.db.permissions.FindWithContext(context, permissionsFilter, &permissionsResult, nil)
	if err != nil {
		return nil, err
	}

	return permissionsResult, nil
}

// InsertPermission inserts a new  permission
func (sa *Adapter) InsertPermission(context TransactionContext, permission model.Permission) error {
	_, err := sa.db.permissions.InsertOneWithContext(context, permission)
	if err != nil {
		return errors.WrapErrorAction(logutils.ActionInsert, model.TypePermission, &logutils.FieldArgs{"_id": permission.ID, "name": permission.Name}, err)
	}
	return nil
}

<<<<<<< HEAD
// InsertPermissions inserts permissions
func (sa *Adapter) InsertPermissions(context TransactionContext, items []model.Permission) error {
	if len(items) == 0 {
		return nil
	}

	stgPermissions := make([]interface{}, len(items))
	for i, p := range items {
		stgPermissions[i] = p
	}

	res, err := sa.db.permissions.InsertManyWithContext(context, stgPermissions, nil)
	if err != nil {
		return errors.WrapErrorAction(logutils.ActionInsert, model.TypePermission, nil, err)
	}
	if len(res.InsertedIDs) != len(items) {
		return errors.ErrorAction(logutils.ActionInsert, model.TypePermission, &logutils.FieldArgs{"inserted": len(res.InsertedIDs), "expected": len(items)})
	}

	return nil
}

=======
>>>>>>> a3d18de9
// UpdatePermission updates permission
func (sa *Adapter) UpdatePermission(context TransactionContext, item model.Permission) error {
	//TODO
	//This will be slow operation as we keep a copy of the entity in the users collection without index.
	//Maybe we need to up the transaction timeout for this operation because of this.
	if context == nil {
		transaction := func(newContext TransactionContext) error {
			return sa.updatePermission(newContext, item)
		}
		return sa.PerformTransaction(transaction)
	}

	return sa.updatePermission(context, item)
}

func (sa *Adapter) updatePermission(context TransactionContext, item model.Permission) error {
	//update permission
	permissionFilter := bson.D{primitive.E{Key: "name", Value: item.Name}}
	permissionUpdate := bson.D{
		primitive.E{Key: "$set", Value: bson.D{
			primitive.E{Key: "description", Value: item.Description},
			primitive.E{Key: "service_id", Value: item.ServiceID},
			primitive.E{Key: "assigners", Value: item.Assigners},
			primitive.E{Key: "date_updated", Value: item.DateUpdated},
		}},
	}

	res, err := sa.db.permissions.UpdateOneWithContext(context, permissionFilter, permissionUpdate, nil)
	if err != nil {
		return errors.WrapErrorAction(logutils.ActionUpdate, model.TypePermission, &logutils.FieldArgs{"name": item.Name}, err)
	}
	if res.ModifiedCount != 1 {
		return errors.ErrorAction(logutils.ActionUpdate, model.TypePermission, &logutils.FieldArgs{"name": item.Name, "modified": res.ModifiedCount, "expected": 1})
	}

	// update all roles that have the permission
	key := "permissions.name"
	roles, err := sa.findAppOrgRoles(context, &key, item.Name, "")
	if err != nil {
		return errors.WrapErrorAction(logutils.ActionFind, model.TypeAppOrgRole, nil, err)
	}
	for _, r := range roles {
		for pidx, p := range r.Permissions {
			if p.Name == item.Name {
				r.Permissions[pidx] = item
				err = sa.UpdateAppOrgRole(context, r)
				if err != nil {
					return errors.WrapErrorAction(logutils.ActionUpdate, model.TypeAppOrgRole, nil, err)
				}
				break
			}
		}
	}

	// update all groups that have the permission
	groups, err := sa.findAppOrgGroups(context, &key, item.Name, "")
	if err != nil {
		return errors.WrapErrorAction(logutils.ActionFind, model.TypeAppOrgGroup, nil, err)
	}
	for _, g := range groups {
		for pidx, p := range g.Permissions {
			if p.Name == item.Name {
				g.Permissions[pidx] = item
				err = sa.UpdateAppOrgGroup(context, g)
				if err != nil {
					return errors.WrapErrorAction(logutils.ActionUpdate, model.TypeAppOrgGroup, nil, err)
				}
				break
			}
		}
	}

	//update all roles, groups, accounts, and service accounts that have the permission
	dependentsFilter := bson.D{primitive.E{Key: "permissions.name", Value: item.Name}}
	dependentsUpdate := bson.D{
		primitive.E{Key: "$set", Value: bson.D{
			primitive.E{Key: "permissions.$.description", Value: item.Description},
			primitive.E{Key: "permissions.$.service_id", Value: item.ServiceID},
			primitive.E{Key: "permissions.$.assigners", Value: item.Assigners},
			primitive.E{Key: "permissions.$.date_updated", Value: item.DateUpdated},
		}},
	}

	//accounts
	res, err = sa.db.accounts.UpdateManyWithContext(context, dependentsFilter, dependentsUpdate, nil)
	if err = sa.getUpdateManyError(res, err, model.TypeAccount, "permissions.name", item.Name); err != nil {
		return err
	}

	//service accounts
	res, err = sa.db.serviceAccounts.UpdateManyWithContext(context, dependentsFilter, dependentsUpdate, nil)
	if err = sa.getUpdateManyError(res, err, model.TypeServiceAccount, "permissions.name", item.Name); err != nil {
		return err
	}

	return nil
}

// DeletePermission deletes permission
func (sa *Adapter) DeletePermission(id string) error {
	//TODO
	//This will be slow operation as we keep a copy of the entity in the users collection without index.
	//Maybe we need to up the transaction timeout for this operation because of this.
	return errors.New(logutils.Unimplemented)
}

// FindAppOrgRoles finds all application organization roles fora given AppOrg ID
func (sa *Adapter) FindAppOrgRoles(appOrgID string) ([]model.AppOrgRole, error) {
	return sa.findAppOrgRoles(nil, nil, "", appOrgID)
}

// FindAppOrgRolesByIDs finds a set of application organization roles for the provided IDs
func (sa *Adapter) FindAppOrgRolesByIDs(context TransactionContext, ids []string, appOrgID string) ([]model.AppOrgRole, error) {
	if len(ids) == 0 {
		return []model.AppOrgRole{}, nil
	}

	rolesFilter := bson.D{primitive.E{Key: "app_org_id", Value: appOrgID}, primitive.E{Key: "_id", Value: bson.M{"$in": ids}}}
	var rolesResult []appOrgRole
	err := sa.db.applicationsOrganizationsRoles.FindWithContext(context, rolesFilter, &rolesResult, nil)
	if err != nil {
		return nil, err
	}

	//get the application organization from the cached ones
	appOrg, err := sa.getCachedApplicationOrganizationByKey(appOrgID)
	if err != nil {
		return nil, errors.WrapErrorAction(logutils.ActionFind, model.TypeApplicationOrganization, &logutils.FieldArgs{"app_org_id": appOrg}, err)
	}
	if appOrg == nil {
		return nil, errors.ErrorData(logutils.StatusMissing, model.TypeApplicationOrganization, &logutils.FieldArgs{"app_org_id": appOrg})
	}

	result := appOrgRolesFromStorage(rolesResult, *appOrg)

	return result, nil
}

// FindAppOrgRole finds an application organization role
func (sa *Adapter) FindAppOrgRole(id string, appOrgID string) (*model.AppOrgRole, error) {
	filter := bson.D{primitive.E{Key: "_id", Value: id}, primitive.E{Key: "app_org_id", Value: appOrgID}}
	var rolesResult []appOrgRole
	err := sa.db.applicationsOrganizationsRoles.Find(filter, &rolesResult, nil)
	if err != nil {
		return nil, err
	}
	if len(rolesResult) == 0 {
		//no data
		return nil, nil
	}

	roles := rolesResult[0]

	appOrg, err := sa.getCachedApplicationOrganizationByKey(appOrgID)
	if err != nil {
		return nil, errors.WrapErrorData(logutils.StatusMissing, model.TypeOrganization, &logutils.FieldArgs{"app_org_id": appOrg}, err)
	}
	result := appOrgRoleFromStorage(&roles, *appOrg)
	return &result, nil
}

func (sa *Adapter) findAppOrgRoles(context TransactionContext, key *string, id string, appOrgID string) ([]model.AppOrgRole, error) {
	filter := bson.D{}
	errFields := logutils.FieldArgs{}
	if key != nil {
		filter = append(filter, primitive.E{Key: *key, Value: id})
		errFields[*key] = id
	}
	if appOrgID != "" {
		filter = append(filter, primitive.E{Key: "app_org_id", Value: appOrgID})
		errFields["app_org_id"] = appOrgID
	}

	var rolesResult []appOrgRole
	err := sa.db.applicationsOrganizationsRoles.FindWithContext(context, filter, &rolesResult, nil)
	if err != nil {
		return nil, errors.WrapErrorAction(logutils.ActionFind, model.TypeAppOrgRole, &errFields, err)
	}

	var result []model.AppOrgRole
	if len(rolesResult) > 0 {
		appOrg, err := sa.getCachedApplicationOrganizationByKey(rolesResult[0].AppOrgID)
		if err != nil || appOrg == nil {
			return nil, errors.WrapErrorData(logutils.StatusMissing, model.TypeApplicationOrganization, &logutils.FieldArgs{"app_org_id": rolesResult[0].AppOrgID}, err)
		}
		result = appOrgRolesFromStorage(rolesResult, *appOrg)
	} else {
		result = make([]model.AppOrgRole, 0)
	}

	return result, nil
}

// InsertAppOrgRole inserts a new application organization role
func (sa *Adapter) InsertAppOrgRole(context TransactionContext, item model.AppOrgRole) error {
	role := appOrgRoleToStorage(item)
	_, err := sa.db.applicationsOrganizationsRoles.InsertOneWithContext(context, role)
	if err != nil {
		return errors.WrapErrorAction(logutils.ActionInsert, model.TypeAppOrgRole, nil, err)
	}
	return nil
}

// UpdateAppOrgRole updates application organization role
func (sa *Adapter) UpdateAppOrgRole(context TransactionContext, item model.AppOrgRole) error {
	if context == nil {
		transaction := func(newContext TransactionContext) error {
			return sa.updateAppOrgRole(newContext, item)
		}
		return sa.PerformTransaction(transaction)
	}

	return sa.updateAppOrgRole(context, item)
}

func (sa *Adapter) updateAppOrgRole(context TransactionContext, item model.AppOrgRole) error {
	// update role
	roleFilter := bson.D{primitive.E{Key: "_id", Value: item.ID}}
	roleUpdate := bson.D{
		primitive.E{Key: "$set", Value: bson.D{
			primitive.E{Key: "name", Value: item.Name},
			primitive.E{Key: "description", Value: item.Description},
			primitive.E{Key: "permissions", Value: item.Permissions},
			primitive.E{Key: "system", Value: item.System},
			primitive.E{Key: "date_updated", Value: item.DateUpdated},
		}},
	}

	res, err := sa.db.applicationsOrganizationsRoles.UpdateOneWithContext(context, roleFilter, roleUpdate, nil)
	if err != nil {
		return errors.WrapErrorAction(logutils.ActionUpdate, model.TypeAppOrgRole, &logutils.FieldArgs{"id": item.ID}, err)
	}
	if res.ModifiedCount != 1 {
		return errors.ErrorAction(logutils.ActionUpdate, model.TypeAppOrgRole, &logutils.FieldArgs{"id": item.ID, "modified": res.ModifiedCount, "expected": 1})
	}

	// update all groups that have the role
	key := "roles._id"
	groups, err := sa.findAppOrgGroups(context, &key, item.ID, item.AppOrg.ID)
	if err != nil {
		return errors.WrapErrorAction(logutils.ActionFind, model.TypeAppOrgGroup, nil, err)
	}
	for _, g := range groups {
		for ridx, r := range g.Roles {
			if r.ID == item.ID {
				g.Roles[ridx] = item
				err = sa.UpdateAppOrgGroup(context, g)
				if err != nil {
					return errors.WrapErrorAction(logutils.ActionUpdate, model.TypeAppOrgGroup, nil, err)
				}
				break
			}
		}
	}

	// update all accounts that have the role
	accountsFilter := bson.D{primitive.E{Key: "roles.role._id", Value: item.ID}}
	accountsUpdate := bson.D{
		primitive.E{Key: "$set", Value: bson.D{
			primitive.E{Key: "roles.$.role.name", Value: item.Name},
			primitive.E{Key: "roles.$.role.description", Value: item.Description},
			primitive.E{Key: "roles.$.role.permissions", Value: item.Permissions},
			primitive.E{Key: "roles.$.role.system", Value: item.System},
			primitive.E{Key: "roles.$.role.date_updated", Value: item.DateUpdated},
		}},
	}

	res, err = sa.db.accounts.UpdateManyWithContext(context, accountsFilter, accountsUpdate, nil)
	if err != nil {
		return errors.WrapErrorAction(logutils.ActionUpdate, model.TypeAccount, &logutils.FieldArgs{"roles.role._id": item.ID}, err)
	}
	if res.ModifiedCount != res.MatchedCount {
		return errors.ErrorAction(logutils.ActionUpdate, model.TypeAccount, &logutils.FieldArgs{"roles.role._id": item.ID, "modified": res.ModifiedCount, "expected": res.MatchedCount})
	}

	return nil
}

// DeleteAppOrgRole deletes application organization role
//   - make sure to call this function once you have verified that there is no any relations
//     in other collections for the role which is supposed to be deleted.
func (sa *Adapter) DeleteAppOrgRole(id string) error {
	filter := bson.M{"_id": id}
	result, err := sa.db.applicationsOrganizationsRoles.DeleteOne(filter, nil)
	if err != nil {
		return errors.WrapErrorAction(logutils.ActionDelete, model.TypeAppOrgRole, &logutils.FieldArgs{"_id": id}, err)
	}
	if result == nil {
		return errors.WrapErrorData(logutils.StatusInvalid, "result", &logutils.FieldArgs{"_id": id}, err)
	}
	deletedCount := result.DeletedCount
	if deletedCount == 0 {
		return errors.WrapErrorData(logutils.StatusMissing, model.TypeAppOrgRole, &logutils.FieldArgs{"_id": id}, err)
	}
	return nil
}

// InsertAppOrgRolePermissions inserts permissions to role
func (sa *Adapter) InsertAppOrgRolePermissions(context TransactionContext, roleID string, permissions []model.Permission) error {

	filter := bson.D{primitive.E{Key: "_id", Value: roleID}}
	update := bson.D{
		primitive.E{Key: "$push", Value: bson.D{
			primitive.E{Key: "permissions", Value: bson.M{"$each": permissions}},
		}},
	}

	res, err := sa.db.applicationsOrganizationsRoles.UpdateOne(filter, update, nil)
	if err != nil {
		return errors.WrapErrorAction(logutils.ActionFind, model.TypeAppOrgRole, nil, err)
	}
	if res.ModifiedCount != 1 {
		return errors.ErrorAction(logutils.ActionUpdate, model.TypeAppOrgRole, &logutils.FieldArgs{"unexpected modified count": res.ModifiedCount})
	}

	return nil
}

// FindAppOrgGroups finds all application organization groups for the provided AppOrg ID
func (sa *Adapter) FindAppOrgGroups(appOrgID string) ([]model.AppOrgGroup, error) {
	return sa.findAppOrgGroups(nil, nil, "", appOrgID)
}

// FindAppOrgGroupsByIDs finds a set of application organization groups for the provided IDs
func (sa *Adapter) FindAppOrgGroupsByIDs(context TransactionContext, ids []string, appOrgID string) ([]model.AppOrgGroup, error) {
	if len(ids) == 0 {
		return []model.AppOrgGroup{}, nil
	}

	filter := bson.D{primitive.E{Key: "app_org_id", Value: appOrgID}, primitive.E{Key: "_id", Value: bson.M{"$in": ids}}}
	var groupsResult []appOrgGroup
	err := sa.db.applicationsOrganizationsGroups.FindWithContext(context, filter, &groupsResult, nil)
	if err != nil {
		return nil, err
	}

	appOrg, err := sa.getCachedApplicationOrganizationByKey(appOrgID)
	if err != nil {
		return nil, errors.WrapErrorData(logutils.StatusMissing, model.TypeApplicationOrganization, &logutils.FieldArgs{"app_org_id": appOrg}, err)
	}
	if appOrg == nil {
		return nil, errors.ErrorData(logutils.StatusMissing, model.TypeApplicationOrganization, &logutils.FieldArgs{"app_org_id": appOrg})
	}

	result := appOrgGroupsFromStorage(groupsResult, *appOrg)

	return result, nil
}

// FindAppOrgGroup finds a application organization group
func (sa *Adapter) FindAppOrgGroup(id string, appOrgID string) (*model.AppOrgGroup, error) {
	filter := bson.D{primitive.E{Key: "_id", Value: id}, primitive.E{Key: "app_org_id", Value: appOrgID}}
	var groupsResult []appOrgGroup
	err := sa.db.applicationsOrganizationsGroups.Find(filter, &groupsResult, nil)
	if err != nil {
		return nil, err
	}
	if len(groupsResult) == 0 {
		//no data
		return nil, nil
	}

	group := groupsResult[0]

	appOrg, err := sa.getCachedApplicationOrganizationByKey(appOrgID)
	if err != nil {
		return nil, errors.WrapErrorData(logutils.StatusMissing, model.TypeOrganization, &logutils.FieldArgs{"app_org_id": appOrg}, err)
	}
	result := appOrgGroupFromStorage(&group, *appOrg)
	return &result, nil
}

func (sa *Adapter) findAppOrgGroups(context TransactionContext, key *string, id string, appOrgID string) ([]model.AppOrgGroup, error) {
	filter := bson.D{}
	errFields := logutils.FieldArgs{}
	if key != nil {
		filter = append(filter, primitive.E{Key: *key, Value: id})
		errFields[*key] = id
	}
	if appOrgID != "" {
		filter = append(filter, primitive.E{Key: "app_org_id", Value: appOrgID})
		errFields["app_org_id"] = appOrgID
	}

	var groupsResult []appOrgGroup
	err := sa.db.applicationsOrganizationsGroups.FindWithContext(context, filter, &groupsResult, nil)
	if err != nil {
		return nil, errors.WrapErrorAction(logutils.ActionFind, model.TypeAppOrgGroup, &errFields, err)
	}

	var result []model.AppOrgGroup
	if len(groupsResult) > 0 {
		appOrg, err := sa.getCachedApplicationOrganizationByKey(groupsResult[0].AppOrgID)
		if err != nil || appOrg == nil {
			return nil, errors.WrapErrorData(logutils.StatusMissing, model.TypeApplicationOrganization, &logutils.FieldArgs{"app_org_id": groupsResult[0].AppOrgID}, err)
		}
		result = appOrgGroupsFromStorage(groupsResult, *appOrg)
	} else {
		result = make([]model.AppOrgGroup, 0)
	}

	return result, nil
}

// InsertAppOrgGroup inserts a new application organization group
func (sa *Adapter) InsertAppOrgGroup(context TransactionContext, item model.AppOrgGroup) error {
	group := appOrgGroupToStorage(item)

	_, err := sa.db.applicationsOrganizationsGroups.InsertOneWithContext(context, group)
	if err != nil {
		return errors.WrapErrorAction(logutils.ActionInsert, model.TypeAppOrgGroup, nil, err)
	}
	return nil
}

// UpdateAppOrgGroup updates application organization group
func (sa *Adapter) UpdateAppOrgGroup(context TransactionContext, item model.AppOrgGroup) error {
	if context == nil {
		transaction := func(newContext TransactionContext) error {
			return sa.updateAppOrgGroup(newContext, item)
		}
		return sa.PerformTransaction(transaction)
	}

	return sa.updateAppOrgGroup(context, item)
}

func (sa *Adapter) updateAppOrgGroup(context TransactionContext, item model.AppOrgGroup) error {
	roles := appOrgRolesToStorage(item.Roles)

	// update group
	groupFilter := bson.D{primitive.E{Key: "_id", Value: item.ID}}
	groupUpdate := bson.D{
		primitive.E{Key: "$set", Value: bson.D{
			primitive.E{Key: "name", Value: item.Name},
			primitive.E{Key: "description", Value: item.Description},
			primitive.E{Key: "permissions", Value: item.Permissions},
			primitive.E{Key: "roles", Value: roles},
			primitive.E{Key: "system", Value: item.System},
			primitive.E{Key: "date_updated", Value: item.DateUpdated},
		}},
	}

	res, err := sa.db.applicationsOrganizationsGroups.UpdateOneWithContext(context, groupFilter, groupUpdate, nil)
	if err != nil {
		return errors.WrapErrorAction(logutils.ActionUpdate, model.TypeAppOrgGroup, &logutils.FieldArgs{"id": item.ID}, err)
	}
	if res.ModifiedCount != 1 {
		return errors.ErrorAction(logutils.ActionUpdate, model.TypeAppOrgGroup, &logutils.FieldArgs{"id": item.ID, "modified": res.ModifiedCount, "expected": 1})
	}

	// update all accounts that have the group
	accountsFilter := bson.D{primitive.E{Key: "groups.group._id", Value: item.ID}}
	accountsUpdate := bson.D{
		primitive.E{Key: "$set", Value: bson.D{
			primitive.E{Key: "groups.$.group.name", Value: item.Name},
			primitive.E{Key: "groups.$.group.description", Value: item.Description},
			primitive.E{Key: "groups.$.group.permissions", Value: item.Permissions},
			primitive.E{Key: "groups.$.group.roles", Value: roles},
			primitive.E{Key: "groups.$.group.system", Value: item.System},
			primitive.E{Key: "groups.$.group.date_updated", Value: item.DateUpdated},
		}},
	}

	res, err = sa.db.accounts.UpdateManyWithContext(context, accountsFilter, accountsUpdate, nil)
	if err != nil {
		return errors.WrapErrorAction(logutils.ActionUpdate, model.TypeAccount, &logutils.FieldArgs{"groups.group.id": item.ID}, err)
	}
	if res.ModifiedCount != res.MatchedCount {
		return errors.ErrorAction(logutils.ActionUpdate, model.TypeAccount, &logutils.FieldArgs{"groups.group.id": item.ID, "modified": res.ModifiedCount, "expected": res.MatchedCount})
	}

	return nil
}

// DeleteAppOrgGroup deletes application organization group
//   - make sure to call this function once you have verified that there is no any relations
//     in other collections for the group which is supposed to be deleted.
func (sa *Adapter) DeleteAppOrgGroup(id string) error {
	filter := bson.M{"_id": id}
	result, err := sa.db.applicationsOrganizationsGroups.DeleteOne(filter, nil)
	if err != nil {
		return errors.WrapErrorAction(logutils.ActionDelete, model.TypeAppOrgGroup, &logutils.FieldArgs{"_id": id}, err)
	}
	if result == nil {
		return errors.WrapErrorData(logutils.StatusInvalid, "result", &logutils.FieldArgs{"_id": id}, err)
	}
	deletedCount := result.DeletedCount
	if deletedCount == 0 {
		return errors.WrapErrorData(logutils.StatusMissing, model.TypeAppOrgGroup, &logutils.FieldArgs{"_id": id}, err)
	}

	return nil
}

// CountGroupsByRoleID counts how many groups there are with the passed role id
func (sa *Adapter) CountGroupsByRoleID(roleID string) (*int64, error) {
	filter := bson.D{primitive.E{Key: "roles._id", Value: roleID}}

	count, err := sa.db.applicationsOrganizationsGroups.CountDocuments(filter)
	if err != nil {
		return nil, errors.WrapErrorAction("error counting groups for role id", "", &logutils.FieldArgs{"roles._id": roleID}, err)
	}
	return &count, nil
}

// LoadAPIKeys finds all api key documents in the DB
func (sa *Adapter) LoadAPIKeys() ([]model.APIKey, error) {
	filter := bson.D{}
	var result []model.APIKey
	err := sa.db.apiKeys.Find(filter, &result, nil)
	if err != nil {
		return nil, errors.WrapErrorAction(logutils.ActionFind, model.TypeApplication, nil, err)
	}

	return result, nil
}

// InsertAPIKey inserts an API key
func (sa *Adapter) InsertAPIKey(context TransactionContext, apiKey model.APIKey) (*model.APIKey, error) {
	_, err := sa.db.apiKeys.InsertOneWithContext(context, apiKey)
	if err != nil {
		return nil, errors.WrapErrorAction(logutils.ActionInsert, model.TypeAPIKey, &logutils.FieldArgs{"_id": apiKey.ID}, err)
	}
	return &apiKey, nil
}

// UpdateAPIKey updates the API key in storage
func (sa *Adapter) UpdateAPIKey(apiKey model.APIKey) error {
	filter := bson.M{"_id": apiKey.ID}
	err := sa.db.apiKeys.ReplaceOne(filter, apiKey, nil)
	if err != nil {
		return errors.WrapErrorAction(logutils.ActionUpdate, model.TypeAPIKey, &logutils.FieldArgs{"_id": apiKey.ID}, err)
	}

	return nil
}

// DeleteAPIKey deletes the API key from storage
func (sa *Adapter) DeleteAPIKey(ID string) error {
	filter := bson.M{"_id": ID}
	result, err := sa.db.apiKeys.DeleteOne(filter, nil)
	if err != nil {
		return errors.WrapErrorAction(logutils.ActionDelete, model.TypeAPIKey, &logutils.FieldArgs{"_id": ID}, err)
	}
	if result == nil {
		return errors.WrapErrorData(logutils.StatusInvalid, "result", &logutils.FieldArgs{"_id": ID}, err)
	}
	deletedCount := result.DeletedCount
	if deletedCount == 0 {
		return errors.WrapErrorData(logutils.StatusMissing, model.TypeAPIKey, &logutils.FieldArgs{"_id": ID}, err)
	}

	return nil
}

// LoadIdentityProviders finds all identity providers documents in the DB
func (sa *Adapter) LoadIdentityProviders() ([]model.IdentityProvider, error) {
	filter := bson.D{}
	var result []model.IdentityProvider
	err := sa.db.identityProviders.Find(filter, &result, nil)
	if err != nil {
		return nil, errors.WrapErrorAction(logutils.ActionFind, model.TypeIdentityProvider, nil, err)
	}
	if len(result) == 0 {
		return nil, errors.WrapErrorData(logutils.StatusMissing, model.TypeIdentityProvider, nil, err)
	}

	return result, nil

}

// UpdateProfile updates a profile
func (sa *Adapter) UpdateProfile(context TransactionContext, profile model.Profile) error {
	filter := bson.D{primitive.E{Key: "profile.id", Value: profile.ID}}

	now := time.Now().UTC()
	profileUpdate := bson.D{
		primitive.E{Key: "$set", Value: bson.D{
			primitive.E{Key: "profile.photo_url", Value: profile.PhotoURL},
			primitive.E{Key: "profile.first_name", Value: profile.FirstName},
			primitive.E{Key: "profile.last_name", Value: profile.LastName},
			primitive.E{Key: "profile.email", Value: profile.Email},
			primitive.E{Key: "profile.phone", Value: profile.Phone},
			primitive.E{Key: "profile.birth_year", Value: profile.BirthYear},
			primitive.E{Key: "profile.address", Value: profile.Address},
			primitive.E{Key: "profile.zip_code", Value: profile.ZipCode},
			primitive.E{Key: "profile.state", Value: profile.State},
			primitive.E{Key: "profile.country", Value: profile.Country},
			primitive.E{Key: "profile.date_updated", Value: &now},
		}},
	}

	res, err := sa.db.accounts.UpdateManyWithContext(context, filter, profileUpdate, nil)
	if err != nil {
		return errors.WrapErrorAction(logutils.ActionUpdate, model.TypeProfile, nil, err)
	}
	sa.logger.Infof("modified %d profile copies", res.ModifiedCount)

	return nil
}

// FindProfiles finds profiles by app id, authtype id and account auth type identifier
func (sa *Adapter) FindProfiles(appID string, authTypeID string, accountAuthTypeIdentifier string) ([]model.Profile, error) {
	pipeline := []bson.M{
		{"$lookup": bson.M{
			"from":         "applications_organizations",
			"localField":   "app_org_id",
			"foreignField": "_id",
			"as":           "app_org",
		}},
		{"$match": bson.M{"app_org.app_id": appID, "auth_types.auth_type_id": authTypeID, "auth_types.identifier": accountAuthTypeIdentifier}},
	}
	var accounts []account
	err := sa.db.accounts.Aggregate(pipeline, &accounts, nil)
	if err != nil {
		return nil, errors.WrapErrorAction(logutils.ActionFind, model.TypeAccount, nil, err)
	}
	if len(accounts) == 0 {
		//not found
		return nil, nil
	}

	result := profilesFromStorage(accounts, *sa)
	return result, nil
}

// CreateGlobalConfig creates global config
func (sa *Adapter) CreateGlobalConfig(context TransactionContext, globalConfig *model.GlobalConfig) error {
	if globalConfig == nil {
		return errors.ErrorData(logutils.StatusInvalid, logutils.TypeArg, logutils.StringArgs("global_config"))
	}

	_, err := sa.db.globalConfig.InsertOneWithContext(context, globalConfig)
	if err != nil {
		return errors.WrapErrorAction(logutils.ActionInsert, model.TypeGlobalConfig, &logutils.FieldArgs{"setting": globalConfig.Setting}, err)
	}

	return nil
}

// GetGlobalConfig give config
func (sa *Adapter) GetGlobalConfig() (*model.GlobalConfig, error) {
	filter := bson.D{}
	var result []model.GlobalConfig
	err := sa.db.globalConfig.Find(filter, &result, nil)
	if err != nil {
		return nil, errors.WrapErrorAction(logutils.ActionFind, model.TypeGlobalConfig, nil, err)
	}
	if len(result) == 0 {
		//no record
		return nil, nil
	}
	return &result[0], nil

}

// DeleteGlobalConfig deletes the global configuration from storage
func (sa *Adapter) DeleteGlobalConfig(context TransactionContext) error {
	delFilter := bson.D{}
	_, err := sa.db.globalConfig.DeleteManyWithContext(context, delFilter, nil)
	if err != nil {
		return errors.WrapErrorAction(logutils.ActionDelete, model.TypeGlobalConfig, nil, err)
	}

	return nil
}

// FindOrganization finds an organization
func (sa *Adapter) FindOrganization(id string) (*model.Organization, error) {
	return sa.getCachedOrganization(id)
}

// FindSystemOrganization finds the system organization (only one)
func (sa *Adapter) FindSystemOrganization() (*model.Organization, error) {
	organizations, err := sa.getCachedOrganizations()
	if err != nil {
		return nil, errors.WrapErrorAction(logutils.ActionLoadCache, model.TypeOrganization, nil, err)
	}

	for _, org := range organizations {
		if org.System {
			return &org, nil
		}
	}

	return nil, nil
}

// FindOrganizations finds all organizations
func (sa *Adapter) FindOrganizations() ([]model.Organization, error) {
	return sa.getCachedOrganizations()
}

// InsertOrganization inserts an organization
func (sa *Adapter) InsertOrganization(context TransactionContext, organization model.Organization) (*model.Organization, error) {
	org := organizationToStorage(&organization)

	_, err := sa.db.organizations.InsertOneWithContext(context, org)
	if err != nil {
		return nil, errors.WrapErrorAction(logutils.ActionInsert, model.TypeOrganization, nil, err)
	}

	return &organization, nil
}

// UpdateOrganization updates an organization
func (sa *Adapter) UpdateOrganization(ID string, name string, requestType string, organizationDomains []string) error {

	now := time.Now()
	//TODO - use pointers and update only what not nil
	updatOrganizationFilter := bson.D{primitive.E{Key: "_id", Value: ID}}
	updateOrganization := bson.D{
		primitive.E{Key: "$set", Value: bson.D{
			primitive.E{Key: "name", Value: name},
			primitive.E{Key: "type", Value: requestType},
			primitive.E{Key: "config.domains", Value: organizationDomains},
			primitive.E{Key: "config.date_updated", Value: now},
			primitive.E{Key: "date_updated", Value: now},
		}},
	}

	result, err := sa.db.organizations.UpdateOne(updatOrganizationFilter, updateOrganization, nil)
	if err != nil {
		return errors.WrapErrorAction(logutils.ActionUpdate, model.TypeOrganization, &logutils.FieldArgs{"id": ID}, err)
	}
	if result.MatchedCount == 0 {
		return errors.WrapErrorData(logutils.StatusMissing, model.TypeOrganization, &logutils.FieldArgs{"id": ID}, err)
	}

	return nil
}

// loadOrganizations gets the organizations
func (sa *Adapter) loadOrganizations() ([]model.Organization, error) {
	//no transactions for get operations..

	//1. find the organizations
	orgsFilter := bson.D{}
	var orgsResult []organization
	err := sa.db.organizations.Find(orgsFilter, &orgsResult, nil)
	if err != nil {
		return nil, errors.WrapErrorAction(logutils.ActionFind, model.TypeOrganization, nil, err)
	}
	if len(orgsResult) == 0 {
		//no data
		return make([]model.Organization, 0), nil
	}

	//2. prepare the response
	organizations := organizationsFromStorage(orgsResult)
	return organizations, nil
}

// loadApplications loads all applications
func (sa *Adapter) loadApplications() ([]model.Application, error) {
	filter := bson.D{}
	var result []application
	err := sa.db.applications.Find(filter, &result, nil)
	if err != nil {
		return nil, errors.WrapErrorAction(logutils.ActionFind, model.TypeApplication, nil, err)
	}

	if len(result) == 0 {
		//no data
		return make([]model.Application, 0), nil
	}

	applications := applicationsFromStorage(result)
	return applications, nil
}

// InsertApplication inserts an application
func (sa *Adapter) InsertApplication(context TransactionContext, application model.Application) (*model.Application, error) {
	app := applicationToStorage(&application)

	_, err := sa.db.applications.InsertOneWithContext(context, app)
	if err != nil {
		return nil, errors.WrapErrorAction(logutils.ActionInsert, model.TypeApplication, nil, err)
	}

	return &application, nil
}

// FindApplication finds application
func (sa *Adapter) FindApplication(ID string) (*model.Application, error) {
	return sa.getCachedApplication(ID)
}

// FindApplications finds applications
func (sa *Adapter) FindApplications() ([]model.Application, error) {
	return sa.getCachedApplications()
}

// loadAppConfigs loads all application configs
func (sa *Adapter) loadAppConfigs() ([]model.ApplicationConfig, error) {
	filter := bson.D{}
	options := options.Find()
	options.SetSort(bson.D{primitive.E{Key: "app_type_id", Value: 1}, primitive.E{Key: "app_org_id", Value: 1}, primitive.E{Key: "version.version_numbers.major", Value: -1}, primitive.E{Key: "version.version_numbers.minor", Value: -1}, primitive.E{Key: "version.version_numbers.patch", Value: -1}}) //sort by version numbers
	var list []applicationConfig

	err := sa.db.applicationConfigs.Find(filter, &list, options)
	if err != nil {
		return nil, errors.WrapErrorAction(logutils.ActionFind, model.TypeApplicationConfig, nil, err)
	}

	if len(list) == 0 {
		//no data
		return make([]model.ApplicationConfig, 0), nil
	}

	result := make([]model.ApplicationConfig, len(list))
	for i, item := range list {
		var appOrg *model.ApplicationOrganization
		if item.AppOrgID != nil {
			appOrg, err = sa.getCachedApplicationOrganizationByKey(*item.AppOrgID)
			if err != nil {
				return nil, errors.WrapErrorAction(logutils.ActionFind, model.TypeApplicationOrganization, nil, err)
			}
		}

		_, appType, err := sa.getCachedApplicationType(item.AppTypeID)
		if err != nil || appType == nil {
			return nil, errors.WrapErrorAction(logutils.ActionFind, model.TypeApplicationType, nil, err)
		}
		result[i] = appConfigFromStorage(&item, appOrg, *appType)
	}

	return result, nil
}

// FindAppConfigs finds appconfigs
func (sa *Adapter) FindAppConfigs(appTypeID string, appOrgID *string, versionNumbers *model.VersionNumbers) ([]model.ApplicationConfig, error) {
	return sa.getCachedApplicationConfigByAppTypeIDAndVersion(appTypeID, appOrgID, versionNumbers)
}

// FindAppConfigByVersion finds the most recent app config for the specified version
func (sa *Adapter) FindAppConfigByVersion(appTypeID string, appOrgID *string, versionNumbers model.VersionNumbers) (*model.ApplicationConfig, error) {
	configs, err := sa.getCachedApplicationConfigByAppTypeIDAndVersion(appTypeID, appOrgID, &versionNumbers)
	if err != nil {
		return nil, err
	}
	if len(configs) == 0 {
		return nil, nil
	}
	return &configs[0], nil
}

// FindAppConfigByID finds appconfig by ID
func (sa *Adapter) FindAppConfigByID(ID string) (*model.ApplicationConfig, error) {
	return sa.getCachedApplicationConfigByID(ID)
}

// InsertAppConfig inserts an appconfig
func (sa *Adapter) InsertAppConfig(item model.ApplicationConfig) (*model.ApplicationConfig, error) {
	appConfig := appConfigToStorage(item)
	_, err := sa.db.applicationConfigs.InsertOne(appConfig)
	if err != nil {
		return nil, errors.WrapErrorAction(logutils.ActionInsert, model.TypeApplicationConfig, nil, err)
	}

	return &item, nil
}

// UpdateAppConfig updates an appconfig
func (sa *Adapter) UpdateAppConfig(ID string, appType model.ApplicationType, appOrg *model.ApplicationOrganization, version model.Version, data map[string]interface{}) error {
	now := time.Now()
	//TODO - use pointers and update only what not nil
	updatAppConfigFilter := bson.D{primitive.E{Key: "_id", Value: ID}}
	updateItem := bson.D{primitive.E{Key: "date_updated", Value: now}, primitive.E{Key: "app_type_id", Value: appType.ID}, primitive.E{Key: "version", Value: version}}
	// if version != "" {
	// 	updateItem = append(updateItem, primitive.E{Key: "version.date_updated", Value: now}, primitive.E{Key: "version.version_numbers", Value: versionNumbers}, primitive.E{Key: "version.app_type", Value: appType})
	// }
	if appOrg != nil {
		updateItem = append(updateItem, primitive.E{Key: "app_org_id", Value: appOrg.ID})
	} else {
		updateItem = append(updateItem, primitive.E{Key: "app_org_id", Value: nil})
	}

	if data != nil {
		updateItem = append(updateItem, primitive.E{Key: "data", Value: data})
	}

	updateAppConfig := bson.D{
		primitive.E{Key: "$set", Value: updateItem},
	}
	result, err := sa.db.applicationConfigs.UpdateOne(updatAppConfigFilter, updateAppConfig, nil)
	if err != nil {
		return errors.WrapErrorAction(logutils.ActionUpdate, model.TypeApplicationConfig, &logutils.FieldArgs{"id": ID}, err)
	}
	if result.MatchedCount == 0 {
		return errors.WrapErrorData(logutils.StatusMissing, model.TypeApplicationConfig, &logutils.FieldArgs{"id": ID}, err)
	}

	return nil
}

// DeleteAppConfig deletes an appconfig
func (sa *Adapter) DeleteAppConfig(ID string) error {
	filter := bson.M{"_id": ID}
	result, err := sa.db.applicationConfigs.DeleteOne(filter, nil)
	if err != nil {
		return errors.WrapErrorAction(logutils.ActionDelete, model.TypeApplicationConfig, &logutils.FieldArgs{"_id": ID}, err)
	}
	if result == nil {
		return errors.WrapErrorData(logutils.StatusInvalid, "result", &logutils.FieldArgs{"_id": ID}, err)
	}
	deletedCount := result.DeletedCount
	if deletedCount == 0 {
		return errors.WrapErrorData(logutils.StatusMissing, model.TypeApplicationConfig, &logutils.FieldArgs{"_id": ID}, err)
	}

	return nil
}

// FindApplicationType finds an application type by ID or identifier
func (sa *Adapter) FindApplicationType(id string) (*model.ApplicationType, error) {
	app, appType, err := sa.getCachedApplicationType(id)
	if err != nil {
		return nil, errors.WrapErrorAction(logutils.ActionFind, model.TypeApplicationType, nil, err)
	}

	appType.Application = *app

	return appType, nil
}

// loadApplicationsOrganizations loads all applications organizations
func (sa *Adapter) loadApplicationsOrganizations() ([]model.ApplicationOrganization, error) {
	filter := bson.D{}
	var list []applicationOrganization
	err := sa.db.applicationsOrganizations.Find(filter, &list, nil)
	if err != nil {
		return nil, errors.WrapErrorAction(logutils.ActionFind, model.TypeApplicationOrganization, nil, err)
	}
	if len(list) == 0 {
		//no data
		return nil, nil
	}

	result := make([]model.ApplicationOrganization, len(list))
	for i, item := range list {
		//we have organizations and applications cached
		application, err := sa.getCachedApplication(item.AppID)
		if err != nil {
			return nil, errors.WrapErrorAction(logutils.ActionFind, model.TypeApplication, nil, err)
		}
		if application == nil {
			return nil, errors.ErrorData(logutils.StatusMissing, model.TypeApplication, &logutils.FieldArgs{"app_id": item.AppID})
		}
		organization, err := sa.getCachedOrganization(item.OrgID)
		if err != nil {
			return nil, errors.WrapErrorAction(logutils.ActionFind, model.TypeOrganization, nil, err)
		}
		if organization == nil {
			return nil, errors.ErrorData(logutils.StatusMissing, model.TypeOrganization, &logutils.FieldArgs{"org_id": item.OrgID})
		}

		result[i] = applicationOrganizationFromStorage(item, *application, *organization)
	}
	return result, nil

}

// FindApplicationOrganization finds application organization
func (sa *Adapter) FindApplicationOrganization(appID string, orgID string) (*model.ApplicationOrganization, error) {
	return sa.getCachedApplicationOrganization(appID, orgID)
}

// FindApplicationsOrganizations finds application organizations
func (sa *Adapter) FindApplicationsOrganizations() ([]model.ApplicationOrganization, error) {
	return sa.getCachedApplicationOrganizations()
}

// FindApplicationsOrganizationsByOrgID finds applications organizations by orgID
func (sa *Adapter) FindApplicationsOrganizationsByOrgID(orgID string) ([]model.ApplicationOrganization, error) {

	cachedAppOrgs, err := sa.getCachedApplicationOrganizations()
	if err != nil {
		return nil, errors.WrapErrorAction(logutils.ActionLoadCache, model.TypeApplicationOrganization, nil, err)
	}

	result := make([]model.ApplicationOrganization, 0)
	for _, appOrg := range cachedAppOrgs {
		if appOrg.Organization.ID == orgID {
			result = append(result, appOrg)
		}
	}

	return result, nil
}

// InsertApplicationOrganization inserts an application organization
func (sa *Adapter) InsertApplicationOrganization(context TransactionContext, applicationOrganization model.ApplicationOrganization) (*model.ApplicationOrganization, error) {
	appOrg := applicationOrganizationToStorage(applicationOrganization)

	_, err := sa.db.applicationsOrganizations.InsertOneWithContext(context, appOrg)
	if err != nil {
		return nil, errors.WrapErrorAction(logutils.ActionInsert, model.TypeApplicationOrganization, nil, err)
	}

	return &applicationOrganization, nil
}

// FindDevice finds a device by device id and account id
func (sa *Adapter) FindDevice(context TransactionContext, deviceID string, accountID string) (*model.Device, error) {
	filter := bson.D{primitive.E{Key: "device_id", Value: deviceID},
		primitive.E{Key: "account_id", Value: accountID}}
	var result []device

	err := sa.db.devices.FindWithContext(context, filter, &result, nil)
	if err != nil {
		return nil, errors.WrapErrorAction(logutils.ActionFind, model.TypeDevice, nil, err)
	}
	if len(result) == 0 {
		//no record
		return nil, nil
	}
	device := result[0]

	deviceRes := deviceFromStorage(device)
	return &deviceRes, nil
}

// InsertDevice inserts a device
func (sa *Adapter) InsertDevice(context TransactionContext, device model.Device) (*model.Device, error) {
	//insert in devices
	storageDevice := deviceToStorage(&device)
	_, err := sa.db.devices.InsertOneWithContext(context, storageDevice)
	if err != nil {
		return nil, errors.WrapErrorAction(logutils.ActionInsert, model.TypeDevice, nil, err)
	}

	//insert in account record - we keep a device copy there too
	filter := bson.M{"_id": device.Account.ID}
	update := bson.D{
		primitive.E{Key: "$push", Value: bson.D{
			primitive.E{Key: "devices", Value: storageDevice},
		}},
	}
	res, err := sa.db.accounts.UpdateOneWithContext(context, filter, update, nil)
	if err != nil {
		return nil, errors.WrapErrorAction(logutils.ActionUpdate, model.TypeAccount, logutils.StringArgs("inserting device"), err)
	}
	if res.ModifiedCount != 1 {
		return nil, errors.ErrorAction(logutils.ActionUpdate, model.TypeAccount, &logutils.FieldArgs{"unexpected modified count": res.ModifiedCount})
	}

	return &device, nil
}

// InsertAuthType inserts an auth type
func (sa *Adapter) InsertAuthType(context TransactionContext, authType model.AuthType) (*model.AuthType, error) {
	_, err := sa.db.authTypes.InsertOneWithContext(context, authType)
	if err != nil {
		return nil, errors.WrapErrorAction(logutils.ActionInsert, model.TypeAuthType, nil, err)
	}

	return &authType, nil
}

// UpdateAuthTypes updates an auth type
func (sa *Adapter) UpdateAuthTypes(ID string, code string, description string, isExternal bool, isAnonymous bool,
	useCredentials bool, ignoreMFA bool, params map[string]interface{}) error {

	now := time.Now()
	updateAuthTypeFilter := bson.D{primitive.E{Key: "_id", Value: ID}}
	updateAuthType := bson.D{
		primitive.E{Key: "$set", Value: bson.D{
			primitive.E{Key: "code", Value: code},
			primitive.E{Key: "description", Value: description},
			primitive.E{Key: "is_external", Value: isExternal},
			primitive.E{Key: "is_anonymous", Value: isAnonymous},
			primitive.E{Key: "use_credentials", Value: useCredentials},
			primitive.E{Key: "ignore_mfa", Value: ignoreMFA},
			primitive.E{Key: "params", Value: params},
			primitive.E{Key: "date_updated", Value: now},
		}},
	}

	result, err := sa.db.authTypes.UpdateOne(updateAuthTypeFilter, updateAuthType, nil)
	if err != nil {
		return errors.WrapErrorAction(logutils.ActionUpdate, model.TypeAuthType, &logutils.FieldArgs{"id": ID}, err)
	}
	if result.MatchedCount == 0 {
		return errors.WrapErrorData(logutils.StatusMissing, model.TypeAuthType, &logutils.FieldArgs{"id": ID}, err)
	}

	return nil
}

// ============================== ServiceRegs ==============================

// loadServiceRegs fetches all service registration records
func (sa *Adapter) loadServiceRegs() ([]model.ServiceReg, error) {
	filter := bson.M{}
	var result []model.ServiceReg
	err := sa.db.serviceRegs.Find(filter, &result, nil)
	if err != nil {
		return nil, errors.WrapErrorAction(logutils.ActionFind, model.TypeServiceReg, &logutils.FieldArgs{"service_id": "all"}, err)
	}

	if result == nil {
		result = []model.ServiceReg{}
	}

	return result, nil
}

// FindServiceRegs fetches the requested service registration records
func (sa *Adapter) FindServiceRegs(serviceIDs []string) ([]model.ServiceReg, error) {
	return sa.getCachedServiceRegs(serviceIDs)
}

// FindServiceReg finds the service registration in storage
func (sa *Adapter) FindServiceReg(serviceID string) (*model.ServiceReg, error) {
	return sa.getCachedServiceReg("registration.service_id", serviceID)
}

// FindServiceRegByServiceAccountID finds a service registration by its service account ID
func (sa *Adapter) FindServiceRegByServiceAccountID(accountID string) (*model.ServiceReg, error) {
	return sa.getCachedServiceReg("registration.service_account_id", accountID)
}

// InsertServiceReg inserts the service registration to storage
func (sa *Adapter) InsertServiceReg(reg *model.ServiceReg) error {
	_, err := sa.db.serviceRegs.InsertOne(reg)
	if err != nil {
		return errors.WrapErrorAction(logutils.ActionInsert, model.TypeServiceReg, &logutils.FieldArgs{"service_id": reg.Registration.ServiceID}, err)
	}

	return nil
}

// UpdateServiceReg updates the service registration in storage
func (sa *Adapter) UpdateServiceReg(reg *model.ServiceReg) error {
	filter := bson.M{"registration.service_id": reg.Registration.ServiceID}
	err := sa.db.serviceRegs.ReplaceOne(filter, reg, nil)
	if err != nil {
		return errors.WrapErrorAction(logutils.ActionUpdate, model.TypeServiceReg, &logutils.FieldArgs{"service_id": reg.Registration.ServiceID}, err)
	}

	return nil
}

// SaveServiceReg saves the service registration to the storage
func (sa *Adapter) SaveServiceReg(reg *model.ServiceReg) error {
	filter := bson.M{"registration.service_id": reg.Registration.ServiceID}
	opts := options.Replace().SetUpsert(true)
	err := sa.db.serviceRegs.ReplaceOne(filter, reg, opts)
	if err != nil {
		return errors.WrapErrorAction(logutils.ActionSave, model.TypeServiceReg, &logutils.FieldArgs{"service_id": reg.Registration.ServiceID}, err)
	}

	return nil
}

// DeleteServiceReg deletes the service registration from storage
func (sa *Adapter) DeleteServiceReg(serviceID string) error {
	filter := bson.M{"registration.service_id": serviceID}
	result, err := sa.db.serviceRegs.DeleteOne(filter, nil)
	if err != nil {
		return errors.WrapErrorAction(logutils.ActionDelete, model.TypeServiceReg, &logutils.FieldArgs{"service_id": serviceID}, err)
	}
	if result == nil {
		return errors.WrapErrorData(logutils.StatusInvalid, "result", &logutils.FieldArgs{"service_id": serviceID}, err)
	}
	deletedCount := result.DeletedCount
	if deletedCount == 0 {
		return errors.WrapErrorData(logutils.StatusMissing, model.TypeServiceReg, &logutils.FieldArgs{"service_id": serviceID}, err)
	}

	return nil
}

// FindServiceAuthorization finds the service authorization in storage
func (sa *Adapter) FindServiceAuthorization(userID string, serviceID string) (*model.ServiceAuthorization, error) {
	filter := bson.M{"user_id": userID, "service_id": serviceID}
	var reg *model.ServiceAuthorization
	err := sa.db.serviceAuthorizations.FindOne(filter, &reg, nil)
	if err != nil {
		return nil, errors.WrapErrorAction(logutils.ActionFind, model.TypeServiceAuthorization, &logutils.FieldArgs{"user_id": userID, "service_id": serviceID}, err)
	}

	return reg, nil
}

// SaveServiceAuthorization saves the service authorization to storage
func (sa *Adapter) SaveServiceAuthorization(authorization *model.ServiceAuthorization) error {
	filter := bson.M{"user_id": authorization.UserID, "service_id": authorization.ServiceID}
	opts := options.Replace().SetUpsert(true)
	err := sa.db.serviceAuthorizations.ReplaceOne(filter, authorization, opts)
	if err != nil {
		return errors.WrapErrorAction(logutils.ActionSave, model.TypeServiceAuthorization, &logutils.FieldArgs{"user_id": authorization.UserID, "service_id": authorization.ServiceID}, err)
	}

	return nil
}

// DeleteServiceAuthorization deletes the service authorization from storage
func (sa *Adapter) DeleteServiceAuthorization(userID string, serviceID string) error {
	filter := bson.M{"user_id": userID, "service_id": serviceID}
	result, err := sa.db.serviceAuthorizations.DeleteOne(filter, nil)
	if err != nil {
		return errors.WrapErrorAction(logutils.ActionFind, model.TypeServiceAuthorization, &logutils.FieldArgs{"user_id": userID, "service_id": serviceID}, err)
	}
	if result == nil {
		return errors.WrapErrorData(logutils.StatusInvalid, "result", &logutils.FieldArgs{"user_id": userID, "service_id": serviceID}, err)
	}
	deletedCount := result.DeletedCount
	if deletedCount == 0 {
		return errors.WrapErrorData(logutils.StatusMissing, model.TypeServiceAuthorization, &logutils.FieldArgs{"user_id": userID, "service_id": serviceID}, err)
	}

	return nil
}

// SaveDevice saves device
func (sa *Adapter) SaveDevice(context TransactionContext, device *model.Device) error {
	if device == nil {
		return errors.ErrorData(logutils.StatusInvalid, logutils.TypeArg, logutils.StringArgs("device"))
	}

	storageDevice := deviceToStorage(device)

	filter := bson.M{"_id": device.ID}
	opts := options.Replace().SetUpsert(true)
	err := sa.db.devices.ReplaceOneWithContext(context, filter, storageDevice, opts)
	if err != nil {
		return errors.WrapErrorAction(logutils.ActionSave, "device", &logutils.FieldArgs{"device_id": device.ID}, nil)
	}

	return nil
}

// DeleteDevice deletes a device
func (sa *Adapter) DeleteDevice(context TransactionContext, id string) error {
	filter := bson.M{"_id": id}
	res, err := sa.db.devices.DeleteOneWithContext(context, filter, nil)
	if err != nil {
		return errors.WrapErrorAction(logutils.ActionDelete, model.TypeDevice, nil, err)
	}
	if res.DeletedCount != 1 {
		return errors.ErrorAction(logutils.ActionDelete, model.TypeDevice, logutils.StringArgs("unexpected deleted count"))
	}

	return nil
}

func (sa *Adapter) abortTransaction(sessionContext mongo.SessionContext) {
	err := sessionContext.AbortTransaction(sessionContext)
	if err != nil {
		sa.logger.Errorf("error aborting a transaction - %s", err)
	}
}

func (sa *Adapter) getUpdateManyError(res *mongo.UpdateResult, err error, dataType logutils.MessageDataType, key string, value string) error {
	if err != nil {
		return errors.WrapErrorAction(logutils.ActionUpdate, dataType, &logutils.FieldArgs{key: value}, err)
	}
	if res.ModifiedCount != res.MatchedCount {
		return errors.ErrorAction(logutils.ActionUpdate, dataType, &logutils.FieldArgs{key: value, "modified": res.ModifiedCount, "expected": res.MatchedCount})
	}
	return nil
}

// NewStorageAdapter creates a new storage adapter instance
func NewStorageAdapter(mongoDBAuth string, mongoDBName string, mongoTimeout string, logger *logs.Logger) *Adapter {
	timeoutInt, err := strconv.Atoi(mongoTimeout)
	if err != nil {
		logger.Warn("Setting default Mongo timeout - 500")
		timeoutInt = 500
	}
	timeout := time.Millisecond * time.Duration(timeoutInt)

	cachedServiceRegs := &syncmap.Map{}
	serviceRegsLock := &sync.RWMutex{}

	cachedOrganizations := &syncmap.Map{}
	organizationsLock := &sync.RWMutex{}

	cachedApplications := &syncmap.Map{}
	applicationsLock := &sync.RWMutex{}

	cachedAuthTypes := &syncmap.Map{}
	authTypesLock := &sync.RWMutex{}

	cachedApplicationsOrganizations := &syncmap.Map{}
	applicationsOrganizationsLock := &sync.RWMutex{}

	cachedApplicationConfigs := &syncmap.Map{}
	applicationConfigsLock := &sync.RWMutex{}

	db := &database{mongoDBAuth: mongoDBAuth, mongoDBName: mongoDBName, mongoTimeout: timeout, logger: logger}
	return &Adapter{db: db, logger: logger, cachedServiceRegs: cachedServiceRegs, serviceRegsLock: serviceRegsLock,
		cachedOrganizations: cachedOrganizations, organizationsLock: organizationsLock,
		cachedApplications: cachedApplications, applicationsLock: applicationsLock,
		cachedAuthTypes: cachedAuthTypes, authTypesLock: authTypesLock,
		cachedApplicationsOrganizations: cachedApplicationsOrganizations, applicationsOrganizationsLock: applicationsOrganizationsLock, cachedApplicationConfigs: cachedApplicationConfigs, applicationConfigsLock: applicationConfigsLock}
}

type storageListener struct {
	adapter *Adapter
	DefaultListenerImpl
}

func (sl *storageListener) OnAuthTypesUpdated() {
	sl.adapter.cacheAuthTypes()
}

func (sl *storageListener) OnServiceRegsUpdated() {
	sl.adapter.cacheServiceRegs()
}

func (sl *storageListener) OnOrganizationsUpdated() {
	sl.adapter.cacheOrganizations()
}

func (sl *storageListener) OnApplicationsUpdated() {
	sl.adapter.cacheApplications()
	sl.adapter.cacheOrganizations()
}

func (sl *storageListener) OnApplicationsOrganizationsUpdated() {
	sl.adapter.cacheApplications()
	sl.adapter.cacheOrganizations()
	sl.adapter.cacheApplicationsOrganizations()
}

func (sl *storageListener) OnApplicationConfigsUpdated() {
	sl.adapter.cacheApplicationConfigs()
}

// Listener represents storage listener
type Listener interface {
	OnAPIKeysUpdated()
	OnAuthTypesUpdated()
	OnIdentityProvidersUpdated()
	OnServiceRegsUpdated()
	OnOrganizationsUpdated()
	OnApplicationsUpdated()
	OnApplicationsOrganizationsUpdated()
	OnApplicationConfigsUpdated()
}

// DefaultListenerImpl default listener implementation
type DefaultListenerImpl struct{}

// OnAPIKeysUpdated notifies api keys have been updated
func (d *DefaultListenerImpl) OnAPIKeysUpdated() {}

// OnAuthTypesUpdated notifies auth types have been updated
func (d *DefaultListenerImpl) OnAuthTypesUpdated() {}

// OnIdentityProvidersUpdated notifies identity providers have been updated
func (d *DefaultListenerImpl) OnIdentityProvidersUpdated() {}

// OnServiceRegsUpdated notifies services regs have been updated
func (d *DefaultListenerImpl) OnServiceRegsUpdated() {}

// OnOrganizationsUpdated notifies organizations have been updated
func (d *DefaultListenerImpl) OnOrganizationsUpdated() {}

// OnApplicationsUpdated notifies applications have been updated
func (d *DefaultListenerImpl) OnApplicationsUpdated() {}

// OnApplicationsOrganizationsUpdated notifies applications organizations have been updated
func (d *DefaultListenerImpl) OnApplicationsOrganizationsUpdated() {}

// OnApplicationConfigsUpdated notifies application configs have been updated
func (d *DefaultListenerImpl) OnApplicationConfigsUpdated() {}

// TransactionContext wraps mongo.SessionContext for use by external packages
type TransactionContext interface {
	mongo.SessionContext
}<|MERGE_RESOLUTION|>--- conflicted
+++ resolved
@@ -2179,11 +2179,7 @@
 }
 
 // FindPermissionsByServiceIDs finds permissions
-<<<<<<< HEAD
 func (sa *Adapter) FindPermissionsByServiceIDs(context TransactionContext, serviceIDs []string) ([]model.Permission, error) {
-=======
-func (sa *Adapter) FindPermissionsByServiceIDs(serviceIDs []string) ([]model.Permission, error) {
->>>>>>> a3d18de9
 	if len(serviceIDs) == 0 {
 		return nil, nil
 	}
@@ -2223,7 +2219,6 @@
 	return nil
 }
 
-<<<<<<< HEAD
 // InsertPermissions inserts permissions
 func (sa *Adapter) InsertPermissions(context TransactionContext, items []model.Permission) error {
 	if len(items) == 0 {
@@ -2246,8 +2241,6 @@
 	return nil
 }
 
-=======
->>>>>>> a3d18de9
 // UpdatePermission updates permission
 func (sa *Adapter) UpdatePermission(context TransactionContext, item model.Permission) error {
 	//TODO
