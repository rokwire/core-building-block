package storage

import (
	"context"
	"core-building-block/core/model"
	"fmt"
	"strconv"
	"sync"
	"time"

	"github.com/rokwire/logging-library-go/errors"
	"github.com/rokwire/logging-library-go/logs"
	"github.com/rokwire/logging-library-go/logutils"
	"go.mongodb.org/mongo-driver/bson"
	"go.mongodb.org/mongo-driver/bson/primitive"
	"go.mongodb.org/mongo-driver/mongo"
	"go.mongodb.org/mongo-driver/mongo/options"
	"golang.org/x/sync/syncmap"
	"gopkg.in/go-playground/validator.v9"
)

//Adapter implements the Storage interface
type Adapter struct {
	db *database

	logger *logs.Logger

	cachedOrganizations *syncmap.Map
	organizationsLock   *sync.RWMutex

	cachedApplications *syncmap.Map
	applicationsLock   *sync.RWMutex

	cachedAuthTypes *syncmap.Map
	authTypesLock   *sync.RWMutex

	cachedApplicationsOrganizations *syncmap.Map //cache applications organizations
	applicationsOrganizationsLock   *sync.RWMutex

	cachedApplicationConfigs *syncmap.Map
	applicationConfigsLock   *sync.RWMutex
}

//Start starts the storage
func (sa *Adapter) Start() error {
	//start db
	err := sa.db.start()
	if err != nil {
		return errors.WrapErrorAction(logutils.ActionInitialize, "storage adapter", nil, err)
	}

	//register storage listener
	sl := storageListener{adapter: sa}
	sa.RegisterStorageListener(&sl)

	//cache the organizations
	err = sa.cacheOrganizations()
	if err != nil {
		return errors.WrapErrorAction(logutils.ActionCache, model.TypeOrganization, nil, err)
	}

	//cache the applications
	err = sa.cacheApplications()
	if err != nil {
		return errors.WrapErrorAction(logutils.ActionCache, model.TypeApplication, nil, err)
	}

	//cache the auth types
	err = sa.cacheAuthTypes()
	if err != nil {
		return errors.WrapErrorAction(logutils.ActionCache, model.TypeAuthType, nil, err)
	}

	//cache the application organization
	err = sa.cacheApplicationsOrganizations()
	if err != nil {
		return errors.WrapErrorAction(logutils.ActionCache, model.TypeApplicationOrganization, nil, err)
	}

	// cache application configs
	err = sa.cacheApplicationConfigs()
	if err != nil {
		return errors.WrapErrorAction(logutils.ActionCache, model.TypeApplicationConfig, nil, err)
	}

	return err
}

//RegisterStorageListener registers a data change listener with the storage adapter
func (sa *Adapter) RegisterStorageListener(storageListener Listener) {
	sa.db.listeners = append(sa.db.listeners, storageListener)
}

//PerformTransaction performs a transaction
func (sa *Adapter) PerformTransaction(transaction func(context TransactionContext) error) error {
	// transaction
	err := sa.db.dbClient.UseSession(context.Background(), func(sessionContext mongo.SessionContext) error {
		err := sessionContext.StartTransaction()
		if err != nil {
			sa.abortTransaction(sessionContext)
			return errors.WrapErrorAction(logutils.ActionStart, logutils.TypeTransaction, nil, err)
		}

		err = transaction(sessionContext)
		if err != nil {
			sa.abortTransaction(sessionContext)
			return errors.WrapErrorAction("performing", logutils.TypeTransaction, nil, err)
		}

		err = sessionContext.CommitTransaction(sessionContext)
		if err != nil {
			sa.abortTransaction(sessionContext)
			return errors.WrapErrorAction(logutils.ActionCommit, logutils.TypeTransaction, nil, err)
		}
		return nil
	})

	return err
}

//cacheOrganizations caches the organizations from the DB
func (sa *Adapter) cacheOrganizations() error {
	sa.logger.Info("cacheOrganizations..")

	organizations, err := sa.LoadOrganizations()
	if err != nil {
		return errors.WrapErrorAction(logutils.ActionFind, model.TypeOrganization, nil, err)
	}

	sa.setCachedOrganizations(&organizations)

	return nil
}

func (sa *Adapter) setCachedOrganizations(organizations *[]model.Organization) {
	sa.organizationsLock.Lock()
	defer sa.organizationsLock.Unlock()

	sa.cachedOrganizations = &syncmap.Map{}
	validate := validator.New()

	for _, org := range *organizations {
		err := validate.Struct(org)
		if err == nil {
			sa.cachedOrganizations.Store(org.ID, org)
		} else {
			sa.logger.Errorf("failed to validate and cache organization with org_id %s: %s", org.ID, err.Error())
		}
	}
}

func (sa *Adapter) getCachedOrganization(orgID string) (*model.Organization, error) {
	sa.organizationsLock.RLock()
	defer sa.organizationsLock.RUnlock()

	errArgs := &logutils.FieldArgs{"org_id": orgID}

	item, _ := sa.cachedOrganizations.Load(orgID)
	if item != nil {
		organization, ok := item.(model.Organization)
		if !ok {
			return nil, errors.ErrorAction(logutils.ActionCast, model.TypeOrganization, errArgs)
		}
		return &organization, nil
	}
	return nil, nil
}

func (sa *Adapter) getCachedOrganizations() ([]model.Organization, error) {
	sa.organizationsLock.RLock()
	defer sa.organizationsLock.RUnlock()

	var err error
	organizationList := make([]model.Organization, 0)
	sa.cachedOrganizations.Range(func(key, item interface{}) bool {
		errArgs := &logutils.FieldArgs{"org_id": key}
		if item == nil {
			err = errors.ErrorData(logutils.StatusInvalid, model.TypeOrganization, errArgs)
			return false
		}

		organization, ok := item.(model.Organization)
		if !ok {
			err = errors.ErrorAction(logutils.ActionCast, model.TypeOrganization, errArgs)
			return false
		}
		organizationList = append(organizationList, organization)
		return true
	})

	return organizationList, err
}

//cacheApplications caches the applications
func (sa *Adapter) cacheApplications() error {
	sa.logger.Info("cacheApplications..")

	applications, err := sa.LoadApplications()
	if err != nil {
		return errors.WrapErrorAction(logutils.ActionFind, model.TypeApplication, nil, err)
	}

	sa.setCachedApplications(&applications)

	return nil
}

func (sa *Adapter) setCachedApplications(applications *[]model.Application) {
	sa.applicationsLock.Lock()
	defer sa.applicationsLock.Unlock()

	sa.cachedApplications = &syncmap.Map{}
	validate := validator.New()

	for _, app := range *applications {
		err := validate.Struct(app)
		if err == nil {
			sa.cachedApplications.Store(app.ID, app)
		} else {
			sa.logger.Errorf("failed to validate and cache application with id %s: %s", app.ID, err.Error())
		}
	}
}

func (sa *Adapter) getCachedApplication(appID string) (*model.Application, error) {
	sa.applicationsLock.RLock()
	defer sa.applicationsLock.RUnlock()

	errArgs := &logutils.FieldArgs{"app_id": appID}

	item, _ := sa.cachedApplications.Load(appID)
	if item != nil {
		application, ok := item.(model.Application)
		if !ok {
			return nil, errors.ErrorAction(logutils.ActionCast, model.TypeApplication, errArgs)
		}
		return &application, nil
	}
	return nil, nil
}

func (sa *Adapter) getCachedApplications() ([]model.Application, error) {
	sa.applicationsLock.RLock()
	defer sa.applicationsLock.RUnlock()

	var err error
	applicationList := make([]model.Application, 0)
	sa.cachedApplications.Range(func(key, item interface{}) bool {
		errArgs := &logutils.FieldArgs{"app_id": key}
		if item == nil {
			err = errors.ErrorData(logutils.StatusInvalid, model.TypeApplication, errArgs)
			return false
		}

		application, ok := item.(model.Application)
		if !ok {
			err = errors.ErrorAction(logutils.ActionCast, model.TypeApplication, errArgs)
			return false
		}
		applicationList = append(applicationList, application)
		return true
	})

	return applicationList, err
}

func (sa *Adapter) getCachedApplicationType(id string) (*model.Application, *model.ApplicationType, error) {
	sa.applicationsLock.RLock()
	defer sa.applicationsLock.RUnlock()

	var app *model.Application
	var appType *model.ApplicationType

	sa.cachedApplications.Range(func(key, value interface{}) bool {
		application, ok := value.(model.Application)
		if !ok {
			return false //break the iteration
		}

		applicationType := application.FindApplicationType(id)
		if applicationType != nil {
			app = &application
			appType = applicationType
			return false //break the iteration
		}

		// this will continue iterating
		return true
	})

	if app != nil && appType != nil {
		return app, appType, nil
	}

	return nil, nil, errors.ErrorData(logutils.StatusMissing, model.TypeApplicationType, &logutils.FieldArgs{"id": id})
}

//cacheAuthTypes caches the auth types
func (sa *Adapter) cacheAuthTypes() error {
	sa.logger.Info("cacheAuthTypes..")

	authTypes, err := sa.LoadAuthTypes()
	if err != nil {
		return errors.WrapErrorAction(logutils.ActionFind, model.TypeAuthType, nil, err)
	}
	sa.setCachedAuthTypes(authTypes)

	return nil
}

func (sa *Adapter) setCachedAuthTypes(authProviders []model.AuthType) {
	sa.authTypesLock.Lock()
	defer sa.authTypesLock.Unlock()

	sa.cachedAuthTypes = &syncmap.Map{}
	validate := validator.New()

	for _, authType := range authProviders {
		err := validate.Struct(authType)
		if err == nil {
			//we will get it by id and code as well
			sa.cachedAuthTypes.Store(authType.ID, authType)
			sa.cachedAuthTypes.Store(authType.Code, authType)
		} else {
			sa.logger.Errorf("failed to validate and cache auth type with code %s: %s", authType.Code, err.Error())
		}
	}
}

func (sa *Adapter) getCachedAuthType(key string) (*model.AuthType, error) {
	sa.authTypesLock.RLock()
	defer sa.authTypesLock.RUnlock()

	errArgs := &logutils.FieldArgs{"code or id": key}

	item, _ := sa.cachedAuthTypes.Load(key)
	if item != nil {
		authType, ok := item.(model.AuthType)
		if !ok {
			return nil, errors.ErrorAction(logutils.ActionCast, model.TypeAuthType, errArgs)
		}
		return &authType, nil
	}
	return nil, errors.ErrorData(logutils.StatusMissing, model.TypeAuthType, errArgs)
}

//cacheApplicationsOrganizations caches the applications organizations
func (sa *Adapter) cacheApplicationsOrganizations() error {
	sa.logger.Info("cacheApplicationsOrganizations..")

	applicationsOrganizations, err := sa.LoadApplicationsOrganizations()
	if err != nil {
		return errors.WrapErrorAction(logutils.ActionFind, model.TypeApplicationOrganization, nil, err)
	}

	sa.setCachedApplicationsOrganizations(applicationsOrganizations)
	return nil
}

func (sa *Adapter) setCachedApplicationsOrganizations(applicationsOrganization []model.ApplicationOrganization) {
	sa.applicationsOrganizationsLock.Lock()
	defer sa.applicationsOrganizationsLock.Unlock()

	sa.cachedApplicationsOrganizations = &syncmap.Map{}
	validate := validator.New()

	for _, appOrg := range applicationsOrganization {
		err := validate.Struct(appOrg)
		if err == nil {
			//key 1 - appID_orgID
			key := fmt.Sprintf("%s_%s", appOrg.Application.ID, appOrg.Organization.ID)
			sa.cachedApplicationsOrganizations.Store(key, appOrg)

			//key 2 - app_org_id
			sa.cachedApplicationsOrganizations.Store(appOrg.ID, appOrg)
		} else {
			sa.logger.Errorf("failed to validate and cache applications organizations with ids %s-%s: %s",
				appOrg.Application.ID, appOrg.Organization.ID, err.Error())
		}
	}
}

func (sa *Adapter) getCachedApplicationOrganization(appID string, orgID string) (*model.ApplicationOrganization, error) {
	key := fmt.Sprintf("%s_%s", appID, orgID)
	return sa.getCachedApplicationOrganizationByKey(key)
}

func (sa *Adapter) getCachedApplicationOrganizationByKey(key string) (*model.ApplicationOrganization, error) {
	sa.applicationsOrganizationsLock.RLock()
	defer sa.applicationsOrganizationsLock.RUnlock()

	errArgs := &logutils.FieldArgs{"key": key}

	item, _ := sa.cachedApplicationsOrganizations.Load(key)
	if item != nil {
		appOrg, ok := item.(model.ApplicationOrganization)
		if !ok {
			return nil, errors.ErrorAction(logutils.ActionCast, model.TypeApplicationOrganization, errArgs)
		}
		return &appOrg, nil
	}
	return nil, nil
}

func (sa *Adapter) cacheApplicationConfigs() error {
	sa.logger.Info("cacheApplicationConfigs..")

	applicationConfigs, err := sa.LoadAppConfigs()
	if err != nil {
		return errors.WrapErrorAction(logutils.ActionFind, model.TypeApplicationConfig, nil, err)
	}

	sa.setCachedApplicationConfigs(&applicationConfigs)

	return nil
}

func (sa *Adapter) setCachedApplicationConfigs(applicationConfigs *[]model.ApplicationConfig) {
	sa.applicationConfigsLock.Lock()
	defer sa.applicationConfigsLock.Unlock()

	sa.cachedApplicationConfigs = &syncmap.Map{}
	validate := validator.New()

	var currentKey string
	var currentConfigList []model.ApplicationConfig
	for _, config := range *applicationConfigs {

		err := validate.Struct(config)
		if err != nil {
			sa.logger.Errorf("failed to validate and cache application config with appID_version %s_%s: %s", config.AppOrg.ID, config.Version.VersionNumbers.String(), err.Error())
		} else {
			// key 1 - ID
			sa.cachedApplicationConfigs.Store(config.ID, config)

			// key 2 - cahce pair {appTypeID_appOrgID: []model.ApplicationConfigs}
			appTypeID := config.ApplicationType.ID
			key := appTypeID
			if config.AppOrg != nil {
				appOrgID := config.AppOrg.ID
				key = fmt.Sprintf("%s_%s", appTypeID, appOrgID)
			}

			if currentKey == "" {
				currentKey = key
			} else if currentKey != key {
				// cache processed list
				sa.cachedApplicationConfigs.Store(currentKey, currentConfigList)
				// init new key and configList
				currentKey = key
				currentConfigList = make([]model.ApplicationConfig, 0)
			}

			currentConfigList = append(currentConfigList, config)
		}
	}

	sa.cachedApplicationConfigs.Store(currentKey, currentConfigList)
}

func (sa *Adapter) getCachedApplicationConfigByAppTypeIDAndVersion(appTypeID string, appOrgID *string, versionNumbers *model.VersionNumbers) ([]model.ApplicationConfig, error) {
	sa.applicationConfigsLock.RLock()
	defer sa.applicationConfigsLock.RUnlock()

	var err error
	appConfigs := make([]model.ApplicationConfig, 0)

	key := appTypeID
	errArgs := &logutils.FieldArgs{"appTypeID": key, "version": versionNumbers.String()}
	if appOrgID != nil {
		key = fmt.Sprintf("%s_%s", appTypeID, *appOrgID)
		errArgs = &logutils.FieldArgs{"appTypeID_appOrgID": key, "version": versionNumbers.String()}
	}

	item, ok := sa.cachedApplicationConfigs.Load(key)
	if !ok {
		return nil, errors.ErrorAction(logutils.ActionLoadCache, model.TypeApplicationConfig, errArgs)
	}

	if item != nil {
		configList, ok := item.([]model.ApplicationConfig)
		if !ok {
			return nil, errors.ErrorAction(logutils.ActionCast, model.TypeApplicationConfig, errArgs)
		}

		if versionNumbers == nil {
			return configList, nil
		}

		// return highest version <= versionNumbers
		for _, config := range configList {
			if config.Version.VersionNumbers.LessThanOrEqualTo(versionNumbers) {
				appConfigs = append(appConfigs, config)
				break
			}
		}
	}

	return appConfigs, err
}

// get app config by id
func (sa *Adapter) getCachedApplicationConfigByID(id string) (*model.ApplicationConfig, error) {
	sa.applicationConfigsLock.RLock()
	defer sa.applicationConfigsLock.RUnlock()

	errArgs := &logutils.FieldArgs{"id": id}

	item, ok := sa.cachedApplicationConfigs.Load(id)
	if !ok {
		return nil, errors.ErrorAction(logutils.ActionLoadCache, model.TypeApplicationConfig, errArgs)
	}
	if item != nil {
		config, ok := item.(model.ApplicationConfig)
		if !ok {
			return nil, errors.ErrorAction(logutils.ActionCast, model.TypeApplicationConfig, errArgs)
		}
		return &config, nil
	}

	return nil, errors.ErrorData(logutils.StatusMissing, model.TypeApplicationConfig, errArgs)
}

//LoadAuthTypes loads all auth types
func (sa *Adapter) LoadAuthTypes() ([]model.AuthType, error) {
	filter := bson.D{}
	var result []model.AuthType
	err := sa.db.authTypes.Find(filter, &result, nil)
	if err != nil {
		return nil, errors.WrapErrorAction(logutils.ActionFind, model.TypeAuthType, nil, err)
	}
	if len(result) == 0 {
		return nil, errors.WrapErrorData(logutils.StatusMissing, model.TypeAuthType, nil, err)
	}

	return result, nil
}

//FindAuthType finds auth type by id or code
func (sa *Adapter) FindAuthType(codeOrID string) (*model.AuthType, error) {
	return sa.getCachedAuthType(codeOrID)
}

//InsertLoginSession inserts login session
func (sa *Adapter) InsertLoginSession(context TransactionContext, session model.LoginSession) error {
	storageLoginSession := loginSessionToStorage(session)

	var err error
	if context != nil {
		_, err = sa.db.loginsSessions.InsertOneWithContext(context, storageLoginSession)
	} else {
		_, err = sa.db.loginsSessions.InsertOne(storageLoginSession)
	}

	if err != nil {
		return errors.WrapErrorAction(logutils.ActionInsert, model.TypeLoginSession, nil, err)
	}

	return nil
}

//FindLoginSessions finds login sessions by identifier and sorts by date created
func (sa *Adapter) FindLoginSessions(context TransactionContext, identifier string) ([]model.LoginSession, error) {
	filter := bson.D{primitive.E{Key: "identifier", Value: identifier}}
	opts := options.Find()
	opts.SetSort(bson.D{primitive.E{Key: "date_created", Value: 1}})

	var loginSessions []loginSession
	var err error
	if context != nil {
		err = sa.db.loginsSessions.FindWithContext(context, filter, &loginSessions, opts)
	} else {
		err = sa.db.loginsSessions.Find(filter, &loginSessions, opts)
	}

	if err != nil {
		return nil, errors.WrapErrorAction(logutils.ActionFind, model.TypeLoginSession, &logutils.FieldArgs{"identifier": identifier}, err)
	}

	//account - from storage
	account, err := sa.FindAccountByID(context, identifier)
	if err != nil {
		return nil, errors.WrapErrorAction(logutils.ActionFind, model.TypeAccount, &logutils.FieldArgs{"_id": identifier}, err)
	}

	sessions := make([]model.LoginSession, len(loginSessions))
	for i, session := range loginSessions {
		//auth type - from cache
		authType, err := sa.getCachedAuthType(session.AuthTypeCode)
		if err != nil {
			return nil, errors.WrapErrorAction(logutils.ActionFind, model.TypeAuthType, &logutils.FieldArgs{"code": session.AuthTypeCode}, err)
		}

		//application organization - from cache
		appOrg, err := sa.getCachedApplicationOrganization(session.AppID, session.OrgID)
		if err != nil {
			return nil, errors.WrapErrorAction(logutils.ActionFind, model.TypeApplicationOrganization, &logutils.FieldArgs{"app_id": session.AppID, "org_id": session.OrgID}, err)
		}
		if appOrg == nil {
			return nil, errors.ErrorData(logutils.StatusMissing, model.TypeApplicationOrganization, &logutils.FieldArgs{"app_id": session.AppID, "org_id": session.OrgID})
		}

		sessions[i] = loginSessionFromStorage(session, *authType, account, *appOrg)
	}

	return sessions, nil
}

//FindLoginSessionsByParams finds login sessions by params
func (sa *Adapter) FindLoginSessionsByParams(appID string, orgID string, sessionID *string, identifier *string, accountAuthTypeIdentifier *string,
	appTypeID *string, appTypeIdentifier *string, anonymous *bool, deviceID *string, ipAddress *string) ([]model.LoginSession, error) {
	filter := bson.D{primitive.E{Key: "app_id", Value: appID},
		primitive.E{Key: "org_id", Value: orgID}}

	if sessionID != nil {
		filter = append(filter, primitive.E{Key: "_id", Value: *sessionID})
	}

	if identifier != nil {
		filter = append(filter, primitive.E{Key: "identifier", Value: *identifier})
	}

	if accountAuthTypeIdentifier != nil {
		filter = append(filter, primitive.E{Key: "account_auth_type_identifier", Value: *accountAuthTypeIdentifier})
	}

	if appTypeID != nil {
		filter = append(filter, primitive.E{Key: "app_type_id", Value: appTypeID})
	}

	if appTypeIdentifier != nil {
		filter = append(filter, primitive.E{Key: "app_type_identifier", Value: appTypeIdentifier})
	}

	if anonymous != nil {
		filter = append(filter, primitive.E{Key: "anonymous", Value: anonymous})
	}

	if deviceID != nil {
		filter = append(filter, primitive.E{Key: "device_id", Value: deviceID})
	}

	if ipAddress != nil {
		filter = append(filter, primitive.E{Key: "ip_address", Value: ipAddress})
	}

	var result []loginSession
	options := options.Find()
	limitLoginSession := int64(20)
	options.SetLimit(limitLoginSession)
	err := sa.db.loginsSessions.Find(filter, &result, options)
	if err != nil {
		return nil, errors.WrapErrorAction(logutils.ActionFind, model.TypeLoginSession, nil, err)
	}

	if len(result) == 0 {
		//no data
		return make([]model.LoginSession, 0), nil
	}

	loginSessions := make([]model.LoginSession, len(result))
	for i, ls := range result {
		//we could allow calling buildLoginSession function as we have limitted the items to max 20
		loginSession, err := sa.buildLoginSession(&ls)
		if err != nil {
			return nil, errors.WrapErrorAction("build", model.TypeLoginSession, nil, err)
		}
		loginSessions[i] = *loginSession
	}
	return loginSessions, nil
}

//FindLoginSession finds a login session
func (sa *Adapter) FindLoginSession(refreshToken string) (*model.LoginSession, error) {
	//find loggin session
	filter := bson.D{primitive.E{Key: "refresh_tokens", Value: refreshToken}}
	var loginsSessions []loginSession
	err := sa.db.loginsSessions.Find(filter, &loginsSessions, nil)
	if err != nil {
		return nil, errors.WrapErrorAction(logutils.ActionFind, model.TypeLoginSession, nil, err)
	}
	if len(loginsSessions) == 0 {
		//not found
		return nil, nil
	}
	loginSession := loginsSessions[0]

	return sa.buildLoginSession(&loginSession)
}

//FindAndUpdateLoginSession finds and updates a login session
func (sa *Adapter) FindAndUpdateLoginSession(context TransactionContext, id string) (*model.LoginSession, error) {
	//find loggin session
	filter := bson.D{primitive.E{Key: "_id", Value: id}}
	update := bson.D{
		primitive.E{Key: "$inc", Value: bson.D{
			primitive.E{Key: "mfa_attempts", Value: 1},
		}},
		primitive.E{Key: "$set", Value: bson.D{
			primitive.E{Key: "date_updated", Value: time.Now().UTC()},
		}},
	}
	opts := options.FindOneAndUpdateOptions{}
	opts.SetReturnDocument(options.Before)

	var loginSession loginSession
	var err error
	if context != nil {
		err = sa.db.loginsSessions.FindOneAndUpdateWithContext(context, filter, update, &loginSession, &opts)
	} else {
		err = sa.db.loginsSessions.FindOneAndUpdate(filter, update, &loginSession, &opts)
	}

	if err != nil {
		return nil, errors.WrapErrorAction("finding and updating", model.TypeLoginSession, &logutils.FieldArgs{"_id": id}, err)
	}

	return sa.buildLoginSession(&loginSession)
}

func (sa *Adapter) buildLoginSession(ls *loginSession) (*model.LoginSession, error) {
	//account - from storage
	var account *model.Account
	var err error
	if ls.AccountAuthTypeID != nil {
		account, err = sa.FindAccountByID(nil, ls.Identifier)
		if err != nil {
			return nil, errors.WrapErrorAction(logutils.ActionFind, model.TypeAccount, &logutils.FieldArgs{"_id": ls.Identifier}, err)
		}
	}

	//auth type - from cache
	authType, err := sa.getCachedAuthType(ls.AuthTypeCode)
	if err != nil {
		return nil, errors.WrapErrorAction(logutils.ActionFind, model.TypeAuthType, &logutils.FieldArgs{"code": ls.AuthTypeCode}, err)
	}

	//application organization - from cache
	appOrg, err := sa.getCachedApplicationOrganization(ls.AppID, ls.OrgID)
	if err != nil {
		return nil, errors.WrapErrorAction(logutils.ActionFind, model.TypeApplicationOrganization, &logutils.FieldArgs{"app_id": ls.AppID, "org_id": ls.OrgID}, err)
	}
	if appOrg == nil {
		return nil, errors.ErrorData(logutils.StatusMissing, model.TypeApplicationOrganization, &logutils.FieldArgs{"app_id": ls.AppID, "org_id": ls.OrgID})
	}

	modelLoginSession := loginSessionFromStorage(*ls, *authType, account, *appOrg)
	return &modelLoginSession, nil
}

//UpdateLoginSession updates login session
func (sa *Adapter) UpdateLoginSession(context TransactionContext, loginSession model.LoginSession) error {
	storageLoginSession := loginSessionToStorage(loginSession)

	filter := bson.D{primitive.E{Key: "_id", Value: storageLoginSession.ID}}
	var err error
	if context != nil {
		err = sa.db.loginsSessions.ReplaceOneWithContext(context, filter, storageLoginSession, nil)
	} else {
		err = sa.db.loginsSessions.ReplaceOne(filter, storageLoginSession, nil)
	}

	if err != nil {
		return errors.WrapErrorAction(logutils.ActionUpdate, model.TypeLoginSession, &logutils.FieldArgs{"_id": storageLoginSession.ID}, err)
	}

	return nil
}

//DeleteLoginSession deletes login session
func (sa *Adapter) DeleteLoginSession(context TransactionContext, id string) error {
	filter := bson.M{"_id": id}

	var res *mongo.DeleteResult
	var err error
	if context != nil {
		res, err = sa.db.loginsSessions.DeleteOneWithContext(context, filter, nil)
	} else {
		res, err = sa.db.loginsSessions.DeleteOne(filter, nil)
	}

	if err != nil {
		return errors.WrapErrorAction(logutils.ActionDelete, model.TypeLoginSession, &logutils.FieldArgs{"_id": id}, err)
	}
	if res.DeletedCount != 1 {
		return errors.ErrorAction(logutils.ActionDelete, model.TypeLoginSession, logutils.StringArgs("unexpected deleted count"))
	}
	return nil
}

//DeleteLoginSessionsByIDs deletes login sessions by ids
func (sa *Adapter) DeleteLoginSessionsByIDs(transaction TransactionContext, ids []string) error {
	filter := bson.D{primitive.E{Key: "_id", Value: bson.M{"$in": ids}}}

	var res *mongo.DeleteResult
	var err error
	timeout := time.Millisecond * time.Duration(5000) //5 seconds
	if transaction != nil {
		res, err = sa.db.loginsSessions.DeleteManyWithParams(transaction, filter, nil, &timeout)
	} else {
		res, err = sa.db.loginsSessions.DeleteManyWithParams(context.Background(), filter, nil, &timeout)
	}

	if err != nil {
		return errors.WrapErrorAction(logutils.ActionDelete, model.TypeLoginSession,
			&logutils.FieldArgs{"identifier": ids}, err)
	}

	sa.logger.Infof("%d were deleted", res.DeletedCount)
	return nil
}

//DeleteLoginSessionsByIdentifier deletes all login sessions with the identifier
func (sa *Adapter) DeleteLoginSessionsByIdentifier(context TransactionContext, identifier string) error {
	return sa.deleteLoginSessions(context, "identifier", identifier, false)
}

//DeleteLoginSessionByID deletes a login session by id
func (sa *Adapter) DeleteLoginSessionByID(context TransactionContext, id string) error {
	return sa.deleteLoginSessions(context, "_id", id, true)
}

//DeleteLoginSessionsByAccountAuthTypeID deletes login sessions by account auth type ID
func (sa *Adapter) DeleteLoginSessionsByAccountAuthTypeID(context TransactionContext, id string) error {
	return sa.deleteLoginSessions(context, "account_auth_type_id", id, false)
}

func (sa *Adapter) deleteLoginSessions(context TransactionContext, key string, value string, checkDeletedCount bool) error {
	filter := bson.M{key: value}

	var res *mongo.DeleteResult
	var err error
	if context != nil {
		res, err = sa.db.loginsSessions.DeleteManyWithContext(context, filter, nil)
	} else {
		res, err = sa.db.loginsSessions.DeleteMany(filter, nil)
	}

	if err != nil {
		return errors.WrapErrorAction(logutils.ActionDelete, model.TypeLoginSession, &logutils.FieldArgs{key: value}, err)
	}
	if checkDeletedCount && res.DeletedCount < 1 {
		return errors.ErrorAction(logutils.ActionDelete, model.TypeLoginSession, logutils.StringArgs("unexpected deleted count"))
	}
	return nil
}

//DeleteLoginSessionsByAccountAndSessionID deletes all login sessions with the identifier and sessionID
func (sa *Adapter) DeleteLoginSessionsByAccountAndSessionID(context TransactionContext, identifier string, sessionID string) error {
	filter := bson.M{"identifier": identifier, "_id": sessionID}
	result, err := sa.db.loginsSessions.DeleteOne(filter, nil)
	if err != nil {
		return errors.WrapErrorAction(logutils.ActionFind, model.TypeLoginSession, &logutils.FieldArgs{"identifier": identifier, "_id": sessionID}, err)
	}
	if result == nil {
		return errors.WrapErrorData(logutils.StatusInvalid, "result", &logutils.FieldArgs{"identifier": identifier, "_id": sessionID}, err)
	}
	deletedCount := result.DeletedCount
	if deletedCount == 0 {
		return errors.WrapErrorData(logutils.StatusMissing, model.TypeLoginSession, &logutils.FieldArgs{"identifier": identifier, "_id": sessionID}, err)
	}

	return nil
}

//DeleteMFAExpiredSessions deletes MFA expired sessions
func (sa *Adapter) DeleteMFAExpiredSessions() error {
	now := time.Now().UTC()

	filter := bson.D{primitive.E{Key: "state_expires", Value: bson.M{"$lte": now}}}

	_, err := sa.db.loginsSessions.DeleteMany(filter, nil)
	if err != nil {
		return errors.WrapErrorAction(logutils.ActionDelete, model.TypeLoginSession, &logutils.FieldArgs{"expires": now}, err)
	}

	return nil
}

//FindSessionsLazy finds all sessions for app/org but lazy filled.
// - lazy means that we make only one request to the logins sessions collection and fill the objects with what we have there.
// - i.e. we do not apply any relations
// - this partly filled is enough for some cases(expiration policy checks for example) but in the same time it give very good performace
func (sa *Adapter) FindSessionsLazy(appID string, orgID string) ([]model.LoginSession, error) {
	filter := bson.D{primitive.E{Key: "app_id", Value: appID}, primitive.E{Key: "org_id", Value: orgID}}

	var loginSessions []loginSession
	timeout := time.Millisecond * time.Duration(5000) //5 seconds
	err := sa.db.loginsSessions.FindWithParams(context.Background(), filter, &loginSessions, nil, &timeout)
	if err != nil {
		return nil, errors.WrapErrorAction(logutils.ActionFind, model.TypeLoginSession,
			&logutils.FieldArgs{"app_id": appID, "org_id": orgID}, err)
	}

	sessions := make([]model.LoginSession, len(loginSessions))
	for i, session := range loginSessions {
		//auth type - from cache
		authType, err := sa.getCachedAuthType(session.AuthTypeCode)
		if err != nil {
			return nil, errors.WrapErrorAction(logutils.ActionFind, model.TypeAuthType, &logutils.FieldArgs{"code": session.AuthTypeCode}, err)
		}

		//application organization - from cache
		appOrg, err := sa.getCachedApplicationOrganization(session.AppID, session.OrgID)
		if err != nil {
			return nil, errors.WrapErrorAction(logutils.ActionFind, model.TypeApplicationOrganization, &logutils.FieldArgs{"app_id": session.AppID, "org_id": session.OrgID}, err)
		}

		sessions[i] = loginSessionFromStorage(session, *authType, nil, *appOrg)
	}

	return sessions, nil
}

//FindAccount finds an account for app, org, auth type and account auth type identifier
func (sa *Adapter) FindAccount(appOrgID string, authTypeID string, accountAuthTypeIdentifier string) (*model.Account, error) {
	filter := bson.D{primitive.E{Key: "app_org_id", Value: appOrgID},
		primitive.E{Key: "auth_types.auth_type_id", Value: authTypeID},
		primitive.E{Key: "auth_types.identifier", Value: accountAuthTypeIdentifier}}
	var accounts []account
	err := sa.db.accounts.Find(filter, &accounts, nil)
	if err != nil {
		return nil, errors.WrapErrorAction(logutils.ActionFind, model.TypeAccount, nil, err)
	}
	if len(accounts) == 0 {
		//not found
		return nil, nil
	}
	account := accounts[0]

	//application organization - from cache
	appOrg, err := sa.getCachedApplicationOrganizationByKey(account.AppOrgID)
	if err != nil {
		return nil, errors.WrapErrorAction(logutils.ActionFind, model.TypeApplicationOrganization, nil, err)
	}
	if appOrg == nil {
		return nil, errors.ErrorData(logutils.StatusMissing, model.TypeApplicationOrganization, nil)
	}

	modelAccount := accountFromStorage(account, *appOrg)
	return &modelAccount, nil
}

//FindAccounts finds accounts
func (sa *Adapter) FindAccounts(appID string, orgID string, accountID *string, authTypeIdentifier *string) ([]model.Account, error) {
	//find app org id
	appOrg, err := sa.getCachedApplicationOrganization(appID, orgID)
	if err != nil {
		return nil, errors.WrapErrorAction("error getting cached application organization", "", nil, err)
	}
	if appOrg == nil {
		return nil, errors.ErrorData(logutils.StatusMissing, model.TypeApplicationOrganization, nil)
	}

	//find the accounts
	filter := bson.D{primitive.E{Key: "app_org_id", Value: appOrg.ID}}

	if accountID != nil {
		filter = append(filter, primitive.E{Key: "_id", Value: *accountID})
	}
	if authTypeIdentifier != nil {
		filter = append(filter, primitive.E{Key: "auth_types.identifier", Value: *authTypeIdentifier})
	}

	var list []account
	options := options.Find()
	limitAccounts := int64(20)
	options.SetLimit(limitAccounts)
	err = sa.db.accounts.Find(filter, &list, options)
	if err != nil {
		return nil, errors.WrapErrorAction(logutils.ActionFind, model.TypeAccount, nil, err)
	}

	accounts := accountsFromStorage(list, *appOrg)
	return accounts, nil
}

//FindAccountByID finds an account by id
func (sa *Adapter) FindAccountByID(context TransactionContext, id string) (*model.Account, error) {
	return sa.findAccount(context, "_id", id)
}

//FindAccountByAuthTypeID finds an account by auth type id
func (sa *Adapter) FindAccountByAuthTypeID(context TransactionContext, id string) (*model.Account, error) {
	return sa.findAccount(context, "auth_types.id", id)
}

func (sa *Adapter) findAccount(context TransactionContext, key string, id string) (*model.Account, error) {
	account, err := sa.findStorageAccount(context, key, id)
	if err != nil {
		return nil, errors.WrapErrorAction(logutils.ActionFind, model.TypeAccount, nil, err)
	}

	if account == nil {
		return nil, nil
	}

	//application organization - from cache
	appOrg, err := sa.getCachedApplicationOrganizationByKey(account.AppOrgID)
	if err != nil {
		return nil, errors.WrapErrorAction(logutils.ActionFind, model.TypeApplicationOrganization, nil, err)
	}
	if appOrg == nil {
		return nil, errors.ErrorData(logutils.StatusMissing, model.TypeApplicationOrganization, nil)
	}

	modelAccount := accountFromStorage(*account, *appOrg)

	return &modelAccount, nil
}

func (sa *Adapter) findStorageAccount(context TransactionContext, key string, id string) (*account, error) {
	filter := bson.M{key: id}
	var accounts []account
	var err error
	if context != nil {
		err = sa.db.accounts.FindWithContext(context, filter, &accounts, nil)
	} else {
		err = sa.db.accounts.Find(filter, &accounts, nil)
	}

	if err != nil {
		return nil, errors.WrapErrorAction(logutils.ActionFind, model.TypeAccount, &logutils.FieldArgs{key: id}, err)
	}
	if len(accounts) == 0 {
		//not found
		return nil, nil
	}

	account := accounts[0]
	return &account, nil
}

//InsertAccount inserts an account
func (sa *Adapter) InsertAccount(account model.Account) (*model.Account, error) {
	storageAccount := accountToStorage(&account)

	_, err := sa.db.accounts.InsertOne(storageAccount)
	if err != nil {
		return nil, errors.WrapErrorAction(logutils.ActionInsert, model.TypeAccount, nil, err)
	}

	return &account, nil
}

//SaveAccount saves an existing account
func (sa *Adapter) SaveAccount(context TransactionContext, account *model.Account) error {
	if account == nil {
		return errors.ErrorData(logutils.StatusInvalid, logutils.TypeArg, logutils.StringArgs("account"))
	}

	storageAccount := accountToStorage(account)

	var err error
	filter := bson.M{"_id": account.ID}
	if context != nil {
		err = sa.db.accounts.ReplaceOneWithContext(context, filter, storageAccount, nil)
	} else {
		err = sa.db.accounts.ReplaceOne(filter, storageAccount, nil)
	}

	if err != nil {
		return errors.WrapErrorAction(logutils.ActionSave, model.TypeAccount, &logutils.FieldArgs{"_id": account.ID}, nil)
	}

	return nil
}

//DeleteAccount deletes an account
func (sa *Adapter) DeleteAccount(context TransactionContext, id string) error {
	//TODO - we have to decide what we do on delete user operation - removing all user relations, (or) mark the user disabled etc

	filter := bson.M{"_id": id}
	var res *mongo.DeleteResult
	var err error
	if context != nil {
		res, err = sa.db.accounts.DeleteOneWithContext(context, filter, nil)
	} else {
		res, err = sa.db.accounts.DeleteOne(filter, nil)
	}

	if err != nil {
		return errors.WrapErrorAction(logutils.ActionDelete, model.TypeAccount, nil, err)
	}
	if res.DeletedCount != 1 {
		return errors.ErrorAction(logutils.ActionDelete, model.TypeAccount, logutils.StringArgs("unexpected deleted count"))
	}

	return nil
}

//UpdateAccountPreferences updates account preferences
func (sa *Adapter) UpdateAccountPreferences(accountID string, preferences map[string]interface{}) error {
	filter := bson.D{primitive.E{Key: "_id", Value: accountID}}
	update := bson.D{
		primitive.E{Key: "$set", Value: bson.D{
			primitive.E{Key: "preferences", Value: preferences},
		}},
	}

	res, err := sa.db.accounts.UpdateOne(filter, update, nil)
	if err != nil {
		return errors.WrapErrorAction(logutils.ActionFind, model.TypeAccountPreferences, nil, err)
	}
	if res.ModifiedCount != 1 {
		return errors.ErrorAction(logutils.ActionUpdate, model.TypeAccountPreferences, &logutils.FieldArgs{"unexpected modified count": res.ModifiedCount})
	}

	return nil
}

//InsertAccountPermissions inserts account permissions
func (sa *Adapter) InsertAccountPermissions(accountID string, permissions []model.Permission) error {
	filter := bson.D{primitive.E{Key: "_id", Value: accountID}}
	update := bson.D{
		primitive.E{Key: "$push", Value: bson.D{
			primitive.E{Key: "permissions", Value: bson.M{"$each": permissions}},
		}},
	}

	res, err := sa.db.accounts.UpdateOne(filter, update, nil)
	if err != nil {
		return errors.WrapErrorAction(logutils.ActionFind, model.TypeAccount, nil, err)
	}
	if res.ModifiedCount != 1 {
		return errors.ErrorAction(logutils.ActionUpdate, model.TypeAccount, &logutils.FieldArgs{"unexpected modified count": res.ModifiedCount})
	}

	return nil
}

//InsertAccountRoles inserts account roles
func (sa *Adapter) InsertAccountRoles(accountID string, appOrgID string, roles []model.AccountRole) error {
	stgRoles := accountRolesToStorage(roles)

	//appID included in search to prevent accidentally assigning permissions to account from different application
	filter := bson.D{primitive.E{Key: "_id", Value: accountID}, primitive.E{Key: "app_org_id", Value: appOrgID}}
	update := bson.D{
		primitive.E{Key: "$push", Value: bson.D{
			primitive.E{Key: "roles", Value: bson.M{"$each": stgRoles}},
		}},
	}

	res, err := sa.db.accounts.UpdateOne(filter, update, nil)
	if err != nil {
		return errors.WrapErrorAction(logutils.ActionFind, model.TypeAccount, nil, err)
	}
	if res.ModifiedCount != 1 {
		return errors.ErrorAction(logutils.ActionUpdate, model.TypeAccount, &logutils.FieldArgs{"unexpected modified count": res.ModifiedCount})
	}

	return nil
}

//UpdateAccountRoles updates the account roles
func (sa *Adapter) UpdateAccountRoles(accountID string, roles []model.AccountRole) error {
	stgRoles := accountRolesToStorage(roles)

	filter := bson.D{primitive.E{Key: "_id", Value: accountID}}
	update := bson.D{
		primitive.E{Key: "$set", Value: bson.D{
			primitive.E{Key: "roles", Value: stgRoles},
		}},
	}

	res, err := sa.db.accounts.UpdateOne(filter, update, nil)
	if err != nil {
		return errors.WrapErrorAction(logutils.ActionFind, model.TypeAccount, nil, err)
	}
	if res.ModifiedCount != 1 {
		return errors.ErrorAction(logutils.ActionUpdate, model.TypeAccount, &logutils.FieldArgs{"unexpected modified count": res.ModifiedCount})
	}

	return nil
}

//DeleteAccountRoles deletes account roles
func (sa *Adapter) DeleteAccountRoles(accountID string, roleIDs []string) error {
	filter := bson.D{primitive.E{Key: "_id", Value: accountID}}
	update := bson.D{
		primitive.E{Key: "$pull", Value: bson.D{
			primitive.E{Key: "roles", Value: bson.M{"$each": roleIDs}},
		}},
	}

	res, err := sa.db.accounts.UpdateOne(filter, update, nil)
	if err != nil {
		return errors.WrapErrorAction(logutils.ActionFind, model.TypeAccount, nil, err)
	}
	if res.ModifiedCount != 1 {
		return errors.ErrorAction(logutils.ActionUpdate, model.TypeAccount, &logutils.FieldArgs{"unexpected modified count": res.ModifiedCount})
	}

	return nil
}

//UpdateAccountGroups updates the account groups
func (sa *Adapter) UpdateAccountGroups(accountID string, groups []model.AccountGroup) error {
	stgGroups := accountGroupsToStorage(groups)

	filter := bson.D{primitive.E{Key: "_id", Value: accountID}}
	update := bson.D{
		primitive.E{Key: "$set", Value: bson.D{
			primitive.E{Key: "groups", Value: stgGroups},
		}},
	}

	res, err := sa.db.accounts.UpdateOne(filter, update, nil)
	if err != nil {
		return errors.WrapErrorAction(logutils.ActionFind, model.TypeAccount, nil, err)
	}
	if res.ModifiedCount != 1 {
		return errors.ErrorAction(logutils.ActionUpdate, model.TypeAccount, &logutils.FieldArgs{"unexpected modified count": res.ModifiedCount})
	}

	return nil
}

//InsertAccountAuthType inserts am account auth type
func (sa *Adapter) InsertAccountAuthType(item model.AccountAuthType) error {
	storageItem := accountAuthTypeToStorage(item)

	//3. first find the account record
	filter := bson.M{"_id": item.Account.ID}
	update := bson.D{
		primitive.E{Key: "$push", Value: bson.D{
			primitive.E{Key: "auth_types", Value: storageItem},
		}},
	}

	res, err := sa.db.accounts.UpdateOne(filter, update, nil)
	if err != nil {
		return errors.WrapErrorAction(logutils.ActionInsert, model.TypeAccountAuthType, nil, err)
	}
	if res.ModifiedCount != 1 {
		return errors.ErrorAction(logutils.ActionUpdate, model.TypeAccountAuthType, &logutils.FieldArgs{"unexpected modified count": res.ModifiedCount})
	}

	return nil
}

//UpdateAccountAuthType updates account auth type
func (sa *Adapter) UpdateAccountAuthType(item model.AccountAuthType) error {
	// transaction
	err := sa.db.dbClient.UseSession(context.Background(), func(sessionContext mongo.SessionContext) error {
		err := sessionContext.StartTransaction()
		if err != nil {
			sa.abortTransaction(sessionContext)
			return errors.WrapErrorAction(logutils.ActionStart, logutils.TypeTransaction, nil, err)
		}

		//1. set time updated to the item
		now := time.Now()
		item.DateUpdated = &now

		//2 convert to storage item
		storageItem := accountAuthTypeToStorage(item)

		//3. first find the account record
		findFilter := bson.M{"auth_types.id": item.ID}
		var accounts []account
		err = sa.db.accounts.FindWithContext(sessionContext, findFilter, &accounts, nil)
		if err != nil {
			sa.abortTransaction(sessionContext)
			return errors.WrapErrorAction(logutils.ActionFind, model.TypeUserAuth, &logutils.FieldArgs{"account auth type id": item.ID}, err)
		}
		if len(accounts) == 0 {
			sa.abortTransaction(sessionContext)
			return errors.ErrorAction(logutils.ActionFind, "for some reasons account is nil for account auth type", &logutils.FieldArgs{"acccount auth type id": item.ID})
		}
		account := accounts[0]

		//4. update the account auth type in the account record
		accountAuthTypes := account.AuthTypes
		newAccountAuthTypes := make([]accountAuthType, len(accountAuthTypes))
		for j, aAuthType := range accountAuthTypes {
			if aAuthType.ID == storageItem.ID {
				newAccountAuthTypes[j] = storageItem
			} else {
				newAccountAuthTypes[j] = aAuthType
			}
		}
		account.AuthTypes = newAccountAuthTypes

		//4. update the account record
		replaceFilter := bson.M{"_id": account.ID}
		err = sa.db.accounts.ReplaceOneWithContext(sessionContext, replaceFilter, account, nil)
		if err != nil {
			sa.abortTransaction(sessionContext)
			return errors.WrapErrorAction(logutils.ActionReplace, model.TypeAccount, nil, err)
		}

		//commit the transaction
		err = sessionContext.CommitTransaction(sessionContext)
		if err != nil {
			sa.abortTransaction(sessionContext)
			return errors.WrapErrorAction(logutils.ActionCommit, logutils.TypeTransaction, nil, err)
		}
		return nil
	})
	if err != nil {
		return err
	}

	return nil
}

//DeleteAccountAuthType deletes an account auth type
func (sa *Adapter) DeleteAccountAuthType(context TransactionContext, item model.AccountAuthType) error {
	filter := bson.M{"_id": item.Account.ID}
	update := bson.D{
		primitive.E{Key: "$pull", Value: bson.D{
			primitive.E{Key: "auth_types", Value: bson.M{"auth_type_code": item.AuthType.Code, "identifier": item.Identifier}},
		}},
	}

	var res *mongo.UpdateResult
	var err error
	if context != nil {
		res, err = sa.db.accounts.UpdateOneWithContext(context, filter, update, nil)
	} else {
		res, err = sa.db.accounts.UpdateOne(filter, update, nil)
	}

	if err != nil {
		return errors.WrapErrorAction(logutils.ActionDelete, model.TypeAccountAuthType, nil, err)
	}
	if res.ModifiedCount != 1 {
		return errors.ErrorAction(logutils.ActionUpdate, model.TypeAccount, &logutils.FieldArgs{"unexpected modified count": res.ModifiedCount})
	}

	return nil
}

//CountAccountsByRoleID counts how many accounts there are with the passed role id
func (sa *Adapter) CountAccountsByRoleID(roleID string) (*int64, error) {
	filter := bson.D{primitive.E{Key: "roles._id", Value: roleID}}

	count, err := sa.db.accounts.CountDocuments(filter)
	if err != nil {
		return nil, errors.WrapErrorAction("error counting accounts for role id", "", &logutils.FieldArgs{"roles._id": roleID}, err)
	}
	return &count, nil
}

//CountAccountsByGroupID counts how many accounts there are with the passed group id
func (sa *Adapter) CountAccountsByGroupID(groupID string) (*int64, error) {
	filter := bson.D{primitive.E{Key: "groups._id", Value: groupID}}

	count, err := sa.db.accounts.CountDocuments(filter)
	if err != nil {
		return nil, errors.WrapErrorAction("error counting accounts for group id", "", &logutils.FieldArgs{"groups._id": groupID}, err)
	}
	return &count, nil
}

//FindCredential finds a credential by ID
func (sa *Adapter) FindCredential(context TransactionContext, ID string) (*model.Credential, error) {
	filter := bson.D{primitive.E{Key: "_id", Value: ID}}

	var creds credential
	var err error
	if context != nil {
		err = sa.db.credentials.FindOneWithContext(context, filter, &creds, nil)
	} else {
		err = sa.db.credentials.FindOne(filter, &creds, nil)
	}

	if err != nil {
		if err.Error() == "mongo: no documents in result" {
			return nil, nil
		}
		return nil, errors.WrapErrorAction(logutils.ActionFind, model.TypeCredential, &logutils.FieldArgs{"_id": ID}, err)
	}

	modelCreds := credentialFromStorage(creds)
	return &modelCreds, nil
}

//InsertCredential inserts a set of credential
func (sa *Adapter) InsertCredential(creds *model.Credential) error {
	storageCreds := credentialToStorage(creds)

	if storageCreds == nil {
		return errors.ErrorData(logutils.StatusInvalid, logutils.TypeArg, logutils.StringArgs(model.TypeCredential))
	}

	_, err := sa.db.credentials.InsertOne(storageCreds)
	if err != nil {
		return errors.WrapErrorAction(logutils.ActionInsert, model.TypeCredential, nil, err)
	}

	return nil
}

//UpdateCredential updates a set of credentials
func (sa *Adapter) UpdateCredential(context TransactionContext, creds *model.Credential) error {
	storageCreds := credentialToStorage(creds)

	if storageCreds == nil {
		return errors.ErrorData(logutils.StatusInvalid, logutils.TypeArg, logutils.StringArgs(model.TypeCredential))
	}

	filter := bson.D{primitive.E{Key: "_id", Value: storageCreds.ID}}
	var err error
	if context != nil {
		err = sa.db.credentials.ReplaceOneWithContext(context, filter, storageCreds, nil)
	} else {
		err = sa.db.credentials.ReplaceOne(filter, storageCreds, nil)
	}

	if err != nil {
		return errors.WrapErrorAction(logutils.ActionUpdate, model.TypeCredential, &logutils.FieldArgs{"_id": storageCreds.ID}, err)
	}

	return nil
}

//UpdateCredentialValue updates the value in credentials collection
func (sa *Adapter) UpdateCredentialValue(ID string, value map[string]interface{}) error {
	filter := bson.D{primitive.E{Key: "_id", Value: ID}}
	update := bson.D{
		primitive.E{Key: "$set", Value: bson.D{
			primitive.E{Key: "value", Value: value},
		}},
	}

	res, err := sa.db.credentials.UpdateOne(filter, update, nil)
	if err != nil {
		return errors.WrapErrorAction(logutils.ActionUpdate, model.TypeCredential, nil, err)
	}
	if res.ModifiedCount != 1 {
		return errors.ErrorAction(logutils.ActionUpdate, model.TypeCredential, &logutils.FieldArgs{"unexpected modified count": res.ModifiedCount})
	}

	return nil
}

//DeleteCredential deletes a credential
func (sa *Adapter) DeleteCredential(context TransactionContext, ID string) error {
	filter := bson.D{primitive.E{Key: "_id", Value: ID}}

	var res *mongo.DeleteResult
	var err error
	if context != nil {
		res, err = sa.db.credentials.DeleteOneWithContext(context, filter, nil)
	} else {
		res, err = sa.db.credentials.DeleteOne(filter, nil)
	}

	if err != nil {
		return errors.WrapErrorAction(logutils.ActionDelete, model.TypeCredential, &logutils.FieldArgs{"_id": ID}, err)
	}
	if res.DeletedCount != 1 {
		return errors.ErrorAction(logutils.ActionDelete, model.TypeCredential, &logutils.FieldArgs{"unexpected deleted count": res.DeletedCount})
	}

	return nil
}

//FindMFAType finds one MFA type for an account
func (sa *Adapter) FindMFAType(context TransactionContext, accountID string, identifier string, mfaType string) (*model.MFAType, error) {
	filter := bson.D{
		primitive.E{Key: "_id", Value: accountID},
		primitive.E{Key: "mfa_types.type", Value: mfaType},
		primitive.E{Key: "mfa_types.params.identifier", Value: identifier},
	}

	var account account
	var err error
	if context != nil {
		err = sa.db.accounts.FindOneWithContext(context, filter, &account, nil)
	} else {
		err = sa.db.accounts.FindOne(filter, &account, nil)
	}

	if err != nil {
		return nil, errors.WrapErrorAction(logutils.ActionFind, model.TypeAccount, nil, err)
	}

	mfaList := mfaTypesFromStorage(account.MFATypes)
	for _, mfa := range mfaList {
		if mfa.Type == mfaType && mfa.Params != nil && mfa.Params["identifier"] == identifier {
			return &mfa, nil
		}
	}

	return nil, errors.ErrorData(logutils.StatusMissing, model.TypeMFAType, nil)
}

//FindMFATypes finds all MFA types for an account
func (sa *Adapter) FindMFATypes(accountID string) ([]model.MFAType, error) {
	filter := bson.D{primitive.E{Key: "_id", Value: accountID}}

	var account account
	err := sa.db.accounts.FindOne(filter, &account, nil)
	if err != nil {
		return nil, errors.WrapErrorAction(logutils.ActionFind, model.TypeAccount, nil, err)
	}

	return mfaTypesFromStorage(account.MFATypes), nil
}

//InsertMFAType inserts a MFA type
func (sa *Adapter) InsertMFAType(context TransactionContext, mfa *model.MFAType, accountID string) error {
	if mfa == nil {
		return errors.ErrorData(logutils.StatusMissing, model.TypeMFAType, nil)
	}
	if mfa.Params == nil || mfa.Params["identifier"] == nil {
		return errors.ErrorData(logutils.StatusMissing, "mfa identifier", nil)
	}

	storageMfa := mfaTypeToStorage(mfa)

	filter := bson.D{
		primitive.E{Key: "_id", Value: accountID},
		primitive.E{Key: "mfa_types.params.identifier", Value: bson.M{"$ne": mfa.Params["identifier"]}},
	}
	update := bson.D{
		primitive.E{Key: "$push", Value: bson.D{
			primitive.E{Key: "mfa_types", Value: storageMfa},
		}},
		primitive.E{Key: "$set", Value: bson.D{
			primitive.E{Key: "date_updated", Value: time.Now().UTC()},
		}},
	}

	var res *mongo.UpdateResult
	var err error
	if context != nil {
		res, err = sa.db.accounts.UpdateOneWithContext(context, filter, update, nil)
	} else {
		res, err = sa.db.accounts.UpdateOne(filter, update, nil)
	}

	if err != nil {
		return errors.WrapErrorAction(logutils.ActionUpdate, model.TypeAccount, logutils.StringArgs("inserting mfa type"), err)
	}
	if res.ModifiedCount != 1 {
		return errors.ErrorAction(logutils.ActionUpdate, model.TypeAccount, &logutils.FieldArgs{"unexpected modified count": res.ModifiedCount})
	}

	return nil
}

//UpdateMFAType updates one MFA type
func (sa *Adapter) UpdateMFAType(context TransactionContext, mfa *model.MFAType, accountID string) error {
	if mfa.Params == nil || mfa.Params["identifier"] == nil {
		return errors.ErrorData(logutils.StatusMissing, "mfa identifier", nil)
	}

	now := time.Now().UTC()
	filter := bson.D{
		primitive.E{Key: "_id", Value: accountID},
		primitive.E{Key: "mfa_types.id", Value: mfa.ID},
	}
	update := bson.D{
		primitive.E{Key: "$set", Value: bson.D{
			primitive.E{Key: "mfa_types.$.verified", Value: mfa.Verified},
			primitive.E{Key: "mfa_types.$.params", Value: mfa.Params},
			primitive.E{Key: "mfa_types.$.date_updated", Value: now},
			primitive.E{Key: "date_updated", Value: now},
		}},
	}

	var res *mongo.UpdateResult
	var err error
	if context != nil {
		res, err = sa.db.accounts.UpdateOneWithContext(context, filter, update, nil)
	} else {
		res, err = sa.db.accounts.UpdateOne(filter, update, nil)
	}

	if err != nil {
		return errors.WrapErrorAction(logutils.ActionUpdate, model.TypeAccount, logutils.StringArgs("updating mfa type"), err)
	}
	if res.ModifiedCount == 0 {
		return errors.ErrorAction(logutils.ActionUpdate, model.TypeAccount, logutils.StringArgs("item to update not found"))
	}
	if res.ModifiedCount != 1 {
		return errors.ErrorAction(logutils.ActionUpdate, model.TypeAccount, &logutils.FieldArgs{"unexpected modified count": res.ModifiedCount})
	}

	return nil
}

//DeleteMFAType deletes a MFA type
func (sa *Adapter) DeleteMFAType(context TransactionContext, accountID string, identifier string, mfaType string) error {
	filter := bson.D{primitive.E{Key: "_id", Value: accountID}}
	update := bson.D{
		primitive.E{Key: "$pull", Value: bson.D{
			primitive.E{Key: "mfa_types", Value: bson.M{"type": mfaType, "params.identifier": identifier}},
		}},
		primitive.E{Key: "$set", Value: bson.D{
			primitive.E{Key: "date_updated", Value: time.Now().UTC()},
		}},
	}

	var res *mongo.UpdateResult
	var err error
	if context != nil {
		res, err = sa.db.accounts.UpdateOneWithContext(context, filter, update, nil)
	} else {
		res, err = sa.db.accounts.UpdateOne(filter, update, nil)
	}

	if err != nil {
		return errors.WrapErrorAction(logutils.ActionUpdate, model.TypeAccount, logutils.StringArgs("deleting mfa type"), err)
	}
	if res.ModifiedCount == 0 {
		return errors.ErrorAction(logutils.ActionUpdate, model.TypeAccount, logutils.StringArgs("item to remove not found"))
	}
	if res.ModifiedCount != 1 {
		return errors.ErrorAction(logutils.ActionUpdate, model.TypeAccount, &logutils.FieldArgs{"unexpected modified count": res.ModifiedCount})
	}

	return nil
}

//FindPermissions finds a set of permissions
func (sa *Adapter) FindPermissions(ids []string) ([]model.Permission, error) {
	permissionsFilter := bson.D{primitive.E{Key: "_id", Value: bson.M{"$in": ids}}}
	var permissionsResult []model.Permission
	err := sa.db.permissions.Find(permissionsFilter, &permissionsResult, nil)
	if err != nil {
		return nil, err
	}

	return permissionsResult, nil
}

//FindPermissionsByServiceIDs finds permissions
func (sa *Adapter) FindPermissionsByServiceIDs(serviceIDs []string) ([]model.Permission, error) {
	if len(serviceIDs) == 0 {
		return nil, nil
	}

	filter := bson.D{primitive.E{Key: "service_id", Value: bson.M{"$in": serviceIDs}}}
	var permissionsResult []model.Permission
	err := sa.db.permissions.Find(filter, &permissionsResult, nil)
	if err != nil {
		return nil, err
	}

	return permissionsResult, nil
}

//FindPermissionsByName finds a set of permissions
func (sa *Adapter) FindPermissionsByName(names []string) ([]model.Permission, error) {
	permissionsFilter := bson.D{primitive.E{Key: "name", Value: bson.M{"$in": names}}}
	var permissionsResult []model.Permission
	err := sa.db.permissions.Find(permissionsFilter, &permissionsResult, nil)
	if err != nil {
		return nil, err
	}

	return permissionsResult, nil
}

//InsertPermission inserts a new  permission
func (sa *Adapter) InsertPermission(permission model.Permission) error {
	_, err := sa.db.permissions.InsertOne(permission)
	if err != nil {
		return errors.WrapErrorAction(logutils.ActionInsert, model.TypePermission, nil, err)
	}
	return nil
}

//UpdatePermission updates permission
func (sa *Adapter) UpdatePermission(item model.Permission) error {
	//TODO
	//This will be slow operation as we keep a copy of the entity in the users collection without index.
	//Maybe we need to up the transaction timeout for this operation because of this.
	//TODO
	//Update the permission in all collection where there is a copy of it - accounts, application_roles, application_groups

	// Update serviceIDs
	filter := bson.D{primitive.E{Key: "name", Value: item.Name}}

	now := time.Now().UTC()
	permissionUpdate := bson.D{
		primitive.E{Key: "$set", Value: bson.D{
			primitive.E{Key: "service_id", Value: item.ServiceID},
			primitive.E{Key: "assigners", Value: item.Assigners},
			primitive.E{Key: "date_updated", Value: &now},
		}},
	}

	res, err := sa.db.permissions.UpdateOne(filter, permissionUpdate, nil)
	if err != nil {
		return errors.WrapErrorAction(logutils.ActionUpdate, model.TypePermission, &logutils.FieldArgs{"name": item.Name}, err)
	}

	if res.ModifiedCount != 1 {
		return errors.ErrorAction(logutils.ActionUpdate, model.TypePermission, logutils.StringArgs("unexpected modified count"))
	}

	return nil
}

//DeletePermission deletes permission
func (sa *Adapter) DeletePermission(id string) error {
	//TODO
	//This will be slow operation as we keep a copy of the entity in the users collection without index.
	//Maybe we need to up the transaction timeout for this operation because of this.
	return errors.New(logutils.Unimplemented)
}

//FindAppOrgRoles finds a set of application organization roles
func (sa *Adapter) FindAppOrgRoles(ids []string, appOrgID string) ([]model.AppOrgRole, error) {
	var rolesFilter bson.D

	if len(ids) == 0 {
		rolesFilter = bson.D{primitive.E{Key: "app_org_id", Value: appOrgID}}
	} else {
		rolesFilter = bson.D{primitive.E{Key: "app_org_id", Value: appOrgID}, primitive.E{Key: "_id", Value: bson.M{"$in": ids}}}
	}

	var rolesResult []appOrgRole
	err := sa.db.applicationsOrganizationsRoles.Find(rolesFilter, &rolesResult, nil)
	if err != nil {
		return nil, err
	}

	//get the application organization from the cached ones
	appOrg, err := sa.getCachedApplicationOrganizationByKey(appOrgID)
	if err != nil {
		return nil, errors.WrapErrorAction(logutils.ActionFind, model.TypeApplicationOrganization, &logutils.FieldArgs{"app_org_id": appOrg}, err)
	}
	if appOrg == nil {
		return nil, errors.ErrorData(logutils.StatusMissing, model.TypeApplicationOrganization, &logutils.FieldArgs{"app_org_id": appOrg})
	}

	result := appOrgRolesFromStorage(rolesResult, *appOrg)

	return result, nil
}

<<<<<<< HEAD
//InsertAppOrgRole inserts a new application organization role
func (sa *Adapter) InsertAppOrgRole(item model.AppOrgRole) error {
	appOrg, err := sa.getCachedApplicationOrganizationByKey(item.AppOrg.ID)
	if err != nil {
		return errors.WrapErrorData(logutils.StatusMissing, model.TypeApplicationOrganization, &logutils.FieldArgs{"app_org_id": item.AppOrg.ID}, err)
	}
	if appOrg == nil {
		return errors.ErrorData(logutils.StatusMissing, model.TypeApplicationOrganization, &logutils.FieldArgs{"app_org_id": item.AppOrg.ID})
=======
//FindAppOrgRole finds an application organization role
func (sa *Adapter) FindAppOrgRole(id string, appOrgID string) (*model.AppOrgRole, error) {
	filter := bson.D{primitive.E{Key: "_id", Value: id}, primitive.E{Key: "app_org_id", Value: appOrgID}}
	var rolesResult []appOrgRole
	err := sa.db.applicationsOrganizationsRoles.Find(filter, &rolesResult, nil)
	if err != nil {
		return nil, err
>>>>>>> 11eb44b9
	}
	if len(rolesResult) == 0 {
		//no data
		return nil, nil
	}

	roles := rolesResult[0]

	appOrg, err := sa.getCachedApplicationOrganizationByKey(appOrgID)
	if err != nil {
		return nil, errors.WrapErrorData(logutils.StatusMissing, model.TypeOrganization, &logutils.FieldArgs{"app_org_id": appOrg}, err)
	}
	result := appOrgRoleFromStorage(&roles, *appOrg)
	return &result, nil
}

//InsertAppOrgRole inserts a new application organization role
func (sa *Adapter) InsertAppOrgRole(item model.AppOrgRole) error {
	role := appOrgRoleToStorage(item)
	_, err := sa.db.applicationsOrganizationsRoles.InsertOne(role)
	if err != nil {
		return errors.WrapErrorAction(logutils.ActionInsert, model.TypeAppOrgRole, nil, err)
	}
	return nil
}

//UpdateAppOrgRole updates application organization role
func (sa *Adapter) UpdateAppOrgRole(item model.AppOrgRole) error {
	//TODO
	//This will be slow operation as we keep a copy of the entity in the users collection without index.
	//Maybe we need to up the transaction timeout for this operation because of this.
	return errors.New(logutils.Unimplemented)
}

//DeleteAppOrgRole deletes application organization role
//	- make sure to call this function once you have verified that there is no any relations
//	in other collections for the role which is supposed to be deleted.
func (sa *Adapter) DeleteAppOrgRole(id string) error {
	filter := bson.M{"_id": id}
	result, err := sa.db.applicationsOrganizationsRoles.DeleteOne(filter, nil)
	if err != nil {
		return errors.WrapErrorAction(logutils.ActionDelete, model.TypeAppOrgRole, &logutils.FieldArgs{"_id": id}, err)
	}
	if result == nil {
		return errors.WrapErrorData(logutils.StatusInvalid, "result", &logutils.FieldArgs{"_id": id}, err)
	}
	deletedCount := result.DeletedCount
	if deletedCount == 0 {
		return errors.WrapErrorData(logutils.StatusMissing, model.TypeAppOrgRole, &logutils.FieldArgs{"_id": id}, err)
	}
	return nil
}

//FindAppOrgGroups finds a set of application organization groups
//	ids param is optional
func (sa *Adapter) FindAppOrgGroups(ids []string, appOrgID string) ([]model.AppOrgGroup, error) {
	var filter bson.D

	if len(ids) == 0 {
		filter = bson.D{primitive.E{Key: "app_org_id", Value: appOrgID}}
	} else {
		filter = bson.D{primitive.E{Key: "app_org_id", Value: appOrgID}, primitive.E{Key: "_id", Value: bson.M{"$in": ids}}}
	}

	var groupsResult []appOrgGroup
	err := sa.db.applicationsOrganizationsGroups.Find(filter, &groupsResult, nil)
	if err != nil {
		return nil, err
	}

	appOrg, err := sa.getCachedApplicationOrganizationByKey(appOrgID)
	if err != nil {
		return nil, errors.WrapErrorData(logutils.StatusMissing, model.TypeApplicationOrganization, &logutils.FieldArgs{"app_org_id": appOrg}, err)
	}
	if appOrg == nil {
		return nil, errors.ErrorData(logutils.StatusMissing, model.TypeApplicationOrganization, &logutils.FieldArgs{"app_org_id": appOrg})
	}

	result := appOrgGroupsFromStorage(groupsResult, *appOrg)

	return result, nil
}

//FindAppOrgGroup finds a application organization group
func (sa *Adapter) FindAppOrgGroup(id string, appOrgID string) (*model.AppOrgGroup, error) {
	filter := bson.D{primitive.E{Key: "_id", Value: id}, primitive.E{Key: "app_org_id", Value: appOrgID}}
	var groupsResult []appOrgGroup
	err := sa.db.applicationsOrganizationsGroups.Find(filter, &groupsResult, nil)
	if err != nil {
		return nil, err
	}
	if len(groupsResult) == 0 {
		//no data
		return nil, nil
	}

	group := groupsResult[0]

	appOrg, err := sa.getCachedApplicationOrganizationByKey(appOrgID)
	if err != nil {
		return nil, errors.WrapErrorData(logutils.StatusMissing, model.TypeOrganization, &logutils.FieldArgs{"app_org_id": appOrg}, err)
	}
	result := appOrgGroupFromStorage(&group, *appOrg)
	return &result, nil
}

//InsertAppOrgGroup inserts a new application organization group
func (sa *Adapter) InsertAppOrgGroup(item model.AppOrgGroup) error {
	group := appOrgGroupToStorage(item)
	_, err := sa.db.applicationsOrganizationsGroups.InsertOne(group)
	if err != nil {
		return errors.WrapErrorAction(logutils.ActionInsert, model.TypeAppOrgGroup, nil, err)
	}
	return nil
}

//UpdateAppOrgGroup updates application organization group
func (sa *Adapter) UpdateAppOrgGroup(item model.AppOrgGroup) error {
	//TODO
	//This will be slow operation as we keep a copy of the entity in the users collection without index.
	//Maybe we need to up the transaction timeout for this operation because of this.
	return errors.New(logutils.Unimplemented)
}

//DeleteAppOrgGroup deletes application organization group
//	- make sure to call this function once you have verified that there is no any relations
//	in other collections for the group which is supposed to be deleted.
func (sa *Adapter) DeleteAppOrgGroup(id string) error {
	filter := bson.M{"_id": id}
	result, err := sa.db.applicationsOrganizationsGroups.DeleteOne(filter, nil)
	if err != nil {
		return errors.WrapErrorAction(logutils.ActionDelete, model.TypeAppOrgGroup, &logutils.FieldArgs{"_id": id}, err)
	}
	if result == nil {
		return errors.WrapErrorData(logutils.StatusInvalid, "result", &logutils.FieldArgs{"_id": id}, err)
	}
	deletedCount := result.DeletedCount
	if deletedCount == 0 {
		return errors.WrapErrorData(logutils.StatusMissing, model.TypeAppOrgGroup, &logutils.FieldArgs{"_id": id}, err)
	}

	return nil
}

//CountGroupsByRoleID counts how many groups there are with the passed role id
func (sa *Adapter) CountGroupsByRoleID(roleID string) (*int64, error) {
	filter := bson.D{primitive.E{Key: "roles._id", Value: roleID}}

	count, err := sa.db.applicationsOrganizationsGroups.CountDocuments(filter)
	if err != nil {
		return nil, errors.WrapErrorAction("error counting groups for role id", "", &logutils.FieldArgs{"roles._id": roleID}, err)
	}
	return &count, nil
}

//LoadAPIKeys finds all api key documents in the DB
func (sa *Adapter) LoadAPIKeys() ([]model.APIKey, error) {
	filter := bson.D{}
	var result []model.APIKey
	err := sa.db.apiKeys.Find(filter, &result, nil)
	if err != nil {
		return nil, errors.WrapErrorAction(logutils.ActionFind, model.TypeApplication, nil, err)
	}

	return result, nil
}

//FindApplicationAPIKeys finds the api key documents from storage for an appID
func (sa *Adapter) FindApplicationAPIKeys(appID string) ([]model.APIKey, error) {
	filter := bson.D{primitive.E{Key: "app_id", Value: appID}}
	var result []model.APIKey
	err := sa.db.apiKeys.Find(filter, &result, nil)
	if err != nil {
		return nil, errors.WrapErrorAction(logutils.ActionFind, model.TypeAPIKey, &logutils.FieldArgs{"app_id": appID}, err)
	}
	return result, nil
}

//FindAPIKey finds the api key documents from storage
func (sa *Adapter) FindAPIKey(ID string) (*model.APIKey, error) {
	filter := bson.D{primitive.E{Key: "_id", Value: ID}}
	var result *model.APIKey
	err := sa.db.apiKeys.FindOne(filter, &result, nil)
	if err != nil {
		return nil, errors.WrapErrorAction(logutils.ActionFind, model.TypeAPIKey, &logutils.FieldArgs{"_id": ID}, err)
	}
	return result, nil
}

//InsertAPIKey inserts an API key
func (sa *Adapter) InsertAPIKey(apiKey model.APIKey) (*model.APIKey, error) {
	_, err := sa.db.apiKeys.InsertOne(apiKey)
	if err != nil {
		return nil, errors.WrapErrorAction(logutils.ActionInsert, model.TypeAPIKey, &logutils.FieldArgs{"_id": apiKey.ID}, err)
	}
	return &apiKey, nil
}

//UpdateAPIKey updates the API key in storage
func (sa *Adapter) UpdateAPIKey(apiKey model.APIKey) error {
	filter := bson.M{"_id": apiKey.ID}
	err := sa.db.apiKeys.ReplaceOne(filter, apiKey, nil)
	if err != nil {
		return errors.WrapErrorAction(logutils.ActionUpdate, model.TypeAPIKey, &logutils.FieldArgs{"_id": apiKey.ID}, err)
	}

	return nil
}

//DeleteAPIKey deletes the API key from storage
func (sa *Adapter) DeleteAPIKey(ID string) error {
	filter := bson.M{"_id": ID}
	result, err := sa.db.apiKeys.DeleteOne(filter, nil)
	if err != nil {
		return errors.WrapErrorAction(logutils.ActionDelete, model.TypeAPIKey, &logutils.FieldArgs{"_id": ID}, err)
	}
	if result == nil {
		return errors.WrapErrorData(logutils.StatusInvalid, "result", &logutils.FieldArgs{"_id": ID}, err)
	}
	deletedCount := result.DeletedCount
	if deletedCount == 0 {
		return errors.WrapErrorData(logutils.StatusMissing, model.TypeAPIKey, &logutils.FieldArgs{"_id": ID}, err)
	}

	return nil
}

//LoadIdentityProviders finds all identity providers documents in the DB
func (sa *Adapter) LoadIdentityProviders() ([]model.IdentityProvider, error) {
	filter := bson.D{}
	var result []model.IdentityProvider
	err := sa.db.identityProviders.Find(filter, &result, nil)
	if err != nil {
		return nil, errors.WrapErrorAction(logutils.ActionFind, model.TypeIdentityProvider, nil, err)
	}
	if len(result) == 0 {
		return nil, errors.WrapErrorData(logutils.StatusMissing, model.TypeIdentityProvider, nil, err)
	}

	return result, nil

}

//UpdateProfile updates a profile
func (sa *Adapter) UpdateProfile(profile model.Profile) error {
	filter := bson.D{primitive.E{Key: "profile.id", Value: profile.ID}}

	now := time.Now().UTC()
	profileUpdate := bson.D{
		primitive.E{Key: "$set", Value: bson.D{
			primitive.E{Key: "profile.photo_url", Value: profile.PhotoURL},
			primitive.E{Key: "profile.first_name", Value: profile.FirstName},
			primitive.E{Key: "profile.last_name", Value: profile.LastName},
			primitive.E{Key: "profile.email", Value: profile.Email},
			primitive.E{Key: "profile.phone", Value: profile.Phone},
			primitive.E{Key: "profile.birth_year", Value: profile.BirthYear},
			primitive.E{Key: "profile.address", Value: profile.Address},
			primitive.E{Key: "profile.zip_code", Value: profile.ZipCode},
			primitive.E{Key: "profile.state", Value: profile.State},
			primitive.E{Key: "profile.country", Value: profile.Country},
			primitive.E{Key: "profile.date_updated", Value: &now},
		}},
	}

	res, err := sa.db.accounts.UpdateMany(filter, profileUpdate, nil)
	if err != nil {
		return errors.WrapErrorAction(logutils.ActionUpdate, model.TypeProfile, nil, err)
	}
	sa.logger.Infof("modified %d profile copies", res.ModifiedCount)

	return nil
}

//FindProfiles finds profiles by app id, authtype id and account auth type identifier
func (sa *Adapter) FindProfiles(appID string, authTypeID string, accountAuthTypeIdentifier string) ([]model.Profile, error) {
	pipeline := []bson.M{
		{"$lookup": bson.M{
			"from":         "applications_organizations",
			"localField":   "app_org_id",
			"foreignField": "_id",
			"as":           "app_org",
		}},
		{"$match": bson.M{"app_org.app_id": appID, "auth_types.auth_type_id": authTypeID, "auth_types.identifier": accountAuthTypeIdentifier}},
	}
	var accounts []account
	err := sa.db.accounts.Aggregate(pipeline, &accounts, nil)
	if err != nil {
		return nil, errors.WrapErrorAction(logutils.ActionFind, model.TypeAccount, nil, err)
	}
	if len(accounts) == 0 {
		//not found
		return nil, nil
	}

	result := profilesFromStorage(accounts, *sa)
	return result, nil
}

//CreateGlobalConfig creates global config
func (sa *Adapter) CreateGlobalConfig(context TransactionContext, globalConfig *model.GlobalConfig) error {
	if globalConfig == nil {
		return errors.ErrorData(logutils.StatusInvalid, logutils.TypeArg, logutils.StringArgs("global_config"))
	}

	var err error
	if context != nil {
		_, err = sa.db.globalConfig.InsertOneWithContext(context, globalConfig)
	} else {
		_, err = sa.db.globalConfig.InsertOne(globalConfig)
	}

	if err != nil {
		return errors.WrapErrorAction(logutils.ActionInsert, model.TypeGlobalConfig, &logutils.FieldArgs{"setting": globalConfig.Setting}, err)
	}

	return nil
}

//GetGlobalConfig give config
func (sa *Adapter) GetGlobalConfig() (*model.GlobalConfig, error) {
	filter := bson.D{}
	var result []model.GlobalConfig
	err := sa.db.globalConfig.Find(filter, &result, nil)
	if err != nil {
		return nil, errors.WrapErrorAction(logutils.ActionFind, model.TypeGlobalConfig, nil, err)
	}
	if len(result) == 0 {
		//no record
		return nil, nil
	}
	return &result[0], nil

}

//DeleteGlobalConfig deletes the global configuration from storage
func (sa *Adapter) DeleteGlobalConfig(context TransactionContext) error {
	delFilter := bson.D{}
	var err error
	if context != nil {
		_, err = sa.db.globalConfig.DeleteManyWithContext(context, delFilter, nil)
	} else {
		_, err = sa.db.globalConfig.DeleteMany(delFilter, nil)
	}

	if err != nil {
		return errors.WrapErrorAction(logutils.ActionDelete, model.TypeGlobalConfig, nil, err)
	}

	return nil
}

//FindOrganization finds an organization
func (sa *Adapter) FindOrganization(id string) (*model.Organization, error) {
	//no transactions for get operations..
	cachedOrg, err := sa.getCachedOrganization(id)
	if cachedOrg != nil {
		return cachedOrg, nil
	}
	if err != nil {
		return nil, errors.WrapErrorAction(logutils.ActionFind, model.TypeOrganization, nil, err)
	}

	//1. find organization
	orgFilter := bson.D{primitive.E{Key: "_id", Value: id}}
	var result organization

	err = sa.db.organizations.FindOne(orgFilter, &result, nil)
	if err != nil {
		return nil, errors.WrapErrorAction(logutils.ActionFind, model.TypeOrganization, &logutils.FieldArgs{"id": id}, err)
	}

	//TODO
	//2. find the organization applications
	/*	var applications []model.Application
			if len(org.Applications) > 0 {
				appsFilter := bson.D{primitive.E{Key: "_id", Value: bson.M{"$in": org.Applications}}}
				err := sa.db.applications.Find(appsFilter, &applications, nil)
				if err != nil {
					return nil, errors.WrapErrorAction(logutils.ActionFind, model.TypeApplication, nil, err)
				}
			}

		organization := organizationFromStorage(&org, applications)
		return &organization, nil */

	org := organizationFromStorage(&result)
	return &org, nil
}

//InsertOrganization inserts an organization
func (sa *Adapter) InsertOrganization(organization model.Organization) (*model.Organization, error) {
	org := organizationToStorage(&organization)
	_, err := sa.db.organizations.InsertOne(org)
	if err != nil {
		return nil, errors.WrapErrorAction(logutils.ActionInsert, model.TypeOrganization, nil, err)
	}

	return &organization, nil
}

//UpdateOrganization updates an organization
func (sa *Adapter) UpdateOrganization(ID string, name string, requestType string, organizationDomains []string) error {

	now := time.Now()
	//TODO - use pointers and update only what not nil
	updatOrganizationFilter := bson.D{primitive.E{Key: "_id", Value: ID}}
	updateOrganization := bson.D{
		primitive.E{Key: "$set", Value: bson.D{
			primitive.E{Key: "name", Value: name},
			primitive.E{Key: "type", Value: requestType},
			primitive.E{Key: "config.domains", Value: organizationDomains},
			primitive.E{Key: "config.date_updated", Value: now},
			primitive.E{Key: "date_updated", Value: now},
		}},
	}

	result, err := sa.db.organizations.UpdateOne(updatOrganizationFilter, updateOrganization, nil)
	if err != nil {
		return errors.WrapErrorAction(logutils.ActionUpdate, model.TypeOrganization, &logutils.FieldArgs{"id": ID}, err)
	}
	if result.MatchedCount == 0 {
		return errors.WrapErrorData(logutils.StatusMissing, model.TypeOrganization, &logutils.FieldArgs{"id": ID}, err)
	}

	return nil
}

//LoadOrganizations gets the organizations
func (sa *Adapter) LoadOrganizations() ([]model.Organization, error) {
	//1. check the cached organizations
	cachedOrgs, err := sa.getCachedOrganizations()
	if err != nil {
		sa.logger.Warn(err.Error())
	} else if len(cachedOrgs) > 0 {
		return cachedOrgs, nil
	}

	//no transactions for get operations..

	//2. find the organizations
	orgsFilter := bson.D{}
	var orgsResult []organization
	err = sa.db.organizations.Find(orgsFilter, &orgsResult, nil)
	if err != nil {
		return nil, errors.WrapErrorAction(logutils.ActionFind, model.TypeOrganization, nil, err)
	}
	if len(orgsResult) == 0 {
		//no data
		return make([]model.Organization, 0), nil
	}

	//3. prepare the response
	organizations := organizationsFromStorage(orgsResult)
	return organizations, nil
}

//LoadApplications loads all applications
func (sa *Adapter) LoadApplications() ([]model.Application, error) {
	filter := bson.D{}
	var result []application
	err := sa.db.applications.Find(filter, &result, nil)
	if err != nil {
		return nil, errors.WrapErrorAction(logutils.ActionFind, model.TypeApplication, nil, err)
	}

	if len(result) == 0 {
		//no data
		return make([]model.Application, 0), nil
	}

	applications := applicationsFromStorage(result)
	return applications, nil
}

//InsertApplication inserts an application
func (sa *Adapter) InsertApplication(application model.Application) (*model.Application, error) {
	app := applicationToStorage(&application)
	_, err := sa.db.applications.InsertOne(app)
	if err != nil {
		return nil, errors.WrapErrorAction(logutils.ActionInsert, model.TypeApplication, nil, err)
	}

	return &application, nil
}

//FindApplication finds application
func (sa *Adapter) FindApplication(ID string) (*model.Application, error) {
	//1. check the cached applications
	cachedApp, err := sa.getCachedApplication(ID)
	if cachedApp != nil {
		return cachedApp, nil
	}
	if err != nil {
		return nil, errors.WrapErrorAction(logutils.ActionFind, model.TypeApplication, nil, err)
	}

	//2. find the application
	filter := bson.D{primitive.E{Key: "_id", Value: ID}}
	var result application
	err = sa.db.applications.FindOne(filter, &result, nil)
	if err != nil {
		return nil, errors.WrapErrorAction(logutils.ActionFind, model.TypeApplication, &logutils.FieldArgs{"_id": ID}, err)
	}

	appRes := applicationFromStorage(&result)
	return &appRes, nil
}

//FindApplications finds applications
func (sa *Adapter) FindApplications() ([]model.Application, error) {
	//1. check the cached applications
	cachedApps, err := sa.getCachedApplications()
	if err != nil {
		sa.logger.Warn(err.Error())
	} else if len(cachedApps) > 0 {
		return cachedApps, nil
	}

	//2. find the applications
	filter := bson.D{}
	var result []application
	err = sa.db.applications.Find(filter, &result, nil)
	if err != nil {
		return nil, errors.WrapErrorAction(logutils.ActionFind, model.TypeApplication, nil, err)
	}

	if len(result) == 0 {
		//no data
		return make([]model.Application, 0), nil
	}

	appsRes := applicationsFromStorage(result)
	return appsRes, nil
}

//LoadAppConfigs loads all application configs
func (sa *Adapter) LoadAppConfigs() ([]model.ApplicationConfig, error) {
	filter := bson.D{}
	options := options.Find()
	options.SetSort(bson.D{primitive.E{Key: "app_type_id", Value: 1}, primitive.E{Key: "app_org_id", Value: 1}, primitive.E{Key: "version.version_numbers.major", Value: -1}, primitive.E{Key: "version.version_numbers.minor", Value: -1}, primitive.E{Key: "version.version_numbers.patch", Value: -1}}) //sort by version numbers
	var list []applicationConfig

	err := sa.db.applicationConfigs.Find(filter, &list, options)
	if err != nil {
		return nil, errors.WrapErrorAction(logutils.ActionFind, model.TypeApplicationConfig, nil, err)
	}

	if len(list) == 0 {
		//no data
		return make([]model.ApplicationConfig, 0), nil
	}

	result := make([]model.ApplicationConfig, len(list))
	for i, item := range list {
		var appOrg *model.ApplicationOrganization
		if item.AppOrgID != nil {
			appOrg, err = sa.getCachedApplicationOrganizationByKey(*item.AppOrgID)
			if err != nil {
				return nil, errors.WrapErrorAction(logutils.ActionFind, model.TypeApplicationOrganization, nil, err)
			}
		}

		_, appType, err := sa.getCachedApplicationType(item.AppTypeID)
		if err != nil || appType == nil {
			return nil, errors.WrapErrorAction(logutils.ActionFind, model.TypeApplicationType, nil, err)
		}
		result[i] = appConfigFromStorage(&item, appOrg, *appType)
	}

	return result, nil
}

//FindAppConfigs finds appconfigs
func (sa *Adapter) FindAppConfigs(appTypeID string, appOrgID *string, versionNumbers *model.VersionNumbers) ([]model.ApplicationConfig, error) {
	return sa.getCachedApplicationConfigByAppTypeIDAndVersion(appTypeID, appOrgID, versionNumbers)
}

//FindAppConfigByVersion finds the most recent app config for the specified version
func (sa *Adapter) FindAppConfigByVersion(appTypeID string, appOrgID *string, versionNumbers model.VersionNumbers) (*model.ApplicationConfig, error) {
	configs, err := sa.getCachedApplicationConfigByAppTypeIDAndVersion(appTypeID, appOrgID, &versionNumbers)
	if err != nil {
		return nil, err
	}
	if len(configs) == 0 {
		return nil, nil
	}
	return &configs[0], nil
}

//FindAppConfigByID finds appconfig by ID
func (sa *Adapter) FindAppConfigByID(ID string) (*model.ApplicationConfig, error) {
	return sa.getCachedApplicationConfigByID(ID)
}

// InsertAppConfig inserts an appconfig
func (sa *Adapter) InsertAppConfig(item model.ApplicationConfig) (*model.ApplicationConfig, error) {
	appConfig := appConfigToStorage(item)
	_, err := sa.db.applicationConfigs.InsertOne(appConfig)
	if err != nil {
		return nil, errors.WrapErrorAction(logutils.ActionInsert, model.TypeApplicationConfig, nil, err)
	}

	return &item, nil
}

// UpdateAppConfig updates an appconfig
func (sa *Adapter) UpdateAppConfig(ID string, appType model.ApplicationType, appOrg *model.ApplicationOrganization, version model.Version, data map[string]interface{}) error {
	now := time.Now()
	//TODO - use pointers and update only what not nil
	updatAppConfigFilter := bson.D{primitive.E{Key: "_id", Value: ID}}
	updateItem := bson.D{primitive.E{Key: "date_updated", Value: now}, primitive.E{Key: "app_type_id", Value: appType.ID}, primitive.E{Key: "version", Value: version}}
	// if version != "" {
	// 	updateItem = append(updateItem, primitive.E{Key: "version.date_updated", Value: now}, primitive.E{Key: "version.version_numbers", Value: versionNumbers}, primitive.E{Key: "version.app_type", Value: appType})
	// }
	if appOrg != nil {
		updateItem = append(updateItem, primitive.E{Key: "app_org_id", Value: appOrg.ID})
	} else {
		updateItem = append(updateItem, primitive.E{Key: "app_org_id", Value: nil})
	}

	if data != nil {
		updateItem = append(updateItem, primitive.E{Key: "data", Value: data})
	}

	updateAppConfig := bson.D{
		primitive.E{Key: "$set", Value: updateItem},
	}
	result, err := sa.db.applicationConfigs.UpdateOne(updatAppConfigFilter, updateAppConfig, nil)
	if err != nil {
		return errors.WrapErrorAction(logutils.ActionUpdate, model.TypeApplicationConfig, &logutils.FieldArgs{"id": ID}, err)
	}
	if result.MatchedCount == 0 {
		return errors.WrapErrorData(logutils.StatusMissing, model.TypeApplicationConfig, &logutils.FieldArgs{"id": ID}, err)
	}

	return nil
}

// DeleteAppConfig deletes an appconfig
func (sa *Adapter) DeleteAppConfig(ID string) error {
	filter := bson.M{"_id": ID}
	result, err := sa.db.applicationConfigs.DeleteOne(filter, nil)
	if err != nil {
		return errors.WrapErrorAction(logutils.ActionDelete, model.TypeApplicationConfig, &logutils.FieldArgs{"_id": ID}, err)
	}
	if result == nil {
		return errors.WrapErrorData(logutils.StatusInvalid, "result", &logutils.FieldArgs{"_id": ID}, err)
	}
	deletedCount := result.DeletedCount
	if deletedCount == 0 {
		return errors.WrapErrorData(logutils.StatusMissing, model.TypeApplicationConfig, &logutils.FieldArgs{"_id": ID}, err)
	}

	return nil
}

//FindApplicationType finds an application type by ID or identifier
func (sa *Adapter) FindApplicationType(id string) (*model.ApplicationType, error) {
	app, appType, err := sa.getCachedApplicationType(id)
	if err != nil {
		return nil, errors.WrapErrorAction(logutils.ActionFind, model.TypeApplicationType, nil, err)
	}

	appType.Application = *app

	return appType, nil
}

//FindApplicationsOrganizationsByOrgID finds a set of applications organizations
func (sa *Adapter) FindApplicationsOrganizationsByOrgID(orgID string) ([]model.ApplicationOrganization, error) {
	applicationsOrgFilter := bson.D{primitive.E{Key: "org_id", Value: orgID}}
	var applicationsOrgResult []applicationOrganization
	err := sa.db.applicationsOrganizations.Find(applicationsOrgFilter, &applicationsOrgResult, nil)
	if err != nil {
		return nil, err
	}

	if len(applicationsOrgResult) == 0 {
		//no data
		return make([]model.ApplicationOrganization, 0), nil
	}

	result := make([]model.ApplicationOrganization, len(applicationsOrgResult))
	organization, err := sa.getCachedOrganization(orgID)
	if err != nil {
		return nil, errors.WrapErrorAction(logutils.ActionFind, model.TypeOrganization, nil, err)
	}
	for i, item := range applicationsOrgResult {
		//we have organizations and applications cached
		application, err := sa.getCachedApplication(item.AppID)
		if err != nil {
			return nil, errors.WrapErrorAction(logutils.ActionFind, model.TypeApplication, nil, err)
		}

		result[i] = applicationOrganizationFromStorage(item, *application, *organization)
	}
	return result, nil
}

//LoadApplicationsOrganizations loads all applications organizations
func (sa *Adapter) LoadApplicationsOrganizations() ([]model.ApplicationOrganization, error) {
	filter := bson.D{}
	var list []applicationOrganization
	err := sa.db.applicationsOrganizations.Find(filter, &list, nil)
	if err != nil {
		return nil, errors.WrapErrorAction(logutils.ActionFind, model.TypeApplicationOrganization, nil, err)
	}
	if len(list) == 0 {
		//no data
		return nil, nil
	}

	result := make([]model.ApplicationOrganization, len(list))
	for i, item := range list {
		//we have organizations and applications cached
		application, err := sa.getCachedApplication(item.AppID)
		if err != nil {
			return nil, errors.WrapErrorAction(logutils.ActionFind, model.TypeApplication, nil, err)
		}
		if application == nil {
			return nil, errors.ErrorData(logutils.StatusMissing, model.TypeApplication, &logutils.FieldArgs{"app_id": item.AppID})
		}
		organization, err := sa.getCachedOrganization(item.OrgID)
		if err != nil {
			return nil, errors.WrapErrorAction(logutils.ActionFind, model.TypeOrganization, nil, err)
		}
		if organization == nil {
			return nil, errors.ErrorData(logutils.StatusMissing, model.TypeOrganization, &logutils.FieldArgs{"org_id": item.OrgID})
		}

		result[i] = applicationOrganizationFromStorage(item, *application, *organization)
	}
	return result, nil

}

//FindApplicationOrganization finds application organization
func (sa *Adapter) FindApplicationOrganization(appID string, orgID string) (*model.ApplicationOrganization, error) {
	return sa.getCachedApplicationOrganization(appID, orgID)
}

// InsertApplicationOrganization inserts an application organization
func (sa *Adapter) InsertApplicationOrganization(applicationOrganization model.ApplicationOrganization) (*model.ApplicationOrganization, error) {
	appOrg := applicationOrganizationToStorage(applicationOrganization)
	_, err := sa.db.applicationsOrganizations.InsertOne(appOrg)
	if err != nil {
		return nil, errors.WrapErrorAction(logutils.ActionInsert, model.TypeApplicationOrganization, nil, err)
	}

	return &applicationOrganization, nil
}

//FindDevice finds a device by device id and account id
func (sa *Adapter) FindDevice(context TransactionContext, deviceID string, accountID string) (*model.Device, error) {
	filter := bson.D{primitive.E{Key: "device_id", Value: deviceID},
		primitive.E{Key: "account_id", Value: accountID}}
	var result []device

	var err error
	if context != nil {
		err = sa.db.devices.FindWithContext(context, filter, &result, nil)
	} else {
		err = sa.db.devices.Find(filter, &result, nil)
	}

	if err != nil {
		return nil, errors.WrapErrorAction(logutils.ActionFind, model.TypeDevice, nil, err)
	}
	if len(result) == 0 {
		//no record
		return nil, nil
	}
	device := result[0]

	deviceRes := deviceFromStorage(device)
	return &deviceRes, nil
}

//InsertDevice inserts a device
func (sa *Adapter) InsertDevice(context TransactionContext, device model.Device) (*model.Device, error) {
	//insert in devices
	storageDevice := deviceToStorage(&device)
	var err error
	if context != nil {
		_, err = sa.db.devices.InsertOneWithContext(context, storageDevice)
	} else {
		_, err = sa.db.devices.InsertOne(storageDevice)
	}
	if err != nil {
		return nil, errors.WrapErrorAction(logutils.ActionInsert, model.TypeDevice, nil, err)
	}

	//insert in account record - we keep a device copy there too
	filter := bson.M{"_id": device.Account.ID}
	update := bson.D{
		primitive.E{Key: "$push", Value: bson.D{
			primitive.E{Key: "devices", Value: storageDevice},
		}},
	}
	var res *mongo.UpdateResult
	if context != nil {
		res, err = sa.db.accounts.UpdateOneWithContext(context, filter, update, nil)
	} else {
		res, err = sa.db.accounts.UpdateOne(filter, update, nil)
	}
	if err != nil {
		return nil, errors.WrapErrorAction(logutils.ActionUpdate, model.TypeAccount, logutils.StringArgs("inserting device"), err)
	}
	if res.ModifiedCount != 1 {
		return nil, errors.ErrorAction(logutils.ActionUpdate, model.TypeAccount, &logutils.FieldArgs{"unexpected modified count": res.ModifiedCount})
	}

	return &device, nil
}

//InsertAuthType inserts an auth type
func (sa *Adapter) InsertAuthType(authType model.AuthType) (*model.AuthType, error) {
	_, err := sa.db.authTypes.InsertOne(authType)
	if err != nil {
		return nil, errors.WrapErrorAction(logutils.ActionInsert, model.TypeAuthType, nil, err)
	}

	return &authType, nil
}

//UpdateAuthTypes updates an auth type
func (sa *Adapter) UpdateAuthTypes(ID string, code string, description string, isExternal bool, isAnonymous bool,
	useCredentials bool, ignoreMFA bool, params map[string]interface{}) error {

	now := time.Now()
	updateAuthTypeFilter := bson.D{primitive.E{Key: "_id", Value: ID}}
	updateAuthType := bson.D{
		primitive.E{Key: "$set", Value: bson.D{
			primitive.E{Key: "code", Value: code},
			primitive.E{Key: "description", Value: description},
			primitive.E{Key: "is_external", Value: isExternal},
			primitive.E{Key: "is_anonymous", Value: isAnonymous},
			primitive.E{Key: "use_credentials", Value: useCredentials},
			primitive.E{Key: "ignore_mfa", Value: ignoreMFA},
			primitive.E{Key: "params", Value: params},
			primitive.E{Key: "date_updated", Value: now},
		}},
	}

	result, err := sa.db.authTypes.UpdateOne(updateAuthTypeFilter, updateAuthType, nil)
	if err != nil {
		return errors.WrapErrorAction(logutils.ActionUpdate, model.TypeAuthType, &logutils.FieldArgs{"id": ID}, err)
	}
	if result.MatchedCount == 0 {
		return errors.WrapErrorData(logutils.StatusMissing, model.TypeAuthType, &logutils.FieldArgs{"id": ID}, err)
	}

	return nil
}

// ============================== ServiceRegs ==============================

//FindServiceRegs fetches the requested service registration records
func (sa *Adapter) FindServiceRegs(serviceIDs []string) ([]model.ServiceReg, error) {
	var filter bson.M
	for _, serviceID := range serviceIDs {
		if serviceID == "all" {
			filter = bson.M{}
			break
		}
	}
	if filter == nil {
		filter = bson.M{"registration.service_id": bson.M{"$in": serviceIDs}}
	}

	var result []model.ServiceReg
	err := sa.db.serviceRegs.Find(filter, &result, nil)
	if err != nil {
		return nil, errors.WrapErrorAction(logutils.ActionFind, model.TypeServiceReg, &logutils.FieldArgs{"service_id": serviceIDs}, err)
	}

	if result == nil {
		result = []model.ServiceReg{}
	}

	return result, nil
}

//FindServiceReg finds the service registration in storage
func (sa *Adapter) FindServiceReg(serviceID string) (*model.ServiceReg, error) {
	filter := bson.M{"registration.service_id": serviceID}
	var reg *model.ServiceReg
	err := sa.db.serviceRegs.FindOne(filter, &reg, nil)
	if err != nil {
		return nil, errors.WrapErrorAction(logutils.ActionFind, model.TypeServiceReg, &logutils.FieldArgs{"service_id": serviceID}, err)
	}

	return reg, nil
}

//InsertServiceReg inserts the service registration to storage
func (sa *Adapter) InsertServiceReg(reg *model.ServiceReg) error {
	_, err := sa.db.serviceRegs.InsertOne(reg)
	if err != nil {
		return errors.WrapErrorAction(logutils.ActionInsert, model.TypeServiceReg, &logutils.FieldArgs{"service_id": reg.Registration.ServiceID}, err)
	}

	return nil
}

//UpdateServiceReg updates the service registration in storage
func (sa *Adapter) UpdateServiceReg(reg *model.ServiceReg) error {
	filter := bson.M{"registration.service_id": reg.Registration.ServiceID}
	err := sa.db.serviceRegs.ReplaceOne(filter, reg, nil)
	if err != nil {
		return errors.WrapErrorAction(logutils.ActionUpdate, model.TypeServiceReg, &logutils.FieldArgs{"service_id": reg.Registration.ServiceID}, err)
	}

	return nil
}

//SaveServiceReg saves the service registration to the storage
func (sa *Adapter) SaveServiceReg(reg *model.ServiceReg) error {
	filter := bson.M{"registration.service_id": reg.Registration.ServiceID}
	opts := options.Replace().SetUpsert(true)
	err := sa.db.serviceRegs.ReplaceOne(filter, reg, opts)
	if err != nil {
		return errors.WrapErrorAction(logutils.ActionSave, model.TypeServiceReg, &logutils.FieldArgs{"service_id": reg.Registration.ServiceID}, err)
	}

	return nil
}

//DeleteServiceReg deletes the service registration from storage
func (sa *Adapter) DeleteServiceReg(serviceID string) error {
	filter := bson.M{"registration.service_id": serviceID}
	result, err := sa.db.serviceRegs.DeleteOne(filter, nil)
	if err != nil {
		return errors.WrapErrorAction(logutils.ActionDelete, model.TypeServiceReg, &logutils.FieldArgs{"service_id": serviceID}, err)
	}
	if result == nil {
		return errors.WrapErrorData(logutils.StatusInvalid, "result", &logutils.FieldArgs{"service_id": serviceID}, err)
	}
	deletedCount := result.DeletedCount
	if deletedCount == 0 {
		return errors.WrapErrorData(logutils.StatusMissing, model.TypeServiceReg, &logutils.FieldArgs{"service_id": serviceID}, err)
	}

	return nil
}

//FindServiceAuthorization finds the service authorization in storage
func (sa *Adapter) FindServiceAuthorization(userID string, serviceID string) (*model.ServiceAuthorization, error) {
	filter := bson.M{"user_id": userID, "service_id": serviceID}
	var reg *model.ServiceAuthorization
	err := sa.db.serviceAuthorizations.FindOne(filter, &reg, nil)
	if err != nil {
		return nil, errors.WrapErrorAction(logutils.ActionFind, model.TypeServiceAuthorization, &logutils.FieldArgs{"user_id": userID, "service_id": serviceID}, err)
	}

	return reg, nil
}

//SaveServiceAuthorization saves the service authorization to storage
func (sa *Adapter) SaveServiceAuthorization(authorization *model.ServiceAuthorization) error {
	filter := bson.M{"user_id": authorization.UserID, "service_id": authorization.ServiceID}
	opts := options.Replace().SetUpsert(true)
	err := sa.db.serviceAuthorizations.ReplaceOne(filter, authorization, opts)
	if err != nil {
		return errors.WrapErrorAction(logutils.ActionSave, model.TypeServiceAuthorization, &logutils.FieldArgs{"user_id": authorization.UserID, "service_id": authorization.ServiceID}, err)
	}

	return nil
}

//DeleteServiceAuthorization deletes the service authorization from storage
func (sa *Adapter) DeleteServiceAuthorization(userID string, serviceID string) error {
	filter := bson.M{"user_id": userID, "service_id": serviceID}
	result, err := sa.db.serviceAuthorizations.DeleteOne(filter, nil)
	if err != nil {
		return errors.WrapErrorAction(logutils.ActionFind, model.TypeServiceAuthorization, &logutils.FieldArgs{"user_id": userID, "service_id": serviceID}, err)
	}
	if result == nil {
		return errors.WrapErrorData(logutils.StatusInvalid, "result", &logutils.FieldArgs{"user_id": userID, "service_id": serviceID}, err)
	}
	deletedCount := result.DeletedCount
	if deletedCount == 0 {
		return errors.WrapErrorData(logutils.StatusMissing, model.TypeServiceAuthorization, &logutils.FieldArgs{"user_id": userID, "service_id": serviceID}, err)
	}

	return nil
}

//SaveDevice saves device
func (sa *Adapter) SaveDevice(context TransactionContext, device *model.Device) error {
	if device == nil {
		return errors.ErrorData(logutils.StatusInvalid, logutils.TypeArg, logutils.StringArgs("device"))
	}

	storageDevice := deviceToStorage(device)

	var err error
	filter := bson.M{"_id": device.ID}
	opts := options.Replace().SetUpsert(true)
	if context != nil {
		err = sa.db.devices.ReplaceOneWithContext(context, filter, storageDevice, opts)
	} else {
		err = sa.db.devices.ReplaceOne(filter, storageDevice, opts)
	}

	if err != nil {
		return errors.WrapErrorAction(logutils.ActionSave, "device", &logutils.FieldArgs{"device_id": device.ID}, nil)
	}

	return nil
}

//DeleteDevice deletes a device
func (sa *Adapter) DeleteDevice(context TransactionContext, id string) error {
	filter := bson.M{"_id": id}
	var res *mongo.DeleteResult
	var err error
	if context != nil {
		res, err = sa.db.devices.DeleteOneWithContext(context, filter, nil)
	} else {
		res, err = sa.db.devices.DeleteOne(filter, nil)
	}

	if err != nil {
		return errors.WrapErrorAction(logutils.ActionDelete, model.TypeDevice, nil, err)
	}
	if res.DeletedCount != 1 {
		return errors.ErrorAction(logutils.ActionDelete, model.TypeDevice, logutils.StringArgs("unexpected deleted count"))
	}

	return nil
}

func (sa *Adapter) abortTransaction(sessionContext mongo.SessionContext) {
	err := sessionContext.AbortTransaction(sessionContext)
	if err != nil {
		sa.logger.Errorf("error aborting a transaction - %s", err)
	}
}

//NewStorageAdapter creates a new storage adapter instance
func NewStorageAdapter(mongoDBAuth string, mongoDBName string, mongoTimeout string, logger *logs.Logger) *Adapter {
	timeoutInt, err := strconv.Atoi(mongoTimeout)
	if err != nil {
		logger.Warn("Setting default Mongo timeout - 500")
		timeoutInt = 500
	}
	timeout := time.Millisecond * time.Duration(timeoutInt)

	cachedOrganizations := &syncmap.Map{}
	organizationsLock := &sync.RWMutex{}

	cachedApplications := &syncmap.Map{}
	applicationsLock := &sync.RWMutex{}

	cachedAuthTypes := &syncmap.Map{}
	authTypesLock := &sync.RWMutex{}

	cachedApplicationsOrganizations := &syncmap.Map{}
	applicationsOrganizationsLock := &sync.RWMutex{}

	cachedApplicationConfigs := &syncmap.Map{}
	applicationConfigsLock := &sync.RWMutex{}

	db := &database{mongoDBAuth: mongoDBAuth, mongoDBName: mongoDBName, mongoTimeout: timeout, logger: logger}
	return &Adapter{db: db, logger: logger, cachedOrganizations: cachedOrganizations, organizationsLock: organizationsLock,
		cachedApplications: cachedApplications, applicationsLock: applicationsLock,
		cachedAuthTypes: cachedAuthTypes, authTypesLock: authTypesLock,
		cachedApplicationsOrganizations: cachedApplicationsOrganizations, applicationsOrganizationsLock: applicationsOrganizationsLock, cachedApplicationConfigs: cachedApplicationConfigs, applicationConfigsLock: applicationConfigsLock}
}

type storageListener struct {
	adapter *Adapter
	DefaultListenerImpl
}

func (sl *storageListener) OnAuthTypesUpdated() {
	sl.adapter.cacheAuthTypes()
}

func (sl *storageListener) OnOrganizationsUpdated() {
	sl.adapter.cacheOrganizations()
}

func (sl *storageListener) OnApplicationsUpdated() {
	sl.adapter.cacheApplications()
	sl.adapter.cacheOrganizations()
}

func (sl *storageListener) OnApplicationsOrganizationsUpdated() {
	sl.adapter.cacheApplications()
	sl.adapter.cacheOrganizations()
	sl.adapter.cacheApplicationsOrganizations()
}

func (sl *storageListener) OnApplicationConfigsUpdated() {
	sl.adapter.cacheApplicationConfigs()
}

//Listener represents storage listener
type Listener interface {
	OnAPIKeysUpdated()
	OnAuthTypesUpdated()
	OnIdentityProvidersUpdated()
	OnServiceRegsUpdated()
	OnOrganizationsUpdated()
	OnApplicationsUpdated()
	OnApplicationsOrganizationsUpdated()
	OnApplicationConfigsUpdated()
}

//DefaultListenerImpl default listener implementation
type DefaultListenerImpl struct{}

//OnAPIKeysUpdated notifies api keys have been updated
func (d *DefaultListenerImpl) OnAPIKeysUpdated() {}

//OnAuthTypesUpdated notifies auth types have been updated
func (d *DefaultListenerImpl) OnAuthTypesUpdated() {}

//OnIdentityProvidersUpdated notifies identity providers have been updated
func (d *DefaultListenerImpl) OnIdentityProvidersUpdated() {}

//OnServiceRegsUpdated notifies services regs have been updated
func (d *DefaultListenerImpl) OnServiceRegsUpdated() {}

//OnOrganizationsUpdated notifies organizations have been updated
func (d *DefaultListenerImpl) OnOrganizationsUpdated() {}

//OnApplicationsUpdated notifies applications have been updated
func (d *DefaultListenerImpl) OnApplicationsUpdated() {}

//OnApplicationsOrganizationsUpdated notifies applications organizations have been updated
func (d *DefaultListenerImpl) OnApplicationsOrganizationsUpdated() {}

//OnApplicationConfigsUpdated notifies application configs have been updated
func (d *DefaultListenerImpl) OnApplicationConfigsUpdated() {}

//TransactionContext wraps mongo.SessionContext for use by external packages
type TransactionContext interface {
	mongo.SessionContext
}<|MERGE_RESOLUTION|>--- conflicted
+++ resolved
@@ -1736,16 +1736,6 @@
 	return result, nil
 }
 
-<<<<<<< HEAD
-//InsertAppOrgRole inserts a new application organization role
-func (sa *Adapter) InsertAppOrgRole(item model.AppOrgRole) error {
-	appOrg, err := sa.getCachedApplicationOrganizationByKey(item.AppOrg.ID)
-	if err != nil {
-		return errors.WrapErrorData(logutils.StatusMissing, model.TypeApplicationOrganization, &logutils.FieldArgs{"app_org_id": item.AppOrg.ID}, err)
-	}
-	if appOrg == nil {
-		return errors.ErrorData(logutils.StatusMissing, model.TypeApplicationOrganization, &logutils.FieldArgs{"app_org_id": item.AppOrg.ID})
-=======
 //FindAppOrgRole finds an application organization role
 func (sa *Adapter) FindAppOrgRole(id string, appOrgID string) (*model.AppOrgRole, error) {
 	filter := bson.D{primitive.E{Key: "_id", Value: id}, primitive.E{Key: "app_org_id", Value: appOrgID}}
@@ -1753,7 +1743,6 @@
 	err := sa.db.applicationsOrganizationsRoles.Find(filter, &rolesResult, nil)
 	if err != nil {
 		return nil, err
->>>>>>> 11eb44b9
 	}
 	if len(rolesResult) == 0 {
 		//no data
@@ -1772,8 +1761,16 @@
 
 //InsertAppOrgRole inserts a new application organization role
 func (sa *Adapter) InsertAppOrgRole(item model.AppOrgRole) error {
+	appOrg, err := sa.getCachedApplicationOrganizationByKey(item.AppOrg.ID)
+	if err != nil {
+		return errors.WrapErrorData(logutils.StatusMissing, model.TypeApplicationOrganization, &logutils.FieldArgs{"app_org_id": item.AppOrg.ID}, err)
+	}
+	if appOrg == nil {
+		return errors.ErrorData(logutils.StatusMissing, model.TypeApplicationOrganization, &logutils.FieldArgs{"app_org_id": item.AppOrg.ID})
+	}
+
 	role := appOrgRoleToStorage(item)
-	_, err := sa.db.applicationsOrganizationsRoles.InsertOne(role)
+	_, err = sa.db.applicationsOrganizationsRoles.InsertOne(role)
 	if err != nil {
 		return errors.WrapErrorAction(logutils.ActionInsert, model.TypeAppOrgRole, nil, err)
 	}
