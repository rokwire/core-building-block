--- conflicted
+++ resolved
@@ -2,6 +2,7 @@
 
 import (
 	"context"
+	"log"
 	"time"
 
 	"github.com/rokmetro/logging-library/logs"
@@ -21,15 +22,6 @@
 	db       *mongo.Database
 	dbClient *mongo.Client
 
-<<<<<<< HEAD
-	authConfigs           *collectionWrapper
-	globalConfig          *collectionWrapper
-	organizations         *collectionWrapper
-	serviceRegs           *collectionWrapper
-	globalPermissions     *collectionWrapper
-	serviceAuthorizations *collectionWrapper
-	applications          *collectionWrapper
-=======
 	users                    *collectionWrapper
 	devices                  *collectionWrapper
 	credentials              *collectionWrapper
@@ -46,7 +38,6 @@
 	serviceRegs              *collectionWrapper
 	serviceAuthorizations    *collectionWrapper
 	applications             *collectionWrapper
->>>>>>> 16b9cfa6
 
 	listeners []Listener
 }
@@ -128,28 +119,24 @@
 		return err
 	}
 
-<<<<<<< HEAD
-	globalPermissions := &collectionWrapper{database: m, coll: db.Collection("global_permissions")}
-	err = m.applyGlobalPermissionChecks(globalPermissions)
-	if err != nil {
-		return err
-	}
-
 	serviceAuthorizations := &collectionWrapper{database: m, coll: db.Collection("service_authorizations")}
 	err = m.applyServiceAuthorizationsChecks(serviceAuthorizations)
-
-=======
+	if err != nil {
+		return err
+	}
+
 	organizationsRoles := &collectionWrapper{database: m, coll: db.Collection("organizations_roles")}
 	err = m.applyOrganizationsRolesChecks(organizationsRoles)
->>>>>>> 16b9cfa6
-	if err != nil {
-		return err
-	}
-
-<<<<<<< HEAD
+	if err != nil {
+		return err
+	}
+
 	applications := &collectionWrapper{database: m, coll: db.Collection("applications")}
 	err = m.applyApplicationsChecks(applications)
-=======
+	if err != nil {
+		return err
+	}
+
 	organizationsPermissions := &collectionWrapper{database: m, coll: db.Collection("organizations_permissions")}
 	err = m.applyOrganizationsPermissionsChecks(organizationsPermissions)
 	if err != nil {
@@ -158,7 +145,6 @@
 
 	organizationsMemberships := &collectionWrapper{database: m, coll: db.Collection("organizations_memberships")}
 	err = m.applyOrganizationsMembershipsChecks(organizationsMemberships)
->>>>>>> 16b9cfa6
 	if err != nil {
 		return err
 	}
@@ -171,18 +157,6 @@
 
 	serviceRegs := &collectionWrapper{database: m, coll: db.Collection("service_regs")}
 	err = m.applyServiceRegsChecks(serviceRegs)
-	if err != nil {
-		return err
-	}
-
-	serviceAuthorizations := &collectionWrapper{database: m, coll: db.Collection("service_authorizations")}
-	err = m.applyServiceAuthorizationsChecks(serviceAuthorizations)
-	if err != nil {
-		return err
-	}
-
-	applications := &collectionWrapper{database: m, coll: db.Collection("applications")}
-	err = m.applyApplicationsChecks(applications)
 	if err != nil {
 		return err
 	}
