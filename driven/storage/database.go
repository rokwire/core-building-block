--- conflicted
+++ resolved
@@ -107,11 +107,6 @@
 		return err
 	}
 
-	users := &collectionWrapper{database: m, coll: db.Collection("email_credentials")}
-	err = m.applyCredsChecks(users)
-	if err != nil {
-		return err
-	}
 	serviceRegs := &collectionWrapper{database: m, coll: db.Collection("service_regs")}
 	err = m.applyServiceRegsChecks(serviceRegs)
 	if err != nil {
@@ -240,21 +235,6 @@
 	log.Println("organizations checks passed")
 	return nil
 }
-<<<<<<< HEAD
-
-func (m *database) applyCredsChecks(organizations *collectionWrapper) error {
-	log.Println("apply creds checks.....")
-
-	//add username index - unique
-	err := organizations.AddIndex(bson.D{primitive.E{Key: "username", Value: 1}}, true)
-	if err != nil {
-		return err
-	}
-	log.Println("users checks passed")
-	return nil
-}
-=======
->>>>>>> 7529bf31
 func (m *database) applyServiceRegsChecks(serviceRegs *collectionWrapper) error {
 	log.Println("apply service regs checks.....")
 
