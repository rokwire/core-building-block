// Copyright 2022 Board of Trustees of the University of Illinois.
//
// Licensed under the Apache License, Version 2.0 (the "License");
// you may not use this file except in compliance with the License.
// You may obtain a copy of the License at
//
//     http://www.apache.org/licenses/LICENSE-2.0
//
// Unless required by applicable law or agreed to in writing, software
// distributed under the License is distributed on an "AS IS" BASIS,
// WITHOUT WARRANTIES OR CONDITIONS OF ANY KIND, either express or implied.
// See the License for the specific language governing permissions and
// limitations under the License.

package storage

import (
	"context"
	"time"

	"github.com/rokwire/logging-library-go/v2/logs"
	"go.mongodb.org/mongo-driver/bson"
	"go.mongodb.org/mongo-driver/bson/primitive"
	"go.mongodb.org/mongo-driver/mongo"
	"go.mongodb.org/mongo-driver/mongo/options"
)

type database struct {
	mongoDBAuth  string
	mongoDBName  string
	mongoTimeout time.Duration

	logger *logs.Logger

	db       *mongo.Database
	dbClient *mongo.Client

	apiKeys                         *collectionWrapper
	authTypes                       *collectionWrapper
	identityProviders               *collectionWrapper
	accounts                        *collectionWrapper
	devices                         *collectionWrapper
	credentials                     *collectionWrapper
	loginsSessions                  *collectionWrapper
	loginStates                     *collectionWrapper
	configs                         *collectionWrapper
	serviceRegs                     *collectionWrapper
	serviceRegistrations            *collectionWrapper
	serviceAccounts                 *collectionWrapper
	serviceAuthorizations           *collectionWrapper
	organizations                   *collectionWrapper
	applications                    *collectionWrapper
	applicationsOrganizations       *collectionWrapper
	applicationsOrganizationsGroups *collectionWrapper
	applicationsOrganizationsRoles  *collectionWrapper
	applicationConfigs              *collectionWrapper
	permissions                     *collectionWrapper
	follows                         *collectionWrapper

	listeners []Listener
}

func (m *database) start() error {
	m.logger.Info("database -> start")

	//connect to the database
	clientOptions := options.Client().ApplyURI(m.mongoDBAuth)
	connectContext, cancel := context.WithTimeout(context.Background(), m.mongoTimeout)
	client, err := mongo.Connect(connectContext, clientOptions)
	cancel()
	if err != nil {
		return err
	}

	//ping the database
	pingContext, cancel := context.WithTimeout(context.Background(), m.mongoTimeout)
	err = client.Ping(pingContext, nil)
	cancel()
	if err != nil {
		return err
	}

	//apply checks
	db := client.Database(m.mongoDBName)

	authTypes := &collectionWrapper{database: m, coll: db.Collection("auth_types")}
	err = m.applyAuthTypesChecks(authTypes)
	if err != nil {
		return err
	}

	identityProviders := &collectionWrapper{database: m, coll: db.Collection("identity_providers")}
	err = m.applyIdentityProvidersChecks(identityProviders)
	if err != nil {
		return err
	}

	accounts := &collectionWrapper{database: m, coll: db.Collection("accounts")}
	err = m.applyAccountsChecks(accounts)
	if err != nil {
		return err
	}

	devices := &collectionWrapper{database: m, coll: db.Collection("devices")}
	err = m.applyDevicesChecks(devices)
	if err != nil {
		return err
	}

	credentials := &collectionWrapper{database: m, coll: db.Collection("credentials")}
	err = m.applyCredentialChecks(credentials)
	if err != nil {
		return err
	}

	serviceRegs := &collectionWrapper{database: m, coll: db.Collection("service_regs")}
	err = m.applyServiceRegsChecks(serviceRegs)
	if err != nil {
		return err
	}

	serviceRegistrations := &collectionWrapper{database: m, coll: db.Collection("service_registrations")}
	err = m.applyServiceRegistrationsChecks(serviceRegistrations)
	if err != nil {
		return err
	}

	serviceAccounts := &collectionWrapper{database: m, coll: db.Collection("service_accounts")}
	err = m.applyServiceAccountsChecks(serviceAccounts)
	if err != nil {
		return err
	}

	loginsSessions := &collectionWrapper{database: m, coll: db.Collection("logins_sessions")}
	err = m.applyLoginsSessionsChecks(loginsSessions)
	if err != nil {
		return err
	}

	loginStates := &collectionWrapper{database: m, coll: db.Collection("login_states")}
	err = m.applyLoginStatesChecks(loginStates)
	if err != nil {
		return err
	}

	serviceAuthorizations := &collectionWrapper{database: m, coll: db.Collection("service_authorizations")}
	err = m.applyServiceAuthorizationsChecks(serviceAuthorizations)
	if err != nil {
		return err
	}

	configs := &collectionWrapper{database: m, coll: db.Collection("configs")}
	err = m.applyConfigsChecks(configs)
	if err != nil {
		return err
	}

	organizations := &collectionWrapper{database: m, coll: db.Collection("organizations")}
	err = m.applyOrganizationsChecks(organizations)
	if err != nil {
		return err
	}

	applications := &collectionWrapper{database: m, coll: db.Collection("applications")}
	err = m.applyApplicationsChecks(applications)
	if err != nil {
		return err
	}

	apiKeys := &collectionWrapper{database: m, coll: db.Collection("api_keys")}
	err = m.applyAPIKeysChecks(apiKeys)
	if err != nil {
		return err
	}

	applicationsOrganizations := &collectionWrapper{database: m, coll: db.Collection("applications_organizations")}
	err = m.applyApplicationsOrganizationsChecks(applicationsOrganizations)
	if err != nil {
		return err
	}

	applicationsOrganizationsGroups := &collectionWrapper{database: m, coll: db.Collection("applications_organizations_groups")}
	err = m.applyApplicationsOrganizationsGroupsChecks(applicationsOrganizationsGroups)
	if err != nil {
		return err
	}

	applicationsOrganizationsRoles := &collectionWrapper{database: m, coll: db.Collection("applications_organizations_roles")}
	err = m.applyApplicationsOrganizationsRolesChecks(applicationsOrganizationsRoles)
	if err != nil {
		return err
	}

	permissions := &collectionWrapper{database: m, coll: db.Collection("permissions")}
	err = m.applyPermissionsChecks(permissions)
	if err != nil {
		return err
	}

	follows := &collectionWrapper{database: m, coll: db.Collection("follows")}
	err = m.applyFollowsChecks(follows)
	if err != nil {
		return err
	}

	applicationConfigs := &collectionWrapper{database: m, coll: db.Collection("application_configs")}
	err = m.applyApplicationConfigsChecks(applicationConfigs)
	if err != nil {
		return err
	}

	//asign the db, db client and the collections
	m.db = db
	m.dbClient = client

	m.authTypes = authTypes
	m.identityProviders = identityProviders
	m.accounts = accounts
	m.devices = devices
	m.credentials = credentials
	m.loginsSessions = loginsSessions
	m.loginStates = loginStates
	m.configs = configs
	m.apiKeys = apiKeys
	m.serviceRegs = serviceRegs
	m.serviceRegistrations = serviceRegistrations
	m.serviceAccounts = serviceAccounts
	m.serviceAuthorizations = serviceAuthorizations
	m.organizations = organizations
	m.applications = applications
	m.applicationsOrganizations = applicationsOrganizations
	m.applicationConfigs = applicationConfigs
	m.applicationsOrganizationsGroups = applicationsOrganizationsGroups
	m.applicationsOrganizationsRoles = applicationsOrganizationsRoles
	m.permissions = permissions
	m.follows = follows

	go m.apiKeys.Watch(nil, m.logger)
	go m.authTypes.Watch(nil, m.logger)
	go m.identityProviders.Watch(nil, m.logger)
	go m.serviceRegistrations.Watch(nil, m.logger)
	go m.organizations.Watch(nil, m.logger)
	go m.applications.Watch(nil, m.logger)
	go m.applicationsOrganizations.Watch(nil, m.logger)
	go m.applicationConfigs.Watch(nil, m.logger)
	go m.configs.Watch(nil, m.logger)

	m.listeners = []Listener{}

	return nil
}

func (m *database) applyAuthTypesChecks(authenticationTypes *collectionWrapper) error {
	m.logger.Info("apply auth types checks.....")

	err := authenticationTypes.AddIndex(bson.D{primitive.E{Key: "code", Value: 1}}, true)
	if err != nil {
		return err
	}

	m.logger.Info("auth types check passed")
	return nil
}

func (m *database) applyIdentityProvidersChecks(identityProviders *collectionWrapper) error {
	m.logger.Info("apply identity providers checks.....")

	m.logger.Info("identity providers check passed")
	return nil
}

func (m *database) applyAccountsChecks(accounts *collectionWrapper) error {
	m.logger.Info("apply accounts checks.....")

	// remove old indexes
	accounts.DropIndex("auth_types.identifier_1_auth_types.auth_type_id_1_app_org_id_1")
	accounts.DropIndex("auth_types.identifier_1_auth_types.auth_type_code_1_app_org_id_1")

	//add compound index - identifier identifier + identifier code
	// Can't be unique because of anonymous accounts
	err := accounts.AddIndex(bson.D{primitive.E{Key: "identifiers.identifier", Value: 1}, primitive.E{Key: "identifiers.code", Value: 1}, primitive.E{Key: "app_org_id", Value: 1}}, false)
	if err != nil {
		return err
	}

	//add compound index - app_org_id + username
	err = accounts.AddIndex(bson.D{primitive.E{Key: "app_org_id", Value: 1}, primitive.E{Key: "username", Value: 1}}, false)
	if err != nil {
		return err
	}

	//add profile index
	err = accounts.AddIndex(bson.D{primitive.E{Key: "profile.id", Value: 1}}, false)
	if err != nil {
		return err
	}

	//add auth types index
	err = accounts.AddIndex(bson.D{primitive.E{Key: "auth_types.id", Value: 1}}, false)
	if err != nil {
		return err
	}

<<<<<<< HEAD
	//add identifiers index
	err = accounts.AddIndex(bson.D{primitive.E{Key: "identifiers.id", Value: 1}}, false)
	if err != nil {
		return err
	}

	err = accounts.AddIndex(bson.D{primitive.E{Key: "username", Value: "text"}, primitive.E{Key: "profile.first_name", Value: "text"}, primitive.E{Key: "profile.last_name", Value: "text"}}, false)
	if err != nil {
		return err
	}
=======
	// err = accounts.AddIndex(bson.D{primitive.E{Key: "username", Value: "text"}, primitive.E{Key: "profile.first_name", Value: "text"}, primitive.E{Key: "profile.last_name", Value: "text"}}, false)
	// if err != nil {
	// 	return err
	// }
>>>>>>> d1f5e750

	m.logger.Info("accounts check passed")
	return nil
}

func (m *database) applyDevicesChecks(devices *collectionWrapper) error {
	m.logger.Info("apply devices checks.....")

	//add compound unique index - device_id + account_id
	err := devices.AddIndex(bson.D{primitive.E{Key: "device_id", Value: 1}, primitive.E{Key: "account_id", Value: 1}}, true)
	if err != nil {
		return err
	}

	m.logger.Info("devices check passed")
	return nil
}

func (m *database) applyCredentialChecks(credentials *collectionWrapper) error {
	m.logger.Info("apply credentials checks.....")

	// remove unused index
	credentials.DropIndex("user_auth_type_id_1")

	m.logger.Info("credentials check passed")
	return nil
}

func (m *database) applyLoginsSessionsChecks(loginSessions *collectionWrapper) error {
	m.logger.Info("apply logins sessions checks.....")

	err := loginSessions.AddIndex(bson.D{primitive.E{Key: "refresh_token", Value: 1}}, false)
	if err != nil {
		return err
	}

	err = loginSessions.AddIndex(bson.D{primitive.E{Key: "expires", Value: 1}}, false)
	if err != nil {
		return err
	}

	m.logger.Info("logins sessions check passed")
	return nil
}

func (m *database) applyLoginStatesChecks(loginStates *collectionWrapper) error {
	m.logger.Info("apply logins states checks.....")

	err := loginStates.AddIndex(bson.D{primitive.E{Key: "app_id", Value: 1}, primitive.E{Key: "org_id", Value: 1}}, false)
	if err != nil {
		return err
	}

	err = loginStates.AddIndex(bson.D{primitive.E{Key: "account_id", Value: 1}}, false)
	if err != nil {
		return err
	}

	// create TTL index which auto-deletes login state documents after 5 minutes
	opts := options.IndexOptions{}
	opts.SetExpireAfterSeconds(5 * 60)
	err = loginStates.AddIndexWithOptions(bson.D{primitive.E{Key: "date_created", Value: 1}}, &opts)
	if err != nil {
		return err
	}

	m.logger.Info("logins states check passed")
	return nil
}

func (m *database) applyAPIKeysChecks(apiKeys *collectionWrapper) error {
	m.logger.Info("apply api keys checks.....")

	// Add app_id index
	err := apiKeys.AddIndex(bson.D{primitive.E{Key: "app_id", Value: 1}}, false)
	if err != nil {
		return err
	}

	// Add key index
	err = apiKeys.AddIndex(bson.D{primitive.E{Key: "key", Value: 1}}, true)
	if err != nil {
		return err
	}

	m.logger.Info("api keys check passed")
	return nil
}

func (m *database) applyConfigsChecks(configs *collectionWrapper) error {
	m.logger.Info("apply configs checks.....")

	err := configs.AddIndex(bson.D{primitive.E{Key: "type", Value: 1}, primitive.E{Key: "app_id", Value: 1}, primitive.E{Key: "org_id", Value: 1}}, true)
	if err != nil {
		return err
	}

	m.logger.Info("configs checks passed")
	return nil
}

func (m *database) applyServiceRegsChecks(serviceRegs *collectionWrapper) error {
	m.logger.Info("apply service regs checks.....")

	//add service_id index - unique
	err := serviceRegs.AddIndex(bson.D{primitive.E{Key: "registration.service_id", Value: 1}}, true)
	if err != nil {
		return err
	}

	m.logger.Info("service regs checks passed")
	return nil
}

func (m *database) applyServiceRegistrationsChecks(serviceRegistrations *collectionWrapper) error {
	m.logger.Info("apply service registrations checks.....")

	//add core_host, service_id index - unique
	err := serviceRegistrations.AddIndex(bson.D{primitive.E{Key: "core_host", Value: 1}, primitive.E{Key: "registration.service_id", Value: 1}}, true)
	if err != nil {
		return err
	}

	m.logger.Info("service registrations checks passed")
	return nil
}

func (m *database) applyServiceAccountsChecks(serviceAccounts *collectionWrapper) error {
	m.logger.Info("apply service accounts checks.....")

	err := serviceAccounts.AddIndex(bson.D{primitive.E{Key: "account_id", Value: 1}, primitive.E{Key: "app_id", Value: 1}, primitive.E{Key: "org_id", Value: 1}}, true)
	if err != nil {
		return err
	}

	m.logger.Info("service accounts checks passed")
	return nil
}

func (m *database) applyServiceAuthorizationsChecks(serviceAuthorizations *collectionWrapper) error {
	m.logger.Info("apply service authorizations checks.....")

	//add user_id, service_id index - unique
	err := serviceAuthorizations.AddIndex(bson.D{primitive.E{Key: "user_id", Value: 1}, primitive.E{Key: "service_id", Value: 1}}, true)
	if err != nil {
		return err
	}

	m.logger.Info("service authorizations checks passed")
	return nil
}

func (m *database) applyOrganizationsChecks(organizations *collectionWrapper) error {
	m.logger.Info("apply organizations checks.....")

	//add name index - unique
	err := organizations.AddIndex(bson.D{primitive.E{Key: "name", Value: 1}}, true)
	if err != nil {
		return err
	}

	//TODO

	//add applications index
	err = organizations.AddIndex(bson.D{primitive.E{Key: "applications", Value: 1}}, false)
	if err != nil {
		return err
	}

	m.logger.Info("organizations checks passed")
	return nil
}

func (m *database) applyApplicationsChecks(applications *collectionWrapper) error {
	m.logger.Info("apply applications checks.....")

	//add name index - unique
	err := applications.AddIndex(bson.D{primitive.E{Key: "name", Value: 1}}, true)
	if err != nil {
		return err
	}

	//add application type index - unique
	err = applications.AddIndex(bson.D{primitive.E{Key: "types.id", Value: 1}}, true)
	if err != nil {
		return err
	}

	//add application type identifier index - unique
	err = applications.AddIndex(bson.D{primitive.E{Key: "types.identifier", Value: 1}}, true)
	if err != nil {
		return err
	}

	m.logger.Info("applications checks passed")
	return nil
}

func (m *database) applyApplicationsOrganizationsChecks(applicationsOrganizations *collectionWrapper) error {
	m.logger.Info("apply applications organizations checks.....")

	//add compound unique index - application + auth type + auth type identifier
	err := applicationsOrganizations.AddIndex(bson.D{primitive.E{Key: "app_id", Value: 1},
		primitive.E{Key: "org_id", Value: 1}},
		true)
	if err != nil {
		return err
	}

	m.logger.Info("applications organizations checks passed")
	return nil
}

func (m *database) applyApplicationsOrganizationsGroupsChecks(applicationsOrganizationGroups *collectionWrapper) error {
	m.logger.Info("apply applications organizations groups checks.....")

	//add compound unique index - name + app_org_id
	err := applicationsOrganizationGroups.AddIndex(bson.D{primitive.E{Key: "name", Value: 1}, primitive.E{Key: "app_org_id", Value: 1}}, true)
	if err != nil {
		return err
	}

	//add application organization index
	err = applicationsOrganizationGroups.AddIndex(bson.D{primitive.E{Key: "app_org_id", Value: 1}}, false)
	if err != nil {
		return err
	}

	//add permissions index
	err = applicationsOrganizationGroups.AddIndex(bson.D{primitive.E{Key: "permissions._id", Value: 1}}, false)
	if err != nil {
		return err
	}

	//add roles index
	err = applicationsOrganizationGroups.AddIndex(bson.D{primitive.E{Key: "roles._id", Value: 1}}, false)
	if err != nil {
		return err
	}

	//add roles permissions index
	err = applicationsOrganizationGroups.AddIndex(bson.D{primitive.E{Key: "roles.permissions._id", Value: 1}}, false)
	if err != nil {
		return err
	}

	m.logger.Info("applications organizations groups checks passed")
	return nil
}

func (m *database) applyApplicationsOrganizationsRolesChecks(applicationsOrganizationsRoles *collectionWrapper) error {
	m.logger.Info("apply applications organizations roles checks.....")

	//add compound unique index - name + app_org_id
	err := applicationsOrganizationsRoles.AddIndex(bson.D{primitive.E{Key: "name", Value: 1}, primitive.E{Key: "app_org_id", Value: 1}}, true)
	if err != nil {
		return err
	}

	//add application organization index
	err = applicationsOrganizationsRoles.AddIndex(bson.D{primitive.E{Key: "app_org_id", Value: 1}}, false)
	if err != nil {
		return err
	}

	//add permissions index
	err = applicationsOrganizationsRoles.AddIndex(bson.D{primitive.E{Key: "permissions._id", Value: 1}}, false)
	if err != nil {
		return err
	}

	m.logger.Info("applications organizations roles checks passed")
	return nil
}

func (m *database) applyPermissionsChecks(permissions *collectionWrapper) error {
	m.logger.Info("apply applications permissions checks.....")

	//add permissions index
	err := permissions.AddIndex(bson.D{primitive.E{Key: "name", Value: 1}}, true)
	if err != nil {
		return err
	}

	m.logger.Info("applications permissions checks passed")
	return nil
}

func (m *database) applyFollowsChecks(follows *collectionWrapper) error {
	m.logger.Info("apply applications follows checks.....")

	//add follower index
	err := follows.AddIndex(bson.D{primitive.E{Key: "app_id", Value: 1}, primitive.E{Key: "org_id", Value: 1}, primitive.E{Key: "follower_id", Value: 1}}, false)
	if err != nil {
		return err
	}

	//add following index
	err = follows.AddIndex(bson.D{primitive.E{Key: "app_id", Value: 1}, primitive.E{Key: "org_id", Value: 1}, primitive.E{Key: "following_id", Value: 1}, primitive.E{Key: "follower_id", Value: 1}}, true)
	if err != nil {
		return err
	}

	m.logger.Info("applications follows checks passed")
	return nil
}

func (m *database) applyApplicationConfigsChecks(applicationConfigs *collectionWrapper) error {
	m.logger.Info("apply applications configs checks.....")

	//add appconfigs index
	err := applicationConfigs.AddIndex(bson.D{primitive.E{Key: "app_type_id", Value: 1}, primitive.E{Key: "app_org_id", Value: 1}, primitive.E{Key: "version.version_numbers.major", Value: -1}, primitive.E{Key: "version.version_numbers.minor", Value: -1}, primitive.E{Key: "version.version_numbers.patch", Value: -1}}, true)
	if err != nil {
		return err
	}

	m.logger.Info("applications configs checks passed")
	return nil
}

func (m *database) onDataChanged(changeDoc map[string]interface{}) {
	if changeDoc == nil {
		return
	}
	m.logger.Debugf("onDataChanged: %+v\n", changeDoc)
	ns := changeDoc["ns"]
	if ns == nil {
		return
	}
	nsMap := ns.(map[string]interface{})
	coll := nsMap["coll"]

	switch coll {
	case "api_keys":
		m.logger.Info("api_keys collection changed")

		for _, listener := range m.listeners {
			go listener.OnAPIKeysUpdated()
		}
	case "auth_types":
		m.logger.Info("auth_types collection changed")

		for _, listener := range m.listeners {
			go listener.OnAuthTypesUpdated()
		}
	case "identity_providers":
		m.logger.Info("identity_providers collection changed")

		for _, listener := range m.listeners {
			go listener.OnIdentityProvidersUpdated()
		}
	case "service_registrations":
		m.logger.Info("service_registrations collection changed")

		for _, listener := range m.listeners {
			go listener.OnServiceRegistrationsUpdated()
		}
	case "organizations":
		m.logger.Info("organizations collection changed")

		for _, listener := range m.listeners {
			go listener.OnOrganizationsUpdated()
		}
	case "applications":
		m.logger.Info("applications collection changed")

		for _, listener := range m.listeners {
			go listener.OnApplicationsUpdated()
		}
	case "applications_organizations":
		m.logger.Info("applications organizations collection changed")

		for _, listener := range m.listeners {
			go listener.OnApplicationsOrganizationsUpdated()
		}
	case "application_configs":
		m.logger.Info("application configs collection changed")

		for _, listener := range m.listeners {
			go listener.OnApplicationConfigsUpdated()
		}
	case "configs":
		m.logger.Info("configs collection changed")

		for _, listener := range m.listeners {
			go listener.OnConfigsUpdated()
		}
	}
}<|MERGE_RESOLUTION|>--- conflicted
+++ resolved
@@ -301,23 +301,16 @@
 		return err
 	}
 
-<<<<<<< HEAD
 	//add identifiers index
 	err = accounts.AddIndex(bson.D{primitive.E{Key: "identifiers.id", Value: 1}}, false)
 	if err != nil {
 		return err
 	}
 
-	err = accounts.AddIndex(bson.D{primitive.E{Key: "username", Value: "text"}, primitive.E{Key: "profile.first_name", Value: "text"}, primitive.E{Key: "profile.last_name", Value: "text"}}, false)
-	if err != nil {
-		return err
-	}
-=======
 	// err = accounts.AddIndex(bson.D{primitive.E{Key: "username", Value: "text"}, primitive.E{Key: "profile.first_name", Value: "text"}, primitive.E{Key: "profile.last_name", Value: "text"}}, false)
 	// if err != nil {
 	// 	return err
 	// }
->>>>>>> d1f5e750
 
 	m.logger.Info("accounts check passed")
 	return nil
