package storage

import (
	"context"
	"log"
	"time"

	"go.mongodb.org/mongo-driver/bson"
	"go.mongodb.org/mongo-driver/bson/primitive"
	"go.mongodb.org/mongo-driver/mongo"
	"go.mongodb.org/mongo-driver/mongo/options"
)

type database struct {
	mongoDBAuth  string
	mongoDBName  string
	mongoTimeout time.Duration

	db       *mongo.Database
	dbClient *mongo.Client

	authConfigs   *collectionWrapper
	globalConfig  *collectionWrapper
	organizations *collectionWrapper
	serviceRegs   *collectionWrapper

	listeners []StorageListener
}

func (m *database) start() error {
	log.Println("database -> start")

	//connect to the database
	clientOptions := options.Client().ApplyURI(m.mongoDBAuth)
	connectContext, cancel := context.WithTimeout(context.Background(), m.mongoTimeout)
	client, err := mongo.Connect(connectContext, clientOptions)
	cancel()
	if err != nil {
		return err
	}

	//ping the database
	pingContext, cancel := context.WithTimeout(context.Background(), m.mongoTimeout)
	err = client.Ping(pingContext, nil)
	cancel()
	if err != nil {
		return err
	}

	//apply checks
	db := client.Database(m.mongoDBName)

	globalConfig := &collectionWrapper{database: m, coll: db.Collection("global_config")}
	err = m.applyGlobalConfigChecks(globalConfig)
	if err != nil {
		return err
	}

	organizations := &collectionWrapper{database: m, coll: db.Collection("organizations")}
	err = m.applyOrganizationsChecks(organizations)
	if err != nil {
		return err
	}

<<<<<<< HEAD
	users := &collectionWrapper{database: m, coll: db.Collection("email_credentials")}
	err = m.applyCredsChecks(users)
=======
	serviceRegs := &collectionWrapper{database: m, coll: db.Collection("service_regs")}
	err = m.applyServiceRegsChecks(serviceRegs)
>>>>>>> 670e595f
	if err != nil {
		return err
	}

	//asign the db, db client and the collections
	m.db = db
	m.dbClient = client
	m.globalConfig = globalConfig
	m.organizations = organizations
	m.serviceRegs = serviceRegs

	//TODO
	authConfigs := &collectionWrapper{database: m, coll: db.Collection("auth_configs")}
	err = m.applyAuthConfigChecks(authConfigs)
	if err != nil {
		return err
	}

	m.authConfigs = authConfigs

	//watch for auth info changes
	go m.authConfigs.Watch(nil)

	return nil
}

func (m *database) applyAuthConfigChecks(authInfo *collectionWrapper) error {
	// Add org_id, app_id compound index
	err := authInfo.AddIndex(bson.D{primitive.E{Key: "org_id", Value: 1}, primitive.E{Key: "app_id", Value: 1}}, false)
	if err != nil {
		return err
	}
	log.Println("authConfig check passed")
	return nil
}

func (m *database) applyGlobalConfigChecks(configs *collectionWrapper) error {
	log.Println("apply global config checks.....")

	log.Println("global config checks passed")
	return nil
}

func (m *database) applyOrganizationsChecks(organizations *collectionWrapper) error {
	log.Println("apply organizations checks.....")

	//add name index - unique
	err := organizations.AddIndex(bson.D{primitive.E{Key: "name", Value: 1}}, true)
	if err != nil {
		return err
	}

	log.Println("organizations checks passed")
	return nil
}

<<<<<<< HEAD
func (m *database) applyCredsChecks(organizations *collectionWrapper) error {
	log.Println("apply creds checks.....")

	//add username index - unique
	err := organizations.AddIndex(bson.D{primitive.E{Key: "username", Value: 1}}, true)
=======
func (m *database) applyServiceRegsChecks(serviceRegs *collectionWrapper) error {
	log.Println("apply service regs checks.....")

	//add service_id index - unique
	err := serviceRegs.AddIndex(bson.D{primitive.E{Key: "service_id", Value: 1}}, true)
>>>>>>> 670e595f
	if err != nil {
		return err
	}

<<<<<<< HEAD
	log.Println("users checks passed")
=======
	log.Println("service regs checks passed")
>>>>>>> 670e595f
	return nil
}

func (m *database) onDataChanged(changeDoc map[string]interface{}) {
	if changeDoc == nil {
		return
	}
	log.Printf("onDataChanged: %+v\n", changeDoc)
	ns := changeDoc["ns"]
	if ns == nil {
		return
	}
	nsMap := ns.(map[string]interface{})
	coll := nsMap["coll"]

	if coll == "auth_configs" {
		log.Println("auth_configs collection changed")

		for _, listener := range m.listeners {
			go listener.OnAuthConfigUpdated()
		}
	}
}<|MERGE_RESOLUTION|>--- conflicted
+++ resolved
@@ -62,13 +62,13 @@
 		return err
 	}
 
-<<<<<<< HEAD
 	users := &collectionWrapper{database: m, coll: db.Collection("email_credentials")}
 	err = m.applyCredsChecks(users)
-=======
+	if err != nil {
+		return err
+	}
 	serviceRegs := &collectionWrapper{database: m, coll: db.Collection("service_regs")}
 	err = m.applyServiceRegsChecks(serviceRegs)
->>>>>>> 670e595f
 	if err != nil {
 		return err
 	}
@@ -125,28 +125,26 @@
 	return nil
 }
 
-<<<<<<< HEAD
 func (m *database) applyCredsChecks(organizations *collectionWrapper) error {
 	log.Println("apply creds checks.....")
 
 	//add username index - unique
 	err := organizations.AddIndex(bson.D{primitive.E{Key: "username", Value: 1}}, true)
-=======
+	if err != nil {
+		return err
+	}
+	log.Println("users checks passed")
+	return nil
+}
 func (m *database) applyServiceRegsChecks(serviceRegs *collectionWrapper) error {
 	log.Println("apply service regs checks.....")
 
 	//add service_id index - unique
 	err := serviceRegs.AddIndex(bson.D{primitive.E{Key: "service_id", Value: 1}}, true)
->>>>>>> 670e595f
 	if err != nil {
 		return err
 	}
-
-<<<<<<< HEAD
-	log.Println("users checks passed")
-=======
 	log.Println("service regs checks passed")
->>>>>>> 670e595f
 	return nil
 }
 
