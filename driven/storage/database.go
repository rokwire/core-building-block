package storage

import (
	"context"
	"time"

	"github.com/rokmetro/logging-library/logs"
	"go.mongodb.org/mongo-driver/bson"
	"go.mongodb.org/mongo-driver/bson/primitive"
	"go.mongodb.org/mongo-driver/mongo"
	"go.mongodb.org/mongo-driver/mongo/options"
)

type database struct {
	mongoDBAuth  string
	mongoDBName  string
	mongoTimeout time.Duration

	logger *logs.Logger

	db       *mongo.Database
	dbClient *mongo.Client

<<<<<<< HEAD
	users        *collectionWrapper
	groups       *collectionWrapper
	roles        *collectionWrapper
	memberships  *collectionWrapper
	applications *collectionWrapper
	devices      *collectionWrapper

	authConfigs *collectionWrapper
	credentials *collectionWrapper

	globalConfig  *collectionWrapper
	organizations *collectionWrapper
	serviceRegs   *collectionWrapper
=======
	users                    *collectionWrapper
	devices                  *collectionWrapper
	credentials              *collectionWrapper
	globalConfig             *collectionWrapper
	globalGroups             *collectionWrapper
	globalRoles              *collectionWrapper
	globalPermissions        *collectionWrapper
	organizations            *collectionWrapper
	organizationsGroups      *collectionWrapper
	organizationsRoles       *collectionWrapper
	organizationsPermissions *collectionWrapper
	organizationsMemberships *collectionWrapper
	authConfigs              *collectionWrapper
	serviceRegs              *collectionWrapper
	serviceAuthorizations    *collectionWrapper
	applications             *collectionWrapper
>>>>>>> 17360363

	listeners []Listener
}

func (m *database) start() error {
	m.logger.Info("database -> start")

	//connect to the database
	clientOptions := options.Client().ApplyURI(m.mongoDBAuth)
	connectContext, cancel := context.WithTimeout(context.Background(), m.mongoTimeout)
	client, err := mongo.Connect(connectContext, clientOptions)
	cancel()
	if err != nil {
		return err
	}

	//ping the database
	pingContext, cancel := context.WithTimeout(context.Background(), m.mongoTimeout)
	err = client.Ping(pingContext, nil)
	cancel()
	if err != nil {
		return err
	}

	//apply checks
	db := client.Database(m.mongoDBName)

	users := &collectionWrapper{database: m, coll: db.Collection("users")}
	err = m.applyUsersChecks(users)
	if err != nil {
		return err
	}

<<<<<<< HEAD
	groups := &collectionWrapper{database: m, coll: db.Collection("groups")}
	err = m.applyGroupsChecks(users)
	if err != nil {
		return err
	}

	roles := &collectionWrapper{database: m, coll: db.Collection("roles")}
	err = m.applyRolesChecks(users)
	if err != nil {
		return err
	}

	memberships := &collectionWrapper{database: m, coll: db.Collection("memberships")}
	err = m.applyMembershipsChecks(users)
	if err != nil {
		return err
	}

	applications := &collectionWrapper{database: m, coll: db.Collection("applications")}
	err = m.applyApplicationsChecks(users)
=======
	devices := &collectionWrapper{database: m, coll: db.Collection("devices")}
	err = m.applyDevicesChecks(devices)
>>>>>>> 17360363
	if err != nil {
		return err
	}

<<<<<<< HEAD
	devices := &collectionWrapper{database: m, coll: db.Collection("devices")}
	err = m.applyDevicesChecks(users)
=======
	credentials := &collectionWrapper{database: m, coll: db.Collection("credentials")}
	err = m.applyCredentialChecks(credentials)
>>>>>>> 17360363
	if err != nil {
		return err
	}

	globalConfig := &collectionWrapper{database: m, coll: db.Collection("global_config")}
	err = m.applyGlobalConfigChecks(globalConfig)
	if err != nil {
		return err
	}

	globalGroups := &collectionWrapper{database: m, coll: db.Collection("global_groups")}
	err = m.applyGlobalGroupsChecks(globalGroups)
	if err != nil {
		return err
	}

	globalRoles := &collectionWrapper{database: m, coll: db.Collection("global_roles")}
	err = m.applyGlobalRolesChecks(globalRoles)
	if err != nil {
		return err
	}

	globalPermissions := &collectionWrapper{database: m, coll: db.Collection("global_permissions")}
	err = m.applyGlobalPermissionsChecks(globalPermissions)
	if err != nil {
		return err
	}

	organizations := &collectionWrapper{database: m, coll: db.Collection("organizations")}
	err = m.applyOrganizationsChecks(organizations)
	if err != nil {
		return err
	}

	organizationsGroups := &collectionWrapper{database: m, coll: db.Collection("organizations_groups")}
	err = m.applyOrganizationsGroupsChecks(organizationsGroups)
	if err != nil {
		return err
	}

	organizationsRoles := &collectionWrapper{database: m, coll: db.Collection("organizations_roles")}
	err = m.applyOrganizationsRolesChecks(organizationsRoles)
	if err != nil {
		return err
	}

	organizationsPermissions := &collectionWrapper{database: m, coll: db.Collection("organizations_permissions")}
	err = m.applyOrganizationsPermissionsChecks(organizationsPermissions)
	if err != nil {
		return err
	}

	organizationsMemberships := &collectionWrapper{database: m, coll: db.Collection("organizations_memberships")}
	err = m.applyOrganizationsMembershipsChecks(organizationsMemberships)
	if err != nil {
		return err
	}

	authConfigs := &collectionWrapper{database: m, coll: db.Collection("auth_configs")}
	err = m.applyAuthConfigChecks(authConfigs)
	if err != nil {
		return err
	}

	serviceRegs := &collectionWrapper{database: m, coll: db.Collection("service_regs")}
	err = m.applyServiceRegsChecks(serviceRegs)
	if err != nil {
		return err
	}

	serviceAuthorizations := &collectionWrapper{database: m, coll: db.Collection("service_authorizations")}
	err = m.applyServiceAuthorizationsChecks(serviceAuthorizations)
	if err != nil {
		return err
	}

	applications := &collectionWrapper{database: m, coll: db.Collection("applications")}
	err = m.applyApplicationsChecks(applications)
	if err != nil {
		return err
	}

	//asign the db, db client and the collections
	m.db = db
	m.dbClient = client
<<<<<<< HEAD
	m.users = users
	m.groups = groups
	m.roles = roles
	m.memberships = memberships
	m.applications = applications
	m.devices = devices
=======

	m.users = users
	m.devices = devices
	m.credentials = credentials
>>>>>>> 17360363
	m.globalConfig = globalConfig
	m.globalGroups = globalGroups
	m.globalRoles = globalRoles
	m.globalPermissions = globalPermissions
	m.organizations = organizations
	m.organizationsGroups = organizationsGroups
	m.organizationsRoles = organizationsRoles
	m.organizationsPermissions = organizationsPermissions
	m.organizationsMemberships = organizationsMemberships
	m.authConfigs = authConfigs
	m.serviceRegs = serviceRegs
	m.serviceAuthorizations = serviceAuthorizations
	m.applications = applications

	go m.authConfigs.Watch(nil)
	go m.serviceRegs.Watch(nil)
	go m.organizations.Watch(nil)
	go m.applications.Watch(nil)

	m.listeners = []Listener{}

	return nil
}

func (m *database) applyUsersChecks(users *collectionWrapper) error {
	m.logger.Info("apply users checks.....")

	//add account index
	err := users.AddIndex(bson.D{primitive.E{Key: "account.id", Value: 1}}, false)
	if err != nil {
		return err
	}

	//add profile index
	err = users.AddIndex(bson.D{primitive.E{Key: "profile.id", Value: 1}}, false)
	if err != nil {
		return err
	}

<<<<<<< HEAD
	credentials := &collectionWrapper{database: m, coll: db.Collection("credentials")}
	err = m.applyCredentialChecks(credentials)
=======
	//add permissions index
	err = users.AddIndex(bson.D{primitive.E{Key: "permissions._id", Value: 1}}, false)
>>>>>>> 17360363
	if err != nil {
		return err
	}

<<<<<<< HEAD
	m.credentials = credentials

	//watch for auth info changes
	go m.authConfigs.Watch(nil)
=======
	//add roles index
	err = users.AddIndex(bson.D{primitive.E{Key: "roles._id", Value: 1}}, false)
	if err != nil {
		return err
	}

	//add roles permissions index
	err = users.AddIndex(bson.D{primitive.E{Key: "roles.permissions._id", Value: 1}}, false)
	if err != nil {
		return err
	}

	//add groups index
	err = users.AddIndex(bson.D{primitive.E{Key: "groups._id", Value: 1}}, false)
	if err != nil {
		return err
	}

	//add groups permissions index
	err = users.AddIndex(bson.D{primitive.E{Key: "groups.permissions._id", Value: 1}}, false)
	if err != nil {
		return err
	}

	//add groups roles index
	err = users.AddIndex(bson.D{primitive.E{Key: "groups.roles._id", Value: 1}}, false)
	if err != nil {
		return err
	}

	//add groups roles permissions index
	err = users.AddIndex(bson.D{primitive.E{Key: "groups.roles.permissions._id", Value: 1}}, false)
	if err != nil {
		return err
	}

	//add organizations memberships index
	err = users.AddIndex(bson.D{primitive.E{Key: "organizations_memberships._id", Value: 1}}, false)
	if err != nil {
		return err
	}

	//add organizations memberships permissions index
	err = users.AddIndex(bson.D{primitive.E{Key: "organizations_memberships.permissions._id", Value: 1}}, false)
	if err != nil {
		return err
	}

	//add organizations memberships roles index
	err = users.AddIndex(bson.D{primitive.E{Key: "organizations_memberships.roles._id", Value: 1}}, false)
	if err != nil {
		return err
	}

	//add organizations memberships roles permissions index
	err = users.AddIndex(bson.D{primitive.E{Key: "organizations_memberships.roles.permissions_id", Value: 1}}, false)
	if err != nil {
		return err
	}

	//add organizations memberships groups index
	err = users.AddIndex(bson.D{primitive.E{Key: "organizations_memberships.groups._id", Value: 1}}, false)
	if err != nil {
		return err
	}

	//add organizations memberships groups permissions index
	err = users.AddIndex(bson.D{primitive.E{Key: "organizations_memberships.groups.permissions._id", Value: 1}}, false)
	if err != nil {
		return err
	}

	//add organizations memberships groups roles index
	err = users.AddIndex(bson.D{primitive.E{Key: "organizations_memberships.groups.roles._id", Value: 1}}, false)
	if err != nil {
		return err
	}

	//add organizations memberships groups roles permissions index
	err = users.AddIndex(bson.D{primitive.E{Key: "organizations_memberships.groups.roles.permissions._id", Value: 1}}, false)
	if err != nil {
		return err
	}

	//add devices index
	err = users.AddIndex(bson.D{primitive.E{Key: "devices._id", Value: 1}}, false)
	if err != nil {
		return err
	}

	m.logger.Info("users check passed")
	return nil
}

func (m *database) applyGlobalGroupsChecks(groups *collectionWrapper) error {
	m.logger.Info("apply global groups checks.....")

	//add permissions index
	err := groups.AddIndex(bson.D{primitive.E{Key: "permissions._id", Value: 1}}, false)
	if err != nil {
		return err
	}

	//add roles index
	err = groups.AddIndex(bson.D{primitive.E{Key: "roles._id", Value: 1}}, false)
	if err != nil {
		return err
	}

	//add roles permissions index
	err = groups.AddIndex(bson.D{primitive.E{Key: "roles.permissions._id", Value: 1}}, false)
	if err != nil {
		return err
	}

	m.logger.Info("global groups check passed")
	return nil
}

func (m *database) applyGlobalRolesChecks(roles *collectionWrapper) error {
	m.logger.Info("apply global roles checks.....")

	//add permissions index
	err := roles.AddIndex(bson.D{primitive.E{Key: "permissions._id", Value: 1}}, false)
	if err != nil {
		return err
	}

	m.logger.Info("global roles check passed")
	return nil
}

func (m *database) applyGlobalPermissionsChecks(permissions *collectionWrapper) error {
	m.logger.Info("apply global permissions checks.....")
>>>>>>> 17360363

	m.logger.Info("global permissions check passed")
	return nil
}

func (m *database) applyOrganizationsMembershipsChecks(organizationsMemberships *collectionWrapper) error {
	m.logger.Info("apply organizations memberships checks.....")

	//add user id index
	err := organizationsMemberships.AddIndex(bson.D{primitive.E{Key: "user_id", Value: 1}}, false)
	if err != nil {
		return err
	}

	//add organization id index
	err = organizationsMemberships.AddIndex(bson.D{primitive.E{Key: "organization_id", Value: 1}}, false)
	if err != nil {
		return err
	}

	m.logger.Info("organizations memberships check passed")
	return nil
}

func (m *database) applyDevicesChecks(devices *collectionWrapper) error {
	m.logger.Info("apply devices checks.....")

	//add users index
	err := devices.AddIndex(bson.D{primitive.E{Key: "users", Value: 1}}, false)
	if err != nil {
		return err
	}

	m.logger.Info("devices check passed")
	return nil
}

func (m *database) applyCredentialChecks(credentials *collectionWrapper) error {
	m.logger.Info("apply credentials checks.....")

	// Add org_id, app_id compound index
	err := credentials.AddIndex(bson.D{primitive.E{Key: "org_id", Value: 1}, primitive.E{Key: "app_id", Value: 1}}, false)
	if err != nil {
		return err
	}

	err = credentials.AddIndex(bson.D{primitive.E{Key: "type", Value: 1}, primitive.E{Key: "user_id", Value: 1}}, false)
	if err != nil {
		return err
	}
	m.logger.Info("credentials check passed")
	return nil
}

func (m *database) applyUsersChecks(users *collectionWrapper) error {
	log.Println("apply users checks.....")

	log.Println("users check passed")
	return nil
}

func (m *database) applyGroupsChecks(groups *collectionWrapper) error {
	log.Println("apply groups checks.....")

	log.Println("groups check passed")
	return nil
}

func (m *database) applyRolesChecks(roles *collectionWrapper) error {
	log.Println("apply roles checks.....")

	log.Println("roles check passed")
	return nil
}

func (m *database) applyMembershipsChecks(memberships *collectionWrapper) error {
	log.Println("apply memberships checks.....")

	log.Println("memberships check passed")
	return nil
}

func (m *database) applyApplicationsChecks(applications *collectionWrapper) error {
	log.Println("apply applications checks.....")

	log.Println("applications check passed")
	return nil
}

func (m *database) applyDevicesChecks(devices *collectionWrapper) error {
	log.Println("apply devices checks.....")

	log.Println("devices check passed")
	return nil
}

func (m *database) applyCredentialChecks(credentials *collectionWrapper) error {
	// Add org_id, app_id compound index
	err := credentials.AddIndex(bson.D{primitive.E{Key: "org_id", Value: 1}, primitive.E{Key: "app_id", Value: 1}}, false)
	if err != nil {
		return err
	}

	err = credentials.AddIndex(bson.D{primitive.E{Key: "type", Value: 1}, primitive.E{Key: "user_id", Value: 1}}, false)
	if err != nil {
		return err
	}
	log.Println("authConfig check passed")
	return nil
}

func (m *database) applyAuthConfigChecks(authInfo *collectionWrapper) error {
	m.logger.Info("apply auth info checks.....")

	// Add org_id, app_id compound index
	err := authInfo.AddIndex(bson.D{primitive.E{Key: "org_id", Value: 1}, primitive.E{Key: "app_id", Value: 1}}, false)
	if err != nil {
		return err
	}
	m.logger.Info("auth info check passed")
	return nil
}

func (m *database) applyGlobalConfigChecks(configs *collectionWrapper) error {
	m.logger.Info("apply global config checks.....")

	m.logger.Info("global config checks passed")
	return nil
}

func (m *database) applyOrganizationsChecks(organizations *collectionWrapper) error {
	m.logger.Info("apply organizations checks.....")

	//add name index - unique
	err := organizations.AddIndex(bson.D{primitive.E{Key: "name", Value: 1}}, true)
	if err != nil {
		return err
	}

	//add applications index
	err = organizations.AddIndex(bson.D{primitive.E{Key: "applications", Value: 1}}, false)
	if err != nil {
		return err
	}

	m.logger.Info("organizations checks passed")
	return nil
}

func (m *database) applyOrganizationsGroupsChecks(organizationsGroups *collectionWrapper) error {
	m.logger.Info("apply organizations groups checks.....")

	//add organization index
	err := organizationsGroups.AddIndex(bson.D{primitive.E{Key: "organization_id", Value: 1}}, false)
	if err != nil {
		return err
	}

	//add permissions index
	err = organizationsGroups.AddIndex(bson.D{primitive.E{Key: "permissions._id", Value: 1}}, false)
	if err != nil {
		return err
	}

	//add roles index
	err = organizationsGroups.AddIndex(bson.D{primitive.E{Key: "roles._id", Value: 1}}, false)
	if err != nil {
		return err
	}

	//add roles permissions index
	err = organizationsGroups.AddIndex(bson.D{primitive.E{Key: "roles.permissions._id", Value: 1}}, false)
	if err != nil {
		return err
	}

	m.logger.Info("organizations groups checks passed")
	return nil
}

func (m *database) applyOrganizationsRolesChecks(organizationsRoles *collectionWrapper) error {
	m.logger.Info("apply organizations roles checks.....")

	//add organization index
	err := organizationsRoles.AddIndex(bson.D{primitive.E{Key: "organization_id", Value: 1}}, false)
	if err != nil {
		return err
	}

	//add permissions index
	err = organizationsRoles.AddIndex(bson.D{primitive.E{Key: "permissions._id", Value: 1}}, false)
	if err != nil {
		return err
	}

	m.logger.Info("organizations roles checks passed")
	return nil
}

func (m *database) applyOrganizationsPermissionsChecks(organizationsPermissions *collectionWrapper) error {
	m.logger.Info("apply organizations permissions checks.....")

	//add organization index
	err := organizationsPermissions.AddIndex(bson.D{primitive.E{Key: "organization_id", Value: 1}}, false)
	if err != nil {
		return err
	}

	m.logger.Info("organizations permissions checks passed")
	return nil
}
func (m *database) applyServiceRegsChecks(serviceRegs *collectionWrapper) error {
	m.logger.Info("apply service regs checks.....")

	//add service_id index - unique
	err := serviceRegs.AddIndex(bson.D{primitive.E{Key: "registration.service_id", Value: 1}}, true)
	if err != nil {
		return err
	}

	m.logger.Info("service regs checks passed")
	return nil
}

func (m *database) applyServiceAuthorizationsChecks(serviceAuthorizations *collectionWrapper) error {
	m.logger.Info("apply service authorizations checks.....")

	//add user_id, service_id index - unique
	err := serviceAuthorizations.AddIndex(bson.D{primitive.E{Key: "user_id", Value: 1}, primitive.E{Key: "service_id", Value: 1}}, true)
	if err != nil {
		return err
	}
<<<<<<< HEAD
	log.Println("service regs checks passed")
=======

	m.logger.Info("service authorizations checks passed")
	return nil
}

func (m *database) applyApplicationsChecks(applications *collectionWrapper) error {
	m.logger.Info("apply applications checks.....")

	m.logger.Info("applications checks passed")
>>>>>>> 17360363
	return nil
}

func (m *database) onDataChanged(changeDoc map[string]interface{}) {
	if changeDoc == nil {
		return
	}
	m.logger.Debugf("onDataChanged: %+v\n", changeDoc)
	ns := changeDoc["ns"]
	if ns == nil {
		return
	}
	nsMap := ns.(map[string]interface{})
	coll := nsMap["coll"]

	switch coll {
	case "auth_configs":
		m.logger.Info("auth_configs collection changed")

		for _, listener := range m.listeners {
			go listener.OnAuthConfigUpdated()
		}
	case "service_regs":
		m.logger.Info("service_regs collection changed")

		for _, listener := range m.listeners {
			go listener.OnServiceRegsUpdated()
		}
	case "organizations":
		m.logger.Info("organizations collection changed")

		for _, listener := range m.listeners {
			go listener.OnOrganizationsUpdated()
		}
	case "applications":
		m.logger.Info("applications collection changed")

		for _, listener := range m.listeners {
			go listener.OnApplicationsUpdated()
		}
	}

}<|MERGE_RESOLUTION|>--- conflicted
+++ resolved
@@ -21,21 +21,6 @@
 	db       *mongo.Database
 	dbClient *mongo.Client
 
-<<<<<<< HEAD
-	users        *collectionWrapper
-	groups       *collectionWrapper
-	roles        *collectionWrapper
-	memberships  *collectionWrapper
-	applications *collectionWrapper
-	devices      *collectionWrapper
-
-	authConfigs *collectionWrapper
-	credentials *collectionWrapper
-
-	globalConfig  *collectionWrapper
-	organizations *collectionWrapper
-	serviceRegs   *collectionWrapper
-=======
 	users                    *collectionWrapper
 	devices                  *collectionWrapper
 	credentials              *collectionWrapper
@@ -52,7 +37,6 @@
 	serviceRegs              *collectionWrapper
 	serviceAuthorizations    *collectionWrapper
 	applications             *collectionWrapper
->>>>>>> 17360363
 
 	listeners []Listener
 }
@@ -86,42 +70,14 @@
 		return err
 	}
 
-<<<<<<< HEAD
-	groups := &collectionWrapper{database: m, coll: db.Collection("groups")}
-	err = m.applyGroupsChecks(users)
-	if err != nil {
-		return err
-	}
-
-	roles := &collectionWrapper{database: m, coll: db.Collection("roles")}
-	err = m.applyRolesChecks(users)
-	if err != nil {
-		return err
-	}
-
-	memberships := &collectionWrapper{database: m, coll: db.Collection("memberships")}
-	err = m.applyMembershipsChecks(users)
-	if err != nil {
-		return err
-	}
-
-	applications := &collectionWrapper{database: m, coll: db.Collection("applications")}
-	err = m.applyApplicationsChecks(users)
-=======
 	devices := &collectionWrapper{database: m, coll: db.Collection("devices")}
 	err = m.applyDevicesChecks(devices)
->>>>>>> 17360363
-	if err != nil {
-		return err
-	}
-
-<<<<<<< HEAD
-	devices := &collectionWrapper{database: m, coll: db.Collection("devices")}
-	err = m.applyDevicesChecks(users)
-=======
+	if err != nil {
+		return err
+	}
+
 	credentials := &collectionWrapper{database: m, coll: db.Collection("credentials")}
 	err = m.applyCredentialChecks(credentials)
->>>>>>> 17360363
 	if err != nil {
 		return err
 	}
@@ -207,19 +163,10 @@
 	//asign the db, db client and the collections
 	m.db = db
 	m.dbClient = client
-<<<<<<< HEAD
-	m.users = users
-	m.groups = groups
-	m.roles = roles
-	m.memberships = memberships
-	m.applications = applications
-	m.devices = devices
-=======
 
 	m.users = users
 	m.devices = devices
 	m.credentials = credentials
->>>>>>> 17360363
 	m.globalConfig = globalConfig
 	m.globalGroups = globalGroups
 	m.globalRoles = globalRoles
@@ -259,23 +206,12 @@
 		return err
 	}
 
-<<<<<<< HEAD
-	credentials := &collectionWrapper{database: m, coll: db.Collection("credentials")}
-	err = m.applyCredentialChecks(credentials)
-=======
 	//add permissions index
 	err = users.AddIndex(bson.D{primitive.E{Key: "permissions._id", Value: 1}}, false)
->>>>>>> 17360363
-	if err != nil {
-		return err
-	}
-
-<<<<<<< HEAD
-	m.credentials = credentials
-
-	//watch for auth info changes
-	go m.authConfigs.Watch(nil)
-=======
+	if err != nil {
+		return err
+	}
+
 	//add roles index
 	err = users.AddIndex(bson.D{primitive.E{Key: "roles._id", Value: 1}}, false)
 	if err != nil {
@@ -410,7 +346,6 @@
 
 func (m *database) applyGlobalPermissionsChecks(permissions *collectionWrapper) error {
 	m.logger.Info("apply global permissions checks.....")
->>>>>>> 17360363
 
 	m.logger.Info("global permissions check passed")
 	return nil
@@ -465,63 +400,6 @@
 	return nil
 }
 
-func (m *database) applyUsersChecks(users *collectionWrapper) error {
-	log.Println("apply users checks.....")
-
-	log.Println("users check passed")
-	return nil
-}
-
-func (m *database) applyGroupsChecks(groups *collectionWrapper) error {
-	log.Println("apply groups checks.....")
-
-	log.Println("groups check passed")
-	return nil
-}
-
-func (m *database) applyRolesChecks(roles *collectionWrapper) error {
-	log.Println("apply roles checks.....")
-
-	log.Println("roles check passed")
-	return nil
-}
-
-func (m *database) applyMembershipsChecks(memberships *collectionWrapper) error {
-	log.Println("apply memberships checks.....")
-
-	log.Println("memberships check passed")
-	return nil
-}
-
-func (m *database) applyApplicationsChecks(applications *collectionWrapper) error {
-	log.Println("apply applications checks.....")
-
-	log.Println("applications check passed")
-	return nil
-}
-
-func (m *database) applyDevicesChecks(devices *collectionWrapper) error {
-	log.Println("apply devices checks.....")
-
-	log.Println("devices check passed")
-	return nil
-}
-
-func (m *database) applyCredentialChecks(credentials *collectionWrapper) error {
-	// Add org_id, app_id compound index
-	err := credentials.AddIndex(bson.D{primitive.E{Key: "org_id", Value: 1}, primitive.E{Key: "app_id", Value: 1}}, false)
-	if err != nil {
-		return err
-	}
-
-	err = credentials.AddIndex(bson.D{primitive.E{Key: "type", Value: 1}, primitive.E{Key: "user_id", Value: 1}}, false)
-	if err != nil {
-		return err
-	}
-	log.Println("authConfig check passed")
-	return nil
-}
-
 func (m *database) applyAuthConfigChecks(authInfo *collectionWrapper) error {
 	m.logger.Info("apply auth info checks.....")
 
@@ -643,9 +521,6 @@
 	if err != nil {
 		return err
 	}
-<<<<<<< HEAD
-	log.Println("service regs checks passed")
-=======
 
 	m.logger.Info("service authorizations checks passed")
 	return nil
@@ -655,7 +530,6 @@
 	m.logger.Info("apply applications checks.....")
 
 	m.logger.Info("applications checks passed")
->>>>>>> 17360363
 	return nil
 }
 
