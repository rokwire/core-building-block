--- conflicted
+++ resolved
@@ -19,20 +19,13 @@
 	db       *mongo.Database
 	dbClient *mongo.Client
 
-<<<<<<< HEAD
-	authConfigs       *collectionWrapper
-	globalConfig      *collectionWrapper
-	organizations     *collectionWrapper
-	serviceRegs       *collectionWrapper
-	globalPermissions *collectionWrapper
-=======
 	authConfigs           *collectionWrapper
 	globalConfig          *collectionWrapper
 	organizations         *collectionWrapper
 	serviceRegs           *collectionWrapper
+	globalPermissions     *collectionWrapper
 	serviceAuthorizations *collectionWrapper
 	applications          *collectionWrapper
->>>>>>> 43aeb01a
 
 	listeners []Listener
 }
@@ -78,18 +71,19 @@
 		return err
 	}
 
-<<<<<<< HEAD
 	globalPermissions := &collectionWrapper{database: m, coll: db.Collection("global_permissions")}
 	err = m.applyGlobalPermissionChecks(globalPermissions)
-=======
+	if err != nil {
+		return err
+	}
+
 	serviceAuthorizations := &collectionWrapper{database: m, coll: db.Collection("service_authorizations")}
 	err = m.applyServiceAuthorizationsChecks(serviceAuthorizations)
->>>>>>> 43aeb01a
-	if err != nil {
-		return err
-	}
-
-<<<<<<< HEAD
+
+	if err != nil {
+		return err
+	}
+
 	//asign the db, db client and the collections
 	m.db = db
 	m.dbClient = client
@@ -97,30 +91,22 @@
 	m.organizations = organizations
 	m.serviceRegs = serviceRegs
 	m.globalPermissions = globalPermissions
-=======
-	applications := &collectionWrapper{database: m, coll: db.Collection("applications")}
-	err = m.applyApplicationsChecks(serviceRegs)
-	if err != nil {
-		return err
-	}
->>>>>>> 43aeb01a
-
-	authConfigs := &collectionWrapper{database: m, coll: db.Collection("auth_configs")}
-	err = m.applyAuthConfigChecks(authConfigs)
-	if err != nil {
-		return err
-	}
-
-	//asign the db, db client and the collections
-	m.db = db
-	m.dbClient = client
-	m.globalConfig = globalConfig
-	m.organizations = organizations
-	m.serviceRegs = serviceRegs
 	m.serviceAuthorizations = serviceAuthorizations
 	m.applications = applications
 	m.authConfigs = authConfigs
 
+	applications := &collectionWrapper{database: m, coll: db.Collection("applications")}
+	err = m.applyApplicationsChecks(serviceRegs)
+	if err != nil {
+		return err
+	}
+
+	authConfigs := &collectionWrapper{database: m, coll: db.Collection("auth_configs")}
+	err = m.applyAuthConfigChecks(authConfigs)
+	if err != nil {
+		return err
+	}
+
 	//watch for auth info changes
 	go m.authConfigs.Watch(nil)
 
@@ -170,7 +156,6 @@
 	return nil
 }
 
-<<<<<<< HEAD
 func (m *database) applyGlobalPermissionChecks(globalPermissions *collectionWrapper) error {
 	log.Println("apply global permisions checks.....")
 
@@ -180,7 +165,8 @@
 	}*/
 
 	log.Println("global permissions checks passed")
-=======
+}
+
 func (m *database) applyServiceAuthorizationsChecks(serviceAuthorizations *collectionWrapper) error {
 	log.Println("apply service authorizations checks.....")
 
@@ -198,7 +184,6 @@
 	log.Println("apply applications checks.....")
 
 	log.Println("applications checks passed")
->>>>>>> 43aeb01a
 	return nil
 }
 
