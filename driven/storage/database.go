package storage

import (
	"context"
	"core-building-block/core"
	"log"
	"time"

	"go.mongodb.org/mongo-driver/bson"
	"go.mongodb.org/mongo-driver/bson/primitive"
	"go.mongodb.org/mongo-driver/mongo"
	"go.mongodb.org/mongo-driver/mongo/options"
)

type database struct {
	mongoDBAuth  string
	mongoDBName  string
	mongoTimeout time.Duration

	db       *mongo.Database
	dbClient *mongo.Client

<<<<<<< HEAD
	authConfigs *collectionWrapper
=======
	globalConfig  *collectionWrapper
	organizations *collectionWrapper
>>>>>>> dea4cdf7

	listener core.StorageListener
}

func (m *database) start() error {
	log.Println("database -> start")

	//connect to the database
	clientOptions := options.Client().ApplyURI(m.mongoDBAuth)
	connectContext, cancel := context.WithTimeout(context.Background(), m.mongoTimeout)
	client, err := mongo.Connect(connectContext, clientOptions)
	cancel()
	if err != nil {
		return err
	}

	//ping the database
	pingContext, cancel := context.WithTimeout(context.Background(), m.mongoTimeout)
	err = client.Ping(pingContext, nil)
	cancel()
	if err != nil {
		return err
	}

	//apply checks
	db := client.Database(m.mongoDBName)

	globalConfig := &collectionWrapper{database: m, coll: db.Collection("global_config")}
	err = m.applyGlobalConfigChecks(globalConfig)
	if err != nil {
		return err
	}

	organizations := &collectionWrapper{database: m, coll: db.Collection("organizations")}
	err = m.applyOrganizationsChecks(organizations)
	if err != nil {
		return err
	}

	//asign the db, db client and the collections
	m.db = db
	m.dbClient = client
	m.globalConfig = globalConfig
	m.organizations = organizations

	//TODO
	authConfigs := &collectionWrapper{database: m, coll: db.Collection("auth_configs")}
	err = m.applyAuthConfigChecks(authConfigs)
	if err != nil {
		return err
	}

	m.authConfigs = authConfigs

	//watch for auth info changes
	go m.authConfigs.Watch(nil)

	return nil
}

<<<<<<< HEAD
func (m *database) applyAuthConfigChecks(authInfo *collectionWrapper) error {
	// Add org_id, app_id compound index
	err := authInfo.AddIndex(bson.D{primitive.E{Key: "org_id", Value: 1}, primitive.E{Key: "app_id", Value: 1}}, false)
	if err != nil {
		return err
	}
	log.Println("authConfig check passed")
=======
func (m *database) applyGlobalConfigChecks(configs *collectionWrapper) error {
	log.Println("apply global config checks.....")

	log.Println("global config checks passed")
	return nil
}

func (m *database) applyOrganizationsChecks(organizations *collectionWrapper) error {
	log.Println("apply organizations checks.....")

	//add name index - unique
	err := organizations.AddIndex(bson.D{primitive.E{Key: "name", Value: 1}}, true)
	if err != nil {
		return err
	}

	log.Println("organizations checks passed")
>>>>>>> dea4cdf7
	return nil
}

func (m *database) onDataChanged(changeDoc map[string]interface{}) {
	if changeDoc == nil {
		return
	}
	log.Printf("onDataChanged: %+v\n", changeDoc)
	ns := changeDoc["ns"]
	if ns == nil {
		return
	}
	nsMap := ns.(map[string]interface{})
	coll := nsMap["coll"]

	if "auth_configs" == coll {
		log.Println("auth_configs collection changed")

		if m.listener != nil {
			m.listener.OnAuthConfigUpdated()
		}
	}
}<|MERGE_RESOLUTION|>--- conflicted
+++ resolved
@@ -20,12 +20,9 @@
 	db       *mongo.Database
 	dbClient *mongo.Client
 
-<<<<<<< HEAD
-	authConfigs *collectionWrapper
-=======
+	authConfigs   *collectionWrapper
 	globalConfig  *collectionWrapper
 	organizations *collectionWrapper
->>>>>>> dea4cdf7
 
 	listener core.StorageListener
 }
@@ -86,7 +83,6 @@
 	return nil
 }
 
-<<<<<<< HEAD
 func (m *database) applyAuthConfigChecks(authInfo *collectionWrapper) error {
 	// Add org_id, app_id compound index
 	err := authInfo.AddIndex(bson.D{primitive.E{Key: "org_id", Value: 1}, primitive.E{Key: "app_id", Value: 1}}, false)
@@ -94,7 +90,9 @@
 		return err
 	}
 	log.Println("authConfig check passed")
-=======
+	return nil
+}
+
 func (m *database) applyGlobalConfigChecks(configs *collectionWrapper) error {
 	log.Println("apply global config checks.....")
 
@@ -112,7 +110,6 @@
 	}
 
 	log.Println("organizations checks passed")
->>>>>>> dea4cdf7
 	return nil
 }
 
