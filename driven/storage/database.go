--- conflicted
+++ resolved
@@ -191,11 +191,7 @@
 	m.serviceAuthorizations = serviceAuthorizations
 	m.organizations = organizations
 	m.applications = applications
-<<<<<<< HEAD
-	m.applicationsOrganizations = applicationsOrganziations
-=======
 	m.applicationsOrganizations = applicationsOrganizations
->>>>>>> b9fe668a
 	m.applicationConfigs = applicationConfigs
 	m.applicationsOrganizationsGroups = applicationsOrganizationsGroups
 	m.applicationsOrganizationsRoles = applicationsOrganizationsRoles
@@ -370,7 +366,7 @@
 		return err
 	}
 
-	//TODO
+	//TODO:
 
 	//add applications index
 	err = organizations.AddIndex(bson.D{primitive.E{Key: "applications", Value: 1}}, false)
@@ -500,13 +496,6 @@
 func (m *database) applyApplicationConfigsChecks(applicationConfigs *collectionWrapper) error {
 	m.logger.Info("apply applications configs checks.....")
 
-<<<<<<< HEAD
-	//add appconfigs index
-	err := applicationConfigs.AddIndex(bson.D{primitive.E{Key: "app_type.id", Value: 1}, primitive.E{Key: "app_org_id", Value: 1}, primitive.E{Key: "version.version_numbers.major", Value: -1}, primitive.E{Key: "version.version_numbers.minor", Value: -1}, primitive.E{Key: "version.version_numbers.patch", Value: -1}}, true)
-	if err != nil {
-		return err
-	}
-=======
 	//disable the problem index for now! Look at https://github.com/rokwire/core-building-block/issues/424
 	/*
 		//add appconfigs index
@@ -515,7 +504,6 @@
 			return err
 		}
 	*/
->>>>>>> b9fe668a
 
 	m.logger.Info("applications configs checks passed")
 	return nil
