package storage

import (
	"context"
	"time"

	"github.com/rokwire/logging-library-go/logs"
	"go.mongodb.org/mongo-driver/bson"
	"go.mongodb.org/mongo-driver/bson/primitive"
	"go.mongodb.org/mongo-driver/mongo"
	"go.mongodb.org/mongo-driver/mongo/options"
)

type database struct {
	mongoDBAuth  string
	mongoDBName  string
	mongoTimeout time.Duration

	logger *logs.Logger

	db       *mongo.Database
	dbClient *mongo.Client

<<<<<<< HEAD
	apiKeys                   *collectionWrapper
	authTypes                 *collectionWrapper
	identityProviders         *collectionWrapper
	accounts                  *collectionWrapper
	devices                   *collectionWrapper
	credentials               *collectionWrapper
	loginsSessions            *collectionWrapper
	globalConfig              *collectionWrapper
	serviceRegs               *collectionWrapper
	serviceAuthorizations     *collectionWrapper
	organizations             *collectionWrapper
	applications              *collectionWrapper
	applicationsOrganizations *collectionWrapper
	applicationsGroups        *collectionWrapper
	applicationsRoles         *collectionWrapper
	applicationConfigs        *collectionWrapper
	permissions               *collectionWrapper
=======
	apiKeys                         *collectionWrapper
	authTypes                       *collectionWrapper
	identityProviders               *collectionWrapper
	accounts                        *collectionWrapper
	devices                         *collectionWrapper
	credentials                     *collectionWrapper
	loginsSessions                  *collectionWrapper
	globalConfig                    *collectionWrapper
	serviceRegs                     *collectionWrapper
	serviceAuthorizations           *collectionWrapper
	organizations                   *collectionWrapper
	applications                    *collectionWrapper
	applicationsOrganizations       *collectionWrapper
	applicationsOrganizationsGroups *collectionWrapper
	applicationsOrganizationsRoles  *collectionWrapper
	permissions                     *collectionWrapper
>>>>>>> fb6644cf

	listeners []Listener
}

func (m *database) start() error {
	m.logger.Info("database -> start")

	//connect to the database
	clientOptions := options.Client().ApplyURI(m.mongoDBAuth)
	connectContext, cancel := context.WithTimeout(context.Background(), m.mongoTimeout)
	client, err := mongo.Connect(connectContext, clientOptions)
	cancel()
	if err != nil {
		return err
	}

	//ping the database
	pingContext, cancel := context.WithTimeout(context.Background(), m.mongoTimeout)
	err = client.Ping(pingContext, nil)
	cancel()
	if err != nil {
		return err
	}

	//apply checks
	db := client.Database(m.mongoDBName)

	authTypes := &collectionWrapper{database: m, coll: db.Collection("auth_types")}
	err = m.applyAuthTypesChecks(authTypes)
	if err != nil {
		return err
	}

	identityProviders := &collectionWrapper{database: m, coll: db.Collection("identity_providers")}
	err = m.applyIdentityProvidersChecks(identityProviders)
	if err != nil {
		return err
	}

	accounts := &collectionWrapper{database: m, coll: db.Collection("accounts")}
	err = m.applyAccountsChecks(accounts)
	if err != nil {
		return err
	}

	devices := &collectionWrapper{database: m, coll: db.Collection("devices")}
	err = m.applyDevicesChecks(devices)
	if err != nil {
		return err
	}

	credentials := &collectionWrapper{database: m, coll: db.Collection("credentials")}
	err = m.applyCredentialChecks(credentials)
	if err != nil {
		return err
	}

	serviceRegs := &collectionWrapper{database: m, coll: db.Collection("service_regs")}
	err = m.applyServiceRegsChecks(serviceRegs)
	if err != nil {
		return err
	}

	loginsSessions := &collectionWrapper{database: m, coll: db.Collection("logins_sessions")}
	err = m.applyLoginsSessionsChecks(loginsSessions)
	if err != nil {
		return err
	}

	serviceAuthorizations := &collectionWrapper{database: m, coll: db.Collection("service_authorizations")}
	err = m.applyServiceAuthorizationsChecks(serviceAuthorizations)
	if err != nil {
		return err
	}

	globalConfig := &collectionWrapper{database: m, coll: db.Collection("global_config")}
	err = m.applyGlobalConfigChecks(globalConfig)
	if err != nil {
		return err
	}

	organizations := &collectionWrapper{database: m, coll: db.Collection("organizations")}
	err = m.applyOrganizationsChecks(organizations)
	if err != nil {
		return err
	}

	applications := &collectionWrapper{database: m, coll: db.Collection("applications")}
	err = m.applyApplicationsChecks(applications)
	if err != nil {
		return err
	}

	apiKeys := &collectionWrapper{database: m, coll: db.Collection("api_keys")}
	err = m.applyAPIKeysChecks(apiKeys)
	if err != nil {
		return err
	}

	applicationsOrganziations := &collectionWrapper{database: m, coll: db.Collection("applications_organizations")}
	err = m.applyApplicationsOrganizationsChecks(applicationsOrganziations)
	if err != nil {
		return err
	}

	applicationsOrganizationsGroups := &collectionWrapper{database: m, coll: db.Collection("applications_organziations_groups")}
	err = m.applyApplicationsOrganizationsGroupsChecks(applicationsOrganizationsGroups)
	if err != nil {
		return err
	}

	applicationsOrganizationsRoles := &collectionWrapper{database: m, coll: db.Collection("applications_organizations_roles")}
	err = m.applyApplicationsOrganziationsRolesChecks(applicationsOrganizationsRoles)
	if err != nil {
		return err
	}

	permissions := &collectionWrapper{database: m, coll: db.Collection("permissions")}
	err = m.applyPermissionsChecks(permissions)
	if err != nil {
		return err
	}

	applicationConfigs := &collectionWrapper{database: m, coll: db.Collection("application_configs")}
	err = m.applyApplicationConfigsChecks(applicationConfigs)
	if err != nil {
		return err
	}

	//asign the db, db client and the collections
	m.db = db
	m.dbClient = client

	m.authTypes = authTypes
	m.identityProviders = identityProviders
	m.accounts = accounts
	m.devices = devices
	m.credentials = credentials
	m.loginsSessions = loginsSessions
	m.globalConfig = globalConfig
	m.apiKeys = apiKeys
	m.serviceRegs = serviceRegs
	m.serviceAuthorizations = serviceAuthorizations
	m.organizations = organizations
	m.applications = applications
	m.applicationsOrganizations = applicationsOrganziations
<<<<<<< HEAD
	m.applicationsGroups = applicationsGroups
	m.applicationsRoles = applicationsRoles
	m.applicationConfigs = applicationConfigs
=======
	m.applicationsOrganizationsGroups = applicationsOrganizationsGroups
	m.applicationsOrganizationsRoles = applicationsOrganizationsRoles
>>>>>>> fb6644cf
	m.permissions = permissions

	go m.apiKeys.Watch(nil, m.logger)
	go m.authTypes.Watch(nil, m.logger)
	go m.identityProviders.Watch(nil, m.logger)
	go m.serviceRegs.Watch(nil, m.logger)
	go m.organizations.Watch(nil, m.logger)
	go m.applications.Watch(nil, m.logger)
	go m.applicationsOrganizations.Watch(nil, m.logger)

	m.listeners = []Listener{}

	return nil
}

func (m *database) applyAuthTypesChecks(authenticationTypes *collectionWrapper) error {
	m.logger.Info("apply auth types checks.....")

	m.logger.Info("auth types check passed")
	return nil
}

func (m *database) applyIdentityProvidersChecks(identityProviders *collectionWrapper) error {
	m.logger.Info("apply identity providers checks.....")

	m.logger.Info("identity providers check passed")
	return nil
}

func (m *database) applyAccountsChecks(accounts *collectionWrapper) error {
	m.logger.Info("apply accounts checks.....")

	//add compound unique index - id + app + org
	err := accounts.AddIndex(bson.D{primitive.E{Key: "_id", Value: 1}, primitive.E{Key: "app_id", Value: 1}, primitive.E{Key: "org_id", Value: 1}}, true)
	if err != nil {
		return err
	}

	//add profile index
	err = accounts.AddIndex(bson.D{primitive.E{Key: "profile.id", Value: 1}}, false)
	if err != nil {
		return err
	}

	//add auth types index
	err = accounts.AddIndex(bson.D{primitive.E{Key: "auth_types.id", Value: 1}}, false)
	if err != nil {
		return err
	}

	m.logger.Info("accounts check passed")
	return nil
}

func (m *database) applyDevicesChecks(devices *collectionWrapper) error {
	m.logger.Info("apply devices checks.....")

	//add users index
	err := devices.AddIndex(bson.D{primitive.E{Key: "users", Value: 1}}, false)
	if err != nil {
		return err
	}

	m.logger.Info("devices check passed")
	return nil
}

func (m *database) applyCredentialChecks(credentials *collectionWrapper) error {
	m.logger.Info("apply credentials checks.....")

	// Add user_auth_type_id index
	err := credentials.AddIndex(bson.D{primitive.E{Key: "user_auth_type_id", Value: 1}}, false)
	if err != nil {
		return err
	}

	m.logger.Info("credentials check passed")
	return nil
}

func (m *database) applyLoginsSessionsChecks(refreshTokens *collectionWrapper) error {
	m.logger.Info("apply logins sessions checks.....")

	err := refreshTokens.AddIndex(bson.D{primitive.E{Key: "refresh_token", Value: 1}}, false)
	if err != nil {
		return err
	}

	err = refreshTokens.AddIndex(bson.D{primitive.E{Key: "expires", Value: 1}}, false)
	if err != nil {
		return err
	}

	m.logger.Info("logins sessions check passed")
	return nil
}

func (m *database) applyAPIKeysChecks(apiKeys *collectionWrapper) error {
	m.logger.Info("apply api keys checks.....")

	// Add app_id index
	err := apiKeys.AddIndex(bson.D{primitive.E{Key: "app_id", Value: 1}}, false)
	if err != nil {
		return err
	}

	m.logger.Info("api keys check passed")
	return nil
}

func (m *database) applyGlobalConfigChecks(configs *collectionWrapper) error {
	m.logger.Info("apply global config checks.....")

	m.logger.Info("global config checks passed")
	return nil
}

func (m *database) applyServiceRegsChecks(serviceRegs *collectionWrapper) error {
	m.logger.Info("apply service regs checks.....")

	//add service_id index - unique
	err := serviceRegs.AddIndex(bson.D{primitive.E{Key: "registration.service_id", Value: 1}}, true)
	if err != nil {
		return err
	}

	m.logger.Info("service regs checks passed")
	return nil
}

func (m *database) applyServiceAuthorizationsChecks(serviceAuthorizations *collectionWrapper) error {
	m.logger.Info("apply service authorizations checks.....")

	//add user_id, service_id index - unique
	err := serviceAuthorizations.AddIndex(bson.D{primitive.E{Key: "user_id", Value: 1}, primitive.E{Key: "service_id", Value: 1}}, true)
	if err != nil {
		return err
	}

	m.logger.Info("service authorizations checks passed")
	return nil
}

func (m *database) applyOrganizationsChecks(organizations *collectionWrapper) error {
	m.logger.Info("apply organizations checks.....")

	//add name index - unique
	err := organizations.AddIndex(bson.D{primitive.E{Key: "name", Value: 1}}, true)
	if err != nil {
		return err
	}

	//TODO

	//add applications index
	err = organizations.AddIndex(bson.D{primitive.E{Key: "applications", Value: 1}}, false)
	if err != nil {
		return err
	}

	m.logger.Info("organizations checks passed")
	return nil
}

func (m *database) applyApplicationsChecks(applications *collectionWrapper) error {
	m.logger.Info("apply applications checks.....")

	//add name index - unique
	err := applications.AddIndex(bson.D{primitive.E{Key: "name", Value: 1}}, true)
	if err != nil {
		return err
	}

	//add application type index - unique
	err = applications.AddIndex(bson.D{primitive.E{Key: "types.id", Value: 1}}, true)
	if err != nil {
		return err
	}

	//add application type identifier index - unique
	err = applications.AddIndex(bson.D{primitive.E{Key: "types.identifier", Value: 1}}, true)
	if err != nil {
		return err
	}

	m.logger.Info("applications checks passed")
	return nil
}

func (m *database) applyApplicationsOrganizationsChecks(applicationsOrganizations *collectionWrapper) error {
	m.logger.Info("apply applications organizations checks.....")

	//add compound unique index - application + auth type + auth type identifier
	err := applicationsOrganizations.AddIndex(bson.D{primitive.E{Key: "app_id", Value: 1},
		primitive.E{Key: "org_id", Value: 1}},
		true)
	if err != nil {
		return err
	}

	m.logger.Info("applications organizations checks passed")
	return nil
}

func (m *database) applyApplicationsOrganizationsGroupsChecks(applicationsOrganizationGroups *collectionWrapper) error {
	m.logger.Info("apply applications organziations groups checks.....")

	//add application organization index
	err := applicationsOrganizationGroups.AddIndex(bson.D{primitive.E{Key: "app_org_id", Value: 1}}, false)
	if err != nil {
		return err
	}

	//add permissions index
	err = applicationsOrganizationGroups.AddIndex(bson.D{primitive.E{Key: "permissions._id", Value: 1}}, false)
	if err != nil {
		return err
	}

	//add roles index
	err = applicationsOrganizationGroups.AddIndex(bson.D{primitive.E{Key: "roles._id", Value: 1}}, false)
	if err != nil {
		return err
	}

	//add roles permissions index
	err = applicationsOrganizationGroups.AddIndex(bson.D{primitive.E{Key: "roles.permissions._id", Value: 1}}, false)
	if err != nil {
		return err
	}

	m.logger.Info("applications organizations groups checks passed")
	return nil
}

func (m *database) applyApplicationsOrganziationsRolesChecks(applicationsOrganziationsRoles *collectionWrapper) error {
	m.logger.Info("apply applications organizations roles checks.....")

	//add application organization index
	err := applicationsOrganziationsRoles.AddIndex(bson.D{primitive.E{Key: "app_org_id", Value: 1}}, false)
	if err != nil {
		return err
	}

	//add permissions index
	err = applicationsOrganziationsRoles.AddIndex(bson.D{primitive.E{Key: "permissions._id", Value: 1}}, false)
	if err != nil {
		return err
	}

	m.logger.Info("applications organizations roles checks passed")
	return nil
}

func (m *database) applyPermissionsChecks(permissions *collectionWrapper) error {
	m.logger.Info("apply applications permissions checks.....")

	//add permissions index
	err := permissions.AddIndex(bson.D{primitive.E{Key: "name", Value: 1}}, true)
	if err != nil {
		return err
	}

	m.logger.Info("applications permissions checks passed")
	return nil
}

func (m *database) applyApplicationConfigsChecks(applicationConfigs *collectionWrapper) error {
	m.logger.Info("apply applications configs checks.....")

	//add appconfigs index
	err := applicationConfigs.AddIndex(bson.D{primitive.E{Key: "app_id", Value: 1}, primitive.E{Key: "mobile_app_version", Value: 1}}, true)
	if err != nil {
		return err
	}

	m.logger.Info("applications configs checks passed")
	return nil
}

func (m *database) onDataChanged(changeDoc map[string]interface{}) {
	if changeDoc == nil {
		return
	}
	m.logger.Debugf("onDataChanged: %+v\n", changeDoc)
	ns := changeDoc["ns"]
	if ns == nil {
		return
	}
	nsMap := ns.(map[string]interface{})
	coll := nsMap["coll"]

	switch coll {
	case "api_keys":
		m.logger.Info("api_keys collection changed")

		for _, listener := range m.listeners {
			go listener.OnAPIKeysUpdated()
		}
	case "auth_types":
		m.logger.Info("auth_types collection changed")

		for _, listener := range m.listeners {
			go listener.OnAuthTypesUpdated()
		}
	case "identity_providers":
		m.logger.Info("identity_providers collection changed")

		for _, listener := range m.listeners {
			go listener.OnIdentityProvidersUpdated()
		}
	case "service_regs":
		m.logger.Info("service_regs collection changed")

		for _, listener := range m.listeners {
			go listener.OnServiceRegsUpdated()
		}
	case "organizations":
		m.logger.Info("organizations collection changed")

		for _, listener := range m.listeners {
			go listener.OnOrganizationsUpdated()
		}
	case "applications":
		m.logger.Info("applications collection changed")

		for _, listener := range m.listeners {
			go listener.OnApplicationsUpdated()
		}
	case "applications_organizations":
		m.logger.Info("applications organizations collection changed")

		for _, listener := range m.listeners {
			go listener.OnApplicationsOrganizationsUpdated()
		}
	}
}<|MERGE_RESOLUTION|>--- conflicted
+++ resolved
@@ -21,25 +21,6 @@
 	db       *mongo.Database
 	dbClient *mongo.Client
 
-<<<<<<< HEAD
-	apiKeys                   *collectionWrapper
-	authTypes                 *collectionWrapper
-	identityProviders         *collectionWrapper
-	accounts                  *collectionWrapper
-	devices                   *collectionWrapper
-	credentials               *collectionWrapper
-	loginsSessions            *collectionWrapper
-	globalConfig              *collectionWrapper
-	serviceRegs               *collectionWrapper
-	serviceAuthorizations     *collectionWrapper
-	organizations             *collectionWrapper
-	applications              *collectionWrapper
-	applicationsOrganizations *collectionWrapper
-	applicationsGroups        *collectionWrapper
-	applicationsRoles         *collectionWrapper
-	applicationConfigs        *collectionWrapper
-	permissions               *collectionWrapper
-=======
 	apiKeys                         *collectionWrapper
 	authTypes                       *collectionWrapper
 	identityProviders               *collectionWrapper
@@ -55,8 +36,8 @@
 	applicationsOrganizations       *collectionWrapper
 	applicationsOrganizationsGroups *collectionWrapper
 	applicationsOrganizationsRoles  *collectionWrapper
+	applicationConfigs              *collectionWrapper
 	permissions                     *collectionWrapper
->>>>>>> fb6644cf
 
 	listeners []Listener
 }
@@ -203,14 +184,9 @@
 	m.organizations = organizations
 	m.applications = applications
 	m.applicationsOrganizations = applicationsOrganziations
-<<<<<<< HEAD
-	m.applicationsGroups = applicationsGroups
-	m.applicationsRoles = applicationsRoles
 	m.applicationConfigs = applicationConfigs
-=======
 	m.applicationsOrganizationsGroups = applicationsOrganizationsGroups
 	m.applicationsOrganizationsRoles = applicationsOrganizationsRoles
->>>>>>> fb6644cf
 	m.permissions = permissions
 
 	go m.apiKeys.Watch(nil, m.logger)
