package storage

import (
	"context"
	"time"

	"github.com/rokmetro/logging-library/logs"
	"go.mongodb.org/mongo-driver/bson"
	"go.mongodb.org/mongo-driver/bson/primitive"
	"go.mongodb.org/mongo-driver/mongo"
	"go.mongodb.org/mongo-driver/mongo/options"
)

type database struct {
	mongoDBAuth  string
	mongoDBName  string
	mongoTimeout time.Duration

	logger *logs.Logger

	db       *mongo.Database
	dbClient *mongo.Client

	authTypes                 *collectionWrapper
	identityProviders         *collectionWrapper
	accounts                  *collectionWrapper
	devices                   *collectionWrapper
	credentials               *collectionWrapper
	refreshTokens             *collectionWrapper
	globalConfig              *collectionWrapper
	serviceRegs               *collectionWrapper
	serviceAuthorizations     *collectionWrapper
	organizations             *collectionWrapper
	applications              *collectionWrapper
	applicationsOrganizations *collectionWrapper
	applicationsGroups        *collectionWrapper
	applicationsRoles         *collectionWrapper
	applicationsPermissions   *collectionWrapper

	listeners []Listener
}

func (m *database) start() error {
	m.logger.Info("database -> start")

	//connect to the database
	clientOptions := options.Client().ApplyURI(m.mongoDBAuth)
	connectContext, cancel := context.WithTimeout(context.Background(), m.mongoTimeout)
	client, err := mongo.Connect(connectContext, clientOptions)
	cancel()
	if err != nil {
		return err
	}

	//ping the database
	pingContext, cancel := context.WithTimeout(context.Background(), m.mongoTimeout)
	err = client.Ping(pingContext, nil)
	cancel()
	if err != nil {
		return err
	}

	//apply checks
	db := client.Database(m.mongoDBName)

	authTypes := &collectionWrapper{database: m, coll: db.Collection("auth_types")}
	err = m.applyAuthTypesChecks(authTypes)
	if err != nil {
		return err
	}

	identityProviders := &collectionWrapper{database: m, coll: db.Collection("identity_providers")}
	err = m.applyIdentityProvidersChecks(identityProviders)
	if err != nil {
		return err
	}

	accounts := &collectionWrapper{database: m, coll: db.Collection("accounts")}
	err = m.applyAccountsChecks(accounts)
	if err != nil {
		return err
	}

	devices := &collectionWrapper{database: m, coll: db.Collection("devices")}
	err = m.applyDevicesChecks(devices)
	if err != nil {
		return err
	}

	credentials := &collectionWrapper{database: m, coll: db.Collection("credentials")}
	err = m.applyCredentialChecks(credentials)
	if err != nil {
		return err
	}

	refreshTokens := &collectionWrapper{database: m, coll: db.Collection("refresh_tokens")}
	err = m.applyRefreshTokenChecks(refreshTokens)
	if err != nil {
		return err
	}

	globalConfig := &collectionWrapper{database: m, coll: db.Collection("global_config")}
	err = m.applyGlobalConfigChecks(globalConfig)
	if err != nil {
		return err
	}

	serviceRegs := &collectionWrapper{database: m, coll: db.Collection("service_regs")}
	err = m.applyServiceRegsChecks(serviceRegs)
	if err != nil {
		return err
	}

	serviceAuthorizations := &collectionWrapper{database: m, coll: db.Collection("service_authorizations")}
	err = m.applyServiceAuthorizationsChecks(serviceAuthorizations)
	if err != nil {
		return err
	}

	organizations := &collectionWrapper{database: m, coll: db.Collection("organizations")}
	err = m.applyOrganizationsChecks(organizations)
	if err != nil {
		return err
	}

	applications := &collectionWrapper{database: m, coll: db.Collection("applications")}
	err = m.applyApplicationsChecks(applications)
	if err != nil {
		return err
	}

	applicationsOrganziations := &collectionWrapper{database: m, coll: db.Collection("applications_organizations")}
	err = m.applyApplicationsOrganizationsChecks(applicationsOrganziations)
	if err != nil {
		return err
	}

	applicationsGroups := &collectionWrapper{database: m, coll: db.Collection("applications_groups")}
	err = m.applyApplicationsGroupsChecks(applicationsGroups)
	if err != nil {
		return err
	}

	applicationsRoles := &collectionWrapper{database: m, coll: db.Collection("applications_roles")}
	err = m.applyApplicationsRolesChecks(applicationsRoles)
	if err != nil {
		return err
	}

	applicationsPermissions := &collectionWrapper{database: m, coll: db.Collection("applications_permissions")}
	err = m.applyApplicationsPermissionsChecks(applicationsPermissions)
	if err != nil {
		return err
	}

	//asign the db, db client and the collections
	m.db = db
	m.dbClient = client

	m.authTypes = authTypes
	m.identityProviders = identityProviders
	m.accounts = accounts
	m.devices = devices
	m.credentials = credentials
	m.refreshTokens = refreshTokens
	m.globalConfig = globalConfig
	m.serviceRegs = serviceRegs
	m.serviceAuthorizations = serviceAuthorizations
	m.organizations = organizations
	m.applications = applications
	m.applicationsOrganizations = applicationsOrganziations
	m.applicationsGroups = applicationsGroups
	m.applicationsRoles = applicationsRoles
	m.applicationsPermissions = applicationsPermissions

	go m.authTypes.Watch(nil)
	go m.identityProviders.Watch(nil)
	go m.serviceRegs.Watch(nil)
	go m.organizations.Watch(nil)
	go m.applications.Watch(nil)
	go m.applicationsOrganizations.Watch(nil)

	m.listeners = []Listener{}

	return nil
}

func (m *database) applyAuthTypesChecks(authenticationTypes *collectionWrapper) error {
	m.logger.Info("apply auth types checks.....")

	m.logger.Info("auth types check passed")
	return nil
}

func (m *database) applyIdentityProvidersChecks(identityProviders *collectionWrapper) error {
	m.logger.Info("apply identity providers checks.....")

	m.logger.Info("identity providers check passed")
	return nil
}

func (m *database) applyAccountsChecks(accounts *collectionWrapper) error {
	m.logger.Info("apply accounts checks.....")

	//add compound unique index - id + app + org
	err := accounts.AddIndex(bson.D{primitive.E{Key: "_id", Value: 1}, primitive.E{Key: "app_id", Value: 1}, primitive.E{Key: "org_id", Value: 1}}, true)
	if err != nil {
		return err
	}

	//add profile index
	err = accounts.AddIndex(bson.D{primitive.E{Key: "profile.id", Value: 1}}, false)
	if err != nil {
		return err
	}

	//add auth types index
	err = accounts.AddIndex(bson.D{primitive.E{Key: "auth_types.id", Value: 1}}, false)
	if err != nil {
		return err
	}

	m.logger.Info("accounts check passed")
	return nil
}

func (m *database) applyDevicesChecks(devices *collectionWrapper) error {
	m.logger.Info("apply devices checks.....")

	//add users index
	err := devices.AddIndex(bson.D{primitive.E{Key: "users", Value: 1}}, false)
	if err != nil {
		return err
	}

	m.logger.Info("devices check passed")
	return nil
}

func (m *database) applyCredentialChecks(credentials *collectionWrapper) error {
	m.logger.Info("apply credentials checks.....")

	// Add user_auth_type_id index
	err := credentials.AddIndex(bson.D{primitive.E{Key: "user_auth_type_id", Value: 1}}, false)
	if err != nil {
		return err
	}

	m.logger.Info("credentials check passed")
	return nil
}

func (m *database) applyRefreshTokenChecks(refreshTokens *collectionWrapper) error {
	m.logger.Info("apply refresh tokens checks.....")

	err := refreshTokens.AddIndex(bson.D{primitive.E{Key: "current_token", Value: 1}}, false)
	if err != nil {
		return err
	}

	err = refreshTokens.AddIndex(bson.D{primitive.E{Key: "previous_token", Value: 1}}, false)
	if err != nil {
		return err
	}

	err = refreshTokens.AddIndex(bson.D{primitive.E{Key: "exp", Value: 1}}, false)
	if err != nil {
		return err
	}

	err = refreshTokens.AddIndex(bson.D{primitive.E{Key: "org_id", Value: 1}, primitive.E{Key: "app_id", Value: 1}, primitive.E{Key: "creds_id", Value: 1}}, false)
	if err != nil {
		return err
	}
	m.logger.Info("refresh tokens check passed")
	return nil
}

func (m *database) applyGlobalConfigChecks(configs *collectionWrapper) error {
	m.logger.Info("apply global config checks.....")

	m.logger.Info("global config checks passed")
	return nil
}

func (m *database) applyServiceRegsChecks(serviceRegs *collectionWrapper) error {
	m.logger.Info("apply service regs checks.....")

	//add service_id index - unique
	err := serviceRegs.AddIndex(bson.D{primitive.E{Key: "registration.service_id", Value: 1}}, true)
	if err != nil {
		return err
	}

	m.logger.Info("service regs checks passed")
	return nil
}

func (m *database) applyServiceAuthorizationsChecks(serviceAuthorizations *collectionWrapper) error {
	m.logger.Info("apply service authorizations checks.....")

	//add user_id, service_id index - unique
	err := serviceAuthorizations.AddIndex(bson.D{primitive.E{Key: "user_id", Value: 1}, primitive.E{Key: "service_id", Value: 1}}, true)
	if err != nil {
		return err
	}

	m.logger.Info("service authorizations checks passed")
	return nil
}

func (m *database) applyOrganizationsChecks(organizations *collectionWrapper) error {
	m.logger.Info("apply organizations checks.....")

	//add name index - unique
	err := organizations.AddIndex(bson.D{primitive.E{Key: "name", Value: 1}}, true)
	if err != nil {
		return err
	}

	//TODO

	//add applications index
	err = organizations.AddIndex(bson.D{primitive.E{Key: "applications", Value: 1}}, false)
	if err != nil {
		return err
	}

	m.logger.Info("organizations checks passed")
	return nil
}

func (m *database) applyApplicationsChecks(applications *collectionWrapper) error {
	m.logger.Info("apply applications checks.....")

	//add name index - unique
	err := applications.AddIndex(bson.D{primitive.E{Key: "name", Value: 1}}, true)
	if err != nil {
		return err
	}

	//add application type index - unique
	err = applications.AddIndex(bson.D{primitive.E{Key: "types.id", Value: 1}}, true)
	if err != nil {
		return err
	}

	//add application type identifier index - unique
	err = applications.AddIndex(bson.D{primitive.E{Key: "types.identifier", Value: 1}}, true)
	if err != nil {
		return err
	}

	m.logger.Info("applications checks passed")
	return nil
}

func (m *database) applyApplicationsOrganizationsChecks(applicationsOrganizations *collectionWrapper) error {
	m.logger.Info("apply applications organizations checks.....")

	//add compound unique index - application + auth type + auth type identifier
	err := applicationsOrganizations.AddIndex(bson.D{primitive.E{Key: "app_id", Value: 1},
		primitive.E{Key: "org_id", Value: 1}},
		true)
	if err != nil {
		return err
	}

	m.logger.Info("applications organizations checks passed")
	return nil
}

func (m *database) applyApplicationsGroupsChecks(applicationsGroups *collectionWrapper) error {
	m.logger.Info("apply applications groups checks.....")

	//add application index
	err := applicationsGroups.AddIndex(bson.D{primitive.E{Key: "app_id", Value: 1}}, false)
	if err != nil {
		return err
	}

	//add permissions index
	err = applicationsGroups.AddIndex(bson.D{primitive.E{Key: "permissions._id", Value: 1}}, false)
	if err != nil {
		return err
	}

	//add roles index
	err = applicationsGroups.AddIndex(bson.D{primitive.E{Key: "roles._id", Value: 1}}, false)
	if err != nil {
		return err
	}

	//add roles permissions index
	err = applicationsGroups.AddIndex(bson.D{primitive.E{Key: "roles.permissions._id", Value: 1}}, false)
	if err != nil {
		return err
	}

	m.logger.Info("applications groups checks passed")
	return nil
}

func (m *database) applyApplicationsRolesChecks(applicationsRoles *collectionWrapper) error {
	m.logger.Info("apply applications roles checks.....")

	//add application index
	err := applicationsRoles.AddIndex(bson.D{primitive.E{Key: "app_id", Value: 1}}, false)
	if err != nil {
		return err
	}

	//add permissions index
<<<<<<< HEAD
	err = organizationsRoles.AddIndex(bson.D{primitive.E{Key: "permissions._id", Value: 1}}, false)
	if err != nil {
		return err
	}

	m.logger.Info("organizations roles checks passed")
	return nil
}

func (m *database) applyOrganizationsPermissionsChecks(organizationsPermissions *collectionWrapper) error {
	m.logger.Info("apply organizations permissions checks.....")

	//add organization index
	err := organizationsPermissions.AddIndex(bson.D{primitive.E{Key: "organization_id", Value: 1}}, false)
	if err != nil {
		return err
	}

	m.logger.Info("organizations permissions checks passed")
	return nil
}
func (m *database) applyServiceRegsChecks(serviceRegs *collectionWrapper) error {
	m.logger.Info("apply service regs checks.....")

	//add service_id index - unique
	err := serviceRegs.AddIndex(bson.D{primitive.E{Key: "registration.service_id", Value: 1}}, true)
=======
	err = applicationsRoles.AddIndex(bson.D{primitive.E{Key: "permissions._id", Value: 1}}, false)
>>>>>>> 2d4fc520
	if err != nil {
		return err
	}

	m.logger.Info("applications roles checks passed")
	return nil
}

func (m *database) applyApplicationsPermissionsChecks(applicationsPermissions *collectionWrapper) error {
	m.logger.Info("apply applications permissions checks.....")

	//add application index
	err := applicationsPermissions.AddIndex(bson.D{primitive.E{Key: "app_id", Value: 1}}, false)
	if err != nil {
		return err
	}

	m.logger.Info("applications permissions checks passed")
	return nil
}

func (m *database) onDataChanged(changeDoc map[string]interface{}) {
	if changeDoc == nil {
		return
	}
	m.logger.Debugf("onDataChanged: %+v\n", changeDoc)
	ns := changeDoc["ns"]
	if ns == nil {
		return
	}
	nsMap := ns.(map[string]interface{})
	coll := nsMap["coll"]

	switch coll {
	case "auth_types":
		m.logger.Info("auth_types collection changed")

		for _, listener := range m.listeners {
			go listener.OnAuthTypesUpdated()
		}
	case "identity_providers":
		m.logger.Info("identity_providers collection changed")

		for _, listener := range m.listeners {
			go listener.OnIdentityProvidersUpdated()
		}
	case "service_regs":
		m.logger.Info("service_regs collection changed")

		for _, listener := range m.listeners {
			go listener.OnServiceRegsUpdated()
		}
	case "organizations":
		m.logger.Info("organizations collection changed")

		for _, listener := range m.listeners {
			go listener.OnOrganizationsUpdated()
		}
	case "applications":
		m.logger.Info("applications collection changed")

		for _, listener := range m.listeners {
			go listener.OnApplicationsUpdated()
		}
	case "applications_organizations":
		m.logger.Info("applications organizations collection changed")

		for _, listener := range m.listeners {
			go listener.OnApplicationsOrganizationsUpdated()
		}
	}

}<|MERGE_RESOLUTION|>--- conflicted
+++ resolved
@@ -411,36 +411,7 @@
 	}
 
 	//add permissions index
-<<<<<<< HEAD
-	err = organizationsRoles.AddIndex(bson.D{primitive.E{Key: "permissions._id", Value: 1}}, false)
-	if err != nil {
-		return err
-	}
-
-	m.logger.Info("organizations roles checks passed")
-	return nil
-}
-
-func (m *database) applyOrganizationsPermissionsChecks(organizationsPermissions *collectionWrapper) error {
-	m.logger.Info("apply organizations permissions checks.....")
-
-	//add organization index
-	err := organizationsPermissions.AddIndex(bson.D{primitive.E{Key: "organization_id", Value: 1}}, false)
-	if err != nil {
-		return err
-	}
-
-	m.logger.Info("organizations permissions checks passed")
-	return nil
-}
-func (m *database) applyServiceRegsChecks(serviceRegs *collectionWrapper) error {
-	m.logger.Info("apply service regs checks.....")
-
-	//add service_id index - unique
-	err := serviceRegs.AddIndex(bson.D{primitive.E{Key: "registration.service_id", Value: 1}}, true)
-=======
 	err = applicationsRoles.AddIndex(bson.D{primitive.E{Key: "permissions._id", Value: 1}}, false)
->>>>>>> 2d4fc520
 	if err != nil {
 		return err
 	}
