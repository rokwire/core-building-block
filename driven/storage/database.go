--- conflicted
+++ resolved
@@ -27,12 +27,8 @@
 	accounts                  *collectionWrapper
 	devices                   *collectionWrapper
 	credentials               *collectionWrapper
-<<<<<<< HEAD
 	mfa                       *collectionWrapper
-	refreshTokens             *collectionWrapper
-=======
 	loginsSessions            *collectionWrapper
->>>>>>> 72a52796
 	globalConfig              *collectionWrapper
 	serviceRegs               *collectionWrapper
 	serviceAuthorizations     *collectionWrapper
@@ -99,19 +95,14 @@
 		return err
 	}
 
-<<<<<<< HEAD
 	mfa := &collectionWrapper{database: m, coll: db.Collection("mfa")}
 	err = m.applyMFAChecks(mfa)
 	if err != nil {
 		return err
 	}
 
-	refreshTokens := &collectionWrapper{database: m, coll: db.Collection("refresh_tokens")}
-	err = m.applyRefreshTokenChecks(refreshTokens)
-=======
 	serviceRegs := &collectionWrapper{database: m, coll: db.Collection("service_regs")}
 	err = m.applyServiceRegsChecks(serviceRegs)
->>>>>>> 72a52796
 	if err != nil {
 		return err
 	}
@@ -275,7 +266,6 @@
 	return nil
 }
 
-<<<<<<< HEAD
 func (m *database) applyMFAChecks(mfa *collectionWrapper) error {
 	m.logger.Info("apply mfa checks.....")
 
@@ -289,12 +279,8 @@
 	return nil
 }
 
-func (m *database) applyRefreshTokenChecks(refreshTokens *collectionWrapper) error {
-	m.logger.Info("apply refresh tokens checks.....")
-=======
 func (m *database) applyLoginsSessionsChecks(refreshTokens *collectionWrapper) error {
 	m.logger.Info("apply logins sessions checks.....")
->>>>>>> 72a52796
 
 	err := refreshTokens.AddIndex(bson.D{primitive.E{Key: "refresh_token", Value: 1}}, false)
 	if err != nil {
