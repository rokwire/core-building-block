// Copyright 2022 Board of Trustees of the University of Illinois.
//
// Licensed under the Apache License, Version 2.0 (the "License");
// you may not use this file except in compliance with the License.
// You may obtain a copy of the License at
//
//     http://www.apache.org/licenses/LICENSE-2.0
//
// Unless required by applicable law or agreed to in writing, software
// distributed under the License is distributed on an "AS IS" BASIS,
// WITHOUT WARRANTIES OR CONDITIONS OF ANY KIND, either express or implied.
// See the License for the specific language governing permissions and
// limitations under the License.

package storage

import (
	"context"
	"fmt"
	"time"

	"github.com/google/uuid"
	"github.com/rokwire/logging-library-go/v2/errors"
	"github.com/rokwire/logging-library-go/v2/logs"
	"github.com/rokwire/logging-library-go/v2/logutils"
	"go.mongodb.org/mongo-driver/bson"
	"go.mongodb.org/mongo-driver/bson/primitive"
	"go.mongodb.org/mongo-driver/mongo"
	"go.mongodb.org/mongo-driver/mongo/options"
)

type database struct {
	mongoDBAuth  string
	mongoDBName  string
	mongoTimeout time.Duration

	logger *logs.Logger

	db       *mongo.Database
	dbClient *mongo.Client

	keys                            *collectionWrapper
	apiKeys                         *collectionWrapper
	authTypes                       *collectionWrapper
	identityProviders               *collectionWrapper
	accounts                        *collectionWrapper //deprecated
	tenantsAccounts                 *collectionWrapper
	devices                         *collectionWrapper
	credentials                     *collectionWrapper
	loginsSessions                  *collectionWrapper
	loginStates                     *collectionWrapper
	configs                         *collectionWrapper
	serviceRegs                     *collectionWrapper
	serviceRegistrations            *collectionWrapper
	serviceAccounts                 *collectionWrapper
	serviceAuthorizations           *collectionWrapper
	organizations                   *collectionWrapper
	applications                    *collectionWrapper
	applicationsOrganizations       *collectionWrapper
	applicationsOrganizationsGroups *collectionWrapper
	applicationsOrganizationsRoles  *collectionWrapper
	applicationConfigs              *collectionWrapper
	permissions                     *collectionWrapper
	follows                         *collectionWrapper

	listeners []Listener

	uiucAuthTypeCodeMigrationSource string //email or illinois_oidc //to be removed when migration is compelted
}

func (m *database) start() error {
	m.logger.Info("database -> start")

	//connect to the database
	clientOptions := options.Client().ApplyURI(m.mongoDBAuth)
	connectContext, cancel := context.WithTimeout(context.Background(), m.mongoTimeout)
	client, err := mongo.Connect(connectContext, clientOptions)
	cancel()
	if err != nil {
		return err
	}

	//ping the database
	pingContext, cancel := context.WithTimeout(context.Background(), m.mongoTimeout)
	err = client.Ping(pingContext, nil)
	cancel()
	if err != nil {
		return err
	}

	//apply checks
	db := client.Database(m.mongoDBName)

	keys := &collectionWrapper{database: m, coll: db.Collection("keys")}
	err = m.applyKeysChecks(keys)
	if err != nil {
		return err
	}

	authTypes := &collectionWrapper{database: m, coll: db.Collection("auth_types")}
	err = m.applyAuthTypesChecks(authTypes)
	if err != nil {
		return err
	}

	identityProviders := &collectionWrapper{database: m, coll: db.Collection("identity_providers")}
	err = m.applyIdentityProvidersChecks(identityProviders)
	if err != nil {
		return err
	}

	//deprecated
	//accounts := &collectionWrapper{database: m, coll: db.Collection("_for_test_accounts")}
	accounts := &collectionWrapper{database: m, coll: db.Collection("accounts")}
	err = m.applyAccountsChecks(accounts)
	if err != nil {
		return err
	}

	tenantsAccounts := &collectionWrapper{database: m, coll: db.Collection("orgs_accounts")}
	err = m.applyTenantsAccountsIdentitiesChecks(tenantsAccounts)
	if err != nil {
		return err
	}

	devices := &collectionWrapper{database: m, coll: db.Collection("devices")}
	err = m.applyDevicesChecks(devices)
	if err != nil {
		return err
	}

	credentials := &collectionWrapper{database: m, coll: db.Collection("credentials")}
	err = m.applyCredentialChecks(credentials)
	if err != nil {
		return err
	}

	serviceRegs := &collectionWrapper{database: m, coll: db.Collection("service_regs")}
	err = m.applyServiceRegsChecks(serviceRegs)
	if err != nil {
		return err
	}

	serviceRegistrations := &collectionWrapper{database: m, coll: db.Collection("service_registrations")}
	err = m.applyServiceRegistrationsChecks(serviceRegistrations)
	if err != nil {
		return err
	}

	serviceAccounts := &collectionWrapper{database: m, coll: db.Collection("service_accounts")}
	err = m.applyServiceAccountsChecks(serviceAccounts)
	if err != nil {
		return err
	}

	loginsSessions := &collectionWrapper{database: m, coll: db.Collection("logins_sessions")}
	err = m.applyLoginsSessionsChecks(loginsSessions)
	if err != nil {
		return err
	}

	loginStates := &collectionWrapper{database: m, coll: db.Collection("login_states")}
	err = m.applyLoginStatesChecks(loginStates)
	if err != nil {
		return err
	}

	serviceAuthorizations := &collectionWrapper{database: m, coll: db.Collection("service_authorizations")}
	err = m.applyServiceAuthorizationsChecks(serviceAuthorizations)
	if err != nil {
		return err
	}

	configs := &collectionWrapper{database: m, coll: db.Collection("configs")}
	err = m.applyConfigsChecks(configs)
	if err != nil {
		return err
	}

	//organizations := &collectionWrapper{database: m, coll: db.Collection("_for_test_organizations")}
	organizations := &collectionWrapper{database: m, coll: db.Collection("organizations")}
	err = m.applyOrganizationsChecks(organizations)
	if err != nil {
		return err
	}

	//applications := &collectionWrapper{database: m, coll: db.Collection("_for_test_applications")}
	applications := &collectionWrapper{database: m, coll: db.Collection("applications")}
	err = m.applyApplicationsChecks(applications)
	if err != nil {
		return err
	}

	apiKeys := &collectionWrapper{database: m, coll: db.Collection("api_keys")}
	err = m.applyAPIKeysChecks(apiKeys)
	if err != nil {
		return err
	}

	//applicationsOrganizations := &collectionWrapper{database: m, coll: db.Collection("_for_test_applications_organizations")}
	applicationsOrganizations := &collectionWrapper{database: m, coll: db.Collection("applications_organizations")}
	err = m.applyApplicationsOrganizationsChecks(applicationsOrganizations)
	if err != nil {
		return err
	}

	applicationsOrganizationsGroups := &collectionWrapper{database: m, coll: db.Collection("applications_organizations_groups")}
	err = m.applyApplicationsOrganizationsGroupsChecks(applicationsOrganizationsGroups)
	if err != nil {
		return err
	}

	applicationsOrganizationsRoles := &collectionWrapper{database: m, coll: db.Collection("applications_organizations_roles")}
	err = m.applyApplicationsOrganizationsRolesChecks(applicationsOrganizationsRoles)
	if err != nil {
		return err
	}

	permissions := &collectionWrapper{database: m, coll: db.Collection("permissions")}
	err = m.applyPermissionsChecks(permissions)
	if err != nil {
		return err
	}

	follows := &collectionWrapper{database: m, coll: db.Collection("follows")}
	err = m.applyFollowsChecks(follows)
	if err != nil {
		return err
	}

	applicationConfigs := &collectionWrapper{database: m, coll: db.Collection("application_configs")}
	err = m.applyApplicationConfigsChecks(applicationConfigs)
	if err != nil {
		return err
	}

	//asign the db, db client and the collections
	m.db = db
	m.dbClient = client

	m.keys = keys
	m.authTypes = authTypes
	m.identityProviders = identityProviders
	m.accounts = accounts
	m.tenantsAccounts = tenantsAccounts
	m.devices = devices
	m.credentials = credentials
	m.loginsSessions = loginsSessions
	m.loginStates = loginStates
	m.configs = configs
	m.apiKeys = apiKeys
	m.serviceRegs = serviceRegs
	m.serviceRegistrations = serviceRegistrations
	m.serviceAccounts = serviceAccounts
	m.serviceAuthorizations = serviceAuthorizations
	m.organizations = organizations
	m.applications = applications
	m.applicationsOrganizations = applicationsOrganizations
	m.applicationConfigs = applicationConfigs
	m.applicationsOrganizationsGroups = applicationsOrganizationsGroups
	m.applicationsOrganizationsRoles = applicationsOrganizationsRoles
	m.permissions = permissions
	m.follows = follows

<<<<<<< HEAD
	go m.keys.Watch(nil, m.logger)
=======
	// migrate to tenants accounts - remove this code when migrated to all environments
	err = m.migrateToTenantsAccounts(accounts, tenantsAccounts, applicationsOrganizations)
	if err != nil {
		return err
	}
	//before the threads below!!

>>>>>>> 3c192185
	go m.apiKeys.Watch(nil, m.logger)
	go m.authTypes.Watch(nil, m.logger)
	go m.identityProviders.Watch(nil, m.logger)
	go m.serviceRegistrations.Watch(nil, m.logger)
	go m.organizations.Watch(nil, m.logger)
	go m.applications.Watch(nil, m.logger)
	go m.applicationsOrganizations.Watch(nil, m.logger)
	go m.applicationConfigs.Watch(nil, m.logger)
	go m.configs.Watch(nil, m.logger)

	m.listeners = []Listener{}

	return nil
}

<<<<<<< HEAD
func (m *database) applyKeysChecks(keys *collectionWrapper) error {
	m.logger.Info("apply keys checks.....")

	//add name index
	err := keys.AddIndex(bson.D{primitive.E{Key: "name", Value: 1}}, true)
=======
// migrate to tenants accounts
func (m *database) migrateToTenantsAccounts(accountsColl *collectionWrapper, tenantsAccountsColl *collectionWrapper,
	appsOrgsColl *collectionWrapper) error {
	m.logger.Debug("migrateToTenantsAccounts START")

	err := m.startPhase1(accountsColl, tenantsAccountsColl, appsOrgsColl)
>>>>>>> 3c192185
	if err != nil {
		return err
	}

<<<<<<< HEAD
	m.logger.Info("keys check passed")
	return nil
}

=======
	time.Sleep(1 * time.Second) // sleep for 1 second

	err = m.startPhase2(accountsColl, tenantsAccountsColl, appsOrgsColl)
	if err != nil {
		return err
	}

	m.logger.Debug("migrateToTenantsAccounts END")
	return nil
}

func (m *database) startPhase2(accountsColl *collectionWrapper, tenantsAccountsColl *collectionWrapper,
	appsOrgsColl *collectionWrapper) error {
	m.logger.Debug("startPhase2 START")

	//check if need to apply processing
	notMigratedCount, err := m.findNotMigratedCount(nil, accountsColl)
	if err != nil {
		return err
	}
	if *notMigratedCount == 0 {
		m.logger.Debug("there is no what to be migrated, so do nothing")
		return nil
	}

	//WE MUST APPLY MIGRATION
	m.logger.Debugf("there are %d accounts to be migrated", *notMigratedCount)

	//first load all aprs orgs as we need them
	var allAppsOrgs []applicationOrganization
	err = appsOrgsColl.Find(bson.D{}, &allAppsOrgs, nil)
	if err != nil {
		return err
	}
	//prepare the orgs and its aprs orgs items
	orgsData := m.appsOrgsToMap(allAppsOrgs)
	for orgID, orgItems := range orgsData {
		//process for every organization

		err := m.processPhase2ForOrg(accountsColl, orgID, orgItems)
		if err != nil {
			return err
		}
	}

	m.logger.Debug("startPhase2 END")
	return nil
}

func (m *database) processPhase2ForOrg(accountsColl *collectionWrapper, orgID string, orgApps []string) error {
	m.logger.Debugf("...start processing org id %s with apps orgs ids - %s", orgID, orgApps)

	i := 0
	for {
		ids, err := m.loadAccountsIDsForMigration(nil, accountsColl, orgApps)
		if err != nil {
			return err
		}
		if len(ids) == 0 {
			m.logger.Debugf("no more records for %s - %s", orgID, orgApps)
			break //no more records
		}

		m.logger.Debugf("loaded %d accounts for %s - %s", len(ids), orgID, orgApps)

		// process
		err = m.processPhase2ForOrgPiece(accountsColl, ids, orgID, orgApps)
		if err != nil {
			return err
		}

		m.logger.Debugf("iteration:%d", i)

		// 1 second sleep
		time.Sleep(time.Second)

		i++
	}

	m.logger.Debugf("...end processing org id %s", orgID)
	return nil
}

func (m *database) loadAccountsIDsForMigration(context TransactionContext, accountsColl *collectionWrapper, orgApps []string) ([]string, error) {
	filter := bson.M{
		"migrated_2": bson.M{"$in": []interface{}{nil, false}},
		"app_org_id": bson.M{"$in": orgApps}, //we process only org accounts
	}

	findOptions := options.Find()
	findOptions.SetLimit(int64(5000))

	var accountsResult []account
	err := accountsColl.FindWithContext(context, filter, &accountsResult, findOptions)
	if err != nil {
		return nil, err
	}
	if len(accountsResult) == 0 {
		return []string{}, nil //empty
	}

	res := make([]string, len(accountsResult))
	for i, c := range accountsResult {
		res[i] = c.ID
	}
	return res, nil
}

func (m *database) processPhase2ForOrgPiece(accountsColl *collectionWrapper, idsList []string, orgID string, orgApps []string) error {
	//all in transaction!
	transaction := func(contextTr TransactionContext) error {
		//1. first mark the accounts as migrated
		err := m.markAccountsAsProcessed(contextTr, idsList, accountsColl)
		if err != nil {
			return err
		}

		//2. $out/merge cannot be used in a transaction
		ctx := context.Background()
		err = m.moveToTenantsAccounts(ctx, accountsColl, idsList, orgID, orgApps)
		if err != nil {
			return err //rollback if the move fails
		}

		//once we know that the huge data operation is sucessfull then we can commit the transaction from step 1
		return nil
	}

	err := m.performTransaction(transaction)
	if err != nil {
		return err
	}

	return nil
}

func (m *database) appsOrgsToMap(allAppsOrgs []applicationOrganization) map[string][]string {
	orgMap := make(map[string][]string)

	for _, appOrg := range allAppsOrgs {
		orgMap[appOrg.OrgID] = append(orgMap[appOrg.OrgID], appOrg.ID)
	}

	return orgMap
}

func (m *database) startPhase1(accountsColl *collectionWrapper, tenantsAccountsColl *collectionWrapper,
	appsOrgsColl *collectionWrapper) error {
	m.logger.Debug("startPhase1 START")

	//all in transaction!
	transaction := func(context TransactionContext) error {

		//check if need to apply processing
		notMigratedCount, err := m.findNotMigratedCount(context, accountsColl)
		if err != nil {
			return err
		}
		if *notMigratedCount == 0 {
			m.logger.Debug("there is no what to be migrated, so do nothing")
			return nil
		}

		//WE MUST APPLY MIGRATION
		m.logger.Debugf("there are %d accounts to be migrated", *notMigratedCount)

		//process duplicate events
		err = m.processDuplicateAccounts(context, accountsColl, tenantsAccountsColl, appsOrgsColl)
		if err != nil {
			return err
		}

		return nil
	}

	err := m.performTransaction(transaction)
	if err != nil {
		return err
	}

	m.logger.Debug("startPhase1 END")
	return nil
}

func (m *database) moveToTenantsAccounts(context context.Context, accountsColl *collectionWrapper, idsList []string, orgID string, appsOrgsIDs []string) error {
	matchStage := bson.D{
		{Key: "$match", Value: bson.D{
			{Key: "_id", Value: bson.M{"$in": idsList}},
			{Key: "$or", Value: bson.A{
				bson.D{{Key: "migrated_2", Value: bson.M{"$type": 10}}}, //10 is the number for null
				bson.D{{Key: "migrated_2", Value: false}},
				bson.D{{Key: "migrated_2", Value: bson.D{{Key: "$exists", Value: false}}}},
			}},
			{Key: "app_org_id", Value: bson.M{"$in": appsOrgsIDs}},
		}},
	}

	addFieldsStage := bson.D{
		{Key: "$addFields", Value: bson.D{
			{Key: "_id", Value: "$_id"},
			{Key: "org_id", Value: orgID},
			{Key: "org_apps_memberships", Value: bson.A{
				bson.D{
					{Key: "id", Value: bson.D{{Key: "$concat", Value: bson.A{"$app_org_id", "_", "$_id"}}}},
					{Key: "app_org_id", Value: "$app_org_id"},
					{Key: "permissions", Value: "$permissions"},
					{Key: "roles", Value: "$roles"},
					{Key: "groups", Value: "$groups"},
					{Key: "preferences", Value: "$preferences"},
					{Key: "most_recent_client_version", Value: "$most_recent_client_version"},
				},
			}},
			{Key: "scopes", Value: "$scopes"},
			{Key: "auth_types", Value: "$auth_types"},
			{Key: "mfa_types", Value: "$mfa_types"},
			{Key: "username", Value: "$username"},
			{Key: "external_ids", Value: "$external_ids"},
			{Key: "system_configs", Value: "$system_configs"},
			{Key: "profile", Value: "$profile"},
			{Key: "devices", Value: "$devices"},
			{Key: "anonymous", Value: "$anonymous"},
			{Key: "privacy", Value: "$privacy"},
			{Key: "verified", Value: "$verified"},
			{Key: "date_created", Value: "$date_created"},
			{Key: "date_updated", Value: "$date_updated"},
			{Key: "is_following", Value: "$is_following"},
			{Key: "last_login_date", Value: "$last_login_date"},
			{Key: "last_access_token_date", Value: "$last_access_token_date"},
		}},
	}

	projectStage := bson.D{
		{Key: "$project", Value: bson.D{
			{Key: "app_org_id", Value: 0},
			{Key: "permissions", Value: 0},
			{Key: "roles", Value: 0},
			{Key: "groups", Value: 0},
			{Key: "preferences", Value: 0},
			{Key: "most_recent_client_version", Value: 0},
		}},
	}

	/*outStage := bson.D{
		{Key: "$out", Value: "tenants_accounts"},
	} */

	mergeStage := bson.D{
		{Key: "$merge", Value: bson.M{"into": "orgs_accounts", "whenMatched": "keepExisting", "whenNotMatched": "insert"}},
	}

	_, err := accountsColl.coll.Aggregate(context, mongo.Pipeline{matchStage, addFieldsStage, projectStage, mergeStage})
	if err != nil {
		return err
	}

	return nil
}

func (m *database) findNotMigratedCount(context TransactionContext, accountsColl *collectionWrapper) (*int64, error) {
	filter := bson.M{"migrated_2": bson.M{"$in": []interface{}{nil, false}}}
	count, err := accountsColl.CountDocumentsWithContext(context, filter)
	if err != nil {
		return nil, err
	}
	return &count, nil
}

func (m *database) processDuplicateAccounts(context TransactionContext, accountsColl *collectionWrapper,
	tenantsAccountsColl *collectionWrapper, appsOrgsColl *collectionWrapper) error {

	//find the duplicate accounts
	items, err := m.findDuplicateAccounts(context, accountsColl)
	if err != nil {
		return err
	}
	if len(items) == 0 {
		m.logger.Info("there is no duplicated accounts")
		return nil
	}

	//construct tenants accounts
	tenantsAccounts, err := m.constructTenantsAccounts(context, appsOrgsColl, items)
	if err != nil {
		return err
	}

	//save tenants accounts
	err = m.insertTenantAccounts(context, tenantsAccounts, tenantsAccountsColl)
	if err != nil {
		return err
	}

	//mark the old accounts as processed
	accountsIDs := m.getUniqueAccountsIDs(items)
	err = m.markAccountsAsProcessed(context, accountsIDs, accountsColl)
	if err != nil {
		return err
	}

	return nil
}

func (m *database) getUniqueAccountsIDs(items map[string][]account) []string {
	uniqueIDs := make(map[string]struct{})
	var result []string

	for _, accounts := range items {
		for _, acc := range accounts {
			if _, found := uniqueIDs[acc.ID]; !found {
				uniqueIDs[acc.ID] = struct{}{}
				result = append(result, acc.ID)
			}
		}
	}

	return result
}

func (m *database) markAccountsAsProcessed(context TransactionContext, accountsIDs []string, accountsColl *collectionWrapper) error {
	filter := bson.D{primitive.E{Key: "_id", Value: bson.M{"$in": accountsIDs}}}

	update := bson.D{
		primitive.E{Key: "$set", Value: bson.D{
			primitive.E{Key: "migrated_2", Value: true},
		}},
	}

	_, err := accountsColl.UpdateManyWithContext(context, filter, update, nil)
	if err != nil {
		return err
	}

	return nil
}

func (m *database) insertTenantAccounts(context TransactionContext, items []tenantAccount, tenantsAccountsColl *collectionWrapper) error {

	stgItems := make([]interface{}, len(items))
	for i, p := range items {
		stgItems[i] = p
	}

	res, err := tenantsAccountsColl.InsertManyWithContext(context, stgItems, nil)
	if err != nil {
		return err
	}

	if len(res.InsertedIDs) != len(items) {
		return errors.Newf("inserted:%d items:%d", len(res.InsertedIDs), len(items))
	}

	return nil
}

func (m *database) constructTenantsAccounts(context TransactionContext, appsOrgsColl *collectionWrapper, duplicateAccounts map[string][]account) ([]tenantAccount, error) {
	//we need to load the apps orgs object from the database as we will need them
	var allAppsOrgs []applicationOrganization
	err := appsOrgsColl.FindWithContext(context, bson.D{}, &allAppsOrgs, nil)
	if err != nil {
		return nil, err
	}

	//segment by org
	data := map[string][]orgAccounts{}
	for identifier, accounts := range duplicateAccounts {
		orgAccounts, err := m.segmentByOrgID(allAppsOrgs, accounts)
		if err != nil {
			return nil, err
		}

		data[identifier] = orgAccounts
	}

	//print 1
	fmt.Print("print 1\n")
	for identifier, dataItem := range data {
		fmt.Print("\n\n")

		fmt.Printf("%s\n", identifier)
		for _, orgAccounts := range dataItem {
			fmt.Printf("\torg_id:%s\n\n", orgAccounts.OrgID)
			for _, account := range orgAccounts.Accounts {
				fmt.Printf("\t\taccount_id:%s\tapp_org_id:%s\n\n", account.ID, account.AppOrgID)
				authTypes := account.AuthTypes
				for _, authType := range authTypes {
					fmt.Printf("\t\t\tauth_type_code:%s\tauth_type_identifier:%s\n\n", authType.AuthTypeCode, authType.Identifier)
				}
			}
		}
	}

	//use orgAccounts for easier manipulating
	orgIDsAccounts := m.simplifyStructureData(data)
	//print 2
	fmt.Print("print 2\n")
	for _, item := range orgIDsAccounts {
		fmt.Print("\n\n")

		fmt.Printf("%s\n", item.OrgID)
		for _, account := range item.Accounts {
			fmt.Printf("\t\taccount_id:%s\tapp_org_id:%s\n\n", account.ID, account.AppOrgID)
			authTypes := account.AuthTypes
			for _, authType := range authTypes {
				fmt.Printf("\t\t\tauth_type_code:%s\tauth_type_identifier:%s\n\n", authType.AuthTypeCode, authType.Identifier)
			}
		}

	}

	res := []tenantAccount{}
	for _, item := range orgIDsAccounts {
		orgItems, err := m.constructTenantsAccountsForOrg(item.OrgID, item.Accounts)
		if err != nil {
			return nil, err
		}
		res = append(res, orgItems...)
	}

	return res, nil
}

func (m *database) constructTenantsAccountsForOrg(orgID string, accounts []account) ([]tenantAccount, error) {
	if orgID != "0a2eff20-e2cd-11eb-af68-60f81db5ecc0" { //University of Illinois
		//we know that we do not have repeatable identities for the other organizations

		//verify that this is true
		notExist := m.verifyNotExist(accounts)
		if !notExist {
			return nil, errors.Newf("%s has repetable items")
		}

		//process them
		resAccounts := []tenantAccount{}
		for _, account := range accounts {
			newTenantAccount := m.createTenantAccount(orgID, account)
			resAccounts = append(resAccounts, newTenantAccount)
		}

		return resAccounts, nil
	}

	//we have repeatable identities for University of Illinois

	//find all UIUC accounts
	uiucAccounts, otherAccounts := m.findUIUCAccounts(accounts)

	if len(uiucAccounts) == 0 {
		return nil, errors.New("no accounts for UIUC")
	}

	//first create tenant accounts from the UIUC accounts
	uiucTenantAccounts := []tenantAccount{}
	for _, uiucAccount := range uiucAccounts {
		newUIUCTenantAccount := m.createTenantAccount(orgID, uiucAccount)
		uiucTenantAccounts = append(uiucTenantAccounts, newUIUCTenantAccount)
	}

	//now create tenant accounts for the other accounts
	currentTenantAccounts := uiucTenantAccounts
	for _, otherAccount := range otherAccounts {
		//for every account determine if we need to create a new tenant account or to add it to already created

		foundedTenantAccounts := m.findTenantAccountsByIdentities(otherAccount.AuthTypes, currentTenantAccounts)
		if len(foundedTenantAccounts) == 0 {
			//it is not there so, create a new one

			newCreated := m.createTenantAccount(orgID, otherAccount)
			currentTenantAccounts = append(currentTenantAccounts, newCreated)
		} else if len(foundedTenantAccounts) == 1 {
			//it is there only once, so add it to it

			updatedTenantAccount := m.addAccountToTenantAccount(otherAccount, foundedTenantAccounts[0])

			//replace item
			currentTenantAccounts = m.replaceItem(updatedTenantAccount, currentTenantAccounts)
		} else if len(foundedTenantAccounts) == 2 {
			//it is there into two accounts, so merge them first and then add it to the merged one
			tenantAccount1 := foundedTenantAccounts[0]
			tenantAccount2 := foundedTenantAccounts[1]
			mixedTenantAccount, err := m.mixTenantAccount(tenantAccount1, tenantAccount2)
			if err != nil {
				return nil, err
			}

			//replace the two items with the mixed one
			currentTenantAccounts = m.replaceMixedItems(tenantAccount1, tenantAccount2, *mixedTenantAccount, currentTenantAccounts)

			//add to the merged item
			updatedTenantAccount := m.addAccountToTenantAccount(otherAccount, *mixedTenantAccount)

			//replace item
			currentTenantAccounts = m.replaceItem(updatedTenantAccount, currentTenantAccounts)
		} else {
			return nil, errors.New("we do not support more than 2 appearings")
		}
	}

	return currentTenantAccounts, nil

}

func (m *database) replaceMixedItems(item1 tenantAccount, item2 tenantAccount, mixedItem tenantAccount, list []tenantAccount) []tenantAccount {
	newList := make([]tenantAccount, 0)

	for _, item := range list {
		if item.ID != item1.ID && item.ID != item2.ID {
			newList = append(newList, item)
		}
	}

	newList = append(newList, mixedItem)

	return newList
}

func (m *database) mixTenantAccount(tenantAccount1 tenantAccount, tenantAccount2 tenantAccount) (*tenantAccount, error) {
	var source *tenantAccount
	var second *tenantAccount
	if m.isUIUCSource(tenantAccount1) {
		source = &tenantAccount1
		second = &tenantAccount2
	} else if m.isUIUCSource(tenantAccount2) {
		source = &tenantAccount2
		second = &tenantAccount1
	}
	if source == nil || second == nil {
		return nil, errors.New("no uiuc source")
	}

	mixedEntity := source

	//add auth types
	//add only the auth types which are not already in the mixed tenant account
	newAuthTypes := m.findNewAuthTypes(second.AuthTypes, mixedEntity.AuthTypes)
	if len(newAuthTypes) > 0 {
		currentAuthTypes := mixedEntity.AuthTypes
		currentAuthTypes = append(currentAuthTypes, newAuthTypes...)
		mixedEntity.AuthTypes = currentAuthTypes
	}

	///add memberships
	mergedMemberships, err := m.mergeMemberships(mixedEntity.OrgAppsMemberships, second.OrgAppsMemberships)
	if err != nil {
		return nil, err
	}
	mixedEntity.OrgAppsMemberships = mergedMemberships

	return mixedEntity, nil
}

func (m *database) mergeMemberships(mixedEntityMemberships []orgAppMembership, secondEntityMemberships []orgAppMembership) ([]orgAppMembership, error) {
	result := mixedEntityMemberships
	for i, current := range secondEntityMemberships {
		if current.AppOrgID == "1" { //we must merge it
			mixedUIUCMembership := m.findUIUCMembership(mixedEntityMemberships)
			if mixedUIUCMembership == nil {
				return nil, errors.New("no UIUC membership")
			}

			mergedUIUCMembership := mixedUIUCMembership

			mergedUIUCMembership.Permissions = append(mergedUIUCMembership.Permissions, current.Permissions...)
			mergedUIUCMembership.Roles = append(mergedUIUCMembership.Roles, current.Roles...)
			mergedUIUCMembership.Groups = append(mergedUIUCMembership.Groups, current.Groups...)

			mergedUIUCMembership.Preferences = m.mergeMaps(mergedUIUCMembership.Preferences, current.Preferences)

			result[i] = *mergedUIUCMembership
		} else {
			result = append(result, current)
		}
	}
	return result, nil
}

func (m *database) mergeMaps(map1, map2 map[string]interface{}) map[string]interface{} {
	mergedMap := make(map[string]interface{})

	for key, value := range map1 {
		mergedMap[key] = value
	}

	for key, value := range map2 {
		mergedMap[key] = value
	}

	return mergedMap
}

func (m *database) findUIUCMembership(mixedEntityMemberships []orgAppMembership) *orgAppMembership {
	for _, current := range mixedEntityMemberships {
		if current.AppOrgID == "1" {
			return &current
		}
	}
	return nil
}

func (m *database) isUIUCSource(tenantAccount tenantAccount) bool {
	isUIUC := false
	for _, m := range tenantAccount.OrgAppsMemberships {
		if m.AppOrgID == "1" { //UIUC/University of Illinois
			isUIUC = true
			break
		}
	}
	if !isUIUC {
		return false
	}

	hasAuthTypeSource := false
	for _, at := range tenantAccount.AuthTypes {
		if at.AuthTypeCode == m.uiucAuthTypeCodeMigrationSource {
			hasAuthTypeSource = true
		}
	}
	if !hasAuthTypeSource {
		return false
	}

	return true
}

func (m *database) replaceItem(item tenantAccount, list []tenantAccount) []tenantAccount {
	for i, current := range list {
		if current.ID == item.ID {
			list[i] = item
			break
		}
	}
	return list
}

func (m *database) addAccountToTenantAccount(account account, tenantAccount tenantAccount) tenantAccount {

	//create org app memberhip
	oaID := uuid.NewString()
	oaAppOrgID := account.AppOrgID
	oaPermissions := account.Permissions
	oaRoles := account.Roles
	oaGroups := account.Groups
	oaPreferences := account.Preferences
	oaMostRecentClientVersion := account.MostRecentClientVersion

	oaMembership := orgAppMembership{ID: oaID, AppOrgID: oaAppOrgID,
		Permissions: oaPermissions, Roles: oaRoles, Groups: oaGroups,
		Preferences: oaPreferences, MostRecentClientVersion: oaMostRecentClientVersion}

	//add the created oa membership to the tenant account
	current := tenantAccount.OrgAppsMemberships
	current = append(current, oaMembership)
	tenantAccount.OrgAppsMemberships = current

	//add only the auth types which are not already in the tenant account
	newAuthTypes := m.findNewAuthTypes(account.AuthTypes, tenantAccount.AuthTypes)
	if len(newAuthTypes) > 0 {
		currentAuthTypes := tenantAccount.AuthTypes
		currentAuthTypes = append(currentAuthTypes, newAuthTypes...)
		tenantAccount.AuthTypes = currentAuthTypes
	}

	return tenantAccount
}

func (m *database) findNewAuthTypes(toBeAdded []accountAuthType, currentList []accountAuthType) []accountAuthType {
	newAuthTypes := []accountAuthType{}

	for _, accAuthType := range toBeAdded {
		code := accAuthType.AuthTypeCode

		containsCode := false
		for _, tenantAuthType := range currentList {
			tenantCode := tenantAuthType.AuthTypeCode
			if tenantCode == code {
				containsCode = true
				break
			}
		}

		if !containsCode {
			newAuthTypes = append(newAuthTypes, accAuthType)
		}
	}
	return newAuthTypes
}

func (m *database) verifyNotExist(accounts []account) bool {
	for _, acc := range accounts {
		for _, acc2 := range accounts {
			if acc.ID == acc2.ID {
				continue //skip
			}

			if m.containsAuthType(acc.AuthTypes, acc2.AuthTypes) {
				return false
			}
		}
	}
	return true
}

func (m *database) containsAuthType(authTypes1 []accountAuthType, authTypes2 []accountAuthType) bool {
	for _, at := range authTypes1 {
		for _, at2 := range authTypes2 {
			if at.Identifier == at2.Identifier {
				return true
			}
		}
	}
	return false
}

func (m *database) findTenantAccountsByIdentities(identities []accountAuthType, tenantAccounts []tenantAccount) []tenantAccount {
	result := []tenantAccount{}

	for _, tenantAccount := range tenantAccounts {
		if m.containsIdentity(identities, tenantAccount.AuthTypes) {
			result = append(result, tenantAccount)
		}
	}
	return result
}

func (m *database) containsIdentity(aut1 []accountAuthType, aut2 []accountAuthType) bool {
	for _, aut1Item := range aut1 {
		for _, aut2Item := range aut2 {
			if aut1Item.Identifier == aut2Item.Identifier {
				return true
			}
		}
	}
	return false
}

func (m *database) createTenantAccount(orgID string, account account) tenantAccount {

	id := account.ID
	scopes := account.Scopes
	authTypes := account.AuthTypes
	mfaTypes := account.MFATypes
	username := account.Username
	externalIDs := account.ExternalIDs
	systemConfigs := account.SystemConfigs
	profile := account.Profile
	devices := account.Devices
	anonymous := account.Anonymous
	privacy := account.Privacy

	var verified *bool //not used?
	if account.Verified {
		verified = &account.Verified
	}

	dateCreated := account.DateCreated
	dateUpdated := account.DateUpdated
	isFollowing := account.IsFollowing
	lastLoginDate := account.LastLoginDate
	lastAccessTokenDate := account.LastAccessTokenDate

	//create org apps membership
	oaID := uuid.NewString()
	oaAppOrgID := account.AppOrgID
	oaPermissions := account.Permissions
	oaRoles := account.Roles
	oaGroups := account.Groups
	oaPreferences := account.Preferences
	oaMostRecentClientVersion := account.MostRecentClientVersion

	orgAppMembershipObj := orgAppMembership{ID: oaID, AppOrgID: oaAppOrgID,
		Permissions: oaPermissions, Roles: oaRoles, Groups: oaGroups,
		Preferences: oaPreferences, MostRecentClientVersion: oaMostRecentClientVersion}

	orgAppsMemberships := []orgAppMembership{orgAppMembershipObj}

	return tenantAccount{ID: id, OrgID: orgID, OrgAppsMemberships: orgAppsMemberships, Scopes: scopes,
		AuthTypes: authTypes, MFATypes: mfaTypes, Username: username, ExternalIDs: externalIDs,
		SystemConfigs: systemConfigs, Profile: profile, Devices: devices, Anonymous: anonymous,
		Privacy: privacy, Verified: verified, DateCreated: dateCreated, DateUpdated: dateUpdated,
		IsFollowing: isFollowing, LastLoginDate: lastLoginDate, LastAccessTokenDate: lastAccessTokenDate}
}

func (m *database) findUIUCAccounts(accounts []account) ([]account, []account) {
	uiucAccounts := []account{}
	otherAccounts := []account{}

	for _, accountItem := range accounts {
		account := accountItem //pointer issue

		if account.AppOrgID == "1" { //UIUC app / University of Illinois
			uiucAccounts = append(uiucAccounts, account)
		} else {
			otherAccounts = append(otherAccounts, account)
		}
	}

	return uiucAccounts, otherAccounts
}

func (m *database) simplifyStructureData(data map[string][]orgAccounts) []orgAccounts {
	temp := map[string][]account{}
	seen := map[string]struct{}{}
	for _, dataItem := range data {
		for _, orgAccounts := range dataItem {
			orgID := orgAccounts.OrgID
			orgAllAccounts := temp[orgID]

			for _, acc := range orgAccounts.Accounts {
				if _, exists := seen[acc.ID]; !exists { // Check if already added
					seen[acc.ID] = struct{}{}
					orgAllAccounts = append(orgAllAccounts, acc)
				}
			}

			temp[orgID] = orgAllAccounts
		}
	}

	//prepare response
	res := []orgAccounts{}
	for orgID, tempItem := range temp {
		res = append(res, orgAccounts{OrgID: orgID, Accounts: tempItem})
	}
	return res
}

type orgAccounts struct {
	OrgID    string
	Accounts []account
}

func (m *database) segmentByOrgID(allAppsOrgs []applicationOrganization, accounts []account) ([]orgAccounts, error) {
	tempMap := map[string][]account{}
	for _, account := range accounts {
		currentOrgID, err := m.findOrgIDByAppOrgID(account.AppOrgID, allAppsOrgs)
		if err != nil {
			return nil, err
		}

		orgAccountsMap := tempMap[currentOrgID]
		orgAccountsMap = append(orgAccountsMap, account)
		tempMap[currentOrgID] = orgAccountsMap

	}

	result := []orgAccounts{}
	for orgID, accounts := range tempMap {
		current := orgAccounts{OrgID: orgID, Accounts: accounts}
		result = append(result, current)
	}

	return result, nil
}

func (m *database) findOrgIDByAppOrgID(appOrgID string, allAppsOrgs []applicationOrganization) (string, error) {
	for _, item := range allAppsOrgs {
		if item.ID == appOrgID {
			return item.OrgID, nil
		}
	}
	return "", errors.Newf("no org for app org id - %s", appOrgID)
}

func (m *database) findDuplicateAccounts(context TransactionContext, accountsColl *collectionWrapper) (map[string][]account, error) {
	pipeline := []bson.M{
		{
			"$match": bson.M{"migrated_2": bson.M{"$in": []interface{}{nil, false}}}, //iterate only not migrated records
		},
		{
			"$unwind": "$auth_types",
		},
		{
			"$group": bson.M{
				"_id": "$auth_types.identifier",
				"accounts": bson.M{
					"$push": bson.M{
						"id": "$_id",
					},
				},
				"count": bson.M{
					"$sum": 1,
				},
			},
		},
		{
			"$match": bson.M{
				"count": bson.M{
					"$gt": 1,
				},
			},
		},
		{
			"$group": bson.M{
				"_id": nil,
				"result": bson.M{
					"$push": bson.M{
						"k": "$_id",
						"v": bson.M{
							"accounts": "$accounts",
						},
					},
				},
			},
		},
		{
			"$replaceRoot": bson.M{
				"newRoot": bson.M{
					"$arrayToObject": "$result",
				},
			},
		},
	}

	cursor, err := accountsColl.coll.Aggregate(context, pipeline)
	if err != nil {
		return nil, err
	}

	var result bson.M
	if cursor.Next(context) {
		err := cursor.Decode(&result)
		if err != nil {
			return nil, err
		}
	}

	if len(result) == 0 {

		return nil, nil
	}

	var resTypeResult []identityAccountsItem

	for key, value := range result {
		valueM := value.(primitive.M)
		accountsArr := valueM["accounts"].(primitive.A)

		var accounts []accountItem

		for _, element := range accountsArr {
			accountObj := element.(primitive.M)

			var account accountItem
			account.ID = accountObj["id"].(string)

			accounts = append(accounts, account)
		}

		item := identityAccountsItem{
			Identifier: key,
			Accounts:   accounts,
		}

		resTypeResult = append(resTypeResult, item)
	}

	//prepare founded duplicate accounts
	preparedResponse, err := m.prepareFoundedDuplicateAccounts(context, accountsColl, resTypeResult)
	if err != nil {
		return nil, err
	}

	return preparedResponse, nil
}

type accountItem struct {
	ID string `bson:"id"`
}
type identityAccountsItem struct {
	Identifier string        `bson:"id"`
	Accounts   []accountItem `bson:"accounts"`
}

func (m *database) prepareFoundedDuplicateAccounts(context TransactionContext, accountsColl *collectionWrapper,
	foundedItems []identityAccountsItem) (map[string][]account, error) {

	if len(foundedItems) == 0 {
		return nil, nil
	}

	//load all accounts
	accountsIDs := []string{}
	for _, item := range foundedItems {
		accounts := item.Accounts
		for _, acc := range accounts {
			accountsIDs = append(accountsIDs, acc.ID)
		}
	}
	findFilter := bson.M{"_id": bson.M{"$in": accountsIDs}}
	var accounts []account
	err := accountsColl.FindWithContext(context, findFilter, &accounts, nil)
	if err != nil {
		return nil, err
	}

	//prepare result
	result := map[string][]account{}
	for _, item := range foundedItems {
		identifier := item.Identifier
		accountsIDs := item.Accounts

		resAccounts, err := m.getFullAccountsObjects(accountsIDs, accounts)
		if err != nil {
			return nil, err
		}
		result[identifier] = resAccounts
	}

	return result, nil
}

func (m *database) getFullAccountsObjects(accountsIDs []accountItem, allAccounts []account) ([]account, error) {
	result := []account{}
	for _, item := range accountsIDs {
		//find the full account object
		var resAccount *account
		for _, acc := range allAccounts {
			if item.ID == acc.ID {
				resAccount = &acc
				break
			}
		}

		if resAccount == nil {
			return nil, errors.Newf("cannot find full account for %s", item.ID)
		}
		result = append(result, *resAccount)
	}

	return result, nil
}

func (m *database) performTransaction(transaction func(context TransactionContext) error) error {
	// Setting a timeout for the transaction
	desiredTimeout := 10 * time.Minute // adjust as needed
	ctx, cancel := context.WithTimeout(context.Background(), desiredTimeout)
	defer cancel()

	err := m.dbClient.UseSession(ctx, func(sessionContext mongo.SessionContext) error {
		err := sessionContext.StartTransaction()
		if err != nil {
			m.abortTransaction(sessionContext)
			return errors.WrapErrorAction(logutils.ActionStart, logutils.TypeTransaction, nil, err)
		}

		err = transaction(sessionContext)
		if err != nil {
			m.abortTransaction(sessionContext)
			return errors.WrapErrorAction("performing", logutils.TypeTransaction, nil, err)
		}

		err = sessionContext.CommitTransaction(sessionContext)
		if err != nil {
			m.abortTransaction(sessionContext)
			return errors.WrapErrorAction(logutils.ActionCommit, logutils.TypeTransaction, nil, err)
		}
		return nil
	})

	return err
}

func (m *database) abortTransaction(sessionContext mongo.SessionContext) {
	err := sessionContext.AbortTransaction(sessionContext)
	if err != nil {
		m.logger.Errorf("error aborting an accounts transaction - %s", err)
	}
}

>>>>>>> 3c192185
func (m *database) applyAuthTypesChecks(authenticationTypes *collectionWrapper) error {
	m.logger.Info("apply auth types checks.....")

	err := authenticationTypes.AddIndex(bson.D{primitive.E{Key: "code", Value: 1}}, true)
	if err != nil {
		return err
	}

	m.logger.Info("auth types check passed")
	return nil
}

func (m *database) applyIdentityProvidersChecks(identityProviders *collectionWrapper) error {
	m.logger.Info("apply identity providers checks.....")

	m.logger.Info("identity providers check passed")
	return nil
}

// deprecated
func (m *database) applyAccountsChecks(accounts *collectionWrapper) error {
	m.logger.Info("apply accounts checks.....")

	// remove old indexes
	accounts.DropIndex("auth_types.identifier_1_auth_types.auth_type_id_1_app_org_id_1")
	accounts.DropIndex("auth_types.identifier_1_auth_types.auth_type_code_1_app_org_id_1")

	//add compound index - identifier identifier + identifier code
	// Can't be unique because of anonymous accounts
	err := accounts.AddIndex(bson.D{primitive.E{Key: "identifiers.identifier", Value: 1}, primitive.E{Key: "identifiers.code", Value: 1}, primitive.E{Key: "app_org_id", Value: 1}}, false)
	if err != nil {
		return err
	}

	//add compound index - app_org_id + username
	err = accounts.AddIndex(bson.D{primitive.E{Key: "app_org_id", Value: 1}, primitive.E{Key: "username", Value: 1}}, false)
	if err != nil {
		return err
	}

	//add profile index
	err = accounts.AddIndex(bson.D{primitive.E{Key: "profile.id", Value: 1}}, false)
	if err != nil {
		return err
	}

	//add auth types index
	err = accounts.AddIndex(bson.D{primitive.E{Key: "auth_types.id", Value: 1}}, false)
	if err != nil {
		return err
	}

	//add identifiers index
	err = accounts.AddIndex(bson.D{primitive.E{Key: "identifiers.id", Value: 1}}, false)
	if err != nil {
		return err
	}

	// err = accounts.AddIndex(bson.D{primitive.E{Key: "username", Value: "text"}, primitive.E{Key: "profile.first_name", Value: "text"}, primitive.E{Key: "profile.last_name", Value: "text"}}, false)
	// if err != nil {
	// 	return err
	// }

	m.logger.Info("accounts check passed")
	return nil
}

func (m *database) applyTenantsAccountsIdentitiesChecks(tenantAccounts *collectionWrapper) error {
	m.logger.Info("apply tenants accounts checks.....")

	//add org id index
	err := tenantAccounts.AddIndex(bson.D{primitive.E{Key: "org_id", Value: 1}}, false)
	if err != nil {
		return err
	}

	//add profile index
	err = tenantAccounts.AddIndex(bson.D{primitive.E{Key: "profile.id", Value: 1}}, false)
	if err != nil {
		return err
	}

	//add auth types index
	err = tenantAccounts.AddIndex(bson.D{primitive.E{Key: "auth_types.id", Value: 1}}, false)
	if err != nil {
		return err
	}

	//add auth types identifier
	err = tenantAccounts.AddIndex(bson.D{primitive.E{Key: "auth_types.identifier", Value: 1}}, false)
	if err != nil {
		return err
	}

	//add auth types auth type id
	err = tenantAccounts.AddIndex(bson.D{primitive.E{Key: "auth_types.auth_type_id", Value: 1}}, false)
	if err != nil {
		return err
	}

	//add username index
	err = tenantAccounts.AddIndex(bson.D{primitive.E{Key: "username", Value: 1}}, false)
	if err != nil {
		return err
	}

	//add org apps memberships id index
	err = tenantAccounts.AddIndex(bson.D{primitive.E{Key: "org_apps_memberships.id", Value: 1}}, true)
	if err != nil {
		return err
	}

	//add org apps memberships app org id index
	err = tenantAccounts.AddIndex(bson.D{primitive.E{Key: "org_apps_memberships.app_org_id", Value: 1}}, false)
	if err != nil {
		return err
	}

	m.logger.Info("tenants accounts check passed")
	return nil
}

func (m *database) applyDevicesChecks(devices *collectionWrapper) error {
	m.logger.Info("apply devices checks.....")

	//add compound unique index - device_id + account_id
	err := devices.AddIndex(bson.D{primitive.E{Key: "device_id", Value: 1}, primitive.E{Key: "account_id", Value: 1}}, true)
	if err != nil {
		return err
	}

	m.logger.Info("devices check passed")
	return nil
}

func (m *database) applyCredentialChecks(credentials *collectionWrapper) error {
	m.logger.Info("apply credentials checks.....")

	// remove unused index
	credentials.DropIndex("user_auth_type_id_1")

	m.logger.Info("credentials check passed")
	return nil
}

func (m *database) applyLoginsSessionsChecks(loginSessions *collectionWrapper) error {
	m.logger.Info("apply logins sessions checks.....")

	err := loginSessions.AddIndex(bson.D{primitive.E{Key: "refresh_token", Value: 1}}, false)
	if err != nil {
		return err
	}

	err = loginSessions.AddIndex(bson.D{primitive.E{Key: "expires", Value: 1}}, false)
	if err != nil {
		return err
	}

	m.logger.Info("logins sessions check passed")
	return nil
}

func (m *database) applyLoginStatesChecks(loginStates *collectionWrapper) error {
	m.logger.Info("apply logins states checks.....")

	err := loginStates.AddIndex(bson.D{primitive.E{Key: "app_id", Value: 1}, primitive.E{Key: "org_id", Value: 1}}, false)
	if err != nil {
		return err
	}

	err = loginStates.AddIndex(bson.D{primitive.E{Key: "account_id", Value: 1}}, false)
	if err != nil {
		return err
	}

	// create TTL index which auto-deletes login state documents after 5 minutes
	opts := options.IndexOptions{}
	opts.SetExpireAfterSeconds(5 * 60)
	err = loginStates.AddIndexWithOptions(bson.D{primitive.E{Key: "date_created", Value: 1}}, &opts)
	if err != nil {
		return err
	}

	m.logger.Info("logins states check passed")
	return nil
}

func (m *database) applyAPIKeysChecks(apiKeys *collectionWrapper) error {
	m.logger.Info("apply api keys checks.....")

	// Add app_id index
	err := apiKeys.AddIndex(bson.D{primitive.E{Key: "app_id", Value: 1}}, false)
	if err != nil {
		return err
	}

	// Add key index
	err = apiKeys.AddIndex(bson.D{primitive.E{Key: "key", Value: 1}}, true)
	if err != nil {
		return err
	}

	m.logger.Info("api keys check passed")
	return nil
}

func (m *database) applyConfigsChecks(configs *collectionWrapper) error {
	m.logger.Info("apply configs checks.....")

	err := configs.AddIndex(bson.D{primitive.E{Key: "type", Value: 1}, primitive.E{Key: "app_id", Value: 1}, primitive.E{Key: "org_id", Value: 1}}, true)
	if err != nil {
		return err
	}

	m.logger.Info("configs checks passed")
	return nil
}

func (m *database) applyServiceRegsChecks(serviceRegs *collectionWrapper) error {
	m.logger.Info("apply service regs checks.....")

	//add service_id index - unique
	err := serviceRegs.AddIndex(bson.D{primitive.E{Key: "registration.service_id", Value: 1}}, true)
	if err != nil {
		return err
	}

	m.logger.Info("service regs checks passed")
	return nil
}

func (m *database) applyServiceRegistrationsChecks(serviceRegistrations *collectionWrapper) error {
	m.logger.Info("apply service registrations checks.....")

	//add core_host, service_id index - unique
	err := serviceRegistrations.AddIndex(bson.D{primitive.E{Key: "core_host", Value: 1}, primitive.E{Key: "registration.service_id", Value: 1}}, true)
	if err != nil {
		return err
	}

	m.logger.Info("service registrations checks passed")
	return nil
}

func (m *database) applyServiceAccountsChecks(serviceAccounts *collectionWrapper) error {
	m.logger.Info("apply service accounts checks.....")

	err := serviceAccounts.AddIndex(bson.D{primitive.E{Key: "account_id", Value: 1}, primitive.E{Key: "app_id", Value: 1}, primitive.E{Key: "org_id", Value: 1}}, true)
	if err != nil {
		return err
	}

	m.logger.Info("service accounts checks passed")
	return nil
}

func (m *database) applyServiceAuthorizationsChecks(serviceAuthorizations *collectionWrapper) error {
	m.logger.Info("apply service authorizations checks.....")

	//add user_id, service_id index - unique
	err := serviceAuthorizations.AddIndex(bson.D{primitive.E{Key: "user_id", Value: 1}, primitive.E{Key: "service_id", Value: 1}}, true)
	if err != nil {
		return err
	}

	m.logger.Info("service authorizations checks passed")
	return nil
}

func (m *database) applyOrganizationsChecks(organizations *collectionWrapper) error {
	m.logger.Info("apply organizations checks.....")

	//add name index - unique
	err := organizations.AddIndex(bson.D{primitive.E{Key: "name", Value: 1}}, true)
	if err != nil {
		return err
	}

	//add applications index
	err = organizations.AddIndex(bson.D{primitive.E{Key: "applications", Value: 1}}, false)
	if err != nil {
		return err
	}

	m.logger.Info("organizations checks passed")
	return nil
}

func (m *database) applyApplicationsChecks(applications *collectionWrapper) error {
	m.logger.Info("apply applications checks.....")

	//add name index - unique
	err := applications.AddIndex(bson.D{primitive.E{Key: "name", Value: 1}}, true)
	if err != nil {
		return err
	}

	//add application type index - unique
	err = applications.AddIndex(bson.D{primitive.E{Key: "types.id", Value: 1}}, true)
	if err != nil {
		return err
	}

	//add application type identifier index - unique
	err = applications.AddIndex(bson.D{primitive.E{Key: "types.identifier", Value: 1}}, true)
	if err != nil {
		return err
	}

	m.logger.Info("applications checks passed")
	return nil
}

func (m *database) applyApplicationsOrganizationsChecks(applicationsOrganizations *collectionWrapper) error {
	m.logger.Info("apply applications organizations checks.....")

	//add compound unique index - application + auth type + auth type identifier
	err := applicationsOrganizations.AddIndex(bson.D{primitive.E{Key: "app_id", Value: 1},
		primitive.E{Key: "org_id", Value: 1}},
		true)
	if err != nil {
		return err
	}

	m.logger.Info("applications organizations checks passed")
	return nil
}

func (m *database) applyApplicationsOrganizationsGroupsChecks(applicationsOrganizationGroups *collectionWrapper) error {
	m.logger.Info("apply applications organizations groups checks.....")

	//add compound unique index - name + app_org_id
	err := applicationsOrganizationGroups.AddIndex(bson.D{primitive.E{Key: "name", Value: 1}, primitive.E{Key: "app_org_id", Value: 1}}, true)
	if err != nil {
		return err
	}

	//add application organization index
	err = applicationsOrganizationGroups.AddIndex(bson.D{primitive.E{Key: "app_org_id", Value: 1}}, false)
	if err != nil {
		return err
	}

	//add permissions index
	err = applicationsOrganizationGroups.AddIndex(bson.D{primitive.E{Key: "permissions._id", Value: 1}}, false)
	if err != nil {
		return err
	}

	//add roles index
	err = applicationsOrganizationGroups.AddIndex(bson.D{primitive.E{Key: "roles._id", Value: 1}}, false)
	if err != nil {
		return err
	}

	//add roles permissions index
	err = applicationsOrganizationGroups.AddIndex(bson.D{primitive.E{Key: "roles.permissions._id", Value: 1}}, false)
	if err != nil {
		return err
	}

	m.logger.Info("applications organizations groups checks passed")
	return nil
}

func (m *database) applyApplicationsOrganizationsRolesChecks(applicationsOrganizationsRoles *collectionWrapper) error {
	m.logger.Info("apply applications organizations roles checks.....")

	//add compound unique index - name + app_org_id
	err := applicationsOrganizationsRoles.AddIndex(bson.D{primitive.E{Key: "name", Value: 1}, primitive.E{Key: "app_org_id", Value: 1}}, true)
	if err != nil {
		return err
	}

	//add application organization index
	err = applicationsOrganizationsRoles.AddIndex(bson.D{primitive.E{Key: "app_org_id", Value: 1}}, false)
	if err != nil {
		return err
	}

	//add permissions index
	err = applicationsOrganizationsRoles.AddIndex(bson.D{primitive.E{Key: "permissions._id", Value: 1}}, false)
	if err != nil {
		return err
	}

	m.logger.Info("applications organizations roles checks passed")
	return nil
}

func (m *database) applyPermissionsChecks(permissions *collectionWrapper) error {
	m.logger.Info("apply applications permissions checks.....")

	//add permissions index
	err := permissions.AddIndex(bson.D{primitive.E{Key: "name", Value: 1}}, true)
	if err != nil {
		return err
	}

	m.logger.Info("applications permissions checks passed")
	return nil
}

func (m *database) applyFollowsChecks(follows *collectionWrapper) error {
	m.logger.Info("apply applications follows checks.....")

	//add follower index
	err := follows.AddIndex(bson.D{primitive.E{Key: "app_id", Value: 1}, primitive.E{Key: "org_id", Value: 1}, primitive.E{Key: "follower_id", Value: 1}}, false)
	if err != nil {
		return err
	}

	//add following index
	err = follows.AddIndex(bson.D{primitive.E{Key: "app_id", Value: 1}, primitive.E{Key: "org_id", Value: 1}, primitive.E{Key: "following_id", Value: 1}, primitive.E{Key: "follower_id", Value: 1}}, true)
	if err != nil {
		return err
	}

	m.logger.Info("applications follows checks passed")
	return nil
}

func (m *database) applyApplicationConfigsChecks(applicationConfigs *collectionWrapper) error {
	m.logger.Info("apply applications configs checks.....")

	//add appconfigs index
	err := applicationConfigs.AddIndex(bson.D{primitive.E{Key: "app_type_id", Value: 1}, primitive.E{Key: "app_org_id", Value: 1}, primitive.E{Key: "version.version_numbers.major", Value: -1}, primitive.E{Key: "version.version_numbers.minor", Value: -1}, primitive.E{Key: "version.version_numbers.patch", Value: -1}}, true)
	if err != nil {
		return err
	}

	m.logger.Info("applications configs checks passed")
	return nil
}

func (m *database) onDataChanged(changeDoc map[string]interface{}) {
	if changeDoc == nil {
		return
	}
	m.logger.Debugf("onDataChanged: %+v\n", changeDoc)
	ns := changeDoc["ns"]
	if ns == nil {
		return
	}
	nsMap := ns.(map[string]interface{})
	coll := nsMap["coll"]

	switch coll {
	case "keys":
		m.logger.Info("keys collection changed")

		for _, listener := range m.listeners {
			go listener.OnKeysUpdated()
		}
	case "api_keys":
		m.logger.Info("api_keys collection changed")

		for _, listener := range m.listeners {
			go listener.OnAPIKeysUpdated()
		}
	case "auth_types":
		m.logger.Info("auth_types collection changed")

		for _, listener := range m.listeners {
			go listener.OnAuthTypesUpdated()
		}
	case "identity_providers":
		m.logger.Info("identity_providers collection changed")

		for _, listener := range m.listeners {
			go listener.OnIdentityProvidersUpdated()
		}
	case "service_registrations":
		m.logger.Info("service_registrations collection changed")

		for _, listener := range m.listeners {
			go listener.OnServiceRegistrationsUpdated()
		}
	case "organizations":
		m.logger.Info("organizations collection changed")

		for _, listener := range m.listeners {
			go listener.OnOrganizationsUpdated()
		}
	case "applications":
		m.logger.Info("applications collection changed")

		for _, listener := range m.listeners {
			go listener.OnApplicationsUpdated()
		}
	case "applications_organizations":
		m.logger.Info("applications organizations collection changed")

		for _, listener := range m.listeners {
			go listener.OnApplicationsOrganizationsUpdated()
		}
	case "application_configs":
		m.logger.Info("application configs collection changed")

		for _, listener := range m.listeners {
			go listener.OnApplicationConfigsUpdated()
		}
	case "configs":
		m.logger.Info("configs collection changed")

		for _, listener := range m.listeners {
			go listener.OnConfigsUpdated()
		}
	}
}<|MERGE_RESOLUTION|>--- conflicted
+++ resolved
@@ -16,13 +16,9 @@
 
 import (
 	"context"
-	"fmt"
 	"time"
 
-	"github.com/google/uuid"
-	"github.com/rokwire/logging-library-go/v2/errors"
 	"github.com/rokwire/logging-library-go/v2/logs"
-	"github.com/rokwire/logging-library-go/v2/logutils"
 	"go.mongodb.org/mongo-driver/bson"
 	"go.mongodb.org/mongo-driver/bson/primitive"
 	"go.mongodb.org/mongo-driver/mongo"
@@ -262,17 +258,7 @@
 	m.permissions = permissions
 	m.follows = follows
 
-<<<<<<< HEAD
 	go m.keys.Watch(nil, m.logger)
-=======
-	// migrate to tenants accounts - remove this code when migrated to all environments
-	err = m.migrateToTenantsAccounts(accounts, tenantsAccounts, applicationsOrganizations)
-	if err != nil {
-		return err
-	}
-	//before the threads below!!
-
->>>>>>> 3c192185
 	go m.apiKeys.Watch(nil, m.logger)
 	go m.authTypes.Watch(nil, m.logger)
 	go m.identityProviders.Watch(nil, m.logger)
@@ -288,1099 +274,19 @@
 	return nil
 }
 
-<<<<<<< HEAD
 func (m *database) applyKeysChecks(keys *collectionWrapper) error {
 	m.logger.Info("apply keys checks.....")
 
 	//add name index
 	err := keys.AddIndex(bson.D{primitive.E{Key: "name", Value: 1}}, true)
-=======
-// migrate to tenants accounts
-func (m *database) migrateToTenantsAccounts(accountsColl *collectionWrapper, tenantsAccountsColl *collectionWrapper,
-	appsOrgsColl *collectionWrapper) error {
-	m.logger.Debug("migrateToTenantsAccounts START")
-
-	err := m.startPhase1(accountsColl, tenantsAccountsColl, appsOrgsColl)
->>>>>>> 3c192185
-	if err != nil {
-		return err
-	}
-
-<<<<<<< HEAD
+	if err != nil {
+		return err
+	}
+
 	m.logger.Info("keys check passed")
 	return nil
 }
 
-=======
-	time.Sleep(1 * time.Second) // sleep for 1 second
-
-	err = m.startPhase2(accountsColl, tenantsAccountsColl, appsOrgsColl)
-	if err != nil {
-		return err
-	}
-
-	m.logger.Debug("migrateToTenantsAccounts END")
-	return nil
-}
-
-func (m *database) startPhase2(accountsColl *collectionWrapper, tenantsAccountsColl *collectionWrapper,
-	appsOrgsColl *collectionWrapper) error {
-	m.logger.Debug("startPhase2 START")
-
-	//check if need to apply processing
-	notMigratedCount, err := m.findNotMigratedCount(nil, accountsColl)
-	if err != nil {
-		return err
-	}
-	if *notMigratedCount == 0 {
-		m.logger.Debug("there is no what to be migrated, so do nothing")
-		return nil
-	}
-
-	//WE MUST APPLY MIGRATION
-	m.logger.Debugf("there are %d accounts to be migrated", *notMigratedCount)
-
-	//first load all aprs orgs as we need them
-	var allAppsOrgs []applicationOrganization
-	err = appsOrgsColl.Find(bson.D{}, &allAppsOrgs, nil)
-	if err != nil {
-		return err
-	}
-	//prepare the orgs and its aprs orgs items
-	orgsData := m.appsOrgsToMap(allAppsOrgs)
-	for orgID, orgItems := range orgsData {
-		//process for every organization
-
-		err := m.processPhase2ForOrg(accountsColl, orgID, orgItems)
-		if err != nil {
-			return err
-		}
-	}
-
-	m.logger.Debug("startPhase2 END")
-	return nil
-}
-
-func (m *database) processPhase2ForOrg(accountsColl *collectionWrapper, orgID string, orgApps []string) error {
-	m.logger.Debugf("...start processing org id %s with apps orgs ids - %s", orgID, orgApps)
-
-	i := 0
-	for {
-		ids, err := m.loadAccountsIDsForMigration(nil, accountsColl, orgApps)
-		if err != nil {
-			return err
-		}
-		if len(ids) == 0 {
-			m.logger.Debugf("no more records for %s - %s", orgID, orgApps)
-			break //no more records
-		}
-
-		m.logger.Debugf("loaded %d accounts for %s - %s", len(ids), orgID, orgApps)
-
-		// process
-		err = m.processPhase2ForOrgPiece(accountsColl, ids, orgID, orgApps)
-		if err != nil {
-			return err
-		}
-
-		m.logger.Debugf("iteration:%d", i)
-
-		// 1 second sleep
-		time.Sleep(time.Second)
-
-		i++
-	}
-
-	m.logger.Debugf("...end processing org id %s", orgID)
-	return nil
-}
-
-func (m *database) loadAccountsIDsForMigration(context TransactionContext, accountsColl *collectionWrapper, orgApps []string) ([]string, error) {
-	filter := bson.M{
-		"migrated_2": bson.M{"$in": []interface{}{nil, false}},
-		"app_org_id": bson.M{"$in": orgApps}, //we process only org accounts
-	}
-
-	findOptions := options.Find()
-	findOptions.SetLimit(int64(5000))
-
-	var accountsResult []account
-	err := accountsColl.FindWithContext(context, filter, &accountsResult, findOptions)
-	if err != nil {
-		return nil, err
-	}
-	if len(accountsResult) == 0 {
-		return []string{}, nil //empty
-	}
-
-	res := make([]string, len(accountsResult))
-	for i, c := range accountsResult {
-		res[i] = c.ID
-	}
-	return res, nil
-}
-
-func (m *database) processPhase2ForOrgPiece(accountsColl *collectionWrapper, idsList []string, orgID string, orgApps []string) error {
-	//all in transaction!
-	transaction := func(contextTr TransactionContext) error {
-		//1. first mark the accounts as migrated
-		err := m.markAccountsAsProcessed(contextTr, idsList, accountsColl)
-		if err != nil {
-			return err
-		}
-
-		//2. $out/merge cannot be used in a transaction
-		ctx := context.Background()
-		err = m.moveToTenantsAccounts(ctx, accountsColl, idsList, orgID, orgApps)
-		if err != nil {
-			return err //rollback if the move fails
-		}
-
-		//once we know that the huge data operation is sucessfull then we can commit the transaction from step 1
-		return nil
-	}
-
-	err := m.performTransaction(transaction)
-	if err != nil {
-		return err
-	}
-
-	return nil
-}
-
-func (m *database) appsOrgsToMap(allAppsOrgs []applicationOrganization) map[string][]string {
-	orgMap := make(map[string][]string)
-
-	for _, appOrg := range allAppsOrgs {
-		orgMap[appOrg.OrgID] = append(orgMap[appOrg.OrgID], appOrg.ID)
-	}
-
-	return orgMap
-}
-
-func (m *database) startPhase1(accountsColl *collectionWrapper, tenantsAccountsColl *collectionWrapper,
-	appsOrgsColl *collectionWrapper) error {
-	m.logger.Debug("startPhase1 START")
-
-	//all in transaction!
-	transaction := func(context TransactionContext) error {
-
-		//check if need to apply processing
-		notMigratedCount, err := m.findNotMigratedCount(context, accountsColl)
-		if err != nil {
-			return err
-		}
-		if *notMigratedCount == 0 {
-			m.logger.Debug("there is no what to be migrated, so do nothing")
-			return nil
-		}
-
-		//WE MUST APPLY MIGRATION
-		m.logger.Debugf("there are %d accounts to be migrated", *notMigratedCount)
-
-		//process duplicate events
-		err = m.processDuplicateAccounts(context, accountsColl, tenantsAccountsColl, appsOrgsColl)
-		if err != nil {
-			return err
-		}
-
-		return nil
-	}
-
-	err := m.performTransaction(transaction)
-	if err != nil {
-		return err
-	}
-
-	m.logger.Debug("startPhase1 END")
-	return nil
-}
-
-func (m *database) moveToTenantsAccounts(context context.Context, accountsColl *collectionWrapper, idsList []string, orgID string, appsOrgsIDs []string) error {
-	matchStage := bson.D{
-		{Key: "$match", Value: bson.D{
-			{Key: "_id", Value: bson.M{"$in": idsList}},
-			{Key: "$or", Value: bson.A{
-				bson.D{{Key: "migrated_2", Value: bson.M{"$type": 10}}}, //10 is the number for null
-				bson.D{{Key: "migrated_2", Value: false}},
-				bson.D{{Key: "migrated_2", Value: bson.D{{Key: "$exists", Value: false}}}},
-			}},
-			{Key: "app_org_id", Value: bson.M{"$in": appsOrgsIDs}},
-		}},
-	}
-
-	addFieldsStage := bson.D{
-		{Key: "$addFields", Value: bson.D{
-			{Key: "_id", Value: "$_id"},
-			{Key: "org_id", Value: orgID},
-			{Key: "org_apps_memberships", Value: bson.A{
-				bson.D{
-					{Key: "id", Value: bson.D{{Key: "$concat", Value: bson.A{"$app_org_id", "_", "$_id"}}}},
-					{Key: "app_org_id", Value: "$app_org_id"},
-					{Key: "permissions", Value: "$permissions"},
-					{Key: "roles", Value: "$roles"},
-					{Key: "groups", Value: "$groups"},
-					{Key: "preferences", Value: "$preferences"},
-					{Key: "most_recent_client_version", Value: "$most_recent_client_version"},
-				},
-			}},
-			{Key: "scopes", Value: "$scopes"},
-			{Key: "auth_types", Value: "$auth_types"},
-			{Key: "mfa_types", Value: "$mfa_types"},
-			{Key: "username", Value: "$username"},
-			{Key: "external_ids", Value: "$external_ids"},
-			{Key: "system_configs", Value: "$system_configs"},
-			{Key: "profile", Value: "$profile"},
-			{Key: "devices", Value: "$devices"},
-			{Key: "anonymous", Value: "$anonymous"},
-			{Key: "privacy", Value: "$privacy"},
-			{Key: "verified", Value: "$verified"},
-			{Key: "date_created", Value: "$date_created"},
-			{Key: "date_updated", Value: "$date_updated"},
-			{Key: "is_following", Value: "$is_following"},
-			{Key: "last_login_date", Value: "$last_login_date"},
-			{Key: "last_access_token_date", Value: "$last_access_token_date"},
-		}},
-	}
-
-	projectStage := bson.D{
-		{Key: "$project", Value: bson.D{
-			{Key: "app_org_id", Value: 0},
-			{Key: "permissions", Value: 0},
-			{Key: "roles", Value: 0},
-			{Key: "groups", Value: 0},
-			{Key: "preferences", Value: 0},
-			{Key: "most_recent_client_version", Value: 0},
-		}},
-	}
-
-	/*outStage := bson.D{
-		{Key: "$out", Value: "tenants_accounts"},
-	} */
-
-	mergeStage := bson.D{
-		{Key: "$merge", Value: bson.M{"into": "orgs_accounts", "whenMatched": "keepExisting", "whenNotMatched": "insert"}},
-	}
-
-	_, err := accountsColl.coll.Aggregate(context, mongo.Pipeline{matchStage, addFieldsStage, projectStage, mergeStage})
-	if err != nil {
-		return err
-	}
-
-	return nil
-}
-
-func (m *database) findNotMigratedCount(context TransactionContext, accountsColl *collectionWrapper) (*int64, error) {
-	filter := bson.M{"migrated_2": bson.M{"$in": []interface{}{nil, false}}}
-	count, err := accountsColl.CountDocumentsWithContext(context, filter)
-	if err != nil {
-		return nil, err
-	}
-	return &count, nil
-}
-
-func (m *database) processDuplicateAccounts(context TransactionContext, accountsColl *collectionWrapper,
-	tenantsAccountsColl *collectionWrapper, appsOrgsColl *collectionWrapper) error {
-
-	//find the duplicate accounts
-	items, err := m.findDuplicateAccounts(context, accountsColl)
-	if err != nil {
-		return err
-	}
-	if len(items) == 0 {
-		m.logger.Info("there is no duplicated accounts")
-		return nil
-	}
-
-	//construct tenants accounts
-	tenantsAccounts, err := m.constructTenantsAccounts(context, appsOrgsColl, items)
-	if err != nil {
-		return err
-	}
-
-	//save tenants accounts
-	err = m.insertTenantAccounts(context, tenantsAccounts, tenantsAccountsColl)
-	if err != nil {
-		return err
-	}
-
-	//mark the old accounts as processed
-	accountsIDs := m.getUniqueAccountsIDs(items)
-	err = m.markAccountsAsProcessed(context, accountsIDs, accountsColl)
-	if err != nil {
-		return err
-	}
-
-	return nil
-}
-
-func (m *database) getUniqueAccountsIDs(items map[string][]account) []string {
-	uniqueIDs := make(map[string]struct{})
-	var result []string
-
-	for _, accounts := range items {
-		for _, acc := range accounts {
-			if _, found := uniqueIDs[acc.ID]; !found {
-				uniqueIDs[acc.ID] = struct{}{}
-				result = append(result, acc.ID)
-			}
-		}
-	}
-
-	return result
-}
-
-func (m *database) markAccountsAsProcessed(context TransactionContext, accountsIDs []string, accountsColl *collectionWrapper) error {
-	filter := bson.D{primitive.E{Key: "_id", Value: bson.M{"$in": accountsIDs}}}
-
-	update := bson.D{
-		primitive.E{Key: "$set", Value: bson.D{
-			primitive.E{Key: "migrated_2", Value: true},
-		}},
-	}
-
-	_, err := accountsColl.UpdateManyWithContext(context, filter, update, nil)
-	if err != nil {
-		return err
-	}
-
-	return nil
-}
-
-func (m *database) insertTenantAccounts(context TransactionContext, items []tenantAccount, tenantsAccountsColl *collectionWrapper) error {
-
-	stgItems := make([]interface{}, len(items))
-	for i, p := range items {
-		stgItems[i] = p
-	}
-
-	res, err := tenantsAccountsColl.InsertManyWithContext(context, stgItems, nil)
-	if err != nil {
-		return err
-	}
-
-	if len(res.InsertedIDs) != len(items) {
-		return errors.Newf("inserted:%d items:%d", len(res.InsertedIDs), len(items))
-	}
-
-	return nil
-}
-
-func (m *database) constructTenantsAccounts(context TransactionContext, appsOrgsColl *collectionWrapper, duplicateAccounts map[string][]account) ([]tenantAccount, error) {
-	//we need to load the apps orgs object from the database as we will need them
-	var allAppsOrgs []applicationOrganization
-	err := appsOrgsColl.FindWithContext(context, bson.D{}, &allAppsOrgs, nil)
-	if err != nil {
-		return nil, err
-	}
-
-	//segment by org
-	data := map[string][]orgAccounts{}
-	for identifier, accounts := range duplicateAccounts {
-		orgAccounts, err := m.segmentByOrgID(allAppsOrgs, accounts)
-		if err != nil {
-			return nil, err
-		}
-
-		data[identifier] = orgAccounts
-	}
-
-	//print 1
-	fmt.Print("print 1\n")
-	for identifier, dataItem := range data {
-		fmt.Print("\n\n")
-
-		fmt.Printf("%s\n", identifier)
-		for _, orgAccounts := range dataItem {
-			fmt.Printf("\torg_id:%s\n\n", orgAccounts.OrgID)
-			for _, account := range orgAccounts.Accounts {
-				fmt.Printf("\t\taccount_id:%s\tapp_org_id:%s\n\n", account.ID, account.AppOrgID)
-				authTypes := account.AuthTypes
-				for _, authType := range authTypes {
-					fmt.Printf("\t\t\tauth_type_code:%s\tauth_type_identifier:%s\n\n", authType.AuthTypeCode, authType.Identifier)
-				}
-			}
-		}
-	}
-
-	//use orgAccounts for easier manipulating
-	orgIDsAccounts := m.simplifyStructureData(data)
-	//print 2
-	fmt.Print("print 2\n")
-	for _, item := range orgIDsAccounts {
-		fmt.Print("\n\n")
-
-		fmt.Printf("%s\n", item.OrgID)
-		for _, account := range item.Accounts {
-			fmt.Printf("\t\taccount_id:%s\tapp_org_id:%s\n\n", account.ID, account.AppOrgID)
-			authTypes := account.AuthTypes
-			for _, authType := range authTypes {
-				fmt.Printf("\t\t\tauth_type_code:%s\tauth_type_identifier:%s\n\n", authType.AuthTypeCode, authType.Identifier)
-			}
-		}
-
-	}
-
-	res := []tenantAccount{}
-	for _, item := range orgIDsAccounts {
-		orgItems, err := m.constructTenantsAccountsForOrg(item.OrgID, item.Accounts)
-		if err != nil {
-			return nil, err
-		}
-		res = append(res, orgItems...)
-	}
-
-	return res, nil
-}
-
-func (m *database) constructTenantsAccountsForOrg(orgID string, accounts []account) ([]tenantAccount, error) {
-	if orgID != "0a2eff20-e2cd-11eb-af68-60f81db5ecc0" { //University of Illinois
-		//we know that we do not have repeatable identities for the other organizations
-
-		//verify that this is true
-		notExist := m.verifyNotExist(accounts)
-		if !notExist {
-			return nil, errors.Newf("%s has repetable items")
-		}
-
-		//process them
-		resAccounts := []tenantAccount{}
-		for _, account := range accounts {
-			newTenantAccount := m.createTenantAccount(orgID, account)
-			resAccounts = append(resAccounts, newTenantAccount)
-		}
-
-		return resAccounts, nil
-	}
-
-	//we have repeatable identities for University of Illinois
-
-	//find all UIUC accounts
-	uiucAccounts, otherAccounts := m.findUIUCAccounts(accounts)
-
-	if len(uiucAccounts) == 0 {
-		return nil, errors.New("no accounts for UIUC")
-	}
-
-	//first create tenant accounts from the UIUC accounts
-	uiucTenantAccounts := []tenantAccount{}
-	for _, uiucAccount := range uiucAccounts {
-		newUIUCTenantAccount := m.createTenantAccount(orgID, uiucAccount)
-		uiucTenantAccounts = append(uiucTenantAccounts, newUIUCTenantAccount)
-	}
-
-	//now create tenant accounts for the other accounts
-	currentTenantAccounts := uiucTenantAccounts
-	for _, otherAccount := range otherAccounts {
-		//for every account determine if we need to create a new tenant account or to add it to already created
-
-		foundedTenantAccounts := m.findTenantAccountsByIdentities(otherAccount.AuthTypes, currentTenantAccounts)
-		if len(foundedTenantAccounts) == 0 {
-			//it is not there so, create a new one
-
-			newCreated := m.createTenantAccount(orgID, otherAccount)
-			currentTenantAccounts = append(currentTenantAccounts, newCreated)
-		} else if len(foundedTenantAccounts) == 1 {
-			//it is there only once, so add it to it
-
-			updatedTenantAccount := m.addAccountToTenantAccount(otherAccount, foundedTenantAccounts[0])
-
-			//replace item
-			currentTenantAccounts = m.replaceItem(updatedTenantAccount, currentTenantAccounts)
-		} else if len(foundedTenantAccounts) == 2 {
-			//it is there into two accounts, so merge them first and then add it to the merged one
-			tenantAccount1 := foundedTenantAccounts[0]
-			tenantAccount2 := foundedTenantAccounts[1]
-			mixedTenantAccount, err := m.mixTenantAccount(tenantAccount1, tenantAccount2)
-			if err != nil {
-				return nil, err
-			}
-
-			//replace the two items with the mixed one
-			currentTenantAccounts = m.replaceMixedItems(tenantAccount1, tenantAccount2, *mixedTenantAccount, currentTenantAccounts)
-
-			//add to the merged item
-			updatedTenantAccount := m.addAccountToTenantAccount(otherAccount, *mixedTenantAccount)
-
-			//replace item
-			currentTenantAccounts = m.replaceItem(updatedTenantAccount, currentTenantAccounts)
-		} else {
-			return nil, errors.New("we do not support more than 2 appearings")
-		}
-	}
-
-	return currentTenantAccounts, nil
-
-}
-
-func (m *database) replaceMixedItems(item1 tenantAccount, item2 tenantAccount, mixedItem tenantAccount, list []tenantAccount) []tenantAccount {
-	newList := make([]tenantAccount, 0)
-
-	for _, item := range list {
-		if item.ID != item1.ID && item.ID != item2.ID {
-			newList = append(newList, item)
-		}
-	}
-
-	newList = append(newList, mixedItem)
-
-	return newList
-}
-
-func (m *database) mixTenantAccount(tenantAccount1 tenantAccount, tenantAccount2 tenantAccount) (*tenantAccount, error) {
-	var source *tenantAccount
-	var second *tenantAccount
-	if m.isUIUCSource(tenantAccount1) {
-		source = &tenantAccount1
-		second = &tenantAccount2
-	} else if m.isUIUCSource(tenantAccount2) {
-		source = &tenantAccount2
-		second = &tenantAccount1
-	}
-	if source == nil || second == nil {
-		return nil, errors.New("no uiuc source")
-	}
-
-	mixedEntity := source
-
-	//add auth types
-	//add only the auth types which are not already in the mixed tenant account
-	newAuthTypes := m.findNewAuthTypes(second.AuthTypes, mixedEntity.AuthTypes)
-	if len(newAuthTypes) > 0 {
-		currentAuthTypes := mixedEntity.AuthTypes
-		currentAuthTypes = append(currentAuthTypes, newAuthTypes...)
-		mixedEntity.AuthTypes = currentAuthTypes
-	}
-
-	///add memberships
-	mergedMemberships, err := m.mergeMemberships(mixedEntity.OrgAppsMemberships, second.OrgAppsMemberships)
-	if err != nil {
-		return nil, err
-	}
-	mixedEntity.OrgAppsMemberships = mergedMemberships
-
-	return mixedEntity, nil
-}
-
-func (m *database) mergeMemberships(mixedEntityMemberships []orgAppMembership, secondEntityMemberships []orgAppMembership) ([]orgAppMembership, error) {
-	result := mixedEntityMemberships
-	for i, current := range secondEntityMemberships {
-		if current.AppOrgID == "1" { //we must merge it
-			mixedUIUCMembership := m.findUIUCMembership(mixedEntityMemberships)
-			if mixedUIUCMembership == nil {
-				return nil, errors.New("no UIUC membership")
-			}
-
-			mergedUIUCMembership := mixedUIUCMembership
-
-			mergedUIUCMembership.Permissions = append(mergedUIUCMembership.Permissions, current.Permissions...)
-			mergedUIUCMembership.Roles = append(mergedUIUCMembership.Roles, current.Roles...)
-			mergedUIUCMembership.Groups = append(mergedUIUCMembership.Groups, current.Groups...)
-
-			mergedUIUCMembership.Preferences = m.mergeMaps(mergedUIUCMembership.Preferences, current.Preferences)
-
-			result[i] = *mergedUIUCMembership
-		} else {
-			result = append(result, current)
-		}
-	}
-	return result, nil
-}
-
-func (m *database) mergeMaps(map1, map2 map[string]interface{}) map[string]interface{} {
-	mergedMap := make(map[string]interface{})
-
-	for key, value := range map1 {
-		mergedMap[key] = value
-	}
-
-	for key, value := range map2 {
-		mergedMap[key] = value
-	}
-
-	return mergedMap
-}
-
-func (m *database) findUIUCMembership(mixedEntityMemberships []orgAppMembership) *orgAppMembership {
-	for _, current := range mixedEntityMemberships {
-		if current.AppOrgID == "1" {
-			return &current
-		}
-	}
-	return nil
-}
-
-func (m *database) isUIUCSource(tenantAccount tenantAccount) bool {
-	isUIUC := false
-	for _, m := range tenantAccount.OrgAppsMemberships {
-		if m.AppOrgID == "1" { //UIUC/University of Illinois
-			isUIUC = true
-			break
-		}
-	}
-	if !isUIUC {
-		return false
-	}
-
-	hasAuthTypeSource := false
-	for _, at := range tenantAccount.AuthTypes {
-		if at.AuthTypeCode == m.uiucAuthTypeCodeMigrationSource {
-			hasAuthTypeSource = true
-		}
-	}
-	if !hasAuthTypeSource {
-		return false
-	}
-
-	return true
-}
-
-func (m *database) replaceItem(item tenantAccount, list []tenantAccount) []tenantAccount {
-	for i, current := range list {
-		if current.ID == item.ID {
-			list[i] = item
-			break
-		}
-	}
-	return list
-}
-
-func (m *database) addAccountToTenantAccount(account account, tenantAccount tenantAccount) tenantAccount {
-
-	//create org app memberhip
-	oaID := uuid.NewString()
-	oaAppOrgID := account.AppOrgID
-	oaPermissions := account.Permissions
-	oaRoles := account.Roles
-	oaGroups := account.Groups
-	oaPreferences := account.Preferences
-	oaMostRecentClientVersion := account.MostRecentClientVersion
-
-	oaMembership := orgAppMembership{ID: oaID, AppOrgID: oaAppOrgID,
-		Permissions: oaPermissions, Roles: oaRoles, Groups: oaGroups,
-		Preferences: oaPreferences, MostRecentClientVersion: oaMostRecentClientVersion}
-
-	//add the created oa membership to the tenant account
-	current := tenantAccount.OrgAppsMemberships
-	current = append(current, oaMembership)
-	tenantAccount.OrgAppsMemberships = current
-
-	//add only the auth types which are not already in the tenant account
-	newAuthTypes := m.findNewAuthTypes(account.AuthTypes, tenantAccount.AuthTypes)
-	if len(newAuthTypes) > 0 {
-		currentAuthTypes := tenantAccount.AuthTypes
-		currentAuthTypes = append(currentAuthTypes, newAuthTypes...)
-		tenantAccount.AuthTypes = currentAuthTypes
-	}
-
-	return tenantAccount
-}
-
-func (m *database) findNewAuthTypes(toBeAdded []accountAuthType, currentList []accountAuthType) []accountAuthType {
-	newAuthTypes := []accountAuthType{}
-
-	for _, accAuthType := range toBeAdded {
-		code := accAuthType.AuthTypeCode
-
-		containsCode := false
-		for _, tenantAuthType := range currentList {
-			tenantCode := tenantAuthType.AuthTypeCode
-			if tenantCode == code {
-				containsCode = true
-				break
-			}
-		}
-
-		if !containsCode {
-			newAuthTypes = append(newAuthTypes, accAuthType)
-		}
-	}
-	return newAuthTypes
-}
-
-func (m *database) verifyNotExist(accounts []account) bool {
-	for _, acc := range accounts {
-		for _, acc2 := range accounts {
-			if acc.ID == acc2.ID {
-				continue //skip
-			}
-
-			if m.containsAuthType(acc.AuthTypes, acc2.AuthTypes) {
-				return false
-			}
-		}
-	}
-	return true
-}
-
-func (m *database) containsAuthType(authTypes1 []accountAuthType, authTypes2 []accountAuthType) bool {
-	for _, at := range authTypes1 {
-		for _, at2 := range authTypes2 {
-			if at.Identifier == at2.Identifier {
-				return true
-			}
-		}
-	}
-	return false
-}
-
-func (m *database) findTenantAccountsByIdentities(identities []accountAuthType, tenantAccounts []tenantAccount) []tenantAccount {
-	result := []tenantAccount{}
-
-	for _, tenantAccount := range tenantAccounts {
-		if m.containsIdentity(identities, tenantAccount.AuthTypes) {
-			result = append(result, tenantAccount)
-		}
-	}
-	return result
-}
-
-func (m *database) containsIdentity(aut1 []accountAuthType, aut2 []accountAuthType) bool {
-	for _, aut1Item := range aut1 {
-		for _, aut2Item := range aut2 {
-			if aut1Item.Identifier == aut2Item.Identifier {
-				return true
-			}
-		}
-	}
-	return false
-}
-
-func (m *database) createTenantAccount(orgID string, account account) tenantAccount {
-
-	id := account.ID
-	scopes := account.Scopes
-	authTypes := account.AuthTypes
-	mfaTypes := account.MFATypes
-	username := account.Username
-	externalIDs := account.ExternalIDs
-	systemConfigs := account.SystemConfigs
-	profile := account.Profile
-	devices := account.Devices
-	anonymous := account.Anonymous
-	privacy := account.Privacy
-
-	var verified *bool //not used?
-	if account.Verified {
-		verified = &account.Verified
-	}
-
-	dateCreated := account.DateCreated
-	dateUpdated := account.DateUpdated
-	isFollowing := account.IsFollowing
-	lastLoginDate := account.LastLoginDate
-	lastAccessTokenDate := account.LastAccessTokenDate
-
-	//create org apps membership
-	oaID := uuid.NewString()
-	oaAppOrgID := account.AppOrgID
-	oaPermissions := account.Permissions
-	oaRoles := account.Roles
-	oaGroups := account.Groups
-	oaPreferences := account.Preferences
-	oaMostRecentClientVersion := account.MostRecentClientVersion
-
-	orgAppMembershipObj := orgAppMembership{ID: oaID, AppOrgID: oaAppOrgID,
-		Permissions: oaPermissions, Roles: oaRoles, Groups: oaGroups,
-		Preferences: oaPreferences, MostRecentClientVersion: oaMostRecentClientVersion}
-
-	orgAppsMemberships := []orgAppMembership{orgAppMembershipObj}
-
-	return tenantAccount{ID: id, OrgID: orgID, OrgAppsMemberships: orgAppsMemberships, Scopes: scopes,
-		AuthTypes: authTypes, MFATypes: mfaTypes, Username: username, ExternalIDs: externalIDs,
-		SystemConfigs: systemConfigs, Profile: profile, Devices: devices, Anonymous: anonymous,
-		Privacy: privacy, Verified: verified, DateCreated: dateCreated, DateUpdated: dateUpdated,
-		IsFollowing: isFollowing, LastLoginDate: lastLoginDate, LastAccessTokenDate: lastAccessTokenDate}
-}
-
-func (m *database) findUIUCAccounts(accounts []account) ([]account, []account) {
-	uiucAccounts := []account{}
-	otherAccounts := []account{}
-
-	for _, accountItem := range accounts {
-		account := accountItem //pointer issue
-
-		if account.AppOrgID == "1" { //UIUC app / University of Illinois
-			uiucAccounts = append(uiucAccounts, account)
-		} else {
-			otherAccounts = append(otherAccounts, account)
-		}
-	}
-
-	return uiucAccounts, otherAccounts
-}
-
-func (m *database) simplifyStructureData(data map[string][]orgAccounts) []orgAccounts {
-	temp := map[string][]account{}
-	seen := map[string]struct{}{}
-	for _, dataItem := range data {
-		for _, orgAccounts := range dataItem {
-			orgID := orgAccounts.OrgID
-			orgAllAccounts := temp[orgID]
-
-			for _, acc := range orgAccounts.Accounts {
-				if _, exists := seen[acc.ID]; !exists { // Check if already added
-					seen[acc.ID] = struct{}{}
-					orgAllAccounts = append(orgAllAccounts, acc)
-				}
-			}
-
-			temp[orgID] = orgAllAccounts
-		}
-	}
-
-	//prepare response
-	res := []orgAccounts{}
-	for orgID, tempItem := range temp {
-		res = append(res, orgAccounts{OrgID: orgID, Accounts: tempItem})
-	}
-	return res
-}
-
-type orgAccounts struct {
-	OrgID    string
-	Accounts []account
-}
-
-func (m *database) segmentByOrgID(allAppsOrgs []applicationOrganization, accounts []account) ([]orgAccounts, error) {
-	tempMap := map[string][]account{}
-	for _, account := range accounts {
-		currentOrgID, err := m.findOrgIDByAppOrgID(account.AppOrgID, allAppsOrgs)
-		if err != nil {
-			return nil, err
-		}
-
-		orgAccountsMap := tempMap[currentOrgID]
-		orgAccountsMap = append(orgAccountsMap, account)
-		tempMap[currentOrgID] = orgAccountsMap
-
-	}
-
-	result := []orgAccounts{}
-	for orgID, accounts := range tempMap {
-		current := orgAccounts{OrgID: orgID, Accounts: accounts}
-		result = append(result, current)
-	}
-
-	return result, nil
-}
-
-func (m *database) findOrgIDByAppOrgID(appOrgID string, allAppsOrgs []applicationOrganization) (string, error) {
-	for _, item := range allAppsOrgs {
-		if item.ID == appOrgID {
-			return item.OrgID, nil
-		}
-	}
-	return "", errors.Newf("no org for app org id - %s", appOrgID)
-}
-
-func (m *database) findDuplicateAccounts(context TransactionContext, accountsColl *collectionWrapper) (map[string][]account, error) {
-	pipeline := []bson.M{
-		{
-			"$match": bson.M{"migrated_2": bson.M{"$in": []interface{}{nil, false}}}, //iterate only not migrated records
-		},
-		{
-			"$unwind": "$auth_types",
-		},
-		{
-			"$group": bson.M{
-				"_id": "$auth_types.identifier",
-				"accounts": bson.M{
-					"$push": bson.M{
-						"id": "$_id",
-					},
-				},
-				"count": bson.M{
-					"$sum": 1,
-				},
-			},
-		},
-		{
-			"$match": bson.M{
-				"count": bson.M{
-					"$gt": 1,
-				},
-			},
-		},
-		{
-			"$group": bson.M{
-				"_id": nil,
-				"result": bson.M{
-					"$push": bson.M{
-						"k": "$_id",
-						"v": bson.M{
-							"accounts": "$accounts",
-						},
-					},
-				},
-			},
-		},
-		{
-			"$replaceRoot": bson.M{
-				"newRoot": bson.M{
-					"$arrayToObject": "$result",
-				},
-			},
-		},
-	}
-
-	cursor, err := accountsColl.coll.Aggregate(context, pipeline)
-	if err != nil {
-		return nil, err
-	}
-
-	var result bson.M
-	if cursor.Next(context) {
-		err := cursor.Decode(&result)
-		if err != nil {
-			return nil, err
-		}
-	}
-
-	if len(result) == 0 {
-
-		return nil, nil
-	}
-
-	var resTypeResult []identityAccountsItem
-
-	for key, value := range result {
-		valueM := value.(primitive.M)
-		accountsArr := valueM["accounts"].(primitive.A)
-
-		var accounts []accountItem
-
-		for _, element := range accountsArr {
-			accountObj := element.(primitive.M)
-
-			var account accountItem
-			account.ID = accountObj["id"].(string)
-
-			accounts = append(accounts, account)
-		}
-
-		item := identityAccountsItem{
-			Identifier: key,
-			Accounts:   accounts,
-		}
-
-		resTypeResult = append(resTypeResult, item)
-	}
-
-	//prepare founded duplicate accounts
-	preparedResponse, err := m.prepareFoundedDuplicateAccounts(context, accountsColl, resTypeResult)
-	if err != nil {
-		return nil, err
-	}
-
-	return preparedResponse, nil
-}
-
-type accountItem struct {
-	ID string `bson:"id"`
-}
-type identityAccountsItem struct {
-	Identifier string        `bson:"id"`
-	Accounts   []accountItem `bson:"accounts"`
-}
-
-func (m *database) prepareFoundedDuplicateAccounts(context TransactionContext, accountsColl *collectionWrapper,
-	foundedItems []identityAccountsItem) (map[string][]account, error) {
-
-	if len(foundedItems) == 0 {
-		return nil, nil
-	}
-
-	//load all accounts
-	accountsIDs := []string{}
-	for _, item := range foundedItems {
-		accounts := item.Accounts
-		for _, acc := range accounts {
-			accountsIDs = append(accountsIDs, acc.ID)
-		}
-	}
-	findFilter := bson.M{"_id": bson.M{"$in": accountsIDs}}
-	var accounts []account
-	err := accountsColl.FindWithContext(context, findFilter, &accounts, nil)
-	if err != nil {
-		return nil, err
-	}
-
-	//prepare result
-	result := map[string][]account{}
-	for _, item := range foundedItems {
-		identifier := item.Identifier
-		accountsIDs := item.Accounts
-
-		resAccounts, err := m.getFullAccountsObjects(accountsIDs, accounts)
-		if err != nil {
-			return nil, err
-		}
-		result[identifier] = resAccounts
-	}
-
-	return result, nil
-}
-
-func (m *database) getFullAccountsObjects(accountsIDs []accountItem, allAccounts []account) ([]account, error) {
-	result := []account{}
-	for _, item := range accountsIDs {
-		//find the full account object
-		var resAccount *account
-		for _, acc := range allAccounts {
-			if item.ID == acc.ID {
-				resAccount = &acc
-				break
-			}
-		}
-
-		if resAccount == nil {
-			return nil, errors.Newf("cannot find full account for %s", item.ID)
-		}
-		result = append(result, *resAccount)
-	}
-
-	return result, nil
-}
-
-func (m *database) performTransaction(transaction func(context TransactionContext) error) error {
-	// Setting a timeout for the transaction
-	desiredTimeout := 10 * time.Minute // adjust as needed
-	ctx, cancel := context.WithTimeout(context.Background(), desiredTimeout)
-	defer cancel()
-
-	err := m.dbClient.UseSession(ctx, func(sessionContext mongo.SessionContext) error {
-		err := sessionContext.StartTransaction()
-		if err != nil {
-			m.abortTransaction(sessionContext)
-			return errors.WrapErrorAction(logutils.ActionStart, logutils.TypeTransaction, nil, err)
-		}
-
-		err = transaction(sessionContext)
-		if err != nil {
-			m.abortTransaction(sessionContext)
-			return errors.WrapErrorAction("performing", logutils.TypeTransaction, nil, err)
-		}
-
-		err = sessionContext.CommitTransaction(sessionContext)
-		if err != nil {
-			m.abortTransaction(sessionContext)
-			return errors.WrapErrorAction(logutils.ActionCommit, logutils.TypeTransaction, nil, err)
-		}
-		return nil
-	})
-
-	return err
-}
-
-func (m *database) abortTransaction(sessionContext mongo.SessionContext) {
-	err := sessionContext.AbortTransaction(sessionContext)
-	if err != nil {
-		m.logger.Errorf("error aborting an accounts transaction - %s", err)
-	}
-}
-
->>>>>>> 3c192185
 func (m *database) applyAuthTypesChecks(authenticationTypes *collectionWrapper) error {
 	m.logger.Info("apply auth types checks.....")
 
