package storage

import (
	"context"
	"time"

	"github.com/rokmetro/logging-library/logs"
	"go.mongodb.org/mongo-driver/bson"
	"go.mongodb.org/mongo-driver/bson/primitive"
	"go.mongodb.org/mongo-driver/mongo"
	"go.mongodb.org/mongo-driver/mongo/options"
)

type database struct {
	mongoDBAuth  string
	mongoDBName  string
	mongoTimeout time.Duration

	logger *logs.Logger

	db       *mongo.Database
	dbClient *mongo.Client

	users                    *collectionWrapper
	devices                  *collectionWrapper
	credentials              *collectionWrapper
	globalConfig             *collectionWrapper
	globalGroups             *collectionWrapper
	globalRoles              *collectionWrapper
	globalPermissions        *collectionWrapper
	organizations            *collectionWrapper
	organizationsGroups      *collectionWrapper
	organizationsRoles       *collectionWrapper
	organizationsPermissions *collectionWrapper
	organizationsMemberships *collectionWrapper
	authConfigs              *collectionWrapper
	serviceRegs              *collectionWrapper
	serviceAuthorizations    *collectionWrapper
	applications             *collectionWrapper

	listeners []Listener
}

func (m *database) start() error {
	m.logger.Info("database -> start")

	//connect to the database
	clientOptions := options.Client().ApplyURI(m.mongoDBAuth)
	connectContext, cancel := context.WithTimeout(context.Background(), m.mongoTimeout)
	client, err := mongo.Connect(connectContext, clientOptions)
	cancel()
	if err != nil {
		return err
	}

	//ping the database
	pingContext, cancel := context.WithTimeout(context.Background(), m.mongoTimeout)
	err = client.Ping(pingContext, nil)
	cancel()
	if err != nil {
		return err
	}

	//apply checks
	db := client.Database(m.mongoDBName)

	users := &collectionWrapper{database: m, coll: db.Collection("users")}
	err = m.applyUsersChecks(users)
	if err != nil {
		return err
	}

	devices := &collectionWrapper{database: m, coll: db.Collection("devices")}
	err = m.applyDevicesChecks(devices)
	if err != nil {
		return err
	}

	credentials := &collectionWrapper{database: m, coll: db.Collection("credentials")}
	err = m.applyCredentialChecks(credentials)
	if err != nil {
		return err
	}

	globalConfig := &collectionWrapper{database: m, coll: db.Collection("global_config")}
	err = m.applyGlobalConfigChecks(globalConfig)
	if err != nil {
		return err
	}

	globalGroups := &collectionWrapper{database: m, coll: db.Collection("global_groups")}
	err = m.applyGlobalGroupsChecks(globalGroups)
	if err != nil {
		return err
	}

	globalRoles := &collectionWrapper{database: m, coll: db.Collection("global_roles")}
	err = m.applyGlobalRolesChecks(globalRoles)
	if err != nil {
		return err
	}

	globalPermissions := &collectionWrapper{database: m, coll: db.Collection("global_permissions")}
	err = m.applyGlobalPermissionsChecks(globalPermissions)
	if err != nil {
		return err
	}

	organizations := &collectionWrapper{database: m, coll: db.Collection("organizations")}
	err = m.applyOrganizationsChecks(organizations)
	if err != nil {
		return err
	}

	organizationsGroups := &collectionWrapper{database: m, coll: db.Collection("organizations_groups")}
	err = m.applyOrganizationsGroupsChecks(organizationsGroups)
	if err != nil {
		return err
	}

	organizationsRoles := &collectionWrapper{database: m, coll: db.Collection("organizations_roles")}
	err = m.applyOrganizationsRolesChecks(organizationsRoles)
	if err != nil {
		return err
	}

	organizationsPermissions := &collectionWrapper{database: m, coll: db.Collection("organizations_permissions")}
	err = m.applyOrganizationsPermissionsChecks(organizationsPermissions)
	if err != nil {
		return err
	}

	organizationsMemberships := &collectionWrapper{database: m, coll: db.Collection("organizations_memberships")}
	err = m.applyOrganizationsMembershipsChecks(organizationsMemberships)
	if err != nil {
		return err
	}

	authConfigs := &collectionWrapper{database: m, coll: db.Collection("auth_configs")}
	err = m.applyAuthConfigChecks(authConfigs)
	if err != nil {
		return err
	}

	serviceRegs := &collectionWrapper{database: m, coll: db.Collection("service_regs")}
	err = m.applyServiceRegsChecks(serviceRegs)
	if err != nil {
		return err
	}

	serviceAuthorizations := &collectionWrapper{database: m, coll: db.Collection("service_authorizations")}
	err = m.applyServiceAuthorizationsChecks(serviceAuthorizations)
	if err != nil {
		return err
	}

	applications := &collectionWrapper{database: m, coll: db.Collection("applications")}
	err = m.applyApplicationsChecks(applications)
	if err != nil {
		return err
	}

	//asign the db, db client and the collections
	m.db = db
	m.dbClient = client

	m.users = users
	m.devices = devices
	m.credentials = credentials
	m.globalConfig = globalConfig
	m.globalGroups = globalGroups
	m.globalRoles = globalRoles
	m.globalPermissions = globalPermissions
	m.organizations = organizations
	m.organizationsGroups = organizationsGroups
	m.organizationsRoles = organizationsRoles
	m.organizationsPermissions = organizationsPermissions
	m.organizationsMemberships = organizationsMemberships
	m.authConfigs = authConfigs
	m.serviceRegs = serviceRegs
	m.serviceAuthorizations = serviceAuthorizations
	m.applications = applications

	go m.authConfigs.Watch(nil)
	go m.serviceRegs.Watch(nil)
	go m.organizations.Watch(nil)
	go m.applications.Watch(nil)

	m.listeners = []Listener{}

	return nil
}

func (m *database) applyUsersChecks(users *collectionWrapper) error {
	m.logger.Info("apply users checks.....")

<<<<<<< HEAD
=======
	//add account index
	err := users.AddIndex(bson.D{primitive.E{Key: "account.id", Value: 1}}, false)
	if err != nil {
		return err
	}

	//add profile index
	err = users.AddIndex(bson.D{primitive.E{Key: "profile.id", Value: 1}}, false)
	if err != nil {
		return err
	}

	//add permissions index
	err = users.AddIndex(bson.D{primitive.E{Key: "permissions._id", Value: 1}}, false)
	if err != nil {
		return err
	}

	//add roles index
	err = users.AddIndex(bson.D{primitive.E{Key: "roles._id", Value: 1}}, false)
	if err != nil {
		return err
	}

	//add roles permissions index
	err = users.AddIndex(bson.D{primitive.E{Key: "roles.permissions._id", Value: 1}}, false)
	if err != nil {
		return err
	}

	//add groups index
	err = users.AddIndex(bson.D{primitive.E{Key: "groups._id", Value: 1}}, false)
	if err != nil {
		return err
	}

	//add groups permissions index
	err = users.AddIndex(bson.D{primitive.E{Key: "groups.permissions._id", Value: 1}}, false)
	if err != nil {
		return err
	}

	//add groups roles index
	err = users.AddIndex(bson.D{primitive.E{Key: "groups.roles._id", Value: 1}}, false)
	if err != nil {
		return err
	}

	//add groups roles permissions index
	err = users.AddIndex(bson.D{primitive.E{Key: "groups.roles.permissions._id", Value: 1}}, false)
	if err != nil {
		return err
	}

	//add organizations memberships index
	err = users.AddIndex(bson.D{primitive.E{Key: "organizations_memberships._id", Value: 1}}, false)
	if err != nil {
		return err
	}

	//add organizations memberships permissions index
	err = users.AddIndex(bson.D{primitive.E{Key: "organizations_memberships.permissions._id", Value: 1}}, false)
	if err != nil {
		return err
	}

	//add organizations memberships roles index
	err = users.AddIndex(bson.D{primitive.E{Key: "organizations_memberships.roles._id", Value: 1}}, false)
	if err != nil {
		return err
	}

	//add organizations memberships roles permissions index
	err = users.AddIndex(bson.D{primitive.E{Key: "organizations_memberships.roles.permissions_id", Value: 1}}, false)
	if err != nil {
		return err
	}

	//add organizations memberships groups index
	err = users.AddIndex(bson.D{primitive.E{Key: "organizations_memberships.groups._id", Value: 1}}, false)
	if err != nil {
		return err
	}

	//add organizations memberships groups permissions index
	err = users.AddIndex(bson.D{primitive.E{Key: "organizations_memberships.groups.permissions._id", Value: 1}}, false)
	if err != nil {
		return err
	}

	//add organizations memberships groups roles index
	err = users.AddIndex(bson.D{primitive.E{Key: "organizations_memberships.groups.roles._id", Value: 1}}, false)
	if err != nil {
		return err
	}

	//add organizations memberships groups roles permissions index
	err = users.AddIndex(bson.D{primitive.E{Key: "organizations_memberships.groups.roles.permissions._id", Value: 1}}, false)
	if err != nil {
		return err
	}

	//add devices index
	err = users.AddIndex(bson.D{primitive.E{Key: "devices._id", Value: 1}}, false)
	if err != nil {
		return err
	}

>>>>>>> 17360363
	m.logger.Info("users check passed")
	return nil
}

func (m *database) applyGlobalGroupsChecks(groups *collectionWrapper) error {
	m.logger.Info("apply global groups checks.....")

<<<<<<< HEAD
=======
	//add permissions index
	err := groups.AddIndex(bson.D{primitive.E{Key: "permissions._id", Value: 1}}, false)
	if err != nil {
		return err
	}

	//add roles index
	err = groups.AddIndex(bson.D{primitive.E{Key: "roles._id", Value: 1}}, false)
	if err != nil {
		return err
	}

	//add roles permissions index
	err = groups.AddIndex(bson.D{primitive.E{Key: "roles.permissions._id", Value: 1}}, false)
	if err != nil {
		return err
	}

>>>>>>> 17360363
	m.logger.Info("global groups check passed")
	return nil
}

func (m *database) applyGlobalRolesChecks(roles *collectionWrapper) error {
	m.logger.Info("apply global roles checks.....")

<<<<<<< HEAD
=======
	//add permissions index
	err := roles.AddIndex(bson.D{primitive.E{Key: "permissions._id", Value: 1}}, false)
	if err != nil {
		return err
	}

>>>>>>> 17360363
	m.logger.Info("global roles check passed")
	return nil
}

func (m *database) applyGlobalPermissionsChecks(permissions *collectionWrapper) error {
	m.logger.Info("apply global permissions checks.....")

	m.logger.Info("global permissions check passed")
	return nil
}

func (m *database) applyOrganizationsMembershipsChecks(organizationsMemberships *collectionWrapper) error {
	m.logger.Info("apply organizations memberships checks.....")

<<<<<<< HEAD
=======
	//add user id index
	err := organizationsMemberships.AddIndex(bson.D{primitive.E{Key: "user_id", Value: 1}}, false)
	if err != nil {
		return err
	}

	//add organization id index
	err = organizationsMemberships.AddIndex(bson.D{primitive.E{Key: "organization_id", Value: 1}}, false)
	if err != nil {
		return err
	}

>>>>>>> 17360363
	m.logger.Info("organizations memberships check passed")
	return nil
}

func (m *database) applyDevicesChecks(devices *collectionWrapper) error {
	m.logger.Info("apply devices checks.....")

<<<<<<< HEAD
=======
	//add users index
	err := devices.AddIndex(bson.D{primitive.E{Key: "users", Value: 1}}, false)
	if err != nil {
		return err
	}

>>>>>>> 17360363
	m.logger.Info("devices check passed")
	return nil
}

func (m *database) applyCredentialChecks(credentials *collectionWrapper) error {
	m.logger.Info("apply credentials checks.....")

	// Add org_id, app_id compound index
	err := credentials.AddIndex(bson.D{primitive.E{Key: "org_id", Value: 1}, primitive.E{Key: "app_id", Value: 1}}, false)
	if err != nil {
		return err
	}

	err = credentials.AddIndex(bson.D{primitive.E{Key: "type", Value: 1}, primitive.E{Key: "user_id", Value: 1}}, false)
	if err != nil {
		return err
	}
	m.logger.Info("credentials check passed")
	return nil
}

func (m *database) applyAuthConfigChecks(authInfo *collectionWrapper) error {
	m.logger.Info("apply auth info checks.....")

	// Add org_id, app_id compound index
	err := authInfo.AddIndex(bson.D{primitive.E{Key: "org_id", Value: 1}, primitive.E{Key: "app_id", Value: 1}}, false)
	if err != nil {
		return err
	}
	m.logger.Info("auth info check passed")
	return nil
}

func (m *database) applyGlobalConfigChecks(configs *collectionWrapper) error {
	m.logger.Info("apply global config checks.....")

	m.logger.Info("global config checks passed")
	return nil
}

func (m *database) applyOrganizationsChecks(organizations *collectionWrapper) error {
	m.logger.Info("apply organizations checks.....")

	//add name index - unique
	err := organizations.AddIndex(bson.D{primitive.E{Key: "name", Value: 1}}, true)
	if err != nil {
		return err
	}

	//add applications index
	err = organizations.AddIndex(bson.D{primitive.E{Key: "applications", Value: 1}}, false)
	if err != nil {
		return err
	}

	m.logger.Info("organizations checks passed")
	return nil
}

func (m *database) applyOrganizationsGroupsChecks(organizationsGroups *collectionWrapper) error {
	m.logger.Info("apply organizations groups checks.....")

<<<<<<< HEAD
=======
	//add organization index
	err := organizationsGroups.AddIndex(bson.D{primitive.E{Key: "organization_id", Value: 1}}, false)
	if err != nil {
		return err
	}

	//add permissions index
	err = organizationsGroups.AddIndex(bson.D{primitive.E{Key: "permissions._id", Value: 1}}, false)
	if err != nil {
		return err
	}

	//add roles index
	err = organizationsGroups.AddIndex(bson.D{primitive.E{Key: "roles._id", Value: 1}}, false)
	if err != nil {
		return err
	}

	//add roles permissions index
	err = organizationsGroups.AddIndex(bson.D{primitive.E{Key: "roles.permissions._id", Value: 1}}, false)
	if err != nil {
		return err
	}

>>>>>>> 17360363
	m.logger.Info("organizations groups checks passed")
	return nil
}

func (m *database) applyOrganizationsRolesChecks(organizationsRoles *collectionWrapper) error {
	m.logger.Info("apply organizations roles checks.....")

<<<<<<< HEAD
=======
	//add organization index
	err := organizationsRoles.AddIndex(bson.D{primitive.E{Key: "organization_id", Value: 1}}, false)
	if err != nil {
		return err
	}

	//add permissions index
	err = organizationsRoles.AddIndex(bson.D{primitive.E{Key: "permissions._id", Value: 1}}, false)
	if err != nil {
		return err
	}

>>>>>>> 17360363
	m.logger.Info("organizations roles checks passed")
	return nil
}

func (m *database) applyOrganizationsPermissionsChecks(organizationsPermissions *collectionWrapper) error {
	m.logger.Info("apply organizations permissions checks.....")

<<<<<<< HEAD
=======
	//add organization index
	err := organizationsPermissions.AddIndex(bson.D{primitive.E{Key: "organization_id", Value: 1}}, false)
	if err != nil {
		return err
	}

>>>>>>> 17360363
	m.logger.Info("organizations permissions checks passed")
	return nil
}

func (m *database) applyServiceRegsChecks(serviceRegs *collectionWrapper) error {
	m.logger.Info("apply service regs checks.....")

	//add service_id index - unique
	err := serviceRegs.AddIndex(bson.D{primitive.E{Key: "registration.service_id", Value: 1}}, true)
	if err != nil {
		return err
	}

	m.logger.Info("service regs checks passed")
	return nil
}

func (m *database) applyServiceAuthorizationsChecks(serviceAuthorizations *collectionWrapper) error {
	m.logger.Info("apply service authorizations checks.....")

	//add user_id, service_id index - unique
	err := serviceAuthorizations.AddIndex(bson.D{primitive.E{Key: "user_id", Value: 1}, primitive.E{Key: "service_id", Value: 1}}, true)
	if err != nil {
		return err
	}

	m.logger.Info("service authorizations checks passed")
	return nil
}

func (m *database) applyApplicationsChecks(applications *collectionWrapper) error {
	m.logger.Info("apply applications checks.....")

	m.logger.Info("applications checks passed")
	return nil
}

func (m *database) onDataChanged(changeDoc map[string]interface{}) {
	if changeDoc == nil {
		return
	}
	m.logger.Debugf("onDataChanged: %+v\n", changeDoc)
	ns := changeDoc["ns"]
	if ns == nil {
		return
	}
	nsMap := ns.(map[string]interface{})
	coll := nsMap["coll"]

	switch coll {
	case "auth_configs":
		m.logger.Info("auth_configs collection changed")

		for _, listener := range m.listeners {
			go listener.OnAuthConfigUpdated()
		}
	case "service_regs":
		m.logger.Info("service_regs collection changed")

		for _, listener := range m.listeners {
			go listener.OnServiceRegsUpdated()
		}
	case "organizations":
		m.logger.Info("organizations collection changed")

		for _, listener := range m.listeners {
			go listener.OnOrganizationsUpdated()
		}
	case "applications":
		m.logger.Info("applications collection changed")

		for _, listener := range m.listeners {
			go listener.OnApplicationsUpdated()
		}
	}

}<|MERGE_RESOLUTION|>--- conflicted
+++ resolved
@@ -194,8 +194,6 @@
 func (m *database) applyUsersChecks(users *collectionWrapper) error {
 	m.logger.Info("apply users checks.....")
 
-<<<<<<< HEAD
-=======
 	//add account index
 	err := users.AddIndex(bson.D{primitive.E{Key: "account.id", Value: 1}}, false)
 	if err != nil {
@@ -304,7 +302,6 @@
 		return err
 	}
 
->>>>>>> 17360363
 	m.logger.Info("users check passed")
 	return nil
 }
@@ -312,8 +309,6 @@
 func (m *database) applyGlobalGroupsChecks(groups *collectionWrapper) error {
 	m.logger.Info("apply global groups checks.....")
 
-<<<<<<< HEAD
-=======
 	//add permissions index
 	err := groups.AddIndex(bson.D{primitive.E{Key: "permissions._id", Value: 1}}, false)
 	if err != nil {
@@ -332,7 +327,6 @@
 		return err
 	}
 
->>>>>>> 17360363
 	m.logger.Info("global groups check passed")
 	return nil
 }
@@ -340,15 +334,12 @@
 func (m *database) applyGlobalRolesChecks(roles *collectionWrapper) error {
 	m.logger.Info("apply global roles checks.....")
 
-<<<<<<< HEAD
-=======
 	//add permissions index
 	err := roles.AddIndex(bson.D{primitive.E{Key: "permissions._id", Value: 1}}, false)
 	if err != nil {
 		return err
 	}
 
->>>>>>> 17360363
 	m.logger.Info("global roles check passed")
 	return nil
 }
@@ -363,8 +354,6 @@
 func (m *database) applyOrganizationsMembershipsChecks(organizationsMemberships *collectionWrapper) error {
 	m.logger.Info("apply organizations memberships checks.....")
 
-<<<<<<< HEAD
-=======
 	//add user id index
 	err := organizationsMemberships.AddIndex(bson.D{primitive.E{Key: "user_id", Value: 1}}, false)
 	if err != nil {
@@ -377,7 +366,6 @@
 		return err
 	}
 
->>>>>>> 17360363
 	m.logger.Info("organizations memberships check passed")
 	return nil
 }
@@ -385,15 +373,12 @@
 func (m *database) applyDevicesChecks(devices *collectionWrapper) error {
 	m.logger.Info("apply devices checks.....")
 
-<<<<<<< HEAD
-=======
 	//add users index
 	err := devices.AddIndex(bson.D{primitive.E{Key: "users", Value: 1}}, false)
 	if err != nil {
 		return err
 	}
 
->>>>>>> 17360363
 	m.logger.Info("devices check passed")
 	return nil
 }
@@ -456,8 +441,6 @@
 func (m *database) applyOrganizationsGroupsChecks(organizationsGroups *collectionWrapper) error {
 	m.logger.Info("apply organizations groups checks.....")
 
-<<<<<<< HEAD
-=======
 	//add organization index
 	err := organizationsGroups.AddIndex(bson.D{primitive.E{Key: "organization_id", Value: 1}}, false)
 	if err != nil {
@@ -482,7 +465,6 @@
 		return err
 	}
 
->>>>>>> 17360363
 	m.logger.Info("organizations groups checks passed")
 	return nil
 }
@@ -490,8 +472,6 @@
 func (m *database) applyOrganizationsRolesChecks(organizationsRoles *collectionWrapper) error {
 	m.logger.Info("apply organizations roles checks.....")
 
-<<<<<<< HEAD
-=======
 	//add organization index
 	err := organizationsRoles.AddIndex(bson.D{primitive.E{Key: "organization_id", Value: 1}}, false)
 	if err != nil {
@@ -504,7 +484,6 @@
 		return err
 	}
 
->>>>>>> 17360363
 	m.logger.Info("organizations roles checks passed")
 	return nil
 }
@@ -512,15 +491,12 @@
 func (m *database) applyOrganizationsPermissionsChecks(organizationsPermissions *collectionWrapper) error {
 	m.logger.Info("apply organizations permissions checks.....")
 
-<<<<<<< HEAD
-=======
 	//add organization index
 	err := organizationsPermissions.AddIndex(bson.D{primitive.E{Key: "organization_id", Value: 1}}, false)
 	if err != nil {
 		return err
 	}
 
->>>>>>> 17360363
 	m.logger.Info("organizations permissions checks passed")
 	return nil
 }
