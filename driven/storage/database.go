--- conflicted
+++ resolved
@@ -19,20 +19,12 @@
 	db       *mongo.Database
 	dbClient *mongo.Client
 
-<<<<<<< HEAD
-	authConfigs   *collectionWrapper
-	globalConfig  *collectionWrapper
-	organizations *collectionWrapper
-	serviceRegs   *collectionWrapper
-	applications  *collectionWrapper
-=======
 	authConfigs           *collectionWrapper
 	globalConfig          *collectionWrapper
 	organizations         *collectionWrapper
 	serviceRegs           *collectionWrapper
 	serviceAuthorizations *collectionWrapper
 	applications          *collectionWrapper
->>>>>>> 01575cb1
 
 	listeners []Listener
 }
@@ -84,27 +76,11 @@
 		return err
 	}
 
-<<<<<<< HEAD
-	//asign the db, db client and the collections
-	m.db = db
-	m.dbClient = client
-	m.globalConfig = globalConfig
-	m.organizations = organizations
-	m.serviceRegs = serviceRegs
-	m.applications = applications
-=======
 	serviceAuthorizations := &collectionWrapper{database: m, coll: db.Collection("service_authorizations")}
 	err = m.applyServiceAuthorizationsChecks(serviceAuthorizations)
 	if err != nil {
 		return err
 	}
-
-	applications := &collectionWrapper{database: m, coll: db.Collection("applications")}
-	err = m.applyApplicationsChecks(serviceRegs)
-	if err != nil {
-		return err
-	}
->>>>>>> 01575cb1
 
 	authConfigs := &collectionWrapper{database: m, coll: db.Collection("auth_configs")}
 	err = m.applyAuthConfigChecks(authConfigs)
