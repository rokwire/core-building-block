--- conflicted
+++ resolved
@@ -2,7 +2,6 @@
 
 import (
 	"context"
-	"log"
 	"time"
 
 	"github.com/rokmetro/logging-library/logs"
@@ -345,36 +344,6 @@
 	if err != nil {
 		return err
 	}
-<<<<<<< HEAD
-	m.logger.Info("credentials check passed")
-	return nil
-}
-
-func (m *database) applyGroupsChecks(groups *collectionWrapper) error {
-	log.Println("apply groups checks.....")
-
-	log.Println("groups check passed")
-	return nil
-}
-
-func (m *database) applyRolesChecks(roles *collectionWrapper) error {
-	log.Println("apply roles checks.....")
-
-	log.Println("roles check passed")
-	return nil
-}
-
-func (m *database) applyMembershipsChecks(memberships *collectionWrapper) error {
-	log.Println("apply memberships checks.....")
-
-	log.Println("memberships check passed")
-	return nil
-}
-
-func (m *database) applyAuthConfigChecks(authInfo *collectionWrapper) error {
-	m.logger.Info("apply auth info checks.....")
-=======
->>>>>>> efe32a51
 
 	//add application type identifier index - unique
 	err = applications.AddIndex(bson.D{primitive.E{Key: "types.identifier", Value: 1}}, true)
@@ -442,36 +411,7 @@
 	}
 
 	//add permissions index
-<<<<<<< HEAD
-	err = organizationsRoles.AddIndex(bson.D{primitive.E{Key: "permissions._id", Value: 1}}, false)
-	if err != nil {
-		return err
-	}
-
-	m.logger.Info("organizations roles checks passed")
-	return nil
-}
-
-func (m *database) applyOrganizationsPermissionsChecks(organizationsPermissions *collectionWrapper) error {
-	m.logger.Info("apply organizations permissions checks.....")
-
-	//add organization index
-	err := organizationsPermissions.AddIndex(bson.D{primitive.E{Key: "org_id", Value: 1}}, false)
-	if err != nil {
-		return err
-	}
-
-	m.logger.Info("organizations permissions checks passed")
-	return nil
-}
-func (m *database) applyServiceRegsChecks(serviceRegs *collectionWrapper) error {
-	m.logger.Info("apply service regs checks.....")
-
-	//add service_id index - unique
-	err := serviceRegs.AddIndex(bson.D{primitive.E{Key: "registration.service_id", Value: 1}}, true)
-=======
 	err = applicationsRoles.AddIndex(bson.D{primitive.E{Key: "permissions._id", Value: 1}}, false)
->>>>>>> efe32a51
 	if err != nil {
 		return err
 	}
