package storage

import (
	"context"
	"time"

	"github.com/rokmetro/logging-library/logs"
	"go.mongodb.org/mongo-driver/bson"
	"go.mongodb.org/mongo-driver/bson/primitive"
	"go.mongodb.org/mongo-driver/mongo"
	"go.mongodb.org/mongo-driver/mongo/options"
)

type database struct {
	mongoDBAuth     string
	mongoDBName     string
	mongoTimeout    time.Duration
	keysMongoDBName string

	logger *logs.Logger

	db       *mongo.Database
	dbClient *mongo.Client

<<<<<<< HEAD
	firebaseAdminCreds *collectionWrapper
	authConfigs        *collectionWrapper
	globalConfig       *collectionWrapper
	organizations      *collectionWrapper
	serviceRegs        *collectionWrapper
=======
	users                    *collectionWrapper
	devices                  *collectionWrapper
	credentials              *collectionWrapper
	globalConfig             *collectionWrapper
	globalGroups             *collectionWrapper
	globalRoles              *collectionWrapper
	globalPermissions        *collectionWrapper
	organizations            *collectionWrapper
	organizationsGroups      *collectionWrapper
	organizationsRoles       *collectionWrapper
	organizationsPermissions *collectionWrapper
	organizationsMemberships *collectionWrapper
	authConfigs              *collectionWrapper
	serviceRegs              *collectionWrapper
	serviceAuthorizations    *collectionWrapper
	applications             *collectionWrapper
>>>>>>> fc816435

	listeners []Listener
}

func (m *database) start() error {
	m.logger.Info("database -> start")

	//connect to the database
	clientOptions := options.Client().ApplyURI(m.mongoDBAuth)
	connectContext, cancel := context.WithTimeout(context.Background(), m.mongoTimeout)
	client, err := mongo.Connect(connectContext, clientOptions)
	cancel()
	if err != nil {
		return err
	}

	//ping the database
	pingContext, cancel := context.WithTimeout(context.Background(), m.mongoTimeout)
	err = client.Ping(pingContext, nil)
	cancel()
	if err != nil {
		return err
	}

	//apply checks
	db := client.Database(m.mongoDBName)
	keysDB := client.Database(m.keysMongoDBName)

	users := &collectionWrapper{database: m, coll: db.Collection("users")}
	err = m.applyUsersChecks(users)
	if err != nil {
		return err
	}

	devices := &collectionWrapper{database: m, coll: db.Collection("devices")}
	err = m.applyDevicesChecks(devices)
	if err != nil {
		return err
	}

	credentials := &collectionWrapper{database: m, coll: db.Collection("credentials")}
	err = m.applyCredentialChecks(credentials)
	if err != nil {
		return err
	}

	globalConfig := &collectionWrapper{database: m, coll: db.Collection("global_config")}
	err = m.applyGlobalConfigChecks(globalConfig)
	if err != nil {
		return err
	}

<<<<<<< HEAD
	firebaseAdminCreds := &collectionWrapper{database: m, coll: keysDB.Collection("firebase_admin_creds")}
	err = m.applyFirebaseCredsChecks(firebaseAdminCreds)
=======
	globalGroups := &collectionWrapper{database: m, coll: db.Collection("global_groups")}
	err = m.applyGlobalGroupsChecks(globalGroups)
	if err != nil {
		return err
	}

	globalRoles := &collectionWrapper{database: m, coll: db.Collection("global_roles")}
	err = m.applyGlobalRolesChecks(globalRoles)
	if err != nil {
		return err
	}

	globalPermissions := &collectionWrapper{database: m, coll: db.Collection("global_permissions")}
	err = m.applyGlobalPermissionsChecks(globalPermissions)
	if err != nil {
		return err
	}

>>>>>>> fc816435
	organizations := &collectionWrapper{database: m, coll: db.Collection("organizations")}
	err = m.applyOrganizationsChecks(organizations)
	if err != nil {
		return err
	}

	organizationsGroups := &collectionWrapper{database: m, coll: db.Collection("organizations_groups")}
	err = m.applyOrganizationsGroupsChecks(organizationsGroups)
	if err != nil {
		return err
	}

	organizationsRoles := &collectionWrapper{database: m, coll: db.Collection("organizations_roles")}
	err = m.applyOrganizationsRolesChecks(organizationsRoles)
	if err != nil {
		return err
	}

	organizationsPermissions := &collectionWrapper{database: m, coll: db.Collection("organizations_permissions")}
	err = m.applyOrganizationsPermissionsChecks(organizationsPermissions)
	if err != nil {
		return err
	}

	organizationsMemberships := &collectionWrapper{database: m, coll: db.Collection("organizations_memberships")}
	err = m.applyOrganizationsMembershipsChecks(organizationsMemberships)
	if err != nil {
		return err
	}

	authConfigs := &collectionWrapper{database: m, coll: db.Collection("auth_configs")}
	err = m.applyAuthConfigChecks(authConfigs)
	if err != nil {
		return err
	}

	serviceRegs := &collectionWrapper{database: m, coll: db.Collection("service_regs")}
	err = m.applyServiceRegsChecks(serviceRegs)
	if err != nil {
		return err
	}

	serviceAuthorizations := &collectionWrapper{database: m, coll: db.Collection("service_authorizations")}
	err = m.applyServiceAuthorizationsChecks(serviceAuthorizations)
	if err != nil {
		return err
	}

	applications := &collectionWrapper{database: m, coll: db.Collection("applications")}
	err = m.applyApplicationsChecks(applications)
	if err != nil {
		return err
	}

	//asign the db, db client and the collections
	m.db = db
	m.dbClient = client

	m.users = users
	m.devices = devices
	m.credentials = credentials
	m.globalConfig = globalConfig
	m.globalGroups = globalGroups
	m.globalRoles = globalRoles
	m.globalPermissions = globalPermissions
	m.organizations = organizations
	m.organizationsGroups = organizationsGroups
	m.organizationsRoles = organizationsRoles
	m.organizationsPermissions = organizationsPermissions
	m.organizationsMemberships = organizationsMemberships
	m.authConfigs = authConfigs
	m.serviceRegs = serviceRegs
	m.serviceAuthorizations = serviceAuthorizations
	m.applications = applications

	go m.authConfigs.Watch(nil)
	go m.serviceRegs.Watch(nil)
	go m.organizations.Watch(nil)
	go m.applications.Watch(nil)

	m.listeners = []Listener{}

	return nil
}

func (m *database) applyUsersChecks(users *collectionWrapper) error {
	m.logger.Info("apply users checks.....")

	//add account index
	err := users.AddIndex(bson.D{primitive.E{Key: "account.id", Value: 1}}, false)
	if err != nil {
		return err
	}

	//add profile index
	err = users.AddIndex(bson.D{primitive.E{Key: "profile.id", Value: 1}}, false)
	if err != nil {
		return err
	}

	//add permissions index
	err = users.AddIndex(bson.D{primitive.E{Key: "permissions._id", Value: 1}}, false)
	if err != nil {
		return err
	}

	//add roles index
	err = users.AddIndex(bson.D{primitive.E{Key: "roles._id", Value: 1}}, false)
	if err != nil {
		return err
	}

	//add roles permissions index
	err = users.AddIndex(bson.D{primitive.E{Key: "roles.permissions._id", Value: 1}}, false)
	if err != nil {
		return err
	}

	//add groups index
	err = users.AddIndex(bson.D{primitive.E{Key: "groups._id", Value: 1}}, false)
	if err != nil {
		return err
	}

	//add groups permissions index
	err = users.AddIndex(bson.D{primitive.E{Key: "groups.permissions._id", Value: 1}}, false)
	if err != nil {
		return err
	}

	//add groups roles index
	err = users.AddIndex(bson.D{primitive.E{Key: "groups.roles._id", Value: 1}}, false)
	if err != nil {
		return err
	}

	//add groups roles permissions index
	err = users.AddIndex(bson.D{primitive.E{Key: "groups.roles.permissions._id", Value: 1}}, false)
	if err != nil {
		return err
	}

	//add organizations memberships index
	err = users.AddIndex(bson.D{primitive.E{Key: "organizations_memberships._id", Value: 1}}, false)
	if err != nil {
		return err
	}

	//add organizations memberships permissions index
	err = users.AddIndex(bson.D{primitive.E{Key: "organizations_memberships.permissions._id", Value: 1}}, false)
	if err != nil {
		return err
	}

	//add organizations memberships roles index
	err = users.AddIndex(bson.D{primitive.E{Key: "organizations_memberships.roles._id", Value: 1}}, false)
	if err != nil {
		return err
	}

	//add organizations memberships roles permissions index
	err = users.AddIndex(bson.D{primitive.E{Key: "organizations_memberships.roles.permissions_id", Value: 1}}, false)
	if err != nil {
		return err
	}

	//add organizations memberships groups index
	err = users.AddIndex(bson.D{primitive.E{Key: "organizations_memberships.groups._id", Value: 1}}, false)
	if err != nil {
		return err
	}

	//add organizations memberships groups permissions index
	err = users.AddIndex(bson.D{primitive.E{Key: "organizations_memberships.groups.permissions._id", Value: 1}}, false)
	if err != nil {
		return err
	}

	//add organizations memberships groups roles index
	err = users.AddIndex(bson.D{primitive.E{Key: "organizations_memberships.groups.roles._id", Value: 1}}, false)
	if err != nil {
		return err
	}

	//add organizations memberships groups roles permissions index
	err = users.AddIndex(bson.D{primitive.E{Key: "organizations_memberships.groups.roles.permissions._id", Value: 1}}, false)
	if err != nil {
		return err
	}

	//add devices index
	err = users.AddIndex(bson.D{primitive.E{Key: "devices._id", Value: 1}}, false)
	if err != nil {
		return err
	}

	m.logger.Info("users check passed")
	return nil
}

func (m *database) applyGlobalGroupsChecks(groups *collectionWrapper) error {
	m.logger.Info("apply global groups checks.....")

	//add permissions index
	err := groups.AddIndex(bson.D{primitive.E{Key: "permissions._id", Value: 1}}, false)
	if err != nil {
		return err
	}

	//add roles index
	err = groups.AddIndex(bson.D{primitive.E{Key: "roles._id", Value: 1}}, false)
	if err != nil {
		return err
	}

	//add roles permissions index
	err = groups.AddIndex(bson.D{primitive.E{Key: "roles.permissions._id", Value: 1}}, false)
	if err != nil {
		return err
	}

	m.logger.Info("global groups check passed")
	return nil
}

func (m *database) applyGlobalRolesChecks(roles *collectionWrapper) error {
	m.logger.Info("apply global roles checks.....")

	//add permissions index
	err := roles.AddIndex(bson.D{primitive.E{Key: "permissions._id", Value: 1}}, false)
	if err != nil {
		return err
	}

	m.logger.Info("global roles check passed")
	return nil
}

func (m *database) applyGlobalPermissionsChecks(permissions *collectionWrapper) error {
	m.logger.Info("apply global permissions checks.....")

	m.logger.Info("global permissions check passed")
	return nil
}

func (m *database) applyOrganizationsMembershipsChecks(organizationsMemberships *collectionWrapper) error {
	m.logger.Info("apply organizations memberships checks.....")

	//add user id index
	err := organizationsMemberships.AddIndex(bson.D{primitive.E{Key: "user_id", Value: 1}}, false)
	if err != nil {
		return err
	}

	//add organization id index
	err = organizationsMemberships.AddIndex(bson.D{primitive.E{Key: "organization_id", Value: 1}}, false)
	if err != nil {
		return err
	}

	m.logger.Info("organizations memberships check passed")
	return nil
}

func (m *database) applyDevicesChecks(devices *collectionWrapper) error {
	m.logger.Info("apply devices checks.....")

	//add users index
	err := devices.AddIndex(bson.D{primitive.E{Key: "users", Value: 1}}, false)
	if err != nil {
		return err
	}

	m.logger.Info("devices check passed")
	return nil
}

func (m *database) applyCredentialChecks(credentials *collectionWrapper) error {
	m.logger.Info("apply credentials checks.....")

	// Add org_id, app_id compound index
	err := credentials.AddIndex(bson.D{primitive.E{Key: "org_id", Value: 1}, primitive.E{Key: "app_id", Value: 1}}, false)
	if err != nil {
		return err
	}

	err = credentials.AddIndex(bson.D{primitive.E{Key: "type", Value: 1}, primitive.E{Key: "user_id", Value: 1}}, false)
	if err != nil {
		return err
	}
	m.logger.Info("credentials check passed")
	return nil
}

func (m *database) applyAuthConfigChecks(authInfo *collectionWrapper) error {
	m.logger.Info("apply auth info checks.....")

	// Add org_id, app_id compound index
	err := authInfo.AddIndex(bson.D{primitive.E{Key: "org_id", Value: 1}, primitive.E{Key: "app_id", Value: 1}}, false)
	if err != nil {
		return err
	}
	m.logger.Info("auth info check passed")
	return nil
}

func (m *database) applyGlobalConfigChecks(configs *collectionWrapper) error {
	m.logger.Info("apply global config checks.....")

	m.logger.Info("global config checks passed")
	return nil
}

func (m *database) applyFirebaseCredsChecks(firebaseCreds *collectionWrapper) error {
	// Add client_id index
	err := firebaseCreds.AddIndex(bson.D{primitive.E{Key: "clientID", Value: 1}}, false)
	if err != nil {
		return err
	}
	log.Println("FirebaseCreds check passed")
	return nil
}

func (m *database) applyOrganizationsChecks(organizations *collectionWrapper) error {
	m.logger.Info("apply organizations checks.....")

	//add name index - unique
	err := organizations.AddIndex(bson.D{primitive.E{Key: "name", Value: 1}}, true)
	if err != nil {
		return err
	}

	//add applications index
	err = organizations.AddIndex(bson.D{primitive.E{Key: "applications", Value: 1}}, false)
	if err != nil {
		return err
	}

	m.logger.Info("organizations checks passed")
	return nil
}

func (m *database) applyOrganizationsGroupsChecks(organizationsGroups *collectionWrapper) error {
	m.logger.Info("apply organizations groups checks.....")

	//add organization index
	err := organizationsGroups.AddIndex(bson.D{primitive.E{Key: "organization_id", Value: 1}}, false)
	if err != nil {
		return err
	}

	//add permissions index
	err = organizationsGroups.AddIndex(bson.D{primitive.E{Key: "permissions._id", Value: 1}}, false)
	if err != nil {
		return err
	}

	//add roles index
	err = organizationsGroups.AddIndex(bson.D{primitive.E{Key: "roles._id", Value: 1}}, false)
	if err != nil {
		return err
	}

	//add roles permissions index
	err = organizationsGroups.AddIndex(bson.D{primitive.E{Key: "roles.permissions._id", Value: 1}}, false)
	if err != nil {
		return err
	}

	m.logger.Info("organizations groups checks passed")
	return nil
}

func (m *database) applyOrganizationsRolesChecks(organizationsRoles *collectionWrapper) error {
	m.logger.Info("apply organizations roles checks.....")

	//add organization index
	err := organizationsRoles.AddIndex(bson.D{primitive.E{Key: "organization_id", Value: 1}}, false)
	if err != nil {
		return err
	}

	//add permissions index
	err = organizationsRoles.AddIndex(bson.D{primitive.E{Key: "permissions._id", Value: 1}}, false)
	if err != nil {
		return err
	}

	m.logger.Info("organizations roles checks passed")
	return nil
}

func (m *database) applyOrganizationsPermissionsChecks(organizationsPermissions *collectionWrapper) error {
	m.logger.Info("apply organizations permissions checks.....")

	//add organization index
	err := organizationsPermissions.AddIndex(bson.D{primitive.E{Key: "organization_id", Value: 1}}, false)
	if err != nil {
		return err
	}

	m.logger.Info("organizations permissions checks passed")
	return nil
}

func (m *database) applyServiceRegsChecks(serviceRegs *collectionWrapper) error {
	m.logger.Info("apply service regs checks.....")

	//add service_id index - unique
	err := serviceRegs.AddIndex(bson.D{primitive.E{Key: "registration.service_id", Value: 1}}, true)
	if err != nil {
		return err
	}

	m.logger.Info("service regs checks passed")
	return nil
}

func (m *database) applyServiceAuthorizationsChecks(serviceAuthorizations *collectionWrapper) error {
	m.logger.Info("apply service authorizations checks.....")

	//add user_id, service_id index - unique
	err := serviceAuthorizations.AddIndex(bson.D{primitive.E{Key: "user_id", Value: 1}, primitive.E{Key: "service_id", Value: 1}}, true)
	if err != nil {
		return err
	}

	m.logger.Info("service authorizations checks passed")
	return nil
}

func (m *database) applyApplicationsChecks(applications *collectionWrapper) error {
	m.logger.Info("apply applications checks.....")

	m.logger.Info("applications checks passed")
	return nil
}

func (m *database) onDataChanged(changeDoc map[string]interface{}) {
	if changeDoc == nil {
		return
	}
	m.logger.Debugf("onDataChanged: %+v\n", changeDoc)
	ns := changeDoc["ns"]
	if ns == nil {
		return
	}
	nsMap := ns.(map[string]interface{})
	coll := nsMap["coll"]

	switch coll {
	case "auth_configs":
		m.logger.Info("auth_configs collection changed")

		for _, listener := range m.listeners {
			go listener.OnAuthConfigUpdated()
		}
	case "service_regs":
		m.logger.Info("service_regs collection changed")

		for _, listener := range m.listeners {
			go listener.OnServiceRegsUpdated()
		}
	case "organizations":
		m.logger.Info("organizations collection changed")

		for _, listener := range m.listeners {
			go listener.OnOrganizationsUpdated()
		}
	case "applications":
		m.logger.Info("applications collection changed")

		for _, listener := range m.listeners {
			go listener.OnApplicationsUpdated()
		}
	}

}<|MERGE_RESOLUTION|>--- conflicted
+++ resolved
@@ -22,16 +22,10 @@
 	db       *mongo.Database
 	dbClient *mongo.Client
 
-<<<<<<< HEAD
-	firebaseAdminCreds *collectionWrapper
-	authConfigs        *collectionWrapper
-	globalConfig       *collectionWrapper
-	organizations      *collectionWrapper
-	serviceRegs        *collectionWrapper
-=======
 	users                    *collectionWrapper
 	devices                  *collectionWrapper
 	credentials              *collectionWrapper
+	firebaseAdminCreds       *collectionWrapper
 	globalConfig             *collectionWrapper
 	globalGroups             *collectionWrapper
 	globalRoles              *collectionWrapper
@@ -45,7 +39,6 @@
 	serviceRegs              *collectionWrapper
 	serviceAuthorizations    *collectionWrapper
 	applications             *collectionWrapper
->>>>>>> fc816435
 
 	listeners []Listener
 }
@@ -98,10 +91,11 @@
 		return err
 	}
 
-<<<<<<< HEAD
 	firebaseAdminCreds := &collectionWrapper{database: m, coll: keysDB.Collection("firebase_admin_creds")}
 	err = m.applyFirebaseCredsChecks(firebaseAdminCreds)
-=======
+	if err != nil {
+		return err
+	}
 	globalGroups := &collectionWrapper{database: m, coll: db.Collection("global_groups")}
 	err = m.applyGlobalGroupsChecks(globalGroups)
 	if err != nil {
@@ -120,7 +114,6 @@
 		return err
 	}
 
->>>>>>> fc816435
 	organizations := &collectionWrapper{database: m, coll: db.Collection("organizations")}
 	err = m.applyOrganizationsChecks(organizations)
 	if err != nil {
@@ -440,7 +433,7 @@
 	if err != nil {
 		return err
 	}
-	log.Println("FirebaseCreds check passed")
+	m.logger.Info("FirebaseCreds check passed")
 	return nil
 }
 
