--- conflicted
+++ resolved
@@ -185,115 +185,9 @@
 	go m.serviceRegs.Watch(nil)
 	go m.organizations.Watch(nil)
 	go m.applications.Watch(nil)
-<<<<<<< HEAD
-=======
 
 	m.listeners = []Listener{}
->>>>>>> 4a596e63
-
-	m.listeners = []Listener{}
-
-	return nil
-}
-
-func (m *database) applyUsersChecks(users *collectionWrapper) error {
-	m.logger.Info("apply users checks.....")
-
-	m.logger.Info("users check passed")
-	return nil
-}
-
-func (m *database) applyGlobalGroupsChecks(groups *collectionWrapper) error {
-	m.logger.Info("apply global groups checks.....")
-
-	//add permissions index
-	err := groups.AddIndex(bson.D{primitive.E{Key: "permissions._id", Value: 1}}, false)
-	if err != nil {
-		return err
-	}
-
-	//add roles index
-	err = groups.AddIndex(bson.D{primitive.E{Key: "roles._id", Value: 1}}, false)
-	if err != nil {
-		return err
-	}
-
-	//add roles permissions index
-	err = groups.AddIndex(bson.D{primitive.E{Key: "roles.permissions._id", Value: 1}}, false)
-	if err != nil {
-		return err
-	}
-
-	m.logger.Info("global groups check passed")
-	return nil
-}
-
-func (m *database) applyGlobalRolesChecks(roles *collectionWrapper) error {
-	m.logger.Info("apply global roles checks.....")
-
-	//add permissions index
-	err := roles.AddIndex(bson.D{primitive.E{Key: "permissions._id", Value: 1}}, false)
-	if err != nil {
-		return err
-	}
-
-	m.logger.Info("global roles check passed")
-	return nil
-}
-
-func (m *database) applyGlobalPermissionsChecks(permissions *collectionWrapper) error {
-	m.logger.Info("apply global permissions checks.....")
-
-	m.logger.Info("global permissions check passed")
-	return nil
-}
-
-func (m *database) applyOrganizationsMembershipsChecks(organizationsMemberships *collectionWrapper) error {
-	m.logger.Info("apply organizations memberships checks.....")
-
-	//add user id index
-	err := organizationsMemberships.AddIndex(bson.D{primitive.E{Key: "user_id", Value: 1}}, false)
-	if err != nil {
-		return err
-	}
-
-	//add organization id index
-	err = organizationsMemberships.AddIndex(bson.D{primitive.E{Key: "organization_id", Value: 1}}, false)
-	if err != nil {
-		return err
-	}
-
-	m.logger.Info("organizations memberships check passed")
-	return nil
-}
-
-func (m *database) applyDevicesChecks(devices *collectionWrapper) error {
-	m.logger.Info("apply devices checks.....")
-
-	//add users index
-	err := devices.AddIndex(bson.D{primitive.E{Key: "users", Value: 1}}, false)
-	if err != nil {
-		return err
-	}
-
-	m.logger.Info("devices check passed")
-	return nil
-}
-
-func (m *database) applyCredentialChecks(credentials *collectionWrapper) error {
-	m.logger.Info("apply credentials checks.....")
-
-	// Add org_id, app_id compound index
-	err := credentials.AddIndex(bson.D{primitive.E{Key: "org_id", Value: 1}, primitive.E{Key: "app_id", Value: 1}}, false)
-	if err != nil {
-		return err
-	}
-
-	err = credentials.AddIndex(bson.D{primitive.E{Key: "type", Value: 1}, primitive.E{Key: "user_id", Value: 1}}, false)
-	if err != nil {
-		return err
-	}
-	m.logger.Info("credentials check passed")
+
 	return nil
 }
 
