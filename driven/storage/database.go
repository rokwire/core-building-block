package storage

import (
	"context"
	"log"
	"time"

	"go.mongodb.org/mongo-driver/bson"
	"go.mongodb.org/mongo-driver/bson/primitive"
	"go.mongodb.org/mongo-driver/mongo"
	"go.mongodb.org/mongo-driver/mongo/options"
)

type database struct {
	mongoDBAuth  string
	mongoDBName  string
	mongoTimeout time.Duration

	db       *mongo.Database
	dbClient *mongo.Client

<<<<<<< HEAD
	authConfigs           *collectionWrapper
	globalConfig          *collectionWrapper
	organizations         *collectionWrapper
	serviceRegs           *collectionWrapper
	serviceAuthorizations *collectionWrapper
=======
	authConfigs   *collectionWrapper
	globalConfig  *collectionWrapper
	organizations *collectionWrapper
	serviceRegs   *collectionWrapper
	applications  *collectionWrapper
>>>>>>> 0c2ae003

	listeners []Listener
}

func (m *database) start() error {
	log.Println("database -> start")

	//connect to the database
	clientOptions := options.Client().ApplyURI(m.mongoDBAuth)
	connectContext, cancel := context.WithTimeout(context.Background(), m.mongoTimeout)
	client, err := mongo.Connect(connectContext, clientOptions)
	cancel()
	if err != nil {
		return err
	}

	//ping the database
	pingContext, cancel := context.WithTimeout(context.Background(), m.mongoTimeout)
	err = client.Ping(pingContext, nil)
	cancel()
	if err != nil {
		return err
	}

	//apply checks
	db := client.Database(m.mongoDBName)

	globalConfig := &collectionWrapper{database: m, coll: db.Collection("global_config")}
	err = m.applyGlobalConfigChecks(globalConfig)
	if err != nil {
		return err
	}

	organizations := &collectionWrapper{database: m, coll: db.Collection("organizations")}
	err = m.applyOrganizationsChecks(organizations)
	if err != nil {
		return err
	}

	serviceRegs := &collectionWrapper{database: m, coll: db.Collection("service_regs")}
	err = m.applyServiceRegsChecks(serviceRegs)
	if err != nil {
		return err
	}

<<<<<<< HEAD
	serviceAuthorizations := &collectionWrapper{database: m, coll: db.Collection("service_authorizations")}
	err = m.applyServiceAuthorizationsChecks(serviceAuthorizations)
	if err != nil {
		return err
	}

	//asign the db, db client and the collections
	m.db = db
	m.dbClient = client
	m.globalConfig = globalConfig
	m.organizations = organizations
	m.serviceRegs = serviceRegs
	m.serviceAuthorizations = serviceAuthorizations
=======
	applications := &collectionWrapper{database: m, coll: db.Collection("applications")}
	err = m.applyApplicationsChecks(serviceRegs)
	if err != nil {
		return err
	}
>>>>>>> 0c2ae003

	authConfigs := &collectionWrapper{database: m, coll: db.Collection("auth_configs")}
	err = m.applyAuthConfigChecks(authConfigs)
	if err != nil {
		return err
	}

	//asign the db, db client and the collections
	m.db = db
	m.dbClient = client
	m.globalConfig = globalConfig
	m.organizations = organizations
	m.serviceRegs = serviceRegs
	m.applications = applications
	m.authConfigs = authConfigs

	//watch for auth info changes
	go m.authConfigs.Watch(nil)

	return nil
}

func (m *database) applyAuthConfigChecks(authInfo *collectionWrapper) error {
	// Add org_id, app_id compound index
	err := authInfo.AddIndex(bson.D{primitive.E{Key: "org_id", Value: 1}, primitive.E{Key: "app_id", Value: 1}}, false)
	if err != nil {
		return err
	}
	log.Println("authConfig check passed")
	return nil
}

func (m *database) applyGlobalConfigChecks(configs *collectionWrapper) error {
	log.Println("apply global config checks.....")

	log.Println("global config checks passed")
	return nil
}

func (m *database) applyOrganizationsChecks(organizations *collectionWrapper) error {
	log.Println("apply organizations checks.....")

	//add name index - unique
	err := organizations.AddIndex(bson.D{primitive.E{Key: "name", Value: 1}}, true)
	if err != nil {
		return err
	}

	log.Println("organizations checks passed")
	return nil
}

func (m *database) applyServiceRegsChecks(serviceRegs *collectionWrapper) error {
	log.Println("apply service regs checks.....")

	//add service_id index - unique
	err := serviceRegs.AddIndex(bson.D{primitive.E{Key: "registration.service_id", Value: 1}}, true)
	if err != nil {
		return err
	}

	log.Println("service regs checks passed")
	return nil
}

<<<<<<< HEAD
func (m *database) applyServiceAuthorizationsChecks(serviceAuthorizations *collectionWrapper) error {
	log.Println("apply service authorizations checks.....")

	//add user_id, service_id index - unique
	err := serviceAuthorizations.AddIndex(bson.D{primitive.E{Key: "user_id", Value: 1}, primitive.E{Key: "service_id", Value: 1}}, true)
	if err != nil {
		return err
	}

	log.Println("service authorizations checks passed")
=======
func (m *database) applyApplicationsChecks(applications *collectionWrapper) error {
	log.Println("apply applications checks.....")

	log.Println("applications checks passed")
>>>>>>> 0c2ae003
	return nil
}

func (m *database) onDataChanged(changeDoc map[string]interface{}) {
	if changeDoc == nil {
		return
	}
	log.Printf("onDataChanged: %+v\n", changeDoc)
	ns := changeDoc["ns"]
	if ns == nil {
		return
	}
	nsMap := ns.(map[string]interface{})
	coll := nsMap["coll"]

	switch coll {
	case "auth_configs":
		log.Println("auth_configs collection changed")

		for _, listener := range m.listeners {
			go listener.OnAuthConfigUpdated()
		}
	case "service_regs":
		log.Println("service_regs collection changed")

		for _, listener := range m.listeners {
			go listener.OnServiceRegsUpdated()
		}
	}
}<|MERGE_RESOLUTION|>--- conflicted
+++ resolved
@@ -19,19 +19,12 @@
 	db       *mongo.Database
 	dbClient *mongo.Client
 
-<<<<<<< HEAD
 	authConfigs           *collectionWrapper
 	globalConfig          *collectionWrapper
 	organizations         *collectionWrapper
 	serviceRegs           *collectionWrapper
 	serviceAuthorizations *collectionWrapper
-=======
-	authConfigs   *collectionWrapper
-	globalConfig  *collectionWrapper
-	organizations *collectionWrapper
-	serviceRegs   *collectionWrapper
-	applications  *collectionWrapper
->>>>>>> 0c2ae003
+	applications          *collectionWrapper
 
 	listeners []Listener
 }
@@ -77,27 +70,17 @@
 		return err
 	}
 
-<<<<<<< HEAD
 	serviceAuthorizations := &collectionWrapper{database: m, coll: db.Collection("service_authorizations")}
 	err = m.applyServiceAuthorizationsChecks(serviceAuthorizations)
 	if err != nil {
 		return err
 	}
 
-	//asign the db, db client and the collections
-	m.db = db
-	m.dbClient = client
-	m.globalConfig = globalConfig
-	m.organizations = organizations
-	m.serviceRegs = serviceRegs
-	m.serviceAuthorizations = serviceAuthorizations
-=======
 	applications := &collectionWrapper{database: m, coll: db.Collection("applications")}
 	err = m.applyApplicationsChecks(serviceRegs)
 	if err != nil {
 		return err
 	}
->>>>>>> 0c2ae003
 
 	authConfigs := &collectionWrapper{database: m, coll: db.Collection("auth_configs")}
 	err = m.applyAuthConfigChecks(authConfigs)
@@ -111,6 +94,7 @@
 	m.globalConfig = globalConfig
 	m.organizations = organizations
 	m.serviceRegs = serviceRegs
+	m.serviceAuthorizations = serviceAuthorizations
 	m.applications = applications
 	m.authConfigs = authConfigs
 
@@ -163,7 +147,6 @@
 	return nil
 }
 
-<<<<<<< HEAD
 func (m *database) applyServiceAuthorizationsChecks(serviceAuthorizations *collectionWrapper) error {
 	log.Println("apply service authorizations checks.....")
 
@@ -174,12 +157,13 @@
 	}
 
 	log.Println("service authorizations checks passed")
-=======
+	return nil
+}
+
 func (m *database) applyApplicationsChecks(applications *collectionWrapper) error {
 	log.Println("apply applications checks.....")
 
 	log.Println("applications checks passed")
->>>>>>> 0c2ae003
 	return nil
 }
 
