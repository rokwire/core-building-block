--- conflicted
+++ resolved
@@ -20,15 +20,11 @@
 	db       *mongo.Database
 	dbClient *mongo.Client
 
-<<<<<<< HEAD
-	globalConfig       *collectionWrapper
 	firebaseAdminCreds *collectionWrapper
-=======
 	authConfigs   *collectionWrapper
 	globalConfig  *collectionWrapper
 	organizations *collectionWrapper
 	serviceRegs   *collectionWrapper
->>>>>>> f83c60f2
 
 	listeners []Listener
 }
@@ -63,10 +59,8 @@
 		return err
 	}
 
-<<<<<<< HEAD
 	firebaseAdminCreds := &collectionWrapper{database: m, coll: keysDB.Collection("firebase_admin_creds")}
 	err = m.applyFirebaseCredsChecks(firebaseAdminCreds)
-=======
 	organizations := &collectionWrapper{database: m, coll: db.Collection("organizations")}
 	err = m.applyOrganizationsChecks(organizations)
 	if err != nil {
@@ -75,7 +69,6 @@
 
 	serviceRegs := &collectionWrapper{database: m, coll: db.Collection("service_regs")}
 	err = m.applyServiceRegsChecks(serviceRegs)
->>>>>>> f83c60f2
 	if err != nil {
 		return err
 	}
@@ -119,7 +112,6 @@
 	return nil
 }
 
-<<<<<<< HEAD
 func (m *database) applyFirebaseCredsChecks(firebaseCreds *collectionWrapper) error {
 	// Add client_id index
 	err := firebaseCreds.AddIndex(bson.D{primitive.E{Key: "clientID", Value: 1}}, false)
@@ -127,7 +119,6 @@
 		return err
 	}
 	log.Println("FirebaseCreds check passed")
-=======
 func (m *database) applyOrganizationsChecks(organizations *collectionWrapper) error {
 	log.Println("apply organizations checks.....")
 
@@ -151,7 +142,6 @@
 	}
 
 	log.Println("service regs checks passed")
->>>>>>> f83c60f2
 	return nil
 }
 
