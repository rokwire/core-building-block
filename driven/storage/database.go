package storage

import (
	"context"
	"time"

	"github.com/rokmetro/logging-library/logs"
	"go.mongodb.org/mongo-driver/bson"
	"go.mongodb.org/mongo-driver/bson/primitive"
	"go.mongodb.org/mongo-driver/mongo"
	"go.mongodb.org/mongo-driver/mongo/options"
)

type database struct {
	mongoDBAuth  string
	mongoDBName  string
	mongoTimeout time.Duration

	logger *logs.Logger

	db       *mongo.Database
	dbClient *mongo.Client

<<<<<<< HEAD
	authConfigs           *collectionWrapper
	globalConfig          *collectionWrapper
	organizations         *collectionWrapper
	serviceRegs           *collectionWrapper
	serviceAuthorizations *collectionWrapper
	applications          *collectionWrapper
	globalPermissions     *collectionWrapper
=======
	users                    *collectionWrapper
	devices                  *collectionWrapper
	credentials              *collectionWrapper
	globalConfig             *collectionWrapper
	globalGroups             *collectionWrapper
	globalRoles              *collectionWrapper
	globalPermissions        *collectionWrapper
	organizations            *collectionWrapper
	organizationsGroups      *collectionWrapper
	organizationsRoles       *collectionWrapper
	organizationsPermissions *collectionWrapper
	organizationsMemberships *collectionWrapper
	authConfigs              *collectionWrapper
	serviceRegs              *collectionWrapper
	serviceAuthorizations    *collectionWrapper
	applications             *collectionWrapper
>>>>>>> 17360363

	listeners []Listener
}

func (m *database) start() error {
	m.logger.Info("database -> start")

	//connect to the database
	clientOptions := options.Client().ApplyURI(m.mongoDBAuth)
	connectContext, cancel := context.WithTimeout(context.Background(), m.mongoTimeout)
	client, err := mongo.Connect(connectContext, clientOptions)
	cancel()
	if err != nil {
		return err
	}

	//ping the database
	pingContext, cancel := context.WithTimeout(context.Background(), m.mongoTimeout)
	err = client.Ping(pingContext, nil)
	cancel()
	if err != nil {
		return err
	}

	//apply checks
	db := client.Database(m.mongoDBName)

	users := &collectionWrapper{database: m, coll: db.Collection("users")}
	err = m.applyUsersChecks(users)
	if err != nil {
		return err
	}

	devices := &collectionWrapper{database: m, coll: db.Collection("devices")}
	err = m.applyDevicesChecks(devices)
	if err != nil {
		return err
	}

	credentials := &collectionWrapper{database: m, coll: db.Collection("credentials")}
	err = m.applyCredentialChecks(credentials)
	if err != nil {
		return err
	}

	globalConfig := &collectionWrapper{database: m, coll: db.Collection("global_config")}
	err = m.applyGlobalConfigChecks(globalConfig)
	if err != nil {
		return err
	}

	globalGroups := &collectionWrapper{database: m, coll: db.Collection("global_groups")}
	err = m.applyGlobalGroupsChecks(globalGroups)
	if err != nil {
		return err
	}

	globalRoles := &collectionWrapper{database: m, coll: db.Collection("global_roles")}
	err = m.applyGlobalRolesChecks(globalRoles)
	if err != nil {
		return err
	}

	globalPermissions := &collectionWrapper{database: m, coll: db.Collection("global_permissions")}
	err = m.applyGlobalPermissionsChecks(globalPermissions)
	if err != nil {
		return err
	}

	organizations := &collectionWrapper{database: m, coll: db.Collection("organizations")}
	err = m.applyOrganizationsChecks(organizations)
	if err != nil {
		return err
	}

	organizationsGroups := &collectionWrapper{database: m, coll: db.Collection("organizations_groups")}
	err = m.applyOrganizationsGroupsChecks(organizationsGroups)
	if err != nil {
		return err
	}

	organizationsRoles := &collectionWrapper{database: m, coll: db.Collection("organizations_roles")}
	err = m.applyOrganizationsRolesChecks(organizationsRoles)
	if err != nil {
		return err
	}

	organizationsPermissions := &collectionWrapper{database: m, coll: db.Collection("organizations_permissions")}
	err = m.applyOrganizationsPermissionsChecks(organizationsPermissions)
	if err != nil {
		return err
	}

	organizationsMemberships := &collectionWrapper{database: m, coll: db.Collection("organizations_memberships")}
	err = m.applyOrganizationsMembershipsChecks(organizationsMemberships)
	if err != nil {
		return err
	}

	authConfigs := &collectionWrapper{database: m, coll: db.Collection("auth_configs")}
	err = m.applyAuthConfigChecks(authConfigs)
	if err != nil {
		return err
	}

<<<<<<< HEAD
	globalPermissions := &collectionWrapper{database: m, coll: db.Collection("global_permissions")}
	err = m.applyGlobalPermissionsChecks(globalPermissions)
=======
	serviceRegs := &collectionWrapper{database: m, coll: db.Collection("service_regs")}
	err = m.applyServiceRegsChecks(serviceRegs)
	if err != nil {
		return err
	}

	serviceAuthorizations := &collectionWrapper{database: m, coll: db.Collection("service_authorizations")}
	err = m.applyServiceAuthorizationsChecks(serviceAuthorizations)
	if err != nil {
		return err
	}

	applications := &collectionWrapper{database: m, coll: db.Collection("applications")}
	err = m.applyApplicationsChecks(applications)
>>>>>>> 17360363
	if err != nil {
		return err
	}

	//asign the db, db client and the collections
	m.db = db
	m.dbClient = client

	m.users = users
	m.devices = devices
	m.credentials = credentials
	m.globalConfig = globalConfig
	m.globalGroups = globalGroups
	m.globalRoles = globalRoles
	m.globalPermissions = globalPermissions
	m.organizations = organizations
	m.organizationsGroups = organizationsGroups
	m.organizationsRoles = organizationsRoles
	m.organizationsPermissions = organizationsPermissions
	m.organizationsMemberships = organizationsMemberships
	m.authConfigs = authConfigs
	m.serviceRegs = serviceRegs
	m.serviceAuthorizations = serviceAuthorizations
	m.applications = applications

	go m.authConfigs.Watch(nil)
	go m.serviceRegs.Watch(nil)
	go m.organizations.Watch(nil)
	go m.applications.Watch(nil)

	m.listeners = []Listener{}

	return nil
}

func (m *database) applyUsersChecks(users *collectionWrapper) error {
	m.logger.Info("apply users checks.....")

	//add account index
	err := users.AddIndex(bson.D{primitive.E{Key: "account.id", Value: 1}}, false)
	if err != nil {
		return err
	}

	//add profile index
	err = users.AddIndex(bson.D{primitive.E{Key: "profile.id", Value: 1}}, false)
	if err != nil {
		return err
	}

	//add permissions index
	err = users.AddIndex(bson.D{primitive.E{Key: "permissions._id", Value: 1}}, false)
	if err != nil {
		return err
	}

	//add roles index
	err = users.AddIndex(bson.D{primitive.E{Key: "roles._id", Value: 1}}, false)
	if err != nil {
		return err
	}

	//add roles permissions index
	err = users.AddIndex(bson.D{primitive.E{Key: "roles.permissions._id", Value: 1}}, false)
	if err != nil {
		return err
	}

	//add groups index
	err = users.AddIndex(bson.D{primitive.E{Key: "groups._id", Value: 1}}, false)
	if err != nil {
		return err
	}

	//add groups permissions index
	err = users.AddIndex(bson.D{primitive.E{Key: "groups.permissions._id", Value: 1}}, false)
	if err != nil {
		return err
	}

	//add groups roles index
	err = users.AddIndex(bson.D{primitive.E{Key: "groups.roles._id", Value: 1}}, false)
	if err != nil {
		return err
	}

	//add groups roles permissions index
	err = users.AddIndex(bson.D{primitive.E{Key: "groups.roles.permissions._id", Value: 1}}, false)
	if err != nil {
		return err
	}

	//add organizations memberships index
	err = users.AddIndex(bson.D{primitive.E{Key: "organizations_memberships._id", Value: 1}}, false)
	if err != nil {
		return err
	}

	//add organizations memberships permissions index
	err = users.AddIndex(bson.D{primitive.E{Key: "organizations_memberships.permissions._id", Value: 1}}, false)
	if err != nil {
		return err
	}

	//add organizations memberships roles index
	err = users.AddIndex(bson.D{primitive.E{Key: "organizations_memberships.roles._id", Value: 1}}, false)
	if err != nil {
		return err
	}

	//add organizations memberships roles permissions index
	err = users.AddIndex(bson.D{primitive.E{Key: "organizations_memberships.roles.permissions_id", Value: 1}}, false)
	if err != nil {
		return err
	}

	//add organizations memberships groups index
	err = users.AddIndex(bson.D{primitive.E{Key: "organizations_memberships.groups._id", Value: 1}}, false)
	if err != nil {
		return err
	}

	//add organizations memberships groups permissions index
	err = users.AddIndex(bson.D{primitive.E{Key: "organizations_memberships.groups.permissions._id", Value: 1}}, false)
	if err != nil {
		return err
	}

	//add organizations memberships groups roles index
	err = users.AddIndex(bson.D{primitive.E{Key: "organizations_memberships.groups.roles._id", Value: 1}}, false)
	if err != nil {
		return err
	}

	//add organizations memberships groups roles permissions index
	err = users.AddIndex(bson.D{primitive.E{Key: "organizations_memberships.groups.roles.permissions._id", Value: 1}}, false)
	if err != nil {
		return err
	}

	//add devices index
	err = users.AddIndex(bson.D{primitive.E{Key: "devices._id", Value: 1}}, false)
	if err != nil {
		return err
	}

	m.logger.Info("users check passed")
	return nil
}

func (m *database) applyGlobalGroupsChecks(groups *collectionWrapper) error {
	m.logger.Info("apply global groups checks.....")

	//add permissions index
	err := groups.AddIndex(bson.D{primitive.E{Key: "permissions._id", Value: 1}}, false)
	if err != nil {
		return err
	}

	//add roles index
	err = groups.AddIndex(bson.D{primitive.E{Key: "roles._id", Value: 1}}, false)
	if err != nil {
		return err
	}

	//add roles permissions index
	err = groups.AddIndex(bson.D{primitive.E{Key: "roles.permissions._id", Value: 1}}, false)
	if err != nil {
		return err
	}

	m.logger.Info("global groups check passed")
	return nil
}

func (m *database) applyGlobalRolesChecks(roles *collectionWrapper) error {
	m.logger.Info("apply global roles checks.....")

	//add permissions index
	err := roles.AddIndex(bson.D{primitive.E{Key: "permissions._id", Value: 1}}, false)
	if err != nil {
		return err
	}

	m.logger.Info("global roles check passed")
	return nil
}

func (m *database) applyGlobalPermissionsChecks(permissions *collectionWrapper) error {
	m.logger.Info("apply global permissions checks.....")

	m.logger.Info("global permissions check passed")
	return nil
}

func (m *database) applyOrganizationsMembershipsChecks(organizationsMemberships *collectionWrapper) error {
	m.logger.Info("apply organizations memberships checks.....")

	//add user id index
	err := organizationsMemberships.AddIndex(bson.D{primitive.E{Key: "user_id", Value: 1}}, false)
	if err != nil {
		return err
	}

	//add organization id index
	err = organizationsMemberships.AddIndex(bson.D{primitive.E{Key: "organization_id", Value: 1}}, false)
	if err != nil {
		return err
	}

	m.logger.Info("organizations memberships check passed")
	return nil
}

func (m *database) applyDevicesChecks(devices *collectionWrapper) error {
	m.logger.Info("apply devices checks.....")

	//add users index
	err := devices.AddIndex(bson.D{primitive.E{Key: "users", Value: 1}}, false)
	if err != nil {
		return err
	}

	m.logger.Info("devices check passed")
	return nil
}

func (m *database) applyCredentialChecks(credentials *collectionWrapper) error {
	m.logger.Info("apply credentials checks.....")

	// Add org_id, app_id compound index
	err := credentials.AddIndex(bson.D{primitive.E{Key: "org_id", Value: 1}, primitive.E{Key: "app_id", Value: 1}}, false)
	if err != nil {
		return err
	}

	err = credentials.AddIndex(bson.D{primitive.E{Key: "type", Value: 1}, primitive.E{Key: "user_id", Value: 1}}, false)
	if err != nil {
		return err
	}
	m.logger.Info("credentials check passed")
	return nil
}

func (m *database) applyAuthConfigChecks(authInfo *collectionWrapper) error {
	m.logger.Info("apply auth info checks.....")

	// Add org_id, app_id compound index
	err := authInfo.AddIndex(bson.D{primitive.E{Key: "org_id", Value: 1}, primitive.E{Key: "app_id", Value: 1}}, false)
	if err != nil {
		return err
	}
	m.logger.Info("auth info check passed")
	return nil
}

func (m *database) applyGlobalConfigChecks(configs *collectionWrapper) error {
	m.logger.Info("apply global config checks.....")

	m.logger.Info("global config checks passed")
	return nil
}

func (m *database) applyOrganizationsChecks(organizations *collectionWrapper) error {
	m.logger.Info("apply organizations checks.....")

	//add name index - unique
	err := organizations.AddIndex(bson.D{primitive.E{Key: "name", Value: 1}}, true)
	if err != nil {
		return err
	}

	//add applications index
	err = organizations.AddIndex(bson.D{primitive.E{Key: "applications", Value: 1}}, false)
	if err != nil {
		return err
	}

	m.logger.Info("organizations checks passed")
	return nil
}

func (m *database) applyOrganizationsGroupsChecks(organizationsGroups *collectionWrapper) error {
	m.logger.Info("apply organizations groups checks.....")

	//add organization index
	err := organizationsGroups.AddIndex(bson.D{primitive.E{Key: "organization_id", Value: 1}}, false)
	if err != nil {
		return err
	}

	//add permissions index
	err = organizationsGroups.AddIndex(bson.D{primitive.E{Key: "permissions._id", Value: 1}}, false)
	if err != nil {
		return err
	}

	//add roles index
	err = organizationsGroups.AddIndex(bson.D{primitive.E{Key: "roles._id", Value: 1}}, false)
	if err != nil {
		return err
	}

	//add roles permissions index
	err = organizationsGroups.AddIndex(bson.D{primitive.E{Key: "roles.permissions._id", Value: 1}}, false)
	if err != nil {
		return err
	}

	m.logger.Info("organizations groups checks passed")
	return nil
}

func (m *database) applyOrganizationsRolesChecks(organizationsRoles *collectionWrapper) error {
	m.logger.Info("apply organizations roles checks.....")

	//add organization index
	err := organizationsRoles.AddIndex(bson.D{primitive.E{Key: "organization_id", Value: 1}}, false)
	if err != nil {
		return err
	}

	//add permissions index
	err = organizationsRoles.AddIndex(bson.D{primitive.E{Key: "permissions._id", Value: 1}}, false)
	if err != nil {
		return err
	}

	m.logger.Info("organizations roles checks passed")
	return nil
}

func (m *database) applyOrganizationsPermissionsChecks(organizationsPermissions *collectionWrapper) error {
	m.logger.Info("apply organizations permissions checks.....")

	//add organization index
	err := organizationsPermissions.AddIndex(bson.D{primitive.E{Key: "organization_id", Value: 1}}, false)
	if err != nil {
		return err
	}

	m.logger.Info("organizations permissions checks passed")
	return nil
}

func (m *database) applyServiceRegsChecks(serviceRegs *collectionWrapper) error {
	m.logger.Info("apply service regs checks.....")

	//add service_id index - unique
	err := serviceRegs.AddIndex(bson.D{primitive.E{Key: "registration.service_id", Value: 1}}, true)
	if err != nil {
		return err
	}

	m.logger.Info("service regs checks passed")
	return nil
}

func (m *database) applyServiceAuthorizationsChecks(serviceAuthorizations *collectionWrapper) error {
	m.logger.Info("apply service authorizations checks.....")

	//add user_id, service_id index - unique
	err := serviceAuthorizations.AddIndex(bson.D{primitive.E{Key: "user_id", Value: 1}, primitive.E{Key: "service_id", Value: 1}}, true)
	if err != nil {
		return err
	}

	m.logger.Info("service authorizations checks passed")
	return nil
}

func (m *database) applyGlobalPermissionsChecks(globalPermissions *collectionWrapper) error {
	log.Println("apply global permissions checks.....")

	log.Println("global permissions checks passed")
	return nil
}

func (m *database) applyApplicationsChecks(applications *collectionWrapper) error {
	m.logger.Info("apply applications checks.....")

	m.logger.Info("applications checks passed")
	return nil
}

func (m *database) onDataChanged(changeDoc map[string]interface{}) {
	if changeDoc == nil {
		return
	}
	m.logger.Debugf("onDataChanged: %+v\n", changeDoc)
	ns := changeDoc["ns"]
	if ns == nil {
		return
	}
	nsMap := ns.(map[string]interface{})
	coll := nsMap["coll"]

	switch coll {
	case "auth_configs":
		m.logger.Info("auth_configs collection changed")

		for _, listener := range m.listeners {
			go listener.OnAuthConfigUpdated()
		}
	case "service_regs":
		m.logger.Info("service_regs collection changed")

		for _, listener := range m.listeners {
			go listener.OnServiceRegsUpdated()
		}
	case "organizations":
		m.logger.Info("organizations collection changed")

		for _, listener := range m.listeners {
			go listener.OnOrganizationsUpdated()
		}
	case "applications":
		m.logger.Info("applications collection changed")

		for _, listener := range m.listeners {
			go listener.OnApplicationsUpdated()
		}
	}

}<|MERGE_RESOLUTION|>--- conflicted
+++ resolved
@@ -2,6 +2,7 @@
 
 import (
 	"context"
+	"log"
 	"time"
 
 	"github.com/rokmetro/logging-library/logs"
@@ -21,15 +22,6 @@
 	db       *mongo.Database
 	dbClient *mongo.Client
 
-<<<<<<< HEAD
-	authConfigs           *collectionWrapper
-	globalConfig          *collectionWrapper
-	organizations         *collectionWrapper
-	serviceRegs           *collectionWrapper
-	serviceAuthorizations *collectionWrapper
-	applications          *collectionWrapper
-	globalPermissions     *collectionWrapper
-=======
 	users                    *collectionWrapper
 	devices                  *collectionWrapper
 	credentials              *collectionWrapper
@@ -46,7 +38,6 @@
 	serviceRegs              *collectionWrapper
 	serviceAuthorizations    *collectionWrapper
 	applications             *collectionWrapper
->>>>>>> 17360363
 
 	listeners []Listener
 }
@@ -152,10 +143,6 @@
 		return err
 	}
 
-<<<<<<< HEAD
-	globalPermissions := &collectionWrapper{database: m, coll: db.Collection("global_permissions")}
-	err = m.applyGlobalPermissionsChecks(globalPermissions)
-=======
 	serviceRegs := &collectionWrapper{database: m, coll: db.Collection("service_regs")}
 	err = m.applyServiceRegsChecks(serviceRegs)
 	if err != nil {
@@ -170,7 +157,6 @@
 
 	applications := &collectionWrapper{database: m, coll: db.Collection("applications")}
 	err = m.applyApplicationsChecks(applications)
->>>>>>> 17360363
 	if err != nil {
 		return err
 	}
@@ -359,13 +345,6 @@
 	return nil
 }
 
-func (m *database) applyGlobalPermissionsChecks(permissions *collectionWrapper) error {
-	m.logger.Info("apply global permissions checks.....")
-
-	m.logger.Info("global permissions check passed")
-	return nil
-}
-
 func (m *database) applyOrganizationsMembershipsChecks(organizationsMemberships *collectionWrapper) error {
 	m.logger.Info("apply organizations memberships checks.....")
 
