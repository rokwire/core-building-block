package storage

import (
	"context"
	"time"

	"github.com/rokwire/logging-library-go/logs"
	"go.mongodb.org/mongo-driver/bson"
	"go.mongodb.org/mongo-driver/bson/primitive"
	"go.mongodb.org/mongo-driver/mongo"
	"go.mongodb.org/mongo-driver/mongo/options"
)

type database struct {
	mongoDBAuth  string
	mongoDBName  string
	mongoTimeout time.Duration

	logger *logs.Logger

	db       *mongo.Database
	dbClient *mongo.Client

	apiKeys                   *collectionWrapper
	authTypes                 *collectionWrapper
	identityProviders         *collectionWrapper
	accounts                  *collectionWrapper
	devices                   *collectionWrapper
	credentials               *collectionWrapper
	loginsSessions            *collectionWrapper
	globalConfig              *collectionWrapper
	serviceRegs               *collectionWrapper
	serviceAuthorizations     *collectionWrapper
	organizations             *collectionWrapper
	applications              *collectionWrapper
	applicationsOrganizations *collectionWrapper
	applicationsGroups        *collectionWrapper
	applicationsRoles         *collectionWrapper
<<<<<<< HEAD
	applicationsPermissions   *collectionWrapper
	applicationConfigs        *collectionWrapper
=======
	permissions               *collectionWrapper
>>>>>>> f25724f6

	listeners []Listener
}

func (m *database) start() error {
	m.logger.Info("database -> start")

	//connect to the database
	clientOptions := options.Client().ApplyURI(m.mongoDBAuth)
	connectContext, cancel := context.WithTimeout(context.Background(), m.mongoTimeout)
	client, err := mongo.Connect(connectContext, clientOptions)
	cancel()
	if err != nil {
		return err
	}

	//ping the database
	pingContext, cancel := context.WithTimeout(context.Background(), m.mongoTimeout)
	err = client.Ping(pingContext, nil)
	cancel()
	if err != nil {
		return err
	}

	//apply checks
	db := client.Database(m.mongoDBName)

	authTypes := &collectionWrapper{database: m, coll: db.Collection("auth_types")}
	err = m.applyAuthTypesChecks(authTypes)
	if err != nil {
		return err
	}

	identityProviders := &collectionWrapper{database: m, coll: db.Collection("identity_providers")}
	err = m.applyIdentityProvidersChecks(identityProviders)
	if err != nil {
		return err
	}

	accounts := &collectionWrapper{database: m, coll: db.Collection("accounts")}
	err = m.applyAccountsChecks(accounts)
	if err != nil {
		return err
	}

	devices := &collectionWrapper{database: m, coll: db.Collection("devices")}
	err = m.applyDevicesChecks(devices)
	if err != nil {
		return err
	}

	credentials := &collectionWrapper{database: m, coll: db.Collection("credentials")}
	err = m.applyCredentialChecks(credentials)
	if err != nil {
		return err
	}

	serviceRegs := &collectionWrapper{database: m, coll: db.Collection("service_regs")}
	err = m.applyServiceRegsChecks(serviceRegs)
	if err != nil {
		return err
	}

	loginsSessions := &collectionWrapper{database: m, coll: db.Collection("logins_sessions")}
	err = m.applyLoginsSessionsChecks(loginsSessions)
	if err != nil {
		return err
	}

	serviceAuthorizations := &collectionWrapper{database: m, coll: db.Collection("service_authorizations")}
	err = m.applyServiceAuthorizationsChecks(serviceAuthorizations)
	if err != nil {
		return err
	}

	globalConfig := &collectionWrapper{database: m, coll: db.Collection("global_config")}
	err = m.applyGlobalConfigChecks(globalConfig)
	if err != nil {
		return err
	}

	organizations := &collectionWrapper{database: m, coll: db.Collection("organizations")}
	err = m.applyOrganizationsChecks(organizations)
	if err != nil {
		return err
	}

	applications := &collectionWrapper{database: m, coll: db.Collection("applications")}
	err = m.applyApplicationsChecks(applications)
	if err != nil {
		return err
	}

	apiKeys := &collectionWrapper{database: m, coll: db.Collection("api_keys")}
	err = m.applyAPIKeysChecks(apiKeys)
	if err != nil {
		return err
	}

	applicationsOrganziations := &collectionWrapper{database: m, coll: db.Collection("applications_organizations")}
	err = m.applyApplicationsOrganizationsChecks(applicationsOrganziations)
	if err != nil {
		return err
	}

	applicationsGroups := &collectionWrapper{database: m, coll: db.Collection("applications_groups")}
	err = m.applyApplicationsGroupsChecks(applicationsGroups)
	if err != nil {
		return err
	}

	applicationsRoles := &collectionWrapper{database: m, coll: db.Collection("applications_roles")}
	err = m.applyApplicationsRolesChecks(applicationsRoles)
	if err != nil {
		return err
	}

	permissions := &collectionWrapper{database: m, coll: db.Collection("permissions")}
	err = m.applyPermissionsChecks(permissions)
	if err != nil {
		return err
	}

	applicationConfigs := &collectionWrapper{database: m, coll: db.Collection("application_configs")}
	err = m.applyApplicationConfigsChecks(applicationConfigs)
	if err != nil {
		return err
	}

	//asign the db, db client and the collections
	m.db = db
	m.dbClient = client

	m.authTypes = authTypes
	m.identityProviders = identityProviders
	m.accounts = accounts
	m.devices = devices
	m.credentials = credentials
	m.loginsSessions = loginsSessions
	m.globalConfig = globalConfig
	m.apiKeys = apiKeys
	m.serviceRegs = serviceRegs
	m.serviceAuthorizations = serviceAuthorizations
	m.organizations = organizations
	m.applications = applications
	m.applicationsOrganizations = applicationsOrganziations
	m.applicationsGroups = applicationsGroups
	m.applicationsRoles = applicationsRoles
	m.permissions = permissions

	go m.apiKeys.Watch(nil, m.logger)
	go m.authTypes.Watch(nil, m.logger)
	go m.identityProviders.Watch(nil, m.logger)
	go m.serviceRegs.Watch(nil, m.logger)
	go m.organizations.Watch(nil, m.logger)
	go m.applications.Watch(nil, m.logger)
	go m.applicationsOrganizations.Watch(nil, m.logger)

	m.listeners = []Listener{}

	return nil
}

func (m *database) applyAuthTypesChecks(authenticationTypes *collectionWrapper) error {
	m.logger.Info("apply auth types checks.....")

	m.logger.Info("auth types check passed")
	return nil
}

func (m *database) applyIdentityProvidersChecks(identityProviders *collectionWrapper) error {
	m.logger.Info("apply identity providers checks.....")

	m.logger.Info("identity providers check passed")
	return nil
}

func (m *database) applyAccountsChecks(accounts *collectionWrapper) error {
	m.logger.Info("apply accounts checks.....")

	//add compound unique index - id + app + org
	err := accounts.AddIndex(bson.D{primitive.E{Key: "_id", Value: 1}, primitive.E{Key: "app_id", Value: 1}, primitive.E{Key: "org_id", Value: 1}}, true)
	if err != nil {
		return err
	}

	//add profile index
	err = accounts.AddIndex(bson.D{primitive.E{Key: "profile.id", Value: 1}}, false)
	if err != nil {
		return err
	}

	//add auth types index
	err = accounts.AddIndex(bson.D{primitive.E{Key: "auth_types.id", Value: 1}}, false)
	if err != nil {
		return err
	}

	m.logger.Info("accounts check passed")
	return nil
}

func (m *database) applyDevicesChecks(devices *collectionWrapper) error {
	m.logger.Info("apply devices checks.....")

	//add users index
	err := devices.AddIndex(bson.D{primitive.E{Key: "users", Value: 1}}, false)
	if err != nil {
		return err
	}

	m.logger.Info("devices check passed")
	return nil
}

func (m *database) applyCredentialChecks(credentials *collectionWrapper) error {
	m.logger.Info("apply credentials checks.....")

	// Add user_auth_type_id index
	err := credentials.AddIndex(bson.D{primitive.E{Key: "user_auth_type_id", Value: 1}}, false)
	if err != nil {
		return err
	}

	m.logger.Info("credentials check passed")
	return nil
}

func (m *database) applyLoginsSessionsChecks(refreshTokens *collectionWrapper) error {
	m.logger.Info("apply logins sessions checks.....")

	err := refreshTokens.AddIndex(bson.D{primitive.E{Key: "refresh_token", Value: 1}}, false)
	if err != nil {
		return err
	}

	err = refreshTokens.AddIndex(bson.D{primitive.E{Key: "expires", Value: 1}}, false)
	if err != nil {
		return err
	}

	m.logger.Info("logins sessions check passed")
	return nil
}

func (m *database) applyAPIKeysChecks(apiKeys *collectionWrapper) error {
	m.logger.Info("apply api keys checks.....")

	// Add app_id index
	err := apiKeys.AddIndex(bson.D{primitive.E{Key: "app_id", Value: 1}}, false)
	if err != nil {
		return err
	}

	m.logger.Info("api keys check passed")
	return nil
}

func (m *database) applyGlobalConfigChecks(configs *collectionWrapper) error {
	m.logger.Info("apply global config checks.....")

	m.logger.Info("global config checks passed")
	return nil
}

func (m *database) applyServiceRegsChecks(serviceRegs *collectionWrapper) error {
	m.logger.Info("apply service regs checks.....")

	//add service_id index - unique
	err := serviceRegs.AddIndex(bson.D{primitive.E{Key: "registration.service_id", Value: 1}}, true)
	if err != nil {
		return err
	}

	m.logger.Info("service regs checks passed")
	return nil
}

func (m *database) applyServiceAuthorizationsChecks(serviceAuthorizations *collectionWrapper) error {
	m.logger.Info("apply service authorizations checks.....")

	//add user_id, service_id index - unique
	err := serviceAuthorizations.AddIndex(bson.D{primitive.E{Key: "user_id", Value: 1}, primitive.E{Key: "service_id", Value: 1}}, true)
	if err != nil {
		return err
	}

	m.logger.Info("service authorizations checks passed")
	return nil
}

func (m *database) applyOrganizationsChecks(organizations *collectionWrapper) error {
	m.logger.Info("apply organizations checks.....")

	//add name index - unique
	err := organizations.AddIndex(bson.D{primitive.E{Key: "name", Value: 1}}, true)
	if err != nil {
		return err
	}

	//TODO

	//add applications index
	err = organizations.AddIndex(bson.D{primitive.E{Key: "applications", Value: 1}}, false)
	if err != nil {
		return err
	}

	m.logger.Info("organizations checks passed")
	return nil
}

func (m *database) applyApplicationsChecks(applications *collectionWrapper) error {
	m.logger.Info("apply applications checks.....")

	//add name index - unique
	err := applications.AddIndex(bson.D{primitive.E{Key: "name", Value: 1}}, true)
	if err != nil {
		return err
	}

	//add application type index - unique
	err = applications.AddIndex(bson.D{primitive.E{Key: "types.id", Value: 1}}, true)
	if err != nil {
		return err
	}

	//add application type identifier index - unique
	err = applications.AddIndex(bson.D{primitive.E{Key: "types.identifier", Value: 1}}, true)
	if err != nil {
		return err
	}

	m.logger.Info("applications checks passed")
	return nil
}

func (m *database) applyApplicationsOrganizationsChecks(applicationsOrganizations *collectionWrapper) error {
	m.logger.Info("apply applications organizations checks.....")

	//add compound unique index - application + auth type + auth type identifier
	err := applicationsOrganizations.AddIndex(bson.D{primitive.E{Key: "app_id", Value: 1},
		primitive.E{Key: "org_id", Value: 1}},
		true)
	if err != nil {
		return err
	}

	m.logger.Info("applications organizations checks passed")
	return nil
}

func (m *database) applyApplicationsGroupsChecks(applicationsGroups *collectionWrapper) error {
	m.logger.Info("apply applications groups checks.....")

	//add application index
	err := applicationsGroups.AddIndex(bson.D{primitive.E{Key: "app_id", Value: 1}}, false)
	if err != nil {
		return err
	}

	//add permissions index
	err = applicationsGroups.AddIndex(bson.D{primitive.E{Key: "permissions._id", Value: 1}}, false)
	if err != nil {
		return err
	}

	//add roles index
	err = applicationsGroups.AddIndex(bson.D{primitive.E{Key: "roles._id", Value: 1}}, false)
	if err != nil {
		return err
	}

	//add roles permissions index
	err = applicationsGroups.AddIndex(bson.D{primitive.E{Key: "roles.permissions._id", Value: 1}}, false)
	if err != nil {
		return err
	}

	m.logger.Info("applications groups checks passed")
	return nil
}

func (m *database) applyApplicationsRolesChecks(applicationsRoles *collectionWrapper) error {
	m.logger.Info("apply applications roles checks.....")

	//add application index
	err := applicationsRoles.AddIndex(bson.D{primitive.E{Key: "app_id", Value: 1}}, false)
	if err != nil {
		return err
	}

	//add permissions index
	err = applicationsRoles.AddIndex(bson.D{primitive.E{Key: "permissions._id", Value: 1}}, false)
	if err != nil {
		return err
	}

	m.logger.Info("applications roles checks passed")
	return nil
}

func (m *database) applyPermissionsChecks(permissions *collectionWrapper) error {
	m.logger.Info("apply applications permissions checks.....")

	//add permissions index
	err := permissions.AddIndex(bson.D{primitive.E{Key: "name", Value: 1}}, true)
	if err != nil {
		return err
	}

	m.logger.Info("applications permissions checks passed")
	return nil
}

func (m *database) applyApplicationConfigsChecks(applicationConfigs *collectionWrapper) error {
	m.logger.Info("apply applications configs checks.....")

	//add application index
	err := applicationConfigs.AddIndex(bson.D{primitive.E{Key: "app_id", Value: 1}}, true)
	if err != nil {
		return err
	}

	m.logger.Info("applications permissions checks passed")
	return nil
}

func (m *database) onDataChanged(changeDoc map[string]interface{}) {
	if changeDoc == nil {
		return
	}
	m.logger.Debugf("onDataChanged: %+v\n", changeDoc)
	ns := changeDoc["ns"]
	if ns == nil {
		return
	}
	nsMap := ns.(map[string]interface{})
	coll := nsMap["coll"]

	switch coll {
	case "api_keys":
		m.logger.Info("api_keys collection changed")

		for _, listener := range m.listeners {
			go listener.OnAPIKeysUpdated()
		}
	case "auth_types":
		m.logger.Info("auth_types collection changed")

		for _, listener := range m.listeners {
			go listener.OnAuthTypesUpdated()
		}
	case "identity_providers":
		m.logger.Info("identity_providers collection changed")

		for _, listener := range m.listeners {
			go listener.OnIdentityProvidersUpdated()
		}
	case "service_regs":
		m.logger.Info("service_regs collection changed")

		for _, listener := range m.listeners {
			go listener.OnServiceRegsUpdated()
		}
	case "organizations":
		m.logger.Info("organizations collection changed")

		for _, listener := range m.listeners {
			go listener.OnOrganizationsUpdated()
		}
	case "applications":
		m.logger.Info("applications collection changed")

		for _, listener := range m.listeners {
			go listener.OnApplicationsUpdated()
		}
	case "applications_organizations":
		m.logger.Info("applications organizations collection changed")

		for _, listener := range m.listeners {
			go listener.OnApplicationsOrganizationsUpdated()
		}
	}
}<|MERGE_RESOLUTION|>--- conflicted
+++ resolved
@@ -36,12 +36,8 @@
 	applicationsOrganizations *collectionWrapper
 	applicationsGroups        *collectionWrapper
 	applicationsRoles         *collectionWrapper
-<<<<<<< HEAD
-	applicationsPermissions   *collectionWrapper
 	applicationConfigs        *collectionWrapper
-=======
 	permissions               *collectionWrapper
->>>>>>> f25724f6
 
 	listeners []Listener
 }
@@ -190,6 +186,7 @@
 	m.applicationsOrganizations = applicationsOrganziations
 	m.applicationsGroups = applicationsGroups
 	m.applicationsRoles = applicationsRoles
+	m.applicationConfigs = applicationConfigs
 	m.permissions = permissions
 
 	go m.apiKeys.Watch(nil, m.logger)
@@ -460,13 +457,13 @@
 func (m *database) applyApplicationConfigsChecks(applicationConfigs *collectionWrapper) error {
 	m.logger.Info("apply applications configs checks.....")
 
-	//add application index
-	err := applicationConfigs.AddIndex(bson.D{primitive.E{Key: "app_id", Value: 1}}, true)
-	if err != nil {
-		return err
-	}
-
-	m.logger.Info("applications permissions checks passed")
+	//add appconfigs index
+	err := applicationConfigs.AddIndex(bson.D{primitive.E{Key: "app_id", Value: 1}, primitive.E{Key: "version", Value: 1}}, true)
+	if err != nil {
+		return err
+	}
+
+	m.logger.Info("applications configs checks passed")
 	return nil
 }
 
