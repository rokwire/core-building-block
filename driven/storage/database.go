--- conflicted
+++ resolved
@@ -184,57 +184,12 @@
 	go m.authConfigs.Watch(nil)
 	go m.serviceRegs.Watch(nil)
 	go m.organizations.Watch(nil)
-<<<<<<< HEAD
-=======
 	go m.applications.Watch(nil)
 
 	m.listeners = []Listener{}
->>>>>>> 17360363
 
 	m.listeners = []Listener{}
 
-	return nil
-}
-
-func (m *database) applyUsersChecks(users *collectionWrapper) error {
-	log.Println("apply users checks.....")
-
-	log.Println("users check passed")
-	return nil
-}
-
-func (m *database) applyGlobalGroupsChecks(groups *collectionWrapper) error {
-	log.Println("apply global groups checks.....")
-
-	log.Println("global groups check passed")
-	return nil
-}
-
-func (m *database) applyGlobalRolesChecks(roles *collectionWrapper) error {
-	log.Println("apply global roles checks.....")
-
-	log.Println("global roles check passed")
-	return nil
-}
-
-func (m *database) applyGlobalPermissionsChecks(permissions *collectionWrapper) error {
-	log.Println("apply global permissions checks.....")
-
-	log.Println("global permissions check passed")
-	return nil
-}
-
-func (m *database) applyOrganizationsMembershipsChecks(organizationsMemberships *collectionWrapper) error {
-	log.Println("apply organizations memberships checks.....")
-
-	log.Println("organizations memberships check passed")
-	return nil
-}
-
-func (m *database) applyDevicesChecks(devices *collectionWrapper) error {
-	log.Println("apply devices checks.....")
-
-	log.Println("devices check passed")
 	return nil
 }
 
@@ -249,7 +204,7 @@
 	if err != nil {
 		return err
 	}
-	log.Println("authConfig check passed")
+	m.logger.Info("authConfig check passed")
 	return nil
 }
 
@@ -445,23 +400,6 @@
 	return nil
 }
 
-func (m *database) applyCredentialChecks(credentials *collectionWrapper) error {
-	m.logger.Info("apply credentials checks.....")
-
-	// Add org_id, app_id compound index
-	err := credentials.AddIndex(bson.D{primitive.E{Key: "org_id", Value: 1}, primitive.E{Key: "app_id", Value: 1}}, false)
-	if err != nil {
-		return err
-	}
-
-	err = credentials.AddIndex(bson.D{primitive.E{Key: "type", Value: 1}, primitive.E{Key: "user_id", Value: 1}}, false)
-	if err != nil {
-		return err
-	}
-	m.logger.Info("credentials check passed")
-	return nil
-}
-
 func (m *database) applyAuthConfigChecks(authInfo *collectionWrapper) error {
 	m.logger.Info("apply auth info checks.....")
 
@@ -560,27 +498,6 @@
 	}
 
 	m.logger.Info("organizations permissions checks passed")
-	return nil
-}
-
-func (m *database) applyOrganizationsGroupsChecks(organizationsGroups *collectionWrapper) error {
-	log.Println("apply organizations groups checks.....")
-
-	log.Println("organizations groups checks passed")
-	return nil
-}
-
-func (m *database) applyOrganizationsRolesChecks(organizationsRoles *collectionWrapper) error {
-	log.Println("apply organizations roles checks.....")
-
-	log.Println("organizations roles checks passed")
-	return nil
-}
-
-func (m *database) applyOrganizationsPermissionsChecks(organizationsPermissions *collectionWrapper) error {
-	log.Println("apply organizations permissions checks.....")
-
-	log.Println("organizations permissions checks passed")
 	return nil
 }
 
@@ -643,24 +560,17 @@
 			go listener.OnServiceRegsUpdated()
 		}
 	case "organizations":
-<<<<<<< HEAD
-		log.Println("organizations collection changed")
-=======
 		m.logger.Info("organizations collection changed")
->>>>>>> 17360363
 
 		for _, listener := range m.listeners {
 			go listener.OnOrganizationsUpdated()
 		}
-<<<<<<< HEAD
-=======
 	case "applications":
 		m.logger.Info("applications collection changed")
 
 		for _, listener := range m.listeners {
 			go listener.OnApplicationsUpdated()
 		}
->>>>>>> 17360363
 	}
 
 }