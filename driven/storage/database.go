--- conflicted
+++ resolved
@@ -19,20 +19,12 @@
 	db       *mongo.Database
 	dbClient *mongo.Client
 
-<<<<<<< HEAD
-	authConfigs   *collectionWrapper
-	globalConfig  *collectionWrapper
-	organizations *collectionWrapper
-	serviceRegs   *collectionWrapper
-	applications  *collectionWrapper
-=======
 	authConfigs           *collectionWrapper
 	globalConfig          *collectionWrapper
 	organizations         *collectionWrapper
 	serviceRegs           *collectionWrapper
 	serviceAuthorizations *collectionWrapper
 	applications          *collectionWrapper
->>>>>>> 6e1b11c1
 
 	listeners []Listener
 }
@@ -78,32 +70,17 @@
 		return err
 	}
 
-<<<<<<< HEAD
 	applications := &collectionWrapper{database: m, coll: db.Collection("applications")}
-	err = m.applyServiceRegsChecks(serviceRegs)
-=======
+	err = m.applyServiceRegsChecks(applications)
+	if err != nil {
+		return err
+	}
+
 	serviceAuthorizations := &collectionWrapper{database: m, coll: db.Collection("service_authorizations")}
 	err = m.applyServiceAuthorizationsChecks(serviceAuthorizations)
->>>>>>> 6e1b11c1
-	if err != nil {
-		return err
-	}
-
-<<<<<<< HEAD
-	//asign the db, db client and the collections
-	m.db = db
-	m.dbClient = client
-	m.globalConfig = globalConfig
-	m.organizations = organizations
-	m.serviceRegs = serviceRegs
-	m.applications = applications
-=======
-	applications := &collectionWrapper{database: m, coll: db.Collection("applications")}
-	err = m.applyApplicationsChecks(serviceRegs)
-	if err != nil {
-		return err
-	}
->>>>>>> 6e1b11c1
+	if err != nil {
+		return err
+	}
 
 	authConfigs := &collectionWrapper{database: m, coll: db.Collection("auth_configs")}
 	err = m.applyAuthConfigChecks(authConfigs)
