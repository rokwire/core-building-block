--- conflicted
+++ resolved
@@ -26,11 +26,7 @@
 	accounts                  *collectionWrapper
 	devices                   *collectionWrapper
 	credentials               *collectionWrapper
-<<<<<<< HEAD
 	loginsSessions            *collectionWrapper
-=======
-	refreshTokens             *collectionWrapper
->>>>>>> efe32a51
 	globalConfig              *collectionWrapper
 	serviceRegs               *collectionWrapper
 	serviceAuthorizations     *collectionWrapper
@@ -69,8 +65,6 @@
 
 	authTypes := &collectionWrapper{database: m, coll: db.Collection("auth_types")}
 	err = m.applyAuthTypesChecks(authTypes)
-<<<<<<< HEAD
-=======
 	if err != nil {
 		return err
 	}
@@ -83,24 +77,10 @@
 
 	accounts := &collectionWrapper{database: m, coll: db.Collection("accounts")}
 	err = m.applyAccountsChecks(accounts)
->>>>>>> efe32a51
-	if err != nil {
-		return err
-	}
-
-	identityProviders := &collectionWrapper{database: m, coll: db.Collection("identity_providers")}
-	err = m.applyIdentityProvidersChecks(identityProviders)
-	if err != nil {
-		return err
-	}
-
-	accounts := &collectionWrapper{database: m, coll: db.Collection("accounts")}
-	err = m.applyAccountsChecks(accounts)
-	if err != nil {
-		return err
-	}
-
-<<<<<<< HEAD
+	if err != nil {
+		return err
+	}
+
 	devices := &collectionWrapper{database: m, coll: db.Collection("devices")}
 	err = m.applyDevicesChecks(devices)
 	if err != nil {
@@ -109,21 +89,24 @@
 
 	credentials := &collectionWrapper{database: m, coll: db.Collection("credentials")}
 	err = m.applyCredentialChecks(credentials)
-=======
+	if err != nil {
+		return err
+	}
+
 	serviceRegs := &collectionWrapper{database: m, coll: db.Collection("service_regs")}
 	err = m.applyServiceRegsChecks(serviceRegs)
->>>>>>> efe32a51
-	if err != nil {
-		return err
-	}
-
-<<<<<<< HEAD
+	if err != nil {
+		return err
+	}
+
 	loginsSessions := &collectionWrapper{database: m, coll: db.Collection("logins_sessions")}
 	err = m.applyLoginsSessionsChecks(loginsSessions)
-=======
+	if err != nil {
+		return err
+	}
+
 	serviceAuthorizations := &collectionWrapper{database: m, coll: db.Collection("service_authorizations")}
 	err = m.applyServiceAuthorizationsChecks(serviceAuthorizations)
->>>>>>> efe32a51
 	if err != nil {
 		return err
 	}
@@ -134,27 +117,12 @@
 		return err
 	}
 
-<<<<<<< HEAD
-	serviceRegs := &collectionWrapper{database: m, coll: db.Collection("service_regs")}
-	err = m.applyServiceRegsChecks(serviceRegs)
-	if err != nil {
-		return err
-	}
-
-	serviceAuthorizations := &collectionWrapper{database: m, coll: db.Collection("service_authorizations")}
-	err = m.applyServiceAuthorizationsChecks(serviceAuthorizations)
-	if err != nil {
-		return err
-	}
-
 	organizations := &collectionWrapper{database: m, coll: db.Collection("organizations")}
 	err = m.applyOrganizationsChecks(organizations)
 	if err != nil {
 		return err
 	}
 
-=======
->>>>>>> efe32a51
 	applications := &collectionWrapper{database: m, coll: db.Collection("applications")}
 	err = m.applyApplicationsChecks(applications)
 	if err != nil {
@@ -316,22 +284,9 @@
 	return nil
 }
 
-<<<<<<< HEAD
 func (m *database) applyServiceRegsChecks(serviceRegs *collectionWrapper) error {
 	m.logger.Info("apply service regs checks.....")
 
-=======
-func (m *database) applyGlobalConfigChecks(configs *collectionWrapper) error {
-	m.logger.Info("apply global config checks.....")
-
-	m.logger.Info("global config checks passed")
-	return nil
-}
-
-func (m *database) applyServiceRegsChecks(serviceRegs *collectionWrapper) error {
-	m.logger.Info("apply service regs checks.....")
-
->>>>>>> efe32a51
 	//add service_id index - unique
 	err := serviceRegs.AddIndex(bson.D{primitive.E{Key: "registration.service_id", Value: 1}}, true)
 	if err != nil {
