--- conflicted
+++ resolved
@@ -19,13 +19,12 @@
 	db       *mongo.Database
 	dbClient *mongo.Client
 
-	users        *collectionWrapper
-	groups       *collectionWrapper
-	roles        *collectionWrapper
-	permissions  *collectionWrapper
-	memberships  *collectionWrapper
-	applications *collectionWrapper
-	devices      *collectionWrapper
+	users       *collectionWrapper
+	groups      *collectionWrapper
+	roles       *collectionWrapper
+	permissions *collectionWrapper
+	memberships *collectionWrapper
+	devices     *collectionWrapper
 
 	authConfigs *collectionWrapper
 	credentials *collectionWrapper
@@ -91,37 +90,48 @@
 		return err
 	}
 
+	devices := &collectionWrapper{database: m, coll: db.Collection("devices")}
+	err = m.applyDevicesChecks(devices)
+	if err != nil {
+		return err
+	}
+
+	globalConfig := &collectionWrapper{database: m, coll: db.Collection("global_config")}
+	err = m.applyGlobalConfigChecks(globalConfig)
+	if err != nil {
+		return err
+	}
+
+	organizations := &collectionWrapper{database: m, coll: db.Collection("organizations")}
+	err = m.applyOrganizationsChecks(organizations)
+	if err != nil {
+		return err
+	}
+
+	serviceRegs := &collectionWrapper{database: m, coll: db.Collection("service_regs")}
+	err = m.applyServiceRegsChecks(serviceRegs)
+	if err != nil {
+		return err
+	}
+
 	applications := &collectionWrapper{database: m, coll: db.Collection("applications")}
 	err = m.applyApplicationsChecks(applications)
 	if err != nil {
 		return err
 	}
 
-	devices := &collectionWrapper{database: m, coll: db.Collection("devices")}
-	err = m.applyDevicesChecks(devices)
-	if err != nil {
-		return err
-	}
-
-	globalConfig := &collectionWrapper{database: m, coll: db.Collection("global_config")}
-	err = m.applyGlobalConfigChecks(globalConfig)
-	if err != nil {
-		return err
-	}
-
-	organizations := &collectionWrapper{database: m, coll: db.Collection("organizations")}
-	err = m.applyOrganizationsChecks(organizations)
-	if err != nil {
-		return err
-	}
-
-	serviceRegs := &collectionWrapper{database: m, coll: db.Collection("service_regs")}
-	err = m.applyServiceRegsChecks(serviceRegs)
-	if err != nil {
-		return err
-	}
-
-<<<<<<< HEAD
+	authConfigs := &collectionWrapper{database: m, coll: db.Collection("auth_configs")}
+	err = m.applyAuthConfigChecks(authConfigs)
+	if err != nil {
+		return err
+	}
+
+	credentials := &collectionWrapper{database: m, coll: db.Collection("credentials")}
+	err = m.applyCredentialChecks(credentials)
+	if err != nil {
+		return err
+	}
+
 	//asign the db, db client and the collections
 	m.db = db
 	m.dbClient = client
@@ -135,35 +145,7 @@
 	m.globalConfig = globalConfig
 	m.organizations = organizations
 	m.serviceRegs = serviceRegs
-=======
-	applications := &collectionWrapper{database: m, coll: db.Collection("applications")}
-	err = m.applyApplicationsChecks(serviceRegs)
-	if err != nil {
-		return err
-	}
->>>>>>> 0c2ae003
-
-	authConfigs := &collectionWrapper{database: m, coll: db.Collection("auth_configs")}
-	err = m.applyAuthConfigChecks(authConfigs)
-	if err != nil {
-		return err
-	}
-
-	//asign the db, db client and the collections
-	m.db = db
-	m.dbClient = client
-	m.globalConfig = globalConfig
-	m.organizations = organizations
-	m.serviceRegs = serviceRegs
-	m.applications = applications
 	m.authConfigs = authConfigs
-
-	credentials := &collectionWrapper{database: m, coll: db.Collection("credentials")}
-	err = m.applyCredentialChecks(credentials)
-	if err != nil {
-		return err
-	}
-
 	m.credentials = credentials
 
 	go m.authConfigs.Watch(nil)
@@ -207,13 +189,6 @@
 	log.Println("apply memberships checks.....")
 
 	log.Println("memberships check passed")
-	return nil
-}
-
-func (m *database) applyApplicationsChecks(applications *collectionWrapper) error {
-	log.Println("apply applications checks.....")
-
-	log.Println("applications check passed")
 	return nil
 }
 
