package storage

import (
	"core-building-block/core/model"
	"time"
)

type application struct {
	ID   string `bson:"_id"`
	Name string `bson:"name"`

	MultiTenant      bool `bson:"multi_tenant"`
	SharedIdentities bool `bson:"shared_identities"`
	Admin            bool `bson:"admin"`

	Types []applicationType `bson:"types"`

	DateCreated time.Time  `bson:"date_created"`
	DateUpdated *time.Time `bson:"date_updated"`
}

type applicationType struct {
	ID         string    `bson:"id"`
	Identifier string    `bson:"identifier"`
	Name       string    `bson:"name"`
	Versions   []version `bson:"versions"`
}

type version struct {
<<<<<<< HEAD
	ID              string               `json:"id" bson:"_id"`
	VersionNumbers  model.VersionNumbers `json:"version_numbers" bson:"version_numbers"`
	ApplicationType applicationType      `json:"app_type" bson:"app_type"`

	DateCreated time.Time  `json:"date_created" bson:"date_created"`
	DateUpdated *time.Time `json:"date_updated" bson:"date_updated"`
}

type applicationConfig struct {
	ID              string          `json:"id" bson:"_id"`
	ApplicationType applicationType `json:"app_type" bson:"app_type"`
	Version         version         `json:"version" bson:"version"`
	AppOrgID        string          `bson:"app_org_id"`

	Data map[string]interface{} `json:"data" bson:"data"`

	DateCreated time.Time  `json:"date_created" bson:"date_created"`
	DateUpdated *time.Time `json:"date_updated" bson:"date_updated"`
=======
	ID             string               `bson:"_id"`
	VersionNumbers model.VersionNumbers `bson:"version_numbers"`
	AppTypeID      string               `bson:"app_type_id"`

	DateCreated time.Time  `bson:"date_created"`
	DateUpdated *time.Time `bson:"date_updated"`
}

type applicationConfig struct {
	ID        string  `bson:"_id"`
	AppTypeID string  `bson:"app_type_id"`
	Version   version `bson:"version"`
	AppOrgID  *string `bson:"app_org_id"`

	Data map[string]interface{} `bson:"data"`

	DateCreated time.Time  `bson:"date_created"`
	DateUpdated *time.Time `bson:"date_updated"`
>>>>>>> b9fe668a
}

type organization struct {
	ID   string `bson:"_id"`
	Name string `bson:"name"`
	Type string `bson:"type"`

	System bool `bson:"system"`

	Config model.OrganizationConfig `bson:"config"`

	DateCreated time.Time  `bson:"date_created"`
	DateUpdated *time.Time `bson:"date_updated"`
}

type applicationOrganization struct {
	ID string `bson:"_id"`

	AppID string `bson:"app_id"`
	OrgID string `bson:"org_id"`

	ServicesIDs []string `bson:"services_ids"`

	IdentityProvidersSettings []model.IdentityProviderSetting `bson:"identity_providers_settings"`

	SupportedAuthTypes []model.AuthTypesSupport `bson:"supported_auth_types"`

	LoginsSessionsSetting model.LoginsSessionsSetting `bson:"logins_sessions_settings"`

	DateCreated time.Time  `bson:"date_created"`
	DateUpdated *time.Time `bson:"date_updated"`
}

type appOrgGroup struct {
	ID   string `bson:"_id"`
	Name string `bson:"name"`

	System bool `bson:"system"`

	AppOrgID string `bson:"app_org_id"`

	Permissions []model.Permission `bson:"permissions"`
	Roles       []appOrgRole       `bson:"roles"`

	DateCreated time.Time  `bson:"date_created"`
	DateUpdated *time.Time `bson:"date_updated"`
}

type appOrgRole struct {
	ID          string `bson:"_id"`
	Name        string `bson:"name"`
	Description string `bson:"description"`

	System bool `bson:"system"`

	AppOrgID string `bson:"app_org_id"`

	Permissions []model.Permission `bson:"permissions"`

	DateCreated time.Time  `bson:"date_created"`
	DateUpdated *time.Time `bson:"date_updated"`
}<|MERGE_RESOLUTION|>--- conflicted
+++ resolved
@@ -27,26 +27,6 @@
 }
 
 type version struct {
-<<<<<<< HEAD
-	ID              string               `json:"id" bson:"_id"`
-	VersionNumbers  model.VersionNumbers `json:"version_numbers" bson:"version_numbers"`
-	ApplicationType applicationType      `json:"app_type" bson:"app_type"`
-
-	DateCreated time.Time  `json:"date_created" bson:"date_created"`
-	DateUpdated *time.Time `json:"date_updated" bson:"date_updated"`
-}
-
-type applicationConfig struct {
-	ID              string          `json:"id" bson:"_id"`
-	ApplicationType applicationType `json:"app_type" bson:"app_type"`
-	Version         version         `json:"version" bson:"version"`
-	AppOrgID        string          `bson:"app_org_id"`
-
-	Data map[string]interface{} `json:"data" bson:"data"`
-
-	DateCreated time.Time  `json:"date_created" bson:"date_created"`
-	DateUpdated *time.Time `json:"date_updated" bson:"date_updated"`
-=======
 	ID             string               `bson:"_id"`
 	VersionNumbers model.VersionNumbers `bson:"version_numbers"`
 	AppTypeID      string               `bson:"app_type_id"`
@@ -65,7 +45,6 @@
 
 	DateCreated time.Time  `bson:"date_created"`
 	DateUpdated *time.Time `bson:"date_updated"`
->>>>>>> b9fe668a
 }
 
 type organization struct {
