package storage

import (
	"core-building-block/core/model"

	"github.com/rokwire/logging-library-go/errors"
	"github.com/rokwire/logging-library-go/logutils"
)

//LoginSession
func loginSessionFromStorage(item loginSession, authType model.AuthType, account *model.Account,
	appOrg model.ApplicationOrganization) model.LoginSession {
	id := item.ID

	appType := model.ApplicationType{ID: item.AppTypeID, Identifier: item.AppTypeIdentifier}

	anonymous := item.Anonymous
	identifier := item.Identifier
	var accountAuthType *model.AccountAuthType
	if item.AccountAuthTypeID != nil {
		accountAuthType = account.GetAccountAuthTypeByID(*item.AccountAuthTypeID)
	}
	device := &model.Device{ID: item.ID}
	idAddress := item.IPAddress
	accessToken := item.AccessToken
	refreshTokens := item.RefreshTokens
	params := item.Params

	var state string
	if item.State != nil {
		state = *item.State
	}
	stateExpires := item.StateExpires
	var mfaAttempts int
	if item.MfaAttempts != nil {
		mfaAttempts = *item.MfaAttempts
	}

	expires := item.Expires
	forceExpires := item.ForceExpires

	dateUpdated := item.DateUpdated
	dateCreated := item.DateCreated

	return model.LoginSession{ID: id, AppOrg: appOrg, AuthType: authType, AppType: appType,
		Anonymous: anonymous, Identifier: identifier, AccountAuthType: accountAuthType,
		Device: device, IPAddress: idAddress, AccessToken: accessToken, RefreshTokens: refreshTokens, Params: params,
		State: state, StateExpires: stateExpires, MfaAttempts: mfaAttempts,
		Expires: expires, ForceExpires: forceExpires, DateUpdated: dateUpdated, DateCreated: dateCreated}
}

func loginSessionToStorage(item model.LoginSession) *loginSession {
	id := item.ID

	appID := item.AppOrg.Application.ID
	orgID := item.AppOrg.Organization.ID

	authTypeCode := item.AuthType.Code

	appTypeID := item.AppType.ID
	appTypeIdentifier := item.AppType.Identifier

	anonymous := item.Anonymous
	identifier := item.Identifier
	var accountAuthTypeID *string
	var accountAuthTypeIdentifier *string
	if item.AccountAuthType != nil {
		accountAuthTypeID = &item.AccountAuthType.ID
		accountAuthTypeIdentifier = &item.AccountAuthType.Identifier
	}
	var deviceID *string
	if item.Device != nil {
		deviceID = &item.Device.ID
	}
	ipAddress := item.IPAddress
	accessToken := item.AccessToken
	refreshTokens := item.RefreshTokens
	params := item.Params

	var state *string
	if item.State != "" {
		state = &item.State
	}
	stateExpires := item.StateExpires
	var mfaAttempts *int
	if item.MfaAttempts != 0 {
		mfaAttempts = &item.MfaAttempts
	}

	expires := item.Expires
	forceExpires := item.ForceExpires

	dateUpdated := item.DateUpdated
	dateCreated := item.DateCreated

	return &loginSession{ID: id, AppID: appID, OrgID: orgID, AuthTypeCode: authTypeCode,
		AppTypeID: appTypeID, AppTypeIdentifier: appTypeIdentifier, Anonymous: anonymous,
		Identifier: identifier, AccountAuthTypeID: accountAuthTypeID, AccountAuthTypeIdentifier: accountAuthTypeIdentifier,
		DeviceID: deviceID, IPAddress: ipAddress, AccessToken: accessToken, RefreshTokens: refreshTokens,
<<<<<<< HEAD
		Params: params, Expires: expires, ForceExpires: forceExpires, DateUpdated: dateUpdated, DateCreated: dateCreated}
}

//ServiceAccount
func serviceAccountFromStorage(item serviceAccount, sa *Adapter) (*model.ServiceAccount, error) {
	var err error
	var application *model.Application
	if item.AppID != nil {
		application, err = sa.getCachedApplication(*item.AppID)
		if err != nil {
			return nil, errors.WrapErrorAction(logutils.ActionFind, model.TypeApplication, &logutils.FieldArgs{"app_id": *item.AppID}, err)
		}
	}
	var organization *model.Organization
	if item.OrgID != nil {
		organization, err = sa.getCachedOrganization(*item.OrgID)
		if err != nil {
			return nil, errors.WrapErrorAction(logutils.ActionFind, model.TypeOrganization, &logutils.FieldArgs{"org_id": *item.OrgID}, err)
		}
	}

	roles := make([]model.AccountRole, len(item.Roles))
	for i, role := range item.Roles {
		appOrg, err := sa.getCachedApplicationOrganizationByKey(role.Role.AppOrgID)
		if err != nil || appOrg == nil {
			return nil, errors.WrapErrorAction(logutils.ActionFind, model.TypeApplicationOrganization, &logutils.FieldArgs{"app_org_id": role.Role.AppOrgID}, err)
		}
		roles[i] = accountRoleFromStorage(&role, *appOrg)
	}

	return &model.ServiceAccount{ID: item.ID, Name: item.Name, Application: application, Organization: organization, Permissions: item.Permissions,
		Roles: roles, Credentials: item.Credentials, DateCreated: item.DateCreated, DateUpdated: item.DateUpdated}, nil
}

func serviceAccountToStorage(item model.ServiceAccount) *serviceAccount {
	roles := accountRolesToStorage(item.Roles)

	var appID *string
	if item.Application != nil {
		appID = &item.Application.ID
	}
	var orgID *string
	if item.Organization != nil {
		orgID = &item.Organization.ID
	}

	return &serviceAccount{ID: item.ID, Name: item.Name, AppID: appID, OrgID: orgID, Permissions: item.Permissions, Roles: roles,
		Credentials: item.Credentials, DateCreated: item.DateCreated, DateUpdated: item.DateUpdated}
=======
		Params: params, State: state, StateExpires: stateExpires, MfaAttempts: mfaAttempts,
		Expires: expires, ForceExpires: forceExpires, DateUpdated: dateUpdated, DateCreated: dateCreated}
>>>>>>> d5f4b40e
}<|MERGE_RESOLUTION|>--- conflicted
+++ resolved
@@ -97,8 +97,8 @@
 		AppTypeID: appTypeID, AppTypeIdentifier: appTypeIdentifier, Anonymous: anonymous,
 		Identifier: identifier, AccountAuthTypeID: accountAuthTypeID, AccountAuthTypeIdentifier: accountAuthTypeIdentifier,
 		DeviceID: deviceID, IPAddress: ipAddress, AccessToken: accessToken, RefreshTokens: refreshTokens,
-<<<<<<< HEAD
-		Params: params, Expires: expires, ForceExpires: forceExpires, DateUpdated: dateUpdated, DateCreated: dateCreated}
+		Params: params, State: state, StateExpires: stateExpires, MfaAttempts: mfaAttempts,
+		Expires: expires, ForceExpires: forceExpires, DateUpdated: dateUpdated, DateCreated: dateCreated}
 }
 
 //ServiceAccount
@@ -146,8 +146,4 @@
 
 	return &serviceAccount{ID: item.ID, Name: item.Name, AppID: appID, OrgID: orgID, Permissions: item.Permissions, Roles: roles,
 		Credentials: item.Credentials, DateCreated: item.DateCreated, DateUpdated: item.DateUpdated}
-=======
-		Params: params, State: state, StateExpires: stateExpires, MfaAttempts: mfaAttempts,
-		Expires: expires, ForceExpires: forceExpires, DateUpdated: dateUpdated, DateCreated: dateCreated}
->>>>>>> d5f4b40e
 }