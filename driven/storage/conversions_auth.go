// Copyright 2022 Board of Trustees of the University of Illinois.
//
// Licensed under the Apache License, Version 2.0 (the "License");
// you may not use this file except in compliance with the License.
// You may obtain a copy of the License at
//
//     http://www.apache.org/licenses/LICENSE-2.0
//
// Unless required by applicable law or agreed to in writing, software
// distributed under the License is distributed on an "AS IS" BASIS,
// WITHOUT WARRANTIES OR CONDITIONS OF ANY KIND, either express or implied.
// See the License for the specific language governing permissions and
// limitations under the License.

package storage

import (
	"core-building-block/core/model"

	"github.com/rokwire/core-auth-library-go/v3/authutils"
	"github.com/rokwire/logging-library-go/v2/errors"
	"github.com/rokwire/logging-library-go/v2/logutils"
)

// LoginSession
func loginSessionFromStorage(item loginSession, authType model.AuthType, account *model.Account,
	appOrg model.ApplicationOrganization) model.LoginSession {
	id := item.ID

	appType := model.ApplicationType{ID: item.AppTypeID, Identifier: item.AppTypeIdentifier}

	anonymous := item.Anonymous
	identifier := item.Identifier
	externalIDs := item.ExternalIDs
	var accountAuthType *model.AccountAuthType
	if item.AccountAuthTypeID != nil && account != nil {
		accountAuthType = account.GetAccountAuthTypeByID(*item.AccountAuthTypeID)
	}
	var deviceID string
	if item.DeviceID != nil {
		deviceID = *item.DeviceID
	}
	device := &model.Device{ID: deviceID}
	idAddress := item.IPAddress
	accessToken := item.AccessToken
	refreshTokens := item.RefreshTokens
	params := item.Params

	var state string
	if item.State != nil {
		state = *item.State
	}
	stateExpires := item.StateExpires
	var mfaAttempts int
	if item.MfaAttempts != nil {
		mfaAttempts = *item.MfaAttempts
	}

	dateRefreshed := item.DateRefreshed

	dateUpdated := item.DateUpdated
	dateCreated := item.DateCreated

	return model.LoginSession{ID: id, AppOrg: appOrg, AuthType: authType, AppType: appType,
		Anonymous: anonymous, Identifier: identifier, ExternalIDs: externalIDs, AccountAuthType: accountAuthType,
		Device: device, IPAddress: idAddress, AccessToken: accessToken, RefreshTokens: refreshTokens, Params: params,
		State: state, StateExpires: stateExpires, MfaAttempts: mfaAttempts,
		DateRefreshed: dateRefreshed, DateUpdated: dateUpdated, DateCreated: dateCreated}
}

func loginSessionToStorage(item model.LoginSession) *loginSession {
	id := item.ID

	appID := item.AppOrg.Application.ID
	orgID := item.AppOrg.Organization.ID

	authTypeCode := item.AuthType.Code

	appTypeID := item.AppType.ID
	appTypeIdentifier := item.AppType.Identifier

	anonymous := item.Anonymous
	identifier := item.Identifier
	externalIDs := item.ExternalIDs
	var accountAuthTypeID *string
	var accountAuthTypeIdentifier *string
	if item.AccountAuthType != nil && len(item.AccountAuthType.ID) != 0 {
		accountAuthTypeID = &item.AccountAuthType.ID
		accountAuthTypeIdentifier = &item.AccountAuthType.Identifier
	}
	var deviceID *string
	if item.Device != nil {
		deviceID = &item.Device.ID
	}
	ipAddress := item.IPAddress
	accessToken := item.AccessToken
	refreshTokens := item.RefreshTokens
	params := item.Params

	var state *string
	if item.State != "" {
		state = &item.State
	}
	stateExpires := item.StateExpires
	var mfaAttempts *int
	if item.MfaAttempts != 0 {
		mfaAttempts = &item.MfaAttempts
	}

	dateRefreshed := item.DateRefreshed

	dateUpdated := item.DateUpdated
	dateCreated := item.DateCreated

	return &loginSession{ID: id, AppID: appID, OrgID: orgID, AuthTypeCode: authTypeCode,
		AppTypeID: appTypeID, AppTypeIdentifier: appTypeIdentifier, Anonymous: anonymous,
		Identifier: identifier, ExternalIDs: externalIDs, AccountAuthTypeID: accountAuthTypeID, AccountAuthTypeIdentifier: accountAuthTypeIdentifier,
		DeviceID: deviceID, IPAddress: ipAddress, AccessToken: accessToken, RefreshTokens: refreshTokens,
		Params: params, State: state, StateExpires: stateExpires, MfaAttempts: mfaAttempts,
		DateRefreshed: dateRefreshed, DateUpdated: dateUpdated, DateCreated: dateCreated}
}

// ServiceAccount
func serviceAccountFromStorage(item serviceAccount, sa *Adapter) (*model.ServiceAccount, error) {
	var err error
	var application *model.Application
<<<<<<< HEAD
	if item.AppID != model.All {
		application, err = sa.getCachedApplication(item.AppID)
		if err != nil {
			return nil, errors.WrapErrorAction(logutils.ActionFind, model.TypeApplication, &logutils.FieldArgs{"app_id": item.AppID}, err)
		}
	}
	var organization *model.Organization
	if item.OrgID != model.All {
		organization, err = sa.getCachedOrganization(item.OrgID)
		if err != nil {
			return nil, errors.WrapErrorAction(logutils.ActionFind, model.TypeOrganization, &logutils.FieldArgs{"org_id": item.OrgID}, err)
=======
	if item.AppID != authutils.AllApps {
		application, err = sa.getCachedApplication(item.AppID)
		if err != nil || application == nil {
			return nil, errors.WrapErrorAction(logutils.ActionLoadCache, model.TypeApplication, &logutils.FieldArgs{"app_id": item.AppID}, err)
		}
	}
	var organization *model.Organization
	if item.OrgID != authutils.AllOrgs {
		organization, err = sa.getCachedOrganization(item.OrgID)
		if err != nil || organization == nil {
			return nil, errors.WrapErrorAction(logutils.ActionLoadCache, model.TypeOrganization, &logutils.FieldArgs{"org_id": item.OrgID}, err)
>>>>>>> ab093c45
		}
	}

	return &model.ServiceAccount{AccountID: item.AccountID, Name: item.Name, Application: application, Organization: organization, Permissions: item.Permissions,
		Scopes: item.Scopes, FirstParty: item.FirstParty, Credentials: item.Credentials, DateCreated: item.DateCreated, DateUpdated: item.DateUpdated}, nil
}

func serviceAccountListFromStorage(items []serviceAccount, sa *Adapter) []model.ServiceAccount {
	accountList := make([]model.ServiceAccount, len(items))

	for i, account := range items {
		modelAccount, err := serviceAccountFromStorage(account, sa)
		if err != nil {
			sa.logger.Warn(err.Error())
		}
		accountList[i] = *modelAccount
	}
	return accountList
}

func serviceAccountToStorage(item model.ServiceAccount) *serviceAccount {
<<<<<<< HEAD
	appID := model.All
	if item.Application != nil {
		appID = item.Application.ID
	}
	orgID := model.All
=======
	appID := authutils.AllApps
	if item.Application != nil {
		appID = item.Application.ID
	}
	orgID := authutils.AllOrgs
>>>>>>> ab093c45
	if item.Organization != nil {
		orgID = item.Organization.ID
	}

	return &serviceAccount{AccountID: item.AccountID, Name: item.Name, AppID: appID, OrgID: orgID, Permissions: item.Permissions, Scopes: item.Scopes,
		FirstParty: item.FirstParty, Credentials: item.Credentials, DateCreated: item.DateCreated, DateUpdated: item.DateUpdated}
}<|MERGE_RESOLUTION|>--- conflicted
+++ resolved
@@ -124,19 +124,6 @@
 func serviceAccountFromStorage(item serviceAccount, sa *Adapter) (*model.ServiceAccount, error) {
 	var err error
 	var application *model.Application
-<<<<<<< HEAD
-	if item.AppID != model.All {
-		application, err = sa.getCachedApplication(item.AppID)
-		if err != nil {
-			return nil, errors.WrapErrorAction(logutils.ActionFind, model.TypeApplication, &logutils.FieldArgs{"app_id": item.AppID}, err)
-		}
-	}
-	var organization *model.Organization
-	if item.OrgID != model.All {
-		organization, err = sa.getCachedOrganization(item.OrgID)
-		if err != nil {
-			return nil, errors.WrapErrorAction(logutils.ActionFind, model.TypeOrganization, &logutils.FieldArgs{"org_id": item.OrgID}, err)
-=======
 	if item.AppID != authutils.AllApps {
 		application, err = sa.getCachedApplication(item.AppID)
 		if err != nil || application == nil {
@@ -148,7 +135,6 @@
 		organization, err = sa.getCachedOrganization(item.OrgID)
 		if err != nil || organization == nil {
 			return nil, errors.WrapErrorAction(logutils.ActionLoadCache, model.TypeOrganization, &logutils.FieldArgs{"org_id": item.OrgID}, err)
->>>>>>> ab093c45
 		}
 	}
 
@@ -170,19 +156,11 @@
 }
 
 func serviceAccountToStorage(item model.ServiceAccount) *serviceAccount {
-<<<<<<< HEAD
-	appID := model.All
-	if item.Application != nil {
-		appID = item.Application.ID
-	}
-	orgID := model.All
-=======
 	appID := authutils.AllApps
 	if item.Application != nil {
 		appID = item.Application.ID
 	}
 	orgID := authutils.AllOrgs
->>>>>>> ab093c45
 	if item.Organization != nil {
 		orgID = item.Organization.ID
 	}
