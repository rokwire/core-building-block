package storage

import "core-building-block/core/model"

//LoginSession
func loginSessionFromStorage(item loginSession, authType model.AuthType, account *model.Account,
	appOrg model.ApplicationOrganization) model.LoginSession {
	id := item.ID

	appType := model.ApplicationType{ID: item.AppTypeID, Identifier: item.AppTypeIdentifier}

	anonymous := item.Anonymous
	identifier := item.Identifier
	var accountAuthType *model.AccountAuthType
	if item.AccountAuthTypeID != nil {
		accountAuthType = account.GetAccountAuthTypeByID(*item.AccountAuthTypeID)
	}
	device := model.Device{ID: item.DeviceID}
	idAddress := item.IPAddress
	accessToken := item.AccessToken
	refreshTokens := item.RefreshTokens
	params := item.Params
	var state string
	if item.State != nil {
		state = *item.State
	}
	stateExpires := item.StateExpires
	expires := item.Expires
	forceExpires := item.ForceExpires
	dateUpdated := item.DateUpdated
	dateCreated := item.DateCreated

	return model.LoginSession{ID: id, AppOrg: appOrg, AuthType: authType, AppType: appType,
		Anonymous: anonymous, Identifier: identifier, AccountAuthType: accountAuthType,
		Device: device, IPAddress: idAddress, AccessToken: accessToken, RefreshTokens: refreshTokens, Params: params,
<<<<<<< HEAD
		State: state, StateExpires: stateExpires, Expires: expires, DateUpdated: dateUpdated, DateCreated: dateCreated}
=======
		Expires: expires, ForceExpires: forceExpires, DateUpdated: dateUpdated, DateCreated: dateCreated}
>>>>>>> 1c3d8117
}

func loginSessionToStorage(item model.LoginSession) *loginSession {
	id := item.ID

	appID := item.AppOrg.Application.ID
	orgID := item.AppOrg.Organization.ID

	authTypeCode := item.AuthType.Code

	appTypeID := item.AppType.ID
	appTypeIdentifier := item.AppType.Identifier

	anonymous := item.Anonymous
	identifier := item.Identifier
	var accountAuthTypeID *string
	var accountAuthTypeIdentifier *string
	if item.AccountAuthType != nil {
		accountAuthTypeID = &item.AccountAuthType.ID
		accountAuthTypeIdentifier = &item.AccountAuthType.Identifier
	}
	deviceID := item.Device.ID
	ipAddress := item.IPAddress
	accessToken := item.AccessToken
	refreshTokens := item.RefreshTokens
	params := item.Params
	var state *string
	if item.State != "" {
		state = &item.State
	}
	stateExpires := item.StateExpires
	expires := item.Expires
	forceExpires := item.ForceExpires
	dateUpdated := item.DateUpdated
	dateCreated := item.DateCreated

	return &loginSession{ID: id, AppID: appID, OrgID: orgID, AuthTypeCode: authTypeCode,
		AppTypeID: appTypeID, AppTypeIdentifier: appTypeIdentifier, Anonymous: anonymous,
<<<<<<< HEAD
		Identifier: identifier, AccountAuthTypeID: accountAuthTypeID,
		AccountAuthTypeIdentifier: accountAuthTypeIdentifier, DeviceID: deviceID, IPAddress: ipAddress,
		AccessToken: accessToken, RefreshTokens: refreshTokens, Params: params, State: state, StateExpires: stateExpires,
		Expires: expires, DateUpdated: dateUpdated, DateCreated: dateCreated}
=======
		Identifier: identifier, AccountAuthTypeID: accountAuthTypeID, AccountAuthTypeIdentifier: accountAuthTypeIdentifier,
		DeviceID: deviceID, IPAddress: ipAddress, AccessToken: accessToken, RefreshTokens: refreshTokens,
		Params: params, Expires: expires, ForceExpires: forceExpires, DateUpdated: dateUpdated, DateCreated: dateCreated}
>>>>>>> 1c3d8117
}<|MERGE_RESOLUTION|>--- conflicted
+++ resolved
@@ -33,11 +33,8 @@
 	return model.LoginSession{ID: id, AppOrg: appOrg, AuthType: authType, AppType: appType,
 		Anonymous: anonymous, Identifier: identifier, AccountAuthType: accountAuthType,
 		Device: device, IPAddress: idAddress, AccessToken: accessToken, RefreshTokens: refreshTokens, Params: params,
-<<<<<<< HEAD
-		State: state, StateExpires: stateExpires, Expires: expires, DateUpdated: dateUpdated, DateCreated: dateCreated}
-=======
-		Expires: expires, ForceExpires: forceExpires, DateUpdated: dateUpdated, DateCreated: dateCreated}
->>>>>>> 1c3d8117
+		State: state, StateExpires: stateExpires, Expires: expires, ForceExpires: forceExpires,
+		DateUpdated: dateUpdated, DateCreated: dateCreated}
 }
 
 func loginSessionToStorage(item model.LoginSession) *loginSession {
@@ -76,14 +73,8 @@
 
 	return &loginSession{ID: id, AppID: appID, OrgID: orgID, AuthTypeCode: authTypeCode,
 		AppTypeID: appTypeID, AppTypeIdentifier: appTypeIdentifier, Anonymous: anonymous,
-<<<<<<< HEAD
-		Identifier: identifier, AccountAuthTypeID: accountAuthTypeID,
-		AccountAuthTypeIdentifier: accountAuthTypeIdentifier, DeviceID: deviceID, IPAddress: ipAddress,
-		AccessToken: accessToken, RefreshTokens: refreshTokens, Params: params, State: state, StateExpires: stateExpires,
-		Expires: expires, DateUpdated: dateUpdated, DateCreated: dateCreated}
-=======
 		Identifier: identifier, AccountAuthTypeID: accountAuthTypeID, AccountAuthTypeIdentifier: accountAuthTypeIdentifier,
 		DeviceID: deviceID, IPAddress: ipAddress, AccessToken: accessToken, RefreshTokens: refreshTokens,
-		Params: params, Expires: expires, ForceExpires: forceExpires, DateUpdated: dateUpdated, DateCreated: dateCreated}
->>>>>>> 1c3d8117
+		Params: params, State: state, StateExpires: stateExpires, Expires: expires, ForceExpires: forceExpires,
+		DateUpdated: dateUpdated, DateCreated: dateCreated}
 }