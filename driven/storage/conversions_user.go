--- conflicted
+++ resolved
@@ -22,9 +22,15 @@
 func orgAppMembershipFromStorage(item orgAppMembership, appOrg model.ApplicationOrganization) model.OrgAppMembership {
 	roles := accountRolesFromStorage(item.Roles, appOrg)
 	groups := accountGroupsFromStorage(item.Groups, appOrg)
+
+	deleted := false
+	if item.Deleted != nil {
+		deleted = *item.Deleted
+	}
+
 	return model.OrgAppMembership{ID: item.ID, AppOrg: appOrg, Permissions: item.Permissions,
 		Roles: roles, Groups: groups, Preferences: item.Preferences,
-		MostRecentClientVersion: item.MostRecentClientVersion}
+		MostRecentClientVersion: item.MostRecentClientVersion, Deleted: deleted}
 }
 
 func orgAppsMembershipsFromStorage(items []orgAppMembership, appsOrgs []model.ApplicationOrganization) []model.OrgAppMembership {
@@ -59,9 +65,14 @@
 	groups := accountGroupsToStorage(item.Groups)
 	preferences := item.Preferences
 	mostRecentClientVersions := item.MostRecentClientVersion
-	return orgAppMembership{ID: id, AppOrgID: appOrgID,
-		Permissions: permissions, Roles: roles, Groups: groups,
-		Preferences: preferences, MostRecentClientVersion: mostRecentClientVersions}
+
+	var deleted *bool
+	if item.Deleted {
+		deleted = &item.Deleted
+	}
+
+	return orgAppMembership{ID: id, AppOrgID: appOrgID, Permissions: permissions, Roles: roles, Groups: groups,
+		Preferences: preferences, MostRecentClientVersion: mostRecentClientVersions, Deleted: deleted}
 }
 
 func orgAppsMembershipsToStorage(items []model.OrgAppMembership) []orgAppMembership {
@@ -117,17 +128,6 @@
 
 	dateCreated := item.DateCreated
 	dateUpdated := item.DateUpdated
-<<<<<<< HEAD
-
-	var deleted bool
-	if item.Deleted != nil {
-		deleted = *item.Deleted
-	}
-
-	return model.Account{ID: id, AppOrg: appOrg, Permissions: permissions,
-		Roles: roles, Groups: groups, AuthTypes: authTypes, MFATypes: mfaTypes, ExternalIDs: item.ExternalIDs,
-		Preferences: item.Preferences, Profile: profile, Devices: devices, Deleted: deleted, DateCreated: dateCreated, DateUpdated: dateUpdated}
-=======
 	lastLoginDate := item.LastLoginDate
 	lastAccessTokenDate := item.LastAccessTokenDate
 	return model.Account{ID: id, OrgID: orgID, OrgAppsMemberships: orgAppsMemberships,
@@ -144,7 +144,6 @@
 		Privacy: privacy, Devices: devices, Anonymous: anonymous, Verified: verified,
 		DateCreated: dateCreated, DateUpdated: dateUpdated, LastLoginDate: lastLoginDate,
 		LastAccessTokenDate: lastAccessTokenDate}
->>>>>>> ab093c45
 }
 
 func accountsFromStorage(items []tenantAccount, currentAppOrg *string, membershipsAppsOrgs []model.ApplicationOrganization) []model.Account {
@@ -207,20 +206,9 @@
 	lastAccessTokenDate := item.LastAccessTokenDate
 	mostRecentClientVersion := item.MostRecentClientVersion
 
-<<<<<<< HEAD
-	var deleted *bool
-	if item.Deleted {
-		deleted = &item.Deleted
-	}
-
-	return &account{ID: id, AppOrgID: appOrgID, Permissions: permissions, Roles: roles, Groups: groups, AuthTypes: authTypes,
-		MFATypes: mfaTypes, ExternalIDs: item.ExternalIDs, Preferences: item.Preferences, Profile: profile, Deleted: deleted,
-		Devices: devices, DateCreated: dateCreated, DateUpdated: dateUpdated}
-=======
 	return &account{ID: id, AppOrgID: appOrgID, Anonymous: item.Anonymous, Permissions: permissions, Roles: roles, Groups: groups, Scopes: item.Scopes, AuthTypes: authTypes, MFATypes: mfaTypes,
 		Privacy: item.Privacy, Verified: item.Verified, Username: item.Username, ExternalIDs: item.ExternalIDs, Preferences: item.Preferences, Profile: profile, SystemConfigs: item.SystemConfigs, Devices: devices,
 		DateCreated: dateCreated, DateUpdated: dateUpdated, LastLoginDate: lastLoginDate, LastAccessTokenDate: lastAccessTokenDate, MostRecentClientVersion: mostRecentClientVersion}
->>>>>>> ab093c45
 }
 
 func accountDevicesFromStorage(accDevices []userDevice) []model.Device {
