--- conflicted
+++ resolved
@@ -18,14 +18,6 @@
 	"core-building-block/core/model"
 )
 
-<<<<<<< HEAD
-// Account
-func accountFromStorage(item account, appOrg model.ApplicationOrganization, sa *Adapter) model.Account {
-	roles := accountRolesFromStorage(item.Roles, appOrg)
-	groups := accountGroupsFromStorage(item.Groups, appOrg)
-	identifiers := accountIdentifiersFromStorage(item.Identifiers)
-	authTypes := accountAuthTypesFromStorage(item.AuthTypes, sa)
-=======
 // OrgAppMembership
 func orgAppMembershipFromStorage(item orgAppMembership, appOrg model.ApplicationOrganization) model.OrgAppMembership {
 	roles := accountRolesFromStorage(item.Roles, appOrg)
@@ -81,7 +73,7 @@
 }
 
 // Account
-func accountFromStorage(item tenantAccount, currentAppOrg *string, membershipsAppsOrgs []model.ApplicationOrganization) model.Account {
+func accountFromStorage(item tenantAccount, currentAppOrg *string, membershipsAppsOrgs []model.ApplicationOrganization, sa *Adapter) model.Account {
 	id := item.ID
 	orgID := item.OrgID
 	orgAppsMemberships := orgAppsMembershipsFromStorage(item.OrgAppsMemberships, membershipsAppsOrgs)
@@ -102,28 +94,17 @@
 	cPermissions := currentM.Permissions
 	cRoles := currentM.Roles
 	cGroups := currentM.Groups
+	cSecrets := currentM.Secrets
 	cPreferences := currentM.Preferences
 	cMostRecentClientVersion := currentM.MostRecentClientVersion
 	/// End Current App Org Membership
 
 	scopes := item.Scopes
-	authTypes := accountAuthTypesFromStorage(item.AuthTypes)
->>>>>>> 3c192185
+	identifiers := accountIdentifiersFromStorage(item.Identifiers)
+	authTypes := accountAuthTypesFromStorage(item.AuthTypes, sa)
 	mfaTypes := mfaTypesFromStorage(item.MFATypes)
-	username := item.Username
-	externalIDs := item.ExternalIDs
 	systemConfigs := item.SystemConfigs
 	profile := profileFromStorage(item.Profile)
-<<<<<<< HEAD
-	devices := accountDevicesFromStorage(item)
-	return model.Account{ID: item.ID, AppOrg: appOrg, Anonymous: item.Anonymous, Permissions: item.Permissions, Roles: roles, Groups: groups, Scopes: item.Scopes,
-		Identifiers: identifiers, AuthTypes: authTypes, MFATypes: mfaTypes, Preferences: item.Preferences, Profile: profile, SystemConfigs: item.SystemConfigs,
-		Secrets: item.Secrets, Privacy: item.Privacy, Verified: item.Verified, Devices: devices, DateCreated: item.DateCreated, DateUpdated: item.DateUpdated,
-		LastLoginDate: item.LastLoginDate, LastAccessTokenDate: item.LastAccessTokenDate, MostRecentClientVersion: item.MostRecentClientVersion}
-}
-
-func accountsFromStorage(items []account, appOrg model.ApplicationOrganization, sa *Adapter) []model.Account {
-=======
 	privacy := item.Privacy
 	devices := accountDevicesFromStorage(item.Devices)
 	anonymous := item.Anonymous
@@ -147,26 +128,21 @@
 		Preferences:             cPreferences,             //current membership
 		MostRecentClientVersion: cMostRecentClientVersion, //current membership
 
-		Scopes: scopes, AuthTypes: authTypes, MFATypes: mfaTypes, Username: username,
-		ExternalIDs: externalIDs, SystemConfigs: systemConfigs, Profile: profile,
+		Scopes: scopes, Identifiers: identifiers, AuthTypes: authTypes, MFATypes: mfaTypes,
+		Secrets: cSecrets, SystemConfigs: systemConfigs, Profile: profile,
 		Privacy: privacy, Devices: devices, Anonymous: anonymous, Verified: verified,
 		DateCreated: dateCreated, DateUpdated: dateUpdated, LastLoginDate: lastLoginDate,
 		LastAccessTokenDate: lastAccessTokenDate}
 }
 
-func accountsFromStorage(items []tenantAccount, currentAppOrg *string, membershipsAppsOrgs []model.ApplicationOrganization) []model.Account {
->>>>>>> 3c192185
+func accountsFromStorage(items []tenantAccount, currentAppOrg *string, membershipsAppsOrgs []model.ApplicationOrganization, sa *Adapter) []model.Account {
 	if len(items) == 0 {
 		return make([]model.Account, 0)
 	}
 
 	res := make([]model.Account, len(items))
 	for i, item := range items {
-<<<<<<< HEAD
-		res[i] = accountFromStorage(item, appOrg, sa)
-=======
-		res[i] = accountFromStorage(item, currentAppOrg, membershipsAppsOrgs)
->>>>>>> 3c192185
+		res[i] = accountFromStorage(item, currentAppOrg, membershipsAppsOrgs, sa)
 	}
 	return res
 }
@@ -178,8 +154,6 @@
 	scopes := item.Scopes
 	authTypes := accountAuthTypesToStorage(item.AuthTypes)
 	mfaTypes := mfaTypesToStorage(item.MFATypes)
-	username := item.Username
-	externalIDs := item.ExternalIDs
 	systemConfigs := item.SystemConfigs
 	profile := profileToStorage(item.Profile)
 	devices := accountDevicesToStorage(item)
@@ -196,10 +170,9 @@
 	lastLoginDate := item.LastLoginDate
 	lastAccessTokenDate := item.LastAccessTokenDate
 
-	return &tenantAccount{ID: id, OrgID: orgID, OrgAppsMemberships: orgAppsMemberships,
-		Scopes: scopes, AuthTypes: authTypes, MFATypes: mfaTypes, Username: username,
-		ExternalIDs: externalIDs, SystemConfigs: systemConfigs, Profile: profile, Devices: devices,
-		Anonymous: anonymous, Privacy: privacy, Verified: verified, DateCreated: dateCreated,
+	return &tenantAccount{ID: id, OrgID: orgID, OrgAppsMemberships: orgAppsMemberships, Scopes: scopes,
+		AuthTypes: authTypes, MFATypes: mfaTypes, SystemConfigs: systemConfigs, Profile: profile,
+		Devices: devices, Anonymous: anonymous, Privacy: privacy, Verified: verified, DateCreated: dateCreated,
 		DateUpdated: dateUpdated, LastLoginDate: lastLoginDate, LastAccessTokenDate: lastAccessTokenDate}
 }
 
@@ -409,7 +382,6 @@
 		UnstructuredProperties: item.UnstructuredProperties}
 }
 
-<<<<<<< HEAD
 func profilesFromStorage(items []account, sa *Adapter) []model.Profile {
 	if len(items) == 0 {
 		return make([]model.Profile, 0)
@@ -442,8 +414,6 @@
 	return res
 }
 
-=======
->>>>>>> 3c192185
 func profileToStorage(item model.Profile) profile {
 	return profile{ID: item.ID, PhotoURL: item.PhotoURL, FirstName: item.FirstName, LastName: item.LastName,
 		BirthYear: item.BirthYear, Address: item.Address, ZipCode: item.ZipCode, State: item.State,
