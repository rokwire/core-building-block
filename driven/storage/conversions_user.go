package storage

import (
	"core-building-block/core/model"
)

//Account
func accountFromStorage(item account, sa *Adapter, appOrg model.ApplicationOrganization) model.Account {
	id := item.ID
	permissions := item.Permissions
	roles := appOrgRolesFromStorage(item.Roles, appOrg)
	groups := appOrgGroupsFromStorage(item.Groups, appOrg)
	authTypes := accountAuthTypesFromStorage(item.AuthTypes)
	mfaTypes := mfaTypesFromStorage(item.MFATypes)
	profile := profileFromStorage(item.Profile)
	devices := accountDevicesFromStorage(item)
	dateCreated := item.DateCreated
	dateUpdated := item.DateUpdated
<<<<<<< HEAD
	return model.Account{ID: id, Application: application, Organization: organization, Permissions: permissions,
		Roles: roles, Groups: groups, AuthTypes: authTypes, MFATypes: mfaTypes, Preferences: item.Preferences, Profile: profile,
		Devices: devices, DateCreated: dateCreated, DateUpdated: dateUpdated} // Anonymous: item.Anonymous
=======
	return model.Account{ID: id, AppOrg: appOrg, Permissions: permissions,
		Roles: roles, Groups: groups, AuthTypes: authTypes, Preferences: item.Preferences, Profile: profile,
		Devices: devices, DateCreated: dateCreated, DateUpdated: dateUpdated}
>>>>>>> 53ae519c
}

func accountToStorage(item *model.Account) *account {
	id := item.ID
	appOrgID := item.AppOrg.ID
	permissions := item.Permissions
	roles := appOrgRolesToStorage(item.Roles)
	groups := appOrgGroupsToStorage(item.Groups)
	authTypes := accountAuthTypesToStorage(item.AuthTypes)
	mfaTypes := mfaTypesToStorage(item.MFATypes)
	profile := profileToStorage(item.Profile)
	devices := accountDevicesToStorage(item)
	dateCreated := item.DateCreated
	dateUpdated := item.DateUpdated

<<<<<<< HEAD
	return &account{ID: id, AppID: appID, OrgID: orgID, Permissions: permissions, Roles: roles, Groups: groups, AuthTypes: authTypes,
		MFATypes: mfaTypes, Preferences: item.Preferences, Profile: profile, Devices: devices, DateCreated: dateCreated, DateUpdated: dateUpdated} //Anonymous: item.Anonymous
=======
	return &account{ID: id, AppOrgID: appOrgID, Permissions: permissions, Roles: roles, Groups: groups, AuthTypes: authTypes,
		Preferences: item.Preferences, Profile: profile, Devices: devices, DateCreated: dateCreated, DateUpdated: dateUpdated}
>>>>>>> 53ae519c
}

func accountDevicesFromStorage(item account) []model.Device {
	devices := make([]model.Device, len(item.Devices))

	for i, device := range item.Devices {
		devices[i] = accountDeviceFromStorage(device)
	}
	return devices
}

func accountDeviceFromStorage(item userDevice) model.Device {
	return model.Device{ID: item.ID, Type: item.Type, OS: item.OS,
		DateCreated: item.DateCreated, DateUpdated: item.DateUpdated}
}

func accountDevicesToStorage(item *model.Account) []userDevice {
	devices := make([]userDevice, len(item.Devices))

	for i, device := range item.Devices {
		devices[i] = accountDeviceToStorage(device)
	}
	return devices
}

func accountDeviceToStorage(item model.Device) userDevice {
	return userDevice{ID: item.ID, Type: item.Type, OS: item.OS,
		DateCreated: item.DateCreated, DateUpdated: item.DateUpdated}
}

//AccountAuthType
func accountAuthTypeFromStorage(item accountAuthType) model.AccountAuthType {
	id := item.ID
	authType := model.AuthType{ID: item.AuthTypeID, Code: item.AuthTypeCode}
	identifier := item.Identifier
	params := item.Params
	var credential *model.Credential
	if item.CredentialID != nil {
		credential = &model.Credential{ID: *item.CredentialID}
	}
	active := item.Active
	return model.AccountAuthType{ID: id, AuthType: authType, Identifier: identifier, Params: params, Credential: credential,
		Active: active, DateCreated: item.DateCreated, DateUpdated: item.DateUpdated}
}

func accountAuthTypesFromStorage(items []accountAuthType) []model.AccountAuthType {
	if len(items) == 0 {
		return make([]model.AccountAuthType, 0)
	}

	res := make([]model.AccountAuthType, len(items))
	for i, aat := range items {
		res[i] = accountAuthTypeFromStorage(aat)
	}
	return res
}

func accountAuthTypeToStorage(item model.AccountAuthType) accountAuthType {
	var credentialID *string
	if item.Credential != nil {
		credentialID = &item.Credential.ID
	}
	return accountAuthType{ID: item.ID, AuthTypeID: item.AuthType.ID, AuthTypeCode: item.AuthType.Code, Identifier: item.Identifier,
		Params: item.Params, CredentialID: credentialID, Active: item.Active, DateCreated: item.DateCreated, DateUpdated: item.DateUpdated}
}

func accountAuthTypesToStorage(items []model.AccountAuthType) []accountAuthType {
	if len(items) == 0 {
		return make([]accountAuthType, 0)
	}

	res := make([]accountAuthType, len(items))
	for i, aat := range items {
		res[i] = accountAuthTypeToStorage(aat)
	}
	return res
}

//Profile
func profileFromStorage(item profile) model.Profile {
	return model.Profile{ID: item.ID, PhotoURL: item.PhotoURL, FirstName: item.FirstName, LastName: item.LastName,
		Email: item.Email, Phone: item.Phone, BirthYear: item.BirthYear, Address: item.Address, ZipCode: item.ZipCode,
		State: item.State, Country: item.Country, DateCreated: item.DateCreated, DateUpdated: item.DateUpdated}
}

func profileToStorage(item model.Profile) profile {
	return profile{ID: item.ID, PhotoURL: item.PhotoURL, FirstName: item.FirstName, LastName: item.LastName,
		Email: item.Email, Phone: item.Phone, BirthYear: item.BirthYear, Address: item.Address, ZipCode: item.ZipCode,
		State: item.State, Country: item.Country, DateCreated: item.DateCreated, DateUpdated: item.DateUpdated}
}

//Device
func deviceToStorage(item *model.Device) *device {
	if item == nil {
		return nil
	}

	accounts := make([]string, len(item.Accounts))
	for i, account := range item.Accounts {
		accounts[i] = account.ID
	}

	return &device{ID: item.ID, Type: item.Type, OS: item.OS,
		Accounts: accounts, DateCreated: item.DateCreated, DateUpdated: item.DateUpdated}
}

//Credential
func credentialFromStorage(item credential) model.Credential {
	accountAuthTypes := make([]model.AccountAuthType, len(item.AccountsAuthTypes))
	for i, id := range item.AccountsAuthTypes {
		accountAuthTypes[i] = model.AccountAuthType{ID: id}
	}
	authType := model.AuthType{ID: item.AuthTypeID}
	return model.Credential{ID: item.ID, AuthType: authType, AccountsAuthTypes: accountAuthTypes, Verified: item.Verified,
		Value: item.Value, DateCreated: item.DateCreated, DateUpdated: item.DateUpdated}
}

func credentialToStorage(item *model.Credential) *credential {
	if item == nil {
		return nil
	}

	accountAuthTypes := make([]string, len(item.AccountsAuthTypes))
	for i, aat := range item.AccountsAuthTypes {
		accountAuthTypes[i] = aat.ID
	}
	return &credential{ID: item.ID, AuthTypeID: item.AuthType.ID, AccountsAuthTypes: accountAuthTypes, Verified: item.Verified,
		Value: item.Value, DateCreated: item.DateCreated, DateUpdated: item.DateUpdated}
}

//MFA
func mfaTypesFromStorage(items []mfaType) []model.MFAType {
	res := make([]model.MFAType, len(items))
	for i, mfa := range items {
		res[i] = mfaTypeFromStorage(mfa)
	}
	return res
}

func mfaTypeFromStorage(item mfaType) model.MFAType {
	return model.MFAType{ID: item.ID, Type: item.Type, Verified: item.Verified, Params: item.Params, DateCreated: item.DateCreated,
		DateUpdated: item.DateUpdated}
}

func mfaTypesToStorage(items []model.MFAType) []mfaType {
	res := make([]mfaType, len(items))
	for i, mfa := range items {
		res[i] = mfaTypeToStorage(&mfa)
	}
	return res
}

func mfaTypeToStorage(item *model.MFAType) mfaType {
	//don't store totp qr code
	params := make(map[string]interface{})
	for k, v := range item.Params {
		if k != "qr_code" {
			params[k] = v
		}
	}

	return mfaType{ID: item.ID, Type: item.Type, Verified: item.Verified, Params: params, DateCreated: item.DateCreated,
		DateUpdated: item.DateUpdated}
}<|MERGE_RESOLUTION|>--- conflicted
+++ resolved
@@ -16,15 +16,9 @@
 	devices := accountDevicesFromStorage(item)
 	dateCreated := item.DateCreated
 	dateUpdated := item.DateUpdated
-<<<<<<< HEAD
-	return model.Account{ID: id, Application: application, Organization: organization, Permissions: permissions,
+	return model.Account{ID: id, AppOrg: appOrg, Permissions: permissions,
 		Roles: roles, Groups: groups, AuthTypes: authTypes, MFATypes: mfaTypes, Preferences: item.Preferences, Profile: profile,
-		Devices: devices, DateCreated: dateCreated, DateUpdated: dateUpdated} // Anonymous: item.Anonymous
-=======
-	return model.Account{ID: id, AppOrg: appOrg, Permissions: permissions,
-		Roles: roles, Groups: groups, AuthTypes: authTypes, Preferences: item.Preferences, Profile: profile,
 		Devices: devices, DateCreated: dateCreated, DateUpdated: dateUpdated}
->>>>>>> 53ae519c
 }
 
 func accountToStorage(item *model.Account) *account {
@@ -40,13 +34,8 @@
 	dateCreated := item.DateCreated
 	dateUpdated := item.DateUpdated
 
-<<<<<<< HEAD
-	return &account{ID: id, AppID: appID, OrgID: orgID, Permissions: permissions, Roles: roles, Groups: groups, AuthTypes: authTypes,
-		MFATypes: mfaTypes, Preferences: item.Preferences, Profile: profile, Devices: devices, DateCreated: dateCreated, DateUpdated: dateUpdated} //Anonymous: item.Anonymous
-=======
 	return &account{ID: id, AppOrgID: appOrgID, Permissions: permissions, Roles: roles, Groups: groups, AuthTypes: authTypes,
-		Preferences: item.Preferences, Profile: profile, Devices: devices, DateCreated: dateCreated, DateUpdated: dateUpdated}
->>>>>>> 53ae519c
+		MFATypes: mfaTypes, Preferences: item.Preferences, Profile: profile, Devices: devices, DateCreated: dateCreated, DateUpdated: dateUpdated}
 }
 
 func accountDevicesFromStorage(item account) []model.Device {
