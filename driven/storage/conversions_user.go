--- conflicted
+++ resolved
@@ -23,13 +23,8 @@
 	}
 
 	return model.Account{ID: id, AppOrg: appOrg, Permissions: permissions,
-<<<<<<< HEAD
-		Roles: roles, Groups: groups, AuthTypes: authTypes, MFATypes: mfaTypes, Preferences: item.Preferences, Profile: profile,
-		Devices: devices, Deleted: deleted, DateCreated: dateCreated, DateUpdated: dateUpdated}
-=======
 		Roles: roles, Groups: groups, AuthTypes: authTypes, MFATypes: mfaTypes, ExternalIDs: item.ExternalIDs,
-		Preferences: item.Preferences, Profile: profile, Devices: devices, DateCreated: dateCreated, DateUpdated: dateUpdated}
->>>>>>> 6e414221
+		Preferences: item.Preferences, Profile: profile, Devices: devices, Deleted: deleted, DateCreated: dateCreated, DateUpdated: dateUpdated}
 }
 
 func accountsFromStorage(items []account, appOrg model.ApplicationOrganization) []model.Account {
@@ -63,12 +58,8 @@
 	}
 
 	return &account{ID: id, AppOrgID: appOrgID, Permissions: permissions, Roles: roles, Groups: groups, AuthTypes: authTypes,
-<<<<<<< HEAD
-		MFATypes: mfaTypes, Preferences: item.Preferences, Profile: profile, Devices: devices, Deleted: deleted,
-=======
-		MFATypes: mfaTypes, ExternalIDs: item.ExternalIDs, Preferences: item.Preferences, Profile: profile, Devices: devices,
->>>>>>> 6e414221
-		DateCreated: dateCreated, DateUpdated: dateUpdated}
+		MFATypes: mfaTypes, ExternalIDs: item.ExternalIDs, Preferences: item.Preferences, Profile: profile, Deleted: deleted,
+		Devices: devices, DateCreated: dateCreated, DateUpdated: dateUpdated}
 }
 
 func accountDevicesFromStorage(item account) []model.Device {
