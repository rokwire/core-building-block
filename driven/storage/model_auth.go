--- conflicted
+++ resolved
@@ -42,28 +42,16 @@
 }
 
 type serviceAccount struct {
-<<<<<<< HEAD
-	ID   string `bson:"_id"`
-	Name string `bson:"name"`
-=======
 	AccountID string `bson:"account_id"`
 	Name      string `bson:"name"`
->>>>>>> 6e414221
 
 	AppID *string `bson:"app_id"`
 	OrgID *string `bson:"org_id"`
 
-<<<<<<< HEAD
-	Permissions []model.Permission `bson:"permissions,omitempty"`
-	Roles       []accountRole      `bson:"roles,omitempty"`
-
-	Credentials []model.ServiceAccountCredential `bson:"credentials,omitempty"`
-=======
 	Permissions []model.Permission `bson:"permissions"`
 	FirstParty  bool               `bson:"first_party"`
 
 	Credentials []model.ServiceAccountCredential `bson:"credentials"`
->>>>>>> 6e414221
 
 	DateCreated time.Time  `bson:"date_created"`
 	DateUpdated *time.Time `bson:"date_updated"`
