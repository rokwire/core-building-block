// Copyright 2022 Board of Trustees of the University of Illinois.
//
// Licensed under the Apache License, Version 2.0 (the "License");
// you may not use this file except in compliance with the License.
// You may obtain a copy of the License at
//
//     http://www.apache.org/licenses/LICENSE-2.0
//
// Unless required by applicable law or agreed to in writing, software
// distributed under the License is distributed on an "AS IS" BASIS,
// WITHOUT WARRANTIES OR CONDITIONS OF ANY KIND, either express or implied.
// See the License for the specific language governing permissions and
// limitations under the License.

package storage

import (
	"context"
	"errors"
	"fmt"
	"time"

	"github.com/rokwire/logging-library-go/logs"
	"go.mongodb.org/mongo-driver/bson"
	"go.mongodb.org/mongo-driver/mongo"
	"go.mongodb.org/mongo-driver/mongo/options"
)

type collectionWrapper struct {
	database *database
	coll     *mongo.Collection
}

func (collWrapper *collectionWrapper) Find(filter interface{}, result interface{}, findOptions *options.FindOptions) error {
	return collWrapper.FindWithParams(context.Background(), filter, result, findOptions, nil)
}

func (collWrapper *collectionWrapper) FindWithContext(ctx context.Context, filter interface{}, result interface{}, findOptions *options.FindOptions) error {
	return collWrapper.FindWithParams(ctx, filter, result, findOptions, nil)
}

func (collWrapper *collectionWrapper) FindWithParams(ctx context.Context, filter interface{}, result interface{},
	findOptions *options.FindOptions, timeout *time.Duration) error {
	if ctx == nil {
		ctx = context.Background()
	}

	//set timeout
	if timeout == nil {
		timeout = &collWrapper.database.mongoTimeout
	}

	ctx, cancel := context.WithTimeout(ctx, *timeout)
	defer cancel()

	if filter == nil {
		// Passing bson.D{} as the filter matches all documents in the collection
		filter = bson.D{}
	}

	cur, err := collWrapper.coll.Find(ctx, filter, findOptions)

	if err == nil {
		err = cur.All(ctx, result)
	}

	return err
}

func (collWrapper *collectionWrapper) FindOne(filter interface{}, result interface{}, findOptions *options.FindOneOptions) error {
	return collWrapper.FindOneWithContext(context.Background(), filter, result, findOptions)
}

func (collWrapper *collectionWrapper) FindOneWithContext(ctx context.Context, filter interface{}, result interface{}, findOptions *options.FindOneOptions) error {
	if ctx == nil {
		ctx = context.Background()
	}
<<<<<<< HEAD

=======
>>>>>>> 082fbd07
	ctx, cancel := context.WithTimeout(ctx, collWrapper.database.mongoTimeout)
	defer cancel()

	if findOptions == nil {
		findOptions = options.FindOne() // crash if not added!
	}

	singleResult := collWrapper.coll.FindOne(ctx, filter, findOptions)
	if singleResult.Err() != nil {
		return singleResult.Err()
	}
	err := singleResult.Decode(result)
	if err != nil {
		return err
	}
	return nil
}

func (collWrapper *collectionWrapper) ReplaceOne(filter interface{}, replacement interface{}, replaceOptions *options.ReplaceOptions) error {
	return collWrapper.ReplaceOneWithContext(context.Background(), filter, replacement, replaceOptions)
}

func (collWrapper *collectionWrapper) ReplaceOneWithContext(ctx context.Context, filter interface{}, replacement interface{}, replaceOptions *options.ReplaceOptions) error {
	if ctx == nil {
		ctx = context.Background()
	}
<<<<<<< HEAD

=======
>>>>>>> 082fbd07
	ctx, cancel := context.WithTimeout(ctx, collWrapper.database.mongoTimeout)
	defer cancel()

	if replacement == nil {
		return errors.New("replace one - input parameters cannot be nil")
	}
	if replaceOptions == nil {
		replaceOptions = options.Replace() // crash if not added!
	}

	res, err := collWrapper.coll.ReplaceOne(ctx, filter, replacement, replaceOptions)
	if err != nil {
		return err
	}
	if res == nil {
		return errors.New("replace one - res is nil")
	}
	if replaceOptions.Upsert == nil || !*replaceOptions.Upsert {
		matchedCount := res.MatchedCount
		if matchedCount == 0 {
			return errors.New("replace one - no record replaced")
		}
	}

	return nil
}

func (collWrapper *collectionWrapper) InsertOne(data interface{}) (interface{}, error) {
	return collWrapper.InsertOneWithContext(context.Background(), data)
}

func (collWrapper *collectionWrapper) InsertOneWithContext(ctx context.Context, data interface{}) (interface{}, error) {
	if ctx == nil {
		ctx = context.Background()
	}
<<<<<<< HEAD

=======
>>>>>>> 082fbd07
	ctx, cancel := context.WithTimeout(ctx, collWrapper.database.mongoTimeout)

	ins, err := collWrapper.coll.InsertOne(ctx, data)
	cancel()

	if err == nil {
		return ins.InsertedID, nil
	}

	return nil, err
}

func (collWrapper *collectionWrapper) InsertMany(documents []interface{}, opts *options.InsertManyOptions) (*mongo.InsertManyResult, error) {
	return collWrapper.InsertManyWithContext(context.Background(), documents, opts)
}

func (collWrapper *collectionWrapper) InsertManyWithContext(ctx context.Context, documents []interface{}, opts *options.InsertManyOptions) (*mongo.InsertManyResult, error) {
	if ctx == nil {
		ctx = context.Background()
	}
<<<<<<< HEAD

=======
>>>>>>> 082fbd07
	ctx, cancel := context.WithTimeout(ctx, collWrapper.database.mongoTimeout)
	defer cancel()

	result, err := collWrapper.coll.InsertMany(ctx, documents, opts)
	if err != nil {
		return nil, err
	}

	return result, nil
}

func (collWrapper *collectionWrapper) DeleteMany(filter interface{}, opts *options.DeleteOptions) (*mongo.DeleteResult, error) {
	return collWrapper.DeleteManyWithParams(context.Background(), filter, opts, nil)
}

func (collWrapper *collectionWrapper) DeleteManyWithContext(ctx context.Context, filter interface{}, opts *options.DeleteOptions) (*mongo.DeleteResult, error) {
	return collWrapper.DeleteManyWithParams(ctx, filter, opts, nil)
}

func (collWrapper *collectionWrapper) DeleteManyWithParams(ctx context.Context, filter interface{}, opts *options.DeleteOptions, timeout *time.Duration) (*mongo.DeleteResult, error) {
	if ctx == nil {
		ctx = context.Background()
	}

	//set timeout
	if timeout == nil {
		timeout = &collWrapper.database.mongoTimeout
	}

	ctx, cancel := context.WithTimeout(ctx, *timeout)
	defer cancel()

	result, err := collWrapper.coll.DeleteMany(ctx, filter, opts)
	if err != nil {
		return nil, err
	}

	return result, nil
}

func (collWrapper *collectionWrapper) DeleteOne(filter interface{}, opts *options.DeleteOptions) (*mongo.DeleteResult, error) {
	return collWrapper.DeleteOneWithContext(context.Background(), filter, opts)
}

func (collWrapper *collectionWrapper) DeleteOneWithContext(ctx context.Context, filter interface{}, opts *options.DeleteOptions) (*mongo.DeleteResult, error) {
	if ctx == nil {
		ctx = context.Background()
	}
<<<<<<< HEAD

=======
>>>>>>> 082fbd07
	ctx, cancel := context.WithTimeout(ctx, collWrapper.database.mongoTimeout)
	defer cancel()

	result, err := collWrapper.coll.DeleteOne(ctx, filter, opts)
	if err != nil {
		return nil, err
	}

	return result, nil
}

func (collWrapper *collectionWrapper) UpdateOne(filter interface{}, update interface{}, opts *options.UpdateOptions) (*mongo.UpdateResult, error) {
	return collWrapper.UpdateOneWithContext(context.Background(), filter, update, opts)
}

func (collWrapper *collectionWrapper) UpdateOneWithContext(ctx context.Context, filter interface{}, update interface{}, opts *options.UpdateOptions) (*mongo.UpdateResult, error) {
	if ctx == nil {
		ctx = context.Background()
	}
<<<<<<< HEAD

=======
>>>>>>> 082fbd07
	ctx, cancel := context.WithTimeout(ctx, collWrapper.database.mongoTimeout)
	defer cancel()

	updateResult, err := collWrapper.coll.UpdateOne(ctx, filter, update, opts)
	if err != nil {
		return nil, err
	}

	return updateResult, nil
}

func (collWrapper *collectionWrapper) UpdateMany(filter interface{}, update interface{}, opts *options.UpdateOptions) (*mongo.UpdateResult, error) {
	return collWrapper.UpdateManyWithContext(context.Background(), filter, update, opts)
}

func (collWrapper *collectionWrapper) UpdateManyWithContext(ctx context.Context, filter interface{}, update interface{}, opts *options.UpdateOptions) (*mongo.UpdateResult, error) {
	if ctx == nil {
		ctx = context.Background()
	}
<<<<<<< HEAD

=======
>>>>>>> 082fbd07
	ctx, cancel := context.WithTimeout(ctx, collWrapper.database.mongoTimeout)
	defer cancel()

	updateResult, err := collWrapper.coll.UpdateMany(ctx, filter, update, opts)
	if err != nil {
		return nil, err
	}

	return updateResult, nil
}

func (collWrapper *collectionWrapper) FindOneAndUpdate(filter interface{}, update interface{}, result interface{}, opts *options.FindOneAndUpdateOptions) error {
	return collWrapper.FindOneAndUpdateWithContext(context.Background(), filter, update, result, opts)
}

func (collWrapper *collectionWrapper) FindOneAndUpdateWithContext(ctx context.Context, filter interface{}, update interface{}, result interface{}, opts *options.FindOneAndUpdateOptions) error {
	if ctx == nil {
		ctx = context.Background()
	}
<<<<<<< HEAD

=======
>>>>>>> 082fbd07
	ctx, cancel := context.WithTimeout(ctx, collWrapper.database.mongoTimeout)
	defer cancel()

	singleResult := collWrapper.coll.FindOneAndUpdate(ctx, filter, update, opts)
	if singleResult.Err() != nil {
		return singleResult.Err()
	}
	err := singleResult.Decode(result)
	if err != nil {
		return err
	}
	return nil
}

func (collWrapper *collectionWrapper) CountDocuments(filter interface{}) (int64, error) {
	ctx, cancel := context.WithTimeout(context.Background(), collWrapper.database.mongoTimeout)
	defer cancel()

	if filter == nil {
		filter = bson.D{}
	}

	count, err := collWrapper.coll.CountDocuments(ctx, filter)

	if err != nil {
		return -1, err
	}
	return count, nil
}

func (collWrapper *collectionWrapper) Watch(pipeline interface{}, l *logs.Logger) {
	var rt bson.Raw
	var err error
	for {
		rt, err = collWrapper.watch(pipeline, rt, l)
		if err != nil {
			l.Errorf("mongo watch error: %s\n", err.Error())
		}
	}
}

// Helper function for Watch
func (collWrapper *collectionWrapper) watch(pipeline interface{}, resumeToken bson.Raw, l *logs.Logger) (bson.Raw, error) {
	if pipeline == nil {
		pipeline = []bson.M{}
	}

	opts := options.ChangeStream()
	opts.SetFullDocument(options.UpdateLookup) // remove to only use deltas to update caches
	if resumeToken != nil {
		opts.SetResumeAfter(resumeToken)
	}

	ctx := context.Background()
	cur, err := collWrapper.coll.Watch(ctx, pipeline, opts)
	if err != nil {
		time.Sleep(time.Second * 3)
		return nil, fmt.Errorf("error watching: %s", err)
	}
	defer cur.Close(ctx)

	var changeDoc map[string]interface{}
	l.Infof("%s: waiting for changes\n", collWrapper.coll.Name())
	for cur.Next(ctx) {
		if e := cur.Decode(&changeDoc); e != nil {
			l.Errorf("error decoding: %s\n", e)
		}
		collWrapper.database.onDataChanged(changeDoc)
	}

	if err := cur.Err(); err != nil {
		return cur.ResumeToken(), fmt.Errorf("error cur.Err(): %s", err)
	}

	return cur.ResumeToken(), errors.New("unknown error occurred")
}

func (collWrapper *collectionWrapper) ListIndexes(l *logs.Logger) ([]bson.M, error) {
	ctx, cancel := context.WithTimeout(context.Background(), time.Millisecond*15000)
	defer cancel()

	indexes, err := collWrapper.coll.Indexes().List(ctx, nil)
	if err != nil {
		l.Errorf("error getting indexes list: %s\n", err)
		return nil, err
	}

	var list []bson.M
	err = indexes.All(ctx, &list)
	if err != nil {
		l.Errorf("error iterating indexes list: %s\n", err)
		return nil, err
	}
	return list, nil
}

func (collWrapper *collectionWrapper) AddIndex(keys interface{}, unique bool) error {
	ctx, cancel := context.WithTimeout(context.Background(), time.Millisecond*15000)
	defer cancel()

	index := mongo.IndexModel{Keys: keys}

	if unique {
		index.Options = options.Index()
		index.Options.Unique = &unique
	}

	_, err := collWrapper.coll.Indexes().CreateOne(ctx, index, nil)

	return err
}

func (collWrapper *collectionWrapper) AddIndexWithOptions(keys interface{}, opt *options.IndexOptions) error {
	ctx, cancel := context.WithTimeout(context.Background(), time.Millisecond*15000)
	defer cancel()

	index := mongo.IndexModel{Keys: keys}
	index.Options = opt

	_, err := collWrapper.coll.Indexes().CreateOne(ctx, index, nil)

	return err
}

func (collWrapper *collectionWrapper) DropIndex(name string) error {
	ctx, cancel := context.WithTimeout(context.Background(), time.Millisecond*15000)
	defer cancel()

	_, err := collWrapper.coll.Indexes().DropOne(ctx, name, nil)

	return err
}

func (collWrapper *collectionWrapper) Aggregate(pipeline interface{}, result interface{}, ops *options.AggregateOptions) error {
	return collWrapper.AggregateWithContext(context.Background(), pipeline, result, ops)
}

func (collWrapper *collectionWrapper) AggregateWithContext(ctx context.Context, pipeline interface{}, result interface{}, ops *options.AggregateOptions) error {
	if ctx == nil {
		ctx = context.Background()
	}
<<<<<<< HEAD

=======
>>>>>>> 082fbd07
	ctx, cancel := context.WithTimeout(ctx, time.Millisecond*15000)
	defer cancel()

	cursor, err := collWrapper.coll.Aggregate(ctx, pipeline, ops)

	if err == nil {
		err = cursor.All(ctx, result)
	}

	return err
}

func (collWrapper *collectionWrapper) Drop() error {
	ctx, cancel := context.WithTimeout(context.Background(), collWrapper.database.mongoTimeout)
	defer cancel()

	err := collWrapper.coll.Drop(ctx)
	if err != nil {
		return err
	}
	return nil
}<|MERGE_RESOLUTION|>--- conflicted
+++ resolved
@@ -75,10 +75,6 @@
 	if ctx == nil {
 		ctx = context.Background()
 	}
-<<<<<<< HEAD
-
-=======
->>>>>>> 082fbd07
 	ctx, cancel := context.WithTimeout(ctx, collWrapper.database.mongoTimeout)
 	defer cancel()
 
@@ -105,10 +101,6 @@
 	if ctx == nil {
 		ctx = context.Background()
 	}
-<<<<<<< HEAD
-
-=======
->>>>>>> 082fbd07
 	ctx, cancel := context.WithTimeout(ctx, collWrapper.database.mongoTimeout)
 	defer cancel()
 
@@ -144,10 +136,6 @@
 	if ctx == nil {
 		ctx = context.Background()
 	}
-<<<<<<< HEAD
-
-=======
->>>>>>> 082fbd07
 	ctx, cancel := context.WithTimeout(ctx, collWrapper.database.mongoTimeout)
 
 	ins, err := collWrapper.coll.InsertOne(ctx, data)
@@ -168,10 +156,6 @@
 	if ctx == nil {
 		ctx = context.Background()
 	}
-<<<<<<< HEAD
-
-=======
->>>>>>> 082fbd07
 	ctx, cancel := context.WithTimeout(ctx, collWrapper.database.mongoTimeout)
 	defer cancel()
 
@@ -220,10 +204,6 @@
 	if ctx == nil {
 		ctx = context.Background()
 	}
-<<<<<<< HEAD
-
-=======
->>>>>>> 082fbd07
 	ctx, cancel := context.WithTimeout(ctx, collWrapper.database.mongoTimeout)
 	defer cancel()
 
@@ -243,10 +223,6 @@
 	if ctx == nil {
 		ctx = context.Background()
 	}
-<<<<<<< HEAD
-
-=======
->>>>>>> 082fbd07
 	ctx, cancel := context.WithTimeout(ctx, collWrapper.database.mongoTimeout)
 	defer cancel()
 
@@ -266,10 +242,6 @@
 	if ctx == nil {
 		ctx = context.Background()
 	}
-<<<<<<< HEAD
-
-=======
->>>>>>> 082fbd07
 	ctx, cancel := context.WithTimeout(ctx, collWrapper.database.mongoTimeout)
 	defer cancel()
 
@@ -289,10 +261,6 @@
 	if ctx == nil {
 		ctx = context.Background()
 	}
-<<<<<<< HEAD
-
-=======
->>>>>>> 082fbd07
 	ctx, cancel := context.WithTimeout(ctx, collWrapper.database.mongoTimeout)
 	defer cancel()
 
@@ -434,10 +402,6 @@
 	if ctx == nil {
 		ctx = context.Background()
 	}
-<<<<<<< HEAD
-
-=======
->>>>>>> 082fbd07
 	ctx, cancel := context.WithTimeout(ctx, time.Millisecond*15000)
 	defer cancel()
 
