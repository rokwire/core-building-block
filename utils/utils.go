--- conflicted
+++ resolved
@@ -1,63 +1,18 @@
 package utils
 
 import (
-<<<<<<< HEAD
-	crand "crypto/rand"
-	"encoding/base64"
-	"log"
-	"math/rand"
-	"net/http"
-	"time"
-=======
 	"encoding/base64"
 	"encoding/json"
 	"math/rand"
 	"reflect"
 
 	"github.com/rokmetro/logging-library/errors"
->>>>>>> 2d4fc520
 )
-
-//LogRequest logs the request as hide some header fields because of security reasons
-func LogRequest(req *http.Request) {
-	if req == nil {
-		return
-	}
-
-	method := req.Method
-	path := req.URL.Path
-
-	header := make(map[string][]string)
-	for key, value := range req.Header {
-		var logValue []string
-		//do not log sensitive information
-		if key == "Authorization" || key == "Csrf" {
-			logValue = append(logValue, "---")
-		} else {
-			logValue = value
-		}
-		header[key] = logValue
-	}
-	log.Printf("%s %s %s", method, path, header)
-}
-
-//RandSeq generates a random alphanumeric string of n characters
-func RandSeq(n int) string {
-	var letters = []rune("abcdefghijklmnopqrstuvwxyz0123456789")
-
-	rand.Seed(time.Now().UnixNano())
-
-	b := make([]rune, n)
-	for i := range b {
-		b[i] = letters[rand.Intn(len(letters))]
-	}
-	return string(b)
-}
 
 // GenerateRandomBytes returns securely generated random bytes
 func GenerateRandomBytes(n int) ([]byte, error) {
 	b := make([]byte, n)
-	_, err := crand.Read(b)
+	_, err := rand.Read(b)
 	if err != nil {
 		return nil, err
 	}
