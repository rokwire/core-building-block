// Copyright 2022 Board of Trustees of the University of Illinois.
//
// Licensed under the Apache License, Version 2.0 (the "License");
// you may not use this file except in compliance with the License.
// You may obtain a copy of the License at
//
//     http://www.apache.org/licenses/LICENSE-2.0
//
// Unless required by applicable law or agreed to in writing, software
// distributed under the License is distributed on an "AS IS" BASIS,
// WITHOUT WARRANTIES OR CONDITIONS OF ANY KIND, either express or implied.
// See the License for the specific language governing permissions and
// limitations under the License.

package utils

import (
	crand "crypto/rand"
	"crypto/sha256"
	"encoding/base64"
	"encoding/binary"
	"encoding/json"
	"fmt"
	"math/rand"
	"net/http"
	"reflect"
<<<<<<< HEAD
	"regexp"
	"strings"
	"time"

	"github.com/rokwire/logging-library-go/logs"
	"github.com/rokwire/logging-library-go/logutils"
=======
	"strings"
	"time"

	"github.com/rokwire/logging-library-go/v2/logs"
	"github.com/rokwire/logging-library-go/v2/logutils"
>>>>>>> 16d3825d

	"github.com/rokwire/logging-library-go/v2/errors"
)

const (
	//ErrorStatusAlreadyExists ...
	ErrorStatusAlreadyExists string = "already-exists"
	//ErrorStatusNotFound ...
	ErrorStatusNotFound string = "not-found"
	//ErrorStatusInvalid ...
	ErrorStatusInvalid string = "invalid"
	//ErrorStatusUnverified ...
	ErrorStatusUnverified string = "unverified"
	//ErrorStatusVerificationExpired ...
	ErrorStatusVerificationExpired string = "verification-expired"
	//ErrorStatusSharedCredentialUnverified ...
	ErrorStatusSharedCredentialUnverified string = "shared-credential-unverified"
	//ErrorStatusNotAllowed ...
	ErrorStatusNotAllowed string = "not-allowed"
	//ErrorStatusUsernameTaken ...
	ErrorStatusUsernameTaken string = "username-taken"

	//Character sets for password generation
	upper   string = "ABCDEFGHIJKLMNOPQRSTUVWXYZ"
	lower   string = "abcdefghijklmnopqrstuvwxyz"
	digits  string = "0123456789"
	special string = "!@#$%^&*()"
)

// SetRandomSeed sets the seed for random number generation
func SetRandomSeed() error {
	seed := make([]byte, 8)
	_, err := crand.Read(seed)
	if err != nil {
		return errors.WrapErrorAction(logutils.ActionGenerate, "math/rand seed", nil, err)
	}

	rand.Seed(int64(binary.LittleEndian.Uint64(seed)))
	return nil
}

// GenerateRandomBytes returns securely generated random bytes
func GenerateRandomBytes(n int) ([]byte, error) {
	b := make([]byte, n)
	_, err := rand.Read(b)
	if err != nil {
		return nil, err
	}

	return b, nil
}

// GenerateRandomString returns a URL-safe, base64 encoded securely generated random string
func GenerateRandomString(s int) (string, error) {
	b, err := GenerateRandomBytes(s)
	return base64.URLEncoding.EncodeToString(b), err
}

// GenerateRandomInt returns a random integer between 0 and max
func GenerateRandomInt(max int) int {
	return rand.Intn(max)
}

// GenerateRandomPassword returns a randomly generated password string
func GenerateRandomPassword(s int) string {
	validCharacters := []byte(upper + lower + digits + special)
	rand.Shuffle(len(validCharacters), func(i, j int) { validCharacters[i], validCharacters[j] = validCharacters[j], validCharacters[i] })

	password := make([]byte, s)
	for i := 0; i < s; i++ {
		password[i] = validCharacters[rand.Intn(len(validCharacters))]
	}

	return string(password)
}

// ConvertToJSON converts to json
func ConvertToJSON(data interface{}) ([]byte, error) {
	dataJSON, err := json.Marshal(data)
	if err != nil {
		return nil, errors.WrapErrorAction(logutils.ActionMarshal, "map to json", nil, err)
	}
	return dataJSON, nil
}

// DeepEqual checks whether a and b are “deeply equal,”
func DeepEqual(a, b interface{}) bool {
	return reflect.DeepEqual(a, b)
}

// SetStringIfEmpty returns b if a is empty, a if not
func SetStringIfEmpty(a, b string) string {
	if a == "" {
		return b
	}
	return a
}

// GetType returns a string representing the type of data
func GetType(data interface{}) string {
	return reflect.TypeOf(data).String()
}

// GetIP extracts the IP address from the http request
func GetIP(l *logs.Log, r *http.Request) string {
	IPAddress := r.Header.Get("X-Real-Ip")
	if IPAddress == "" {
		IPAddress = r.Header.Get("X-Forwarded-For")
	}
	if IPAddress == "" {
		IPAddress = r.RemoteAddr
	}
	l.AddContext("ip_address", IPAddress)
	return IPAddress
}

// SHA256Hash computes the SHA256 hash of a byte slice
func SHA256Hash(data []byte) []byte {
	hash := sha256.Sum256(data)
	return hash[:]
}

// GetLogValue prepares a sensitive data to be logged.
func GetLogValue(value string, n int) string {
	if len(value) <= n {
		return "***"
	}
	lastN := value[len(value)-n:]
	return fmt.Sprintf("***%s", lastN)
}

// FormatTime formats the time value which this pointer points. Gives empty string if the pointer is nil
func FormatTime(v *time.Time) string {
	if v == nil {
		return ""
	}
	return v.Format("2006-01-02T15:04:05.000Z")
}

// Contains checks if list contains value
func Contains(list []string, value string) bool {
	for _, v := range list {
		if v == value {
			return true
		}
	}
	return false
}

// StringListDiff returns a list of added, removed, unchanged values between a new and old string list
func StringListDiff(new []string, old []string) ([]string, []string, []string) {
	added := []string{}
	removed := []string{}
	unchanged := []string{}
	for _, newVal := range new {
		if !Contains(old, newVal) {
			added = append(added, newVal)
		} else {
			unchanged = append(unchanged, newVal)
		}
	}
	for _, oldVal := range old {
		if !Contains(new, oldVal) {
			removed = append(removed, oldVal)
		}
	}
	return added, removed, unchanged
}

<<<<<<< HEAD
// GetSuffix returns the suffix of s, which is separated by sep
func GetSuffix(s string, sep string) (string, error) {
	re := fmt.Sprintf("[a-z]%s[a-z]", sep)
	match, err := regexp.Match(re, []byte(s))
	if err != nil {
		return "", errors.WrapErrorAction("matching", "regular expression", logutils.StringArgs(re), err)
	}

	if match {
		split := strings.Split(s, sep)
		return split[len(split)-1], nil
	}
	return s, nil
}

// StringOrNil returns a pointer to the input string, but returns nil if input is empty
func StringOrNil(v string) *string {
	if v == "" {
=======
// StringPrefixes returns a list of all prefixes of s delimited by sep, including s itself
func StringPrefixes(s string, sep string) []string {
	subStrings := strings.Split(s, sep)
	prefixes := make([]string, len(subStrings))
	for i := 1; i <= len(subStrings); i++ {
		prefixes[i-1] = strings.Join(subStrings[0:i], sep)
	}
	return prefixes
}

// StringOrNil returns a pointer to the input string, but returns nil if input matches nilVal
func StringOrNil(v string, nilVal string) *string {
	if v == nilVal {
>>>>>>> 16d3825d
		return nil
	}
	return &v
}

// GetPrintableString returns the string content of a pointer, and defaultVal if pointer is nil
func GetPrintableString(v *string, defaultVal string) string {
	if v != nil {
		return *v
	}
	return defaultVal
}<|MERGE_RESOLUTION|>--- conflicted
+++ resolved
@@ -24,20 +24,12 @@
 	"math/rand"
 	"net/http"
 	"reflect"
-<<<<<<< HEAD
 	"regexp"
 	"strings"
 	"time"
 
-	"github.com/rokwire/logging-library-go/logs"
-	"github.com/rokwire/logging-library-go/logutils"
-=======
-	"strings"
-	"time"
-
 	"github.com/rokwire/logging-library-go/v2/logs"
 	"github.com/rokwire/logging-library-go/v2/logutils"
->>>>>>> 16d3825d
 
 	"github.com/rokwire/logging-library-go/v2/errors"
 )
@@ -207,7 +199,6 @@
 	return added, removed, unchanged
 }
 
-<<<<<<< HEAD
 // GetSuffix returns the suffix of s, which is separated by sep
 func GetSuffix(s string, sep string) (string, error) {
 	re := fmt.Sprintf("[a-z]%s[a-z]", sep)
@@ -223,10 +214,6 @@
 	return s, nil
 }
 
-// StringOrNil returns a pointer to the input string, but returns nil if input is empty
-func StringOrNil(v string) *string {
-	if v == "" {
-=======
 // StringPrefixes returns a list of all prefixes of s delimited by sep, including s itself
 func StringPrefixes(s string, sep string) []string {
 	subStrings := strings.Split(s, sep)
@@ -240,7 +227,6 @@
 // StringOrNil returns a pointer to the input string, but returns nil if input matches nilVal
 func StringOrNil(v string, nilVal string) *string {
 	if v == nilVal {
->>>>>>> 16d3825d
 		return nil
 	}
 	return &v
