--- conflicted
+++ resolved
@@ -173,13 +173,6 @@
 	return false
 }
 
-<<<<<<< HEAD
-//RecoverWithError attempts to recover from a panic while logging the error
-func RecoverWithError(errStr string, logger *logs.Logger) {
-	if p := recover(); p != nil {
-		logger.Errorf("%s: %v", errStr, p)
-	}
-=======
 // StringListDiff returns a list of added, removed, unchanged values between a new and old string list
 func StringListDiff(new []string, old []string) ([]string, []string, []string) {
 	added := []string{}
@@ -214,5 +207,11 @@
 		return *v
 	}
 	return defaultVal
->>>>>>> 082fbd07
+}
+
+// RecoverWithError attempts to recover from a panic while logging the error
+func RecoverWithError(errStr string, logger *logs.Logger) {
+	if p := recover(); p != nil {
+		logger.Errorf("%s: %v", errStr, p)
+	}
 }