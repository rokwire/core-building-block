--- conflicted
+++ resolved
@@ -11,7 +11,17 @@
 	"github.com/rokwire/logging-library-go/errors"
 )
 
-<<<<<<< HEAD
+const (
+	//ErrorStatusAlreadyExists ...
+	ErrorStatusAlreadyExists string = "already-exists"
+	//ErrorStatusNotFound ...
+	ErrorStatusNotFound string = "not-found"
+	//ErrorStatusInvalid ...
+	ErrorStatusInvalid string = "invalid"
+	//ErrorStatusUnverified ...
+	ErrorStatusUnverified string = "unverified"
+)
+
 // SetRandomSeed sets the seed for random number generation
 func SetRandomSeed() error {
 	seed := make([]byte, 8)
@@ -23,18 +33,6 @@
 	rand.Seed(int64(binary.LittleEndian.Uint64(seed)))
 	return nil
 }
-=======
-const (
-	//ErrorStatusAlreadyExists ...
-	ErrorStatusAlreadyExists string = "already-exists"
-	//ErrorStatusNotFound ...
-	ErrorStatusNotFound string = "not-found"
-	//ErrorStatusInvalid ...
-	ErrorStatusInvalid string = "invalid"
-	//ErrorStatusUnverified ...
-	ErrorStatusUnverified string = "unverified"
-)
->>>>>>> fb6644cf
 
 // GenerateRandomBytes returns securely generated random bytes
 func GenerateRandomBytes(n int) ([]byte, error) {
