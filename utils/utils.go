package utils

import (
<<<<<<< HEAD
=======
	crand "crypto/rand"
	"encoding/base64"
>>>>>>> 7529bf31
	"log"
	"math/rand"
	"net/http"
	"time"
)

//LogRequest logs the request as hide some header fields because of security reasons
func LogRequest(req *http.Request) {
	if req == nil {
		return
<<<<<<< HEAD
=======
	}

	method := req.Method
	path := req.URL.Path

	header := make(map[string][]string)
	for key, value := range req.Header {
		var logValue []string
		//do not log sensitive information
		if key == "Authorization" || key == "Csrf" {
			logValue = append(logValue, "---")
		} else {
			logValue = value
		}
		header[key] = logValue
	}
	log.Printf("%s %s %s", method, path, header)
}

//RandSeq generates a random alphanumeric string of n characters
func RandSeq(n int) string {
	var letters = []rune("abcdefghijklmnopqrstuvwxyz0123456789")

	rand.Seed(time.Now().UnixNano())

	b := make([]rune, n)
	for i := range b {
		b[i] = letters[rand.Intn(len(letters))]
	}
	return string(b)
}

// GenerateRandomBytes returns securely generated random bytes
func GenerateRandomBytes(n int) ([]byte, error) {
	b := make([]byte, n)
	_, err := crand.Read(b)
	if err != nil {
		return nil, err
>>>>>>> 7529bf31
	}

	method := req.Method
	path := req.URL.Path

	header := make(map[string][]string)
	for key, value := range req.Header {
		var logValue []string
		//do not log sensitive information
		if key == "Authorization" || key == "Csrf" {
			logValue = append(logValue, "---")
		} else {
			logValue = value
		}
		header[key] = logValue
	}
	log.Printf("%s %s %s", method, path, header)
}

//RandSeq generates a random alphanumeric string of n characters
func RandSeq(n int) string {
	var letters = []rune("abcdefghijklmnopqrstuvwxyz0123456789")

	rand.Seed(time.Now().UnixNano())

	b := make([]rune, n)
	for i := range b {
		b[i] = letters[rand.Intn(len(letters))]
	}
	return string(b)
}<|MERGE_RESOLUTION|>--- conflicted
+++ resolved
@@ -1,11 +1,8 @@
 package utils
 
 import (
-<<<<<<< HEAD
-=======
 	crand "crypto/rand"
 	"encoding/base64"
->>>>>>> 7529bf31
 	"log"
 	"math/rand"
 	"net/http"
@@ -16,8 +13,6 @@
 func LogRequest(req *http.Request) {
 	if req == nil {
 		return
-<<<<<<< HEAD
-=======
 	}
 
 	method := req.Method
@@ -56,35 +51,13 @@
 	_, err := crand.Read(b)
 	if err != nil {
 		return nil, err
->>>>>>> 7529bf31
 	}
 
-	method := req.Method
-	path := req.URL.Path
-
-	header := make(map[string][]string)
-	for key, value := range req.Header {
-		var logValue []string
-		//do not log sensitive information
-		if key == "Authorization" || key == "Csrf" {
-			logValue = append(logValue, "---")
-		} else {
-			logValue = value
-		}
-		header[key] = logValue
-	}
-	log.Printf("%s %s %s", method, path, header)
+	return b, nil
 }
 
-//RandSeq generates a random alphanumeric string of n characters
-func RandSeq(n int) string {
-	var letters = []rune("abcdefghijklmnopqrstuvwxyz0123456789")
-
-	rand.Seed(time.Now().UnixNano())
-
-	b := make([]rune, n)
-	for i := range b {
-		b[i] = letters[rand.Intn(len(letters))]
-	}
-	return string(b)
+// GenerateRandomString returns a URL-safe, base64 encoded securely generated random string
+func GenerateRandomString(s int) (string, error) {
+	b, err := GenerateRandomBytes(s)
+	return base64.URLEncoding.EncodeToString(b), err
 }