--- conflicted
+++ resolved
@@ -1,27 +1,6 @@
 package utils
 
 import (
-<<<<<<< HEAD
-	"crypto/rand"
-	"encoding/base64"
-)
-
-// GenerateRandomBytes returns securely generated random bytes
-func GenerateRandomBytes(n int) ([]byte, error) {
-	b := make([]byte, n)
-	_, err := rand.Read(b)
-	if err != nil {
-		return nil, err
-	}
-
-	return b, nil
-}
-
-// GenerateRandomString returns a URL-safe, base64 encoded securely generated random string
-func GenerateRandomString(s int) (string, error) {
-	b, err := GenerateRandomBytes(s)
-	return base64.URLEncoding.EncodeToString(b), err
-=======
 	"log"
 	"math/rand"
 	"net/http"
@@ -62,5 +41,4 @@
 		b[i] = letters[rand.Intn(len(letters))]
 	}
 	return string(b)
->>>>>>> fb648e82
 }