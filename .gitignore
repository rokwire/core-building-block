vendor/
bin/
<<<<<<< HEAD
.vscode/
go.sum
run.sh
=======
.vscode/
>>>>>>> 2d06aaa5
<|MERGE_RESOLUTION|>--- conflicted
+++ resolved
@@ -1,9 +1,5 @@
 vendor/
 bin/
-<<<<<<< HEAD
 .vscode/
-go.sum
 run.sh
-=======
-.vscode/
->>>>>>> 2d06aaa5
+*.pem