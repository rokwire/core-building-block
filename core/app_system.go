--- conflicted
+++ resolved
@@ -124,15 +124,6 @@
 	return appAdm, nil
 }
 
-<<<<<<< HEAD
-func (app *application) sysCreateApplication(name string, multiTenant bool, requiresOwnUsers bool, maxLoginSessionDuration *int, appTypes []model.ApplicationType) (*model.Application, error) {
-	now := time.Now()
-
-	applicationID, _ := uuid.NewUUID()
-	application := model.Application{ID: applicationID.String(), Name: name, MultiTenant: multiTenant, Types: appTypes,
-		DateCreated: now}
-	insertedApplication, err := app.storage.InsertApplication(application)
-=======
 func (app *application) sysCreateApplication(name string, multiTenant bool, admin bool, sharedIdentities bool, appTypes []model.ApplicationType) (*model.Application, error) {
 	now := time.Now()
 
@@ -143,7 +134,6 @@
 		Types: appTypes, DateCreated: now}
 
 	insertedApplication, err := app.storage.InsertApplication(nil, application)
->>>>>>> 0b3d2626
 	if err != nil {
 		return nil, errors.WrapErrorAction(logutils.ActionFind, model.TypeApplication, nil, err)
 	}
