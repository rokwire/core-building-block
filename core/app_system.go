// Copyright 2022 Board of Trustees of the University of Illinois.
//
// Licensed under the Apache License, Version 2.0 (the "License");
// you may not use this file except in compliance with the License.
// You may obtain a copy of the License at
//
//     http://www.apache.org/licenses/LICENSE-2.0
//
// Unless required by applicable law or agreed to in writing, software
// distributed under the License is distributed on an "AS IS" BASIS,
// WITHOUT WARRANTIES OR CONDITIONS OF ANY KIND, either express or implied.
// See the License for the specific language governing permissions and
// limitations under the License.

package core

import (
	"core-building-block/core/model"
	"core-building-block/driven/storage"
	"time"

	"github.com/google/uuid"
	"github.com/rokwire/logging-library-go/errors"
	"github.com/rokwire/logging-library-go/logutils"
)

func (app *application) sysCreateGlobalConfig(setting string) (*model.GlobalConfig, error) {
	gc, err := app.storage.GetGlobalConfig()
	if err != nil {
		return nil, errors.WrapErrorAction(logutils.ActionFind, model.TypeGlobalConfig, nil, err)
	}
	if gc != nil {
		return nil, errors.New("global config already exists")
	}

	gc = &model.GlobalConfig{Setting: setting}
	err = app.storage.CreateGlobalConfig(nil, gc)
	if err != nil {
		return nil, errors.WrapErrorAction(logutils.ActionInsert, model.TypeGlobalConfig, nil, err)
	}
	return gc, nil
}

func (app *application) sysGetGlobalConfig() (*model.GlobalConfig, error) {
	gc, err := app.storage.GetGlobalConfig()
	if err != nil {
		return nil, errors.WrapErrorAction(logutils.ActionFind, model.TypeGlobalConfig, nil, err)
	}
	return gc, nil
}

func (app *application) sysUpdateGlobalConfig(setting string) error {
	gc, err := app.storage.GetGlobalConfig()
	if err != nil {
		return errors.WrapErrorAction(logutils.ActionFind, model.TypeGlobalConfig, nil, err)
	}
	if gc == nil {
		return errors.WrapErrorData(logutils.StatusMissing, model.TypeGlobalConfig, nil, err)
	}

	gc.Setting = setting
	transaction := func(context storage.TransactionContext) error {
		//1. clear the global config - we always keep only one global config
		err := app.storage.DeleteGlobalConfig(context)
		if err != nil {
			return errors.WrapErrorAction(logutils.ActionDelete, model.TypeGlobalConfig, nil, err)
		}

		//2. add the new one
		err = app.storage.CreateGlobalConfig(context, gc)
		if err != nil {
			return errors.WrapErrorAction(logutils.ActionInsert, model.TypeGlobalConfig, nil, err)
		}

		return nil
	}

	return app.storage.PerformTransaction(transaction)
}

func (app *application) sysCreateOrganization(name string, requestType string, organizationDomains []string) (*model.Organization, error) {
	now := time.Now()

	orgConfigID, _ := uuid.NewUUID()
	orgConfig := model.OrganizationConfig{ID: orgConfigID.String(), Domains: organizationDomains, DateCreated: now}

	organizationID, _ := uuid.NewUUID()
	organization := model.Organization{ID: organizationID.String(), Name: name, Type: requestType, Config: orgConfig, DateCreated: now}

	insertedOrg, err := app.storage.InsertOrganization(nil, organization)
	if err != nil {
		return nil, errors.WrapErrorAction(logutils.ActionFind, model.TypeOrganization, nil, err)
	}
	return insertedOrg, nil
}

func (app *application) sysGetOrganization(ID string) (*model.Organization, error) {
	organization, err := app.storage.FindOrganization(ID)
	if err != nil {
		return nil, errors.WrapErrorAction(logutils.ActionGet, model.TypeOrganization, nil, err)
	}
	if organization == nil {
		return nil, errors.ErrorData(logutils.StatusMissing, model.TypeOrganization, nil)
	}

	return organization, nil
}

func (app *application) sysGetOrganizations() ([]model.Organization, error) {
	getOrganization, err := app.storage.FindOrganizations()
	if err != nil {
		return nil, errors.WrapErrorAction(logutils.ActionGet, model.TypeOrganization, nil, err)
	}

	return getOrganization, nil
}

func (app *application) sysUpdateOrganization(ID string, name string, requestType string, organizationDomains []string) error {
	err := app.storage.UpdateOrganization(ID, name, requestType, organizationDomains)
	if err != nil {
		return errors.WrapErrorAction(logutils.ActionUpdate, model.TypeOrganization, nil, err)
	}

	return err

}

func (app *application) sysGetApplication(ID string) (*model.Application, error) {
	appAdm, err := app.storage.FindApplication(ID)
	if err != nil {
		return nil, errors.WrapErrorAction(logutils.ActionGet, model.TypeApplication, nil, err)
	}
	if appAdm == nil {
		return nil, errors.ErrorData(logutils.StatusMissing, model.TypeApplication, nil)
	}

	return appAdm, nil
}

func (app *application) sysCreateApplication(name string, multiTenant bool, admin bool, sharedIdentities bool, appTypes []model.ApplicationType) (*model.Application, error) {
	now := time.Now()

	// application

	applicationID, _ := uuid.NewUUID()
	application := model.Application{ID: applicationID.String(), Name: name, MultiTenant: multiTenant, Admin: admin, SharedIdentities: sharedIdentities,
		Types: appTypes, DateCreated: now}

	insertedApplication, err := app.storage.InsertApplication(nil, application)
	if err != nil {
		return nil, errors.WrapErrorAction(logutils.ActionFind, model.TypeApplication, nil, err)
	}
	return insertedApplication, nil
}

func (app *application) sysGetApplications() ([]model.Application, error) {
	getApplications, err := app.storage.FindApplications()
	if err != nil {
		return nil, errors.WrapErrorAction(logutils.ActionGet, model.TypeApplication, nil, err)
	}

	return getApplications, nil
}

func (app *application) sysCreatePermission(name string, description *string, serviceID *string, assigners *[]string) (*model.Permission, error) {
	id, _ := uuid.NewUUID()
	now := time.Now()
	serviceIDVal := ""
	if serviceID != nil {
		serviceIDVal = *serviceID
	}
	descriptionVal := ""
	if description != nil {
		descriptionVal = *description
	}

	permission := model.Permission{ID: id.String(), Name: name, Description: descriptionVal, DateCreated: now, ServiceID: serviceIDVal, Assigners: *assigners}

	err := app.storage.InsertPermission(nil, permission)

	if err != nil {
		return nil, err
	}
	return &permission, nil
}

func (app *application) sysUpdatePermission(name string, description *string, serviceID *string, assigners *[]string) (*model.Permission, error) {
	permissionNames := []string{name}
	permissions, err := app.storage.FindPermissionsByName(nil, permissionNames)
	if err != nil {
		return nil, err
	}
	if permissions == nil || len(permissions) < 1 {
		return nil, errors.WrapErrorAction(logutils.ActionFind, model.TypePermission, nil, err)
	}

	permission := permissions[0]
	if description != nil {
		permission.Description = *description
	}
	if serviceID != nil {
		permission.ServiceID = *serviceID
	}
	if assigners != nil {
		permission.Assigners = *assigners
	}

	err = app.storage.UpdatePermission(permission)
	if err != nil {
		return nil, err
	}

	return &permission, nil
}

<<<<<<< HEAD
func (app *application) sysCreateAppOrgRole(name string, appOrgID string, description string, permissionNames []string) (*model.AppOrgRole, error) {
	permissions, err := app.storage.FindPermissionsByName(permissionNames)
	if err != nil {
		return nil, err
	}

	//TODO: - load ApplicationOrganization

	id, _ := uuid.NewUUID()
	now := time.Now()
	role := model.AppOrgRole{ID: id.String(), Name: name, Description: description, AppOrg: model.ApplicationOrganization{ID: appOrgID}, Permissions: permissions, DateCreated: now}
	err = app.storage.InsertAppOrgRole(role)
	if err != nil {
		return nil, err
	}
	return &role, nil
}

=======
>>>>>>> d68c1082
func (app *application) sysGetAppConfigs(appTypeID string, orgID *string, versionNumbers *model.VersionNumbers) ([]model.ApplicationConfig, error) {
	//get the app type
	applicationType, err := app.storage.FindApplicationType(appTypeID)
	if err != nil {
		return nil, errors.WrapErrorAction(logutils.ActionFind, model.TypeApplicationType, logutils.StringArgs(appTypeID), err)
	}
	if applicationType == nil {
		return nil, errors.ErrorData(logutils.StatusMissing, model.TypeApplicationType, logutils.StringArgs(appTypeID))
	}

	appID := applicationType.Application.ID
	var appOrgID *string
	if orgID != nil {
		appOrg, err := app.storage.FindApplicationOrganization(appID, *orgID)
		if err != nil {
			return nil, errors.WrapErrorAction(logutils.ActionFind, model.TypeApplicationOrganization, &logutils.FieldArgs{"app_id": appID, "org_id": *orgID}, err)
		}
		appOrgID = &appOrg.ID
	}

	appConfigs, err := app.storage.FindAppConfigs(appTypeID, appOrgID, versionNumbers)
	if err != nil {
		return nil, errors.WrapErrorAction(logutils.ActionFind, model.TypeApplicationConfig, nil, err)
	}

	return appConfigs, nil
}

func (app *application) sysGetAppConfig(id string) (*model.ApplicationConfig, error) {
	appConfig, err := app.storage.FindAppConfigByID(id)
	if err != nil {
		return nil, errors.WrapErrorAction(logutils.ActionFind, model.TypeApplicationConfig, nil, err)
	}

	return appConfig, nil
}

func (app *application) sysCreateAppConfig(appTypeID string, orgID *string, data map[string]interface{}, versionNumbers model.VersionNumbers) (*model.ApplicationConfig, error) {
	//get the app type
	applicationType, err := app.storage.FindApplicationType(appTypeID)
	if err != nil {
		return nil, errors.WrapErrorAction(logutils.ActionFind, model.TypeApplicationType, logutils.StringArgs(appTypeID), err)
	}
	if applicationType == nil {
		return nil, errors.ErrorData(logutils.StatusMissing, model.TypeApplicationType, logutils.StringArgs(appTypeID))
	}
	if len(applicationType.Versions) == 0 {
		return nil, errors.ErrorData(logutils.StatusMissing, model.TypeApplicationTypeVersionList, logutils.StringArgs(appTypeID))
	}

	var appOrg *model.ApplicationOrganization
	if orgID != nil {
		appOrg, err = app.storage.FindApplicationOrganization(applicationType.Application.ID, *orgID)
		if err != nil {
			return nil, errors.WrapErrorAction(logutils.ActionFind, model.TypeApplicationOrganization, &logutils.FieldArgs{"app_id": applicationType.Application.ID, "org_id": *orgID}, err)
		}
	}

	// TODO: create the app config without checking if it's supported
	var version *model.Version
	for _, supportedVersion := range applicationType.Versions {
		if versionNumbers == supportedVersion.VersionNumbers {
			version = &supportedVersion
			break
			// now := time.Now()
			// appConfigID, _ := uuid.NewUUID()
			// applicationConfig := model.ApplicationConfig{ID: appConfigID.String(), Version: supportedVersion, ApplicationType: *applicationType, AppOrg: appOrg, Data: data, DateCreated: now}

			// insertedConfig, err := app.storage.InsertAppConfig(applicationConfig)
			// if err != nil {
			// 	return nil, errors.WrapErrorAction(logutils.ActionCreate, model.TypeApplicationConfig, nil, err)
			// }

			// return insertedConfig, nil
		}
	}

	now := time.Now()
	appConfigID, _ := uuid.NewUUID()

	if version == nil {
		version = &model.Version{VersionNumbers: versionNumbers, DateCreated: now}
	}

	applicationConfig := model.ApplicationConfig{ID: appConfigID.String(), Version: *version, ApplicationType: *applicationType, AppOrg: appOrg, Data: data, DateCreated: now}

	insertedConfig, err := app.storage.InsertAppConfig(applicationConfig)
	if err != nil {
		return nil, errors.WrapErrorAction(logutils.ActionCreate, model.TypeApplicationConfig, nil, err)
	}

	return insertedConfig, nil

	// return nil, errors.ErrorData(logutils.StatusInvalid, model.TypeApplicationConfigsVersion, logutils.StringArgs(versionNumbers.String()+" for app_type_id: "+appTypeID))
}

func (app *application) sysUpdateAppConfig(id string, appTypeID string, orgID *string, data map[string]interface{}, versionNumbers model.VersionNumbers) error {
	applicationType, err := app.storage.FindApplicationType(appTypeID)
	if err != nil {
		return errors.WrapErrorAction(logutils.ActionFind, model.TypeApplicationType, logutils.StringArgs(appTypeID), err)

	}
	if applicationType == nil {
		return errors.ErrorData(logutils.StatusMissing, model.TypeApplicationType, logutils.StringArgs(appTypeID))
	}
	if len(applicationType.Versions) == 0 {
		return errors.ErrorData(logutils.StatusMissing, model.TypeApplicationTypeVersionList, logutils.StringArgs(appTypeID))
	}

	var appOrg *model.ApplicationOrganization
	if orgID != nil {
		appOrg, err = app.storage.FindApplicationOrganization(applicationType.Application.ID, *orgID)
		if err != nil {
			return errors.WrapErrorAction(logutils.ActionFind, model.TypeApplicationOrganization, &logutils.FieldArgs{"app_id": applicationType.Application.ID, "org_id": *orgID}, err)
		}
	}

	var version *model.Version
	for _, supportedVersion := range applicationType.Versions {
		if versionNumbers == supportedVersion.VersionNumbers {
			version = &supportedVersion
			break
		}
	}
	if version == nil {
		version = &model.Version{VersionNumbers: versionNumbers}
	}

	err = app.storage.UpdateAppConfig(id, *applicationType, appOrg, *version, data)
	if err != nil {
		return errors.WrapErrorAction(logutils.ActionUpdate, model.TypeApplicationConfig, nil, err)
	}

	return nil

	// return errors.ErrorData(logutils.StatusInvalid, model.TypeApplicationConfigsVersion, logutils.StringArgs(versionNumbers.String()+" for app_type_id: "+appTypeID))
}

func (app *application) sysDeleteAppConfig(id string) error {
	err := app.storage.DeleteAppConfig(id)
	if err != nil {
		return errors.WrapErrorAction(logutils.ActionDelete, model.TypeApplicationConfig, nil, err)
	}

	return nil
}

func (app *application) sysCreateAuthTypes(code string, description string, isExternal bool,
	isAnonymous bool, useCredentials bool, ignoreMFA bool, params map[string]interface{}) (*model.AuthType, error) {

	authTypeID, _ := uuid.NewUUID()
	authType := model.AuthType{ID: authTypeID.String(), Code: code, Description: description,
		IsExternal: isExternal, IsAnonymous: isAnonymous, UseCredentials: useCredentials,
		IgnoreMFA: ignoreMFA, Params: params}

	insertedAuthType, err := app.storage.InsertAuthType(nil, authType)
	if err != nil {
		return nil, errors.WrapErrorAction(logutils.ActionFind, model.TypeAuthType, nil, err)
	}
	return insertedAuthType, nil
}

func (app *application) sysGetAuthTypes() ([]model.AuthType, error) {
	getAuthTypes, err := app.storage.FindAuthTypes()
	if err != nil {
		return nil, errors.WrapErrorAction(logutils.ActionGet, model.TypeAuthType, nil, err)
	}

	return getAuthTypes, nil
}

func (app *application) SysUpdateAuthTypes(ID string, code string, description string, isExternal bool, isAnonymous bool, useCredentials bool, ignoreMFA bool, params map[string]interface{}) error {
	err := app.storage.UpdateAuthTypes(ID, code, description, isExternal, isAnonymous, useCredentials, ignoreMFA, params)
	if err != nil {
		return errors.WrapErrorAction(logutils.ActionUpdate, model.TypeAuthType, nil, err)
	}

	return err

}<|MERGE_RESOLUTION|>--- conflicted
+++ resolved
@@ -213,27 +213,6 @@
 	return &permission, nil
 }
 
-<<<<<<< HEAD
-func (app *application) sysCreateAppOrgRole(name string, appOrgID string, description string, permissionNames []string) (*model.AppOrgRole, error) {
-	permissions, err := app.storage.FindPermissionsByName(permissionNames)
-	if err != nil {
-		return nil, err
-	}
-
-	//TODO: - load ApplicationOrganization
-
-	id, _ := uuid.NewUUID()
-	now := time.Now()
-	role := model.AppOrgRole{ID: id.String(), Name: name, Description: description, AppOrg: model.ApplicationOrganization{ID: appOrgID}, Permissions: permissions, DateCreated: now}
-	err = app.storage.InsertAppOrgRole(role)
-	if err != nil {
-		return nil, err
-	}
-	return &role, nil
-}
-
-=======
->>>>>>> d68c1082
 func (app *application) sysGetAppConfigs(appTypeID string, orgID *string, versionNumbers *model.VersionNumbers) ([]model.ApplicationConfig, error) {
 	//get the app type
 	applicationType, err := app.storage.FindApplicationType(appTypeID)
