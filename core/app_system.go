// Copyright 2022 Board of Trustees of the University of Illinois.
//
// Licensed under the Apache License, Version 2.0 (the "License");
// you may not use this file except in compliance with the License.
// You may obtain a copy of the License at
//
//     http://www.apache.org/licenses/LICENSE-2.0
//
// Unless required by applicable law or agreed to in writing, software
// distributed under the License is distributed on an "AS IS" BASIS,
// WITHOUT WARRANTIES OR CONDITIONS OF ANY KIND, either express or implied.
// See the License for the specific language governing permissions and
// limitations under the License.

package core

import (
	"core-building-block/core/model"
	"core-building-block/driven/storage"
	"time"

	"github.com/google/uuid"
	"github.com/rokwire/logging-library-go/v2/errors"
	"github.com/rokwire/logging-library-go/v2/logutils"
)

<<<<<<< HEAD
func (app *application) sysGetConfig(id string) (*model.Config, error) {
	config, err := app.storage.FindConfig(id)
	if err != nil {
		return nil, errors.WrapErrorAction(logutils.ActionFind, model.TypeConfig, nil, err)
	}
	return config, nil
}

func (app *application) sysCreateConfig(config model.Config) error {
	config.DateCreated = time.Now().UTC()
	err := app.storage.InsertConfig(config)
	if err != nil {
		return errors.WrapErrorAction(logutils.ActionInsert, model.TypeConfig, nil, err)
	}
	return nil
}

func (app *application) sysUpdateConfig(config model.Config) error {
	now := time.Now().UTC()
	config.DateUpdated = &now
	err := app.storage.UpdateConfig(config)
	if err != nil {
		return errors.WrapErrorAction(logutils.ActionUpdate, model.TypeConfig, nil, err)
	}
	return nil
}

func (app *application) sysDeleteConfig(id string) error {
	err := app.storage.DeleteConfig(id)
	if err != nil {
		return errors.WrapErrorAction(logutils.ActionDelete, model.TypeConfig, nil, err)
	}
	return nil
}

=======
>>>>>>> 35fc8270
func (app *application) sysGetApplicationOrganizations(appID *string, orgID *string) ([]model.ApplicationOrganization, error) {
	return app.storage.FindApplicationOrganizations(appID, orgID)
}

func (app *application) sysGetApplicationOrganization(ID string) (*model.ApplicationOrganization, error) {
	return app.storage.FindApplicationOrganizationByID(ID)
}

func (app *application) sysCreateApplicationOrganization(appOrg model.ApplicationOrganization, appID string, orgID string) (*model.ApplicationOrganization, error) {
	application, err := app.storage.FindApplication(nil, appID)
	if err != nil || application == nil {
		return nil, errors.WrapErrorData(logutils.StatusInvalid, model.TypeApplication, nil, err)
	}
	appOrg.Application = *application

	organizaiton, err := app.storage.FindOrganization(orgID)
	if err != nil || organizaiton == nil {
		return nil, errors.WrapErrorData(logutils.StatusInvalid, model.TypeOrganization, nil, err)
	}
	appOrg.Organization = *organizaiton

	appOrgID, _ := uuid.NewUUID()
	appOrg.ID = appOrgID.String()
	appOrg.DateCreated = time.Now()

	insertedAppOrg, err := app.storage.InsertApplicationOrganization(nil, appOrg)
	if err != nil {
		return nil, errors.WrapErrorAction(logutils.ActionFind, model.TypeOrganization, nil, err)
	}

	return insertedAppOrg, nil
}

func (app *application) sysUpdateApplicationOrganization(appOrg model.ApplicationOrganization) error {
	err := app.storage.UpdateApplicationOrganization(nil, appOrg)
	if err != nil {
		return errors.WrapErrorAction(logutils.ActionUpdate, model.TypeApplicationOrganization, nil, err)
	}

	return err

}

func (app *application) sysCreateOrganization(name string, requestType string, organizationDomains []string) (*model.Organization, error) {
	now := time.Now()

	orgConfig := model.OrganizationConfig{ID: uuid.NewString(), Domains: organizationDomains, DateCreated: now}
	organization := model.Organization{ID: uuid.NewString(), Name: name, Type: requestType, Config: orgConfig, DateCreated: now}

	insertedOrg, err := app.storage.InsertOrganization(nil, organization)
	if err != nil {
		return nil, errors.WrapErrorAction(logutils.ActionFind, model.TypeOrganization, nil, err)
	}
	return insertedOrg, nil
}

func (app *application) sysGetOrganization(ID string) (*model.Organization, error) {
	organization, err := app.storage.FindOrganization(ID)
	if err != nil {
		return nil, errors.WrapErrorAction(logutils.ActionGet, model.TypeOrganization, nil, err)
	}
	if organization == nil {
		return nil, errors.ErrorData(logutils.StatusMissing, model.TypeOrganization, nil)
	}

	return organization, nil
}

func (app *application) sysGetOrganizations() ([]model.Organization, error) {
	getOrganization, err := app.storage.FindOrganizations()
	if err != nil {
		return nil, errors.WrapErrorAction(logutils.ActionGet, model.TypeOrganization, nil, err)
	}

	return getOrganization, nil
}

func (app *application) sysUpdateOrganization(ID string, name string, requestType string, organizationDomains []string) error {
	err := app.storage.UpdateOrganization(ID, name, requestType, organizationDomains)
	if err != nil {
		return errors.WrapErrorAction(logutils.ActionUpdate, model.TypeOrganization, nil, err)
	}

	return err

}

func (app *application) sysGetApplication(ID string) (*model.Application, error) {
	appAdm, err := app.storage.FindApplication(nil, ID)
	if err != nil {
		return nil, errors.WrapErrorAction(logutils.ActionGet, model.TypeApplication, nil, err)
	}
	if appAdm == nil {
		return nil, errors.ErrorData(logutils.StatusMissing, model.TypeApplication, nil)
	}

	return appAdm, nil
}

func (app *application) sysCreateApplication(name string, multiTenant bool, admin bool, sharedIdentities bool, appTypes []model.ApplicationType) (*model.Application, error) {
	now := time.Now()

	// application
	for i, at := range appTypes {
		appTypes[i].ID = uuid.NewString()
		appTypes[i].DateCreated = now
		for vidx := range at.Versions {
			appTypes[i].Versions[vidx].ID = uuid.NewString()
			appTypes[i].Versions[vidx].ApplicationType = model.ApplicationType{ID: appTypes[i].ID}
			appTypes[i].Versions[vidx].DateCreated = now
		}
	}
	application := model.Application{ID: uuid.NewString(), Name: name, MultiTenant: multiTenant, Admin: admin, SharedIdentities: sharedIdentities,
		Types: appTypes, DateCreated: now}

	insertedApplication, err := app.storage.InsertApplication(nil, application)
	if err != nil {
		return nil, errors.WrapErrorAction(logutils.ActionCreate, model.TypeApplication, nil, err)
	}
	return insertedApplication, nil
}

func (app *application) sysUpdateApplication(ID string, name string, multiTenant bool, admin bool, sharedIdentities bool, appTypes []model.ApplicationType) error {
	transaction := func(context storage.TransactionContext) error {
		//1. find application
		application, err := app.storage.FindApplication(context, ID)
		if err != nil {
			return errors.WrapErrorAction(logutils.ActionFind, model.TypeApplication, nil, err)
		}
		if application == nil {
			return errors.ErrorData(logutils.StatusMissing, model.TypeApplication, nil)
		}

		//2. update app type list
		updated := false
		now := time.Now().UTC()
		for i, at := range appTypes {
			existingAppType := application.FindApplicationType(at.Identifier)
			if existingAppType != nil {
				//unchanged app type identifier, so set existing ID
				appTypes[i].ID = existingAppType.ID
				appTypes[i].Versions = existingAppType.Versions
				appTypes[i].DateCreated = existingAppType.DateCreated
				if at.Name != existingAppType.Name {
					appTypes[i].DateUpdated = &now
					updated = true
				}
			} else {
				//added app type identifier, so set new ID
				appTypes[i].ID = uuid.NewString()
				for vidx := range at.Versions {
					appTypes[i].Versions[vidx].ID = uuid.NewString()
					appTypes[i].Versions[vidx].ApplicationType = model.ApplicationType{ID: appTypes[i].ID}
					appTypes[i].Versions[vidx].DateCreated = now
				}
				appTypes[i].DateCreated = now
				updated = true
			}
		}

		//3. update if app types or other application params were updated
		updated = updated || (name != application.Name) || (multiTenant != application.MultiTenant) || (admin != application.Admin) || (sharedIdentities != application.SharedIdentities)
		if updated {
			updatedApp := model.Application{ID: application.ID, Name: name, MultiTenant: multiTenant, Admin: admin, SharedIdentities: sharedIdentities,
				Types: appTypes, DateCreated: application.DateCreated, DateUpdated: &now}
			err = app.storage.SaveApplication(context, updatedApp)
			if err != nil {
				return errors.WrapErrorAction(logutils.ActionSave, model.TypeApplication, nil, err)
			}
		}

		return nil
	}

	return app.storage.PerformTransaction(transaction)
}

func (app *application) sysGetApplications() ([]model.Application, error) {
	getApplications, err := app.storage.FindApplications()
	if err != nil {
		return nil, errors.WrapErrorAction(logutils.ActionGet, model.TypeApplication, nil, err)
	}

	return getApplications, nil
}

func (app *application) sysCreatePermission(name string, description *string, serviceID *string, assigners *[]string) (*model.Permission, error) {
	id, _ := uuid.NewUUID()
	now := time.Now()
	serviceIDVal := ""
	if serviceID != nil {
		serviceIDVal = *serviceID
	}
	descriptionVal := ""
	if description != nil {
		descriptionVal = *description
	}

	permission := model.Permission{ID: id.String(), Name: name, Description: descriptionVal, DateCreated: now, ServiceID: serviceIDVal, Assigners: *assigners}

	err := app.storage.InsertPermission(nil, permission)

	if err != nil {
		return nil, err
	}
	return &permission, nil
}

func (app *application) sysUpdatePermission(name string, description *string, serviceID *string, assigners *[]string) (*model.Permission, error) {
	permissionNames := []string{name}
	permissions, err := app.storage.FindPermissionsByName(nil, permissionNames)
	if err != nil {
		return nil, err
	}
	if permissions == nil || len(permissions) < 1 {
		return nil, errors.WrapErrorAction(logutils.ActionFind, model.TypePermission, nil, err)
	}

	permission := permissions[0]
	if description != nil {
		permission.Description = *description
	}
	if serviceID != nil {
		permission.ServiceID = *serviceID
	}
	if assigners != nil {
		permission.Assigners = *assigners
	}

	err = app.storage.UpdatePermission(permission)
	if err != nil {
		return nil, err
	}

	return &permission, nil
}

func (app *application) sysGetAppConfigs(appTypeID string, orgID *string, versionNumbers *model.VersionNumbers) ([]model.ApplicationConfig, error) {
	//get the app type
	applicationType, err := app.storage.FindApplicationType(appTypeID)
	if err != nil {
		return nil, errors.WrapErrorAction(logutils.ActionFind, model.TypeApplicationType, logutils.StringArgs(appTypeID), err)
	}
	if applicationType == nil {
		return nil, errors.ErrorData(logutils.StatusMissing, model.TypeApplicationType, logutils.StringArgs(appTypeID))
	}

	appID := applicationType.Application.ID
	var appOrgID *string
	if orgID != nil {
		appOrg, err := app.storage.FindApplicationOrganization(appID, *orgID)
		if err != nil {
			return nil, errors.WrapErrorAction(logutils.ActionFind, model.TypeApplicationOrganization, &logutils.FieldArgs{"app_id": appID, "org_id": *orgID}, err)
		}
		if appOrg == nil {
			return nil, errors.ErrorData(logutils.StatusMissing, model.TypeApplicationOrganization, &logutils.FieldArgs{"app_id": appID, "org_id": *orgID})
		}
		appOrgID = &appOrg.ID
	}

	appConfigs, err := app.storage.FindAppConfigs(appTypeID, appOrgID, versionNumbers)
	if err != nil {
		return nil, errors.WrapErrorAction(logutils.ActionFind, model.TypeApplicationConfig, nil, err)
	}

	return appConfigs, nil
}

func (app *application) sysGetAppConfig(id string) (*model.ApplicationConfig, error) {
	appConfig, err := app.storage.FindAppConfigByID(id)
	if err != nil {
		return nil, errors.WrapErrorAction(logutils.ActionFind, model.TypeApplicationConfig, nil, err)
	}

	return appConfig, nil
}

func (app *application) sysCreateAppConfig(appTypeID string, orgID *string, data map[string]interface{}, versionNumbers model.VersionNumbers) (*model.ApplicationConfig, error) {
	//get the app type
	applicationType, err := app.storage.FindApplicationType(appTypeID)
	if err != nil {
		return nil, errors.WrapErrorAction(logutils.ActionFind, model.TypeApplicationType, logutils.StringArgs(appTypeID), err)
	}
	if applicationType == nil {
		return nil, errors.ErrorData(logutils.StatusMissing, model.TypeApplicationType, logutils.StringArgs(appTypeID))
	}
	if len(applicationType.Versions) == 0 {
		return nil, errors.ErrorData(logutils.StatusMissing, model.TypeApplicationTypeVersionList, logutils.StringArgs(appTypeID))
	}

	var appOrg *model.ApplicationOrganization
	if orgID != nil {
		appOrg, err = app.storage.FindApplicationOrganization(applicationType.Application.ID, *orgID)
		if err != nil {
			return nil, errors.WrapErrorAction(logutils.ActionFind, model.TypeApplicationOrganization, &logutils.FieldArgs{"app_id": applicationType.Application.ID, "org_id": *orgID}, err)
		}
	}

	for _, supportedVersion := range applicationType.Versions {
		if versionNumbers == supportedVersion.VersionNumbers {
			now := time.Now()
			appConfigID, _ := uuid.NewUUID()
			applicationConfig := model.ApplicationConfig{ID: appConfigID.String(), Version: supportedVersion, ApplicationType: *applicationType, AppOrg: appOrg, Data: data, DateCreated: now}

			insertedConfig, err := app.storage.InsertAppConfig(applicationConfig)
			if err != nil {
				return nil, errors.WrapErrorAction(logutils.ActionCreate, model.TypeApplicationConfig, nil, err)
			}

			return insertedConfig, nil
		}
	}

	return nil, errors.ErrorData(logutils.StatusInvalid, model.TypeApplicationConfigsVersion, logutils.StringArgs(versionNumbers.String()+" for app_type_id: "+appTypeID))
}

func (app *application) sysUpdateAppConfig(id string, appTypeID string, orgID *string, data map[string]interface{}, versionNumbers model.VersionNumbers) error {
	applicationType, err := app.storage.FindApplicationType(appTypeID)
	if err != nil {
		return errors.WrapErrorAction(logutils.ActionFind, model.TypeApplicationType, logutils.StringArgs(appTypeID), err)

	}
	if applicationType == nil {
		return errors.ErrorData(logutils.StatusMissing, model.TypeApplicationType, logutils.StringArgs(appTypeID))
	}
	if len(applicationType.Versions) == 0 {
		return errors.ErrorData(logutils.StatusMissing, model.TypeApplicationTypeVersionList, logutils.StringArgs(appTypeID))
	}

	var appOrg *model.ApplicationOrganization
	if orgID != nil {
		appOrg, err = app.storage.FindApplicationOrganization(applicationType.Application.ID, *orgID)
		if err != nil {
			return errors.WrapErrorAction(logutils.ActionFind, model.TypeApplicationOrganization, &logutils.FieldArgs{"app_id": applicationType.Application.ID, "org_id": *orgID}, err)
		}
	}

	for _, supportedVersion := range applicationType.Versions {
		if versionNumbers == supportedVersion.VersionNumbers {

			err := app.storage.UpdateAppConfig(id, *applicationType, appOrg, supportedVersion, data)
			if err != nil {
				return errors.WrapErrorAction(logutils.ActionUpdate, model.TypeApplicationConfig, nil, err)
			}

			return nil
		}
	}

	return errors.ErrorData(logutils.StatusInvalid, model.TypeApplicationConfigsVersion, logutils.StringArgs(versionNumbers.String()+" for app_type_id: "+appTypeID))
}

func (app *application) sysDeleteAppConfig(id string) error {
	err := app.storage.DeleteAppConfig(id)
	if err != nil {
		return errors.WrapErrorAction(logutils.ActionDelete, model.TypeApplicationConfig, nil, err)
	}

	return nil
}

func (app *application) sysCreateAuthTypes(code string, description string, isExternal bool,
	isAnonymous bool, useCredentials bool, ignoreMFA bool, params map[string]interface{}) (*model.AuthType, error) {

	authTypeID, _ := uuid.NewUUID()
	authType := model.AuthType{ID: authTypeID.String(), Code: code, Description: description,
		IsExternal: isExternal, IsAnonymous: isAnonymous, UseCredentials: useCredentials,
		IgnoreMFA: ignoreMFA, Params: params}

	insertedAuthType, err := app.storage.InsertAuthType(nil, authType)
	if err != nil {
		return nil, errors.WrapErrorAction(logutils.ActionFind, model.TypeAuthType, nil, err)
	}
	return insertedAuthType, nil
}

func (app *application) sysGetAuthTypes() ([]model.AuthType, error) {
	getAuthTypes, err := app.storage.FindAuthTypes()
	if err != nil {
		return nil, errors.WrapErrorAction(logutils.ActionGet, model.TypeAuthType, nil, err)
	}

	return getAuthTypes, nil
}

func (app *application) SysUpdateAuthTypes(ID string, code string, description string, isExternal bool, isAnonymous bool, useCredentials bool, ignoreMFA bool, params map[string]interface{}) error {
	err := app.storage.UpdateAuthTypes(ID, code, description, isExternal, isAnonymous, useCredentials, ignoreMFA, params)
	if err != nil {
		return errors.WrapErrorAction(logutils.ActionUpdate, model.TypeAuthType, nil, err)
	}

	return err

}<|MERGE_RESOLUTION|>--- conflicted
+++ resolved
@@ -24,44 +24,6 @@
 	"github.com/rokwire/logging-library-go/v2/logutils"
 )
 
-<<<<<<< HEAD
-func (app *application) sysGetConfig(id string) (*model.Config, error) {
-	config, err := app.storage.FindConfig(id)
-	if err != nil {
-		return nil, errors.WrapErrorAction(logutils.ActionFind, model.TypeConfig, nil, err)
-	}
-	return config, nil
-}
-
-func (app *application) sysCreateConfig(config model.Config) error {
-	config.DateCreated = time.Now().UTC()
-	err := app.storage.InsertConfig(config)
-	if err != nil {
-		return errors.WrapErrorAction(logutils.ActionInsert, model.TypeConfig, nil, err)
-	}
-	return nil
-}
-
-func (app *application) sysUpdateConfig(config model.Config) error {
-	now := time.Now().UTC()
-	config.DateUpdated = &now
-	err := app.storage.UpdateConfig(config)
-	if err != nil {
-		return errors.WrapErrorAction(logutils.ActionUpdate, model.TypeConfig, nil, err)
-	}
-	return nil
-}
-
-func (app *application) sysDeleteConfig(id string) error {
-	err := app.storage.DeleteConfig(id)
-	if err != nil {
-		return errors.WrapErrorAction(logutils.ActionDelete, model.TypeConfig, nil, err)
-	}
-	return nil
-}
-
-=======
->>>>>>> 35fc8270
 func (app *application) sysGetApplicationOrganizations(appID *string, orgID *string) ([]model.ApplicationOrganization, error) {
 	return app.storage.FindApplicationOrganizations(appID, orgID)
 }
