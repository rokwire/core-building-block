// Copyright 2022 Board of Trustees of the University of Illinois.
//
// Licensed under the Apache License, Version 2.0 (the "License");
// you may not use this file except in compliance with the License.
// You may obtain a copy of the License at
//
//     http://www.apache.org/licenses/LICENSE-2.0
//
// Unless required by applicable law or agreed to in writing, software
// distributed under the License is distributed on an "AS IS" BASIS,
// WITHOUT WARRANTIES OR CONDITIONS OF ANY KIND, either express or implied.
// See the License for the specific language governing permissions and
// limitations under the License.

package core

import (
	"core-building-block/core/model"
	"core-building-block/driven/storage"
	"core-building-block/utils"
	"time"

	"github.com/google/uuid"
	"github.com/rokwire/logging-library-go/errors"
	"github.com/rokwire/logging-library-go/logutils"
)

func (app *application) sysCreateGlobalConfig(setting string) (*model.GlobalConfig, error) {
	gc, err := app.storage.GetGlobalConfig()
	if err != nil {
		return nil, errors.WrapErrorAction(logutils.ActionFind, model.TypeGlobalConfig, nil, err)
	}
	if gc != nil {
		return nil, errors.New("global config already exists")
	}

	gc = &model.GlobalConfig{Setting: setting}
	err = app.storage.CreateGlobalConfig(nil, gc)
	if err != nil {
		return nil, errors.WrapErrorAction(logutils.ActionInsert, model.TypeGlobalConfig, nil, err)
	}
	return gc, nil
}

func (app *application) sysGetGlobalConfig() (*model.GlobalConfig, error) {
	gc, err := app.storage.GetGlobalConfig()
	if err != nil {
		return nil, errors.WrapErrorAction(logutils.ActionFind, model.TypeGlobalConfig, nil, err)
	}
	return gc, nil
}

func (app *application) sysUpdateGlobalConfig(setting string) error {
	gc, err := app.storage.GetGlobalConfig()
	if err != nil {
		return errors.WrapErrorAction(logutils.ActionFind, model.TypeGlobalConfig, nil, err)
	}
	if gc == nil {
		return errors.WrapErrorData(logutils.StatusMissing, model.TypeGlobalConfig, nil, err)
	}

	gc.Setting = setting
	transaction := func(context storage.TransactionContext) error {
		//1. clear the global config - we always keep only one global config
		err := app.storage.DeleteGlobalConfig(context)
		if err != nil {
			return errors.WrapErrorAction(logutils.ActionDelete, model.TypeGlobalConfig, nil, err)
		}

		//2. add the new one
		err = app.storage.CreateGlobalConfig(context, gc)
		if err != nil {
			return errors.WrapErrorAction(logutils.ActionInsert, model.TypeGlobalConfig, nil, err)
		}

		return nil
	}

	return app.storage.PerformTransaction(transaction)
}

func (app *application) sysCreateOrganization(name string, requestType string, organizationDomains []string) (*model.Organization, error) {
	now := time.Now()

	orgConfigID, _ := uuid.NewUUID()
	orgConfig := model.OrganizationConfig{ID: orgConfigID.String(), Domains: organizationDomains, DateCreated: now}

	organizationID, _ := uuid.NewUUID()
	organization := model.Organization{ID: organizationID.String(), Name: name, Type: requestType, Config: orgConfig, DateCreated: now}

	insertedOrg, err := app.storage.InsertOrganization(nil, organization)
	if err != nil {
		return nil, errors.WrapErrorAction(logutils.ActionFind, model.TypeOrganization, nil, err)
	}
	return insertedOrg, nil
}

func (app *application) sysGetOrganization(ID string) (*model.Organization, error) {
	organization, err := app.storage.FindOrganization(ID)
	if err != nil {
		return nil, errors.WrapErrorAction(logutils.ActionGet, model.TypeOrganization, nil, err)
	}
	if organization == nil {
		return nil, errors.ErrorData(logutils.StatusMissing, model.TypeOrganization, nil)
	}

	return organization, nil
}

func (app *application) sysGetOrganizations() ([]model.Organization, error) {
	getOrganization, err := app.storage.FindOrganizations()
	if err != nil {
		return nil, errors.WrapErrorAction(logutils.ActionGet, model.TypeOrganization, nil, err)
	}

	return getOrganization, nil
}

func (app *application) sysUpdateOrganization(ID string, name string, requestType string, organizationDomains []string) error {
	err := app.storage.UpdateOrganization(ID, name, requestType, organizationDomains)
	if err != nil {
		return errors.WrapErrorAction(logutils.ActionUpdate, model.TypeOrganization, nil, err)
	}

	return err

}

func (app *application) sysGetApplication(ID string) (*model.Application, error) {
	appAdm, err := app.storage.FindApplication(ID)
	if err != nil {
		return nil, errors.WrapErrorAction(logutils.ActionGet, model.TypeApplication, nil, err)
	}
	if appAdm == nil {
		return nil, errors.ErrorData(logutils.StatusMissing, model.TypeApplication, nil)
	}

	return appAdm, nil
}

func (app *application) sysCreateApplication(name string, multiTenant bool, admin bool, sharedIdentities bool, appTypes []model.ApplicationType) (*model.Application, error) {
	now := time.Now()

	// application

	applicationID, _ := uuid.NewUUID()
	application := model.Application{ID: applicationID.String(), Name: name, MultiTenant: multiTenant, Admin: admin, SharedIdentities: sharedIdentities,
		Types: appTypes, DateCreated: now}

	insertedApplication, err := app.storage.InsertApplication(nil, application)
	if err != nil {
		return nil, errors.WrapErrorAction(logutils.ActionFind, model.TypeApplication, nil, err)
	}
	return insertedApplication, nil
}

func (app *application) sysGetApplications() ([]model.Application, error) {
	getApplications, err := app.storage.FindApplications()
	if err != nil {
		return nil, errors.WrapErrorAction(logutils.ActionGet, model.TypeApplication, nil, err)
	}

	return getApplications, nil
}

func (app *application) sysCreatePermission(name string, description string, serviceID string, assigners *[]string) (*model.Permission, error) {
	var newPermission *model.Permission
	transaction := func(context storage.TransactionContext) error {
		//1.
		id, _ := uuid.NewUUID()
		now := time.Now()
		assignersVal := make([]string, 0)
		if assigners != nil {
			assignersVal = *assigners
			assignerPermissions, err := app.storage.FindPermissionsByName(context, assignersVal)
			if err != nil {
				return err
			}
			_, err = model.GetMissingPermissionNames(assignerPermissions, assignersVal)
			if err != nil {
				return err
			}
		}

		permission := model.Permission{ID: id.String(), Name: name, Description: description, DateCreated: now, ServiceID: serviceID, Assigners: assignersVal}
		err := app.storage.InsertPermission(context, permission)
		if err != nil {
			return err
		}

		newPermission = &permission
		return nil
	}

	err := app.storage.PerformTransaction(transaction)
	if err != nil {
		return nil, err
	}

	return newPermission, nil
}

func (app *application) sysUpdatePermission(name string, description string, serviceID string, assigners *[]string) (*model.Permission, error) {
	var updatedPermission *model.Permission
	transaction := func(context storage.TransactionContext) error {
		//1. find permission
		permissionNames := []string{name}
		permissions, err := app.storage.FindPermissionsByName(context, permissionNames)
		if err != nil {
			return err
		}
		if permissions == nil || len(permissions) < 1 {
			return errors.WrapErrorAction(logutils.ActionFind, model.TypePermission, nil, err)
		}

		//2. update permission data as needed
		permission := permissions[0]
		updated := false
		if description != permission.Description {
			permission.Description = description
			updated = true
		}
		if serviceID != permission.ServiceID {
			permission.ServiceID = serviceID
			updated = true
		}

		//3. if assigners changed, check that they exist
		assignersVal := make([]string, 0)
		if assigners != nil {
			assignersVal = *assigners
		}
		if !utils.DeepEqual(assignersVal, permission.Assigners) {
			assignerPermissions, err := app.storage.FindPermissionsByName(context, assignersVal)
			if err != nil {
				return err
			}
			_, err = model.GetMissingPermissionNames(assignerPermissions, assignersVal)
			if err != nil {
				return err
			}

			permission.Assigners = *assigners
			updated = true
		}

		//4. if permission data changed, update in storage
		if updated {
			now := time.Now().UTC()
			permission.DateUpdated = &now
			err = app.storage.UpdatePermission(context, permission)
			if err != nil {
				return err
			}
		}

		updatedPermission = &permission
		return nil
	}

<<<<<<< HEAD
	err = app.storage.UpdatePermission(nil, permission)
=======
	err := app.storage.PerformTransaction(transaction)
>>>>>>> bbe8b9d7
	if err != nil {
		return nil, err
	}

	return updatedPermission, nil
}

func (app *application) sysGetAppConfigs(appTypeID string, orgID *string, versionNumbers *model.VersionNumbers) ([]model.ApplicationConfig, error) {
	//get the app type
	applicationType, err := app.storage.FindApplicationType(appTypeID)
	if err != nil {
		return nil, errors.WrapErrorAction(logutils.ActionFind, model.TypeApplicationType, logutils.StringArgs(appTypeID), err)
	}
	if applicationType == nil {
		return nil, errors.ErrorData(logutils.StatusMissing, model.TypeApplicationType, logutils.StringArgs(appTypeID))
	}

	appID := applicationType.Application.ID
	var appOrgID *string
	if orgID != nil {
		appOrg, err := app.storage.FindApplicationOrganization(appID, *orgID)
		if err != nil {
			return nil, errors.WrapErrorAction(logutils.ActionFind, model.TypeApplicationOrganization, &logutils.FieldArgs{"app_id": appID, "org_id": *orgID}, err)
		}
		appOrgID = &appOrg.ID
	}

	appConfigs, err := app.storage.FindAppConfigs(appTypeID, appOrgID, versionNumbers)
	if err != nil {
		return nil, errors.WrapErrorAction(logutils.ActionFind, model.TypeApplicationConfig, nil, err)
	}

	return appConfigs, nil
}

func (app *application) sysGetAppConfig(id string) (*model.ApplicationConfig, error) {
	appConfig, err := app.storage.FindAppConfigByID(id)
	if err != nil {
		return nil, errors.WrapErrorAction(logutils.ActionFind, model.TypeApplicationConfig, nil, err)
	}

	return appConfig, nil
}

func (app *application) sysCreateAppConfig(appTypeID string, orgID *string, data map[string]interface{}, versionNumbers model.VersionNumbers) (*model.ApplicationConfig, error) {
	//get the app type
	applicationType, err := app.storage.FindApplicationType(appTypeID)
	if err != nil {
		return nil, errors.WrapErrorAction(logutils.ActionFind, model.TypeApplicationType, logutils.StringArgs(appTypeID), err)
	}
	if applicationType == nil {
		return nil, errors.ErrorData(logutils.StatusMissing, model.TypeApplicationType, logutils.StringArgs(appTypeID))
	}
	if len(applicationType.Versions) == 0 {
		return nil, errors.ErrorData(logutils.StatusMissing, model.TypeApplicationTypeVersionList, logutils.StringArgs(appTypeID))
	}

	var appOrg *model.ApplicationOrganization
	if orgID != nil {
		appOrg, err = app.storage.FindApplicationOrganization(applicationType.Application.ID, *orgID)
		if err != nil {
			return nil, errors.WrapErrorAction(logutils.ActionFind, model.TypeApplicationOrganization, &logutils.FieldArgs{"app_id": applicationType.Application.ID, "org_id": *orgID}, err)
		}
	}

	for _, supportedVersion := range applicationType.Versions {
		if versionNumbers == supportedVersion.VersionNumbers {
			now := time.Now()
			appConfigID, _ := uuid.NewUUID()
			applicationConfig := model.ApplicationConfig{ID: appConfigID.String(), Version: supportedVersion, ApplicationType: *applicationType, AppOrg: appOrg, Data: data, DateCreated: now}

			insertedConfig, err := app.storage.InsertAppConfig(applicationConfig)
			if err != nil {
				return nil, errors.WrapErrorAction(logutils.ActionCreate, model.TypeApplicationConfig, nil, err)
			}

			return insertedConfig, nil
		}
	}

	return nil, errors.ErrorData(logutils.StatusInvalid, model.TypeApplicationConfigsVersion, logutils.StringArgs(versionNumbers.String()+" for app_type_id: "+appTypeID))
}

func (app *application) sysUpdateAppConfig(id string, appTypeID string, orgID *string, data map[string]interface{}, versionNumbers model.VersionNumbers) error {
	applicationType, err := app.storage.FindApplicationType(appTypeID)
	if err != nil {
		return errors.WrapErrorAction(logutils.ActionFind, model.TypeApplicationType, logutils.StringArgs(appTypeID), err)

	}
	if applicationType == nil {
		return errors.ErrorData(logutils.StatusMissing, model.TypeApplicationType, logutils.StringArgs(appTypeID))
	}
	if len(applicationType.Versions) == 0 {
		return errors.ErrorData(logutils.StatusMissing, model.TypeApplicationTypeVersionList, logutils.StringArgs(appTypeID))
	}

	var appOrg *model.ApplicationOrganization
	if orgID != nil {
		appOrg, err = app.storage.FindApplicationOrganization(applicationType.Application.ID, *orgID)
		if err != nil {
			return errors.WrapErrorAction(logutils.ActionFind, model.TypeApplicationOrganization, &logutils.FieldArgs{"app_id": applicationType.Application.ID, "org_id": *orgID}, err)
		}
	}

	for _, supportedVersion := range applicationType.Versions {
		if versionNumbers == supportedVersion.VersionNumbers {

			err := app.storage.UpdateAppConfig(id, *applicationType, appOrg, supportedVersion, data)
			if err != nil {
				return errors.WrapErrorAction(logutils.ActionUpdate, model.TypeApplicationConfig, nil, err)
			}

			return nil
		}
	}

	return errors.ErrorData(logutils.StatusInvalid, model.TypeApplicationConfigsVersion, logutils.StringArgs(versionNumbers.String()+" for app_type_id: "+appTypeID))
}

func (app *application) sysDeleteAppConfig(id string) error {
	err := app.storage.DeleteAppConfig(id)
	if err != nil {
		return errors.WrapErrorAction(logutils.ActionDelete, model.TypeApplicationConfig, nil, err)
	}

	return nil
}

func (app *application) sysCreateAuthTypes(code string, description string, isExternal bool,
	isAnonymous bool, useCredentials bool, ignoreMFA bool, params map[string]interface{}) (*model.AuthType, error) {

	authTypeID, _ := uuid.NewUUID()
	authType := model.AuthType{ID: authTypeID.String(), Code: code, Description: description,
		IsExternal: isExternal, IsAnonymous: isAnonymous, UseCredentials: useCredentials,
		IgnoreMFA: ignoreMFA, Params: params}

	insertedAuthType, err := app.storage.InsertAuthType(nil, authType)
	if err != nil {
		return nil, errors.WrapErrorAction(logutils.ActionFind, model.TypeAuthType, nil, err)
	}
	return insertedAuthType, nil
}

func (app *application) sysGetAuthTypes() ([]model.AuthType, error) {
	getAuthTypes, err := app.storage.FindAuthTypes()
	if err != nil {
		return nil, errors.WrapErrorAction(logutils.ActionGet, model.TypeAuthType, nil, err)
	}

	return getAuthTypes, nil
}

func (app *application) SysUpdateAuthTypes(ID string, code string, description string, isExternal bool, isAnonymous bool, useCredentials bool, ignoreMFA bool, params map[string]interface{}) error {
	err := app.storage.UpdateAuthTypes(ID, code, description, isExternal, isAnonymous, useCredentials, ignoreMFA, params)
	if err != nil {
		return errors.WrapErrorAction(logutils.ActionUpdate, model.TypeAuthType, nil, err)
	}

	return err

}<|MERGE_RESOLUTION|>--- conflicted
+++ resolved
@@ -176,9 +176,9 @@
 			if err != nil {
 				return err
 			}
-			_, err = model.GetMissingPermissionNames(assignerPermissions, assignersVal)
-			if err != nil {
-				return err
+			missing := model.GetMissingPermissionNames(assignerPermissions, assignersVal)
+			if len(missing) > 0 {
+				return errors.ErrorData(logutils.StatusInvalid, "assigner permission", &logutils.FieldArgs{"names": missing})
 			}
 		}
 
@@ -235,9 +235,9 @@
 			if err != nil {
 				return err
 			}
-			_, err = model.GetMissingPermissionNames(assignerPermissions, assignersVal)
-			if err != nil {
-				return err
+			missing := model.GetMissingPermissionNames(assignerPermissions, assignersVal)
+			if len(missing) > 0 {
+				return errors.ErrorData(logutils.StatusInvalid, "assigner permission", &logutils.FieldArgs{"names": missing})
 			}
 
 			permission.Assigners = *assigners
@@ -258,11 +258,7 @@
 		return nil
 	}
 
-<<<<<<< HEAD
-	err = app.storage.UpdatePermission(nil, permission)
-=======
 	err := app.storage.PerformTransaction(transaction)
->>>>>>> bbe8b9d7
 	if err != nil {
 		return nil, err
 	}
