package core

import (
	"core-building-block/core/auth"
	"core-building-block/core/model"
	"core-building-block/driven/storage"
	"fmt"
	"time"

	"github.com/google/uuid"
	"github.com/rokwire/logging-library-go/errors"
	"github.com/rokwire/logging-library-go/logs"
	"github.com/rokwire/logging-library-go/logutils"
)

//APIs exposes to the drivers adapters access to the core functionality
type APIs struct {
	Services       Services       //expose to the drivers adapters
	Administration Administration //expose to the drivers adapters
	Encryption     Encryption     //expose to the drivers adapters
	BBs            BBs            //expose to the drivers adapters
	System         System         //expose to the drivers adapters

	Auth auth.APIs //expose to the drivers auth

	app *application

	systemAppTypeIdentifier string
	systemAppTypeName       string
	systemAPIKey            string
	systemAccountEmail      string
	systemAccountPassword   string

	logger *logs.Logger
}

//Start starts the core part of the application
func (c *APIs) Start() {
	c.app.start()
	c.Auth.Start()

	err := c.storeSystemData()
	if err != nil {
		c.logger.Fatalf("error initializing system data: %s", err.Error())
	}
}

//AddListener adds application listener
func (c *APIs) AddListener(listener ApplicationListener) {
	c.app.addListener(listener)
}

//GetVersion gives the service version
func (c *APIs) GetVersion() string {
	return c.app.version
}

func (c *APIs) storeSystemData() error {
	documentIDs := make(map[string]string)

	transaction := func(context storage.TransactionContext) error {
		createAccount := false

		//1. insert email auth type if does not exist
		emailAuthType, err := c.app.storage.FindAuthType(auth.AuthTypeEmail)
		if err != nil {
			return errors.WrapErrorAction(logutils.ActionFind, model.TypeAuthType, nil, err)
		}
		if emailAuthType == nil {
			documentIDs["auth_type"] = uuid.NewString()
			emailAuthType = &model.AuthType{ID: documentIDs["auth_type"], Code: auth.AuthTypeEmail, Description: "Authentication type relying on email and password",
				IsExternal: false, IsAnonymous: false, UseCredentials: true, IgnoreMFA: false}
			_, err = c.app.storage.InsertAuthType(context, *emailAuthType)
			if err != nil {
				return errors.WrapErrorAction(logutils.ActionInsert, model.TypeAuthType, nil, err)
			}
		}

		//2. insert system org if does not exist
		systemOrg, err := c.app.storage.FindSystemOrganization()
		if err != nil {
			return errors.WrapErrorAction(logutils.ActionFind, model.TypeOrganization, nil, err)
		}
		if systemOrg == nil {
			documentIDs["organization"] = uuid.NewString()
			systemOrgConfig := model.OrganizationConfig{ID: uuid.NewString(), DateCreated: time.Now().UTC()}
			newSystemOrg := model.Organization{ID: documentIDs["organization"], Name: "System", Type: "small", System: true, Config: systemOrgConfig, DateCreated: time.Now().UTC()}
			_, err = c.app.storage.InsertOrganization(context, newSystemOrg)
			if err != nil {
				return errors.WrapErrorAction(logutils.ActionInsert, model.TypeOrganization, nil, err)
			}

			systemOrg = &newSystemOrg
			createAccount = true
		}

		//3. insert system app and appOrg if they do not exist
		systemAdminAppOrgs, err := c.app.storage.FindApplicationsOrganizationsByOrgID(systemOrg.ID)
		if err != nil {
			return errors.WrapErrorAction(logutils.ActionFind, model.TypeApplicationOrganization, nil, err)
		}
		if len(systemAdminAppOrgs) == 0 {
			//insert system admin app
			if c.systemAppTypeIdentifier == "" || c.systemAppTypeName == "" {
				return errors.ErrorData(logutils.StatusMissing, "initial system app type identifier or name", nil)
			}
			documentIDs["application"] = uuid.NewString()
			newAndroidAppType := model.ApplicationType{ID: uuid.NewString(), Identifier: c.systemAppTypeIdentifier, Name: c.systemAppTypeName, Versions: nil}
			newSystemAdminApp := model.Application{ID: documentIDs["application"], Name: "System Admin application", MultiTenant: false, Admin: true,
				SharedIdentities: false, Types: []model.ApplicationType{newAndroidAppType}, DateCreated: time.Now().UTC()}
			_, err = c.app.storage.InsertApplication(context, newSystemAdminApp)
			if err != nil {
				return errors.WrapErrorAction(logutils.ActionInsert, model.TypeApplication, nil, err)
			}

			systemAdminApp := &newSystemAdminApp

			//insert system admin apporg
			emailSupport := []struct {
				AuthTypeID string                 `bson:"auth_type_id"`
				Params     map[string]interface{} `bson:"params"`
			}{
				{emailAuthType.ID, nil},
			}
			supportedAuthTypes := make([]model.AuthTypesSupport, len(systemAdminApp.Types))
			for i, appType := range systemAdminApp.Types {
				supportedAuthTypes[i] = model.AuthTypesSupport{AppTypeID: appType.ID, SupportedAuthTypes: emailSupport}
			}

			documentIDs["application_organization"] = uuid.NewString()
			newSystemAdminAppOrg := model.ApplicationOrganization{ID: documentIDs["application_organization"], Application: *systemAdminApp, Organization: *systemOrg,
				SupportedAuthTypes: supportedAuthTypes, DateCreated: time.Now().UTC()}
			_, err = c.app.storage.InsertApplicationOrganization(context, newSystemAdminAppOrg)
			if err != nil {
				return errors.WrapErrorAction(logutils.ActionSave, model.TypeApplicationOrganization, nil, err)
			}

			systemAdminAppOrgs = append(systemAdminAppOrgs, newSystemAdminAppOrg)
			createAccount = true
		}

		systemAppOrg := systemAdminAppOrgs[0]

		//4. insert api key if does not exist
		apiKeys, err := c.Auth.GetApplicationAPIKeys(systemAppOrg.Application.ID)
		if err != nil {
			return errors.WrapErrorAction(logutils.ActionFind, model.TypeAPIKey, nil, err)
		}

		if len(apiKeys) == 0 {
			if c.systemAPIKey == "" {
				return errors.ErrorData(logutils.StatusMissing, "initial system api key", nil)
			}
			documentIDs["api_key"] = uuid.NewString()
			newAPIKey := model.APIKey{ID: documentIDs["api_key"], AppID: systemAppOrg.Application.ID, Key: c.systemAPIKey}
			_, err := c.app.storage.InsertAPIKey(context, newAPIKey)
			if err != nil {
				return errors.WrapErrorAction(logutils.ActionInsert, model.TypeAPIKey, nil, err)
			}
		}

		//5. insert all_system_core permission if does not exist
		allSystemPermissions, err := c.app.storage.FindPermissionsByName([]string{"all_system_core"})
		if err != nil {
			return errors.WrapErrorAction(logutils.ActionFind, model.TypePermission, &logutils.FieldArgs{"name": "all_system_core"}, err)
		}

		if len(allSystemPermissions) == 0 {
			documentIDs["permission"] = uuid.NewString()
			allSystemCore := model.Permission{ID: documentIDs["permission"], Name: "all_system_core", ServiceID: "core",
				Assigners: []string{"all_system_core"}, DateCreated: time.Now().UTC()}
			err = c.app.storage.InsertPermission(context, allSystemCore)
			if err != nil {
				return errors.WrapErrorAction(logutils.ActionInsert, model.TypePermission, nil, err)
			}

			allSystemPermissions = append(allSystemPermissions, allSystemCore)
		}

		//6. insert system account if needed
		if createAccount {
			if c.systemAccountEmail == "" || c.systemAccountPassword == "" {
				return errors.ErrorData(logutils.StatusMissing, "initial system account email or password", nil)
			}
			documentIDs["account"], err = c.Auth.InitializeSystemAccount(context, *emailAuthType, systemAppOrg, allSystemPermissions[0].ID, c.systemAccountEmail, c.systemAccountPassword, c.logger.NewRequestLog(nil))
			if err != nil {
				return errors.WrapErrorAction(logutils.ActionInitialize, "system account", nil, err)
			}
		}

		return nil
	}

	err := c.app.storage.PerformTransaction(transaction)
	if err == nil {
		for doc, id := range documentIDs {
			fields := logutils.Fields{"id": id}
			if doc == "auth_type" {
				fields["code"] = auth.AuthTypeEmail
			} else if doc == "permission" {
				fields["name"] = "all_system_core"
			}
			c.logger.InfoWithFields(fmt.Sprintf("new system %s created", doc), fields)
		}
	}
	return err
}

//NewCoreAPIs creates new CoreAPIs
<<<<<<< HEAD
func NewCoreAPIs(env string, version string, build string, storage Storage, auth auth.APIs, deleteAccountsPeriod *uint64, logger *logs.Logger) *APIs {
	//add application instance
	listeners := []ApplicationListener{}

	timerDone := make(chan bool)
	application := application{env: env, version: version, build: build, storage: storage, listeners: listeners, deleteAccountsPeriod: deleteAccountsPeriod, timerDone: timerDone, logger: logger}
=======
func NewCoreAPIs(env string, version string, build string, storage Storage, auth auth.APIs, systemInitSettings map[string]string, logger *logs.Logger) *APIs {
	//add application instance
	listeners := []ApplicationListener{}
	application := application{env: env, version: version, build: build, storage: storage, listeners: listeners, auth: auth}
>>>>>>> 6e414221

	//add coreAPIs instance
	servicesImpl := &servicesImpl{app: &application}
	administrationImpl := &administrationImpl{app: &application}
	encryptionImpl := &encryptionImpl{app: &application}
	bbsImpl := &bbsImpl{app: &application}
	systemImpl := &systemImpl{app: &application}

	//+ auth
	coreAPIs := APIs{Services: servicesImpl, Administration: administrationImpl, Encryption: encryptionImpl,
		BBs: bbsImpl, System: systemImpl, Auth: auth, app: &application, systemAppTypeIdentifier: systemInitSettings["app_type_id"],
		systemAppTypeName: systemInitSettings["app_type_name"], systemAPIKey: systemInitSettings["api_key"],
		systemAccountEmail: systemInitSettings["email"], systemAccountPassword: systemInitSettings["password"], logger: logger}

	return &coreAPIs
}

///

//servicesImpl
type servicesImpl struct {
	app *application
}

func (s *servicesImpl) SerDeleteAccount(id string) error {
	return s.app.serDeleteAccount(id)
}

func (s *servicesImpl) SerGetAccount(accountID string) (*model.Account, error) {
	return s.app.serGetAccount(accountID)
}

func (s *servicesImpl) SerGetProfile(accountID string) (*model.Profile, error) {
	return s.app.serGetProfile(accountID)
}

func (s *servicesImpl) SerGetPreferences(accountID string) (map[string]interface{}, error) {
	return s.app.serGetPreferences(accountID)
}

func (s *servicesImpl) SerGetAuthTest(l *logs.Log) string {
	return s.app.serGetAuthTest(l)
}

func (s *servicesImpl) SerGetCommonTest(l *logs.Log) string {
	return s.app.serGetCommonTest(l)
}

func (s *servicesImpl) SerUpdateAccountPreferences(id string, preferences map[string]interface{}) error {
	return s.app.serUpdateAccountPreferences(id, preferences)
}

func (s *servicesImpl) SerUpdateProfile(accountID string, profile model.Profile) error {
	return s.app.serUpdateProfile(accountID, profile)
}

func (s *servicesImpl) SerGetAppConfig(appTypeIdentifier string, orgID *string, versionNumbers model.VersionNumbers, apiKey *string) (*model.ApplicationConfig, error) {
	return s.app.serGetAppConfig(appTypeIdentifier, orgID, versionNumbers, apiKey)
}

///

//administrationImpl

type administrationImpl struct {
	app *application
}

func (s *administrationImpl) AdmGetTest() string {
	return s.app.admGetTest()
}

func (s *administrationImpl) AdmGetTestModel() string {
	return s.app.admGetTestModel()
}

func (s *administrationImpl) AdmGetApplications(orgID string) ([]model.Application, error) {
	return s.app.admGetApplications(orgID)
}

func (s *administrationImpl) AdmCreateAppOrgGroup(name string, permissionIDs []string, rolesIDs []string, appID string, orgID string, assignerPermissions []string, l *logs.Log) (*model.AppOrgGroup, error) {
	return s.app.admCreateAppOrgGroup(name, permissionIDs, rolesIDs, appID, orgID, assignerPermissions, l)
}

func (s *administrationImpl) AdmGetAppOrgGroups(appID string, orgID string) ([]model.AppOrgGroup, error) {
	return s.app.admGetAppOrgGroups(appID, orgID)
}

func (s *administrationImpl) AdmDeleteAppOrgGroup(ID string, appID string, orgID string, assignerPermissions []string, l *logs.Log) error {
	return s.app.admDeleteAppOrgGroup(ID, appID, orgID, assignerPermissions, l)
}

func (s *administrationImpl) AdmAddAccountsToGroup(appID string, orgID string, groupID string, accountIDs []string, assignerPermissions []string, l *logs.Log) error {
	return s.app.admAddAccountsToGroup(appID, orgID, groupID, accountIDs, assignerPermissions, l)
}

func (s *administrationImpl) AdmRemoveAccountsFromGroup(appID string, orgID string, groupID string, accountIDs []string, assignerPermissions []string, l *logs.Log) error {
	return s.app.admRemoveAccountsFromGroup(appID, orgID, groupID, accountIDs, assignerPermissions, l)
}

func (s *administrationImpl) AdmCreateAppOrgRole(name string, description string, permissionIDs []string, appID string, orgID string, assignerPermissions []string, l *logs.Log) (*model.AppOrgRole, error) {
	return s.app.admCreateAppOrgRole(name, description, permissionIDs, appID, orgID, assignerPermissions, l)
}

func (s *administrationImpl) AdmGetAppOrgRoles(appID string, orgID string) ([]model.AppOrgRole, error) {
	return s.app.AdmGetAppOrgRoles(appID, orgID)
}

func (s *administrationImpl) AdmDeleteAppOrgRole(ID string, appID string, orgID string, assignerPermissions []string, l *logs.Log) error {
	return s.app.admDeleteAppOrgRole(ID, appID, orgID, assignerPermissions, l)
}

func (s *administrationImpl) AdmGrantPermissionsToRole(appID string, orgID string, roleID string, permissionNames []string, assignerPermissions []string, l *logs.Log) error {
	return s.app.admGrantPermissionsToRole(appID, orgID, roleID, permissionNames, assignerPermissions, l)
}

func (s *administrationImpl) AdmGetApplicationPermissions(appID string, orgID string, l *logs.Log) ([]model.Permission, error) {
	return s.app.admGetApplicationPermissions(appID, orgID, l)
}

func (s *administrationImpl) AdmGetAccounts(appID string, orgID string, accountID *string, authTypeIdentifier *string) ([]model.Account, error) {
	return s.app.admGetAccounts(appID, orgID, accountID, authTypeIdentifier)
}

func (s *administrationImpl) AdmGetAccount(accountID string) (*model.Account, error) {
	return s.app.admGetAccount(accountID)
}

func (s *administrationImpl) AdmGrantAccountPermissions(appID string, orgID string, accountID string, permissionNames []string, assignerPermissions []string, l *logs.Log) error {
	return s.app.admGrantAccountPermissions(appID, orgID, accountID, permissionNames, assignerPermissions, l)
}

func (s *administrationImpl) AdmRevokeAccountPermissions(appID string, orgID string, accountID string, permissions []string, assignerPermissions []string, l *logs.Log) error {
	return s.app.admRevokeAccountPermissions(appID, orgID, accountID, permissions, assignerPermissions, l)
}

func (s *administrationImpl) AdmGrantAccountRoles(appID string, orgID string, accountID string, roleIDs []string, assignerPermissions []string, l *logs.Log) error {
	return s.app.admGrantAccountRoles(appID, orgID, accountID, roleIDs, assignerPermissions, l)
}

func (s *administrationImpl) AdmRevokeAccountRoles(appID string, orgID string, accountID string, roleIDs []string, assignerPermissions []string, l *logs.Log) error {
	return s.app.admRevokeAccountRoles(appID, orgID, accountID, roleIDs, assignerPermissions, l)
}

func (s *administrationImpl) AdmGetApplicationLoginSessions(appID string, orgID string, identifier *string, accountAuthTypeIdentifier *string,
	appTypeID *string, appTypeIdentifier *string, anonymous *bool, deviceID *string, ipAddress *string) ([]model.LoginSession, error) {
	return s.app.admGetApplicationLoginSessions(appID, orgID, identifier, accountAuthTypeIdentifier, appTypeID, appTypeIdentifier, anonymous, deviceID, ipAddress)
}

func (s *administrationImpl) AdmDeleteApplicationLoginSession(appID string, orgID string, currentAccountID string, identifier string, sessionID string, l *logs.Log) error {
	return s.app.admDeleteApplicationLoginSession(appID, orgID, currentAccountID, identifier, sessionID, l)
}

func (s *administrationImpl) AdmGetApplicationAccountDevices(appID string, orgID string, accountID string, l *logs.Log) ([]model.Device, error) {
	return s.app.admGetApplicationAccountDevices(appID, orgID, accountID, l)
}

///

//encryptionImpl

type encryptionImpl struct {
	app *application
}

func (s *encryptionImpl) EncGetTest() string {
	return s.app.encGetTest()
}

///

//bbsImpl

type bbsImpl struct {
	app *application
}

func (s *bbsImpl) BBsGetDeletedAccounts() ([]string, error) {
	return s.app.bbsGetDeletedAccounts()
}

func (s *bbsImpl) BBsGetTest() string {
	return s.app.bbsGetTest()
}

///

//systemImpl

type systemImpl struct {
	app *application
}

func (s *systemImpl) SysCreateGlobalConfig(setting string) (*model.GlobalConfig, error) {
	return s.app.sysCreateGlobalConfig(setting)
}

func (s *systemImpl) SysGetGlobalConfig() (*model.GlobalConfig, error) {
	return s.app.sysGetGlobalConfig()
}

func (s *systemImpl) SysUpdateGlobalConfig(setting string) error {
	return s.app.sysUpdateGlobalConfig(setting)
}

func (s *systemImpl) SysCreateOrganization(name string, requestType string, organizationDomains []string) (*model.Organization, error) {
	return s.app.sysCreateOrganization(name, requestType, organizationDomains)
}

func (s *systemImpl) SysUpdateOrganization(ID string, name string, requestType string, organizationDomains []string) error {
	return s.app.sysUpdateOrganization(ID, name, requestType, organizationDomains)
}

func (s *systemImpl) SysGetOrganizations() ([]model.Organization, error) {
	return s.app.sysGetOrganizations()
}

func (s *systemImpl) SysGetOrganization(ID string) (*model.Organization, error) {
	return s.app.sysGetOrganization(ID)
}

func (s *systemImpl) SysCreateApplication(name string, multiTenant bool, admin bool, sharedIdentities bool, appTypes []model.ApplicationType) (*model.Application, error) {
	return s.app.sysCreateApplication(name, multiTenant, admin, sharedIdentities, appTypes)
}

func (s *systemImpl) SysGetApplication(ID string) (*model.Application, error) {
	return s.app.sysGetApplication(ID)
}

func (s *systemImpl) SysGetApplications() ([]model.Application, error) {
	return s.app.sysGetApplications()
}

func (s *systemImpl) SysCreatePermission(name string, serviceID string, assigners *[]string) (*model.Permission, error) {
	return s.app.sysCreatePermission(name, serviceID, assigners)
}

func (s *systemImpl) SysUpdatePermission(name string, serviceID *string, assigners *[]string) (*model.Permission, error) {
	return s.app.sysUpdatePermission(name, serviceID, assigners)
}

func (s *systemImpl) SysCreateAppOrgRole(name string, appOrgID string, description string, permissionNames []string) (*model.AppOrgRole, error) {
	return s.app.sysCreateAppOrgRole(name, appOrgID, description, permissionNames)
}

func (s *systemImpl) SysGetAppConfigs(appTypeID string, orgID *string, versionNumbers *model.VersionNumbers) ([]model.ApplicationConfig, error) {
	return s.app.sysGetAppConfigs(appTypeID, orgID, versionNumbers)
}

func (s *systemImpl) SysGetAppConfig(id string) (*model.ApplicationConfig, error) {
	return s.app.sysGetAppConfig(id)
}

func (s *systemImpl) SysCreateAppConfig(appTypeID string, orgID *string, data map[string]interface{}, versionNumbers model.VersionNumbers) (*model.ApplicationConfig, error) {
	return s.app.sysCreateAppConfig(appTypeID, orgID, data, versionNumbers)
}

func (s *systemImpl) SysUpdateAppConfig(id string, appTypeID string, orgID *string, data map[string]interface{}, versionNumbers model.VersionNumbers) error {
	return s.app.sysUpdateAppConfig(id, appTypeID, orgID, data, versionNumbers)
}

func (s *systemImpl) SysDeleteAppConfig(id string) error {
	return s.app.sysDeleteAppConfig(id)
}

func (s *systemImpl) SysGrantAccountPermissions(accountID string, permissionNames []string, assignerPermissions []string) error {
	return s.app.sysGrantAccountPermissions(accountID, permissionNames, assignerPermissions)
}

func (s *systemImpl) SysGrantAccountRoles(accountID string, appID string, roleIDs []string) error {
	return s.app.sysGrantAccountRoles(accountID, appID, roleIDs)
}

func (s *systemImpl) SysCreateAuthTypes(code string, description string, isExternal bool, isAnonymous bool, useCredentials bool, ignoreMFA bool, params map[string]interface{}) (*model.AuthType, error) {
	return s.app.sysCreateAuthTypes(code, description, isExternal, isAnonymous, useCredentials, ignoreMFA, params)
}

func (s *systemImpl) SysGetAuthTypes() ([]model.AuthType, error) {
	return s.app.sysGetAuthTypes()
}

func (s *systemImpl) SysUpdateAuthTypes(ID string, code string, description string, isExternal bool, isAnonymous bool, useCredentials bool, ignoreMFA bool, params map[string]interface{}) error {
	return s.app.SysUpdateAuthTypes(ID, code, description, isExternal, isAnonymous, useCredentials, ignoreMFA, params)
}

///<|MERGE_RESOLUTION|>--- conflicted
+++ resolved
@@ -207,19 +207,13 @@
 }
 
 //NewCoreAPIs creates new CoreAPIs
-<<<<<<< HEAD
-func NewCoreAPIs(env string, version string, build string, storage Storage, auth auth.APIs, deleteAccountsPeriod *uint64, logger *logs.Logger) *APIs {
+func NewCoreAPIs(env string, version string, build string, storage Storage, auth auth.APIs, systemInitSettings map[string]string, deleteAccountsPeriod *uint64, logger *logs.Logger) *APIs {
 	//add application instance
 	listeners := []ApplicationListener{}
 
 	timerDone := make(chan bool)
-	application := application{env: env, version: version, build: build, storage: storage, listeners: listeners, deleteAccountsPeriod: deleteAccountsPeriod, timerDone: timerDone, logger: logger}
-=======
-func NewCoreAPIs(env string, version string, build string, storage Storage, auth auth.APIs, systemInitSettings map[string]string, logger *logs.Logger) *APIs {
-	//add application instance
-	listeners := []ApplicationListener{}
-	application := application{env: env, version: version, build: build, storage: storage, listeners: listeners, auth: auth}
->>>>>>> 6e414221
+	application := application{env: env, version: version, build: build, storage: storage, listeners: listeners, auth: auth,
+		deleteAccountsPeriod: deleteAccountsPeriod, timerDone: timerDone, logger: logger}
 
 	//add coreAPIs instance
 	servicesImpl := &servicesImpl{app: &application}
