--- conflicted
+++ resolved
@@ -171,7 +171,6 @@
 	return s.app.sysGetOrganization(ID)
 }
 
-<<<<<<< HEAD
 func (s *administrationImpl) AdmGetAccount(accountID string) (*model.Account, error) {
 	return s.app.admGetAccount(accountID)
 }
@@ -181,11 +180,9 @@
 }
 
 ///
-=======
 func (s *systemImpl) SysCreateApplication(name string, multiTenant bool, requiresOwnUsers bool, identifier string, nameInType string, versions []string) (*model.Application, error) {
 	return s.app.sysCreateApplication(name, multiTenant, requiresOwnUsers, identifier, nameInType, versions)
 }
->>>>>>> 53ae519c
 
 func (s *systemImpl) SysGetApplication(ID string) (*model.Application, error) {
 	return s.app.sysGetApplication(ID)
