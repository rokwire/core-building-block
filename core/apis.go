--- conflicted
+++ resolved
@@ -22,6 +22,7 @@
 	"time"
 
 	"github.com/google/uuid"
+	"github.com/rokwire/core-auth-library-go/v3/authutils"
 	"github.com/rokwire/core-auth-library-go/v3/tokenauth"
 	"github.com/rokwire/logging-library-go/v2/errors"
 	"github.com/rokwire/logging-library-go/v2/logs"
@@ -47,7 +48,9 @@
 	systemAccountEmail      string
 	systemAccountPassword   string
 
-	verifyEmail bool
+	verifyEmail    bool
+	verifyWaitTime int
+	verifyExpiry   int
 
 	logger *logs.Logger
 }
@@ -91,22 +94,49 @@
 		}
 		if passwordAuthType == nil {
 			newDocuments["auth_type"] = uuid.NewString()
-<<<<<<< HEAD
 			passwordAuthType = &model.AuthType{ID: newDocuments["auth_type"], Code: auth.AuthTypePassword, Description: "Authentication type relying on password",
 				IsExternal: false, IsAnonymous: false, UseCredentials: true, IgnoreMFA: false, Aliases: []string{auth.IdentifierTypeEmail, auth.IdentifierTypeUsername}}
 			_, err = c.app.storage.InsertAuthType(context, *passwordAuthType)
-=======
-			params := map[string]interface{}{"verify_email": c.verifyEmail}
-			emailAuthType = &model.AuthType{ID: newDocuments["auth_type"], Code: auth.AuthTypeEmail, Description: "Authentication type relying on email and password",
-				IsExternal: false, IsAnonymous: false, UseCredentials: true, IgnoreMFA: false, Params: params}
-			_, err = c.app.storage.InsertAuthType(context, *emailAuthType)
->>>>>>> d1f5e750
 			if err != nil {
 				return errors.WrapErrorAction(logutils.ActionInsert, model.TypeAuthType, nil, err)
 			}
 		}
 
-		//2. insert system org if does not exist
+		//2. update auth config or insert if it does not exist
+		config, err := c.app.storage.FindConfig(model.ConfigTypeAuth, authutils.AllApps, authutils.AllOrgs)
+		if err != nil {
+			return errors.WrapErrorAction(logutils.ActionFind, model.TypeConfig, &logutils.FieldArgs{"type": model.ConfigTypeAuth, "app_id": authutils.AllApps, "org_id": authutils.AllOrgs}, err)
+		}
+		if config == nil {
+			configData := model.AuthConfigData{EmailShouldVerify: &c.verifyEmail, EmailVerifyWaitTime: &c.verifyWaitTime, EmailVerifyExpiry: &c.verifyExpiry}
+			newConfig := model.Config{ID: uuid.NewString(), Type: model.ConfigTypeAuth, AppID: authutils.AllApps, OrgID: authutils.AllOrgs, System: true, Data: configData, DateCreated: time.Now().UTC()}
+			err = c.app.storage.InsertConfig(context, newConfig)
+			if err != nil {
+				return errors.WrapErrorAction(logutils.ActionInsert, model.TypeConfig, &logutils.FieldArgs{"type": model.ConfigTypeAuth, "app_id": authutils.AllApps, "org_id": authutils.AllOrgs}, err)
+			}
+		} else {
+			configData, err := model.GetConfigData[model.AuthConfigData](*config)
+			if err != nil {
+				return errors.WrapErrorAction(logutils.ActionParse, model.TypeAuthConfigData, nil, err)
+			}
+
+			updateShouldVerify := configData.EmailShouldVerify == nil || (*configData.EmailShouldVerify != c.verifyEmail)
+			updateVerifyWaitTime := configData.EmailVerifyWaitTime == nil || (*configData.EmailVerifyWaitTime != c.verifyWaitTime)
+			updateVerifyExpiry := configData.EmailVerifyExpiry == nil || (*configData.EmailVerifyExpiry != c.verifyExpiry)
+			if updateShouldVerify || updateVerifyWaitTime || updateVerifyExpiry {
+				configData.EmailShouldVerify = &c.verifyEmail
+				configData.EmailVerifyWaitTime = &c.verifyWaitTime
+				configData.EmailVerifyExpiry = &c.verifyExpiry
+				config.Data = *configData
+
+				err = c.app.storage.UpdateConfig(context, *config)
+				if err != nil {
+					return errors.WrapErrorAction(logutils.ActionUpdate, model.TypeConfig, &logutils.FieldArgs{"id": config.ID}, err)
+				}
+			}
+		}
+
+		//3. insert system org if does not exist
 		systemOrg, err := c.app.storage.FindSystemOrganization()
 		if err != nil {
 			return errors.WrapErrorAction(logutils.ActionFind, model.TypeOrganization, nil, err)
@@ -124,7 +154,7 @@
 			createAccount = true
 		}
 
-		//3. insert system app and appOrg if they do not exist
+		//4. insert system app and appOrg if they do not exist
 		systemAdminAppOrgs, err := c.app.storage.FindApplicationsOrganizationsByOrgID(systemOrg.ID)
 		if err != nil {
 			return errors.WrapErrorAction(logutils.ActionFind, model.TypeApplicationOrganization, nil, err)
@@ -165,7 +195,7 @@
 
 		systemAppOrg := systemAdminAppOrgs[0]
 
-		//4. insert api key if does not exist
+		//5. insert api key if does not exist
 		apiKeys, err := c.Auth.GetApplicationAPIKeys(systemAppOrg.Application.ID)
 		if err != nil {
 			return errors.WrapErrorAction(logutils.ActionFind, model.TypeAPIKey, nil, err)
@@ -183,7 +213,7 @@
 			}
 		}
 
-		//5. insert all_system_core permission and grant_all_permissions permission if they do not exist
+		//6. insert all_system_core permission and grant_all_permissions permission if they do not exist
 		requiredPermissions := map[string]string{
 			model.PermissionAllSystemCore:       "Gives access to all admin and system APIs",
 			model.PermissionGrantAllPermissions: "Gives the ability to grant any permission",
@@ -228,7 +258,7 @@
 			}
 		}
 
-		//6. insert system account if needed
+		//7. insert system account if needed
 		if createAccount {
 			if c.systemAccountEmail == "" || c.systemAccountPassword == "" {
 				return errors.ErrorData(logutils.StatusMissing, "initial system account email or password", nil)
@@ -260,7 +290,8 @@
 }
 
 // NewCoreAPIs creates new CoreAPIs
-func NewCoreAPIs(env string, version string, build string, serviceID string, storage Storage, auth auth.APIs, systemInitSettings map[string]string, verifyEmail bool, logger *logs.Logger) *APIs {
+func NewCoreAPIs(env string, version string, build string, serviceID string, storage Storage, auth auth.APIs, systemInitSettings map[string]string, verifyEmail bool,
+	verifyWaitTime int, verifyExpiry int, logger *logs.Logger) *APIs {
 	//add application instance
 	listeners := []ApplicationListener{}
 	application := application{env: env, version: version, build: build, serviceID: serviceID, storage: storage, listeners: listeners, auth: auth}
@@ -277,7 +308,8 @@
 	coreAPIs := APIs{Services: servicesImpl, Administration: administrationImpl, Encryption: encryptionImpl,
 		BBs: bbsImpl, TPS: tpsImpl, System: systemImpl, Auth: auth, app: &application, systemAppTypeIdentifier: systemInitSettings["app_type_id"],
 		systemAppTypeName: systemInitSettings["app_type_name"], systemAPIKey: systemInitSettings["api_key"],
-		systemAccountEmail: systemInitSettings["email"], systemAccountPassword: systemInitSettings["password"], verifyEmail: verifyEmail, logger: logger}
+		systemAccountEmail: systemInitSettings["email"], systemAccountPassword: systemInitSettings["password"], verifyEmail: verifyEmail,
+		verifyWaitTime: verifyWaitTime, verifyExpiry: verifyExpiry, logger: logger}
 
 	return &coreAPIs
 }
