--- conflicted
+++ resolved
@@ -111,13 +111,12 @@
 	return s.app.admGetTestModel()
 }
 
-<<<<<<< HEAD
 func (s *administrationImpl) AdmDeleteAppOrgGroup(ID string) error {
 	return s.app.admDeleteAppOrgGroup(ID)
-=======
+}
+
 func (s *administrationImpl) AdmGetApplicationPermissions(appID string, orgID string, l *logs.Log) ([]model.Permission, error) {
 	return s.app.admGetApplicationPermissions(appID, orgID, l)
->>>>>>> 8cd7247f
 }
 
 func (s *administrationImpl) AdmGetAccounts(appID string, orgID string, accountID *string, authTypeIdentifier *string) ([]model.Account, error) {
