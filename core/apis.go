package core

import (
	"core-building-block/core/auth"
	"core-building-block/core/model"

	"github.com/rokwire/logging-library-go/logs"
)

//APIs exposes to the drivers adapters access to the core functionality
type APIs struct {
	Services       Services       //expose to the drivers adapters
	Administration Administration //expose to the drivers adapters
	Encryption     Encryption     //expose to the drivers adapters
	BBs            BBs            //expose to the drivers adapters
	System         System         //expose to the drivers adapters

	Auth auth.APIs //expose to the drivers auth

	app *application
}

//Start starts the core part of the application
func (c *APIs) Start() {
	c.app.start()
	c.Auth.Start()
}

//AddListener adds application listener
func (c *APIs) AddListener(listener ApplicationListener) {
	c.app.addListener(listener)
}

//GetVersion gives the service version
func (c *APIs) GetVersion() string {
	return c.app.version
}

//NewCoreAPIs creates new CoreAPIs
func NewCoreAPIs(env string, version string, build string, storage Storage, auth auth.APIs) *APIs {
	//add application instance
	listeners := []ApplicationListener{}
	application := application{env: env, version: version, build: build, storage: storage, listeners: listeners}

	//add coreAPIs instance
	servicesImpl := &servicesImpl{app: &application}
	administrationImpl := &administrationImpl{app: &application}
	encryptionImpl := &encryptionImpl{app: &application}
	bbsImpl := &bbsImpl{app: &application}
	systemImpl := &systemImpl{app: &application}

	//+ auth
	coreAPIs := APIs{Services: servicesImpl, Administration: administrationImpl, Encryption: encryptionImpl,
		BBs: bbsImpl, System: systemImpl, Auth: auth, app: &application}

	return &coreAPIs
}

///

//servicesImpl
type servicesImpl struct {
	app *application
}

func (s *servicesImpl) SerDeleteAccount(id string) error {
	return s.app.serDeleteAccount(id)
}

func (s *servicesImpl) SerGetAccount(accountID string) (*model.Account, error) {
	return s.app.serGetAccount(accountID)
}

func (s *servicesImpl) SerGetProfile(accountID string) (*model.Profile, error) {
	return s.app.serGetProfile(accountID)
}

func (s *servicesImpl) SerGetPreferences(accountID string) (map[string]interface{}, error) {
	return s.app.serGetPreferences(accountID)
}

func (s *servicesImpl) SerUpdateProfile(accountID string, profile *model.Profile) error {
	return s.app.serUpdateProfile(accountID, profile)
}

func (s *servicesImpl) SerGetAuthTest(l *logs.Log) string {
	return s.app.serGetAuthTest(l)
}

func (s *servicesImpl) SerGetCommonTest(l *logs.Log) string {
	return s.app.serGetCommonTest(l)
}

func (s *servicesImpl) SerUpdateAccountPreferences(id string, preferences map[string]interface{}) error {
	return s.app.serUpdateAccountPreferences(id, preferences)
}

///

//administrationImpl

type administrationImpl struct {
	app *application
}

func (s *administrationImpl) AdmGetTest() string {
	return s.app.admGetTest()
}

func (s *administrationImpl) AdmGetTestModel() string {
	return s.app.admGetTestModel()
}

<<<<<<< HEAD
func (s *administrationImpl) AdmCreateAppOrgGroup(name string, ID string, permissionID []string, rolesID []string) (*model.AppOrgGroup, error) {
	return s.app.admCreateAppOrgGroup(name, ID, permissionID, rolesID)
=======
func (s *administrationImpl) AdmGetAccounts(appID string, orgID string, accountID *string, authTypeIdentifier *string) ([]model.Account, error) {
	return s.app.admGetAccounts(appID, orgID, accountID, authTypeIdentifier)
>>>>>>> af777920
}

func (s *administrationImpl) AdmGetAccount(accountID string) (*model.Account, error) {
	return s.app.admGetAccount(accountID)
}

///

//encryptionImpl

type encryptionImpl struct {
	app *application
}

func (s *encryptionImpl) EncGetTest() string {
	return s.app.encGetTest()
}

///

//bbsImpl

type bbsImpl struct {
	app *application
}

func (s *bbsImpl) BBsGetTest() string {
	return s.app.bbsGetTest()
}

///

//systemImpl

type systemImpl struct {
	app *application
}

func (s *systemImpl) SysCreateGlobalConfig(setting string) (*model.GlobalConfig, error) {
	return s.app.sysCreateGlobalConfig(setting)
}

func (s *systemImpl) SysGetGlobalConfig() (*model.GlobalConfig, error) {
	return s.app.sysGetGlobalConfig()
}

func (s *systemImpl) SysUpdateGlobalConfig(setting string) error {
	return s.app.sysUpdateGlobalConfig(setting)
}

func (s *systemImpl) SysCreateOrganization(name string, requestType string, organizationDomains []string) (*model.Organization, error) {
	return s.app.sysCreateOrganization(name, requestType, organizationDomains)
}

func (s *systemImpl) SysUpdateOrganization(ID string, name string, requestType string, organizationDomains []string) error {
	return s.app.sysUpdateOrganization(ID, name, requestType, organizationDomains)
}

func (s *systemImpl) SysGetOrganizations() ([]model.Organization, error) {
	return s.app.sysGetOrganizations()
}

func (s *systemImpl) SysGetOrganization(ID string) (*model.Organization, error) {
	return s.app.sysGetOrganization(ID)
}

func (s *systemImpl) SysCreateApplication(name string, multiTenant bool, requiresOwnUsers bool, maxLoginSessionDuration *int, identifier string, nameInType string, versions []string) (*model.Application, error) {
	return s.app.sysCreateApplication(name, multiTenant, requiresOwnUsers, maxLoginSessionDuration, identifier, nameInType, versions)
}

func (s *systemImpl) SysGetApplication(ID string) (*model.Application, error) {
	return s.app.sysGetApplication(ID)
}

func (s *systemImpl) SysGetApplications() ([]model.Application, error) {
	return s.app.sysGetApplications()
}

func (s *systemImpl) SysCreatePermission(name string, serviceID string, assigners *[]string) (*model.Permission, error) {
	return s.app.sysCreatePermission(name, serviceID, assigners)
}

func (s *systemImpl) SysUpdatePermission(name string, serviceID *string, assigners *[]string) (*model.Permission, error) {
	return s.app.sysUpdatePermission(name, serviceID, assigners)
}

func (s *systemImpl) SysCreateAppOrgRole(name string, appOrgID string, description string, permissionNames []string) (*model.AppOrgRole, error) {
	return s.app.sysCreateAppOrgRole(name, appOrgID, description, permissionNames)
}

func (s *systemImpl) SysGrantAccountPermissions(accountID string, permissionNames []string, assignerPermissions []string) error {
	return s.app.sysGrantAccountPermissions(accountID, permissionNames, assignerPermissions)
}

func (s *systemImpl) SysGrantAccountRoles(accountID string, appID string, roleIDs []string) error {
	return s.app.sysGrantAccountRoles(accountID, appID, roleIDs)
}

///<|MERGE_RESOLUTION|>--- conflicted
+++ resolved
@@ -111,13 +111,12 @@
 	return s.app.admGetTestModel()
 }
 
-<<<<<<< HEAD
 func (s *administrationImpl) AdmCreateAppOrgGroup(name string, ID string, permissionID []string, rolesID []string) (*model.AppOrgGroup, error) {
 	return s.app.admCreateAppOrgGroup(name, ID, permissionID, rolesID)
-=======
+}
+
 func (s *administrationImpl) AdmGetAccounts(appID string, orgID string, accountID *string, authTypeIdentifier *string) ([]model.Account, error) {
 	return s.app.admGetAccounts(appID, orgID, accountID, authTypeIdentifier)
->>>>>>> af777920
 }
 
 func (s *administrationImpl) AdmGetAccount(accountID string) (*model.Account, error) {
