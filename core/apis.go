package core

import (
	"core-building-block/core/auth"
	"core-building-block/core/model"

	"github.com/rokwire/logging-library-go/logs"
)

//APIs exposes to the drivers adapters access to the core functionality
type APIs struct {
	Services       Services       //expose to the drivers adapters
	Administration Administration //expose to the drivers adapters
	Encryption     Encryption     //expose to the drivers adapters
	BBs            BBs            //expose to the drivers adapters
	System         System         //expose to the drivers adapters

	Auth auth.APIs //expose to the drivers auth

	app *application
}

//Start starts the core part of the application
func (c *APIs) Start() {
	c.app.start()
	c.Auth.Start()
}

//AddListener adds application listener
func (c *APIs) AddListener(listener ApplicationListener) {
	c.app.addListener(listener)
}

//GetVersion gives the service version
func (c *APIs) GetVersion() string {
	return c.app.version
}

//NewCoreAPIs creates new CoreAPIs
func NewCoreAPIs(env string, version string, build string, storage Storage, auth auth.APIs) *APIs {
	//add application instance
	listeners := []ApplicationListener{}
	application := application{env: env, version: version, build: build, storage: storage, listeners: listeners}

	//add coreAPIs instance
	servicesImpl := &servicesImpl{app: &application}
	administrationImpl := &administrationImpl{app: &application}
	encryptionImpl := &encryptionImpl{app: &application}
	bbsImpl := &bbsImpl{app: &application}
	systemImpl := &systemImpl{app: &application}

	//+ auth
	coreAPIs := APIs{Services: servicesImpl, Administration: administrationImpl, Encryption: encryptionImpl,
		BBs: bbsImpl, System: systemImpl, Auth: auth, app: &application}

	return &coreAPIs
}

///

//servicesImpl
type servicesImpl struct {
	app *application
}

func (s *servicesImpl) SerDeleteAccount(id string) error {
	return s.app.serDeleteAccount(id)
}

func (s *servicesImpl) SerGetAccount(accountID string) (*model.Account, error) {
	return s.app.serGetAccount(accountID)
}

func (s *servicesImpl) SerGetProfile(accountID string) (*model.Profile, error) {
	return s.app.serGetProfile(accountID)
}

func (s *servicesImpl) SerGetPreferences(accountID string) (map[string]interface{}, error) {
	return s.app.serGetPreferences(accountID)
}

func (s *servicesImpl) SerUpdateProfile(accountID string, profile *model.Profile) error {
	return s.app.serUpdateProfile(accountID, profile)
}

func (s *servicesImpl) SerGetAuthTest(l *logs.Log) string {
	return s.app.serGetAuthTest(l)
}

func (s *servicesImpl) SerGetCommonTest(l *logs.Log) string {
	return s.app.serGetCommonTest(l)
}

func (s *servicesImpl) SerUpdateAccountPreferences(id string, preferences map[string]interface{}) error {
	return s.app.serUpdateAccountPreferences(id, preferences)
}

///

//administrationImpl

type administrationImpl struct {
	app *application
}

func (s *administrationImpl) AdmGetTest() string {
	return s.app.admGetTest()
}

func (s *administrationImpl) AdmGetTestModel() string {
	return s.app.admGetTestModel()
}

<<<<<<< HEAD
func (s *administrationImpl) AdmCreateAppOrgGroup(name string, ID string, permissionID []string, rolesID []string) (*model.AppOrgGroup, error) {
	return s.app.admCreateAppOrgGroup(name, ID, permissionID, rolesID)
=======
func (s *administrationImpl) AdmGetAppOrgGroups(appID string, orgID string) ([]model.AppOrgGroup, error) {
	return s.app.admGetAppOrgGroups(appID, orgID)
}

func (s *administrationImpl) AdmGetAppOrgRoles(appID string, orgID string) ([]model.AppOrgRole, error) {
	return s.app.AdmGetAppOrgRoles(appID, orgID)
>>>>>>> 54c90c26
}

func (s *administrationImpl) AdmGetApplicationPermissions(appID string, orgID string, l *logs.Log) ([]model.Permission, error) {
	return s.app.admGetApplicationPermissions(appID, orgID, l)
}

func (s *administrationImpl) AdmGetAccounts(appID string, orgID string, accountID *string, authTypeIdentifier *string) ([]model.Account, error) {
	return s.app.admGetAccounts(appID, orgID, accountID, authTypeIdentifier)
}

func (s *administrationImpl) AdmGetAccount(accountID string) (*model.Account, error) {
	return s.app.admGetAccount(accountID)
}

///

//encryptionImpl

type encryptionImpl struct {
	app *application
}

func (s *encryptionImpl) EncGetTest() string {
	return s.app.encGetTest()
}

///

//bbsImpl

type bbsImpl struct {
	app *application
}

func (s *bbsImpl) BBsGetTest() string {
	return s.app.bbsGetTest()
}

///

//systemImpl

type systemImpl struct {
	app *application
}

func (s *systemImpl) SysCreateGlobalConfig(setting string) (*model.GlobalConfig, error) {
	return s.app.sysCreateGlobalConfig(setting)
}

func (s *systemImpl) SysGetGlobalConfig() (*model.GlobalConfig, error) {
	return s.app.sysGetGlobalConfig()
}

func (s *systemImpl) SysUpdateGlobalConfig(setting string) error {
	return s.app.sysUpdateGlobalConfig(setting)
}

func (s *systemImpl) SysCreateOrganization(name string, requestType string, organizationDomains []string) (*model.Organization, error) {
	return s.app.sysCreateOrganization(name, requestType, organizationDomains)
}

func (s *systemImpl) SysUpdateOrganization(ID string, name string, requestType string, organizationDomains []string) error {
	return s.app.sysUpdateOrganization(ID, name, requestType, organizationDomains)
}

func (s *systemImpl) SysGetOrganizations() ([]model.Organization, error) {
	return s.app.sysGetOrganizations()
}

func (s *systemImpl) SysGetOrganization(ID string) (*model.Organization, error) {
	return s.app.sysGetOrganization(ID)
}

func (s *systemImpl) SysCreateApplication(name string, multiTenant bool, requiresOwnUsers bool, maxLoginSessionDuration *int, identifier string, nameInType string, versions []string) (*model.Application, error) {
	return s.app.sysCreateApplication(name, multiTenant, requiresOwnUsers, maxLoginSessionDuration, identifier, nameInType, versions)
}

func (s *systemImpl) SysGetApplication(ID string) (*model.Application, error) {
	return s.app.sysGetApplication(ID)
}

func (s *systemImpl) SysGetApplications() ([]model.Application, error) {
	return s.app.sysGetApplications()
}

func (s *systemImpl) SysCreatePermission(name string, serviceID string, assigners *[]string) (*model.Permission, error) {
	return s.app.sysCreatePermission(name, serviceID, assigners)
}

func (s *systemImpl) SysUpdatePermission(name string, serviceID *string, assigners *[]string) (*model.Permission, error) {
	return s.app.sysUpdatePermission(name, serviceID, assigners)
}

func (s *systemImpl) SysCreateAppOrgRole(name string, appOrgID string, description string, permissionNames []string) (*model.AppOrgRole, error) {
	return s.app.sysCreateAppOrgRole(name, appOrgID, description, permissionNames)
}

func (s *systemImpl) SysGrantAccountPermissions(accountID string, permissionNames []string, assignerPermissions []string) error {
	return s.app.sysGrantAccountPermissions(accountID, permissionNames, assignerPermissions)
}

func (s *systemImpl) SysGrantAccountRoles(accountID string, appID string, roleIDs []string) error {
	return s.app.sysGrantAccountRoles(accountID, appID, roleIDs)
}

///<|MERGE_RESOLUTION|>--- conflicted
+++ resolved
@@ -111,17 +111,16 @@
 	return s.app.admGetTestModel()
 }
 
-<<<<<<< HEAD
 func (s *administrationImpl) AdmCreateAppOrgGroup(name string, ID string, permissionID []string, rolesID []string) (*model.AppOrgGroup, error) {
 	return s.app.admCreateAppOrgGroup(name, ID, permissionID, rolesID)
-=======
+}
+
 func (s *administrationImpl) AdmGetAppOrgGroups(appID string, orgID string) ([]model.AppOrgGroup, error) {
 	return s.app.admGetAppOrgGroups(appID, orgID)
 }
 
 func (s *administrationImpl) AdmGetAppOrgRoles(appID string, orgID string) ([]model.AppOrgRole, error) {
 	return s.app.AdmGetAppOrgRoles(appID, orgID)
->>>>>>> 54c90c26
 }
 
 func (s *administrationImpl) AdmGetApplicationPermissions(appID string, orgID string, l *logs.Log) ([]model.Permission, error) {
