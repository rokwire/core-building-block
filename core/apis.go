--- conflicted
+++ resolved
@@ -138,13 +138,8 @@
 
 			newDocuments["application_organization"] = uuid.NewString()
 			newSystemAdminAppOrg := model.ApplicationOrganization{ID: newDocuments["application_organization"], Application: *systemAdminApp, Organization: *systemOrg,
-<<<<<<< HEAD
-				SupportedAuthTypes: supportedAuthTypes, DateCreated: time.Now().UTC()}
+				SupportedAuthTypes: supportedAuthTypes, ServicesIDs: []string{model.ServiceIDCore}, DateCreated: time.Now().UTC()}
 			_, err = storage.InsertApplicationOrganization(newSystemAdminAppOrg)
-=======
-				SupportedAuthTypes: supportedAuthTypes, ServicesIDs: []string{model.ServiceIDCore}, DateCreated: time.Now().UTC()}
-			_, err = c.app.storage.InsertApplicationOrganization(context, newSystemAdminAppOrg)
->>>>>>> 1cf7466d
 			if err != nil {
 				return errors.WrapErrorAction(logutils.ActionSave, model.TypeApplicationOrganization, nil, err)
 			}
