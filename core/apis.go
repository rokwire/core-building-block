package core

import (
	"core-building-block/core/auth"
	"core-building-block/core/model"

	"github.com/rokwire/logging-library-go/logs"
)

//APIs exposes to the drivers adapters access to the core functionality
type APIs struct {
	Services       Services       //expose to the drivers adapters
	Administration Administration //expose to the drivers adapters
	Encryption     Encryption     //expose to the drivers adapters
	BBs            BBs            //expose to the drivers adapters
	System         System         //expose to the drivers adapters

	Auth auth.APIs //expose to the drivers auth

	app *application
}

//Start starts the core part of the application
func (c *APIs) Start() {
	c.app.start()
	c.Auth.Start()
}

//AddListener adds application listener
func (c *APIs) AddListener(listener ApplicationListener) {
	c.app.addListener(listener)
}

//GetVersion gives the service version
func (c *APIs) GetVersion() string {
	return c.app.version
}

//NewCoreAPIs creates new CoreAPIs
func NewCoreAPIs(env string, version string, build string, storage Storage, auth auth.APIs) *APIs {
	//add application instance
	listeners := []ApplicationListener{}
	application := application{env: env, version: version, build: build, storage: storage, listeners: listeners}

	//add coreAPIs instance
	servicesImpl := &servicesImpl{app: &application}
	administrationImpl := &administrationImpl{app: &application}
	encryptionImpl := &encryptionImpl{app: &application}
	bbsImpl := &bbsImpl{app: &application}
	systemImpl := &systemImpl{app: &application}

	//+ auth
	coreAPIs := APIs{Services: servicesImpl, Administration: administrationImpl, Encryption: encryptionImpl,
		BBs: bbsImpl, System: systemImpl, Auth: auth, app: &application}

	return &coreAPIs
}

///

//servicesImpl
type servicesImpl struct {
	app *application
}

func (s *servicesImpl) SerDeleteAccount(id string) error {
	return s.app.serDeleteAccount(id)
}

func (s *servicesImpl) SerGetAccount(accountID string) (*model.Account, error) {
	return s.app.serGetAccount(accountID)
}

func (s *servicesImpl) SerGetProfile(accountID string) (*model.Profile, error) {
	return s.app.serGetProfile(accountID)
}

func (s *servicesImpl) SerGetPreferences(accountID string) (map[string]interface{}, error) {
	return s.app.serGetPreferences(accountID)
}

func (s *servicesImpl) SerUpdateProfile(accountID string, profile *model.Profile) error {
	return s.app.serUpdateProfile(accountID, profile)
}

func (s *servicesImpl) SerGetAuthTest(l *logs.Log) string {
	return s.app.serGetAuthTest(l)
}

func (s *servicesImpl) SerGetCommonTest(l *logs.Log) string {
	return s.app.serGetCommonTest(l)
}

func (s *servicesImpl) SerUpdateAccountPreferences(id string, preferences map[string]interface{}) error {
	return s.app.serUpdateAccountPreferences(id, preferences)
}

///

//administrationImpl

type administrationImpl struct {
	app *application
}

func (s *administrationImpl) AdmGetTest() string {
	return s.app.admGetTest()
}

func (s *administrationImpl) AdmGetTestModel() string {
	return s.app.admGetTestModel()
}

<<<<<<< HEAD
func (s *administrationImpl) AdmGetBuildingBlocks(appID string, orgID string) ([]model.ServiceReg, error) {
	return s.app.admGetBuildingBlocks(appID, orgID)
=======
func (s *administrationImpl) AdmGetAccounts(appID string, orgID string, accountID *string, authTypeIdentifier *string) ([]model.Account, error) {
	return s.app.admGetAccounts(appID, orgID, accountID, authTypeIdentifier)
>>>>>>> af777920
}

func (s *administrationImpl) AdmGetAccount(accountID string) (*model.Account, error) {
	return s.app.admGetAccount(accountID)
}

///

//encryptionImpl

type encryptionImpl struct {
	app *application
}

func (s *encryptionImpl) EncGetTest() string {
	return s.app.encGetTest()
}

///

//bbsImpl

type bbsImpl struct {
	app *application
}

func (s *bbsImpl) BBsGetTest() string {
	return s.app.bbsGetTest()
}

///

//systemImpl

type systemImpl struct {
	app *application
}

func (s *systemImpl) SysCreateGlobalConfig(setting string) (*model.GlobalConfig, error) {
	return s.app.sysCreateGlobalConfig(setting)
}

func (s *systemImpl) SysGetGlobalConfig() (*model.GlobalConfig, error) {
	return s.app.sysGetGlobalConfig()
}

func (s *systemImpl) SysUpdateGlobalConfig(setting string) error {
	return s.app.sysUpdateGlobalConfig(setting)
}

func (s *systemImpl) SysCreateOrganization(name string, requestType string, organizationDomains []string) (*model.Organization, error) {
	return s.app.sysCreateOrganization(name, requestType, organizationDomains)
}

func (s *systemImpl) SysUpdateOrganization(ID string, name string, requestType string, organizationDomains []string) error {
	return s.app.sysUpdateOrganization(ID, name, requestType, organizationDomains)
}

func (s *systemImpl) SysGetOrganizations() ([]model.Organization, error) {
	return s.app.sysGetOrganizations()
}

func (s *systemImpl) SysGetOrganization(ID string) (*model.Organization, error) {
	return s.app.sysGetOrganization(ID)
}

func (s *systemImpl) SysCreateApplication(name string, multiTenant bool, requiresOwnUsers bool, maxLoginSessionDuration *int, identifier string, nameInType string, versions []string) (*model.Application, error) {
	return s.app.sysCreateApplication(name, multiTenant, requiresOwnUsers, maxLoginSessionDuration, identifier, nameInType, versions)
}

func (s *systemImpl) SysGetApplication(ID string) (*model.Application, error) {
	return s.app.sysGetApplication(ID)
}

func (s *systemImpl) SysGetApplications() ([]model.Application, error) {
	return s.app.sysGetApplications()
}

func (s *systemImpl) SysCreatePermission(name string, serviceID string, assigners *[]string) (*model.Permission, error) {
	return s.app.sysCreatePermission(name, serviceID, assigners)
}

func (s *systemImpl) SysUpdatePermission(name string, serviceID *string, assigners *[]string) (*model.Permission, error) {
	return s.app.sysUpdatePermission(name, serviceID, assigners)
}

func (s *systemImpl) SysCreateAppOrgRole(name string, appOrgID string, description string, permissionNames []string) (*model.AppOrgRole, error) {
	return s.app.sysCreateAppOrgRole(name, appOrgID, description, permissionNames)
}

func (s *systemImpl) SysGrantAccountPermissions(accountID string, permissionNames []string, assignerPermissions []string) error {
	return s.app.sysGrantAccountPermissions(accountID, permissionNames, assignerPermissions)
}

func (s *systemImpl) SysGrantAccountRoles(accountID string, appID string, roleIDs []string) error {
	return s.app.sysGrantAccountRoles(accountID, appID, roleIDs)
}

///<|MERGE_RESOLUTION|>--- conflicted
+++ resolved
@@ -111,13 +111,12 @@
 	return s.app.admGetTestModel()
 }
 
-<<<<<<< HEAD
 func (s *administrationImpl) AdmGetBuildingBlocks(appID string, orgID string) ([]model.ServiceReg, error) {
 	return s.app.admGetBuildingBlocks(appID, orgID)
-=======
+}
+
 func (s *administrationImpl) AdmGetAccounts(appID string, orgID string, accountID *string, authTypeIdentifier *string) ([]model.Account, error) {
 	return s.app.admGetAccounts(appID, orgID, accountID, authTypeIdentifier)
->>>>>>> af777920
 }
 
 func (s *administrationImpl) AdmGetAccount(accountID string) (*model.Account, error) {
