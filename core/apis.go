--- conflicted
+++ resolved
@@ -131,13 +131,12 @@
 	return s.app.admDeleteAppOrgGroup(ID, appID, orgID, assignerPermissions, l)
 }
 
-<<<<<<< HEAD
 func (s *administrationImpl) AdmRemoveGroupAccounts(appID string, orgID string, groupID string, accountIDs []string, assignerPermissions []string, l *logs.Log) error {
 	return s.app.admRemoveGroupAccounts(appID, orgID, groupID, accountIDs, assignerPermissions, l)
-=======
+}
+
 func (s *administrationImpl) AdmAddAccountsToGroup(appID string, orgID string, groupID string, accountIDs []string, assignerPermissions []string, l *logs.Log) error {
 	return s.app.admAddAccountsToGroup(appID, orgID, groupID, accountIDs, assignerPermissions, l)
->>>>>>> 1be56650
 }
 
 func (s *administrationImpl) AdmCreateAppOrgRole(name string, description string, permissionIDs []string, appID string, orgID string, assignerPermissions []string, l *logs.Log) (*model.AppOrgRole, error) {
