--- conflicted
+++ resolved
@@ -121,13 +121,12 @@
 	return s.app.admGetApplication(ID)
 }
 
-<<<<<<< HEAD
 func (s *administrationImpl) AdmUpdateGlobalPermission(ID string, name string) error {
 	return s.app.admUpdateGlobalPermission(ID, name)
-=======
+}
+
 func (s *administrationImpl) AdmGetApplications() ([]model.Application, error) {
 	return s.app.admGetApplications()
->>>>>>> 0a11f585
 }
 
 ///
