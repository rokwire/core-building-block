package core

import (
	"core-building-block/core/auth"
	"core-building-block/core/model"

	"github.com/rokwire/logging-library-go/logs"
)

//APIs exposes to the drivers adapters access to the core functionality
type APIs struct {
	Services       Services       //expose to the drivers adapters
	Administration Administration //expose to the drivers adapters
	Encryption     Encryption     //expose to the drivers adapters
	BBs            BBs            //expose to the drivers adapters
	System         System         //expose to the drivers adapters

	Auth auth.APIs //expose to the drivers auth

	app *application
}

//Start starts the core part of the application
func (c *APIs) Start() {
	c.app.start()
	c.Auth.Start()
}

//AddListener adds application listener
func (c *APIs) AddListener(listener ApplicationListener) {
	c.app.addListener(listener)
}

//GetVersion gives the service version
func (c *APIs) GetVersion() string {
	return c.app.version
}

//NewCoreAPIs creates new CoreAPIs
func NewCoreAPIs(env string, version string, build string, storage Storage, auth auth.APIs) *APIs {
	//add application instance
	listeners := []ApplicationListener{}
	application := application{env: env, version: version, build: build, storage: storage, listeners: listeners}

	//add coreAPIs instance
	servicesImpl := &servicesImpl{app: &application}
	administrationImpl := &administrationImpl{app: &application}
	encryptionImpl := &encryptionImpl{app: &application}
	bbsImpl := &bbsImpl{app: &application}
	systemImpl := &systemImpl{app: &application}

	//+ auth
	coreAPIs := APIs{Services: servicesImpl, Administration: administrationImpl, Encryption: encryptionImpl,
		BBs: bbsImpl, System: systemImpl, Auth: auth, app: &application}

	return &coreAPIs
}

///

//servicesImpl
type servicesImpl struct {
	app *application
}

func (s *servicesImpl) SerDeleteAccount(id string) error {
	return s.app.serDeleteAccount(id)
}

func (s *servicesImpl) SerGetAccount(accountID string) (*model.Account, error) {
	return s.app.serGetAccount(accountID)
}

func (s *servicesImpl) SerGetProfile(accountID string) (*model.Profile, error) {
	return s.app.serGetProfile(accountID)
}

func (s *servicesImpl) SerGetPreferences(accountID string) (map[string]interface{}, error) {
	return s.app.serGetPreferences(accountID)
}

func (s *servicesImpl) SerUpdateProfile(accountID string, profile *model.Profile) error {
	return s.app.serUpdateProfile(accountID, profile)
}

func (s *servicesImpl) SerGetAuthTest(l *logs.Log) string {
	return s.app.serGetAuthTest(l)
}

func (s *servicesImpl) SerGetCommonTest(l *logs.Log) string {
	return s.app.serGetCommonTest(l)
}

func (s *servicesImpl) SerUpdateAccountPreferences(id string, preferences map[string]interface{}) error {
	return s.app.serUpdateAccountPreferences(id, preferences)
}

///

//administrationImpl

type administrationImpl struct {
	app *application
}

func (s *administrationImpl) AdmGetTest() string {
	return s.app.admGetTest()
}

func (s *administrationImpl) AdmGetTestModel() string {
	return s.app.admGetTestModel()
}

///

//encryptionImpl

type encryptionImpl struct {
	app *application
}

func (s *encryptionImpl) EncGetTest() string {
	return s.app.encGetTest()
}

///

//bbsImpl

type bbsImpl struct {
	app *application
}

func (s *bbsImpl) BBsGetTest() string {
	return s.app.bbsGetTest()
}

///

//systemImpl

type systemImpl struct {
	app *application
}

func (s *systemImpl) SysCreateGlobalConfig(setting string) (*model.GlobalConfig, error) {
	return s.app.sysCreateGlobalConfig(setting)
}

func (s *systemImpl) SysGetGlobalConfig() (*model.GlobalConfig, error) {
	return s.app.sysGetGlobalConfig()
}

func (s *systemImpl) SysUpdateGlobalConfig(setting string) error {
	return s.app.sysUpdateGlobalConfig(setting)
}

func (s *systemImpl) SysCreateOrganization(name string, requestType string, organizationDomains []string) (*model.Organization, error) {
	return s.app.sysCreateOrganization(name, requestType, organizationDomains)
}

func (s *systemImpl) SysUpdateOrganization(ID string, name string, requestType string, organizationDomains []string) error {
	return s.app.sysUpdateOrganization(ID, name, requestType, organizationDomains)
}

func (s *systemImpl) SysGetOrganizations() ([]model.Organization, error) {
	return s.app.sysGetOrganizations()
}

func (s *systemImpl) SysGetOrganization(ID string) (*model.Organization, error) {
	return s.app.sysGetOrganization(ID)
}

<<<<<<< HEAD
func (s *administrationImpl) AdmGetAccount(accountID string) (*model.Account, error) {
	return s.app.admGetAccount(accountID)
}

///
=======
func (s *systemImpl) SysCreateApplication(name string, multiTenant bool, requiresOwnUsers bool, identifier string, nameInType string, versions []string) (*model.Application, error) {
	return s.app.sysCreateApplication(name, multiTenant, requiresOwnUsers, identifier, nameInType, versions)
}
>>>>>>> 53ae519c

func (s *systemImpl) SysGetApplication(ID string) (*model.Application, error) {
	return s.app.sysGetApplication(ID)
}

func (s *systemImpl) SysGetApplications() ([]model.Application, error) {
	return s.app.sysGetApplications()
}

func (s *systemImpl) SysCreatePermission(name string, serviceID string, assigners *[]string) (*model.Permission, error) {
	return s.app.sysCreatePermission(name, serviceID, assigners)
}

func (s *systemImpl) SysUpdatePermission(name string, serviceID *string, assigners *[]string) (*model.Permission, error) {
	return s.app.sysUpdatePermission(name, serviceID, assigners)
}

func (s *systemImpl) SysCreateAppOrgRole(name string, appOrgID string, description string, permissionNames []string) (*model.AppOrgRole, error) {
	return s.app.sysCreateAppOrgRole(name, appOrgID, description, permissionNames)
}

func (s *systemImpl) SysGrantAccountPermissions(accountID string, permissionNames []string, assignerPermissions []string) error {
	return s.app.sysGrantAccountPermissions(accountID, permissionNames, assignerPermissions)
}

func (s *systemImpl) SysGrantAccountRoles(accountID string, appID string, roleIDs []string) error {
	return s.app.sysGrantAccountRoles(accountID, appID, roleIDs)
}

///<|MERGE_RESOLUTION|>--- conflicted
+++ resolved
@@ -110,6 +110,9 @@
 func (s *administrationImpl) AdmGetTestModel() string {
 	return s.app.admGetTestModel()
 }
+func (s *administrationImpl) AdmGetAccount(accountID string) (*model.Account, error) {
+	return s.app.admGetAccount(accountID)
+}
 
 ///
 
@@ -171,17 +174,9 @@
 	return s.app.sysGetOrganization(ID)
 }
 
-<<<<<<< HEAD
-func (s *administrationImpl) AdmGetAccount(accountID string) (*model.Account, error) {
-	return s.app.admGetAccount(accountID)
-}
-
-///
-=======
 func (s *systemImpl) SysCreateApplication(name string, multiTenant bool, requiresOwnUsers bool, identifier string, nameInType string, versions []string) (*model.Application, error) {
 	return s.app.sysCreateApplication(name, multiTenant, requiresOwnUsers, identifier, nameInType, versions)
 }
->>>>>>> 53ae519c
 
 func (s *systemImpl) SysGetApplication(ID string) (*model.Application, error) {
 	return s.app.sysGetApplication(ID)
