--- conflicted
+++ resolved
@@ -131,17 +131,12 @@
 	return s.app.admDeleteAppOrgGroup(ID, appID, orgID, assignerPermissions, l)
 }
 
-<<<<<<< HEAD
 func (s *administrationImpl) AdmRemoveGroupAccounts(appID string, orgID string, groupID string, accountIDs []string, assignerPermissions []string, l *logs.Log) error {
 	return s.app.admRemoveGroupAccounts(appID, orgID, groupID, accountIDs, assignerPermissions, l)
 }
 
-func (s *administrationImpl) AdmCreateAppOrgRole(name string, description string, permissionIDs []string, appID string, orgID string, l *logs.Log) (*model.AppOrgRole, error) {
-	return s.app.admCreateAppOrgRole(name, description, permissionIDs, appID, orgID, l)
-=======
 func (s *administrationImpl) AdmCreateAppOrgRole(name string, description string, permissionIDs []string, appID string, orgID string, assignerPermissions []string, l *logs.Log) (*model.AppOrgRole, error) {
 	return s.app.admCreateAppOrgRole(name, description, permissionIDs, appID, orgID, assignerPermissions, l)
->>>>>>> 7cbb0379
 }
 
 func (s *administrationImpl) AdmGetAppOrgRoles(appID string, orgID string) ([]model.AppOrgRole, error) {
