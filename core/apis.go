--- conflicted
+++ resolved
@@ -223,13 +223,8 @@
 	return err
 }
 
-<<<<<<< HEAD
-//NewCoreAPIs creates new CoreAPIs
+// NewCoreAPIs creates new CoreAPIs
 func NewCoreAPIs(env string, version string, build string, storage Storage, github GitHub, auth auth.APIs, systemInitSettings map[string]string, githubWebhookRequestToken string, githubAppConfigBranch string, logger *logs.Logger) *APIs {
-=======
-// NewCoreAPIs creates new CoreAPIs
-func NewCoreAPIs(env string, version string, build string, storage Storage, auth auth.APIs, systemInitSettings map[string]string, logger *logs.Logger) *APIs {
->>>>>>> 670a14c7
 	//add application instance
 	listeners := []ApplicationListener{}
 	application := application{env: env, version: version, build: build, storage: storage, github: github, listeners: listeners, auth: auth}
@@ -253,7 +248,6 @@
 
 ///
 
-<<<<<<< HEAD
 //defaultImpl
 type defaultImpl struct {
 	githubWebhookRequestToken string
@@ -270,9 +264,6 @@
 }
 
 //servicesImpl
-=======
-// servicesImpl
->>>>>>> 670a14c7
 type servicesImpl struct {
 	auth auth.APIs
 	app  *application
