package core

import (
	"core-building-block/core/auth"
	"core-building-block/core/model"

	"github.com/rokwire/logging-library-go/logs"
)

//APIs exposes to the drivers adapters access to the core functionality
type APIs struct {
	Services       Services       //expose to the drivers adapters
	Administration Administration //expose to the drivers adapters
	Encryption     Encryption     //expose to the drivers adapters
	BBs            BBs            //expose to the drivers adapters
	System         System         //expose to the drivers adapters

	Auth auth.APIs //expose to the drivers auth

	app *application
}

//Start starts the core part of the application
func (c *APIs) Start() {
	c.app.start()
	c.Auth.Start()
}

//AddListener adds application listener
func (c *APIs) AddListener(listener ApplicationListener) {
	c.app.addListener(listener)
}

//GetVersion gives the service version
func (c *APIs) GetVersion() string {
	return c.app.version
}

//NewCoreAPIs creates new CoreAPIs
func NewCoreAPIs(env string, version string, build string, storage Storage, auth auth.APIs) *APIs {
	//add application instance
	listeners := []ApplicationListener{}
	application := application{env: env, version: version, build: build, storage: storage, listeners: listeners, auth: auth}

	//add coreAPIs instance
	servicesImpl := &servicesImpl{app: &application}
	administrationImpl := &administrationImpl{app: &application}
	encryptionImpl := &encryptionImpl{app: &application}
	bbsImpl := &bbsImpl{app: &application}
	systemImpl := &systemImpl{app: &application}

	//+ auth
	coreAPIs := APIs{Services: servicesImpl, Administration: administrationImpl, Encryption: encryptionImpl,
		BBs: bbsImpl, System: systemImpl, Auth: auth, app: &application}

	return &coreAPIs
}

///

//servicesImpl
type servicesImpl struct {
	app *application
}

func (s *servicesImpl) SerDeleteAccount(id string) error {
	return s.app.serDeleteAccount(id)
}

func (s *servicesImpl) SerGetAccount(accountID string) (*model.Account, error) {
	return s.app.serGetAccount(accountID)
}

func (s *servicesImpl) SerGetProfile(accountID string) (*model.Profile, error) {
	return s.app.serGetProfile(accountID)
}

func (s *servicesImpl) SerGetPreferences(accountID string) (map[string]interface{}, error) {
	return s.app.serGetPreferences(accountID)
}

func (s *servicesImpl) SerGetAuthTest(l *logs.Log) string {
	return s.app.serGetAuthTest(l)
}

func (s *servicesImpl) SerGetCommonTest(l *logs.Log) string {
	return s.app.serGetCommonTest(l)
}

func (s *servicesImpl) SerUpdateAccountPreferences(id string, preferences map[string]interface{}) error {
	return s.app.serUpdateAccountPreferences(id, preferences)
}

func (s *servicesImpl) SerUpdateProfile(accountID string, profile model.Profile) error {
	return s.app.serUpdateProfile(accountID, profile)
}

func (s *servicesImpl) SerGetAppConfig(appTypeIdentifier string, orgID *string, versionNumbers model.VersionNumbers, apiKey *string) (*model.ApplicationConfig, error) {
	return s.app.serGetAppConfig(appTypeIdentifier, orgID, versionNumbers, apiKey)
}

///

//administrationImpl

type administrationImpl struct {
	app *application
}

func (s *administrationImpl) AdmGetTest() string {
	return s.app.admGetTest()
}

func (s *administrationImpl) AdmGetTestModel() string {
	return s.app.admGetTestModel()
}

func (s *administrationImpl) AdmGetApplications(orgID string) ([]model.Application, error) {
	return s.app.admGetApplications(orgID)
}

func (s *administrationImpl) AdmCreateAppOrgGroup(name string, permissionIDs []string, rolesIDs []string, appID string, orgID string, l *logs.Log) (*model.AppOrgGroup, error) {
	return s.app.admCreateAppOrgGroup(name, permissionIDs, rolesIDs, appID, orgID, l)
}

func (s *administrationImpl) AdmGetAppOrgGroups(appID string, orgID string) ([]model.AppOrgGroup, error) {
	return s.app.admGetAppOrgGroups(appID, orgID)
}

func (s *administrationImpl) AdmDeleteAppOrgGroup(ID string, appID string, orgID string) error {
	return s.app.admDeleteAppOrgGroup(ID, appID, orgID)
}

func (s *administrationImpl) AdmCreateAppOrgRole(name string, description string, permissionIDs []string, appID string, orgID string, l *logs.Log) (*model.AppOrgRole, error) {
	return s.app.admCreateAppOrgRole(name, description, permissionIDs, appID, orgID, l)
}

func (s *administrationImpl) AdmGetAppOrgRoles(appID string, orgID string) ([]model.AppOrgRole, error) {
	return s.app.AdmGetAppOrgRoles(appID, orgID)
}

func (s *administrationImpl) AdmDeleteAppOrgRole(ID string, appID string, orgID string) error {
	return s.app.admDeleteAppOrgRole(ID, appID, orgID)
}

func (s *administrationImpl) AdmGetApplicationPermissions(appID string, orgID string, l *logs.Log) ([]model.Permission, error) {
	return s.app.admGetApplicationPermissions(appID, orgID, l)
}

func (s *administrationImpl) AdmGetAccounts(appID string, orgID string, accountID *string, authTypeIdentifier *string) ([]model.Account, error) {
	return s.app.admGetAccounts(appID, orgID, accountID, authTypeIdentifier)
}

func (s *administrationImpl) AdmGetAccount(accountID string) (*model.Account, error) {
	return s.app.admGetAccount(accountID)
}

func (s *administrationImpl) AdmGrantAccountPermissions(appID string, orgID string, accountID string, permissionNames []string, assignerPermissions []string, l *logs.Log) error {
	return s.app.admGrantAccountPermissions(appID, orgID, accountID, permissionNames, assignerPermissions, l)
}

func (s *administrationImpl) AdmGrantAccountRoles(appID string, orgID string, accountID string, roleIDs []string, assignerPermissions []string, l *logs.Log) error {
	return s.app.admGrantAccountRoles(appID, orgID, accountID, roleIDs, assignerPermissions, l)
}

func (s *administrationImpl) AdmGetApplicationLoginSessions(appID string, orgID string, identifier *string, accountAuthTypeIdentifier *string,
	appTypeID *string, appTypeIdentifier *string, anonymous *bool, deviceID *string, ipAddress *string) ([]model.LoginSession, error) {
	return s.app.admGetApplicationLoginSessions(appID, orgID, identifier, accountAuthTypeIdentifier, appTypeID, appTypeIdentifier, anonymous, deviceID, ipAddress)
}

func (s *administrationImpl) AdmDeleteApplicationLoginSession(appID string, orgID string, currentAccountID string, identifier string, sessionID string, l *logs.Log) error {
	return s.app.admDeleteApplicationLoginSession(appID, orgID, currentAccountID, identifier, sessionID, l)
}

func (s *administrationImpl) AdmGetApplicationAccountDevices(appID string, orgID string, accountID string, l *logs.Log) ([]model.Device, error) {
	return s.app.admGetApplicationAccountDevices(appID, orgID, accountID, l)
}

///

//encryptionImpl

type encryptionImpl struct {
	app *application
}

func (s *encryptionImpl) EncGetTest() string {
	return s.app.encGetTest()
}

///

//bbsImpl

type bbsImpl struct {
	app *application
}

func (s *bbsImpl) BBsGetTest() string {
	return s.app.bbsGetTest()
}

///

//systemImpl

type systemImpl struct {
	app *application
}

func (s *systemImpl) SysCreateGlobalConfig(setting string) (*model.GlobalConfig, error) {
	return s.app.sysCreateGlobalConfig(setting)
}

func (s *systemImpl) SysGetGlobalConfig() (*model.GlobalConfig, error) {
	return s.app.sysGetGlobalConfig()
}

func (s *systemImpl) SysUpdateGlobalConfig(setting string) error {
	return s.app.sysUpdateGlobalConfig(setting)
}

func (s *systemImpl) SysCreateOrganization(name string, requestType string, organizationDomains []string) (*model.Organization, error) {
	return s.app.sysCreateOrganization(name, requestType, organizationDomains)
}

func (s *systemImpl) SysUpdateOrganization(ID string, name string, requestType string, organizationDomains []string) error {
	return s.app.sysUpdateOrganization(ID, name, requestType, organizationDomains)
}

func (s *systemImpl) SysGetOrganizations() ([]model.Organization, error) {
	return s.app.sysGetOrganizations()
}

func (s *systemImpl) SysGetOrganization(ID string) (*model.Organization, error) {
	return s.app.sysGetOrganization(ID)
}

func (s *systemImpl) SysCreateApplication(name string, multiTenant bool, sharedIdentities bool, maxLoginSessionDuration *int, identifier string, nameInType string, versions []string) (*model.Application, error) {
	return s.app.sysCreateApplication(name, multiTenant, sharedIdentities, maxLoginSessionDuration, identifier, nameInType, versions)
}

func (s *systemImpl) SysGetApplication(ID string) (*model.Application, error) {
	return s.app.sysGetApplication(ID)
}

func (s *systemImpl) SysGetApplications() ([]model.Application, error) {
	return s.app.sysGetApplications()
}

func (s *systemImpl) SysCreatePermission(name string, serviceID string, assigners *[]string) (*model.Permission, error) {
	return s.app.sysCreatePermission(name, serviceID, assigners)
}

func (s *systemImpl) SysUpdatePermission(name string, serviceID *string, assigners *[]string) (*model.Permission, error) {
	return s.app.sysUpdatePermission(name, serviceID, assigners)
}

func (s *systemImpl) SysCreateAppOrgRole(name string, appOrgID string, description string, permissionNames []string) (*model.AppOrgRole, error) {
	return s.app.sysCreateAppOrgRole(name, appOrgID, description, permissionNames)
}

func (s *systemImpl) SysGetAppConfigs(appTypeID string, orgID *string, versionNumbers *model.VersionNumbers) ([]model.ApplicationConfig, error) {
	return s.app.sysGetAppConfigs(appTypeID, orgID, versionNumbers)
}

func (s *systemImpl) SysGetAppConfig(id string) (*model.ApplicationConfig, error) {
	return s.app.sysGetAppConfig(id)
}

func (s *systemImpl) SysCreateAppConfig(appTypeID string, orgID *string, data map[string]interface{}, versionNumbers model.VersionNumbers) (*model.ApplicationConfig, error) {
	return s.app.sysCreateAppConfig(appTypeID, orgID, data, versionNumbers)
}

func (s *systemImpl) SysUpdateAppConfig(id string, appTypeID string, orgID *string, data map[string]interface{}, versionNumbers model.VersionNumbers) error {
	return s.app.sysUpdateAppConfig(id, appTypeID, orgID, data, versionNumbers)
}

func (s *systemImpl) SysDeleteAppConfig(id string) error {
	return s.app.sysDeleteAppConfig(id)
}

func (s *systemImpl) SysGrantAccountPermissions(accountID string, permissionNames []string, assignerPermissions []string) error {
	return s.app.sysGrantAccountPermissions(accountID, permissionNames, assignerPermissions)
}

func (s *systemImpl) SysGrantAccountRoles(accountID string, appID string, roleIDs []string) error {
	return s.app.sysGrantAccountRoles(accountID, appID, roleIDs)
}

<<<<<<< HEAD
func (s *systemImpl) SysCreateAppTypeVersion(appTypeID string, major int, minor int, patch int) error {
	return s.app.sysCreateAppTypeVersion(appTypeID, major, minor, patch)
}

func (s *systemImpl) SysGetApplicationTypeVersion(appTypeID string) ([]model.Version, error) {
	return s.app.sysGetApplicationTypeVersion(appTypeID)
}

func (s *systemImpl) SysDeleteApplicationTypeVersion(appTypeID string, versionID string, l *logs.Log) error {
	return s.app.sysDeleteApplicationTypeVersion(appTypeID, versionID, l)
=======
func (s *systemImpl) SysCreateAuthTypes(code string, description string, isExternal bool, isAnonymous bool, useCredentials bool, ignoreMFA bool, params map[string]interface{}) (*model.AuthType, error) {
	return s.app.sysCreateAuthTypes(code, description, isExternal, isAnonymous, useCredentials, ignoreMFA, params)
}

func (s *systemImpl) SysGetAuthTypes() ([]model.AuthType, error) {
	return s.app.sysGetAuthTypes()
}

func (s *systemImpl) SysUpdateAuthTypes(ID string, code string, description string, isExternal bool, isAnonymous bool, useCredentials bool, ignoreMFA bool, params map[string]interface{}) error {
	return s.app.SysUpdateAuthTypes(ID, code, description, isExternal, isAnonymous, useCredentials, ignoreMFA, params)
>>>>>>> f5bb9aa0
}

///<|MERGE_RESOLUTION|>--- conflicted
+++ resolved
@@ -288,7 +288,6 @@
 	return s.app.sysGrantAccountRoles(accountID, appID, roleIDs)
 }
 
-<<<<<<< HEAD
 func (s *systemImpl) SysCreateAppTypeVersion(appTypeID string, major int, minor int, patch int) error {
 	return s.app.sysCreateAppTypeVersion(appTypeID, major, minor, patch)
 }
@@ -299,7 +298,8 @@
 
 func (s *systemImpl) SysDeleteApplicationTypeVersion(appTypeID string, versionID string, l *logs.Log) error {
 	return s.app.sysDeleteApplicationTypeVersion(appTypeID, versionID, l)
-=======
+}
+
 func (s *systemImpl) SysCreateAuthTypes(code string, description string, isExternal bool, isAnonymous bool, useCredentials bool, ignoreMFA bool, params map[string]interface{}) (*model.AuthType, error) {
 	return s.app.sysCreateAuthTypes(code, description, isExternal, isAnonymous, useCredentials, ignoreMFA, params)
 }
@@ -310,7 +310,6 @@
 
 func (s *systemImpl) SysUpdateAuthTypes(ID string, code string, description string, isExternal bool, isAnonymous bool, useCredentials bool, ignoreMFA bool, params map[string]interface{}) error {
 	return s.app.SysUpdateAuthTypes(ID, code, description, isExternal, isAnonymous, useCredentials, ignoreMFA, params)
->>>>>>> f5bb9aa0
 }
 
 ///