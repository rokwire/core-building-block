--- conflicted
+++ resolved
@@ -580,22 +580,12 @@
 	return account.SystemConfigs, nil
 }
 
-<<<<<<< HEAD
 func (app *application) admUpdateAccountSystemConfigs(appID string, orgID string, accountID string, configs map[string]interface{}, createAnonymous bool, l *logs.Log) (bool, error) {
-	//TODO: If account does not exist, create anonymous account
 	if len(configs) == 0 {
 		return false, errors.New("no new configs")
 	}
 
 	created := false
-=======
-func (app *application) admUpdateAccountSystemConfigs(appID string, orgID string, accountID string, configs map[string]interface{}, l *logs.Log) error {
-	//TODO: If account does not exist, create anonymous account
-	if len(configs) == 0 {
-		return errors.New("no new configs")
-	}
-
->>>>>>> 2c051f8f
 	transaction := func(context storage.TransactionContext) error {
 		//1. verify that the account is for the current app/org
 		account, err := app.storage.FindAccountByID(context, accountID)
@@ -603,7 +593,6 @@
 			return errors.WrapErrorAction(logutils.ActionFind, model.TypeAccountSystemConfigs, &logutils.FieldArgs{"account_id": accountID}, err)
 		}
 		if account == nil {
-<<<<<<< HEAD
 			if !createAnonymous {
 				return errors.WrapErrorData(logutils.StatusMissing, model.TypeAccountSystemConfigs, &logutils.FieldArgs{"account_id": accountID}, err)
 			}
@@ -614,9 +603,6 @@
 				return errors.WrapErrorAction(logutils.ActionCreate, model.TypeAccount, nil, err)
 			}
 			return nil
-=======
-			return errors.WrapErrorData(logutils.StatusMissing, model.TypeAccountSystemConfigs, &logutils.FieldArgs{"account_id": accountID}, err)
->>>>>>> 2c051f8f
 		}
 		if account.AppOrg.Application.ID != appID || account.AppOrg.Organization.ID != orgID {
 			l.Warnf("someone is trying to update system configs for %s for different app/org", accountID)
@@ -645,12 +631,8 @@
 		return nil
 	}
 
-<<<<<<< HEAD
 	err := app.storage.PerformTransaction(transaction)
 	return created, err
-=======
-	return app.storage.PerformTransaction(transaction)
->>>>>>> 2c051f8f
 }
 
 func (app *application) admGetApplicationLoginSessions(appID string, orgID string, identifier *string, accountAuthTypeIdentifier *string,
@@ -729,12 +711,9 @@
 		if account == nil {
 			return errors.WrapErrorData(logutils.StatusMissing, model.TypeAccount, &logutils.FieldArgs{"account_id": accountID}, err)
 		}
-<<<<<<< HEAD
 		if account.Anonymous {
 			return errors.Newf("cannot grant permissions to anonymous accounts: ID=%s", accountID)
 		}
-=======
->>>>>>> 2c051f8f
 		if (account.AppOrg.Application.ID != appID) || (account.AppOrg.Organization.ID != orgID) {
 			l.Warnf("someone is trying to grant permissions to %s for different app/org", accountID)
 			return errors.Newf("not allowed")
@@ -846,12 +825,9 @@
 		if account == nil {
 			return errors.WrapErrorData(logutils.StatusMissing, model.TypeAccount, &logutils.FieldArgs{"account_id": accountID}, err)
 		}
-<<<<<<< HEAD
 		if account.Anonymous {
 			return errors.Newf("cannot grant roles to anonymous accounts: ID=%s", accountID)
 		}
-=======
->>>>>>> 2c051f8f
 		if (account.AppOrg.Application.ID != appID) || (account.AppOrg.Organization.ID != orgID) {
 			l.Warnf("someone is trying to grant roles to %s for different app/org", accountID)
 			return errors.Newf("not allowed")
