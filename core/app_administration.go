// Copyright 2022 Board of Trustees of the University of Illinois.
//
// Licensed under the Apache License, Version 2.0 (the "License");
// you may not use this file except in compliance with the License.
// You may obtain a copy of the License at
//
//     http://www.apache.org/licenses/LICENSE-2.0
//
// Unless required by applicable law or agreed to in writing, software
// distributed under the License is distributed on an "AS IS" BASIS,
// WITHOUT WARRANTIES OR CONDITIONS OF ANY KIND, either express or implied.
// See the License for the specific language governing permissions and
// limitations under the License.

package core

import (
	"core-building-block/core/model"
	"core-building-block/driven/storage"
	"core-building-block/utils"
	"strings"
	"time"

	"github.com/rokwire/core-auth-library-go/v3/authorization"
	"github.com/rokwire/core-auth-library-go/v3/authutils"
	"github.com/rokwire/core-auth-library-go/v3/tokenauth"

	"github.com/google/uuid"
	"github.com/rokwire/logging-library-go/v2/errors"
	"github.com/rokwire/logging-library-go/v2/logs"
	"github.com/rokwire/logging-library-go/v2/logutils"
)

func (app *application) admGetTest() string {
	return "Admin - test"
}

func (app *application) admGetTestModel() string {
	/* disable it as it is not up to date with the latest model changes
	//global config
	globalConfig := model.GlobalConfig{Setting: "setting_value"}

	//organizations configs
	illinoisDomains := []string{"illinois.edu"}
	illinoisOrganizationConfig := model.OrganizationConfig{ID: "1", Setting: "setting_value", Domains: illinoisDomains, Custom: "Illinois organization custom config"}

	danceOrganizationConfig := model.OrganizationConfig{ID: "2", Setting: "setting_value", Domains: []string{}, Custom: "Dance organization custom config"}

	//organizations
	illinoisOrganization := model.Organization{ID: "1", Name: "Illinois", Type: "large", Config: illinoisOrganizationConfig}

	danceOrganization := model.Organization{ID: "2", Name: "Dance", Type: "medium", Config: danceOrganizationConfig}

	//global permissions and roles

	glRole1 := model.GlobalRole{ID: "1", Name: "super_admin", Permissions: nil} //super_admin has nil permissions as it has all
	glPermission1 := model.GlobalPermission{ID: "1", Name: "invite_organization_admin"}
	glPermission2 := model.GlobalPermission{ID: "2", Name: "read_log"}
	glPermission3 := model.GlobalPermission{ID: "3", Name: "modify_config"}
	glRole2 := model.GlobalRole{ID: "2", Name: "lite_admin",
		Permissions: []model.GlobalPermission{glPermission1, glPermission2, glPermission3}}

	//Illinois permissions, roles and groups

	illinoisRole1 := model.OrganizationRole{ID: "1", Name: "organization_super_admin", Permissions: nil, Organization: illinoisOrganization} //organization_super_admin has nil permissions as it has all
	illinoisPermission1 := model.OrganizationPermission{ID: "1", Name: "read_audit", Organization: illinoisOrganization}
	illinoisPermission2 := model.OrganizationPermission{ID: "2", Name: "read_manual_test", Organization: illinoisOrganization}
	illinoisPermission3 := model.OrganizationPermission{ID: "3", Name: "modify_manual_test", Organization: illinoisOrganization}
	illinoisRole2 := model.OrganizationRole{ID: "2", Name: "manual_tests_manager",
		Permissions: []model.OrganizationPermission{illinoisPermission2, illinoisPermission3}, Organization: illinoisOrganization}
	illinoisGroup1 := model.OrganizationGroup{ID: "1", Name: "students", Organization: illinoisOrganization}
	illinoisGroup2 := model.OrganizationGroup{ID: "2", Name: "manual tests managers", Organization: illinoisOrganization}

	//Dance permissions, roles and groups

	danceRole1 := model.OrganizationRole{ID: "3", Name: "organization_super_admin", Permissions: nil, Organization: danceOrganization} //organization_super_admin has nil permissions as it has all
	dancePermission1 := model.OrganizationPermission{ID: "4", Name: "view_video", Organization: danceOrganization}
	dancePermission2 := model.OrganizationPermission{ID: "5", Name: "write_video", Organization: danceOrganization}
	dancePermission3 := model.OrganizationPermission{ID: "6", Name: "view_schedule", Organization: danceOrganization}
	danceRole2 := model.OrganizationRole{ID: "4", Name: "videos_manager",
		Permissions: []model.OrganizationPermission{dancePermission1, dancePermission2}, Organization: danceOrganization}
	danceGroup1 := model.OrganizationGroup{ID: "3", Name: "videos managers", Organization: danceOrganization}

	//users

	globalUser1Account := model.UserAccount{ID: "1", Email: "petyo.stoyanov@inabit.eu"}
	globalUser1Profile := model.UserProfile{ID: "1", PII: &model.UserPII{FirstName: "Petyo", LastName: "Stoyanov"}}
	globalUser1 := model.User{ID: "1", Account: globalUser1Account, Profile: globalUser1Profile,
		Permissions: nil, Roles: []model.GlobalRole{glRole1}, Groups: nil, OrganizationsMemberships: nil}

	globalUser2Account := model.UserAccount{ID: "2", Email: "pencho.penchev@inabit.eu"}
	globalUser2Profile := model.UserProfile{ID: "2", PII: &model.UserPII{FirstName: "Pencho", LastName: "penchev"}}
	globalUser2 := model.User{ID: "2", Account: globalUser2Account, Profile: globalUser2Profile,
		Permissions: nil, Roles: []model.GlobalRole{glRole2}, Groups: nil, OrganizationsMemberships: nil}

	illiniUser1Account := model.UserAccount{ID: "3", Email: "vivon@inabit.eu"}
	illiniUser1Profile := model.UserProfile{ID: "3", PII: &model.UserPII{FirstName: "Vivon", LastName: "Vivonov"}}
	illiniUser1 := model.User{ID: "3", Account: illiniUser1Account, Profile: illiniUser1Profile,
		Permissions: nil, Roles: nil, Groups: nil, OrganizationsMemberships: nil}
	illiniUser1Organization := model.OrganizationMembership{ID: "1", User: illiniUser1, Organization: illinoisOrganization,
		OrgUserData: nil, Permissions: nil, Roles: []model.OrganizationRole{illinoisRole1}, Groups: nil}
	illiniUser1.OrganizationsMemberships = []model.OrganizationMembership{illiniUser1Organization}

	illiniUser2Account := model.UserAccount{ID: "4", Email: "vivon2@inabit.eu"}
	illiniUser2Profile := model.UserProfile{ID: "4", PII: &model.UserPII{FirstName: "Vivon2", LastName: "Vivonov2"}}
	illiniUser2 := model.User{ID: "4", Account: illiniUser2Account, Profile: illiniUser2Profile,
		Permissions: nil, Roles: nil, Groups: nil, OrganizationsMemberships: nil}
	illiniUser2Organization := model.OrganizationMembership{ID: "2", User: illiniUser2, Organization: illinoisOrganization,
		OrgUserData: nil,
		Permissions: []model.OrganizationPermission{illinoisPermission1},
		Roles:       []model.OrganizationRole{illinoisRole2},
		Groups:      []model.OrganizationGroup{illinoisGroup1}}
	illiniUser2.OrganizationsMemberships = []model.OrganizationMembership{illiniUser2Organization}

	illiniUser3Account := model.UserAccount{ID: "5", Email: "vivon3@inabit.eu"}
	illiniUser3Profile := model.UserProfile{ID: "5", PII: &model.UserPII{FirstName: "Vivon3", LastName: "Vivonov3"}}
	illiniUser3 := model.User{ID: "5", Account: illiniUser3Account, Profile: illiniUser3Profile,
		Permissions: nil, Roles: nil, Groups: nil, OrganizationsMemberships: nil}
	illiniUser3Organization := model.OrganizationMembership{ID: "3", User: illiniUser3, Organization: illinoisOrganization,
		OrgUserData: nil,
		Permissions: []model.OrganizationPermission{illinoisPermission1},
		Roles:       []model.OrganizationRole{illinoisRole2},
		Groups:      []model.OrganizationGroup{illinoisGroup1}}
	illiniUser3.OrganizationsMemberships = []model.OrganizationMembership{illiniUser3Organization}

	illiniUsersRel := model.OrganizationUserRelations{ID: "1", Type: "family",
		Manager: illiniUser2Organization, Members: []model.OrganizationMembership{illiniUser3Organization}}

	danceUser1Account := model.UserAccount{ID: "6", Email: "cocun@inabit.eu"}
	danceUser1Profile := model.UserProfile{ID: "6", PII: &model.UserPII{FirstName: "Cocun", LastName: "Cocunov"}}
	danceUser1 := model.User{ID: "6", Account: danceUser1Account, Profile: danceUser1Profile,
		Permissions: nil, Roles: nil, Groups: nil, OrganizationsMemberships: nil}
	danceUser1Organization := model.OrganizationMembership{ID: "4", User: danceUser1, Organization: danceOrganization,
		OrgUserData: nil, Permissions: nil, Roles: []model.OrganizationRole{danceRole1}, Groups: nil}
	danceUser1.OrganizationsMemberships = []model.OrganizationMembership{danceUser1Organization}

	diAccount := model.UserAccount{ID: "7", Email: "di@inabit.eu"}
	diProfile := model.UserProfile{ID: "7", PII: &model.UserPII{FirstName: "Dinko", LastName: "Dinkov"}}
	diUser := model.User{ID: "7", Account: diAccount, Profile: diProfile,
		Permissions: nil, Roles: nil, Groups: nil, OrganizationsMemberships: nil}
	danceDIOrganization := model.OrganizationMembership{ID: "5", User: diUser, Organization: danceOrganization,
		OrgUserData: nil, Permissions: nil, Roles: []model.OrganizationRole{danceRole2}, Groups: []model.OrganizationGroup{danceGroup1}}
	illinoisDIOrganization := model.OrganizationMembership{ID: "6", User: diUser, Organization: illinoisOrganization,
		OrgUserData: nil, Permissions: nil, Roles: []model.OrganizationRole{illinoisRole2}, Groups: []model.OrganizationGroup{illinoisGroup2}}
	diUser.OrganizationsMemberships = []model.OrganizationMembership{danceDIOrganization, illinoisDIOrganization}

	res := fmt.Sprintf("GlobalConfig:\n\t%s\n\n"+
		"IllinoisOrganizationConfig:\n\t%s\n\n"+
		"DanceOrganizationConfig:\n\t%s\n\n"+
		"IllinoisOrganization:\n\t%s\n\n"+
		"DanceOrganization:\n\t%s\n\n"+
		"GlobalRole1:\n\t%s\n\n"+
		"GlobalPermission1:\n\t%s\n\n"+
		"GlobalPermission2:\n\t%s\n\n"+
		"GlobalPermission3:\n\t%s\n\n"+
		"GlobalRole2:\n\t%s\n\n"+
		"IllinoisRole1:\n\t%s\n\n"+
		"IllinoisPermission1:\n\t%s\n\n"+
		"IllinoisPermission2:\n\t%s\n\n"+
		"IllinoisPermission3:\n\t%s\n\n"+
		"IllinoisRole2:\n\t%s\n\n"+
		"IllinoisGroup1:\n\t%s\n\n"+
		"IllinoisGroup2:\n\t%s\n\n"+
		"DanceRole1:\n\t%s\n\n"+
		"DancePermission1:\n\t%s\n\n"+
		"DancePermission2:\n\t%s\n\n"+
		"DancePermission3:\n\t%s\n\n"+
		"DanceRole2:\n\t%s\n\n"+
		"DanceGroup1:\n\t%s\n\n"+
		"GlobalUser1:\n\t%s\n\n"+
		"GlobalUser2:\n\t%s\n\n"+
		"IlliniUser1:\n\t%s\n\n"+
		"IlliniUser2:\n\t%s\n\n"+
		"IlliniUser3:\n\t%s\n\n"+
		"IlliniUserRelations:\n\t%s\n\n"+
		"DanceUser1:\n\t%s\n\n"+
		"DIUser1:\n\t%s\n\n",
		globalConfig, illinoisOrganizationConfig, danceOrganizationConfig,
		illinoisOrganization, danceOrganization,
		glRole1, glPermission1, glPermission2, glPermission3, glRole2,
		illinoisRole1, illinoisPermission1, illinoisPermission2, illinoisPermission3, illinoisRole2, illinoisGroup1, illinoisGroup2,
		danceRole1, dancePermission1, dancePermission2, dancePermission3, danceRole2, danceGroup1,
		globalUser1, globalUser2, illiniUser1, illiniUser2, illiniUser3, illiniUsersRel, danceUser1, diUser)
	return res
	*/
	return ""
}

func (app *application) admGetConfig(id string, claims *tokenauth.Claims) (*model.Config, error) {
	config, err := app.storage.FindConfigByID(id)
	if err != nil {
		return nil, errors.WrapErrorAction(logutils.ActionFind, model.TypeConfig, nil, err)
	}
	if config == nil {
		return nil, errors.ErrorData(logutils.StatusMissing, model.TypeConfig, &logutils.FieldArgs{"id": id})
	}

	err = claims.CanAccess(config.AppID, config.OrgID, config.System)
	if err != nil {
		return nil, errors.WrapErrorAction(logutils.ActionValidate, "config access", nil, err)
	}

	return config, nil
}

func (app *application) admGetConfigs(configType *string, claims *tokenauth.Claims) ([]model.Config, error) {
	configs, err := app.storage.FindConfigs(configType)
	if err != nil {
		return nil, errors.WrapErrorAction(logutils.ActionFind, model.TypeConfig, nil, err)
	}

	allowedConfigs := make([]model.Config, 0)
	for _, config := range configs {
		if err := claims.CanAccess(config.AppID, config.OrgID, config.System); err == nil {
			allowedConfigs = append(allowedConfigs, config)
		}
	}
	return allowedConfigs, nil
}

func (app *application) admCreateConfig(config model.Config, claims *tokenauth.Claims) (*model.Config, error) {
	// must be a system config if applying to all orgs
	if config.OrgID == authutils.AllOrgs && !config.System {
		return nil, errors.ErrorData(logutils.StatusInvalid, "config system status", &logutils.FieldArgs{"config.org_id": authutils.AllOrgs})
	}

	err := claims.CanAccess(config.AppID, config.OrgID, config.System)
	if err != nil {
		return nil, errors.WrapErrorAction(logutils.ActionValidate, "config access", nil, err)
	}

	config.ID = uuid.NewString()
	config.DateCreated = time.Now().UTC()
	err = app.storage.InsertConfig(nil, config)
	if err != nil {
		return nil, errors.WrapErrorAction(logutils.ActionInsert, model.TypeConfig, nil, err)
	}
	return &config, nil
}

func (app *application) admUpdateConfig(config model.Config, claims *tokenauth.Claims) error {
	// must be a system config if applying to all orgs
	if config.OrgID == authutils.AllOrgs && !config.System {
		return errors.ErrorData(logutils.StatusInvalid, "config system status", &logutils.FieldArgs{"config.org_id": authutils.AllOrgs})
	}

	oldConfig, err := app.storage.FindConfig(config.Type, config.AppID, config.OrgID)
	if err != nil {
		return errors.WrapErrorAction(logutils.ActionFind, model.TypeConfig, nil, err)
	}
	if oldConfig == nil {
		return errors.ErrorData(logutils.StatusMissing, model.TypeConfig, &logutils.FieldArgs{"type": config.Type, "app_id": config.AppID, "org_id": config.OrgID})
	}

	// cannot update a system config if not a system admin
	if !claims.System && oldConfig.System {
		return errors.ErrorData(logutils.StatusInvalid, "system claim", nil)
	}
	err = claims.CanAccess(config.AppID, config.OrgID, config.System)
	if err != nil {
		return errors.WrapErrorAction(logutils.ActionValidate, "config access", nil, err)
	}

	config.ID = oldConfig.ID
	err = app.storage.UpdateConfig(nil, config)
	if err != nil {
		return errors.WrapErrorAction(logutils.ActionUpdate, model.TypeConfig, nil, err)
	}
	return nil
}

func (app *application) admDeleteConfig(id string, claims *tokenauth.Claims) error {
	config, err := app.storage.FindConfigByID(id)
	if err != nil {
		return errors.WrapErrorAction(logutils.ActionFind, model.TypeConfig, nil, err)
	}
	if config == nil {
		return errors.ErrorData(logutils.StatusMissing, model.TypeConfig, &logutils.FieldArgs{"id": id})
	}

	err = claims.CanAccess(config.AppID, config.OrgID, config.System)
	if err != nil {
		return errors.WrapErrorAction(logutils.ActionValidate, "config access", nil, err)
	}

	err = app.storage.DeleteConfig(id)
	if err != nil {
		return errors.WrapErrorAction(logutils.ActionDelete, model.TypeConfig, nil, err)
	}
	return nil
}

func (app *application) adminGetAppConfig(appTypeIdentifier string, orgID *string, versionNumbers model.VersionNumbers, apiKey *string) (*model.ApplicationConfig, error) {
	return app.sharedGetAppConfig(appTypeIdentifier, orgID, versionNumbers, apiKey, true)
}

func (app *application) admGetAppConfigs(appTypeID string, orgID *string, versionNumbers *model.VersionNumbers) ([]model.ApplicationConfig, error) {
	//get the app type
	applicationType, err := app.storage.FindApplicationType(appTypeID)
	if err != nil {
		return nil, errors.WrapErrorAction(logutils.ActionFind, model.TypeApplicationType, logutils.StringArgs(appTypeID), err)
	}
	if applicationType == nil {
		return nil, errors.ErrorData(logutils.StatusMissing, model.TypeApplicationType, logutils.StringArgs(appTypeID))
	}

	appID := applicationType.Application.ID
	var appOrgID *string
	if orgID != nil {
		appOrg, err := app.storage.FindApplicationOrganization(appID, *orgID)
		if err != nil {
			return nil, errors.WrapErrorAction(logutils.ActionFind, model.TypeApplicationOrganization, &logutils.FieldArgs{"app_id": appID, "org_id": *orgID}, err)
		}
		if appOrg == nil {
			return nil, errors.ErrorData(logutils.StatusMissing, model.TypeApplicationOrganization, &logutils.FieldArgs{"app_id": appID, "org_id": *orgID})
		}
		appOrgID = &appOrg.ID
	}

	appConfigs, err := app.storage.FindAppConfigs(appTypeID, appOrgID, versionNumbers)
	if err != nil {
		return nil, errors.WrapErrorAction(logutils.ActionFind, model.TypeApplicationConfig, nil, err)
	}

	return appConfigs, nil
}

func (app *application) admGetAppConfigByID(id string) (*model.ApplicationConfig, error) {
	appConfig, err := app.storage.FindAppConfigByID(id)
	if err != nil {
		return nil, errors.WrapErrorAction(logutils.ActionFind, model.TypeApplicationConfig, nil, err)
	}

	return appConfig, nil
}

func (app *application) admCreateAppConfig(appTypeID string, orgID *string, data map[string]interface{}, versionNumbers model.VersionNumbers) (*model.ApplicationConfig, error) {
	//get the app type
	applicationType, err := app.storage.FindApplicationType(appTypeID)
	if err != nil {
		return nil, errors.WrapErrorAction(logutils.ActionFind, model.TypeApplicationType, logutils.StringArgs(appTypeID), err)
	}
	if applicationType == nil {
		return nil, errors.ErrorData(logutils.StatusMissing, model.TypeApplicationType, logutils.StringArgs(appTypeID))
	}
	// if len(applicationType.Versions) == 0 {
	// 	return nil, errors.ErrorData(logutils.StatusMissing, model.TypeApplicationTypeVersionList, logutils.StringArgs(appTypeID))
	// }

	var appOrg *model.ApplicationOrganization
	if orgID != nil {
		appOrg, err = app.storage.FindApplicationOrganization(applicationType.Application.ID, *orgID)
		if err != nil {
			return nil, errors.WrapErrorAction(logutils.ActionFind, model.TypeApplicationOrganization, &logutils.FieldArgs{"app_id": applicationType.Application.ID, "org_id": *orgID}, err)
		}
	}

	version := model.Version{VersionNumbers: versionNumbers, ApplicationType: *applicationType, DateCreated: time.Now()}
	//TODO: Handle creating version on app type
	for _, supportedVersion := range applicationType.Versions {
		if versionNumbers == supportedVersion.VersionNumbers {
			version = supportedVersion
		}
	}

	now := time.Now()
	appConfigID, _ := uuid.NewUUID()
	applicationConfig := model.ApplicationConfig{ID: appConfigID.String(), Version: version, ApplicationType: *applicationType, AppOrg: appOrg, Data: data, DateCreated: now}

	insertedConfig, err := app.storage.InsertAppConfig(applicationConfig)
	if err != nil {
		return nil, errors.WrapErrorAction(logutils.ActionCreate, model.TypeApplicationConfig, nil, err)
	}

	return insertedConfig, nil
}

func (app *application) admUpdateAppConfig(id string, appTypeID string, orgID *string, data map[string]interface{}, versionNumbers model.VersionNumbers) error {
	applicationType, err := app.storage.FindApplicationType(appTypeID)
	if err != nil {
		return errors.WrapErrorAction(logutils.ActionFind, model.TypeApplicationType, logutils.StringArgs(appTypeID), err)

	}
	if applicationType == nil {
		return errors.ErrorData(logutils.StatusMissing, model.TypeApplicationType, logutils.StringArgs(appTypeID))
	}
	// if len(applicationType.Versions) == 0 {
	// 	return errors.ErrorData(logutils.StatusMissing, model.TypeApplicationTypeVersionList, logutils.StringArgs(appTypeID))
	// }

	var appOrg *model.ApplicationOrganization
	if orgID != nil {
		appOrg, err = app.storage.FindApplicationOrganization(applicationType.Application.ID, *orgID)
		if err != nil {
			return errors.WrapErrorAction(logutils.ActionFind, model.TypeApplicationOrganization, &logutils.FieldArgs{"app_id": applicationType.Application.ID, "org_id": *orgID}, err)
		}
	}

	version := model.Version{VersionNumbers: versionNumbers, ApplicationType: *applicationType, DateCreated: time.Now()}
	//TODO: Handle creating version on app type
	for _, supportedVersion := range applicationType.Versions {
		if versionNumbers == supportedVersion.VersionNumbers {
			version = supportedVersion
		}
	}

	err = app.storage.UpdateAppConfig(id, *applicationType, appOrg, version, data)
	if err != nil {
		return errors.WrapErrorAction(logutils.ActionUpdate, model.TypeApplicationConfig, nil, err)
	}

	return nil
}

func (app *application) admDeleteAppConfig(id string) error {
	err := app.storage.DeleteAppConfig(id)
	if err != nil {
		return errors.WrapErrorAction(logutils.ActionDelete, model.TypeApplicationConfig, nil, err)
	}

	return nil
}

func (app *application) admGetApplications(orgID string) ([]model.Application, error) {
	applicationsOrganizations, err := app.storage.FindApplicationsOrganizationsByOrgID(orgID)
	if err != nil {
		return nil, errors.WrapErrorAction(logutils.ActionGet, model.TypeApplicationOrganization, nil, err)
	}

	if len(applicationsOrganizations) == 0 {
		return nil, nil
	}

	var apps []model.Application
	for _, appOrg := range applicationsOrganizations {
		apps = append(apps, appOrg.Application)
	}
	return apps, nil
}

func (app *application) admCreateAppOrgGroup(name string, description string, system bool, permissionNames []string, rolesIDs []string, accountIDs []string, appID string, orgID string, assignerPermissions []string, systemClaim bool, l *logs.Log) (*model.AppOrgGroup, error) {
	if len(assignerPermissions) == 0 {
		return nil, errors.ErrorData(logutils.StatusMissing, "assigner permissions", nil)
	}

	var newGroup *model.AppOrgGroup
	transaction := func(context storage.TransactionContext) error {
		//1. get application organization entity
		appOrg, err := app.getApplicationOrganization(appID, orgID)
		if err != nil {
			return err
		}

		//2. validate permissions
		permissions, err := app.auth.CheckPermissions(context, []model.ApplicationOrganization{*appOrg}, permissionNames, assignerPermissions, false)
		if err != nil {
			return errors.WrapErrorAction(logutils.ActionValidate, model.TypePermission, nil, err)
		}

		//3. check roles
		roles, err := app.auth.CheckRoles(context, appOrg, rolesIDs, assignerPermissions, false)
		if err != nil {
			return errors.WrapErrorAction(logutils.ActionValidate, model.TypeAppOrgRole, nil, err)
		}

		//4. create and insert group
		id, _ := uuid.NewUUID()
		now := time.Now()
		group := model.AppOrgGroup{ID: id.String(), Name: name, Description: description, Roles: roles, Permissions: permissions, AppOrg: *appOrg, System: systemClaim && system, DateCreated: now}
		err = app.storage.InsertAppOrgGroup(context, group)
		if err != nil {
			return err
		}

		newGroup = &group

		//5. assign group to given accounts
		if len(accountIDs) > 0 {
			//the group must be assignable because it was just created by the assigner

			accounts, err := app.storage.FindAccountsByAccountID(context, appID, orgID, accountIDs)
			if err != nil {
				return errors.WrapErrorAction(logutils.ActionFind, model.TypeAccount, nil, err)
			}
			if len(accounts) < len(accountIDs) {
				if missing := model.GetMissingAccountIDs(accounts, accountIDs); len(missing) > 0 {
					return errors.ErrorData(logutils.StatusMissing, model.TypeAccount, &logutils.FieldArgs{"ids": missing})
				}
			}

			accountGroup := model.AccountGroup{Group: group, Active: true, AdminSet: true}
			err = app.storage.InsertAccountsGroup(context, appOrg.ID, accountGroup, accountIDs)
			if err != nil {
				return errors.WrapErrorAction(logutils.ActionInsert, model.TypeAppOrgGroup, &logutils.FieldArgs{"id": group.ID}, err)
			}
		}

		return nil
	}

	err := app.storage.PerformTransaction(transaction)
	if err != nil {
		return nil, err
	}
	return newGroup, nil
}

func (app *application) admUpdateAppOrgGroup(ID string, name string, description string, system bool, permissionNames []string, rolesIDs []string, accountIDs []string, appID string, orgID string, assignerPermissions []string, systemClaim bool, l *logs.Log) (*model.AppOrgGroup, error) {
	var updatedGroup *model.AppOrgGroup
	transaction := func(context storage.TransactionContext) error {
		//1. get application organization entity
		appOrg, err := app.storage.FindApplicationOrganization(appID, orgID)
		if err != nil || appOrg == nil {
			return errors.WrapErrorAction(logutils.ActionFind, model.TypeApplicationOrganization, nil, err)
		}

		//2. find group, check if update allowed by system flag
		group, err := app.getAppOrgGroup(context, ID, appOrg.ID, &systemClaim)
		if err != nil {
			return err
		}

		//3. check group permissions
		updated := false
		newPermissions := []model.Permission{}
		added, removed, unchanged := utils.StringListDiff(permissionNames, group.GetAssignedPermissionNames())
		if len(added) > 0 || len(removed) > 0 {
			if len(added) > 0 {
				addedPermissions, err := app.auth.CheckPermissions(context, []model.ApplicationOrganization{*appOrg}, added, assignerPermissions, false)
				if err != nil {
					return errors.WrapErrorAction(logutils.ActionGrant, model.TypePermission, nil, err)
				}
				newPermissions = append(newPermissions, addedPermissions...)
			}

			if len(removed) > 0 {
				_, err := app.auth.CheckPermissions(context, []model.ApplicationOrganization{*appOrg}, removed, assignerPermissions, true)
				if err != nil {
					return errors.WrapErrorAction(logutils.ActionRevoke, model.TypePermission, nil, err)
				}
			}

			if len(unchanged) > 0 {
				unchangedPermissions, err := app.storage.FindPermissionsByName(context, unchanged)
				if err != nil {
					return errors.WrapErrorAction(logutils.ActionFind, model.TypePermission, nil, err)
				}
				newPermissions = append(newPermissions, unchangedPermissions...)
			}

			group.Permissions = newPermissions
			updated = true
		}

		//4. check group roles
		newRoles := []model.AppOrgRole{}
		added, removed, unchanged = utils.StringListDiff(rolesIDs, group.GetAssignedRoleIDs())
		if len(added) > 0 || len(removed) > 0 {
			if len(added) > 0 {
				addedRoles, err := app.auth.CheckRoles(context, appOrg, added, assignerPermissions, false)
				if err != nil {
					return errors.WrapErrorAction(logutils.ActionGrant, model.TypeAppOrgRole, nil, err)
				}
				newRoles = append(newRoles, addedRoles...)
			}

			if len(removed) > 0 {
				_, err := app.auth.CheckRoles(context, appOrg, removed, assignerPermissions, true)
				if err != nil {
					return errors.WrapErrorAction(logutils.ActionRevoke, model.TypeAppOrgRole, nil, err)
				}
			}

			if len(unchanged) > 0 {
				unchangedRoles, err := app.storage.FindAppOrgRolesByIDs(context, unchanged, appOrg.ID)
				if err != nil {
					return errors.WrapErrorAction(logutils.ActionFind, model.TypeAppOrgRole, nil, err)
				}
				newRoles = append(newRoles, unchangedRoles...)
			}

			group.Roles = newRoles
			updated = true
		}

		//5. update group (also updates all necessary accounts)
		updated = updated || (group.Name != name) || (group.Description != description) || (group.System != (systemClaim && system))
		if updated {
			now := time.Now().UTC()
			group.Name = name
			group.Description = description
			group.System = systemClaim && system
			group.DateUpdated = &now
			err = app.storage.UpdateAppOrgGroup(context, *group)
			if err != nil {
				return errors.WrapErrorAction(logutils.ActionUpdate, model.TypeAppOrgGroup, nil, err)
			}
		}

		updatedGroup = group

		//6. assign group to given accounts
		if accountIDs != nil {
			//check assigners
			err = group.CheckAssigners(assignerPermissions)
			if err != nil {
				return errors.WrapErrorAction(logutils.ActionValidate, "assigners", nil, err)
			}

			//get current account list
			currentAccounts, err := app.storage.FindAccounts(context, nil, nil, appID, orgID, nil, nil, nil, nil, nil, nil, nil, nil, nil, []string{group.ID})
			if err != nil {
				return errors.WrapErrorAction(logutils.ActionFind, model.TypeAccount, &logutils.FieldArgs{"group_id": group.ID}, err)
			}
			currentAccountIDs := make([]string, len(currentAccounts))
			for i, account := range currentAccounts {
				currentAccountIDs[i] = account.ID
			}

			//get new account list
			accounts, err := app.storage.FindAccountsByAccountID(context, appID, orgID, accountIDs)
			if err != nil {
				return errors.WrapErrorAction(logutils.ActionFind, model.TypeAccount, &logutils.FieldArgs{"ids": accountIDs}, err)
			}
			if len(accounts) < len(accountIDs) {
				if missing := model.GetMissingAccountIDs(accounts, accountIDs); len(missing) > 0 {
					return errors.ErrorData(logutils.StatusMissing, model.TypeAccount, &logutils.FieldArgs{"ids": missing})
				}
			}

			//compare account lists
			added, removed, _ = utils.StringListDiff(accountIDs, currentAccountIDs)
			if len(added) > 0 {
				accountGroup := model.AccountGroup{Group: *group, Active: true, AdminSet: true}
				err = app.storage.InsertAccountsGroup(context, appOrg.ID, accountGroup, added)
				if err != nil {
					return errors.WrapErrorAction(logutils.ActionInsert, model.TypeAppOrgGroup, &logutils.FieldArgs{"id": group.ID}, err)
				}
			}

			if len(removed) > 0 {
				//determine new has_permission flags
				hasPermissions := make([]bool, len(removed))
				for i, r := range removed {
					for _, account := range accounts {
						if r == account.ID {
							hasPermissions[i] = len(account.Permissions) > 0 || len(account.Roles) > 0 || len(account.Groups) > 1
							break
						}
					}
				}
				//remove the accounts from the group
				err = app.storage.RemoveAccountsGroup(context, appOrg.ID, group.ID, removed)
				if err != nil {
					return errors.WrapErrorAction(logutils.ActionDelete, model.TypeAppOrgGroup, &logutils.FieldArgs{"id": group.ID}, err)
				}
			}
		}

		return nil
	}

	err := app.storage.PerformTransaction(transaction)
	if err != nil {
		return nil, err
	}
	return updatedGroup, nil
}

func (app *application) admGetAppOrgGroups(appID string, orgID string) ([]model.AppOrgGroup, error) {
	//find application organization
	appOrg, err := app.getApplicationOrganization(appID, orgID)
	if err != nil {
		return nil, err
	}
	//find application organization groups
	getAppOrgGroups, err := app.storage.FindAppOrgGroups(appOrg.ID)
	if err != nil {
		return nil, errors.WrapErrorAction(logutils.ActionFind, model.TypeAppOrgGroup, nil, err)
	}

	return getAppOrgGroups, nil
}

func (app *application) admDeleteAppOrgGroup(ID string, appID string, orgID string, assignerPermissions []string, system bool, l *logs.Log) error {
	//1. get application organization entity
	appOrg, err := app.getApplicationOrganization(appID, orgID)
	if err != nil {
		return err
	}

	//2. find the group, check if delete is allowed
	group, err := app.getAppOrgGroup(nil, ID, appOrg.ID, &system)
	if err != nil {
		return err
	}

	//3. check group permissions
	for _, permission := range group.Permissions {
		err = permission.CheckAssigners(assignerPermissions)
		if err != nil {
			return errors.WrapErrorAction(logutils.ActionValidate, "assigner permissions", logutils.StringArgs("permissions"), err)
		}
	}

	//4. check group roles
	for _, roles := range group.Roles {
		err = roles.CheckAssigners(assignerPermissions)
		if err != nil {
			return errors.WrapErrorAction(logutils.ActionValidate, "assigner permissions", logutils.StringArgs("roles"), err)
		}
	}

	//5. check if the group has accounts relations
	numberOfAccounts, err := app.storage.CountAccountsByGroupID(ID)
	if err != nil {
		return errors.WrapErrorAction(logutils.ActionCount, model.TypeAccount, nil, err)
	}
	if *numberOfAccounts > 0 {
		return errors.ErrorData(logutils.StatusInvalid, model.TypeAppOrgGroup, &logutils.FieldArgs{"name": group.Name, "num_accounts": *numberOfAccounts})
	}

	//6. delete the group
	err = app.storage.DeleteAppOrgGroup(ID)
	if err != nil {
		return errors.WrapErrorAction(logutils.ActionDelete, model.TypeAppOrgGroup, nil, err)
	}
	return nil
}

func (app *application) admAddAccountsToGroup(appID string, orgID string, groupID string, accountIDs []string, assignerPermissions []string, l *logs.Log) error {
	//validate
	if len(assignerPermissions) == 0 {
		return errors.ErrorData(logutils.StatusMissing, "assigner permissions", nil)
	}
	if len(groupID) == 0 {
		return errors.ErrorData(logutils.StatusMissing, "group id", nil)
	}
	if len(accountIDs) == 0 {
		return errors.ErrorData(logutils.StatusMissing, "account ids", nil)
	}

	transaction := func(context storage.TransactionContext) error {
		//1. find accounts
		accounts, err := app.storage.FindAccountsByAccountID(context, appID, orgID, accountIDs)
		if err != nil {
			return errors.WrapErrorAction(logutils.ActionFind, model.TypeAccount, nil, err)
		}
		if len(accounts) != len(accountIDs) {
			return errors.ErrorData(logutils.StatusInvalid, "account id", &logutils.FieldArgs{"ids": accountIDs})
		}

		appOrgID := accounts[0].AppOrg.ID

		//2. find group
		group, err := app.getAppOrgGroup(context, groupID, appOrgID, nil)
		if err != nil {
			return err
		}

		//3. check assigners
		err = group.CheckAssigners(assignerPermissions)
		if err != nil {
			return errors.WrapErrorAction(logutils.ActionValidate, "assigner permissions", logutils.StringArgs("group"), err).SetStatus(utils.ErrorStatusNotAllowed)
		}

		//4. ensure that the accounts do not have the group before adding
		updateAccounts := make([]string, 0)
		for _, account := range accounts {
			if account.Anonymous {
				return errors.ErrorData(logutils.StatusInvalid, model.TypeAccount, &logutils.FieldArgs{"id": account.ID, "anonymous": true})
			}
			if account.GetGroup(groupID) == nil {
				updateAccounts = append(updateAccounts, account.ID)
			}
		}

		//5. insert accounts to group
		accountGroup := model.AccountGroup{Group: *group, Active: true, AdminSet: true}
		err = app.storage.InsertAccountsGroup(context, appOrgID, accountGroup, updateAccounts)
		if err != nil {
			return errors.WrapErrorAction(logutils.ActionUpdate, model.TypeAccount, &logutils.FieldArgs{"ids": updateAccounts, "group_id": groupID}, err)
		}

		return nil
	}

	return app.storage.PerformTransaction(transaction)
}

func (app *application) admRemoveAccountsFromGroup(appID string, orgID string, groupID string, accountIDs []string, assignerPermissions []string, l *logs.Log) error {
	//validate
	if len(assignerPermissions) == 0 {
		return errors.ErrorData(logutils.StatusMissing, "assigner permissions", nil)
	}
	if len(groupID) == 0 {
		return errors.ErrorData(logutils.StatusMissing, "group id", nil)
	}
	if len(accountIDs) == 0 {
		return errors.ErrorData(logutils.StatusMissing, "account ids", nil)
	}

	transaction := func(context storage.TransactionContext) error {
		//1. find accounts
		accounts, err := app.storage.FindAccountsByAccountID(context, appID, orgID, accountIDs)
		if err != nil {
			return errors.WrapErrorAction(logutils.ActionFind, model.TypeAccount, nil, err)
		}
		if len(accounts) != len(accountIDs) {
			return errors.ErrorData(logutils.StatusMissing, model.TypeAccount, &logutils.FieldArgs{"ids": accountIDs})
		}

		appOrgID := accounts[0].AppOrg.ID

		//2. find group
		group, err := app.getAppOrgGroup(context, groupID, appOrgID, nil)
		if err != nil {
			return err
		}

		//3. check assigners
		err = group.CheckAssigners(assignerPermissions)
		if err != nil {
			return errors.WrapErrorAction(logutils.ActionValidate, "assigner permissions", logutils.StringArgs("group"), err).SetStatus(utils.ErrorStatusNotAllowed)
		}

		//4. ensure that the accounts have the group
		updateAccounts := make([]string, 0)
		for _, account := range accounts {
			if account.GetGroup(groupID) != nil {
				updateAccounts = append(updateAccounts, account.ID)
			}
		}

		//5. remove the accounts from the group
		err = app.storage.RemoveAccountsGroup(context, appOrgID, group.ID, updateAccounts)
		if err != nil {
			return errors.WrapErrorAction(logutils.ActionDelete, model.TypeAccountGroups, &logutils.FieldArgs{"id": groupID}, err)
		}

		return nil
	}

	return app.storage.PerformTransaction(transaction)
}

func (app *application) admCreateAppOrgRole(name string, description string, system bool, permissionNames []string, scopes []string, appID string, orgID string, assignerPermissions []string, systemClaim bool, l *logs.Log) (*model.AppOrgRole, error) {
	var newRole *model.AppOrgRole
	transaction := func(context storage.TransactionContext) error {
		//1. get application organization entity
		appOrg, err := app.getApplicationOrganization(appID, orgID)
		if err != nil {
			return err
		}

		//2. check role permissions
		permissions, err := app.auth.CheckPermissions(context, []model.ApplicationOrganization{*appOrg}, permissionNames, assignerPermissions, false)
		if err != nil {
			return errors.WrapErrorAction(logutils.ActionValidate, model.TypePermission, nil, err)
		}

		if scopes != nil && utils.Contains(assignerPermissions, model.UpdateScopesPermission) {
			for i, scope := range scopes {
				parsedScope, err := authorization.ScopeFromString(scope)
				if err != nil {
					return errors.WrapErrorAction(logutils.ActionValidate, model.TypeScope, nil, err)
				}
				if !strings.HasPrefix(parsedScope.Resource, model.AdminScopePrefix) {
					parsedScope.Resource = model.AdminScopePrefix + parsedScope.Resource
					scopes[i] = parsedScope.String()
				}
			}
		} else {
			scopes = nil
		}

		//3. create and insert role
		id, _ := uuid.NewUUID()
		now := time.Now()
		role := model.AppOrgRole{ID: id.String(), Name: name, Description: description, System: systemClaim && system,
			Permissions: permissions, Scopes: scopes, AppOrg: *appOrg, DateCreated: now}
		err = app.storage.InsertAppOrgRole(context, role)
		if err != nil {
			return errors.WrapErrorAction(logutils.ActionInsert, model.TypeAppOrgRole, nil, err)
		}

		newRole = &role
		return nil
	}

	err := app.storage.PerformTransaction(transaction)
	if err != nil {
		return nil, err
	}

	return newRole, nil
}

func (app *application) admGetAppOrgRoles(appID string, orgID string) ([]model.AppOrgRole, error) {
	//find application organization
	appOrg, err := app.getApplicationOrganization(appID, orgID)
	if err != nil {
		return nil, err
	}

	//find application organization roles
	getAppOrgRoles, err := app.storage.FindAppOrgRoles(appOrg.ID)
	if err != nil {
		return nil, errors.WrapErrorAction(logutils.ActionFind, model.TypeAppOrgRole, nil, err)
	}

	return getAppOrgRoles, nil
}

func (app *application) admUpdateAppOrgRole(ID string, name string, description string, system bool, permissionNames []string, scopes []string, appID string, orgID string, assignerPermissions []string, systemClaim bool, l *logs.Log) (*model.AppOrgRole, error) {
	var updatedRole *model.AppOrgRole
	transaction := func(context storage.TransactionContext) error {
		//1. find application organization
		appOrg, err := app.getApplicationOrganization(appID, orgID)
		if err != nil {
			return err
		}
		if appOrg == nil {
			return errors.ErrorData(logutils.StatusMissing, model.TypeApplicationOrganization, &logutils.FieldArgs{"app_id": appID, "org_id": orgID})
		}

		//2. find role, check if update allowed by system flag
		role, err := app.getAppOrgRole(context, ID, appOrg.ID, systemClaim)
		if err != nil {
			return err
		}

		//3. check role permissions
		updated := false
		newPermissions := []model.Permission{}
		added, removed, unchanged := utils.StringListDiff(permissionNames, role.GetAssignedPermissionNames())
		if len(added) > 0 || len(removed) > 0 {
			if len(added) > 0 {
				addedPermissions, err := app.auth.CheckPermissions(context, []model.ApplicationOrganization{*appOrg}, added, assignerPermissions, false)
				if err != nil {
					return errors.WrapErrorAction("adding", model.TypePermission, nil, err)
				}
				newPermissions = append(newPermissions, addedPermissions...)
			}

			if len(removed) > 0 {
				_, err := app.auth.CheckPermissions(context, []model.ApplicationOrganization{*appOrg}, removed, assignerPermissions, true)
				if err != nil {
					return errors.WrapErrorAction("revoking", model.TypePermission, nil, err)
				}
			}

			if len(unchanged) > 0 {
				unchangedPermissions, err := app.storage.FindPermissionsByName(context, unchanged)
				if err != nil {
					return errors.WrapErrorAction(logutils.ActionFind, model.TypePermission, nil, err)
				}
				newPermissions = append(newPermissions, unchangedPermissions...)
			}

			role.Permissions = newPermissions
			updated = true
		}

		//6. update account scopes
		if scopes != nil && utils.Contains(assignerPermissions, model.UpdateScopesPermission) && !utils.DeepEqual(role.Scopes, scopes) {
			for i, scope := range scopes {
				parsedScope, err := authorization.ScopeFromString(scope)
				if err != nil {
					return errors.WrapErrorAction(logutils.ActionValidate, model.TypeScope, nil, err)
				}
				if !strings.HasPrefix(parsedScope.Resource, model.AdminScopePrefix) {
					parsedScope.Resource = model.AdminScopePrefix + parsedScope.Resource
					scopes[i] = parsedScope.String()
				}
			}

			role.Scopes = scopes
			updated = true
		}

		//4. update role (also updates all necessary groups and accounts)
		updated = updated || (role.Name != name) || (role.Description != description) || (role.System != (systemClaim && system))
		if updated {
			now := time.Now().UTC()
			role.Name = name
			role.Description = description
			role.System = systemClaim && system
			role.DateUpdated = &now
			err = app.storage.UpdateAppOrgRole(context, *role)
			if err != nil {
				return errors.WrapErrorAction(logutils.ActionUpdate, model.TypeAppOrgRole, nil, err)
			}
		}

		updatedRole = role
		return nil
	}

	err := app.storage.PerformTransaction(transaction)
	if err != nil {
		return nil, err
	}
	return updatedRole, nil
}

func (app *application) admDeleteAppOrgRole(ID string, appID string, orgID string, assignerPermissions []string, system bool, l *logs.Log) error {
	//1. get application organization entity
	appOrg, err := app.getApplicationOrganization(appID, orgID)
	if err != nil {
		return err
	}

	//2. find the role
	role, err := app.getAppOrgRole(nil, ID, appOrg.ID, system)
	if err != nil {
		return err
	}

	//3. check assigners field
	for _, permission := range role.Permissions {
		err = permission.CheckAssigners(assignerPermissions)
		if err != nil {
			return errors.WrapErrorAction(logutils.ActionValidate, "assigner permissions", logutils.StringArgs("role"), err)
		}
	}

	//4. check if the role has accounts relations
	numberOfAccounts, err := app.storage.CountAccountsByRoleID(ID)
	if err != nil {
		return errors.WrapErrorAction(logutils.ActionCount, model.TypeAccount, &logutils.FieldArgs{"role_id": ID}, err)
	}
	if *numberOfAccounts > 0 {
		return errors.ErrorData(logutils.StatusInvalid, model.TypeAppOrgRole, &logutils.FieldArgs{"name": role.Name, "num_accounts": *numberOfAccounts})
	}

	//6. check if the role has groups relations
	numberOfGroups, err := app.storage.CountGroupsByRoleID(ID)
	if err != nil {
		return errors.WrapErrorAction(logutils.ActionCount, model.TypeAppOrgGroup, &logutils.FieldArgs{"role_id": ID}, err)
	}
	if *numberOfGroups > 0 {
		return errors.ErrorData(logutils.StatusInvalid, model.TypeAppOrgRole, &logutils.FieldArgs{"name": role.Name, "num_groups": *numberOfGroups})
	}

	//7. delete the role
	err = app.storage.DeleteAppOrgRole(ID)
	if err != nil {
		return errors.WrapErrorAction(logutils.ActionDelete, model.TypeAppOrgRole, nil, err)
	}
	return nil
}

func (app *application) admGetApplicationPermissions(appID string, orgID string, l *logs.Log) ([]model.Permission, error) {
	//1. find application organization
	appOrg, err := app.getApplicationOrganization(appID, orgID)
	if err != nil {
		return nil, err
	}

	//2. find permissions by the service ids
	permissions, err := app.storage.FindPermissionsByServiceIDs(appOrg.ServicesIDs)
	if err != nil {
		return nil, errors.WrapErrorAction(logutils.ActionFind, model.TypePermission, nil, err)
	}
	return permissions, nil
}

func (app *application) admGetAccounts(limit int, offset int, appID string, orgID string, accountID *string, firstName *string, lastName *string, authType *string,
	authTypeIdentifier *string, anonymous *bool, hasPermissions *bool, permissions []string, roleIDs []string, groupIDs []string) ([]model.Account, error) {
	//find the accounts
	accounts, err := app.storage.FindAccounts(nil, &limit, &offset, appID, orgID, accountID, firstName, lastName, authType, authTypeIdentifier, anonymous, hasPermissions, permissions, roleIDs, groupIDs)
	if err != nil {
		return nil, errors.WrapErrorAction(logutils.ActionFind, model.TypeAccount, nil, err)
	}
	return accounts, nil
}

<<<<<<< HEAD
=======
func (app *application) admGetAccount(cOrgID string, cAppID string, accountID string) (*model.Account, error) {
	return app.getAccountV2(nil, cOrgID, cAppID, accountID)
}

>>>>>>> 3c192185
func (app *application) admGetAccountSystemConfigs(appID string, orgID string, accountID string, l *logs.Log) (map[string]interface{}, error) {
	//find the account
	account, err := app.getAccountV2(nil, orgID, appID, accountID)
	if err != nil {
		return nil, err
	}
	if account.AppOrg.Application.ID != appID || account.AppOrg.Organization.ID != orgID {
		l.Warnf("someone is trying to get system configs for %s for different app/org", accountID)
		return nil, errors.ErrorData(logutils.StatusInvalid, model.TypeAccount, &logutils.FieldArgs{"id": accountID, "app_id": account.AppOrg.Application.ID, "org_id": account.AppOrg.Organization.ID}).SetStatus(utils.ErrorStatusNotAllowed)
	}

	return account.SystemConfigs, nil
}

func (app *application) admUpdateAccountSystemConfigs(appID string, orgID string, accountID string, configs map[string]interface{}, createAnonymous bool, l *logs.Log) (bool, error) {
	if len(configs) == 0 {
		return false, errors.ErrorData(logutils.StatusMissing, "new account system configs", nil)
	}

	created := false
	transaction := func(context storage.TransactionContext) error {
		//1. verify that the account is for the current app/org
		account, err := app.getAccountV2(context, orgID, appID, accountID)
		if err != nil {
			return errors.WrapErrorAction(logutils.ActionFind, model.TypeAccountSystemConfigs, &logutils.FieldArgs{"account_id": accountID}, err)
		}
		if account == nil {
			if !createAnonymous {
				return errors.WrapErrorData(logutils.StatusMissing, model.TypeAccountSystemConfigs, &logutils.FieldArgs{"account_id": accountID}, err)
			}

			created = true
			_, err = app.auth.CreateAnonymousAccount(context, appID, orgID, accountID, nil, configs, true, l)
			if err != nil {
				return errors.WrapErrorAction(logutils.ActionCreate, model.TypeAccount, &logutils.FieldArgs{"anonymous": true}, err)
			}
			return nil
		}
		if account.AppOrg.Application.ID != appID || account.AppOrg.Organization.ID != orgID {
			l.Warnf("someone is trying to update system configs for %s for different app/org", accountID)
			return errors.ErrorData(logutils.StatusInvalid, model.TypeAccount, &logutils.FieldArgs{"id": accountID, "app_id": account.AppOrg.Application.ID, "org_id": account.AppOrg.Organization.ID}).SetStatus(utils.ErrorStatusNotAllowed)
		}

		//2. merge new configs on top of existing ones
		accountConfigs := account.SystemConfigs
		if accountConfigs == nil {
			accountConfigs = map[string]interface{}{}
		}
		for key, val := range configs {
			if val != nil {
				accountConfigs[key] = val
			} else {
				delete(accountConfigs, key)
			}
		}

		//3. update configs
		err = app.storage.UpdateAccountSystemConfigs(context, accountID, accountConfigs)
		if err != nil {
			return errors.WrapErrorAction(logutils.ActionUpdate, model.TypeAccountSystemConfigs, &logutils.FieldArgs{"account_id": accountID}, err)
		}

		return nil
	}

	err := app.storage.PerformTransaction(transaction)
	return created, err
}

func (app *application) admUpdateAccountVerified(accountID string, appID string, orgID string, verified bool) error {
	err := app.storage.UpdateAccountVerified(nil, accountID, appID, orgID, verified)
	if err != nil {
		return errors.WrapErrorAction(logutils.ActionUpdate, model.TypeProfile, nil, err)
	}
	return nil
}

func (app *application) admGetApplicationLoginSessions(appID string, orgID string, identifier *string, accountAuthTypeIdentifier *string,
	appTypeID *string, appTypeIdentifier *string, anonymous *bool, deviceID *string, ipAddress *string) ([]model.LoginSession, error) {
	//find the login sessions
	loginSessions, err := app.storage.FindLoginSessionsByParams(appID, orgID, nil, identifier, accountAuthTypeIdentifier, appTypeID, appTypeIdentifier, anonymous, deviceID, ipAddress)
	if err != nil {
		return nil, errors.WrapErrorAction(logutils.ActionFind, model.TypeLoginSession, nil, err)
	}
	return loginSessions, nil
}

func (app *application) admDeleteApplicationLoginSession(appID string, orgID string, currentAccountID string, identifier string, sessionID string, l *logs.Log) error {
	//1. do not allow to logout the current account
	if currentAccountID == identifier {
		l.Infof("%s is trying to logout self", currentAccountID)
		return errors.ErrorData(logutils.StatusInvalid, "account ID", &logutils.FieldArgs{"id": identifier, "self": true})
	}

	//2. validate if the session is for the current app/org and account
	sessions, err := app.storage.FindLoginSessionsByParams(appID, orgID, &sessionID, &identifier, nil, nil, nil, nil, nil, nil)
	if err != nil {
		return errors.WrapErrorAction(logutils.ActionFind, model.TypeLoginSession, &logutils.FieldArgs{"id": sessionID, "app_id": appID, "org_id": orgID, "identifier": identifier}, err)
	}
	if len(sessions) == 0 {
		return errors.ErrorData(logutils.StatusMissing, model.TypeLoginSession, &logutils.FieldArgs{"id": sessionID, "app_id": appID, "org_id": orgID, "identifier": identifier})
	}

	//3. delete the session
	err = app.storage.DeleteLoginSessionByID(nil, sessionID)
	if err != nil {
		return errors.WrapErrorAction(logutils.ActionDelete, model.TypeLoginSession, nil, err)
	}

	return nil
}

func (app *application) admGetApplicationAccountDevices(appID string, orgID string, accountID string, l *logs.Log) ([]model.Device, error) {
	//1. find the account
	account, err := app.getAccountV2(nil, orgID, appID, accountID)
	if err != nil {
		return nil, err
	}

	//2. verify that the account is for the current app/org
	appOrg, err := app.getApplicationOrganization(appID, orgID)
	if err != nil {
		return nil, err
	}
	if appOrg.ID != account.AppOrg.ID {
		l.Warnf("someone from app(%s) org(%s) is trying to access an account %s", appID, orgID, accountID)
		return nil, errors.ErrorData(logutils.StatusInvalid, model.TypeAccount, &logutils.FieldArgs{"id": accountID, "app_org_id": account.AppOrg.ID}).SetStatus(utils.ErrorStatusNotAllowed)
	}

	return account.Devices, nil
}

func (app *application) admGrantAccountPermissions(appID string, orgID string, accountID string, permissionNames []string, assignerPermissions []string, l *logs.Log) error {
	//check if there is data
	if len(assignerPermissions) == 0 {
		return errors.ErrorData(logutils.StatusMissing, "assigner permissions", nil)
	}
	if len(permissionNames) == 0 {
		return errors.ErrorData(logutils.StatusMissing, model.TypePermission, nil)
	}

	transaction := func(context storage.TransactionContext) error {
		//1. verify that the account is for the current app/org
		account, err := app.getAccountV2(context, orgID, appID, accountID)
		if err != nil {
			return err
		}
		if account.Anonymous {
			return errors.ErrorData(logutils.StatusInvalid, model.TypeAccount, &logutils.FieldArgs{"id": accountID, "anonymous": true})
		}
		if (account.AppOrg.Application.ID != appID) || (account.AppOrg.Organization.ID != orgID) {
			l.Warnf("someone is trying to grant permissions to %s for different app/org", accountID)
			return errors.ErrorData(logutils.StatusInvalid, model.TypeAccount, &logutils.FieldArgs{"id": accountID, "app_id": account.AppOrg.Application.ID, "org_id": account.AppOrg.Organization.ID}).SetStatus(utils.ErrorStatusNotAllowed)
		}

		//2. grant account permissions
		err = app.grantOrRevokePermissions(context, account, permissionNames, assignerPermissions, false)
		if err != nil {
			return errors.WrapErrorAction(logutils.ActionGrant, model.TypeAccountPermissions, nil, err)
		}

		return nil
	}

	return app.storage.PerformTransaction(transaction)
}

func (app *application) admRevokeAccountPermissions(appID string, orgID string, accountID string, permissionNames []string, assignerPermissions []string, l *logs.Log) error {
	//check if there is data
	if len(assignerPermissions) == 0 {
		return errors.ErrorData(logutils.StatusMissing, "assigner permissions", nil)
	}
	if len(permissionNames) == 0 {
		return errors.ErrorData(logutils.StatusMissing, model.TypePermission, nil)
	}

	transaction := func(context storage.TransactionContext) error {
		//1. verify that the account is for the current app/org
		account, err := app.getAccountV2(context, orgID, appID, accountID)
		if err != nil {
			return err
		}
		if (account.AppOrg.Application.ID != appID) || (account.AppOrg.Organization.ID != orgID) {
			l.Warnf("someone is trying to revoke permissions from %s for different app/org", accountID)
			return errors.ErrorData(logutils.StatusInvalid, model.TypeAccount, &logutils.FieldArgs{"id": accountID, "app_id": account.AppOrg.Application.ID, "org_id": account.AppOrg.Organization.ID}).SetStatus(utils.ErrorStatusNotAllowed)
		}

		//2. revoke account permissions
		err = app.grantOrRevokePermissions(context, account, permissionNames, assignerPermissions, true)
		if err != nil {
			return errors.WrapErrorAction(logutils.ActionRevoke, model.TypeAccountPermissions, nil, err)
		}

		return nil
	}

	return app.storage.PerformTransaction(transaction)
}

func (app *application) admGrantAccountRoles(appID string, orgID string, accountID string, roleIDs []string, assignerPermissions []string, l *logs.Log) error {
	//check if there is data
	if len(assignerPermissions) == 0 {
		return errors.ErrorData(logutils.StatusMissing, "assigner permissions", nil)
	}
	if len(roleIDs) == 0 {
		return errors.ErrorData(logutils.StatusMissing, "role ids", nil)
	}

	transaction := func(context storage.TransactionContext) error {
		//1. verify that the account is for the current app/org
		account, err := app.getAccountV2(context, orgID, appID, accountID)
		if err != nil {
			return err
		}
		if account.Anonymous {
			return errors.ErrorData(logutils.StatusInvalid, model.TypeAccount, &logutils.FieldArgs{"id": account.ID, "anonymous": true})
		}
		if (account.AppOrg.Application.ID != appID) || (account.AppOrg.Organization.ID != orgID) {
			l.Warnf("someone is trying to grant roles to %s for different app/org", accountID)
			return errors.ErrorData(logutils.StatusInvalid, model.TypeAccount, &logutils.FieldArgs{"id": accountID, "app_id": account.AppOrg.Application.ID, "org_id": account.AppOrg.Organization.ID}).SetStatus(utils.ErrorStatusNotAllowed)
		}

		//2. grant account roles
		err = app.grantOrRevokeRoles(context, account, roleIDs, assignerPermissions, false)
		if err != nil {
			return errors.WrapErrorAction(logutils.ActionGrant, model.TypeAccountRoles, nil, err)
		}

		return nil
	}

	return app.storage.PerformTransaction(transaction)
}

func (app *application) admRevokeAccountRoles(appID string, orgID string, accountID string, roleIDs []string, assignerPermissions []string, l *logs.Log) error {
	//check if there is data
	if len(assignerPermissions) == 0 {
		return errors.ErrorData(logutils.StatusMissing, "assigner permissions", nil)
	}
	if len(roleIDs) == 0 {
		return errors.ErrorData(logutils.StatusMissing, "role ids", nil)
	}

	transaction := func(context storage.TransactionContext) error {
		//1. verify that the account is for the current app/org
		account, err := app.getAccountV2(context, orgID, appID, accountID)
		if err != nil {
			return err
		}
		if account.Anonymous {
			return errors.ErrorData(logutils.StatusInvalid, model.TypeAccount, &logutils.FieldArgs{"id": account.ID, "anonymous": true})
		}
		if (account.AppOrg.Application.ID != appID) || (account.AppOrg.Organization.ID != orgID) {
			l.Warnf("someone is trying to revoke roles from %s for different app/org", accountID)
			return errors.ErrorData(logutils.StatusInvalid, model.TypeAccount, &logutils.FieldArgs{"id": accountID, "app_id": account.AppOrg.Application.ID, "org_id": account.AppOrg.Organization.ID}).SetStatus(utils.ErrorStatusNotAllowed)
		}

		//2. revoke account roles
		err = app.grantOrRevokeRoles(context, account, roleIDs, assignerPermissions, true)
		if err != nil {
			return errors.WrapErrorAction(logutils.ActionRevoke, model.TypeAccountRoles, nil, err)
		}

		return nil
	}

	return app.storage.PerformTransaction(transaction)
}

func (app *application) admGrantPermissionsToRole(appID string, orgID string, roleID string, permissionNames []string, assignerPermissions []string, system bool, l *logs.Log) error {
	//check if there is data
	if len(assignerPermissions) == 0 {
		return errors.ErrorData(logutils.StatusMissing, "assigner permissions", nil)
	}
	if len(permissionNames) == 0 {
		return errors.ErrorData(logutils.StatusMissing, model.TypePermission, nil)
	}

	transaction := func(context storage.TransactionContext) error {
		//1. find app/org
		appOrg, err := app.getApplicationOrganization(appID, orgID)
		if err != nil {
			return err
		}

		//2. find role to verify it is for the current app/org
		role, err := app.getAppOrgRole(context, roleID, appOrg.ID, system)
		if err != nil {
			return err
		}

		//3. grant role permissions
		err = app.grantOrRevokePermissions(context, role, permissionNames, assignerPermissions, false)
		if err != nil {
			return errors.WrapErrorAction("granting", model.TypeAppOrgRolePermissions, nil, err)
		}

		return nil
	}

	return app.storage.PerformTransaction(transaction)
}<|MERGE_RESOLUTION|>--- conflicted
+++ resolved
@@ -1076,13 +1076,6 @@
 	return accounts, nil
 }
 
-<<<<<<< HEAD
-=======
-func (app *application) admGetAccount(cOrgID string, cAppID string, accountID string) (*model.Account, error) {
-	return app.getAccountV2(nil, cOrgID, cAppID, accountID)
-}
-
->>>>>>> 3c192185
 func (app *application) admGetAccountSystemConfigs(appID string, orgID string, accountID string, l *logs.Log) (map[string]interface{}, error) {
 	//find the account
 	account, err := app.getAccountV2(nil, orgID, appID, accountID)
