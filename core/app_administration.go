--- conflicted
+++ resolved
@@ -162,7 +162,6 @@
 	return ""
 }
 
-<<<<<<< HEAD
 func (app *application) admGetApplicationOrgGroups() ([]model.AppOrgGroup, error) {
 	getAppOrgGroups, err := app.storage.FindAppOrgGroupsList()
 	if err != nil {
@@ -170,7 +169,8 @@
 	}
 
 	return getAppOrgGroups, nil
-=======
+}
+
 func (app *application) admGetAccounts(appID string, orgID string, accountID *string, authTypeIdentifier *string) ([]model.Account, error) {
 	//find the accounts
 	accounts, err := app.storage.FindAccounts(appID, orgID, accountID, authTypeIdentifier)
@@ -178,7 +178,6 @@
 		return nil, errors.WrapErrorAction(logutils.ActionFind, model.TypeAccount, nil, err)
 	}
 	return accounts, nil
->>>>>>> af777920
 }
 
 func (app *application) admGetAccount(accountID string) (*model.Account, error) {
