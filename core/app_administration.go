--- conflicted
+++ resolved
@@ -2,14 +2,9 @@
 
 import (
 	"core-building-block/core/model"
-<<<<<<< HEAD
-	"time"
 
-	"github.com/google/uuid"
 	"github.com/rokwire/logging-library-go/errors"
 	"github.com/rokwire/logging-library-go/logutils"
-=======
->>>>>>> ac142f86
 )
 
 func (app *application) admGetTest() string {
@@ -167,65 +162,7 @@
 	return ""
 }
 
-<<<<<<< HEAD
-func (app *application) admGetApplicationOrgRoles() ([]model.AppOrgRole, error) {
-	getAppOrgRoles, err := app.storage.FindAppOrgRolesList()
-	if err != nil {
-		return nil, errors.WrapErrorAction(logutils.ActionGet, model.TypeAppOrgRole, nil, err)
-	}
-
-	return getAppOrgRoles, nil
-}
-
-func (app *application) admCreateAppOrgRole(name string, appID string, description string, permissionID []string) (*model.AppOrgRole, error) {
-	permissions, err := app.storage.FindPermissionsByID(permissionID)
-	if err != nil {
-		return nil, err
-	}
-
-	id, _ := uuid.NewUUID()
-	now := time.Now()
-	role := model.AppOrgRole{ID: id.String(), Name: name, Description: description, Permissions: permissions, DateCreated: now}
-	err = app.storage.InsertAdmAppOrgRole(role)
-	if err != nil {
-		return nil, err
-	}
-	return &role, nil
-}
-
-func (app *application) admGetApplicationOrgGroups() ([]model.AppOrgGroup, error) {
-	getAppOrgGroups, err := app.storage.FindAppOrgGroupsList()
-	if err != nil {
-		return nil, errors.WrapErrorAction(logutils.ActionGet, model.TypeAppOrgGroup, nil, err)
-	}
-
-	return getAppOrgGroups, nil
-}
-
-func (app *application) admCreateAppOrgGroup(name string, ID string, permissionID []string, rolesID []string) (*model.AppOrgGroup, error) {
-
-	permissions, err := app.storage.FindPermissionsByID(permissionID)
-	if err != nil {
-		return nil, err
-	}
-
-	role, err := app.storage.FindAppOrgRolesByID(rolesID)
-	if err != nil {
-		return nil, err
-	}
-
-	id, _ := uuid.NewUUID()
-	now := time.Now()
-	group := model.AppOrgGroup{ID: id.String(), Name: name, Roles: role, Permissions: permissions, DateCreated: now}
-	err = app.storage.InsertAdmAppOrgGroup(group)
-	if err != nil {
-		return nil, err
-	}
-	return &group, nil
-}
-
 func (app *application) admDeleteAppOrgGroup(ID string) error {
-
 	appOrgGroup, err := app.storage.FindAppOrgGroupByID(ID)
 	if err != nil {
 		return errors.WrapErrorAction(logutils.ActionFind, model.TypeAppOrgGroup, nil, err)
@@ -239,10 +176,9 @@
 	if err != nil {
 		return errors.WrapErrorAction(logutils.ActionDelete, model.TypeAppOrgGroup, nil, err)
 	}
+	return nil
+}
 
-	return nil
-=======
 func (app *application) admGetAccount(accountID string) (*model.Account, error) {
 	return app.getAccount(accountID)
->>>>>>> ac142f86
 }