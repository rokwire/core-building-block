package core

import (
	"core-building-block/core/model"

	"github.com/rokwire/logging-library-go/errors"
	"github.com/rokwire/logging-library-go/logs"
	"github.com/rokwire/logging-library-go/logutils"
)

func (app *application) admGetTest() string {
	return "Admin - test"
}

func (app *application) admGetTestModel() string {
	/* disable it as it is not up to date with the latest model changes
	//global config
	globalConfig := model.GlobalConfig{Setting: "setting_value"}

	//organizations configs
	illinoisDomains := []string{"illinois.edu"}
	illinoisOrganizationConfig := model.OrganizationConfig{ID: "1", Setting: "setting_value", Domains: illinoisDomains, Custom: "Illinois organization custom config"}

	danceOrganizationConfig := model.OrganizationConfig{ID: "2", Setting: "setting_value", Domains: []string{}, Custom: "Dance organization custom config"}

	//organizations
	illinoisOrganization := model.Organization{ID: "1", Name: "Illinois", Type: "large", Config: illinoisOrganizationConfig}

	danceOrganization := model.Organization{ID: "2", Name: "Dance", Type: "medium", Config: danceOrganizationConfig}

	//global permissions and roles

	glRole1 := model.GlobalRole{ID: "1", Name: "super_admin", Permissions: nil} //super_admin has nil permissions as it has all
	glPermission1 := model.GlobalPermission{ID: "1", Name: "invite_organization_admin"}
	glPermission2 := model.GlobalPermission{ID: "2", Name: "read_log"}
	glPermission3 := model.GlobalPermission{ID: "3", Name: "modify_config"}
	glRole2 := model.GlobalRole{ID: "2", Name: "lite_admin",
		Permissions: []model.GlobalPermission{glPermission1, glPermission2, glPermission3}}

	//Illinois permissions, roles and groups

	illinoisRole1 := model.OrganizationRole{ID: "1", Name: "organization_super_admin", Permissions: nil, Organization: illinoisOrganization} //organization_super_admin has nil permissions as it has all
	illinoisPermission1 := model.OrganizationPermission{ID: "1", Name: "read_audit", Organization: illinoisOrganization}
	illinoisPermission2 := model.OrganizationPermission{ID: "2", Name: "read_manual_test", Organization: illinoisOrganization}
	illinoisPermission3 := model.OrganizationPermission{ID: "3", Name: "modify_manual_test", Organization: illinoisOrganization}
	illinoisRole2 := model.OrganizationRole{ID: "2", Name: "manual_tests_manager",
		Permissions: []model.OrganizationPermission{illinoisPermission2, illinoisPermission3}, Organization: illinoisOrganization}
	illinoisGroup1 := model.OrganizationGroup{ID: "1", Name: "students", Organization: illinoisOrganization}
	illinoisGroup2 := model.OrganizationGroup{ID: "2", Name: "manual tests managers", Organization: illinoisOrganization}

	//Dance permissions, roles and groups

	danceRole1 := model.OrganizationRole{ID: "3", Name: "organization_super_admin", Permissions: nil, Organization: danceOrganization} //organization_super_admin has nil permissions as it has all
	dancePermission1 := model.OrganizationPermission{ID: "4", Name: "view_video", Organization: danceOrganization}
	dancePermission2 := model.OrganizationPermission{ID: "5", Name: "write_video", Organization: danceOrganization}
	dancePermission3 := model.OrganizationPermission{ID: "6", Name: "view_schedule", Organization: danceOrganization}
	danceRole2 := model.OrganizationRole{ID: "4", Name: "videos_manager",
		Permissions: []model.OrganizationPermission{dancePermission1, dancePermission2}, Organization: danceOrganization}
	danceGroup1 := model.OrganizationGroup{ID: "3", Name: "videos managers", Organization: danceOrganization}

	//users

	globalUser1Account := model.UserAccount{ID: "1", Email: "petyo.stoyanov@inabit.eu"}
	globalUser1Profile := model.UserProfile{ID: "1", PII: &model.UserPII{FirstName: "Petyo", LastName: "Stoyanov"}}
	globalUser1 := model.User{ID: "1", Account: globalUser1Account, Profile: globalUser1Profile,
		Permissions: nil, Roles: []model.GlobalRole{glRole1}, Groups: nil, OrganizationsMemberships: nil}

	globalUser2Account := model.UserAccount{ID: "2", Email: "pencho.penchev@inabit.eu"}
	globalUser2Profile := model.UserProfile{ID: "2", PII: &model.UserPII{FirstName: "Pencho", LastName: "penchev"}}
	globalUser2 := model.User{ID: "2", Account: globalUser2Account, Profile: globalUser2Profile,
		Permissions: nil, Roles: []model.GlobalRole{glRole2}, Groups: nil, OrganizationsMemberships: nil}

	illiniUser1Account := model.UserAccount{ID: "3", Email: "vivon@inabit.eu"}
	illiniUser1Profile := model.UserProfile{ID: "3", PII: &model.UserPII{FirstName: "Vivon", LastName: "Vivonov"}}
	illiniUser1 := model.User{ID: "3", Account: illiniUser1Account, Profile: illiniUser1Profile,
		Permissions: nil, Roles: nil, Groups: nil, OrganizationsMemberships: nil}
	illiniUser1Organization := model.OrganizationMembership{ID: "1", User: illiniUser1, Organization: illinoisOrganization,
		OrgUserData: nil, Permissions: nil, Roles: []model.OrganizationRole{illinoisRole1}, Groups: nil}
	illiniUser1.OrganizationsMemberships = []model.OrganizationMembership{illiniUser1Organization}

	illiniUser2Account := model.UserAccount{ID: "4", Email: "vivon2@inabit.eu"}
	illiniUser2Profile := model.UserProfile{ID: "4", PII: &model.UserPII{FirstName: "Vivon2", LastName: "Vivonov2"}}
	illiniUser2 := model.User{ID: "4", Account: illiniUser2Account, Profile: illiniUser2Profile,
		Permissions: nil, Roles: nil, Groups: nil, OrganizationsMemberships: nil}
	illiniUser2Organization := model.OrganizationMembership{ID: "2", User: illiniUser2, Organization: illinoisOrganization,
		OrgUserData: nil,
		Permissions: []model.OrganizationPermission{illinoisPermission1},
		Roles:       []model.OrganizationRole{illinoisRole2},
		Groups:      []model.OrganizationGroup{illinoisGroup1}}
	illiniUser2.OrganizationsMemberships = []model.OrganizationMembership{illiniUser2Organization}

	illiniUser3Account := model.UserAccount{ID: "5", Email: "vivon3@inabit.eu"}
	illiniUser3Profile := model.UserProfile{ID: "5", PII: &model.UserPII{FirstName: "Vivon3", LastName: "Vivonov3"}}
	illiniUser3 := model.User{ID: "5", Account: illiniUser3Account, Profile: illiniUser3Profile,
		Permissions: nil, Roles: nil, Groups: nil, OrganizationsMemberships: nil}
	illiniUser3Organization := model.OrganizationMembership{ID: "3", User: illiniUser3, Organization: illinoisOrganization,
		OrgUserData: nil,
		Permissions: []model.OrganizationPermission{illinoisPermission1},
		Roles:       []model.OrganizationRole{illinoisRole2},
		Groups:      []model.OrganizationGroup{illinoisGroup1}}
	illiniUser3.OrganizationsMemberships = []model.OrganizationMembership{illiniUser3Organization}

	illiniUsersRel := model.OrganizationUserRelations{ID: "1", Type: "family",
		Manager: illiniUser2Organization, Members: []model.OrganizationMembership{illiniUser3Organization}}

	danceUser1Account := model.UserAccount{ID: "6", Email: "cocun@inabit.eu"}
	danceUser1Profile := model.UserProfile{ID: "6", PII: &model.UserPII{FirstName: "Cocun", LastName: "Cocunov"}}
	danceUser1 := model.User{ID: "6", Account: danceUser1Account, Profile: danceUser1Profile,
		Permissions: nil, Roles: nil, Groups: nil, OrganizationsMemberships: nil}
	danceUser1Organization := model.OrganizationMembership{ID: "4", User: danceUser1, Organization: danceOrganization,
		OrgUserData: nil, Permissions: nil, Roles: []model.OrganizationRole{danceRole1}, Groups: nil}
	danceUser1.OrganizationsMemberships = []model.OrganizationMembership{danceUser1Organization}

	diAccount := model.UserAccount{ID: "7", Email: "di@inabit.eu"}
	diProfile := model.UserProfile{ID: "7", PII: &model.UserPII{FirstName: "Dinko", LastName: "Dinkov"}}
	diUser := model.User{ID: "7", Account: diAccount, Profile: diProfile,
		Permissions: nil, Roles: nil, Groups: nil, OrganizationsMemberships: nil}
	danceDIOrganization := model.OrganizationMembership{ID: "5", User: diUser, Organization: danceOrganization,
		OrgUserData: nil, Permissions: nil, Roles: []model.OrganizationRole{danceRole2}, Groups: []model.OrganizationGroup{danceGroup1}}
	illinoisDIOrganization := model.OrganizationMembership{ID: "6", User: diUser, Organization: illinoisOrganization,
		OrgUserData: nil, Permissions: nil, Roles: []model.OrganizationRole{illinoisRole2}, Groups: []model.OrganizationGroup{illinoisGroup2}}
	diUser.OrganizationsMemberships = []model.OrganizationMembership{danceDIOrganization, illinoisDIOrganization}

	res := fmt.Sprintf("GlobalConfig:\n\t%s\n\n"+
		"IllinoisOrganizationConfig:\n\t%s\n\n"+
		"DanceOrganizationConfig:\n\t%s\n\n"+
		"IllinoisOrganization:\n\t%s\n\n"+
		"DanceOrganization:\n\t%s\n\n"+
		"GlobalRole1:\n\t%s\n\n"+
		"GlobalPermission1:\n\t%s\n\n"+
		"GlobalPermission2:\n\t%s\n\n"+
		"GlobalPermission3:\n\t%s\n\n"+
		"GlobalRole2:\n\t%s\n\n"+
		"IllinoisRole1:\n\t%s\n\n"+
		"IllinoisPermission1:\n\t%s\n\n"+
		"IllinoisPermission2:\n\t%s\n\n"+
		"IllinoisPermission3:\n\t%s\n\n"+
		"IllinoisRole2:\n\t%s\n\n"+
		"IllinoisGroup1:\n\t%s\n\n"+
		"IllinoisGroup2:\n\t%s\n\n"+
		"DanceRole1:\n\t%s\n\n"+
		"DancePermission1:\n\t%s\n\n"+
		"DancePermission2:\n\t%s\n\n"+
		"DancePermission3:\n\t%s\n\n"+
		"DanceRole2:\n\t%s\n\n"+
		"DanceGroup1:\n\t%s\n\n"+
		"GlobalUser1:\n\t%s\n\n"+
		"GlobalUser2:\n\t%s\n\n"+
		"IlliniUser1:\n\t%s\n\n"+
		"IlliniUser2:\n\t%s\n\n"+
		"IlliniUser3:\n\t%s\n\n"+
		"IlliniUserRelations:\n\t%s\n\n"+
		"DanceUser1:\n\t%s\n\n"+
		"DIUser1:\n\t%s\n\n",
		globalConfig, illinoisOrganizationConfig, danceOrganizationConfig,
		illinoisOrganization, danceOrganization,
		glRole1, glPermission1, glPermission2, glPermission3, glRole2,
		illinoisRole1, illinoisPermission1, illinoisPermission2, illinoisPermission3, illinoisRole2, illinoisGroup1, illinoisGroup2,
		danceRole1, dancePermission1, dancePermission2, dancePermission3, danceRole2, danceGroup1,
		globalUser1, globalUser2, illiniUser1, illiniUser2, illiniUser3, illiniUsersRel, danceUser1, diUser)
	return res
	*/
	return ""
}

<<<<<<< HEAD
func (app *application) admDeleteAppOrgRole(ID string) error {

	appOrgRole, err := app.storage.FindAppOrgRole(ID)
	if err != nil {
		return errors.WrapErrorAction(logutils.ActionFind, model.TypeAppOrgRole, nil, err)
	}
	if appOrgRole == nil {
		return errors.ErrorData(logutils.StatusMissing, model.TypeAppOrgRole, nil)
	}
	//2. delete the application_organization_role
	err = app.storage.DeleteAppOrgRole(ID)
	if err != nil {
		return errors.WrapErrorAction(logutils.ActionDelete, model.TypeAppOrgRole, nil, err)
	}
	return nil
=======
func (app *application) admGetAppOrgGroups(appID string, orgID string) ([]model.AppOrgGroup, error) {
	//find application organization
	getAppOrg, err := app.storage.FindApplicationOrganizations(appID, orgID)
	if err != nil {
		return nil, errors.WrapErrorAction(logutils.ActionGet, model.TypeApplicationOrganization, nil, err)
	}

	//find application organization groups
	getAppOrgGroups, err := app.storage.FindAppOrgGroups(nil, getAppOrg.ID)
	if err != nil {
		return nil, errors.WrapErrorAction(logutils.ActionGet, model.TypeAppOrgGroup, nil, err)
	}

	return getAppOrgGroups, nil
}

func (app *application) AdmGetAppOrgRoles(appID string, orgID string) ([]model.AppOrgRole, error) {
	//find application organization
	getAppOrg, err := app.storage.FindApplicationOrganizations(appID, orgID)
	if err != nil {
		return nil, errors.WrapErrorAction(logutils.ActionGet, model.TypeApplicationOrganization, nil, err)
	}

	//find application organization roles
	getAppOrgRoles, err := app.storage.FindAppOrgRoles(nil, getAppOrg.ID)
	if err != nil {
		return nil, errors.WrapErrorAction(logutils.ActionGet, model.TypeAppOrgRole, nil, err)
	}

	return getAppOrgRoles, nil
>>>>>>> 54c90c26
}

func (app *application) admGetApplicationPermissions(appID string, orgID string, l *logs.Log) ([]model.Permission, error) {
	//1. find application organization
	appOrg, err := app.storage.FindApplicationOrganizations(appID, orgID)
	if err != nil {
		return nil, errors.WrapErrorAction(logutils.ActionGet, model.TypeApplicationOrganization, nil, err)
	}
	if appOrg == nil {
		return nil, errors.New("there is no app org for app ID and org ID")
	}

	//2. find permissions by the service ids
	permissions, err := app.storage.FindPermissionsByServiceIDs(appOrg.ServicesIDs)
	if err != nil {
		return nil, errors.WrapErrorAction(logutils.ActionGet, model.TypePermission, nil, err)
	}
	return permissions, nil
}

func (app *application) admGetAccounts(appID string, orgID string, accountID *string, authTypeIdentifier *string) ([]model.Account, error) {
	//find the accounts
	accounts, err := app.storage.FindAccounts(appID, orgID, accountID, authTypeIdentifier)
	if err != nil {
		return nil, errors.WrapErrorAction(logutils.ActionFind, model.TypeAccount, nil, err)
	}
	return accounts, nil
}

func (app *application) admGetAccount(accountID string) (*model.Account, error) {
	return app.getAccount(accountID)
}<|MERGE_RESOLUTION|>--- conflicted
+++ resolved
@@ -163,7 +163,6 @@
 	return ""
 }
 
-<<<<<<< HEAD
 func (app *application) admDeleteAppOrgRole(ID string) error {
 
 	appOrgRole, err := app.storage.FindAppOrgRole(ID)
@@ -179,7 +178,8 @@
 		return errors.WrapErrorAction(logutils.ActionDelete, model.TypeAppOrgRole, nil, err)
 	}
 	return nil
-=======
+}
+
 func (app *application) admGetAppOrgGroups(appID string, orgID string) ([]model.AppOrgGroup, error) {
 	//find application organization
 	getAppOrg, err := app.storage.FindApplicationOrganizations(appID, orgID)
@@ -210,7 +210,6 @@
 	}
 
 	return getAppOrgRoles, nil
->>>>>>> 54c90c26
 }
 
 func (app *application) admGetApplicationPermissions(appID string, orgID string, l *logs.Log) ([]model.Permission, error) {
