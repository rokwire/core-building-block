--- conflicted
+++ resolved
@@ -297,7 +297,6 @@
 	return nil
 }
 
-<<<<<<< HEAD
 func (app *application) admAddAccountsToGroup(appID string, orgID string, groupID string, accountIDs []string, assignerPermissions []string, l *logs.Log) error {
 	if len(assignerPermissions) == 0 {
 		return errors.New("no permissions from admin assigner")
@@ -384,10 +383,7 @@
 	return nil
 }
 
-func (app *application) admCreateAppOrgRole(name string, description string, permissionIDs []string, appID string, orgID string, l *logs.Log) (*model.AppOrgRole, error) {
-=======
 func (app *application) admCreateAppOrgRole(name string, description string, permissionIDs []string, appID string, orgID string, assignerPermissions []string, l *logs.Log) (*model.AppOrgRole, error) {
->>>>>>> 65252deb
 	//1. get application organization entity
 	appOrg, err := app.storage.FindApplicationOrganization(appID, orgID)
 	if err != nil {
