--- conflicted
+++ resolved
@@ -198,15 +198,11 @@
 	return apps, nil
 }
 
-<<<<<<< HEAD
-func (app *application) admCreateAppOrgGroup(name string, description string, system bool, permissionNames []string, rolesIDs []string, appID string, orgID string, assignerPermissions []string, systemClaim bool, l *logs.Log) (*model.AppOrgGroup, error) {
-=======
 func (app *application) admCreateAppOrgGroup(name string, description string, system bool, permissionNames []string, rolesIDs []string, accountIDs []string, appID string, orgID string, assignerPermissions []string, systemClaim bool, l *logs.Log) (*model.AppOrgGroup, error) {
 	if len(assignerPermissions) == 0 {
 		return nil, errors.ErrorData(logutils.StatusMissing, "assigner permissions", nil)
 	}
 
->>>>>>> 3530c766
 	var newGroup *model.AppOrgGroup
 	transaction := func(context storage.TransactionContext) error {
 		//1. get application organization entity
@@ -269,11 +265,7 @@
 	return newGroup, nil
 }
 
-<<<<<<< HEAD
-func (app *application) admUpdateAppOrgGroup(ID string, name string, description string, system bool, permissionNames []string, rolesIDs []string, appID string, orgID string, assignerPermissions []string, systemClaim bool, l *logs.Log) (*model.AppOrgGroup, error) {
-=======
 func (app *application) admUpdateAppOrgGroup(ID string, name string, description string, system bool, permissionNames []string, rolesIDs []string, accountIDs []string, appID string, orgID string, assignerPermissions []string, systemClaim bool, l *logs.Log) (*model.AppOrgGroup, error) {
->>>>>>> 3530c766
 	var updatedGroup *model.AppOrgGroup
 	transaction := func(context storage.TransactionContext) error {
 		//1. get application organization entity
@@ -283,11 +275,7 @@
 		}
 
 		//2. find group, check if update allowed by system flag
-<<<<<<< HEAD
-		group, err := app.storage.FindAppOrgGroup(ID, appOrg.ID)
-=======
 		group, err := app.storage.FindAppOrgGroup(context, ID, appOrg.ID)
->>>>>>> 3530c766
 		if err != nil {
 			return errors.WrapErrorAction(logutils.ActionFind, model.TypeAppOrgGroup, nil, err)
 		}
@@ -376,8 +364,6 @@
 		}
 
 		updatedGroup = group
-<<<<<<< HEAD
-=======
 
 		//6. assign group to given accounts
 		if accountIDs != nil {
@@ -437,7 +423,6 @@
 			}
 		}
 
->>>>>>> 3530c766
 		return nil
 	}
 
