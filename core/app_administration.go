--- conflicted
+++ resolved
@@ -163,30 +163,29 @@
 	return ""
 }
 
-<<<<<<< HEAD
 func (app *application) admGetApplications(orgID string) ([]model.Application, error) {
-
 	applicationsOrganizations, err := app.storage.FindApplicationsOrganizationsByOrgID(orgID)
-=======
+	if err != nil {
+		return nil, errors.WrapErrorAction(logutils.ActionGet, model.TypeApplicationOrganization, nil, err)
+	}
+
+	if len(applicationsOrganizations) == 0 {
+		return nil, errors.Newf("no application organization found for orgID: %v", orgID)
+	}
+
+	var apps []model.Application
+	for _, appOrg := range applicationsOrganizations {
+		apps = append(apps, appOrg.Application)
+	}
+	return apps, nil
+}
+
 func (app *application) admGetAppOrgGroups(appID string, orgID string) ([]model.AppOrgGroup, error) {
 	//find application organization
 	getAppOrg, err := app.storage.FindApplicationOrganizations(appID, orgID)
->>>>>>> 54c90c26
-	if err != nil {
-		return nil, errors.WrapErrorAction(logutils.ActionGet, model.TypeApplicationOrganization, nil, err)
-	}
-
-<<<<<<< HEAD
-	if len(applicationsOrganizations) == 0 {
-		return nil, errors.Newf("no application organization found for orgID: %v", orgID)
-	}
-
-	var apps []model.Application
-	for _, appOrg := range applicationsOrganizations {
-		apps = append(apps, appOrg.Application)
-	}
-	return apps, nil
-=======
+	if err != nil {
+		return nil, errors.WrapErrorAction(logutils.ActionGet, model.TypeApplicationOrganization, nil, err)
+	}
 	//find application organization groups
 	getAppOrgGroups, err := app.storage.FindAppOrgGroups(nil, getAppOrg.ID)
 	if err != nil {
@@ -210,7 +209,6 @@
 	}
 
 	return getAppOrgRoles, nil
->>>>>>> 54c90c26
 }
 
 func (app *application) admGetApplicationPermissions(appID string, orgID string, l *logs.Log) ([]model.Permission, error) {
