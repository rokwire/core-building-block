package core

import (
	"core-building-block/core/model"
	"fmt"
	"time"

	"github.com/google/uuid"
	"github.com/rokmetro/logging-library/errors"
	"github.com/rokmetro/logging-library/logutils"
)

func (app *application) admGetTest() string {
	return "Admin - test"
}

func (app *application) admGetTestModel() string {
	//global config
	globalConfig := model.GlobalConfig{Setting: "setting_value"}

	//organizations configs
	illinoisDomains := []string{"illinois.edu"}
	illinoisOrganizationConfig := model.OrganizationConfig{ID: "1", Setting: "setting_value", Domains: illinoisDomains, Custom: "Illinois organization custom config"}

	danceOrganizationConfig := model.OrganizationConfig{ID: "2", Setting: "setting_value", Domains: []string{}, Custom: "Dance organization custom config"}

	//organizations
	illinoisOrganization := model.Organization{ID: "1", Name: "Illinois", Type: "large", Config: illinoisOrganizationConfig}

	danceOrganization := model.Organization{ID: "2", Name: "Dance", Type: "medium", Config: danceOrganizationConfig}

	//global permissions and roles

	glRole1 := model.GlobalRole{ID: "1", Name: "super_admin", Permissions: nil} //super_admin has nil permissions as it has all
	glPermission1 := model.GlobalPermission{ID: "1", Name: "invite_organization_admin"}
	glPermission2 := model.GlobalPermission{ID: "2", Name: "read_log"}
	glPermission3 := model.GlobalPermission{ID: "3", Name: "modify_config"}
	glRole2 := model.GlobalRole{ID: "2", Name: "lite_admin",
		Permissions: []model.GlobalPermission{glPermission1, glPermission2, glPermission3}}

	//Illinois permissions, roles and groups

	illinoisRole1 := model.OrganizationRole{ID: "1", Name: "organization_super_admin", Permissions: nil, Organization: illinoisOrganization} //organization_super_admin has nil permissions as it has all
	illinoisPermission1 := model.OrganizationPermission{ID: "1", Name: "read_audit", Organization: illinoisOrganization}
	illinoisPermission2 := model.OrganizationPermission{ID: "2", Name: "read_manual_test", Organization: illinoisOrganization}
	illinoisPermission3 := model.OrganizationPermission{ID: "3", Name: "modify_manual_test", Organization: illinoisOrganization}
	illinoisRole2 := model.OrganizationRole{ID: "2", Name: "manual_tests_manager",
		Permissions: []model.OrganizationPermission{illinoisPermission2, illinoisPermission3}, Organization: illinoisOrganization}
	illinoisGroup1 := model.OrganizationGroup{ID: "1", Name: "students", Organization: illinoisOrganization}
	illinoisGroup2 := model.OrganizationGroup{ID: "2", Name: "manual tests managers", Organization: illinoisOrganization}

	//Dance permissions, roles and groups

	danceRole1 := model.OrganizationRole{ID: "3", Name: "organization_super_admin", Permissions: nil, Organization: danceOrganization} //organization_super_admin has nil permissions as it has all
	dancePermission1 := model.OrganizationPermission{ID: "4", Name: "view_video", Organization: danceOrganization}
	dancePermission2 := model.OrganizationPermission{ID: "5", Name: "write_video", Organization: danceOrganization}
	dancePermission3 := model.OrganizationPermission{ID: "6", Name: "view_schedule", Organization: danceOrganization}
	danceRole2 := model.OrganizationRole{ID: "4", Name: "videos_manager",
		Permissions: []model.OrganizationPermission{dancePermission1, dancePermission2}, Organization: danceOrganization}
	danceGroup1 := model.OrganizationGroup{ID: "3", Name: "videos managers", Organization: danceOrganization}

	//users

	globalUser1Account := model.UserAccount{ID: "1", Email: "petyo.stoyanov@inabit.eu"}
	globalUser1Profile := model.UserProfile{ID: "1", FirstName: "Petyo", LastName: "Stoyanov"}
	globalUser1 := model.User{ID: "1", Account: globalUser1Account, Profile: globalUser1Profile,
		Permissions: nil, Roles: []model.GlobalRole{glRole1}, Groups: nil, OrganizationsMemberships: nil}

	globalUser2Account := model.UserAccount{ID: "2", Email: "pencho.penchev@inabit.eu"}
	globalUser2Profile := model.UserProfile{ID: "2", FirstName: "Pencho", LastName: "penchev"}
	globalUser2 := model.User{ID: "2", Account: globalUser2Account, Profile: globalUser2Profile,
		Permissions: nil, Roles: []model.GlobalRole{glRole2}, Groups: nil, OrganizationsMemberships: nil}

	illiniUser1Account := model.UserAccount{ID: "3", Email: "vivon@inabit.eu"}
	illiniUser1Profile := model.UserProfile{ID: "3", FirstName: "Vivon", LastName: "Vivonov"}
	illiniUser1 := model.User{ID: "3", Account: illiniUser1Account, Profile: illiniUser1Profile,
		Permissions: nil, Roles: nil, Groups: nil, OrganizationsMemberships: nil}
	illiniUser1Organization := model.OrganizationMembership{ID: "1", User: illiniUser1, Organization: illinoisOrganization,
		OrgUserData: nil, Permissions: nil, Roles: []model.OrganizationRole{illinoisRole1}, Groups: nil}
	illiniUser1.OrganizationsMemberships = []model.OrganizationMembership{illiniUser1Organization}

	illiniUser2Account := model.UserAccount{ID: "4", Email: "vivon2@inabit.eu"}
	illiniUser2Profile := model.UserProfile{ID: "4", FirstName: "Vivon2", LastName: "Vivonov2"}
	illiniUser2 := model.User{ID: "4", Account: illiniUser2Account, Profile: illiniUser2Profile,
		Permissions: nil, Roles: nil, Groups: nil, OrganizationsMemberships: nil}
	illiniUser2Organization := model.OrganizationMembership{ID: "2", User: illiniUser2, Organization: illinoisOrganization,
		OrgUserData: nil,
		Permissions: []model.OrganizationPermission{illinoisPermission1},
		Roles:       []model.OrganizationRole{illinoisRole2},
		Groups:      []model.OrganizationGroup{illinoisGroup1}}
	illiniUser2.OrganizationsMemberships = []model.OrganizationMembership{illiniUser2Organization}

	illiniUser3Account := model.UserAccount{ID: "5", Email: "vivon3@inabit.eu"}
	illiniUser3Profile := model.UserProfile{ID: "5", FirstName: "Vivon3", LastName: "Vivonov3"}
	illiniUser3 := model.User{ID: "5", Account: illiniUser3Account, Profile: illiniUser3Profile,
		Permissions: nil, Roles: nil, Groups: nil, OrganizationsMemberships: nil}
	illiniUser3Organization := model.OrganizationMembership{ID: "3", User: illiniUser3, Organization: illinoisOrganization,
		OrgUserData: nil,
		Permissions: []model.OrganizationPermission{illinoisPermission1},
		Roles:       []model.OrganizationRole{illinoisRole2},
		Groups:      []model.OrganizationGroup{illinoisGroup1}}
	illiniUser3.OrganizationsMemberships = []model.OrganizationMembership{illiniUser3Organization}

	illiniUsersRel := model.OrganizationUserRelations{ID: "1", Type: "family",
		Manager: illiniUser2Organization, Members: []model.OrganizationMembership{illiniUser3Organization}}

	danceUser1Account := model.UserAccount{ID: "6", Email: "cocun@inabit.eu"}
	danceUser1Profile := model.UserProfile{ID: "6", FirstName: "Cocun", LastName: "Cocunov"}
	danceUser1 := model.User{ID: "6", Account: danceUser1Account, Profile: danceUser1Profile,
		Permissions: nil, Roles: nil, Groups: nil, OrganizationsMemberships: nil}
	danceUser1Organization := model.OrganizationMembership{ID: "4", User: danceUser1, Organization: danceOrganization,
		OrgUserData: nil, Permissions: nil, Roles: []model.OrganizationRole{danceRole1}, Groups: nil}
	danceUser1.OrganizationsMemberships = []model.OrganizationMembership{danceUser1Organization}

	diAccount := model.UserAccount{ID: "7", Email: "di@inabit.eu"}
	diProfile := model.UserProfile{ID: "7", FirstName: "Dinko", LastName: "Dinkov"}
	diUser := model.User{ID: "7", Account: diAccount, Profile: diProfile,
		Permissions: nil, Roles: nil, Groups: nil, OrganizationsMemberships: nil}
	danceDIOrganization := model.OrganizationMembership{ID: "5", User: diUser, Organization: danceOrganization,
		OrgUserData: nil, Permissions: nil, Roles: []model.OrganizationRole{danceRole2}, Groups: []model.OrganizationGroup{danceGroup1}}
	illinoisDIOrganization := model.OrganizationMembership{ID: "6", User: diUser, Organization: illinoisOrganization,
		OrgUserData: nil, Permissions: nil, Roles: []model.OrganizationRole{illinoisRole2}, Groups: []model.OrganizationGroup{illinoisGroup2}}
	diUser.OrganizationsMemberships = []model.OrganizationMembership{danceDIOrganization, illinoisDIOrganization}

	res := fmt.Sprintf("GlobalConfig:\n\t%s\n\n"+
		"IllinoisOrganizationConfig:\n\t%s\n\n"+
		"DanceOrganizationConfig:\n\t%s\n\n"+
		"IllinoisOrganization:\n\t%s\n\n"+
		"DanceOrganization:\n\t%s\n\n"+
		"GlobalRole1:\n\t%s\n\n"+
		"GlobalPermission1:\n\t%s\n\n"+
		"GlobalPermission2:\n\t%s\n\n"+
		"GlobalPermission3:\n\t%s\n\n"+
		"GlobalRole2:\n\t%s\n\n"+
		"IllinoisRole1:\n\t%s\n\n"+
		"IllinoisPermission1:\n\t%s\n\n"+
		"IllinoisPermission2:\n\t%s\n\n"+
		"IllinoisPermission3:\n\t%s\n\n"+
		"IllinoisRole2:\n\t%s\n\n"+
		"IllinoisGroup1:\n\t%s\n\n"+
		"IllinoisGroup2:\n\t%s\n\n"+
		"DanceRole1:\n\t%s\n\n"+
		"DancePermission1:\n\t%s\n\n"+
		"DancePermission2:\n\t%s\n\n"+
		"DancePermission3:\n\t%s\n\n"+
		"DanceRole2:\n\t%s\n\n"+
		"DanceGroup1:\n\t%s\n\n"+
		"GlobalUser1:\n\t%s\n\n"+
		"GlobalUser2:\n\t%s\n\n"+
		"IlliniUser1:\n\t%s\n\n"+
		"IlliniUser2:\n\t%s\n\n"+
		"IlliniUser3:\n\t%s\n\n"+
		"IlliniUserRelations:\n\t%s\n\n"+
		"DanceUser1:\n\t%s\n\n"+
		"DIUser1:\n\t%s\n\n",
		globalConfig, illinoisOrganizationConfig, danceOrganizationConfig,
		illinoisOrganization, danceOrganization,
		glRole1, glPermission1, glPermission2, glPermission3, glRole2,
		illinoisRole1, illinoisPermission1, illinoisPermission2, illinoisPermission3, illinoisRole2, illinoisGroup1, illinoisGroup2,
		danceRole1, dancePermission1, dancePermission2, dancePermission3, danceRole2, danceGroup1,
		globalUser1, globalUser2, illiniUser1, illiniUser2, illiniUser3, illiniUsersRel, danceUser1, diUser)
	return res
}

func (app *application) admCreateGlobalConfig(setting string) (*model.GlobalConfig, error) {
	gc, err := app.storage.GetGlobalConfig()
	if err != nil {
		return nil, errors.WrapErrorAction(logutils.ActionFind, model.TypeGlobalConfig, nil, err)
	}
	if gc != nil {
		return nil, errors.New("global config already exists")
	}

	gc, err = app.storage.CreateGlobalConfig(setting)
	if err != nil {
		return nil, errors.WrapErrorAction(logutils.ActionInsert, model.TypeGlobalConfig, nil, err)
	}
	return gc, nil
}

func (app *application) admGetGlobalConfig() (*model.GlobalConfig, error) {
	gc, err := app.storage.GetGlobalConfig()
	if err != nil {
		return nil, errors.WrapErrorAction(logutils.ActionFind, model.TypeGlobalConfig, nil, err)
	}
	return gc, nil
}

func (app *application) admUpdateGlobalConfig(setting string) error {
	gc, err := app.storage.GetGlobalConfig()
	if err != nil {
		return errors.WrapErrorAction(logutils.ActionFind, model.TypeGlobalConfig, nil, err)
	}
	if gc == nil {
		return errors.WrapErrorData(logutils.StatusMissing, model.TypeGlobalConfig, nil, err)
	}

	gc.Setting = setting
	err = app.storage.SaveGlobalConfig(gc)
	if err != nil {
		return errors.WrapErrorAction(logutils.ActionSave, model.TypeGlobalConfig, nil, err)
	}
	return nil
}

func (app *application) admCreateOrganization(name string, requestType string, requiresOwnLogin bool, loginTypes []string, organizationDomains []string) (*model.Organization, error) {
	now := time.Now()

	orgConfigID, _ := uuid.NewUUID()
	orgConfig := model.OrganizationConfig{ID: orgConfigID.String(), Domains: organizationDomains, DateCreated: now}

	organizationID, _ := uuid.NewUUID()
	organization := model.Organization{ID: organizationID.String(), Name: name, Type: requestType, RequiresOwnLogin: requiresOwnLogin, LoginTypes: loginTypes,
		Config: orgConfig, DateCreated: now}

	insertedOrg, err := app.storage.InsertOrganization(organization)
	if err != nil {
		return nil, errors.WrapErrorAction(logutils.ActionFind, model.TypeOrganization, nil, err)
	}
	return insertedOrg, nil
}

func (app *application) admGetOrganization(ID string) (*model.Organization, error) {
	organization, err := app.storage.FindOrganization(ID)
	if err != nil {
		return nil, errors.WrapErrorAction(logutils.ActionGet, model.TypeOrganization, nil, err)
	}

	return organization, nil
}

func (app *application) admGetOrganizations() ([]model.Organization, error) {
	getOrganization, err := app.storage.GetOrganizations()
	if err != nil {
		return nil, errors.WrapErrorAction(logutils.ActionGet, model.TypeOrganization, nil, err)
	}

	return getOrganization, nil
}

func (app *application) admUpdateOrganization(ID string, name string, requestType string, requiresOwnLogin bool, loginTypes []string, organizationDomains []string) error {
	err := app.storage.UpdateOrganization(ID, name, requestType, requiresOwnLogin, loginTypes, organizationDomains)
	if err != nil {
		return errors.WrapErrorAction(logutils.ActionUpdate, model.TypeOrganization, nil, err)
	}

	return err

}

func (app *application) admGetApplication(ID string) (*model.Application, error) {
	appAdm, err := app.storage.FindApplication(ID)
	if err != nil {
		return nil, errors.WrapErrorAction(logutils.ActionGet, model.TypeApplication, nil, err)
	}

	return appAdm, nil
}

<<<<<<< HEAD
func (app *application) admGetApplicationList() ([]model.Application, error) {
	getApplication, err := app.storage.GetApplicationList()
	if err != nil {
		return nil, errors.WrapErrorAction(logutils.ActionGet, model.TypeApplication, nil, err)
	}

	return getApplication, nil
=======
func (app *application) admCreateApplication(name string, versions []string) (*model.Application, error) {
	id, _ := uuid.NewUUID()
	now := time.Now()
	application := model.Application{ID: id.String(), Name: name, Versions: versions, DateCreated: now}

	inserted, err := app.storage.InsertApplication(application)
	if err != nil {
		return nil, err
	}
	return inserted, nil
>>>>>>> 5cf276c7
}<|MERGE_RESOLUTION|>--- conflicted
+++ resolved
@@ -257,15 +257,6 @@
 	return appAdm, nil
 }
 
-<<<<<<< HEAD
-func (app *application) admGetApplicationList() ([]model.Application, error) {
-	getApplication, err := app.storage.GetApplicationList()
-	if err != nil {
-		return nil, errors.WrapErrorAction(logutils.ActionGet, model.TypeApplication, nil, err)
-	}
-
-	return getApplication, nil
-=======
 func (app *application) admCreateApplication(name string, versions []string) (*model.Application, error) {
 	id, _ := uuid.NewUUID()
 	now := time.Now()
@@ -276,5 +267,4 @@
 		return nil, err
 	}
 	return inserted, nil
->>>>>>> 5cf276c7
 }