package core

import (
	"core-building-block/core/model"
	"time"

	"github.com/google/uuid"

	"github.com/rokwire/logging-library-go/errors"
	"github.com/rokwire/logging-library-go/logs"
	"github.com/rokwire/logging-library-go/logutils"
)

func (app *application) admGetTest() string {
	return "Admin - test"
}

func (app *application) admGetTestModel() string {
	/* disable it as it is not up to date with the latest model changes
	//global config
	globalConfig := model.GlobalConfig{Setting: "setting_value"}

	//organizations configs
	illinoisDomains := []string{"illinois.edu"}
	illinoisOrganizationConfig := model.OrganizationConfig{ID: "1", Setting: "setting_value", Domains: illinoisDomains, Custom: "Illinois organization custom config"}

	danceOrganizationConfig := model.OrganizationConfig{ID: "2", Setting: "setting_value", Domains: []string{}, Custom: "Dance organization custom config"}

	//organizations
	illinoisOrganization := model.Organization{ID: "1", Name: "Illinois", Type: "large", Config: illinoisOrganizationConfig}

	danceOrganization := model.Organization{ID: "2", Name: "Dance", Type: "medium", Config: danceOrganizationConfig}

	//global permissions and roles

	glRole1 := model.GlobalRole{ID: "1", Name: "super_admin", Permissions: nil} //super_admin has nil permissions as it has all
	glPermission1 := model.GlobalPermission{ID: "1", Name: "invite_organization_admin"}
	glPermission2 := model.GlobalPermission{ID: "2", Name: "read_log"}
	glPermission3 := model.GlobalPermission{ID: "3", Name: "modify_config"}
	glRole2 := model.GlobalRole{ID: "2", Name: "lite_admin",
		Permissions: []model.GlobalPermission{glPermission1, glPermission2, glPermission3}}

	//Illinois permissions, roles and groups

	illinoisRole1 := model.OrganizationRole{ID: "1", Name: "organization_super_admin", Permissions: nil, Organization: illinoisOrganization} //organization_super_admin has nil permissions as it has all
	illinoisPermission1 := model.OrganizationPermission{ID: "1", Name: "read_audit", Organization: illinoisOrganization}
	illinoisPermission2 := model.OrganizationPermission{ID: "2", Name: "read_manual_test", Organization: illinoisOrganization}
	illinoisPermission3 := model.OrganizationPermission{ID: "3", Name: "modify_manual_test", Organization: illinoisOrganization}
	illinoisRole2 := model.OrganizationRole{ID: "2", Name: "manual_tests_manager",
		Permissions: []model.OrganizationPermission{illinoisPermission2, illinoisPermission3}, Organization: illinoisOrganization}
	illinoisGroup1 := model.OrganizationGroup{ID: "1", Name: "students", Organization: illinoisOrganization}
	illinoisGroup2 := model.OrganizationGroup{ID: "2", Name: "manual tests managers", Organization: illinoisOrganization}

	//Dance permissions, roles and groups

	danceRole1 := model.OrganizationRole{ID: "3", Name: "organization_super_admin", Permissions: nil, Organization: danceOrganization} //organization_super_admin has nil permissions as it has all
	dancePermission1 := model.OrganizationPermission{ID: "4", Name: "view_video", Organization: danceOrganization}
	dancePermission2 := model.OrganizationPermission{ID: "5", Name: "write_video", Organization: danceOrganization}
	dancePermission3 := model.OrganizationPermission{ID: "6", Name: "view_schedule", Organization: danceOrganization}
	danceRole2 := model.OrganizationRole{ID: "4", Name: "videos_manager",
		Permissions: []model.OrganizationPermission{dancePermission1, dancePermission2}, Organization: danceOrganization}
	danceGroup1 := model.OrganizationGroup{ID: "3", Name: "videos managers", Organization: danceOrganization}

	//users

	globalUser1Account := model.UserAccount{ID: "1", Email: "petyo.stoyanov@inabit.eu"}
	globalUser1Profile := model.UserProfile{ID: "1", PII: &model.UserPII{FirstName: "Petyo", LastName: "Stoyanov"}}
	globalUser1 := model.User{ID: "1", Account: globalUser1Account, Profile: globalUser1Profile,
		Permissions: nil, Roles: []model.GlobalRole{glRole1}, Groups: nil, OrganizationsMemberships: nil}

	globalUser2Account := model.UserAccount{ID: "2", Email: "pencho.penchev@inabit.eu"}
	globalUser2Profile := model.UserProfile{ID: "2", PII: &model.UserPII{FirstName: "Pencho", LastName: "penchev"}}
	globalUser2 := model.User{ID: "2", Account: globalUser2Account, Profile: globalUser2Profile,
		Permissions: nil, Roles: []model.GlobalRole{glRole2}, Groups: nil, OrganizationsMemberships: nil}

	illiniUser1Account := model.UserAccount{ID: "3", Email: "vivon@inabit.eu"}
	illiniUser1Profile := model.UserProfile{ID: "3", PII: &model.UserPII{FirstName: "Vivon", LastName: "Vivonov"}}
	illiniUser1 := model.User{ID: "3", Account: illiniUser1Account, Profile: illiniUser1Profile,
		Permissions: nil, Roles: nil, Groups: nil, OrganizationsMemberships: nil}
	illiniUser1Organization := model.OrganizationMembership{ID: "1", User: illiniUser1, Organization: illinoisOrganization,
		OrgUserData: nil, Permissions: nil, Roles: []model.OrganizationRole{illinoisRole1}, Groups: nil}
	illiniUser1.OrganizationsMemberships = []model.OrganizationMembership{illiniUser1Organization}

	illiniUser2Account := model.UserAccount{ID: "4", Email: "vivon2@inabit.eu"}
	illiniUser2Profile := model.UserProfile{ID: "4", PII: &model.UserPII{FirstName: "Vivon2", LastName: "Vivonov2"}}
	illiniUser2 := model.User{ID: "4", Account: illiniUser2Account, Profile: illiniUser2Profile,
		Permissions: nil, Roles: nil, Groups: nil, OrganizationsMemberships: nil}
	illiniUser2Organization := model.OrganizationMembership{ID: "2", User: illiniUser2, Organization: illinoisOrganization,
		OrgUserData: nil,
		Permissions: []model.OrganizationPermission{illinoisPermission1},
		Roles:       []model.OrganizationRole{illinoisRole2},
		Groups:      []model.OrganizationGroup{illinoisGroup1}}
	illiniUser2.OrganizationsMemberships = []model.OrganizationMembership{illiniUser2Organization}

	illiniUser3Account := model.UserAccount{ID: "5", Email: "vivon3@inabit.eu"}
	illiniUser3Profile := model.UserProfile{ID: "5", PII: &model.UserPII{FirstName: "Vivon3", LastName: "Vivonov3"}}
	illiniUser3 := model.User{ID: "5", Account: illiniUser3Account, Profile: illiniUser3Profile,
		Permissions: nil, Roles: nil, Groups: nil, OrganizationsMemberships: nil}
	illiniUser3Organization := model.OrganizationMembership{ID: "3", User: illiniUser3, Organization: illinoisOrganization,
		OrgUserData: nil,
		Permissions: []model.OrganizationPermission{illinoisPermission1},
		Roles:       []model.OrganizationRole{illinoisRole2},
		Groups:      []model.OrganizationGroup{illinoisGroup1}}
	illiniUser3.OrganizationsMemberships = []model.OrganizationMembership{illiniUser3Organization}

	illiniUsersRel := model.OrganizationUserRelations{ID: "1", Type: "family",
		Manager: illiniUser2Organization, Members: []model.OrganizationMembership{illiniUser3Organization}}

	danceUser1Account := model.UserAccount{ID: "6", Email: "cocun@inabit.eu"}
	danceUser1Profile := model.UserProfile{ID: "6", PII: &model.UserPII{FirstName: "Cocun", LastName: "Cocunov"}}
	danceUser1 := model.User{ID: "6", Account: danceUser1Account, Profile: danceUser1Profile,
		Permissions: nil, Roles: nil, Groups: nil, OrganizationsMemberships: nil}
	danceUser1Organization := model.OrganizationMembership{ID: "4", User: danceUser1, Organization: danceOrganization,
		OrgUserData: nil, Permissions: nil, Roles: []model.OrganizationRole{danceRole1}, Groups: nil}
	danceUser1.OrganizationsMemberships = []model.OrganizationMembership{danceUser1Organization}

	diAccount := model.UserAccount{ID: "7", Email: "di@inabit.eu"}
	diProfile := model.UserProfile{ID: "7", PII: &model.UserPII{FirstName: "Dinko", LastName: "Dinkov"}}
	diUser := model.User{ID: "7", Account: diAccount, Profile: diProfile,
		Permissions: nil, Roles: nil, Groups: nil, OrganizationsMemberships: nil}
	danceDIOrganization := model.OrganizationMembership{ID: "5", User: diUser, Organization: danceOrganization,
		OrgUserData: nil, Permissions: nil, Roles: []model.OrganizationRole{danceRole2}, Groups: []model.OrganizationGroup{danceGroup1}}
	illinoisDIOrganization := model.OrganizationMembership{ID: "6", User: diUser, Organization: illinoisOrganization,
		OrgUserData: nil, Permissions: nil, Roles: []model.OrganizationRole{illinoisRole2}, Groups: []model.OrganizationGroup{illinoisGroup2}}
	diUser.OrganizationsMemberships = []model.OrganizationMembership{danceDIOrganization, illinoisDIOrganization}

	res := fmt.Sprintf("GlobalConfig:\n\t%s\n\n"+
		"IllinoisOrganizationConfig:\n\t%s\n\n"+
		"DanceOrganizationConfig:\n\t%s\n\n"+
		"IllinoisOrganization:\n\t%s\n\n"+
		"DanceOrganization:\n\t%s\n\n"+
		"GlobalRole1:\n\t%s\n\n"+
		"GlobalPermission1:\n\t%s\n\n"+
		"GlobalPermission2:\n\t%s\n\n"+
		"GlobalPermission3:\n\t%s\n\n"+
		"GlobalRole2:\n\t%s\n\n"+
		"IllinoisRole1:\n\t%s\n\n"+
		"IllinoisPermission1:\n\t%s\n\n"+
		"IllinoisPermission2:\n\t%s\n\n"+
		"IllinoisPermission3:\n\t%s\n\n"+
		"IllinoisRole2:\n\t%s\n\n"+
		"IllinoisGroup1:\n\t%s\n\n"+
		"IllinoisGroup2:\n\t%s\n\n"+
		"DanceRole1:\n\t%s\n\n"+
		"DancePermission1:\n\t%s\n\n"+
		"DancePermission2:\n\t%s\n\n"+
		"DancePermission3:\n\t%s\n\n"+
		"DanceRole2:\n\t%s\n\n"+
		"DanceGroup1:\n\t%s\n\n"+
		"GlobalUser1:\n\t%s\n\n"+
		"GlobalUser2:\n\t%s\n\n"+
		"IlliniUser1:\n\t%s\n\n"+
		"IlliniUser2:\n\t%s\n\n"+
		"IlliniUser3:\n\t%s\n\n"+
		"IlliniUserRelations:\n\t%s\n\n"+
		"DanceUser1:\n\t%s\n\n"+
		"DIUser1:\n\t%s\n\n",
		globalConfig, illinoisOrganizationConfig, danceOrganizationConfig,
		illinoisOrganization, danceOrganization,
		glRole1, glPermission1, glPermission2, glPermission3, glRole2,
		illinoisRole1, illinoisPermission1, illinoisPermission2, illinoisPermission3, illinoisRole2, illinoisGroup1, illinoisGroup2,
		danceRole1, dancePermission1, dancePermission2, dancePermission3, danceRole2, danceGroup1,
		globalUser1, globalUser2, illiniUser1, illiniUser2, illiniUser3, illiniUsersRel, danceUser1, diUser)
	return res
	*/
	return ""
}

<<<<<<< HEAD
func (app *application) admCreateAppOrgGroup(name string, ID string, permissionID []string, rolesID []string) (*model.AppOrgGroup, error) {

	permissions, err := app.storage.FindPermissionsByID(permissionID)
	if err != nil {
		return nil, err
	}

	role, err := app.storage.FindAppOrgRolesByID(rolesID)
	if err != nil {
		return nil, err
	}

	id, _ := uuid.NewUUID()
	now := time.Now()
	group := model.AppOrgGroup{ID: id.String(), Name: name, Roles: role, Permissions: permissions, DateCreated: now}
	err = app.storage.InsertAdmAppOrgGroup(group)
	if err != nil {
		return nil, err
	}
	return &group, nil
=======
func (app *application) admGetAppOrgGroups(appID string, orgID string) ([]model.AppOrgGroup, error) {
	//find application organization
	getAppOrg, err := app.storage.FindApplicationOrganizations(appID, orgID)
	if err != nil {
		return nil, errors.WrapErrorAction(logutils.ActionGet, model.TypeApplicationOrganization, nil, err)
	}

	//find application organization groups
	getAppOrgGroups, err := app.storage.FindAppOrgGroups(nil, getAppOrg.ID)
	if err != nil {
		return nil, errors.WrapErrorAction(logutils.ActionGet, model.TypeAppOrgGroup, nil, err)
	}

	return getAppOrgGroups, nil
}

func (app *application) AdmGetAppOrgRoles(appID string, orgID string) ([]model.AppOrgRole, error) {
	//find application organization
	getAppOrg, err := app.storage.FindApplicationOrganizations(appID, orgID)
	if err != nil {
		return nil, errors.WrapErrorAction(logutils.ActionGet, model.TypeApplicationOrganization, nil, err)
	}

	//find application organization roles
	getAppOrgRoles, err := app.storage.FindAppOrgRoles(nil, getAppOrg.ID)
	if err != nil {
		return nil, errors.WrapErrorAction(logutils.ActionGet, model.TypeAppOrgRole, nil, err)
	}

	return getAppOrgRoles, nil
>>>>>>> 54c90c26
}

func (app *application) admGetApplicationPermissions(appID string, orgID string, l *logs.Log) ([]model.Permission, error) {
	//1. find application organization
	appOrg, err := app.storage.FindApplicationOrganizations(appID, orgID)
	if err != nil {
		return nil, errors.WrapErrorAction(logutils.ActionGet, model.TypeApplicationOrganization, nil, err)
	}
	if appOrg == nil {
		return nil, errors.New("there is no app org for app ID and org ID")
	}

	//2. find permissions by the service ids
	permissions, err := app.storage.FindPermissionsByServiceIDs(appOrg.ServicesIDs)
	if err != nil {
		return nil, errors.WrapErrorAction(logutils.ActionGet, model.TypePermission, nil, err)
	}
	return permissions, nil
}

func (app *application) admGetAccounts(appID string, orgID string, accountID *string, authTypeIdentifier *string) ([]model.Account, error) {
	//find the accounts
	accounts, err := app.storage.FindAccounts(appID, orgID, accountID, authTypeIdentifier)
	if err != nil {
		return nil, errors.WrapErrorAction(logutils.ActionFind, model.TypeAccount, nil, err)
	}
	return accounts, nil
}

func (app *application) admGetAccount(accountID string) (*model.Account, error) {
	return app.getAccount(accountID)
}<|MERGE_RESOLUTION|>--- conflicted
+++ resolved
@@ -166,7 +166,6 @@
 	return ""
 }
 
-<<<<<<< HEAD
 func (app *application) admCreateAppOrgGroup(name string, ID string, permissionID []string, rolesID []string) (*model.AppOrgGroup, error) {
 
 	permissions, err := app.storage.FindPermissionsByID(permissionID)
@@ -187,7 +186,8 @@
 		return nil, err
 	}
 	return &group, nil
-=======
+}
+
 func (app *application) admGetAppOrgGroups(appID string, orgID string) ([]model.AppOrgGroup, error) {
 	//find application organization
 	getAppOrg, err := app.storage.FindApplicationOrganizations(appID, orgID)
@@ -218,7 +218,6 @@
 	}
 
 	return getAppOrgRoles, nil
->>>>>>> 54c90c26
 }
 
 func (app *application) admGetApplicationPermissions(appID string, orgID string, l *logs.Log) ([]model.Permission, error) {
