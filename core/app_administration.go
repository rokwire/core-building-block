--- conflicted
+++ resolved
@@ -153,209 +153,4 @@
 	return res
 	*/
 	return ""
-<<<<<<< HEAD
-}
-
-func (app *application) admCreateGlobalConfig(setting string) (*model.GlobalConfig, error) {
-	gc, err := app.storage.GetGlobalConfig()
-	if err != nil {
-		return nil, errors.WrapErrorAction(logutils.ActionFind, model.TypeGlobalConfig, nil, err)
-	}
-	if gc != nil {
-		return nil, errors.New("global config already exists")
-	}
-
-	gc, err = app.storage.CreateGlobalConfig(setting)
-	if err != nil {
-		return nil, errors.WrapErrorAction(logutils.ActionInsert, model.TypeGlobalConfig, nil, err)
-	}
-	return gc, nil
-}
-
-func (app *application) admGetGlobalConfig() (*model.GlobalConfig, error) {
-	gc, err := app.storage.GetGlobalConfig()
-	if err != nil {
-		return nil, errors.WrapErrorAction(logutils.ActionFind, model.TypeGlobalConfig, nil, err)
-	}
-	return gc, nil
-}
-
-func (app *application) admUpdateGlobalConfig(setting string) error {
-	gc, err := app.storage.GetGlobalConfig()
-	if err != nil {
-		return errors.WrapErrorAction(logutils.ActionFind, model.TypeGlobalConfig, nil, err)
-	}
-	if gc == nil {
-		return errors.WrapErrorData(logutils.StatusMissing, model.TypeGlobalConfig, nil, err)
-	}
-
-	gc.Setting = setting
-	err = app.storage.SaveGlobalConfig(gc)
-	if err != nil {
-		return errors.WrapErrorAction(logutils.ActionSave, model.TypeGlobalConfig, nil, err)
-	}
-	return nil
-}
-
-func (app *application) admCreateOrganization(name string, requestType string, organizationDomains []string) (*model.Organization, error) {
-	now := time.Now()
-
-	orgConfigID, _ := uuid.NewUUID()
-	orgConfig := model.OrganizationConfig{ID: orgConfigID.String(), Domains: organizationDomains, DateCreated: now}
-
-	organizationID, _ := uuid.NewUUID()
-	organization := model.Organization{ID: organizationID.String(), Name: name, Type: requestType, Config: orgConfig, DateCreated: now}
-
-	insertedOrg, err := app.storage.InsertOrganization(organization)
-	if err != nil {
-		return nil, errors.WrapErrorAction(logutils.ActionFind, model.TypeOrganization, nil, err)
-	}
-	return insertedOrg, nil
-}
-
-func (app *application) admGetOrganization(ID string) (*model.Organization, error) {
-	organization, err := app.storage.FindOrganization(ID)
-	if err != nil {
-		return nil, errors.WrapErrorAction(logutils.ActionGet, model.TypeOrganization, nil, err)
-	}
-
-	return organization, nil
-}
-
-func (app *application) admGetOrganizations() ([]model.Organization, error) {
-	getOrganization, err := app.storage.LoadOrganizations()
-	if err != nil {
-		return nil, errors.WrapErrorAction(logutils.ActionGet, model.TypeOrganization, nil, err)
-	}
-
-	return getOrganization, nil
-}
-
-func (app *application) admUpdateOrganization(ID string, name string, requestType string, organizationDomains []string) error {
-	err := app.storage.UpdateOrganization(ID, name, requestType, organizationDomains)
-	if err != nil {
-		return errors.WrapErrorAction(logutils.ActionUpdate, model.TypeOrganization, nil, err)
-	}
-
-	return err
-
-}
-
-func (app *application) admGetApplication(ID string) (*model.Application, error) {
-	appAdm, err := app.storage.FindApplication(ID)
-	if err != nil {
-		return nil, errors.WrapErrorAction(logutils.ActionGet, model.TypeApplication, nil, err)
-	}
-
-	return appAdm, nil
-}
-
-func (app *application) admCreateApplication(name string, multiTenant bool, requiresOwnUsers bool, identifier string, nameInType string, versions []string) (*model.Application, error) {
-	/*now := time.Now()
-
-	applicationID, _ := uuid.NewUUID()
-	application := model.Application{ID: applicationID.String(), Name: name, MultiTenant: multiTenant, RequiresOwnUsers: requiresOwnUsers,
-		DateCreated: now}
-
-	insertedApplication, err := app.storage.InsertApplication(application)
-	if err != nil {
-		return nil, errors.WrapErrorAction(logutils.ActionFind, model.TypeApplication, nil, err)
-	}*/
-	return /*insertedApplication,*/ nil, nil
-}
-
-func (app *application) admGetApplications() ([]model.Application, error) {
-	getApplications, err := app.storage.FindApplications()
-	if err != nil {
-		return nil, errors.WrapErrorAction(logutils.ActionGet, model.TypeApplication, nil, err)
-	}
-
-	return getApplications, nil
-}
-
-func (app *application) admCreatePermission(name string, serviceIDs []string) (*model.Permission, error) {
-	id, _ := uuid.NewUUID()
-	now := time.Now()
-	permission := model.Permission{ID: id.String(), Name: name, DateCreated: now, ServiceIDs: serviceIDs}
-
-	err := app.storage.InsertPermission(permission)
-
-	if err != nil {
-		return nil, err
-	}
-	return &permission, nil
-}
-
-func (app *application) admUpdatePermission(name string, serviceIDs *[]string) (*model.Permission, error) {
-	permissionNames := []string{name}
-	permissions, err := app.storage.FindPermissionsByName(permissionNames)
-	if err != nil {
-		return nil, err
-	}
-	if permissions == nil || len(permissions) < 1 {
-		return nil, errors.WrapErrorAction(logutils.ActionFind, model.TypePermission, nil, err)
-	}
-
-	permission := permissions[0]
-	if serviceIDs != nil {
-		permission.ServiceIDs = *serviceIDs
-	}
-	err = app.storage.UpdatePermission(permission)
-	if err != nil {
-		return nil, err
-	}
-
-	return &permission, nil
-}
-
-func (app *application) admCreateApplicationRole(name string, appID string, description string, permissionNames []string) (*model.ApplicationRole, error) {
-	permissions, err := app.storage.FindPermissionsByName(permissionNames)
-	if err != nil {
-		return nil, err
-	}
-
-	id, _ := uuid.NewUUID()
-	now := time.Now()
-	role := model.ApplicationRole{ID: id.String(), Name: name, Description: description, Application: model.Application{ID: appID}, Permissions: permissions, DateCreated: now}
-	err = app.storage.InsertApplicationRole(role)
-	if err != nil {
-		return nil, err
-	}
-	return &role, nil
-}
-
-func (app *application) admGrantAccountPermissions(accountID string, permissionNames []string) error {
-	permissions, err := app.storage.FindPermissionsByName(permissionNames)
-	if err != nil {
-		return err
-	}
-
-	if len(permissions) == 0 {
-		return errors.Newf("no permissions found for names: %v", permissionNames)
-	}
-
-	err = app.storage.InsertAccountPermissions(accountID, permissions)
-	if err != nil {
-		return err
-	}
-	return nil
-}
-
-func (app *application) admGrantAccountRoles(accountID string, appID string, roleIDs []string) error {
-	roles, err := app.storage.FindApplicationRoles(roleIDs, appID)
-	if err != nil {
-		return err
-	}
-
-	if len(roles) == 0 {
-		return errors.Newf("no roles found for IDs: %v", roleIDs)
-	}
-
-	err = app.storage.InsertAccountRoles(accountID, appID, model.AccountRolesFromApplicationRoles(roles, true, true))
-	if err != nil {
-		return err
-	}
-	return nil
-=======
->>>>>>> fb6644cf
 }