--- conflicted
+++ resolved
@@ -786,16 +786,11 @@
 	return nil
 }
 
-<<<<<<< HEAD
 func (app *application) admRevokeAccountRoles(appID string, orgID string, accountID string, roleIDs []string, assignerPermissions []string, l *logs.Log) error {
-=======
-func (app *application) admGrantPermissionsToRole(appID string, orgID string, roleID string, permissionNames []string, assignerPermissions []string, l *logs.Log) error {
->>>>>>> 2c2cd80b
 	//check if there is data
 	if len(assignerPermissions) == 0 {
 		return errors.New("no permissions from admin assigner")
 	}
-<<<<<<< HEAD
 	if len(roleIDs) == 0 {
 		return errors.New("no roles for granting")
 	}
@@ -812,7 +807,50 @@
 
 	//find permissions
 	permissions, err := app.storage.FindPermissionsByName(account.GetPermissionNames())
-=======
+	if err != nil {
+		return err
+	}
+	if len(permissions) == 0 {
+		return errors.Newf("no permissions found for names: %v", permissions)
+	}
+
+	for _, permission := range permissions {
+		err = permission.CheckAssigners(assignerPermissions)
+		if err != nil {
+			return errors.Wrapf("error checking permission assigners", err)
+		}
+	}
+
+	//find roles
+	roles, err := app.storage.FindAppOrgRoles(roleIDs, account.AppOrg.ID)
+	if err != nil {
+		return errors.Wrap("error finding app org roles", err)
+	}
+	if len(roles) != len(roleIDs) {
+		return errors.New("not valid roles")
+	}
+
+	//check if authorized
+	for _, cRole := range roles {
+		err = cRole.CheckAssigners(assignerPermissions)
+		if err != nil {
+			return errors.Wrapf("error checking assigners for %s role", err, cRole.Name)
+		}
+	}
+
+	//delete permissons from  account
+	err = app.storage.DeleteAccountRoles(nil, accountID, roleIDs)
+	if err != nil {
+		return err
+	}
+	return nil
+}
+
+func (app *application) admGrantPermissionsToRole(appID string, orgID string, roleID string, permissionNames []string, assignerPermissions []string, l *logs.Log) error {
+	//check if there is data
+	if len(assignerPermissions) == 0 {
+		return errors.New("no permissions from admin assigner")
+	}
 	if len(permissionNames) == 0 {
 		return errors.New("no permissions for granting")
 	}
@@ -838,45 +876,10 @@
 
 	//find permissions
 	permissions, err := app.storage.FindPermissionsByName(permissionNames)
->>>>>>> 2c2cd80b
 	if err != nil {
 		return err
 	}
 	if len(permissions) == 0 {
-<<<<<<< HEAD
-		return errors.Newf("no permissions found for names: %v", permissions)
-	}
-
-	for _, permission := range permissions {
-		err = permission.CheckAssigners(assignerPermissions)
-		if err != nil {
-			return errors.Wrapf("error checking permission assigners", err)
-		}
-	}
-
-	//find roles
-	roles, err := app.storage.FindAppOrgRoles(roleIDs, account.AppOrg.ID)
-	if err != nil {
-		return errors.Wrap("error finding app org roles", err)
-	}
-	if len(roles) != len(roleIDs) {
-		return errors.New("not valid roles")
-	}
-
-	//check if authorized
-	for _, cRole := range roles {
-		err = cRole.CheckAssigners(assignerPermissions)
-		if err != nil {
-			return errors.Wrapf("error checking assigners for %s role", err, cRole.Name)
-		}
-	}
-
-	//delete permissons from  account
-	err = app.storage.DeleteAccountRoles(nil, accountID, roleIDs)
-	if err != nil {
-		return err
-	}
-=======
 		return errors.Newf("no permissions found for names: %v", permissionNames)
 	}
 
@@ -903,6 +906,5 @@
 		return errors.Wrap("error inserting permissions to roles", err)
 	}
 
->>>>>>> 2c2cd80b
 	return nil
 }