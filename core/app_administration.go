// Copyright 2022 Board of Trustees of the University of Illinois.
//
// Licensed under the Apache License, Version 2.0 (the "License");
// you may not use this file except in compliance with the License.
// You may obtain a copy of the License at
//
//     http://www.apache.org/licenses/LICENSE-2.0
//
// Unless required by applicable law or agreed to in writing, software
// distributed under the License is distributed on an "AS IS" BASIS,
// WITHOUT WARRANTIES OR CONDITIONS OF ANY KIND, either express or implied.
// See the License for the specific language governing permissions and
// limitations under the License.

package core

import (
	"core-building-block/core/model"
	"core-building-block/driven/storage"
	"core-building-block/utils"
	"time"

	"github.com/google/uuid"
	"github.com/rokwire/logging-library-go/v2/errors"
	"github.com/rokwire/logging-library-go/v2/logs"
	"github.com/rokwire/logging-library-go/v2/logutils"
)

func (app *application) admGetTest() string {
	return "Admin - test"
}

func (app *application) admGetTestModel() string {
	/* disable it as it is not up to date with the latest model changes
	//global config
	globalConfig := model.GlobalConfig{Setting: "setting_value"}

	//organizations configs
	illinoisDomains := []string{"illinois.edu"}
	illinoisOrganizationConfig := model.OrganizationConfig{ID: "1", Setting: "setting_value", Domains: illinoisDomains, Custom: "Illinois organization custom config"}

	danceOrganizationConfig := model.OrganizationConfig{ID: "2", Setting: "setting_value", Domains: []string{}, Custom: "Dance organization custom config"}

	//organizations
	illinoisOrganization := model.Organization{ID: "1", Name: "Illinois", Type: "large", Config: illinoisOrganizationConfig}

	danceOrganization := model.Organization{ID: "2", Name: "Dance", Type: "medium", Config: danceOrganizationConfig}

	//global permissions and roles

	glRole1 := model.GlobalRole{ID: "1", Name: "super_admin", Permissions: nil} //super_admin has nil permissions as it has all
	glPermission1 := model.GlobalPermission{ID: "1", Name: "invite_organization_admin"}
	glPermission2 := model.GlobalPermission{ID: "2", Name: "read_log"}
	glPermission3 := model.GlobalPermission{ID: "3", Name: "modify_config"}
	glRole2 := model.GlobalRole{ID: "2", Name: "lite_admin",
		Permissions: []model.GlobalPermission{glPermission1, glPermission2, glPermission3}}

	//Illinois permissions, roles and groups

	illinoisRole1 := model.OrganizationRole{ID: "1", Name: "organization_super_admin", Permissions: nil, Organization: illinoisOrganization} //organization_super_admin has nil permissions as it has all
	illinoisPermission1 := model.OrganizationPermission{ID: "1", Name: "read_audit", Organization: illinoisOrganization}
	illinoisPermission2 := model.OrganizationPermission{ID: "2", Name: "read_manual_test", Organization: illinoisOrganization}
	illinoisPermission3 := model.OrganizationPermission{ID: "3", Name: "modify_manual_test", Organization: illinoisOrganization}
	illinoisRole2 := model.OrganizationRole{ID: "2", Name: "manual_tests_manager",
		Permissions: []model.OrganizationPermission{illinoisPermission2, illinoisPermission3}, Organization: illinoisOrganization}
	illinoisGroup1 := model.OrganizationGroup{ID: "1", Name: "students", Organization: illinoisOrganization}
	illinoisGroup2 := model.OrganizationGroup{ID: "2", Name: "manual tests managers", Organization: illinoisOrganization}

	//Dance permissions, roles and groups

	danceRole1 := model.OrganizationRole{ID: "3", Name: "organization_super_admin", Permissions: nil, Organization: danceOrganization} //organization_super_admin has nil permissions as it has all
	dancePermission1 := model.OrganizationPermission{ID: "4", Name: "view_video", Organization: danceOrganization}
	dancePermission2 := model.OrganizationPermission{ID: "5", Name: "write_video", Organization: danceOrganization}
	dancePermission3 := model.OrganizationPermission{ID: "6", Name: "view_schedule", Organization: danceOrganization}
	danceRole2 := model.OrganizationRole{ID: "4", Name: "videos_manager",
		Permissions: []model.OrganizationPermission{dancePermission1, dancePermission2}, Organization: danceOrganization}
	danceGroup1 := model.OrganizationGroup{ID: "3", Name: "videos managers", Organization: danceOrganization}

	//users

	globalUser1Account := model.UserAccount{ID: "1", Email: "petyo.stoyanov@inabit.eu"}
	globalUser1Profile := model.UserProfile{ID: "1", PII: &model.UserPII{FirstName: "Petyo", LastName: "Stoyanov"}}
	globalUser1 := model.User{ID: "1", Account: globalUser1Account, Profile: globalUser1Profile,
		Permissions: nil, Roles: []model.GlobalRole{glRole1}, Groups: nil, OrganizationsMemberships: nil}

	globalUser2Account := model.UserAccount{ID: "2", Email: "pencho.penchev@inabit.eu"}
	globalUser2Profile := model.UserProfile{ID: "2", PII: &model.UserPII{FirstName: "Pencho", LastName: "penchev"}}
	globalUser2 := model.User{ID: "2", Account: globalUser2Account, Profile: globalUser2Profile,
		Permissions: nil, Roles: []model.GlobalRole{glRole2}, Groups: nil, OrganizationsMemberships: nil}

	illiniUser1Account := model.UserAccount{ID: "3", Email: "vivon@inabit.eu"}
	illiniUser1Profile := model.UserProfile{ID: "3", PII: &model.UserPII{FirstName: "Vivon", LastName: "Vivonov"}}
	illiniUser1 := model.User{ID: "3", Account: illiniUser1Account, Profile: illiniUser1Profile,
		Permissions: nil, Roles: nil, Groups: nil, OrganizationsMemberships: nil}
	illiniUser1Organization := model.OrganizationMembership{ID: "1", User: illiniUser1, Organization: illinoisOrganization,
		OrgUserData: nil, Permissions: nil, Roles: []model.OrganizationRole{illinoisRole1}, Groups: nil}
	illiniUser1.OrganizationsMemberships = []model.OrganizationMembership{illiniUser1Organization}

	illiniUser2Account := model.UserAccount{ID: "4", Email: "vivon2@inabit.eu"}
	illiniUser2Profile := model.UserProfile{ID: "4", PII: &model.UserPII{FirstName: "Vivon2", LastName: "Vivonov2"}}
	illiniUser2 := model.User{ID: "4", Account: illiniUser2Account, Profile: illiniUser2Profile,
		Permissions: nil, Roles: nil, Groups: nil, OrganizationsMemberships: nil}
	illiniUser2Organization := model.OrganizationMembership{ID: "2", User: illiniUser2, Organization: illinoisOrganization,
		OrgUserData: nil,
		Permissions: []model.OrganizationPermission{illinoisPermission1},
		Roles:       []model.OrganizationRole{illinoisRole2},
		Groups:      []model.OrganizationGroup{illinoisGroup1}}
	illiniUser2.OrganizationsMemberships = []model.OrganizationMembership{illiniUser2Organization}

	illiniUser3Account := model.UserAccount{ID: "5", Email: "vivon3@inabit.eu"}
	illiniUser3Profile := model.UserProfile{ID: "5", PII: &model.UserPII{FirstName: "Vivon3", LastName: "Vivonov3"}}
	illiniUser3 := model.User{ID: "5", Account: illiniUser3Account, Profile: illiniUser3Profile,
		Permissions: nil, Roles: nil, Groups: nil, OrganizationsMemberships: nil}
	illiniUser3Organization := model.OrganizationMembership{ID: "3", User: illiniUser3, Organization: illinoisOrganization,
		OrgUserData: nil,
		Permissions: []model.OrganizationPermission{illinoisPermission1},
		Roles:       []model.OrganizationRole{illinoisRole2},
		Groups:      []model.OrganizationGroup{illinoisGroup1}}
	illiniUser3.OrganizationsMemberships = []model.OrganizationMembership{illiniUser3Organization}

	illiniUsersRel := model.OrganizationUserRelations{ID: "1", Type: "family",
		Manager: illiniUser2Organization, Members: []model.OrganizationMembership{illiniUser3Organization}}

	danceUser1Account := model.UserAccount{ID: "6", Email: "cocun@inabit.eu"}
	danceUser1Profile := model.UserProfile{ID: "6", PII: &model.UserPII{FirstName: "Cocun", LastName: "Cocunov"}}
	danceUser1 := model.User{ID: "6", Account: danceUser1Account, Profile: danceUser1Profile,
		Permissions: nil, Roles: nil, Groups: nil, OrganizationsMemberships: nil}
	danceUser1Organization := model.OrganizationMembership{ID: "4", User: danceUser1, Organization: danceOrganization,
		OrgUserData: nil, Permissions: nil, Roles: []model.OrganizationRole{danceRole1}, Groups: nil}
	danceUser1.OrganizationsMemberships = []model.OrganizationMembership{danceUser1Organization}

	diAccount := model.UserAccount{ID: "7", Email: "di@inabit.eu"}
	diProfile := model.UserProfile{ID: "7", PII: &model.UserPII{FirstName: "Dinko", LastName: "Dinkov"}}
	diUser := model.User{ID: "7", Account: diAccount, Profile: diProfile,
		Permissions: nil, Roles: nil, Groups: nil, OrganizationsMemberships: nil}
	danceDIOrganization := model.OrganizationMembership{ID: "5", User: diUser, Organization: danceOrganization,
		OrgUserData: nil, Permissions: nil, Roles: []model.OrganizationRole{danceRole2}, Groups: []model.OrganizationGroup{danceGroup1}}
	illinoisDIOrganization := model.OrganizationMembership{ID: "6", User: diUser, Organization: illinoisOrganization,
		OrgUserData: nil, Permissions: nil, Roles: []model.OrganizationRole{illinoisRole2}, Groups: []model.OrganizationGroup{illinoisGroup2}}
	diUser.OrganizationsMemberships = []model.OrganizationMembership{danceDIOrganization, illinoisDIOrganization}

	res := fmt.Sprintf("GlobalConfig:\n\t%s\n\n"+
		"IllinoisOrganizationConfig:\n\t%s\n\n"+
		"DanceOrganizationConfig:\n\t%s\n\n"+
		"IllinoisOrganization:\n\t%s\n\n"+
		"DanceOrganization:\n\t%s\n\n"+
		"GlobalRole1:\n\t%s\n\n"+
		"GlobalPermission1:\n\t%s\n\n"+
		"GlobalPermission2:\n\t%s\n\n"+
		"GlobalPermission3:\n\t%s\n\n"+
		"GlobalRole2:\n\t%s\n\n"+
		"IllinoisRole1:\n\t%s\n\n"+
		"IllinoisPermission1:\n\t%s\n\n"+
		"IllinoisPermission2:\n\t%s\n\n"+
		"IllinoisPermission3:\n\t%s\n\n"+
		"IllinoisRole2:\n\t%s\n\n"+
		"IllinoisGroup1:\n\t%s\n\n"+
		"IllinoisGroup2:\n\t%s\n\n"+
		"DanceRole1:\n\t%s\n\n"+
		"DancePermission1:\n\t%s\n\n"+
		"DancePermission2:\n\t%s\n\n"+
		"DancePermission3:\n\t%s\n\n"+
		"DanceRole2:\n\t%s\n\n"+
		"DanceGroup1:\n\t%s\n\n"+
		"GlobalUser1:\n\t%s\n\n"+
		"GlobalUser2:\n\t%s\n\n"+
		"IlliniUser1:\n\t%s\n\n"+
		"IlliniUser2:\n\t%s\n\n"+
		"IlliniUser3:\n\t%s\n\n"+
		"IlliniUserRelations:\n\t%s\n\n"+
		"DanceUser1:\n\t%s\n\n"+
		"DIUser1:\n\t%s\n\n",
		globalConfig, illinoisOrganizationConfig, danceOrganizationConfig,
		illinoisOrganization, danceOrganization,
		glRole1, glPermission1, glPermission2, glPermission3, glRole2,
		illinoisRole1, illinoisPermission1, illinoisPermission2, illinoisPermission3, illinoisRole2, illinoisGroup1, illinoisGroup2,
		danceRole1, dancePermission1, dancePermission2, dancePermission3, danceRole2, danceGroup1,
		globalUser1, globalUser2, illiniUser1, illiniUser2, illiniUser3, illiniUsersRel, danceUser1, diUser)
	return res
	*/
	return ""
}

<<<<<<< HEAD
func (app *application) adminGetAppConfig(appTypeIdentifier string, orgID *string, versionNumbers model.VersionNumbers, apiKey *string) (*model.ApplicationConfig, error) {
	return app.sharedGetAppConfig(appTypeIdentifier, orgID, versionNumbers, apiKey, true)
=======
func (app *application) admGetConfig(id string, system bool) (*model.Config, error) {
	//TODO: handle system
	// config, err := app.storage.FindConfig(id)
	// if err != nil {
	// 	return nil, errors.WrapErrorAction(logutils.ActionFind, model.TypeConfig, nil, err)
	// }
	// return config, nil
	return nil, errors.New(logutils.Unimplemented)
}

func (app *application) admCreateConfig(config model.Config, system bool) error {
	if !system && config.System {
		return errors.ErrorData(logutils.StatusInvalid, "system claim", nil)
	}

	config.ID = uuid.NewString()
	config.DateCreated = time.Now().UTC()
	err := app.storage.InsertConfig(config)
	if err != nil {
		return errors.WrapErrorAction(logutils.ActionInsert, model.TypeConfig, nil, err)
	}
	return nil
}

func (app *application) admUpdateConfig(config model.Config, system bool) error {
	oldConfig, err := app.storage.FindConfig(config.Type, config.AppID, config.OrgID)
	if err != nil {
		return errors.WrapErrorAction(logutils.ActionFind, model.TypeConfig, nil, err)
	}
	if oldConfig == nil {
		return errors.ErrorData(logutils.StatusMissing, model.TypeConfig, nil)
	}

	if !system && (config.System || oldConfig.System) {
		return errors.ErrorData(logutils.StatusInvalid, "system claim", nil)
	}

	now := time.Now().UTC()
	config.DateUpdated = &now

	err = app.storage.UpdateConfig(config)
	if err != nil {
		return errors.WrapErrorAction(logutils.ActionUpdate, model.TypeConfig, nil, err)
	}
	return nil
}

func (app *application) admDeleteConfig(id string, system bool) error {
	//TODO: handle system
	// err := app.storage.DeleteConfig(id)
	// if err != nil {
	// 	return errors.WrapErrorAction(logutils.ActionDelete, model.TypeConfig, nil, err)
	// }
	// return nil
	return errors.New(logutils.Unimplemented)
>>>>>>> 35fc8270
}

func (app *application) admGetApplications(orgID string) ([]model.Application, error) {
	applicationsOrganizations, err := app.storage.FindApplicationsOrganizationsByOrgID(orgID)
	if err != nil {
		return nil, errors.WrapErrorAction(logutils.ActionGet, model.TypeApplicationOrganization, nil, err)
	}

	if len(applicationsOrganizations) == 0 {
		return nil, nil
	}

	var apps []model.Application
	for _, appOrg := range applicationsOrganizations {
		apps = append(apps, appOrg.Application)
	}
	return apps, nil
}

func (app *application) admCreateAppOrgGroup(name string, description string, system bool, permissionNames []string, rolesIDs []string, accountIDs []string, appID string, orgID string, assignerPermissions []string, systemClaim bool, l *logs.Log) (*model.AppOrgGroup, error) {
	if len(assignerPermissions) == 0 {
		return nil, errors.ErrorData(logutils.StatusMissing, "assigner permissions", nil)
	}

	var newGroup *model.AppOrgGroup
	transaction := func(context storage.TransactionContext) error {
		//1. get application organization entity
		appOrg, err := app.getApplicationOrganization(appID, orgID)
		if err != nil {
			return err
		}

		//2. validate permissions
		permissions, err := app.auth.CheckPermissions(context, []model.ApplicationOrganization{*appOrg}, permissionNames, assignerPermissions, false)
		if err != nil {
			return errors.WrapErrorAction(logutils.ActionValidate, model.TypePermission, nil, err)
		}

		//3. check roles
		roles, err := app.auth.CheckRoles(context, appOrg, rolesIDs, assignerPermissions, false)
		if err != nil {
			return errors.WrapErrorAction(logutils.ActionValidate, model.TypeAppOrgRole, nil, err)
		}

		//4. create and insert group
		id, _ := uuid.NewUUID()
		now := time.Now()
		group := model.AppOrgGroup{ID: id.String(), Name: name, Description: description, Roles: roles, Permissions: permissions, AppOrg: *appOrg, System: systemClaim && system, DateCreated: now}
		err = app.storage.InsertAppOrgGroup(context, group)
		if err != nil {
			return err
		}

		newGroup = &group

		//5. assign group to given accounts
		if len(accountIDs) > 0 {
			//the group must be assignable because it was just created by the assigner

			accounts, err := app.storage.FindAccountsByAccountID(context, appID, orgID, accountIDs)
			if err != nil {
				return errors.WrapErrorAction(logutils.ActionFind, model.TypeAccount, nil, err)
			}
			if len(accounts) < len(accountIDs) {
				if missing := model.GetMissingAccountIDs(accounts, accountIDs); len(missing) > 0 {
					return errors.ErrorData(logutils.StatusMissing, model.TypeAccount, &logutils.FieldArgs{"ids": missing})
				}
			}

			accountGroup := model.AccountGroup{Group: group, Active: true, AdminSet: true}
			err = app.storage.InsertAccountsGroup(context, accountGroup, accountIDs)
			if err != nil {
				return errors.WrapErrorAction(logutils.ActionInsert, model.TypeAppOrgGroup, &logutils.FieldArgs{"id": group.ID}, err)
			}
		}

		return nil
	}

	err := app.storage.PerformTransaction(transaction)
	if err != nil {
		return nil, err
	}
	return newGroup, nil
}

func (app *application) admUpdateAppOrgGroup(ID string, name string, description string, system bool, permissionNames []string, rolesIDs []string, accountIDs []string, appID string, orgID string, assignerPermissions []string, systemClaim bool, l *logs.Log) (*model.AppOrgGroup, error) {
	var updatedGroup *model.AppOrgGroup
	transaction := func(context storage.TransactionContext) error {
		//1. get application organization entity
		appOrg, err := app.storage.FindApplicationOrganization(appID, orgID)
		if err != nil || appOrg == nil {
			return errors.WrapErrorAction(logutils.ActionFind, model.TypeApplicationOrganization, nil, err)
		}

		//2. find group, check if update allowed by system flag
		group, err := app.getAppOrgGroup(context, ID, appOrg.ID, &systemClaim)
		if err != nil {
			return err
		}

		//3. check group permissions
		updated := false
		newPermissions := []model.Permission{}
		added, removed, unchanged := utils.StringListDiff(permissionNames, group.GetAssignedPermissionNames())
		if len(added) > 0 || len(removed) > 0 {
			if len(added) > 0 {
				addedPermissions, err := app.auth.CheckPermissions(context, []model.ApplicationOrganization{*appOrg}, added, assignerPermissions, false)
				if err != nil {
					return errors.WrapErrorAction(logutils.ActionGrant, model.TypePermission, nil, err)
				}
				newPermissions = append(newPermissions, addedPermissions...)
			}

			if len(removed) > 0 {
				_, err := app.auth.CheckPermissions(context, []model.ApplicationOrganization{*appOrg}, removed, assignerPermissions, true)
				if err != nil {
					return errors.WrapErrorAction(logutils.ActionRevoke, model.TypePermission, nil, err)
				}
			}

			if len(unchanged) > 0 {
				unchangedPermissions, err := app.storage.FindPermissionsByName(context, unchanged)
				if err != nil {
					return errors.WrapErrorAction(logutils.ActionFind, model.TypePermission, nil, err)
				}
				newPermissions = append(newPermissions, unchangedPermissions...)
			}

			group.Permissions = newPermissions
			updated = true
		}

		//4. check group roles
		newRoles := []model.AppOrgRole{}
		added, removed, unchanged = utils.StringListDiff(rolesIDs, group.GetAssignedRoleIDs())
		if len(added) > 0 || len(removed) > 0 {
			if len(added) > 0 {
				addedRoles, err := app.auth.CheckRoles(context, appOrg, added, assignerPermissions, false)
				if err != nil {
					return errors.WrapErrorAction(logutils.ActionGrant, model.TypeAppOrgRole, nil, err)
				}
				newRoles = append(newRoles, addedRoles...)
			}

			if len(removed) > 0 {
				_, err := app.auth.CheckRoles(context, appOrg, removed, assignerPermissions, true)
				if err != nil {
					return errors.WrapErrorAction(logutils.ActionRevoke, model.TypeAppOrgRole, nil, err)
				}
			}

			if len(unchanged) > 0 {
				unchangedRoles, err := app.storage.FindAppOrgRolesByIDs(context, unchanged, appOrg.ID)
				if err != nil {
					return errors.WrapErrorAction(logutils.ActionFind, model.TypeAppOrgRole, nil, err)
				}
				newRoles = append(newRoles, unchangedRoles...)
			}

			group.Roles = newRoles
			updated = true
		}

		//5. update group (also updates all necessary accounts)
		updated = updated || (group.Name != name) || (group.Description != description) || (group.System != (systemClaim && system))
		if updated {
			now := time.Now().UTC()
			group.Name = name
			group.Description = description
			group.System = systemClaim && system
			group.DateUpdated = &now
			err = app.storage.UpdateAppOrgGroup(context, *group)
			if err != nil {
				return errors.WrapErrorAction(logutils.ActionUpdate, model.TypeAppOrgGroup, nil, err)
			}
		}

		updatedGroup = group

		//6. assign group to given accounts
		if accountIDs != nil {
			//check assigners
			err = group.CheckAssigners(assignerPermissions)
			if err != nil {
				return errors.WrapErrorAction(logutils.ActionValidate, "assigners", nil, err)
			}

			//get current account list
			currentAccounts, err := app.storage.FindAccounts(context, nil, nil, appID, orgID, nil, nil, nil, nil, nil, nil, nil, nil, nil, []string{group.ID})
			if err != nil {
				return errors.WrapErrorAction(logutils.ActionFind, model.TypeAccount, &logutils.FieldArgs{"group_id": group.ID}, err)
			}
			currentAccountIDs := make([]string, len(currentAccounts))
			for i, account := range currentAccounts {
				currentAccountIDs[i] = account.ID
			}

			//get new account list
			accounts, err := app.storage.FindAccountsByAccountID(context, appID, orgID, accountIDs)
			if err != nil {
				return errors.WrapErrorAction(logutils.ActionFind, model.TypeAccount, &logutils.FieldArgs{"ids": accountIDs}, err)
			}
			if len(accounts) < len(accountIDs) {
				if missing := model.GetMissingAccountIDs(accounts, accountIDs); len(missing) > 0 {
					return errors.ErrorData(logutils.StatusMissing, model.TypeAccount, &logutils.FieldArgs{"ids": missing})
				}
			}

			//compare account lists
			added, removed, _ = utils.StringListDiff(accountIDs, currentAccountIDs)
			if len(added) > 0 {
				accountGroup := model.AccountGroup{Group: *group, Active: true, AdminSet: true}
				err = app.storage.InsertAccountsGroup(context, accountGroup, added)
				if err != nil {
					return errors.WrapErrorAction(logutils.ActionInsert, model.TypeAppOrgGroup, &logutils.FieldArgs{"id": group.ID}, err)
				}
			}

			if len(removed) > 0 {
				//determine new has_permission flags
				hasPermissions := make([]bool, len(removed))
				for i, r := range removed {
					for _, account := range accounts {
						if r == account.ID {
							hasPermissions[i] = len(account.Permissions) > 0 || len(account.Roles) > 0 || len(account.Groups) > 1
							break
						}
					}
				}
				//remove the accounts from the group
				err = app.storage.RemoveAccountsGroup(context, group.ID, removed)
				if err != nil {
					return errors.WrapErrorAction(logutils.ActionDelete, model.TypeAppOrgGroup, &logutils.FieldArgs{"id": group.ID}, err)
				}
			}
		}

		return nil
	}

	err := app.storage.PerformTransaction(transaction)
	if err != nil {
		return nil, err
	}
	return updatedGroup, nil
}

func (app *application) admGetAppOrgGroups(appID string, orgID string) ([]model.AppOrgGroup, error) {
	//find application organization
	appOrg, err := app.getApplicationOrganization(appID, orgID)
	if err != nil {
		return nil, err
	}
	//find application organization groups
	getAppOrgGroups, err := app.storage.FindAppOrgGroups(appOrg.ID)
	if err != nil {
		return nil, errors.WrapErrorAction(logutils.ActionFind, model.TypeAppOrgGroup, nil, err)
	}

	return getAppOrgGroups, nil
}

func (app *application) admDeleteAppOrgGroup(ID string, appID string, orgID string, assignerPermissions []string, system bool, l *logs.Log) error {
	//1. get application organization entity
	appOrg, err := app.getApplicationOrganization(appID, orgID)
	if err != nil {
		return err
	}

	//2. find the group, check if delete is allowed
	group, err := app.getAppOrgGroup(nil, ID, appOrg.ID, &system)
	if err != nil {
		return err
	}

	//3. check group permissions
	for _, permission := range group.Permissions {
		err = permission.CheckAssigners(assignerPermissions)
		if err != nil {
			return errors.WrapErrorAction(logutils.ActionValidate, "assigner permissions", logutils.StringArgs("permissions"), err)
		}
	}

	//4. check group roles
	for _, roles := range group.Roles {
		err = roles.CheckAssigners(assignerPermissions)
		if err != nil {
			return errors.WrapErrorAction(logutils.ActionValidate, "assigner permissions", logutils.StringArgs("roles"), err)
		}
	}

	//5. check if the group has accounts relations
	numberOfAccounts, err := app.storage.CountAccountsByGroupID(ID)
	if err != nil {
		return errors.WrapErrorAction(logutils.ActionCount, model.TypeAccount, nil, err)
	}
	if *numberOfAccounts > 0 {
		return errors.ErrorData(logutils.StatusInvalid, model.TypeAppOrgGroup, &logutils.FieldArgs{"name": group.Name, "num_accounts": *numberOfAccounts})
	}

	//6. delete the group
	err = app.storage.DeleteAppOrgGroup(ID)
	if err != nil {
		return errors.WrapErrorAction(logutils.ActionDelete, model.TypeAppOrgGroup, nil, err)
	}
	return nil
}

func (app *application) admAddAccountsToGroup(appID string, orgID string, groupID string, accountIDs []string, assignerPermissions []string, l *logs.Log) error {
	//validate
	if len(assignerPermissions) == 0 {
		return errors.ErrorData(logutils.StatusMissing, "assigner permissions", nil)
	}
	if len(groupID) == 0 {
		return errors.ErrorData(logutils.StatusMissing, "group id", nil)
	}
	if len(accountIDs) == 0 {
		return errors.ErrorData(logutils.StatusMissing, "account ids", nil)
	}

	transaction := func(context storage.TransactionContext) error {
		//1. find accounts
		accounts, err := app.storage.FindAccountsByAccountID(context, appID, orgID, accountIDs)
		if err != nil {
			return errors.WrapErrorAction(logutils.ActionFind, model.TypeAccount, nil, err)
		}
		if len(accounts) != len(accountIDs) {
			return errors.ErrorData(logutils.StatusInvalid, "account id", &logutils.FieldArgs{"ids": accountIDs})
		}

		//2. find group
		group, err := app.getAppOrgGroup(context, groupID, accounts[0].AppOrg.ID, nil)
		if err != nil {
			return err
		}

		//3. check assigners
		err = group.CheckAssigners(assignerPermissions)
		if err != nil {
			return errors.WrapErrorAction(logutils.ActionValidate, "assigner permissions", logutils.StringArgs("group"), err).SetStatus(utils.ErrorStatusNotAllowed)
		}

		//4. ensure that the accounts do not have the group before adding
		updateAccounts := make([]string, 0)
		for _, account := range accounts {
			if account.Anonymous {
				return errors.ErrorData(logutils.StatusInvalid, model.TypeAccount, &logutils.FieldArgs{"id": account.ID, "anonymous": true})
			}
			if account.GetGroup(groupID) == nil {
				updateAccounts = append(updateAccounts, account.ID)
			}
		}

		//5. insert accounts to group
		accountGroup := model.AccountGroup{Group: *group, Active: true, AdminSet: true}
		err = app.storage.InsertAccountsGroup(context, accountGroup, updateAccounts)
		if err != nil {
			return errors.WrapErrorAction(logutils.ActionUpdate, model.TypeAccount, &logutils.FieldArgs{"ids": updateAccounts, "group_id": groupID}, err)
		}

		return nil
	}

	return app.storage.PerformTransaction(transaction)
}

func (app *application) admRemoveAccountsFromGroup(appID string, orgID string, groupID string, accountIDs []string, assignerPermissions []string, l *logs.Log) error {
	//validate
	if len(assignerPermissions) == 0 {
		return errors.ErrorData(logutils.StatusMissing, "assigner permissions", nil)
	}
	if len(groupID) == 0 {
		return errors.ErrorData(logutils.StatusMissing, "group id", nil)
	}
	if len(accountIDs) == 0 {
		return errors.ErrorData(logutils.StatusMissing, "account ids", nil)
	}

	transaction := func(context storage.TransactionContext) error {
		//1. find accounts
		accounts, err := app.storage.FindAccountsByAccountID(context, appID, orgID, accountIDs)
		if err != nil {
			return errors.WrapErrorAction(logutils.ActionFind, model.TypeAccount, nil, err)
		}
		if len(accounts) != len(accountIDs) {
			return errors.ErrorData(logutils.StatusMissing, model.TypeAccount, &logutils.FieldArgs{"ids": accountIDs})
		}

		//2. find group
		group, err := app.getAppOrgGroup(context, groupID, accounts[0].AppOrg.ID, nil)
		if err != nil {
			return err
		}

		//3. check assigners
		err = group.CheckAssigners(assignerPermissions)
		if err != nil {
			return errors.WrapErrorAction(logutils.ActionValidate, "assigner permissions", logutils.StringArgs("group"), err).SetStatus(utils.ErrorStatusNotAllowed)
		}

		//4. ensure that the accounts have the group
		updateAccounts := make([]string, 0)
		for _, account := range accounts {
			if account.GetGroup(groupID) != nil {
				updateAccounts = append(updateAccounts, account.ID)
			}
		}

		//5. remove the accounts from the group
		err = app.storage.RemoveAccountsGroup(context, group.ID, updateAccounts)
		if err != nil {
			return errors.WrapErrorAction(logutils.ActionDelete, model.TypeAccountGroups, &logutils.FieldArgs{"id": groupID}, err)
		}

		return nil
	}

	return app.storage.PerformTransaction(transaction)
}

func (app *application) admCreateAppOrgRole(name string, description string, system bool, permissionNames []string, appID string, orgID string, assignerPermissions []string, systemClaim bool, l *logs.Log) (*model.AppOrgRole, error) {
	var newRole *model.AppOrgRole
	transaction := func(context storage.TransactionContext) error {
		//1. get application organization entity
		appOrg, err := app.getApplicationOrganization(appID, orgID)
		if err != nil {
			return err
		}

		//2. check role permissions
		permissions, err := app.auth.CheckPermissions(context, []model.ApplicationOrganization{*appOrg}, permissionNames, assignerPermissions, false)
		if err != nil {
			return errors.WrapErrorAction(logutils.ActionValidate, model.TypePermission, nil, err)
		}

		//3. create and insert role
		id, _ := uuid.NewUUID()
		now := time.Now()
		role := model.AppOrgRole{ID: id.String(), Name: name, Description: description, System: systemClaim && system, Permissions: permissions, AppOrg: *appOrg, DateCreated: now}
		err = app.storage.InsertAppOrgRole(context, role)
		if err != nil {
			return errors.WrapErrorAction(logutils.ActionInsert, model.TypeAppOrgRole, nil, err)
		}

		newRole = &role
		return nil
	}

	err := app.storage.PerformTransaction(transaction)
	if err != nil {
		return nil, err
	}

	return newRole, nil
}

func (app *application) admGetAppOrgRoles(appID string, orgID string) ([]model.AppOrgRole, error) {
	//find application organization
	appOrg, err := app.getApplicationOrganization(appID, orgID)
	if err != nil {
		return nil, err
	}

	//find application organization roles
	getAppOrgRoles, err := app.storage.FindAppOrgRoles(appOrg.ID)
	if err != nil {
		return nil, errors.WrapErrorAction(logutils.ActionFind, model.TypeAppOrgRole, nil, err)
	}

	return getAppOrgRoles, nil
}

func (app *application) admUpdateAppOrgRole(ID string, name string, description string, system bool, permissionNames []string, appID string, orgID string, assignerPermissions []string, systemClaim bool, l *logs.Log) (*model.AppOrgRole, error) {
	var updatedRole *model.AppOrgRole
	transaction := func(context storage.TransactionContext) error {
		//1. find application organization
		appOrg, err := app.getApplicationOrganization(appID, orgID)
		if err != nil {
			return err
		}
		if appOrg == nil {
			return errors.ErrorData(logutils.StatusMissing, model.TypeApplicationOrganization, &logutils.FieldArgs{"app_id": appID, "org_id": orgID})
		}

		//2. find role, check if update allowed by system flag
		role, err := app.getAppOrgRole(context, ID, appOrg.ID, systemClaim)
		if err != nil {
			return err
		}

		//3. check role permissions
		updated := false
		newPermissions := []model.Permission{}
		added, removed, unchanged := utils.StringListDiff(permissionNames, role.GetAssignedPermissionNames())
		if len(added) > 0 || len(removed) > 0 {
			if len(added) > 0 {
				addedPermissions, err := app.auth.CheckPermissions(context, []model.ApplicationOrganization{*appOrg}, added, assignerPermissions, false)
				if err != nil {
					return errors.WrapErrorAction("adding", model.TypePermission, nil, err)
				}
				newPermissions = append(newPermissions, addedPermissions...)
			}

			if len(removed) > 0 {
				_, err := app.auth.CheckPermissions(context, []model.ApplicationOrganization{*appOrg}, removed, assignerPermissions, true)
				if err != nil {
					return errors.WrapErrorAction("revoking", model.TypePermission, nil, err)
				}
			}

			if len(unchanged) > 0 {
				unchangedPermissions, err := app.storage.FindPermissionsByName(context, unchanged)
				if err != nil {
					return errors.WrapErrorAction(logutils.ActionFind, model.TypePermission, nil, err)
				}
				newPermissions = append(newPermissions, unchangedPermissions...)
			}

			role.Permissions = newPermissions
			updated = true
		}

		//4. update role (also updates all necessary groups and accounts)
		updated = updated || (role.Name != name) || (role.Description != description) || (role.System != (systemClaim && system))
		if updated {
			now := time.Now().UTC()
			role.Name = name
			role.Description = description
			role.System = systemClaim && system
			role.DateUpdated = &now
			err = app.storage.UpdateAppOrgRole(context, *role)
			if err != nil {
				return errors.WrapErrorAction(logutils.ActionUpdate, model.TypeAppOrgRole, nil, err)
			}
		}

		updatedRole = role
		return nil
	}

	err := app.storage.PerformTransaction(transaction)
	if err != nil {
		return nil, err
	}
	return updatedRole, nil
}

func (app *application) admDeleteAppOrgRole(ID string, appID string, orgID string, assignerPermissions []string, system bool, l *logs.Log) error {
	//1. get application organization entity
	appOrg, err := app.getApplicationOrganization(appID, orgID)
	if err != nil {
		return err
	}

	//2. find the role
	role, err := app.getAppOrgRole(nil, ID, appOrg.ID, system)
	if err != nil {
		return err
	}

	//3. check assigners field
	for _, permission := range role.Permissions {
		err = permission.CheckAssigners(assignerPermissions)
		if err != nil {
			return errors.WrapErrorAction(logutils.ActionValidate, "assigner permissions", logutils.StringArgs("role"), err)
		}
	}

	//4. check if the role has accounts relations
	numberOfAccounts, err := app.storage.CountAccountsByRoleID(ID)
	if err != nil {
		return errors.WrapErrorAction(logutils.ActionCount, model.TypeAccount, &logutils.FieldArgs{"role_id": ID}, err)
	}
	if *numberOfAccounts > 0 {
		return errors.ErrorData(logutils.StatusInvalid, model.TypeAppOrgRole, &logutils.FieldArgs{"name": role.Name, "num_accounts": *numberOfAccounts})
	}

	//6. check if the role has groups relations
	numberOfGroups, err := app.storage.CountGroupsByRoleID(ID)
	if err != nil {
		return errors.WrapErrorAction(logutils.ActionCount, model.TypeAppOrgGroup, &logutils.FieldArgs{"role_id": ID}, err)
	}
	if *numberOfGroups > 0 {
		return errors.ErrorData(logutils.StatusInvalid, model.TypeAppOrgRole, &logutils.FieldArgs{"name": role.Name, "num_groups": *numberOfGroups})
	}

	//7. delete the role
	err = app.storage.DeleteAppOrgRole(ID)
	if err != nil {
		return errors.WrapErrorAction(logutils.ActionDelete, model.TypeAppOrgRole, nil, err)
	}
	return nil
}

func (app *application) admGetApplicationPermissions(appID string, orgID string, l *logs.Log) ([]model.Permission, error) {
	//1. find application organization
	appOrg, err := app.getApplicationOrganization(appID, orgID)
	if err != nil {
		return nil, err
	}

	//2. find permissions by the service ids
	permissions, err := app.storage.FindPermissionsByServiceIDs(appOrg.ServicesIDs)
	if err != nil {
		return nil, errors.WrapErrorAction(logutils.ActionFind, model.TypePermission, nil, err)
	}
	return permissions, nil
}

func (app *application) admGetAccounts(limit int, offset int, appID string, orgID string, accountID *string, firstName *string, lastName *string, authType *string,
	authTypeIdentifier *string, anonymous *bool, hasPermissions *bool, permissions []string, roleIDs []string, groupIDs []string) ([]model.Account, error) {
	//find the accounts
	accounts, err := app.storage.FindAccounts(nil, &limit, &offset, appID, orgID, accountID, firstName, lastName, authType, authTypeIdentifier, anonymous, hasPermissions, permissions, roleIDs, groupIDs)
	if err != nil {
		return nil, errors.WrapErrorAction(logutils.ActionFind, model.TypeAccount, nil, err)
	}
	return accounts, nil
}

func (app *application) admGetAccount(accountID string) (*model.Account, error) {
	return app.getAccount(nil, accountID)
}

func (app *application) admGetAccountSystemConfigs(appID string, orgID string, accountID string, l *logs.Log) (map[string]interface{}, error) {
	//find the account
	account, err := app.getAccount(nil, accountID)
	if err != nil {
		return nil, err
	}
	if account.AppOrg.Application.ID != appID || account.AppOrg.Organization.ID != orgID {
		l.Warnf("someone is trying to get system configs for %s for different app/org", accountID)
		return nil, errors.ErrorData(logutils.StatusInvalid, model.TypeAccount, &logutils.FieldArgs{"id": accountID, "app_id": account.AppOrg.Application.ID, "org_id": account.AppOrg.Organization.ID}).SetStatus(utils.ErrorStatusNotAllowed)
	}

	return account.SystemConfigs, nil
}

func (app *application) admUpdateAccountSystemConfigs(appID string, orgID string, accountID string, configs map[string]interface{}, createAnonymous bool, l *logs.Log) (bool, error) {
	if len(configs) == 0 {
		return false, errors.ErrorData(logutils.StatusMissing, "new account system configs", nil)
	}

	created := false
	transaction := func(context storage.TransactionContext) error {
		//1. verify that the account is for the current app/org
		account, err := app.getAccount(context, accountID)
		if err != nil {
			return errors.WrapErrorAction(logutils.ActionFind, model.TypeAccountSystemConfigs, &logutils.FieldArgs{"account_id": accountID}, err)
		}
		if account == nil {
			if !createAnonymous {
				return errors.WrapErrorData(logutils.StatusMissing, model.TypeAccountSystemConfigs, &logutils.FieldArgs{"account_id": accountID}, err)
			}

			created = true
			_, err = app.auth.CreateAnonymousAccount(context, appID, orgID, accountID, nil, configs, true, l)
			if err != nil {
				return errors.WrapErrorAction(logutils.ActionCreate, model.TypeAccount, &logutils.FieldArgs{"anonymous": true}, err)
			}
			return nil
		}
		if account.AppOrg.Application.ID != appID || account.AppOrg.Organization.ID != orgID {
			l.Warnf("someone is trying to update system configs for %s for different app/org", accountID)
			return errors.ErrorData(logutils.StatusInvalid, model.TypeAccount, &logutils.FieldArgs{"id": accountID, "app_id": account.AppOrg.Application.ID, "org_id": account.AppOrg.Organization.ID}).SetStatus(utils.ErrorStatusNotAllowed)
		}

		//2. merge new configs on top of existing ones
		accountConfigs := account.SystemConfigs
		if accountConfigs == nil {
			accountConfigs = map[string]interface{}{}
		}
		for key, val := range configs {
			if val != nil {
				accountConfigs[key] = val
			} else {
				delete(accountConfigs, key)
			}
		}

		//3. update configs
		err = app.storage.UpdateAccountSystemConfigs(context, accountID, accountConfigs)
		if err != nil {
			return errors.WrapErrorAction(logutils.ActionUpdate, model.TypeAccountSystemConfigs, &logutils.FieldArgs{"account_id": accountID}, err)
		}

		return nil
	}

	err := app.storage.PerformTransaction(transaction)
	return created, err
}

func (app *application) admGetApplicationLoginSessions(appID string, orgID string, identifier *string, accountAuthTypeIdentifier *string,
	appTypeID *string, appTypeIdentifier *string, anonymous *bool, deviceID *string, ipAddress *string) ([]model.LoginSession, error) {
	//find the login sessions
	loginSessions, err := app.storage.FindLoginSessionsByParams(appID, orgID, nil, identifier, accountAuthTypeIdentifier, appTypeID, appTypeIdentifier, anonymous, deviceID, ipAddress)
	if err != nil {
		return nil, errors.WrapErrorAction(logutils.ActionFind, model.TypeLoginSession, nil, err)
	}
	return loginSessions, nil
}

func (app *application) admDeleteApplicationLoginSession(appID string, orgID string, currentAccountID string, identifier string, sessionID string, l *logs.Log) error {
	//1. do not allow to logout the current account
	if currentAccountID == identifier {
		l.Infof("%s is trying to logout self", currentAccountID)
		return errors.ErrorData(logutils.StatusInvalid, "account ID", &logutils.FieldArgs{"id": identifier, "self": true})
	}

	//2. validate if the session is for the current app/org and account
	sessions, err := app.storage.FindLoginSessionsByParams(appID, orgID, &sessionID, &identifier, nil, nil, nil, nil, nil, nil)
	if err != nil {
		return errors.WrapErrorAction(logutils.ActionFind, model.TypeLoginSession, &logutils.FieldArgs{"id": sessionID, "app_id": appID, "org_id": orgID, "identifier": identifier}, err)
	}
	if len(sessions) == 0 {
		return errors.ErrorData(logutils.StatusMissing, model.TypeLoginSession, &logutils.FieldArgs{"id": sessionID, "app_id": appID, "org_id": orgID, "identifier": identifier})
	}

	//3. delete the session
	err = app.storage.DeleteLoginSessionByID(nil, sessionID)
	if err != nil {
		return errors.WrapErrorAction(logutils.ActionDelete, model.TypeLoginSession, nil, err)
	}

	return nil
}

func (app *application) admGetApplicationAccountDevices(appID string, orgID string, accountID string, l *logs.Log) ([]model.Device, error) {
	//1. find the account
	account, err := app.getAccount(nil, accountID)
	if err != nil {
		return nil, err
	}

	//2. verify that the account is for the current app/org
	appOrg, err := app.getApplicationOrganization(appID, orgID)
	if err != nil {
		return nil, err
	}
	if appOrg.ID != account.AppOrg.ID {
		l.Warnf("someone from app(%s) org(%s) is trying to access an account %s", appID, orgID, accountID)
		return nil, errors.ErrorData(logutils.StatusInvalid, model.TypeAccount, &logutils.FieldArgs{"id": accountID, "app_org_id": account.AppOrg.ID}).SetStatus(utils.ErrorStatusNotAllowed)
	}

	return account.Devices, nil
}

func (app *application) admGrantAccountPermissions(appID string, orgID string, accountID string, permissionNames []string, assignerPermissions []string, l *logs.Log) error {
	//check if there is data
	if len(assignerPermissions) == 0 {
		return errors.ErrorData(logutils.StatusMissing, "assigner permissions", nil)
	}
	if len(permissionNames) == 0 {
		return errors.ErrorData(logutils.StatusMissing, model.TypePermission, nil)
	}

	transaction := func(context storage.TransactionContext) error {
		//1. verify that the account is for the current app/org
		account, err := app.getAccount(context, accountID)
		if err != nil {
			return err
		}
		if account.Anonymous {
			return errors.ErrorData(logutils.StatusInvalid, model.TypeAccount, &logutils.FieldArgs{"id": accountID, "anonymous": true})
		}
		if (account.AppOrg.Application.ID != appID) || (account.AppOrg.Organization.ID != orgID) {
			l.Warnf("someone is trying to grant permissions to %s for different app/org", accountID)
			return errors.ErrorData(logutils.StatusInvalid, model.TypeAccount, &logutils.FieldArgs{"id": accountID, "app_id": account.AppOrg.Application.ID, "org_id": account.AppOrg.Organization.ID}).SetStatus(utils.ErrorStatusNotAllowed)
		}

		//2. grant account permissions
		err = app.grantOrRevokePermissions(context, account, permissionNames, assignerPermissions, false)
		if err != nil {
			return errors.WrapErrorAction(logutils.ActionGrant, model.TypeAccountPermissions, nil, err)
		}

		return nil
	}

	return app.storage.PerformTransaction(transaction)
}

func (app *application) admRevokeAccountPermissions(appID string, orgID string, accountID string, permissionNames []string, assignerPermissions []string, l *logs.Log) error {
	//check if there is data
	if len(assignerPermissions) == 0 {
		return errors.ErrorData(logutils.StatusMissing, "assigner permissions", nil)
	}
	if len(permissionNames) == 0 {
		return errors.ErrorData(logutils.StatusMissing, model.TypePermission, nil)
	}

	transaction := func(context storage.TransactionContext) error {
		//1. verify that the account is for the current app/org
		account, err := app.getAccount(context, accountID)
		if err != nil {
			return err
		}
		if (account.AppOrg.Application.ID != appID) || (account.AppOrg.Organization.ID != orgID) {
			l.Warnf("someone is trying to revoke permissions from %s for different app/org", accountID)
			return errors.ErrorData(logutils.StatusInvalid, model.TypeAccount, &logutils.FieldArgs{"id": accountID, "app_id": account.AppOrg.Application.ID, "org_id": account.AppOrg.Organization.ID}).SetStatus(utils.ErrorStatusNotAllowed)
		}

		//2. revoke account permissions
		err = app.grantOrRevokePermissions(context, account, permissionNames, assignerPermissions, true)
		if err != nil {
			return errors.WrapErrorAction(logutils.ActionRevoke, model.TypeAccountPermissions, nil, err)
		}

		return nil
	}

	return app.storage.PerformTransaction(transaction)
}

func (app *application) admGrantAccountRoles(appID string, orgID string, accountID string, roleIDs []string, assignerPermissions []string, l *logs.Log) error {
	//check if there is data
	if len(assignerPermissions) == 0 {
		return errors.ErrorData(logutils.StatusMissing, "assigner permissions", nil)
	}
	if len(roleIDs) == 0 {
		return errors.ErrorData(logutils.StatusMissing, "role ids", nil)
	}

	transaction := func(context storage.TransactionContext) error {
		//1. verify that the account is for the current app/org
		account, err := app.getAccount(context, accountID)
		if err != nil {
			return err
		}
		if account.Anonymous {
			return errors.ErrorData(logutils.StatusInvalid, model.TypeAccount, &logutils.FieldArgs{"id": account.ID, "anonymous": true})
		}
		if (account.AppOrg.Application.ID != appID) || (account.AppOrg.Organization.ID != orgID) {
			l.Warnf("someone is trying to grant roles to %s for different app/org", accountID)
			return errors.ErrorData(logutils.StatusInvalid, model.TypeAccount, &logutils.FieldArgs{"id": accountID, "app_id": account.AppOrg.Application.ID, "org_id": account.AppOrg.Organization.ID}).SetStatus(utils.ErrorStatusNotAllowed)
		}

		//2. grant account roles
		err = app.grantOrRevokeRoles(context, account, roleIDs, assignerPermissions, false)
		if err != nil {
			return errors.WrapErrorAction(logutils.ActionGrant, model.TypeAccountRoles, nil, err)
		}

		return nil
	}

	return app.storage.PerformTransaction(transaction)
}

func (app *application) admRevokeAccountRoles(appID string, orgID string, accountID string, roleIDs []string, assignerPermissions []string, l *logs.Log) error {
	//check if there is data
	if len(assignerPermissions) == 0 {
		return errors.ErrorData(logutils.StatusMissing, "assigner permissions", nil)
	}
	if len(roleIDs) == 0 {
		return errors.ErrorData(logutils.StatusMissing, "role ids", nil)
	}

	transaction := func(context storage.TransactionContext) error {
		//1. verify that the account is for the current app/org
		account, err := app.getAccount(context, accountID)
		if err != nil {
			return err
		}
		if account.Anonymous {
			return errors.ErrorData(logutils.StatusInvalid, model.TypeAccount, &logutils.FieldArgs{"id": account.ID, "anonymous": true})
		}
		if (account.AppOrg.Application.ID != appID) || (account.AppOrg.Organization.ID != orgID) {
			l.Warnf("someone is trying to revoke roles from %s for different app/org", accountID)
			return errors.ErrorData(logutils.StatusInvalid, model.TypeAccount, &logutils.FieldArgs{"id": accountID, "app_id": account.AppOrg.Application.ID, "org_id": account.AppOrg.Organization.ID}).SetStatus(utils.ErrorStatusNotAllowed)
		}

		//2. revoke account roles
		err = app.grantOrRevokeRoles(context, account, roleIDs, assignerPermissions, true)
		if err != nil {
			return errors.WrapErrorAction(logutils.ActionRevoke, model.TypeAccountRoles, nil, err)
		}

		return nil
	}

	return app.storage.PerformTransaction(transaction)
}

func (app *application) admGrantPermissionsToRole(appID string, orgID string, roleID string, permissionNames []string, assignerPermissions []string, system bool, l *logs.Log) error {
	//check if there is data
	if len(assignerPermissions) == 0 {
		return errors.ErrorData(logutils.StatusMissing, "assigner permissions", nil)
	}
	if len(permissionNames) == 0 {
		return errors.ErrorData(logutils.StatusMissing, model.TypePermission, nil)
	}

	transaction := func(context storage.TransactionContext) error {
		//1. find app/org
		appOrg, err := app.getApplicationOrganization(appID, orgID)
		if err != nil {
			return err
		}

		//2. find role to verify it is for the current app/org
		role, err := app.getAppOrgRole(context, roleID, appOrg.ID, system)
		if err != nil {
			return err
		}

		//3. grant role permissions
		err = app.grantOrRevokePermissions(context, role, permissionNames, assignerPermissions, false)
		if err != nil {
			return errors.WrapErrorAction("granting", model.TypeAppOrgRolePermissions, nil, err)
		}

		return nil
	}

	return app.storage.PerformTransaction(transaction)
}<|MERGE_RESOLUTION|>--- conflicted
+++ resolved
@@ -181,10 +181,10 @@
 	return ""
 }
 
-<<<<<<< HEAD
 func (app *application) adminGetAppConfig(appTypeIdentifier string, orgID *string, versionNumbers model.VersionNumbers, apiKey *string) (*model.ApplicationConfig, error) {
 	return app.sharedGetAppConfig(appTypeIdentifier, orgID, versionNumbers, apiKey, true)
-=======
+}
+
 func (app *application) admGetConfig(id string, system bool) (*model.Config, error) {
 	//TODO: handle system
 	// config, err := app.storage.FindConfig(id)
@@ -240,7 +240,6 @@
 	// }
 	// return nil
 	return errors.New(logutils.Unimplemented)
->>>>>>> 35fc8270
 }
 
 func (app *application) admGetApplications(orgID string) ([]model.Application, error) {
