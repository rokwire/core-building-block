--- conflicted
+++ resolved
@@ -698,13 +698,11 @@
 		if err != nil {
 			return errors.Wrap("error finding account on permissions granting", err)
 		}
-<<<<<<< HEAD
+		if account == nil {
+			return errors.WrapErrorData(logutils.StatusMissing, model.TypeAccount, &logutils.FieldArgs{"account_id": accountID}, err)
+		}
 		if account.Anonymous {
 			return errors.Newf("cannot grant permissions to anonymous accounts: ID=%s", accountID)
-=======
-		if account == nil {
-			return errors.WrapErrorData(logutils.StatusMissing, model.TypeAccount, &logutils.FieldArgs{"account_id": accountID}, err)
->>>>>>> 0cafda81
 		}
 		if (account.AppOrg.Application.ID != appID) || (account.AppOrg.Organization.ID != orgID) {
 			l.Warnf("someone is trying to grant permissions to %s for different app/org", accountID)
@@ -814,13 +812,11 @@
 		if err != nil {
 			return errors.Wrap("error finding account on roles granting", err)
 		}
-<<<<<<< HEAD
+		if account == nil {
+			return errors.WrapErrorData(logutils.StatusMissing, model.TypeAccount, &logutils.FieldArgs{"account_id": accountID}, err)
+		}
 		if account.Anonymous {
 			return errors.Newf("cannot grant roles to anonymous accounts: ID=%s", accountID)
-=======
-		if account == nil {
-			return errors.WrapErrorData(logutils.StatusMissing, model.TypeAccount, &logutils.FieldArgs{"account_id": accountID}, err)
->>>>>>> 0cafda81
 		}
 		if (account.AppOrg.Application.ID != appID) || (account.AppOrg.Organization.ID != orgID) {
 			l.Warnf("someone is trying to grant roles to %s for different app/org", accountID)
