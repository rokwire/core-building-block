package core

import (
	"core-building-block/core/model"
	"fmt"
	"log"
	"strings"
	"sync"

	"github.com/rokwire/logging-library-go/errors"
	"github.com/rokwire/logging-library-go/logs"
	"github.com/rokwire/logging-library-go/logutils"
)

func (app *application) admGetTest() string {
	return "Admin - test"
}

func (app *application) admGetTestModel() string {
	/* disable it as it is not up to date with the latest model changes
	//global config
	globalConfig := model.GlobalConfig{Setting: "setting_value"}

	//organizations configs
	illinoisDomains := []string{"illinois.edu"}
	illinoisOrganizationConfig := model.OrganizationConfig{ID: "1", Setting: "setting_value", Domains: illinoisDomains, Custom: "Illinois organization custom config"}

	danceOrganizationConfig := model.OrganizationConfig{ID: "2", Setting: "setting_value", Domains: []string{}, Custom: "Dance organization custom config"}

	//organizations
	illinoisOrganization := model.Organization{ID: "1", Name: "Illinois", Type: "large", Config: illinoisOrganizationConfig}

	danceOrganization := model.Organization{ID: "2", Name: "Dance", Type: "medium", Config: danceOrganizationConfig}

	//global permissions and roles

	glRole1 := model.GlobalRole{ID: "1", Name: "super_admin", Permissions: nil} //super_admin has nil permissions as it has all
	glPermission1 := model.GlobalPermission{ID: "1", Name: "invite_organization_admin"}
	glPermission2 := model.GlobalPermission{ID: "2", Name: "read_log"}
	glPermission3 := model.GlobalPermission{ID: "3", Name: "modify_config"}
	glRole2 := model.GlobalRole{ID: "2", Name: "lite_admin",
		Permissions: []model.GlobalPermission{glPermission1, glPermission2, glPermission3}}

	//Illinois permissions, roles and groups

	illinoisRole1 := model.OrganizationRole{ID: "1", Name: "organization_super_admin", Permissions: nil, Organization: illinoisOrganization} //organization_super_admin has nil permissions as it has all
	illinoisPermission1 := model.OrganizationPermission{ID: "1", Name: "read_audit", Organization: illinoisOrganization}
	illinoisPermission2 := model.OrganizationPermission{ID: "2", Name: "read_manual_test", Organization: illinoisOrganization}
	illinoisPermission3 := model.OrganizationPermission{ID: "3", Name: "modify_manual_test", Organization: illinoisOrganization}
	illinoisRole2 := model.OrganizationRole{ID: "2", Name: "manual_tests_manager",
		Permissions: []model.OrganizationPermission{illinoisPermission2, illinoisPermission3}, Organization: illinoisOrganization}
	illinoisGroup1 := model.OrganizationGroup{ID: "1", Name: "students", Organization: illinoisOrganization}
	illinoisGroup2 := model.OrganizationGroup{ID: "2", Name: "manual tests managers", Organization: illinoisOrganization}

	//Dance permissions, roles and groups

	danceRole1 := model.OrganizationRole{ID: "3", Name: "organization_super_admin", Permissions: nil, Organization: danceOrganization} //organization_super_admin has nil permissions as it has all
	dancePermission1 := model.OrganizationPermission{ID: "4", Name: "view_video", Organization: danceOrganization}
	dancePermission2 := model.OrganizationPermission{ID: "5", Name: "write_video", Organization: danceOrganization}
	dancePermission3 := model.OrganizationPermission{ID: "6", Name: "view_schedule", Organization: danceOrganization}
	danceRole2 := model.OrganizationRole{ID: "4", Name: "videos_manager",
		Permissions: []model.OrganizationPermission{dancePermission1, dancePermission2}, Organization: danceOrganization}
	danceGroup1 := model.OrganizationGroup{ID: "3", Name: "videos managers", Organization: danceOrganization}

	//users

	globalUser1Account := model.UserAccount{ID: "1", Email: "petyo.stoyanov@inabit.eu"}
	globalUser1Profile := model.UserProfile{ID: "1", PII: &model.UserPII{FirstName: "Petyo", LastName: "Stoyanov"}}
	globalUser1 := model.User{ID: "1", Account: globalUser1Account, Profile: globalUser1Profile,
		Permissions: nil, Roles: []model.GlobalRole{glRole1}, Groups: nil, OrganizationsMemberships: nil}

	globalUser2Account := model.UserAccount{ID: "2", Email: "pencho.penchev@inabit.eu"}
	globalUser2Profile := model.UserProfile{ID: "2", PII: &model.UserPII{FirstName: "Pencho", LastName: "penchev"}}
	globalUser2 := model.User{ID: "2", Account: globalUser2Account, Profile: globalUser2Profile,
		Permissions: nil, Roles: []model.GlobalRole{glRole2}, Groups: nil, OrganizationsMemberships: nil}

	illiniUser1Account := model.UserAccount{ID: "3", Email: "vivon@inabit.eu"}
	illiniUser1Profile := model.UserProfile{ID: "3", PII: &model.UserPII{FirstName: "Vivon", LastName: "Vivonov"}}
	illiniUser1 := model.User{ID: "3", Account: illiniUser1Account, Profile: illiniUser1Profile,
		Permissions: nil, Roles: nil, Groups: nil, OrganizationsMemberships: nil}
	illiniUser1Organization := model.OrganizationMembership{ID: "1", User: illiniUser1, Organization: illinoisOrganization,
		OrgUserData: nil, Permissions: nil, Roles: []model.OrganizationRole{illinoisRole1}, Groups: nil}
	illiniUser1.OrganizationsMemberships = []model.OrganizationMembership{illiniUser1Organization}

	illiniUser2Account := model.UserAccount{ID: "4", Email: "vivon2@inabit.eu"}
	illiniUser2Profile := model.UserProfile{ID: "4", PII: &model.UserPII{FirstName: "Vivon2", LastName: "Vivonov2"}}
	illiniUser2 := model.User{ID: "4", Account: illiniUser2Account, Profile: illiniUser2Profile,
		Permissions: nil, Roles: nil, Groups: nil, OrganizationsMemberships: nil}
	illiniUser2Organization := model.OrganizationMembership{ID: "2", User: illiniUser2, Organization: illinoisOrganization,
		OrgUserData: nil,
		Permissions: []model.OrganizationPermission{illinoisPermission1},
		Roles:       []model.OrganizationRole{illinoisRole2},
		Groups:      []model.OrganizationGroup{illinoisGroup1}}
	illiniUser2.OrganizationsMemberships = []model.OrganizationMembership{illiniUser2Organization}

	illiniUser3Account := model.UserAccount{ID: "5", Email: "vivon3@inabit.eu"}
	illiniUser3Profile := model.UserProfile{ID: "5", PII: &model.UserPII{FirstName: "Vivon3", LastName: "Vivonov3"}}
	illiniUser3 := model.User{ID: "5", Account: illiniUser3Account, Profile: illiniUser3Profile,
		Permissions: nil, Roles: nil, Groups: nil, OrganizationsMemberships: nil}
	illiniUser3Organization := model.OrganizationMembership{ID: "3", User: illiniUser3, Organization: illinoisOrganization,
		OrgUserData: nil,
		Permissions: []model.OrganizationPermission{illinoisPermission1},
		Roles:       []model.OrganizationRole{illinoisRole2},
		Groups:      []model.OrganizationGroup{illinoisGroup1}}
	illiniUser3.OrganizationsMemberships = []model.OrganizationMembership{illiniUser3Organization}

	illiniUsersRel := model.OrganizationUserRelations{ID: "1", Type: "family",
		Manager: illiniUser2Organization, Members: []model.OrganizationMembership{illiniUser3Organization}}

	danceUser1Account := model.UserAccount{ID: "6", Email: "cocun@inabit.eu"}
	danceUser1Profile := model.UserProfile{ID: "6", PII: &model.UserPII{FirstName: "Cocun", LastName: "Cocunov"}}
	danceUser1 := model.User{ID: "6", Account: danceUser1Account, Profile: danceUser1Profile,
		Permissions: nil, Roles: nil, Groups: nil, OrganizationsMemberships: nil}
	danceUser1Organization := model.OrganizationMembership{ID: "4", User: danceUser1, Organization: danceOrganization,
		OrgUserData: nil, Permissions: nil, Roles: []model.OrganizationRole{danceRole1}, Groups: nil}
	danceUser1.OrganizationsMemberships = []model.OrganizationMembership{danceUser1Organization}

	diAccount := model.UserAccount{ID: "7", Email: "di@inabit.eu"}
	diProfile := model.UserProfile{ID: "7", PII: &model.UserPII{FirstName: "Dinko", LastName: "Dinkov"}}
	diUser := model.User{ID: "7", Account: diAccount, Profile: diProfile,
		Permissions: nil, Roles: nil, Groups: nil, OrganizationsMemberships: nil}
	danceDIOrganization := model.OrganizationMembership{ID: "5", User: diUser, Organization: danceOrganization,
		OrgUserData: nil, Permissions: nil, Roles: []model.OrganizationRole{danceRole2}, Groups: []model.OrganizationGroup{danceGroup1}}
	illinoisDIOrganization := model.OrganizationMembership{ID: "6", User: diUser, Organization: illinoisOrganization,
		OrgUserData: nil, Permissions: nil, Roles: []model.OrganizationRole{illinoisRole2}, Groups: []model.OrganizationGroup{illinoisGroup2}}
	diUser.OrganizationsMemberships = []model.OrganizationMembership{danceDIOrganization, illinoisDIOrganization}

	res := fmt.Sprintf("GlobalConfig:\n\t%s\n\n"+
		"IllinoisOrganizationConfig:\n\t%s\n\n"+
		"DanceOrganizationConfig:\n\t%s\n\n"+
		"IllinoisOrganization:\n\t%s\n\n"+
		"DanceOrganization:\n\t%s\n\n"+
		"GlobalRole1:\n\t%s\n\n"+
		"GlobalPermission1:\n\t%s\n\n"+
		"GlobalPermission2:\n\t%s\n\n"+
		"GlobalPermission3:\n\t%s\n\n"+
		"GlobalRole2:\n\t%s\n\n"+
		"IllinoisRole1:\n\t%s\n\n"+
		"IllinoisPermission1:\n\t%s\n\n"+
		"IllinoisPermission2:\n\t%s\n\n"+
		"IllinoisPermission3:\n\t%s\n\n"+
		"IllinoisRole2:\n\t%s\n\n"+
		"IllinoisGroup1:\n\t%s\n\n"+
		"IllinoisGroup2:\n\t%s\n\n"+
		"DanceRole1:\n\t%s\n\n"+
		"DancePermission1:\n\t%s\n\n"+
		"DancePermission2:\n\t%s\n\n"+
		"DancePermission3:\n\t%s\n\n"+
		"DanceRole2:\n\t%s\n\n"+
		"DanceGroup1:\n\t%s\n\n"+
		"GlobalUser1:\n\t%s\n\n"+
		"GlobalUser2:\n\t%s\n\n"+
		"IlliniUser1:\n\t%s\n\n"+
		"IlliniUser2:\n\t%s\n\n"+
		"IlliniUser3:\n\t%s\n\n"+
		"IlliniUserRelations:\n\t%s\n\n"+
		"DanceUser1:\n\t%s\n\n"+
		"DIUser1:\n\t%s\n\n",
		globalConfig, illinoisOrganizationConfig, danceOrganizationConfig,
		illinoisOrganization, danceOrganization,
		glRole1, glPermission1, glPermission2, glPermission3, glRole2,
		illinoisRole1, illinoisPermission1, illinoisPermission2, illinoisPermission3, illinoisRole2, illinoisGroup1, illinoisGroup2,
		danceRole1, dancePermission1, dancePermission2, dancePermission3, danceRole2, danceGroup1,
		globalUser1, globalUser2, illiniUser1, illiniUser2, illiniUser3, illiniUsersRel, danceUser1, diUser)
	return res
	*/
	return ""
}

<<<<<<< HEAD
func (app *application) admGetBuildingBlocks(appID string, orgID string) ([]*model.BuildingBlock, error) {
	buildingBlocks, err := app.storage.ReadAllBuildingBlocks(appID, orgID)
	if err != nil {
		return nil, err
	}

	wg := sync.WaitGroup{}
	for _, bb := range buildingBlocks {
		//check if can get the version
		if bb.VersionURL != nil {
			wg.Add(1)
			go func(bb *model.BuildingBlock) {
				app.updateBuildingBlock(bb)
				wg.Done()
			}(bb)
		}
	}
	wg.Wait()

	return buildingBlocks, nil
}

func (app *application) updateBuildingBlock(buildingBlock *model.BuildingBlock) {
	wg := sync.WaitGroup{}

	updatedEnvs := make([]model.BuildingBlockEnvironment, len(buildingBlock.Environments))
	for index, environment := range buildingBlock.Environments {
		wg.Add(1)
		go func(i int, bb *model.BuildingBlock, env model.BuildingBlockEnvironment) {
			updatedEnv := app.updateBuildingBlockEnvironment(bb, env)
			updatedEnvs[i] = updatedEnv

			wg.Done()
		}(index, buildingBlock, environment)

	}
	wg.Wait()

	buildingBlock.Environments = updatedEnvs
}

func (app *application) updateBuildingBlockEnvironment(buildingBlock *model.BuildingBlock, environment model.BuildingBlockEnvironment) model.BuildingBlockEnvironment {
	versionURL := *buildingBlock.VersionURL
	index := strings.Index(versionURL, "}")

	hostKey := versionURL[1:index]
	path := versionURL[index+1:]

	var url string
	switch hostKey {
	case "apis_url":
		url = fmt.Sprintf("%s%s", *environment.ApisURL, path)
	case "web_url":
		url = fmt.Sprintf("%s%s", *environment.WebURL, path)
	}

	content, statusCode, err := app.requestExecutor.Get(url)
	if err != nil || *statusCode != 200 {
		log.Printf("error getting version for %s - %s - %d", url, err, *statusCode)

		environment.HealthStatus = "down"
	} else {
		environment.HealthStatus = "working"
		environment.Version = *content
	}

	return environment
=======
func (app *application) admGetApplications(orgID string) ([]model.Application, error) {
	applicationsOrganizations, err := app.storage.FindApplicationsOrganizationsByOrgID(orgID)
	if err != nil {
		return nil, errors.WrapErrorAction(logutils.ActionGet, model.TypeApplicationOrganization, nil, err)
	}

	if len(applicationsOrganizations) == 0 {
		return nil, nil
	}

	var apps []model.Application
	for _, appOrg := range applicationsOrganizations {
		apps = append(apps, appOrg.Application)
	}
	return apps, nil
>>>>>>> 37bad0e6
}

func (app *application) admGetAppOrgGroups(appID string, orgID string) ([]model.AppOrgGroup, error) {
	//find application organization
	getAppOrg, err := app.storage.FindApplicationOrganizations(appID, orgID)
	if err != nil {
		return nil, errors.WrapErrorAction(logutils.ActionGet, model.TypeApplicationOrganization, nil, err)
	}
	//find application organization groups
	getAppOrgGroups, err := app.storage.FindAppOrgGroups(nil, getAppOrg.ID)
	if err != nil {
		return nil, errors.WrapErrorAction(logutils.ActionGet, model.TypeAppOrgGroup, nil, err)
	}

	return getAppOrgGroups, nil
}

func (app *application) AdmGetAppOrgRoles(appID string, orgID string) ([]model.AppOrgRole, error) {
	//find application organization
	getAppOrg, err := app.storage.FindApplicationOrganizations(appID, orgID)
	if err != nil {
		return nil, errors.WrapErrorAction(logutils.ActionGet, model.TypeApplicationOrganization, nil, err)
	}

	//find application organization roles
	getAppOrgRoles, err := app.storage.FindAppOrgRoles(nil, getAppOrg.ID)
	if err != nil {
		return nil, errors.WrapErrorAction(logutils.ActionGet, model.TypeAppOrgRole, nil, err)
	}

	return getAppOrgRoles, nil
}

func (app *application) admGetApplicationPermissions(appID string, orgID string, l *logs.Log) ([]model.Permission, error) {
	//1. find application organization
	appOrg, err := app.storage.FindApplicationOrganizations(appID, orgID)
	if err != nil {
		return nil, errors.WrapErrorAction(logutils.ActionGet, model.TypeApplicationOrganization, nil, err)
	}
	if appOrg == nil {
		return nil, errors.New("there is no app org for app ID and org ID")
	}

	//2. find permissions by the service ids
	permissions, err := app.storage.FindPermissionsByServiceIDs(appOrg.ServicesIDs)
	if err != nil {
		return nil, errors.WrapErrorAction(logutils.ActionGet, model.TypePermission, nil, err)
	}
	return permissions, nil
}

func (app *application) admGetAccounts(appID string, orgID string, accountID *string, authTypeIdentifier *string) ([]model.Account, error) {
	//find the accounts
	accounts, err := app.storage.FindAccounts(appID, orgID, accountID, authTypeIdentifier)
	if err != nil {
		return nil, errors.WrapErrorAction(logutils.ActionFind, model.TypeAccount, nil, err)
	}
	return accounts, nil
}

func (app *application) admGetAccount(accountID string) (*model.Account, error) {
	return app.getAccount(accountID)
}<|MERGE_RESOLUTION|>--- conflicted
+++ resolved
@@ -167,7 +167,6 @@
 	return ""
 }
 
-<<<<<<< HEAD
 func (app *application) admGetBuildingBlocks(appID string, orgID string) ([]*model.BuildingBlock, error) {
 	buildingBlocks, err := app.storage.ReadAllBuildingBlocks(appID, orgID)
 	if err != nil {
@@ -235,7 +234,8 @@
 	}
 
 	return environment
-=======
+}
+
 func (app *application) admGetApplications(orgID string) ([]model.Application, error) {
 	applicationsOrganizations, err := app.storage.FindApplicationsOrganizationsByOrgID(orgID)
 	if err != nil {
@@ -251,7 +251,6 @@
 		apps = append(apps, appOrg.Application)
 	}
 	return apps, nil
->>>>>>> 37bad0e6
 }
 
 func (app *application) admGetAppOrgGroups(appID string, orgID string) ([]model.AppOrgGroup, error) {
