package core

import (
	"core-building-block/core/model"
	"time"

	"github.com/google/uuid"
	"github.com/rokwire/core-auth-library-go/authutils"
	"github.com/rokwire/logging-library-go/errors"
	"github.com/rokwire/logging-library-go/logs"
	"github.com/rokwire/logging-library-go/logutils"
)

func (app *application) admGetTest() string {
	return "Admin - test"
}

func (app *application) admGetTestModel() string {
	/* disable it as it is not up to date with the latest model changes
	//global config
	globalConfig := model.GlobalConfig{Setting: "setting_value"}

	//organizations configs
	illinoisDomains := []string{"illinois.edu"}
	illinoisOrganizationConfig := model.OrganizationConfig{ID: "1", Setting: "setting_value", Domains: illinoisDomains, Custom: "Illinois organization custom config"}

	danceOrganizationConfig := model.OrganizationConfig{ID: "2", Setting: "setting_value", Domains: []string{}, Custom: "Dance organization custom config"}

	//organizations
	illinoisOrganization := model.Organization{ID: "1", Name: "Illinois", Type: "large", Config: illinoisOrganizationConfig}

	danceOrganization := model.Organization{ID: "2", Name: "Dance", Type: "medium", Config: danceOrganizationConfig}

	//global permissions and roles

	glRole1 := model.GlobalRole{ID: "1", Name: "super_admin", Permissions: nil} //super_admin has nil permissions as it has all
	glPermission1 := model.GlobalPermission{ID: "1", Name: "invite_organization_admin"}
	glPermission2 := model.GlobalPermission{ID: "2", Name: "read_log"}
	glPermission3 := model.GlobalPermission{ID: "3", Name: "modify_config"}
	glRole2 := model.GlobalRole{ID: "2", Name: "lite_admin",
		Permissions: []model.GlobalPermission{glPermission1, glPermission2, glPermission3}}

	//Illinois permissions, roles and groups

	illinoisRole1 := model.OrganizationRole{ID: "1", Name: "organization_super_admin", Permissions: nil, Organization: illinoisOrganization} //organization_super_admin has nil permissions as it has all
	illinoisPermission1 := model.OrganizationPermission{ID: "1", Name: "read_audit", Organization: illinoisOrganization}
	illinoisPermission2 := model.OrganizationPermission{ID: "2", Name: "read_manual_test", Organization: illinoisOrganization}
	illinoisPermission3 := model.OrganizationPermission{ID: "3", Name: "modify_manual_test", Organization: illinoisOrganization}
	illinoisRole2 := model.OrganizationRole{ID: "2", Name: "manual_tests_manager",
		Permissions: []model.OrganizationPermission{illinoisPermission2, illinoisPermission3}, Organization: illinoisOrganization}
	illinoisGroup1 := model.OrganizationGroup{ID: "1", Name: "students", Organization: illinoisOrganization}
	illinoisGroup2 := model.OrganizationGroup{ID: "2", Name: "manual tests managers", Organization: illinoisOrganization}

	//Dance permissions, roles and groups

	danceRole1 := model.OrganizationRole{ID: "3", Name: "organization_super_admin", Permissions: nil, Organization: danceOrganization} //organization_super_admin has nil permissions as it has all
	dancePermission1 := model.OrganizationPermission{ID: "4", Name: "view_video", Organization: danceOrganization}
	dancePermission2 := model.OrganizationPermission{ID: "5", Name: "write_video", Organization: danceOrganization}
	dancePermission3 := model.OrganizationPermission{ID: "6", Name: "view_schedule", Organization: danceOrganization}
	danceRole2 := model.OrganizationRole{ID: "4", Name: "videos_manager",
		Permissions: []model.OrganizationPermission{dancePermission1, dancePermission2}, Organization: danceOrganization}
	danceGroup1 := model.OrganizationGroup{ID: "3", Name: "videos managers", Organization: danceOrganization}

	//users

	globalUser1Account := model.UserAccount{ID: "1", Email: "petyo.stoyanov@inabit.eu"}
	globalUser1Profile := model.UserProfile{ID: "1", PII: &model.UserPII{FirstName: "Petyo", LastName: "Stoyanov"}}
	globalUser1 := model.User{ID: "1", Account: globalUser1Account, Profile: globalUser1Profile,
		Permissions: nil, Roles: []model.GlobalRole{glRole1}, Groups: nil, OrganizationsMemberships: nil}

	globalUser2Account := model.UserAccount{ID: "2", Email: "pencho.penchev@inabit.eu"}
	globalUser2Profile := model.UserProfile{ID: "2", PII: &model.UserPII{FirstName: "Pencho", LastName: "penchev"}}
	globalUser2 := model.User{ID: "2", Account: globalUser2Account, Profile: globalUser2Profile,
		Permissions: nil, Roles: []model.GlobalRole{glRole2}, Groups: nil, OrganizationsMemberships: nil}

	illiniUser1Account := model.UserAccount{ID: "3", Email: "vivon@inabit.eu"}
	illiniUser1Profile := model.UserProfile{ID: "3", PII: &model.UserPII{FirstName: "Vivon", LastName: "Vivonov"}}
	illiniUser1 := model.User{ID: "3", Account: illiniUser1Account, Profile: illiniUser1Profile,
		Permissions: nil, Roles: nil, Groups: nil, OrganizationsMemberships: nil}
	illiniUser1Organization := model.OrganizationMembership{ID: "1", User: illiniUser1, Organization: illinoisOrganization,
		OrgUserData: nil, Permissions: nil, Roles: []model.OrganizationRole{illinoisRole1}, Groups: nil}
	illiniUser1.OrganizationsMemberships = []model.OrganizationMembership{illiniUser1Organization}

	illiniUser2Account := model.UserAccount{ID: "4", Email: "vivon2@inabit.eu"}
	illiniUser2Profile := model.UserProfile{ID: "4", PII: &model.UserPII{FirstName: "Vivon2", LastName: "Vivonov2"}}
	illiniUser2 := model.User{ID: "4", Account: illiniUser2Account, Profile: illiniUser2Profile,
		Permissions: nil, Roles: nil, Groups: nil, OrganizationsMemberships: nil}
	illiniUser2Organization := model.OrganizationMembership{ID: "2", User: illiniUser2, Organization: illinoisOrganization,
		OrgUserData: nil,
		Permissions: []model.OrganizationPermission{illinoisPermission1},
		Roles:       []model.OrganizationRole{illinoisRole2},
		Groups:      []model.OrganizationGroup{illinoisGroup1}}
	illiniUser2.OrganizationsMemberships = []model.OrganizationMembership{illiniUser2Organization}

	illiniUser3Account := model.UserAccount{ID: "5", Email: "vivon3@inabit.eu"}
	illiniUser3Profile := model.UserProfile{ID: "5", PII: &model.UserPII{FirstName: "Vivon3", LastName: "Vivonov3"}}
	illiniUser3 := model.User{ID: "5", Account: illiniUser3Account, Profile: illiniUser3Profile,
		Permissions: nil, Roles: nil, Groups: nil, OrganizationsMemberships: nil}
	illiniUser3Organization := model.OrganizationMembership{ID: "3", User: illiniUser3, Organization: illinoisOrganization,
		OrgUserData: nil,
		Permissions: []model.OrganizationPermission{illinoisPermission1},
		Roles:       []model.OrganizationRole{illinoisRole2},
		Groups:      []model.OrganizationGroup{illinoisGroup1}}
	illiniUser3.OrganizationsMemberships = []model.OrganizationMembership{illiniUser3Organization}

	illiniUsersRel := model.OrganizationUserRelations{ID: "1", Type: "family",
		Manager: illiniUser2Organization, Members: []model.OrganizationMembership{illiniUser3Organization}}

	danceUser1Account := model.UserAccount{ID: "6", Email: "cocun@inabit.eu"}
	danceUser1Profile := model.UserProfile{ID: "6", PII: &model.UserPII{FirstName: "Cocun", LastName: "Cocunov"}}
	danceUser1 := model.User{ID: "6", Account: danceUser1Account, Profile: danceUser1Profile,
		Permissions: nil, Roles: nil, Groups: nil, OrganizationsMemberships: nil}
	danceUser1Organization := model.OrganizationMembership{ID: "4", User: danceUser1, Organization: danceOrganization,
		OrgUserData: nil, Permissions: nil, Roles: []model.OrganizationRole{danceRole1}, Groups: nil}
	danceUser1.OrganizationsMemberships = []model.OrganizationMembership{danceUser1Organization}

	diAccount := model.UserAccount{ID: "7", Email: "di@inabit.eu"}
	diProfile := model.UserProfile{ID: "7", PII: &model.UserPII{FirstName: "Dinko", LastName: "Dinkov"}}
	diUser := model.User{ID: "7", Account: diAccount, Profile: diProfile,
		Permissions: nil, Roles: nil, Groups: nil, OrganizationsMemberships: nil}
	danceDIOrganization := model.OrganizationMembership{ID: "5", User: diUser, Organization: danceOrganization,
		OrgUserData: nil, Permissions: nil, Roles: []model.OrganizationRole{danceRole2}, Groups: []model.OrganizationGroup{danceGroup1}}
	illinoisDIOrganization := model.OrganizationMembership{ID: "6", User: diUser, Organization: illinoisOrganization,
		OrgUserData: nil, Permissions: nil, Roles: []model.OrganizationRole{illinoisRole2}, Groups: []model.OrganizationGroup{illinoisGroup2}}
	diUser.OrganizationsMemberships = []model.OrganizationMembership{danceDIOrganization, illinoisDIOrganization}

	res := fmt.Sprintf("GlobalConfig:\n\t%s\n\n"+
		"IllinoisOrganizationConfig:\n\t%s\n\n"+
		"DanceOrganizationConfig:\n\t%s\n\n"+
		"IllinoisOrganization:\n\t%s\n\n"+
		"DanceOrganization:\n\t%s\n\n"+
		"GlobalRole1:\n\t%s\n\n"+
		"GlobalPermission1:\n\t%s\n\n"+
		"GlobalPermission2:\n\t%s\n\n"+
		"GlobalPermission3:\n\t%s\n\n"+
		"GlobalRole2:\n\t%s\n\n"+
		"IllinoisRole1:\n\t%s\n\n"+
		"IllinoisPermission1:\n\t%s\n\n"+
		"IllinoisPermission2:\n\t%s\n\n"+
		"IllinoisPermission3:\n\t%s\n\n"+
		"IllinoisRole2:\n\t%s\n\n"+
		"IllinoisGroup1:\n\t%s\n\n"+
		"IllinoisGroup2:\n\t%s\n\n"+
		"DanceRole1:\n\t%s\n\n"+
		"DancePermission1:\n\t%s\n\n"+
		"DancePermission2:\n\t%s\n\n"+
		"DancePermission3:\n\t%s\n\n"+
		"DanceRole2:\n\t%s\n\n"+
		"DanceGroup1:\n\t%s\n\n"+
		"GlobalUser1:\n\t%s\n\n"+
		"GlobalUser2:\n\t%s\n\n"+
		"IlliniUser1:\n\t%s\n\n"+
		"IlliniUser2:\n\t%s\n\n"+
		"IlliniUser3:\n\t%s\n\n"+
		"IlliniUserRelations:\n\t%s\n\n"+
		"DanceUser1:\n\t%s\n\n"+
		"DIUser1:\n\t%s\n\n",
		globalConfig, illinoisOrganizationConfig, danceOrganizationConfig,
		illinoisOrganization, danceOrganization,
		glRole1, glPermission1, glPermission2, glPermission3, glRole2,
		illinoisRole1, illinoisPermission1, illinoisPermission2, illinoisPermission3, illinoisRole2, illinoisGroup1, illinoisGroup2,
		danceRole1, dancePermission1, dancePermission2, dancePermission3, danceRole2, danceGroup1,
		globalUser1, globalUser2, illiniUser1, illiniUser2, illiniUser3, illiniUsersRel, danceUser1, diUser)
	return res
	*/
	return ""
}

func (app *application) admGetApplications(orgID string) ([]model.Application, error) {
	applicationsOrganizations, err := app.storage.FindApplicationsOrganizationsByOrgID(orgID)
	if err != nil {
		return nil, errors.WrapErrorAction(logutils.ActionGet, model.TypeApplicationOrganization, nil, err)
	}

	if len(applicationsOrganizations) == 0 {
		return nil, nil
	}

	var apps []model.Application
	for _, appOrg := range applicationsOrganizations {
		apps = append(apps, appOrg.Application)
	}
	return apps, nil
}

func (app *application) admCreateAppOrgGroup(name string, permissionIDs []string, rolesIDs []string, appID string, orgID string, l *logs.Log) (*model.AppOrgGroup, error) {
	//1. get application organization entity
	appOrg, err := app.storage.FindApplicationOrganization(appID, orgID)
	if err != nil {
		return nil, errors.WrapErrorAction(logutils.ActionGet, model.TypeApplicationOrganization, nil, err)
	}

	//2. check permissions
	groupPermissions, err := app.checkPermissions(*appOrg, permissionIDs, l)
	if err != nil {
		return nil, errors.WrapErrorAction("error checking if the permissions ids are valid", "", nil, err)
	}

	//3. check roles
	groupRoles, err := app.checkRoles(*appOrg, rolesIDs, l)
	if err != nil {
		return nil, errors.WrapErrorAction("error checking if the permissions ids are valid", "", nil, err)
	}

	id, _ := uuid.NewUUID()
	now := time.Now()
	group := model.AppOrgGroup{ID: id.String(), Name: name, Roles: groupRoles, Permissions: groupPermissions, AppOrg: *appOrg, DateCreated: now}
	err = app.storage.InsertAppOrgGroup(group)
	if err != nil {
		return nil, err
	}
	return &group, nil
}

func (app *application) admGetAppOrgGroups(appID string, orgID string) ([]model.AppOrgGroup, error) {
	//find application organization
	getAppOrg, err := app.storage.FindApplicationOrganization(appID, orgID)
	if err != nil {
		return nil, errors.WrapErrorAction(logutils.ActionGet, model.TypeApplicationOrganization, nil, err)
	}
	//find application organization groups
	getAppOrgGroups, err := app.storage.FindAppOrgGroups(nil, getAppOrg.ID)
	if err != nil {
		return nil, errors.WrapErrorAction(logutils.ActionGet, model.TypeAppOrgGroup, nil, err)
	}

	return getAppOrgGroups, nil
}

func (app *application) admDeleteAppOrgGroup(ID string, appID string, orgID string) error {
	//1. get application organization entity
	appOrg, err := app.storage.FindApplicationOrganization(appID, orgID)
	if err != nil {
		return errors.WrapErrorAction(logutils.ActionGet, model.TypeApplicationOrganization, nil, err)
	}

	//2. find the group
	group, err := app.storage.FindAppOrgGroup(ID, appOrg.ID)
	if err != nil {
		return errors.WrapErrorAction(logutils.ActionFind, model.TypeAppOrgGroup, nil, err)
	}
	if group == nil {
		return errors.Newf("there is no a group for id %s", ID)
	}

	//3. do not allow to delete system groups
	if group.System {
		return errors.Newf("%s group is a system grup and cannot be deleted", group.Name)
	}

	//4. check if the group has accounts relations
	numberOfAccounts, err := app.storage.CountAccountsByGroupID(ID)
	if err != nil {
		return errors.WrapErrorAction("error checking the accounts count by group id", "", nil, err)
	}
	if *numberOfAccounts > 0 {
		return errors.Newf("the %s is already used by account and cannot be deleted", group.Name)
	}

	//5. delete the group
	err = app.storage.DeleteAppOrgGroup(ID)
	if err != nil {
		return errors.WrapErrorAction(logutils.ActionDelete, model.TypeAppOrgGroup, nil, err)
	}
	return nil
}

func (app *application) admCreateAppOrgRole(name string, description string, permissionIDs []string, appID string, orgID string, l *logs.Log) (*model.AppOrgRole, error) {
	//1. get application organization entity
	appOrg, err := app.storage.FindApplicationOrganization(appID, orgID)
	if err != nil {
		return nil, errors.WrapErrorAction(logutils.ActionGet, model.TypeApplicationOrganization, nil, err)
	}

	//2. check permissions
	rolePermissions, err := app.checkPermissions(*appOrg, permissionIDs, l)
	if err != nil {
		return nil, errors.WrapErrorAction("error checking if the permissions ids are valid", "", nil, err)
	}

	//3. create role
	id, _ := uuid.NewUUID()
	now := time.Now()
	role := model.AppOrgRole{ID: id.String(), Name: name, Description: description, Permissions: rolePermissions, AppOrg: *appOrg, DateCreated: now}
	err = app.storage.InsertAppOrgRole(role)
	if err != nil {
		return nil, errors.WrapErrorAction(logutils.ActionInsert, model.TypeAppOrgRole, nil, err)
	}
	return &role, nil
}

func (app *application) AdmGetAppOrgRoles(appID string, orgID string) ([]model.AppOrgRole, error) {
	//find application organization
	getAppOrg, err := app.storage.FindApplicationOrganization(appID, orgID)
	if err != nil {
		return nil, errors.WrapErrorAction(logutils.ActionGet, model.TypeApplicationOrganization, nil, err)
	}

	//find application organization roles
	getAppOrgRoles, err := app.storage.FindAppOrgRoles(nil, getAppOrg.ID)
	if err != nil {
		return nil, errors.WrapErrorAction(logutils.ActionGet, model.TypeAppOrgRole, nil, err)
	}

	return getAppOrgRoles, nil
}

func (app *application) admDeleteAppOrgRole(ID string, appID string, orgID string) error {
	//1. get application organization entity
	appOrg, err := app.storage.FindApplicationOrganization(appID, orgID)
	if err != nil {
		return errors.WrapErrorAction(logutils.ActionGet, model.TypeApplicationOrganization, nil, err)
	}

	//2. find the role
	role, err := app.storage.FindAppOrgRole(ID, appOrg.ID)
	if err != nil {
		return errors.WrapErrorAction(logutils.ActionFind, model.TypeAppOrgRole, nil, err)
	}
	if role == nil {
		return errors.Newf("there is no a role for id %s", ID)
	}

	//3. do not allow to delete system roles
	if role.System {
		return errors.Newf("%s role is a system role and cannot be deleted", role.Name)
	}

	//4. check if the role has accounts relations
	numberOfAccounts, err := app.storage.CountAccountsByRoleID(ID)
	if err != nil {
		return errors.WrapErrorAction("error checking the accounts count by role id", "", nil, err)
	}
	if *numberOfAccounts > 0 {
		return errors.Newf("the %s is already used by account and cannot be deleted", role.Name)
	}

	//5. check if the group has groups relations
	numberOfGroups, err := app.storage.CountGroupsByRoleID(ID)
	if err != nil {
		return errors.WrapErrorAction("error checking the groups count by role id", "", nil, err)
	}
	if *numberOfGroups > 0 {
		return errors.Newf("the %s is already used by groups and cannot be deleted", role.Name)
	}

	//6. delete the group
	err = app.storage.DeleteAppOrgRole(ID)
	if err != nil {
		return errors.WrapErrorAction(logutils.ActionDelete, model.TypeAppOrgRole, nil, err)
	}
	return nil
}

func (app *application) admGetApplicationPermissions(appID string, orgID string, l *logs.Log) ([]model.Permission, error) {
	//1. find application organization
	appOrg, err := app.storage.FindApplicationOrganization(appID, orgID)
	if err != nil {
		return nil, errors.WrapErrorAction(logutils.ActionGet, model.TypeApplicationOrganization, nil, err)
	}
	if appOrg == nil {
		return nil, errors.New("there is no app org for app ID and org ID")
	}

	//2. find permissions by the service ids
	permissions, err := app.storage.FindPermissionsByServiceIDs(appOrg.ServicesIDs)
	if err != nil {
		return nil, errors.WrapErrorAction(logutils.ActionGet, model.TypePermission, nil, err)
	}
	return permissions, nil
}

func (app *application) admGetAccounts(appID string, orgID string, accountID *string, authTypeIdentifier *string) ([]model.Account, error) {
	//find the accounts
	accounts, err := app.storage.FindAccounts(appID, orgID, accountID, authTypeIdentifier)
	if err != nil {
		return nil, errors.WrapErrorAction(logutils.ActionFind, model.TypeAccount, nil, err)
	}
	return accounts, nil
}

func (app *application) admGetAccount(accountID string) (*model.Account, error) {
	return app.getAccount(accountID)
}

func (app *application) admGetApplicationLoginSessions(appID string, orgID string, identifier *string, accountAuthTypeIdentifier *string,
	appTypeID *string, appTypeIdentifier *string, anonymous *bool, deviceID *string, ipAddress *string) ([]model.LoginSession, error) {
	//find the login sessions
	loginSessions, err := app.storage.FindLoginSessionsByParams(appID, orgID, nil, identifier, accountAuthTypeIdentifier, appTypeID, appTypeIdentifier, anonymous, deviceID, ipAddress)
	if err != nil {
		return nil, errors.WrapErrorAction(logutils.ActionFind, model.TypeLoginSession, nil, err)
	}
	return loginSessions, nil
}

<<<<<<< HEAD
func (app *application) admGetAccount(accountID string) (*model.Account, error) {
	return app.getAccount(accountID)
}

func (app *application) admGrantAccountPermissions(accountID string, permissionNames []string, assignerPermissions []string) error {
	if assignerPermissions == nil {
		return errors.New("no permissions from admin assigner")
	}

	permissions, err := app.storage.FindPermissionsByName(permissionNames)
	if err != nil {
		return err
	}

	if len(permissions) == 0 {
		return errors.Newf("no permissions found for names: %v", permissionNames)
	}

	var authorizedPermissions []model.Permission
	for _, permission := range permissions {
		authorizedAssigners := permission.Assigners
		for _, authorizedAssigner := range authorizedAssigners {
			if authutils.ContainsString(assignerPermissions, authorizedAssigner) {
				authorizedPermissions = append(authorizedPermissions, permission)
			}
		}
	}
	if authorizedPermissions == nil {
		return errors.Newf("Assigner is not authorized to assign permissions for names: %v", permissionNames)
	}

	err = app.storage.InsertAccountPermissions(accountID, authorizedPermissions)
	if err != nil {
		return err
	}
	return nil
=======
func (app *application) admDeleteApplicationLoginSession(appID string, orgID string, currentAccountID string, identifier string, sessionID string, l *logs.Log) error {
	//1. do not allow to logout the current account
	if currentAccountID == identifier {
		l.Infof("%s is trying to logout yourself", currentAccountID)
		return errors.New("cannot logout yourself")
	}

	//2. validate if the session is for the current app/org and account
	sessions, err := app.storage.FindLoginSessionsByParams(appID, orgID, &sessionID, &identifier, nil, nil, nil, nil, nil, nil)
	if err != nil {
		return errors.Wrap("error checking if it is valid to remove account session", err)
	}
	if len(sessions) == 0 {
		return errors.New("not valid params")
	}

	//3. delete the session
	err = app.storage.DeleteLoginSessionByID(nil, sessionID)
	if err != nil {
		return errors.Wrap("error dleting session by id", err)
	}

	return nil
}

func (app *application) admGetApplicationAccountDevices(appID string, orgID string, accountID string, l *logs.Log) ([]model.Device, error) {
	//1. find the account
	account, err := app.storage.FindAccountByID(nil, accountID)
	if err != nil {
		return nil, errors.Wrapf("error finding account on getting devices", err)
	}
	if account == nil {
		return nil, errors.Newf("no account for id %s", accountID)
	}

	//2. verify that the account is for the current app/org
	appOrg, err := app.storage.FindApplicationOrganization(appID, orgID)
	if err != nil {
		return nil, errors.Wrapf("error finding app org on getting devices", err)
	}
	if appOrg.ID != account.AppOrg.ID {
		l.Warnf("someone from app(%s) org(%s) is trying to access an account %s", appID, orgID, accountID)
		return nil, errors.Newf("not allowed to access data")
	}

	return account.Devices, nil
>>>>>>> b7d31aab
}<|MERGE_RESOLUTION|>--- conflicted
+++ resolved
@@ -393,9 +393,52 @@
 	return loginSessions, nil
 }
 
-<<<<<<< HEAD
-func (app *application) admGetAccount(accountID string) (*model.Account, error) {
-	return app.getAccount(accountID)
+func (app *application) admDeleteApplicationLoginSession(appID string, orgID string, currentAccountID string, identifier string, sessionID string, l *logs.Log) error {
+	//1. do not allow to logout the current account
+	if currentAccountID == identifier {
+		l.Infof("%s is trying to logout yourself", currentAccountID)
+		return errors.New("cannot logout yourself")
+	}
+
+	//2. validate if the session is for the current app/org and account
+	sessions, err := app.storage.FindLoginSessionsByParams(appID, orgID, &sessionID, &identifier, nil, nil, nil, nil, nil, nil)
+	if err != nil {
+		return errors.Wrap("error checking if it is valid to remove account session", err)
+	}
+	if len(sessions) == 0 {
+		return errors.New("not valid params")
+	}
+
+	//3. delete the session
+	err = app.storage.DeleteLoginSessionByID(nil, sessionID)
+	if err != nil {
+		return errors.Wrap("error dleting session by id", err)
+	}
+
+	return nil
+}
+
+func (app *application) admGetApplicationAccountDevices(appID string, orgID string, accountID string, l *logs.Log) ([]model.Device, error) {
+	//1. find the account
+	account, err := app.storage.FindAccountByID(nil, accountID)
+	if err != nil {
+		return nil, errors.Wrapf("error finding account on getting devices", err)
+	}
+	if account == nil {
+		return nil, errors.Newf("no account for id %s", accountID)
+	}
+
+	//2. verify that the account is for the current app/org
+	appOrg, err := app.storage.FindApplicationOrganization(appID, orgID)
+	if err != nil {
+		return nil, errors.Wrapf("error finding app org on getting devices", err)
+	}
+	if appOrg.ID != account.AppOrg.ID {
+		l.Warnf("someone from app(%s) org(%s) is trying to access an account %s", appID, orgID, accountID)
+		return nil, errors.Newf("not allowed to access data")
+	}
+
+	return account.Devices, nil
 }
 
 func (app *application) admGrantAccountPermissions(accountID string, permissionNames []string, assignerPermissions []string) error {
@@ -430,52 +473,4 @@
 		return err
 	}
 	return nil
-=======
-func (app *application) admDeleteApplicationLoginSession(appID string, orgID string, currentAccountID string, identifier string, sessionID string, l *logs.Log) error {
-	//1. do not allow to logout the current account
-	if currentAccountID == identifier {
-		l.Infof("%s is trying to logout yourself", currentAccountID)
-		return errors.New("cannot logout yourself")
-	}
-
-	//2. validate if the session is for the current app/org and account
-	sessions, err := app.storage.FindLoginSessionsByParams(appID, orgID, &sessionID, &identifier, nil, nil, nil, nil, nil, nil)
-	if err != nil {
-		return errors.Wrap("error checking if it is valid to remove account session", err)
-	}
-	if len(sessions) == 0 {
-		return errors.New("not valid params")
-	}
-
-	//3. delete the session
-	err = app.storage.DeleteLoginSessionByID(nil, sessionID)
-	if err != nil {
-		return errors.Wrap("error dleting session by id", err)
-	}
-
-	return nil
-}
-
-func (app *application) admGetApplicationAccountDevices(appID string, orgID string, accountID string, l *logs.Log) ([]model.Device, error) {
-	//1. find the account
-	account, err := app.storage.FindAccountByID(nil, accountID)
-	if err != nil {
-		return nil, errors.Wrapf("error finding account on getting devices", err)
-	}
-	if account == nil {
-		return nil, errors.Newf("no account for id %s", accountID)
-	}
-
-	//2. verify that the account is for the current app/org
-	appOrg, err := app.storage.FindApplicationOrganization(appID, orgID)
-	if err != nil {
-		return nil, errors.Wrapf("error finding app org on getting devices", err)
-	}
-	if appOrg.ID != account.AppOrg.ID {
-		l.Warnf("someone from app(%s) org(%s) is trying to access an account %s", appID, orgID, accountID)
-		return nil, errors.Newf("not allowed to access data")
-	}
-
-	return account.Devices, nil
->>>>>>> b7d31aab
 }