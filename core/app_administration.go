--- conflicted
+++ resolved
@@ -212,21 +212,13 @@
 		}
 
 		//2. validate permissions
-<<<<<<< HEAD
-		permissions, err := app.auth.CheckPermissions(context, appOrg.ServicesIDs, permissionNames, assignerPermissions, false)
-=======
 		permissions, err := app.auth.CheckPermissions(context, appOrg, permissionNames, assignerPermissions, false)
->>>>>>> 6f08afe8
 		if err != nil {
 			return errors.WrapErrorAction(logutils.ActionValidate, model.TypePermission, nil, err)
 		}
 
 		//3. check roles
-<<<<<<< HEAD
-		roles, err := app.auth.CheckRoles(context, appOrg.ID, rolesIDs, assignerPermissions, false)
-=======
 		roles, err := app.auth.CheckRoles(context, appOrg, rolesIDs, assignerPermissions, false)
->>>>>>> 6f08afe8
 		if err != nil {
 			return errors.WrapErrorAction(logutils.ActionValidate, model.TypeAppOrgRole, nil, err)
 		}
@@ -277,17 +269,6 @@
 	var updatedGroup *model.AppOrgGroup
 	transaction := func(context storage.TransactionContext) error {
 		//1. get application organization entity
-<<<<<<< HEAD
-		appOrg, err := app.getApplicationOrganization(appID, orgID)
-		if err != nil {
-			return err
-		}
-
-		//2. find group, check if update allowed by system flag
-		group, err := app.getAppOrgGroup(context, ID, appOrg.ID, &systemClaim)
-		if err != nil {
-			return err
-=======
 		appOrg, err := app.storage.FindApplicationOrganization(appID, orgID)
 		if err != nil || appOrg == nil {
 			return errors.WrapErrorAction(logutils.ActionGet, model.TypeApplicationOrganization, nil, err)
@@ -303,7 +284,6 @@
 		}
 		if group.System && !systemClaim {
 			return errors.ErrorData(logutils.StatusInvalid, logutils.TypeClaim, logutils.StringArgs("system"))
->>>>>>> 6f08afe8
 		}
 
 		//3. check group permissions
@@ -312,11 +292,7 @@
 		added, removed, unchanged := utils.StringListDiff(permissionNames, group.GetAssignedPermissionNames())
 		if len(added) > 0 || len(removed) > 0 {
 			if len(added) > 0 {
-<<<<<<< HEAD
-				addedPermissions, err := app.auth.CheckPermissions(context, appOrg.ServicesIDs, added, assignerPermissions, false)
-=======
 				addedPermissions, err := app.auth.CheckPermissions(context, appOrg, added, assignerPermissions, false)
->>>>>>> 6f08afe8
 				if err != nil {
 					return errors.WrapErrorAction("adding", model.TypePermission, nil, err)
 				}
@@ -324,11 +300,7 @@
 			}
 
 			if len(removed) > 0 {
-<<<<<<< HEAD
-				_, err := app.auth.CheckPermissions(context, appOrg.ServicesIDs, removed, assignerPermissions, true)
-=======
 				_, err := app.auth.CheckPermissions(context, appOrg, removed, assignerPermissions, true)
->>>>>>> 6f08afe8
 				if err != nil {
 					return errors.WrapErrorAction("revoking", model.TypePermission, nil, err)
 				}
@@ -351,11 +323,7 @@
 		added, removed, unchanged = utils.StringListDiff(rolesIDs, group.GetAssignedRoleIDs())
 		if len(added) > 0 || len(removed) > 0 {
 			if len(added) > 0 {
-<<<<<<< HEAD
-				addedRoles, err := app.auth.CheckRoles(context, appOrg.ID, added, assignerPermissions, false)
-=======
 				addedRoles, err := app.auth.CheckRoles(context, appOrg, added, assignerPermissions, false)
->>>>>>> 6f08afe8
 				if err != nil {
 					return errors.WrapErrorAction("adding", model.TypeAppOrgRole, nil, err)
 				}
@@ -363,11 +331,7 @@
 			}
 
 			if len(removed) > 0 {
-<<<<<<< HEAD
-				_, err := app.auth.CheckRoles(context, appOrg.ID, removed, assignerPermissions, true)
-=======
 				_, err := app.auth.CheckRoles(context, appOrg, removed, assignerPermissions, true)
->>>>>>> 6f08afe8
 				if err != nil {
 					return errors.WrapErrorAction("revoking", model.TypeAppOrgRole, nil, err)
 				}
@@ -410,11 +374,7 @@
 			}
 
 			//get current account list
-<<<<<<< HEAD
-			currentAccounts, err := app.storage.FindAccounts(context, nil, nil, appID, orgID, nil, nil, nil, nil, nil, nil, nil, nil, []string{group.ID})
-=======
 			currentAccounts, err := app.storage.FindAccounts(context, nil, nil, appID, orgID, nil, nil, nil, nil, nil, nil, nil, nil, nil, []string{group.ID})
->>>>>>> 6f08afe8
 			if err != nil {
 				return errors.WrapErrorAction(logutils.ActionFind, model.TypeAccount, &logutils.FieldArgs{"group_id": group.ID}, err)
 			}
@@ -456,11 +416,7 @@
 					}
 				}
 				//remove the accounts from the group
-<<<<<<< HEAD
-				err = app.storage.RemoveAccountsGroup(context, group.ID, removed, hasPermissions)
-=======
 				err = app.storage.RemoveAccountsGroup(context, group.ID, removed)
->>>>>>> 6f08afe8
 				if err != nil {
 					return errors.WrapErrorAction(logutils.ActionDelete, model.TypeAppOrgGroup, &logutils.FieldArgs{"id": group.ID}, err)
 				}
@@ -499,13 +455,8 @@
 		return err
 	}
 
-<<<<<<< HEAD
-	//2. find the group, check if delete is allowed
-	group, err := app.getAppOrgGroup(nil, ID, appOrg.ID, &system)
-=======
 	//2. find the group
 	group, err := app.storage.FindAppOrgGroup(nil, ID, appOrg.ID)
->>>>>>> 6f08afe8
 	if err != nil {
 		return err
 	}
@@ -570,39 +521,26 @@
 		}
 
 		//2. find group
-<<<<<<< HEAD
-		group, err := app.getAppOrgGroup(nil, groupID, accounts[0].AppOrg.ID, nil)
-		if err != nil {
-			return err
-=======
 		group, err := app.storage.FindAppOrgGroup(context, groupID, accounts[0].AppOrg.ID)
 		if err != nil {
 			return errors.Wrap("error finding app org group", err)
 		}
 		if group == nil {
 			return errors.New("bad group id params")
->>>>>>> 6f08afe8
 		}
 
 		//3. check assigners
 		err = group.CheckAssigners(assignerPermissions)
 		if err != nil {
-<<<<<<< HEAD
 			return errors.Wrap("not allowed", err).SetStatus(utils.ErrorStatusNotAllowed)
-=======
-			return errors.Wrap("not allowed", err)
->>>>>>> 6f08afe8
 		}
 
 		//4. ensure that the accounts do not have the group before adding
 		updateAccounts := make([]string, 0)
 		for _, account := range accounts {
-<<<<<<< HEAD
-=======
 			if account.Anonymous {
 				return errors.Newf("cannot grant permissions to anonymous accounts: ID=%s", account.ID)
 			}
->>>>>>> 6f08afe8
 			if account.GetGroup(groupID) == nil {
 				updateAccounts = append(updateAccounts, account.ID)
 			}
@@ -644,56 +582,32 @@
 		}
 
 		//2. find group
-<<<<<<< HEAD
-		group, err := app.getAppOrgGroup(nil, groupID, accounts[0].AppOrg.ID, nil)
-		if err != nil {
-			return err
-=======
 		group, err := app.storage.FindAppOrgGroup(context, groupID, accounts[0].AppOrg.ID)
 		if err != nil {
 			return errors.Wrap("error finding app org group", err)
 		}
 		if group == nil {
 			return errors.New("bad group id params")
->>>>>>> 6f08afe8
 		}
 
 		//3. check assigners
 		err = group.CheckAssigners(assignerPermissions)
 		if err != nil {
-<<<<<<< HEAD
 			return errors.Wrap("not allowed", err).SetStatus(utils.ErrorStatusNotAllowed)
-=======
-			return errors.Wrap("not allowed", err)
->>>>>>> 6f08afe8
 		}
 
 		//4. ensure that the accounts have the group
 		updateAccounts := make([]string, 0)
-<<<<<<< HEAD
-		hasPermissions := make([]bool, 0)
 		for _, account := range accounts {
 			if account.GetGroup(groupID) != nil {
 				updateAccounts = append(updateAccounts, account.ID)
-				hasPermissions = append(hasPermissions, len(account.Permissions) > 0 || len(account.Roles) > 0 || len(account.Groups) > 1)
-=======
-		for _, account := range accounts {
-			if account.GetGroup(groupID) != nil {
-				updateAccounts = append(updateAccounts, account.ID)
->>>>>>> 6f08afe8
 			}
 		}
 
 		//5. remove the accounts from the group
-<<<<<<< HEAD
-		err = app.storage.RemoveAccountsGroup(context, group.ID, updateAccounts, hasPermissions)
-		if err != nil {
-			return errors.Wrapf("error removing accounts from a group - %s", err, groupID)
-=======
 		err = app.storage.RemoveAccountsGroup(context, group.ID, updateAccounts)
 		if err != nil {
 			return errors.WrapErrorAction(logutils.ActionDelete, model.TypeAccountGroups, &logutils.FieldArgs{"id": groupID}, err)
->>>>>>> 6f08afe8
 		}
 
 		return nil
@@ -712,11 +626,7 @@
 		}
 
 		//2. check role permissions
-<<<<<<< HEAD
-		permissions, err := app.auth.CheckPermissions(context, appOrg.ServicesIDs, permissionNames, assignerPermissions, false)
-=======
 		permissions, err := app.auth.CheckPermissions(context, appOrg, permissionNames, assignerPermissions, false)
->>>>>>> 6f08afe8
 		if err != nil {
 			return errors.WrapErrorAction(logutils.ActionValidate, model.TypePermission, nil, err)
 		}
@@ -779,7 +689,7 @@
 		added, removed, unchanged := utils.StringListDiff(permissionNames, role.GetAssignedPermissionNames())
 		if len(added) > 0 || len(removed) > 0 {
 			if len(added) > 0 {
-				addedPermissions, err := app.auth.CheckPermissions(context, appOrg.ServicesIDs, added, assignerPermissions, false)
+				addedPermissions, err := app.auth.CheckPermissions(context, appOrg, added, assignerPermissions, false)
 				if err != nil {
 					return errors.WrapErrorAction("adding", model.TypePermission, nil, err)
 				}
@@ -787,7 +697,7 @@
 			}
 
 			if len(removed) > 0 {
-				_, err := app.auth.CheckPermissions(context, appOrg.ServicesIDs, removed, assignerPermissions, true)
+				_, err := app.auth.CheckPermissions(context, appOrg, removed, assignerPermissions, true)
 				if err != nil {
 					return errors.WrapErrorAction("revoking", model.TypePermission, nil, err)
 				}
@@ -903,11 +813,7 @@
 func (app *application) admGetAccounts(limit int, offset int, appID string, orgID string, accountID *string, firstName *string, lastName *string, authType *string,
 	authTypeIdentifier *string, anonymous *bool, hasPermissions *bool, permissions []string, roleIDs []string, groupIDs []string) ([]model.Account, error) {
 	//find the accounts
-<<<<<<< HEAD
-	accounts, err := app.storage.FindAccounts(nil, &limit, &offset, appID, orgID, accountID, firstName, lastName, authType, authTypeIdentifier, hasPermissions, permissions, roleIDs, groupIDs)
-=======
 	accounts, err := app.storage.FindAccounts(nil, &limit, &offset, appID, orgID, accountID, firstName, lastName, authType, authTypeIdentifier, anonymous, hasPermissions, permissions, roleIDs, groupIDs)
->>>>>>> 6f08afe8
 	if err != nil {
 		return nil, errors.WrapErrorAction(logutils.ActionFind, model.TypeAccount, nil, err)
 	}
@@ -915,16 +821,12 @@
 }
 
 func (app *application) admGetAccount(accountID string) (*model.Account, error) {
-<<<<<<< HEAD
-	return app.getAccount(nil, accountID)
-=======
-	return app.sharedGetAccount(accountID)
->>>>>>> 6f08afe8
+	return app.sharedGetAccount(nil, accountID)
 }
 
 func (app *application) admGetAccountSystemConfigs(appID string, orgID string, accountID string, l *logs.Log) (map[string]interface{}, error) {
 	//find the account
-	account, err := app.getAccount(nil, accountID)
+	account, err := app.sharedGetAccount(nil, accountID)
 	if err != nil {
 		return nil, err
 	}
@@ -944,11 +846,8 @@
 	created := false
 	transaction := func(context storage.TransactionContext) error {
 		//1. verify that the account is for the current app/org
-		account, err := app.getAccount(context, accountID)
-		if err != nil {
-<<<<<<< HEAD
-			return err
-=======
+		account, err := app.sharedGetAccount(context, accountID)
+		if err != nil {
 			return errors.WrapErrorAction(logutils.ActionFind, model.TypeAccountSystemConfigs, &logutils.FieldArgs{"account_id": accountID}, err)
 		}
 		if account == nil {
@@ -962,7 +861,6 @@
 				return errors.WrapErrorAction(logutils.ActionCreate, model.TypeAccount, nil, err)
 			}
 			return nil
->>>>>>> 6f08afe8
 		}
 		if account.AppOrg.Application.ID != appID || account.AppOrg.Organization.ID != orgID {
 			l.Warnf("someone is trying to update system configs for %s for different app/org", accountID)
@@ -1032,7 +930,7 @@
 
 func (app *application) admGetApplicationAccountDevices(appID string, orgID string, accountID string, l *logs.Log) ([]model.Device, error) {
 	//1. find the account
-	account, err := app.getAccount(nil, accountID)
+	account, err := app.sharedGetAccount(nil, accountID)
 	if err != nil {
 		return nil, err
 	}
@@ -1061,7 +959,7 @@
 
 	transaction := func(context storage.TransactionContext) error {
 		//1. verify that the account is for the current app/org
-		account, err := app.getAccount(context, accountID)
+		account, err := app.sharedGetAccount(context, accountID)
 		if err != nil {
 			return err
 		}
@@ -1094,11 +992,6 @@
 		return errors.New("no permissions for revoking")
 	}
 
-<<<<<<< HEAD
-	transaction := func(context storage.TransactionContext) error {
-		//1. verify that the account is for the current app/org
-		account, err := app.getAccount(context, accountID)
-=======
 	//verify that the account is for the current app/org
 	account, err := app.storage.FindAccountByID(nil, accountID)
 	if err != nil {
@@ -1148,7 +1041,6 @@
 	transaction := func(context storage.TransactionContext) error {
 		//delete permissions from an account
 		err = app.storage.DeleteAccountPermissions(context, accountID, removePermissions)
->>>>>>> 6f08afe8
 		if err != nil {
 			return err
 		}
@@ -1180,7 +1072,7 @@
 
 	transaction := func(context storage.TransactionContext) error {
 		//1. verify that the account is for the current app/org
-		account, err := app.getAccount(context, accountID)
+		account, err := app.sharedGetAccount(context, accountID)
 		if err != nil {
 			return err
 		}
@@ -1213,11 +1105,6 @@
 		return errors.New("no roles for revoking")
 	}
 
-<<<<<<< HEAD
-	transaction := func(context storage.TransactionContext) error {
-		//1. verify that the account is for the current app/org
-		account, err := app.getAccount(context, accountID)
-=======
 	//verify that the account is for the current app/org
 	account, err := app.storage.FindAccountByID(nil, accountID)
 	if err != nil {
@@ -1264,7 +1151,6 @@
 	transaction := func(context storage.TransactionContext) error {
 		//delete roles from an account
 		err = app.storage.DeleteAccountRoles(context, accountID, roleIDs)
->>>>>>> 6f08afe8
 		if err != nil {
 			return err
 		}
