--- conflicted
+++ resolved
@@ -166,7 +166,6 @@
 	return ""
 }
 
-<<<<<<< HEAD
 func (app *application) admCreateAppOrgRole(name string, description string, permissionID []string) (*model.AppOrgRole, error) {
 	permissions, err := app.storage.FindPermissionsByID(permissionID)
 	if err != nil {
@@ -181,7 +180,8 @@
 		return nil, err
 	}
 	return &role, nil
-=======
+}
+
 func (app *application) admGetAppOrgGroups(appID string, orgID string) ([]model.AppOrgGroup, error) {
 	//find application organization
 	getAppOrg, err := app.storage.FindApplicationOrganizations(appID, orgID)
@@ -212,7 +212,6 @@
 	}
 
 	return getAppOrgRoles, nil
->>>>>>> 54c90c26
 }
 
 func (app *application) admGetApplicationPermissions(appID string, orgID string, l *logs.Log) ([]model.Permission, error) {
