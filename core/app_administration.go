// Copyright 2022 Board of Trustees of the University of Illinois.
//
// Licensed under the Apache License, Version 2.0 (the "License");
// you may not use this file except in compliance with the License.
// You may obtain a copy of the License at
//
//     http://www.apache.org/licenses/LICENSE-2.0
//
// Unless required by applicable law or agreed to in writing, software
// distributed under the License is distributed on an "AS IS" BASIS,
// WITHOUT WARRANTIES OR CONDITIONS OF ANY KIND, either express or implied.
// See the License for the specific language governing permissions and
// limitations under the License.

package core

import (
	"core-building-block/core/model"
	"core-building-block/driven/storage"
	"core-building-block/utils"
	"time"

	"github.com/google/uuid"
	"github.com/rokwire/logging-library-go/errors"
	"github.com/rokwire/logging-library-go/logs"
	"github.com/rokwire/logging-library-go/logutils"
)

func (app *application) admGetTest() string {
	return "Admin - test"
}

func (app *application) admGetTestModel() string {
	/* disable it as it is not up to date with the latest model changes
	//global config
	globalConfig := model.GlobalConfig{Setting: "setting_value"}

	//organizations configs
	illinoisDomains := []string{"illinois.edu"}
	illinoisOrganizationConfig := model.OrganizationConfig{ID: "1", Setting: "setting_value", Domains: illinoisDomains, Custom: "Illinois organization custom config"}

	danceOrganizationConfig := model.OrganizationConfig{ID: "2", Setting: "setting_value", Domains: []string{}, Custom: "Dance organization custom config"}

	//organizations
	illinoisOrganization := model.Organization{ID: "1", Name: "Illinois", Type: "large", Config: illinoisOrganizationConfig}

	danceOrganization := model.Organization{ID: "2", Name: "Dance", Type: "medium", Config: danceOrganizationConfig}

	//global permissions and roles

	glRole1 := model.GlobalRole{ID: "1", Name: "super_admin", Permissions: nil} //super_admin has nil permissions as it has all
	glPermission1 := model.GlobalPermission{ID: "1", Name: "invite_organization_admin"}
	glPermission2 := model.GlobalPermission{ID: "2", Name: "read_log"}
	glPermission3 := model.GlobalPermission{ID: "3", Name: "modify_config"}
	glRole2 := model.GlobalRole{ID: "2", Name: "lite_admin",
		Permissions: []model.GlobalPermission{glPermission1, glPermission2, glPermission3}}

	//Illinois permissions, roles and groups

	illinoisRole1 := model.OrganizationRole{ID: "1", Name: "organization_super_admin", Permissions: nil, Organization: illinoisOrganization} //organization_super_admin has nil permissions as it has all
	illinoisPermission1 := model.OrganizationPermission{ID: "1", Name: "read_audit", Organization: illinoisOrganization}
	illinoisPermission2 := model.OrganizationPermission{ID: "2", Name: "read_manual_test", Organization: illinoisOrganization}
	illinoisPermission3 := model.OrganizationPermission{ID: "3", Name: "modify_manual_test", Organization: illinoisOrganization}
	illinoisRole2 := model.OrganizationRole{ID: "2", Name: "manual_tests_manager",
		Permissions: []model.OrganizationPermission{illinoisPermission2, illinoisPermission3}, Organization: illinoisOrganization}
	illinoisGroup1 := model.OrganizationGroup{ID: "1", Name: "students", Organization: illinoisOrganization}
	illinoisGroup2 := model.OrganizationGroup{ID: "2", Name: "manual tests managers", Organization: illinoisOrganization}

	//Dance permissions, roles and groups

	danceRole1 := model.OrganizationRole{ID: "3", Name: "organization_super_admin", Permissions: nil, Organization: danceOrganization} //organization_super_admin has nil permissions as it has all
	dancePermission1 := model.OrganizationPermission{ID: "4", Name: "view_video", Organization: danceOrganization}
	dancePermission2 := model.OrganizationPermission{ID: "5", Name: "write_video", Organization: danceOrganization}
	dancePermission3 := model.OrganizationPermission{ID: "6", Name: "view_schedule", Organization: danceOrganization}
	danceRole2 := model.OrganizationRole{ID: "4", Name: "videos_manager",
		Permissions: []model.OrganizationPermission{dancePermission1, dancePermission2}, Organization: danceOrganization}
	danceGroup1 := model.OrganizationGroup{ID: "3", Name: "videos managers", Organization: danceOrganization}

	//users

	globalUser1Account := model.UserAccount{ID: "1", Email: "petyo.stoyanov@inabit.eu"}
	globalUser1Profile := model.UserProfile{ID: "1", PII: &model.UserPII{FirstName: "Petyo", LastName: "Stoyanov"}}
	globalUser1 := model.User{ID: "1", Account: globalUser1Account, Profile: globalUser1Profile,
		Permissions: nil, Roles: []model.GlobalRole{glRole1}, Groups: nil, OrganizationsMemberships: nil}

	globalUser2Account := model.UserAccount{ID: "2", Email: "pencho.penchev@inabit.eu"}
	globalUser2Profile := model.UserProfile{ID: "2", PII: &model.UserPII{FirstName: "Pencho", LastName: "penchev"}}
	globalUser2 := model.User{ID: "2", Account: globalUser2Account, Profile: globalUser2Profile,
		Permissions: nil, Roles: []model.GlobalRole{glRole2}, Groups: nil, OrganizationsMemberships: nil}

	illiniUser1Account := model.UserAccount{ID: "3", Email: "vivon@inabit.eu"}
	illiniUser1Profile := model.UserProfile{ID: "3", PII: &model.UserPII{FirstName: "Vivon", LastName: "Vivonov"}}
	illiniUser1 := model.User{ID: "3", Account: illiniUser1Account, Profile: illiniUser1Profile,
		Permissions: nil, Roles: nil, Groups: nil, OrganizationsMemberships: nil}
	illiniUser1Organization := model.OrganizationMembership{ID: "1", User: illiniUser1, Organization: illinoisOrganization,
		OrgUserData: nil, Permissions: nil, Roles: []model.OrganizationRole{illinoisRole1}, Groups: nil}
	illiniUser1.OrganizationsMemberships = []model.OrganizationMembership{illiniUser1Organization}

	illiniUser2Account := model.UserAccount{ID: "4", Email: "vivon2@inabit.eu"}
	illiniUser2Profile := model.UserProfile{ID: "4", PII: &model.UserPII{FirstName: "Vivon2", LastName: "Vivonov2"}}
	illiniUser2 := model.User{ID: "4", Account: illiniUser2Account, Profile: illiniUser2Profile,
		Permissions: nil, Roles: nil, Groups: nil, OrganizationsMemberships: nil}
	illiniUser2Organization := model.OrganizationMembership{ID: "2", User: illiniUser2, Organization: illinoisOrganization,
		OrgUserData: nil,
		Permissions: []model.OrganizationPermission{illinoisPermission1},
		Roles:       []model.OrganizationRole{illinoisRole2},
		Groups:      []model.OrganizationGroup{illinoisGroup1}}
	illiniUser2.OrganizationsMemberships = []model.OrganizationMembership{illiniUser2Organization}

	illiniUser3Account := model.UserAccount{ID: "5", Email: "vivon3@inabit.eu"}
	illiniUser3Profile := model.UserProfile{ID: "5", PII: &model.UserPII{FirstName: "Vivon3", LastName: "Vivonov3"}}
	illiniUser3 := model.User{ID: "5", Account: illiniUser3Account, Profile: illiniUser3Profile,
		Permissions: nil, Roles: nil, Groups: nil, OrganizationsMemberships: nil}
	illiniUser3Organization := model.OrganizationMembership{ID: "3", User: illiniUser3, Organization: illinoisOrganization,
		OrgUserData: nil,
		Permissions: []model.OrganizationPermission{illinoisPermission1},
		Roles:       []model.OrganizationRole{illinoisRole2},
		Groups:      []model.OrganizationGroup{illinoisGroup1}}
	illiniUser3.OrganizationsMemberships = []model.OrganizationMembership{illiniUser3Organization}

	illiniUsersRel := model.OrganizationUserRelations{ID: "1", Type: "family",
		Manager: illiniUser2Organization, Members: []model.OrganizationMembership{illiniUser3Organization}}

	danceUser1Account := model.UserAccount{ID: "6", Email: "cocun@inabit.eu"}
	danceUser1Profile := model.UserProfile{ID: "6", PII: &model.UserPII{FirstName: "Cocun", LastName: "Cocunov"}}
	danceUser1 := model.User{ID: "6", Account: danceUser1Account, Profile: danceUser1Profile,
		Permissions: nil, Roles: nil, Groups: nil, OrganizationsMemberships: nil}
	danceUser1Organization := model.OrganizationMembership{ID: "4", User: danceUser1, Organization: danceOrganization,
		OrgUserData: nil, Permissions: nil, Roles: []model.OrganizationRole{danceRole1}, Groups: nil}
	danceUser1.OrganizationsMemberships = []model.OrganizationMembership{danceUser1Organization}

	diAccount := model.UserAccount{ID: "7", Email: "di@inabit.eu"}
	diProfile := model.UserProfile{ID: "7", PII: &model.UserPII{FirstName: "Dinko", LastName: "Dinkov"}}
	diUser := model.User{ID: "7", Account: diAccount, Profile: diProfile,
		Permissions: nil, Roles: nil, Groups: nil, OrganizationsMemberships: nil}
	danceDIOrganization := model.OrganizationMembership{ID: "5", User: diUser, Organization: danceOrganization,
		OrgUserData: nil, Permissions: nil, Roles: []model.OrganizationRole{danceRole2}, Groups: []model.OrganizationGroup{danceGroup1}}
	illinoisDIOrganization := model.OrganizationMembership{ID: "6", User: diUser, Organization: illinoisOrganization,
		OrgUserData: nil, Permissions: nil, Roles: []model.OrganizationRole{illinoisRole2}, Groups: []model.OrganizationGroup{illinoisGroup2}}
	diUser.OrganizationsMemberships = []model.OrganizationMembership{danceDIOrganization, illinoisDIOrganization}

	res := fmt.Sprintf("GlobalConfig:\n\t%s\n\n"+
		"IllinoisOrganizationConfig:\n\t%s\n\n"+
		"DanceOrganizationConfig:\n\t%s\n\n"+
		"IllinoisOrganization:\n\t%s\n\n"+
		"DanceOrganization:\n\t%s\n\n"+
		"GlobalRole1:\n\t%s\n\n"+
		"GlobalPermission1:\n\t%s\n\n"+
		"GlobalPermission2:\n\t%s\n\n"+
		"GlobalPermission3:\n\t%s\n\n"+
		"GlobalRole2:\n\t%s\n\n"+
		"IllinoisRole1:\n\t%s\n\n"+
		"IllinoisPermission1:\n\t%s\n\n"+
		"IllinoisPermission2:\n\t%s\n\n"+
		"IllinoisPermission3:\n\t%s\n\n"+
		"IllinoisRole2:\n\t%s\n\n"+
		"IllinoisGroup1:\n\t%s\n\n"+
		"IllinoisGroup2:\n\t%s\n\n"+
		"DanceRole1:\n\t%s\n\n"+
		"DancePermission1:\n\t%s\n\n"+
		"DancePermission2:\n\t%s\n\n"+
		"DancePermission3:\n\t%s\n\n"+
		"DanceRole2:\n\t%s\n\n"+
		"DanceGroup1:\n\t%s\n\n"+
		"GlobalUser1:\n\t%s\n\n"+
		"GlobalUser2:\n\t%s\n\n"+
		"IlliniUser1:\n\t%s\n\n"+
		"IlliniUser2:\n\t%s\n\n"+
		"IlliniUser3:\n\t%s\n\n"+
		"IlliniUserRelations:\n\t%s\n\n"+
		"DanceUser1:\n\t%s\n\n"+
		"DIUser1:\n\t%s\n\n",
		globalConfig, illinoisOrganizationConfig, danceOrganizationConfig,
		illinoisOrganization, danceOrganization,
		glRole1, glPermission1, glPermission2, glPermission3, glRole2,
		illinoisRole1, illinoisPermission1, illinoisPermission2, illinoisPermission3, illinoisRole2, illinoisGroup1, illinoisGroup2,
		danceRole1, dancePermission1, dancePermission2, dancePermission3, danceRole2, danceGroup1,
		globalUser1, globalUser2, illiniUser1, illiniUser2, illiniUser3, illiniUsersRel, danceUser1, diUser)
	return res
	*/
	return ""
}

func (app *application) admGetApplications(orgID string) ([]model.Application, error) {
	applicationsOrganizations, err := app.storage.FindApplicationsOrganizationsByOrgID(orgID)
	if err != nil {
		return nil, errors.WrapErrorAction(logutils.ActionGet, model.TypeApplicationOrganization, nil, err)
	}

	if len(applicationsOrganizations) == 0 {
		return nil, nil
	}

	var apps []model.Application
	for _, appOrg := range applicationsOrganizations {
		apps = append(apps, appOrg.Application)
	}
	return apps, nil
}

func (app *application) admCreateAppOrgGroup(name string, description string, system bool, permissionNames []string, rolesIDs []string, accountIDs []string, appID string, orgID string, assignerPermissions []string, systemClaim bool, l *logs.Log) (*model.AppOrgGroup, error) {
	if len(assignerPermissions) == 0 {
		return nil, errors.ErrorData(logutils.StatusMissing, "assigner permissions", nil)
	}

	var newGroup *model.AppOrgGroup
	transaction := func(context storage.TransactionContext) error {
		//1. get application organization entity
		appOrg, err := app.storage.FindApplicationOrganization(appID, orgID)
		if err != nil || appOrg == nil {
			return errors.WrapErrorAction(logutils.ActionGet, model.TypeApplicationOrganization, nil, err)
		}

		//2. validate permissions
		permissions, err := app.auth.CheckPermissions(context, appOrg, permissionNames, assignerPermissions, false)
		if err != nil {
			return errors.WrapErrorAction(logutils.ActionValidate, model.TypePermission, nil, err)
		}

		//3. check roles
		roles, err := app.auth.CheckRoles(context, appOrg, rolesIDs, assignerPermissions, false)
		if err != nil {
			return errors.WrapErrorAction(logutils.ActionValidate, model.TypeAppOrgRole, nil, err)
		}

		//4. create and insert group
		id, _ := uuid.NewUUID()
		now := time.Now()
		group := model.AppOrgGroup{ID: id.String(), Name: name, Description: description, Roles: roles, Permissions: permissions, AppOrg: *appOrg, System: systemClaim && system, DateCreated: now}
		err = app.storage.InsertAppOrgGroup(context, group)
		if err != nil {
			return err
		}

		newGroup = &group

		//5. assign group to given accounts
		if len(accountIDs) > 0 {
			//the group must be assignable because it was just created by the assigner

			accounts, err := app.storage.FindAccountsByAccountID(context, appID, orgID, accountIDs)
			if err != nil {
				return errors.Wrap("error finding account", err)
			}
			if len(accounts) < len(accountIDs) {
				if missing := model.GetMissingAccountIDs(accounts, accountIDs); len(missing) > 0 {
					return errors.ErrorData(logutils.StatusMissing, model.TypeAccount, &logutils.FieldArgs{"ids": missing})
				}
			}

			accountGroup := model.AccountGroup{Group: group, Active: true, AdminSet: true}
			err = app.storage.InsertAccountsGroup(context, accountGroup, accountIDs)
			if err != nil {
				return errors.WrapErrorAction(logutils.ActionInsert, model.TypeAppOrgGroup, &logutils.FieldArgs{"id": group.ID}, err)
			}
		}

		return nil
	}

	err := app.storage.PerformTransaction(transaction)
	if err != nil {
		return nil, err
	}
	return newGroup, nil
}

func (app *application) admUpdateAppOrgGroup(ID string, name string, description string, system bool, permissionNames []string, rolesIDs []string, accountIDs []string, appID string, orgID string, assignerPermissions []string, systemClaim bool, l *logs.Log) (*model.AppOrgGroup, error) {
	var updatedGroup *model.AppOrgGroup
	transaction := func(context storage.TransactionContext) error {
		//1. get application organization entity
		appOrg, err := app.storage.FindApplicationOrganization(appID, orgID)
		if err != nil || appOrg == nil {
			return errors.WrapErrorAction(logutils.ActionGet, model.TypeApplicationOrganization, nil, err)
		}

		//2. find group, check if update allowed by system flag
		group, err := app.storage.FindAppOrgGroup(context, ID, appOrg.ID)
		if err != nil {
			return errors.WrapErrorAction(logutils.ActionFind, model.TypeAppOrgGroup, nil, err)
		}
		if group == nil {
			return errors.ErrorData(logutils.StatusMissing, model.TypeAppOrgGroup, &logutils.FieldArgs{"id": ID})
		}
		if group.System && !systemClaim {
			return errors.ErrorData(logutils.StatusInvalid, logutils.TypeClaim, logutils.StringArgs("system"))
		}

		//3. check group permissions
		updated := false
		newPermissions := []model.Permission{}
		added, removed, unchanged := utils.StringListDiff(permissionNames, group.GetAssignedPermissionNames())
		if len(added) > 0 || len(removed) > 0 {
			if len(added) > 0 {
				addedPermissions, err := app.auth.CheckPermissions(context, appOrg, added, assignerPermissions, false)
				if err != nil {
					return errors.WrapErrorAction("adding", model.TypePermission, nil, err)
				}
				newPermissions = append(newPermissions, addedPermissions...)
			}

			if len(removed) > 0 {
				_, err := app.auth.CheckPermissions(context, appOrg, removed, assignerPermissions, true)
				if err != nil {
					return errors.WrapErrorAction("revoking", model.TypePermission, nil, err)
				}
			}

			if len(unchanged) > 0 {
				unchangedPermissions, err := app.storage.FindPermissionsByName(context, unchanged)
				if err != nil {
					return errors.WrapErrorAction(logutils.ActionFind, model.TypePermission, nil, err)
				}
				newPermissions = append(newPermissions, unchangedPermissions...)
			}

			group.Permissions = newPermissions
			updated = true
		}

		//4. check group roles
		newRoles := []model.AppOrgRole{}
		added, removed, unchanged = utils.StringListDiff(rolesIDs, group.GetAssignedRoleIDs())
		if len(added) > 0 || len(removed) > 0 {
			if len(added) > 0 {
				addedRoles, err := app.auth.CheckRoles(context, appOrg, added, assignerPermissions, false)
				if err != nil {
					return errors.WrapErrorAction("adding", model.TypeAppOrgRole, nil, err)
				}
				newRoles = append(newRoles, addedRoles...)
			}

			if len(removed) > 0 {
				_, err := app.auth.CheckRoles(context, appOrg, removed, assignerPermissions, true)
				if err != nil {
					return errors.WrapErrorAction("revoking", model.TypeAppOrgRole, nil, err)
				}
			}

			if len(unchanged) > 0 {
				unchangedRoles, err := app.storage.FindAppOrgRolesByIDs(context, unchanged, appOrg.ID)
				if err != nil {
					return errors.WrapErrorAction(logutils.ActionFind, model.TypeAppOrgRole, nil, err)
				}
				newRoles = append(newRoles, unchangedRoles...)
			}

			group.Roles = newRoles
			updated = true
		}

		//5. update group (also updates all necessary accounts)
		updated = updated || (group.Name != name) || (group.Description != description) || (group.System != (systemClaim && system))
		if updated {
			now := time.Now().UTC()
			group.Name = name
			group.Description = description
			group.System = systemClaim && system
			group.DateUpdated = &now
			err = app.storage.UpdateAppOrgGroup(context, *group)
			if err != nil {
				return errors.WrapErrorAction(logutils.ActionUpdate, model.TypeAppOrgGroup, nil, err)
			}
		}

		updatedGroup = group

		//6. assign group to given accounts
		if accountIDs != nil {
			//check assigners
			err = group.CheckAssigners(assignerPermissions)
			if err != nil {
				return errors.WrapErrorAction(logutils.ActionValidate, "assigners", nil, err)
			}

			//get current account list
			currentAccounts, err := app.storage.FindAccounts(context, nil, nil, appID, orgID, nil, nil, nil, nil, nil, nil, nil, nil, []string{group.ID})
			if err != nil {
				return errors.WrapErrorAction(logutils.ActionFind, model.TypeAccount, &logutils.FieldArgs{"group_id": group.ID}, err)
			}
			currentAccountIDs := make([]string, len(currentAccounts))
			for i, account := range currentAccounts {
				currentAccountIDs[i] = account.ID
			}

			//get new account list
			accounts, err := app.storage.FindAccountsByAccountID(context, appID, orgID, accountIDs)
			if err != nil {
				return errors.WrapErrorAction(logutils.ActionFind, model.TypeAccount, &logutils.FieldArgs{"ids": accountIDs}, err)
			}
			if len(accounts) < len(accountIDs) {
				if missing := model.GetMissingAccountIDs(accounts, accountIDs); len(missing) > 0 {
					return errors.ErrorData(logutils.StatusMissing, model.TypeAccount, &logutils.FieldArgs{"ids": missing})
				}
			}

			//compare account lists
			added, removed, _ = utils.StringListDiff(accountIDs, currentAccountIDs)
			if len(added) > 0 {
				accountGroup := model.AccountGroup{Group: *group, Active: true, AdminSet: true}
				err = app.storage.InsertAccountsGroup(context, accountGroup, added)
				if err != nil {
					return errors.WrapErrorAction(logutils.ActionInsert, model.TypeAppOrgGroup, &logutils.FieldArgs{"id": group.ID}, err)
				}
			}

			if len(removed) > 0 {
				//determine new has_permission flags
				hasPermissions := make([]bool, len(removed))
				for i, r := range removed {
					for _, account := range accounts {
						if r == account.ID {
							hasPermissions[i] = len(account.Permissions) > 0 || len(account.Roles) > 0 || len(account.Groups) > 1
							break
						}
					}
				}
				//remove the accounts from the group
				err = app.storage.RemoveAccountsGroup(context, group.ID, removed, hasPermissions)
				if err != nil {
					return errors.WrapErrorAction(logutils.ActionDelete, model.TypeAppOrgGroup, &logutils.FieldArgs{"id": group.ID}, err)
				}
			}
		}

		return nil
	}

	err := app.storage.PerformTransaction(transaction)
	if err != nil {
		return nil, err
	}
	return updatedGroup, nil
}

func (app *application) admGetAppOrgGroups(appID string, orgID string) ([]model.AppOrgGroup, error) {
	//find application organization
	getAppOrg, err := app.storage.FindApplicationOrganization(appID, orgID)
	if err != nil {
		return nil, errors.WrapErrorAction(logutils.ActionGet, model.TypeApplicationOrganization, nil, err)
	}
	//find application organization groups
	getAppOrgGroups, err := app.storage.FindAppOrgGroups(getAppOrg.ID)
	if err != nil {
		return nil, errors.WrapErrorAction(logutils.ActionGet, model.TypeAppOrgGroup, nil, err)
	}

	return getAppOrgGroups, nil
}

func (app *application) admDeleteAppOrgGroup(ID string, appID string, orgID string, assignerPermissions []string, system bool, l *logs.Log) error {
	//1. get application organization entity
	appOrg, err := app.storage.FindApplicationOrganization(appID, orgID)
	if err != nil {
		return errors.WrapErrorAction(logutils.ActionGet, model.TypeApplicationOrganization, nil, err)
	}

	//2. find the group
	group, err := app.storage.FindAppOrgGroup(nil, ID, appOrg.ID)
	if err != nil {
		return errors.WrapErrorAction(logutils.ActionFind, model.TypeAppOrgGroup, nil, err)
	}
	if group == nil {
		return errors.Newf("there is no a group for id %s", ID)
	}

	//3. check group permissions
	for _, permission := range group.Permissions {
		err = permission.CheckAssigners(assignerPermissions)
		if err != nil {
			return errors.Wrapf("error checking permission assigners", err)
		}
	}

	//4. check group roles
	for _, roles := range group.Roles {
		err = roles.CheckAssigners(assignerPermissions)
		if err != nil {
			return errors.Wrapf("error checking roles assigners", err)
		}
	}

	//5. do not allow to delete system groups
	if group.System && !system {
		return errors.Newf("%s group is a system grup and cannot be deleted", group.Name)
	}

	//6. check if the group has accounts relations
	numberOfAccounts, err := app.storage.CountAccountsByGroupID(ID)
	if err != nil {
		return errors.WrapErrorAction("error checking the accounts count by group id", "", nil, err)
	}
	if *numberOfAccounts > 0 {
		accountString := "accounts"
		if *numberOfAccounts == 1 {
			accountString = "account"
		}
		return errors.Newf("%s is used by %d %s and cannot be deleted", group.Name, *numberOfAccounts, accountString)
	}

	//7. delete the group
	err = app.storage.DeleteAppOrgGroup(ID)
	if err != nil {
		return errors.WrapErrorAction(logutils.ActionDelete, model.TypeAppOrgGroup, nil, err)
	}
	return nil
}

func (app *application) admAddAccountsToGroup(appID string, orgID string, groupID string, accountIDs []string, assignerPermissions []string, l *logs.Log) error {
	//validate
	if len(assignerPermissions) == 0 {
		return errors.New("no permissions from admin assigner")
	}
	if len(groupID) == 0 {
		return errors.New("no group id")
	}
	if len(accountIDs) == 0 {
		return errors.New("no accounts ids")
	}

	transaction := func(context storage.TransactionContext) error {
		//1. find accounts
		accounts, err := app.storage.FindAccountsByAccountID(context, appID, orgID, accountIDs)
		if err != nil {
			return errors.Wrap("error finding account", err)
		}
		if len(accounts) != len(accountIDs) {
			return errors.New("bad accounts ids params")
		}

		//2. find group
		group, err := app.storage.FindAppOrgGroup(context, groupID, accounts[0].AppOrg.ID)
		if err != nil {
			return errors.Wrap("error finding app org group", err)
		}
		if group == nil {
			return errors.New("bad group id params")
		}

		//3. check assigners
		err = group.CheckAssigners(assignerPermissions)
		if err != nil {
			return errors.Wrap("not allowed", err)
		}

<<<<<<< HEAD
		//4. ensure that the accounts do not have the group before adding
		updateAccounts := make([]string, 0)
		for _, account := range accounts {
			if account.GetGroup(groupID) == nil {
				updateAccounts = append(updateAccounts, account.ID)
			}
=======
	//ensure that the accounts do not have the group before adding
	updateAccounts := make([]model.Account, 0)
	for _, account := range accounts {
		if account.Anonymous {
			return errors.Newf("cannot grant permissions to anonymous accounts: ID=%s", account.ID)
		}
		if account.GetGroup(groupID) == nil {
			updateAccounts = append(updateAccounts, account)
>>>>>>> 6c2cf645
		}

		//5. insert accounts to group
		accountGroup := model.AccountGroup{Group: *group, Active: true, AdminSet: true}
		err = app.storage.InsertAccountsGroup(context, accountGroup, updateAccounts)
		if err != nil {
			return errors.Wrapf("error inserting accounts group - %s", err, groupID)
		}

		return nil
	}

	return app.storage.PerformTransaction(transaction)
}

func (app *application) admRemoveAccountsFromGroup(appID string, orgID string, groupID string, accountIDs []string, assignerPermissions []string, l *logs.Log) error {
	//validate
	if len(assignerPermissions) == 0 {
		return errors.New("no permissions from admin assigner")
	}
	if len(groupID) == 0 {
		return errors.New("no group id")
	}
	if len(accountIDs) == 0 {
		return errors.New("no accounts ids")
	}

	transaction := func(context storage.TransactionContext) error {
		//1. find accounts
		accounts, err := app.storage.FindAccountsByAccountID(context, appID, orgID, accountIDs)
		if err != nil {
			return errors.Wrap("error finding account", err)
		}
		if len(accounts) != len(accountIDs) {
			return errors.New("bad accounts ids params")
		}

		//2. find group
		group, err := app.storage.FindAppOrgGroup(context, groupID, accounts[0].AppOrg.ID)
		if err != nil {
			return errors.Wrap("error finding app org group", err)
		}
		if group == nil {
			return errors.New("bad group id params")
		}

		//3. check assigners
		err = group.CheckAssigners(assignerPermissions)
		if err != nil {
			return errors.Wrap("not allowed", err)
		}

<<<<<<< HEAD
		//4. ensure that the accounts have the group
		updateAccounts := make([]string, 0)
		hasPermissions := make([]bool, 0)
		for _, account := range accounts {
			if account.GetGroup(groupID) != nil {
				updateAccounts = append(updateAccounts, account.ID)
				hasPermissions = append(hasPermissions, len(account.Permissions) > 0 || len(account.Roles) > 0 || len(account.Groups) > 1)
			}
=======
	//ensure that the accounts have the group
	updateAccounts := make([]string, 0)
	for _, account := range accounts {
		if account.GetGroup(groupID) != nil {
			updateAccounts = append(updateAccounts, account.ID)
>>>>>>> 6c2cf645
		}

<<<<<<< HEAD
		//5. remove the accounts from the group
		err = app.storage.RemoveAccountsGroup(context, group.ID, updateAccounts, hasPermissions)
		if err != nil {
			return errors.Wrapf("error removing accounts from a group - %s", err, groupID)
		}

		return nil
=======
	//remove the accounts from the group
	err = app.storage.RemoveAccountsGroup(group.ID, updateAccounts)
	if err != nil {
		return errors.WrapErrorAction(logutils.ActionDelete, model.TypeAccountGroups, &logutils.FieldArgs{"id": groupID}, err)
>>>>>>> 6c2cf645
	}

	return app.storage.PerformTransaction(transaction)
}

func (app *application) admCreateAppOrgRole(name string, description string, permissionNames []string, appID string, orgID string, assignerPermissions []string, system bool, l *logs.Log) (*model.AppOrgRole, error) {
	var newRole *model.AppOrgRole
	transaction := func(context storage.TransactionContext) error {
		//1. get application organization entity
		appOrg, err := app.storage.FindApplicationOrganization(appID, orgID)
		if err != nil || appOrg == nil {
			return errors.WrapErrorAction(logutils.ActionGet, model.TypeApplicationOrganization, nil, err)
		}

		//2. check role permissions
		permissions, err := app.auth.CheckPermissions(context, appOrg, permissionNames, assignerPermissions, false)
		if err != nil {
			return errors.WrapErrorAction(logutils.ActionValidate, model.TypePermission, nil, err)
		}

		//3. create and insert role
		id, _ := uuid.NewUUID()
		now := time.Now()
		role := model.AppOrgRole{ID: id.String(), Name: name, Description: description, System: system, Permissions: permissions, AppOrg: *appOrg, DateCreated: now}
		err = app.storage.InsertAppOrgRole(context, role)
		if err != nil {
			return errors.WrapErrorAction(logutils.ActionInsert, model.TypeAppOrgRole, nil, err)
		}

		newRole = &role
		return nil
	}

	err := app.storage.PerformTransaction(transaction)
	if err != nil {
		return nil, err
	}

	return newRole, nil
}

func (app *application) admGetAppOrgRoles(appID string, orgID string) ([]model.AppOrgRole, error) {
	//find application organization
	getAppOrg, err := app.storage.FindApplicationOrganization(appID, orgID)
	if err != nil {
		return nil, errors.WrapErrorAction(logutils.ActionGet, model.TypeApplicationOrganization, nil, err)
	}

	//find application organization roles
	getAppOrgRoles, err := app.storage.FindAppOrgRoles(getAppOrg.ID)
	if err != nil {
		return nil, errors.WrapErrorAction(logutils.ActionGet, model.TypeAppOrgRole, nil, err)
	}

	return getAppOrgRoles, nil
}

func (app *application) admDeleteAppOrgRole(ID string, appID string, orgID string, assignerPermissions []string, system bool, l *logs.Log) error {
	//1. get application organization entity
	appOrg, err := app.storage.FindApplicationOrganization(appID, orgID)
	if err != nil {
		return errors.WrapErrorAction(logutils.ActionGet, model.TypeApplicationOrganization, nil, err)
	}

	//2. find the role
	role, err := app.storage.FindAppOrgRole(ID, appOrg.ID)
	if err != nil {
		return errors.WrapErrorAction(logutils.ActionFind, model.TypeAppOrgRole, nil, err)
	}
	if role == nil {
		return errors.Newf("there is no role for id %s", ID)
	}

	//3. check assigners field
	for _, permission := range role.Permissions {
		err = permission.CheckAssigners(assignerPermissions)
		if err != nil {
			return errors.Wrapf("error checking permission assigners", err)
		}
	}

	//4. do not allow to delete system roles
	if role.System && !system {
		return errors.Newf("%s role is a system role and cannot be deleted", role.Name)
	}

	//5. check if the role has accounts relations
	numberOfAccounts, err := app.storage.CountAccountsByRoleID(ID)
	if err != nil {
		return errors.WrapErrorAction("error checking the accounts count by role id", "", nil, err)
	}
	if *numberOfAccounts > 0 {
		accountString := "accounts"
		if *numberOfAccounts == 1 {
			accountString = "account"
		}
		return errors.Newf("%s is used by %d %s and cannot be deleted", role.Name, *numberOfAccounts, accountString)
	}

	//6. check if the role has groups relations
	numberOfGroups, err := app.storage.CountGroupsByRoleID(ID)
	if err != nil {
		return errors.WrapErrorAction("error checking the groups count by role id", "", nil, err)
	}
	if *numberOfGroups > 0 {
		groupString := "groups"
		if *numberOfGroups == 1 {
			groupString = "group"
		}
		return errors.Newf("%s is used by %d %s and cannot be deleted", role.Name, *numberOfGroups, groupString)
	}

	//7. delete the role
	err = app.storage.DeleteAppOrgRole(ID)
	if err != nil {
		return errors.WrapErrorAction(logutils.ActionDelete, model.TypeAppOrgRole, nil, err)
	}
	return nil
}

func (app *application) admGetApplicationPermissions(appID string, orgID string, l *logs.Log) ([]model.Permission, error) {
	//1. find application organization
	appOrg, err := app.storage.FindApplicationOrganization(appID, orgID)
	if err != nil {
		return nil, errors.WrapErrorAction(logutils.ActionGet, model.TypeApplicationOrganization, nil, err)
	}
	if appOrg == nil {
		return nil, errors.ErrorData(logutils.StatusMissing, model.TypeApplicationOrganization, &logutils.FieldArgs{"app_id": appID, "org_id": orgID})
	}

	//2. find permissions by the service ids
	permissions, err := app.storage.FindPermissionsByServiceIDs(appOrg.ServicesIDs)
	if err != nil {
		return nil, errors.WrapErrorAction(logutils.ActionGet, model.TypePermission, nil, err)
	}
	return permissions, nil
}

func (app *application) admGetAccounts(limit int, offset int, appID string, orgID string, accountID *string, firstName *string, lastName *string, authType *string,
	authTypeIdentifier *string, anonymous *bool, hasPermissions *bool, permissions []string, roleIDs []string, groupIDs []string) ([]model.Account, error) {
	//find the accounts
<<<<<<< HEAD
	accounts, err := app.storage.FindAccounts(nil, &limit, &offset, appID, orgID, accountID, firstName, lastName, authType, authTypeIdentifier, hasPermissions, permissions, roleIDs, groupIDs)
=======
	accounts, err := app.storage.FindAccounts(limit, offset, appID, orgID, accountID, firstName, lastName, authType, authTypeIdentifier, anonymous, hasPermissions, permissions, roleIDs, groupIDs)
>>>>>>> 6c2cf645
	if err != nil {
		return nil, errors.WrapErrorAction(logutils.ActionFind, model.TypeAccount, nil, err)
	}
	return accounts, nil
}

func (app *application) admGetAccount(accountID string) (*model.Account, error) {
	return app.sharedGetAccount(accountID)
}

func (app *application) admGetAccountSystemConfigs(appID string, orgID string, accountID string, l *logs.Log) (map[string]interface{}, error) {
	//find the account
	account, err := app.storage.FindAccountByID(nil, accountID)
	if err != nil {
		return nil, errors.WrapErrorAction(logutils.ActionFind, model.TypeAccountSystemConfigs, &logutils.FieldArgs{"account_id": accountID}, err)
	}
	if account == nil {
		return nil, errors.WrapErrorData(logutils.StatusMissing, model.TypeAccountSystemConfigs, &logutils.FieldArgs{"account_id": accountID}, err)
	}
	if account.AppOrg.Application.ID != appID || account.AppOrg.Organization.ID != orgID {
		l.Warnf("someone is trying to get system configs for %s for different app/org", accountID)
		return nil, errors.Newf("not allowed").SetStatus(utils.ErrorStatusNotAllowed)
	}

	return account.SystemConfigs, nil
}

func (app *application) admUpdateAccountSystemConfigs(appID string, orgID string, accountID string, configs map[string]interface{}, createAnonymous bool, l *logs.Log) (bool, error) {
	if len(configs) == 0 {
		return false, errors.New("no new configs")
	}

	created := false
	transaction := func(context storage.TransactionContext) error {
		//1. verify that the account is for the current app/org
		account, err := app.storage.FindAccountByID(context, accountID)
		if err != nil {
			return errors.WrapErrorAction(logutils.ActionFind, model.TypeAccountSystemConfigs, &logutils.FieldArgs{"account_id": accountID}, err)
		}
		if account == nil {
			if !createAnonymous {
				return errors.WrapErrorData(logutils.StatusMissing, model.TypeAccountSystemConfigs, &logutils.FieldArgs{"account_id": accountID}, err)
			}

			created = true
			_, err = app.auth.CreateAnonymousAccount(context, appID, orgID, accountID, nil, configs, true, l)
			if err != nil {
				return errors.WrapErrorAction(logutils.ActionCreate, model.TypeAccount, nil, err)
			}
			return nil
		}
		if account.AppOrg.Application.ID != appID || account.AppOrg.Organization.ID != orgID {
			l.Warnf("someone is trying to update system configs for %s for different app/org", accountID)
			return errors.Newf("not allowed").SetStatus(utils.ErrorStatusNotAllowed)
		}

		//2. merge new configs on top of existing ones
		accountConfigs := account.SystemConfigs
		if accountConfigs == nil {
			accountConfigs = map[string]interface{}{}
		}
		for key, val := range configs {
			if val != nil {
				accountConfigs[key] = val
			} else {
				delete(accountConfigs, key)
			}
		}

		//3. update configs
		err = app.storage.UpdateAccountSystemConfigs(context, accountID, accountConfigs)
		if err != nil {
			return errors.WrapErrorAction(logutils.ActionUpdate, model.TypeAccountSystemConfigs, &logutils.FieldArgs{"account_id": accountID}, err)
		}

		return nil
	}

	err := app.storage.PerformTransaction(transaction)
	return created, err
}

func (app *application) admGetApplicationLoginSessions(appID string, orgID string, identifier *string, accountAuthTypeIdentifier *string,
	appTypeID *string, appTypeIdentifier *string, anonymous *bool, deviceID *string, ipAddress *string) ([]model.LoginSession, error) {
	//find the login sessions
	loginSessions, err := app.storage.FindLoginSessionsByParams(appID, orgID, nil, identifier, accountAuthTypeIdentifier, appTypeID, appTypeIdentifier, anonymous, deviceID, ipAddress)
	if err != nil {
		return nil, errors.WrapErrorAction(logutils.ActionFind, model.TypeLoginSession, nil, err)
	}
	return loginSessions, nil
}

func (app *application) admDeleteApplicationLoginSession(appID string, orgID string, currentAccountID string, identifier string, sessionID string, l *logs.Log) error {
	//1. do not allow to logout the current account
	if currentAccountID == identifier {
		l.Infof("%s is trying to logout yourself", currentAccountID)
		return errors.New("cannot logout yourself")
	}

	//2. validate if the session is for the current app/org and account
	sessions, err := app.storage.FindLoginSessionsByParams(appID, orgID, &sessionID, &identifier, nil, nil, nil, nil, nil, nil)
	if err != nil {
		return errors.Wrap("error checking if it is valid to remove account session", err)
	}
	if len(sessions) == 0 {
		return errors.New("not valid params")
	}

	//3. delete the session
	err = app.storage.DeleteLoginSessionByID(nil, sessionID)
	if err != nil {
		return errors.Wrap("error dleting session by id", err)
	}

	return nil
}

func (app *application) admGetApplicationAccountDevices(appID string, orgID string, accountID string, l *logs.Log) ([]model.Device, error) {
	//1. find the account
	account, err := app.storage.FindAccountByID(nil, accountID)
	if err != nil {
		return nil, errors.Wrapf("error finding account on getting devices", err)
	}
	if account == nil {
		return nil, errors.Newf("no account for id %s", accountID)
	}

	//2. verify that the account is for the current app/org
	appOrg, err := app.storage.FindApplicationOrganization(appID, orgID)
	if err != nil {
		return nil, errors.Wrapf("error finding app org on getting devices", err)
	}
	if appOrg.ID != account.AppOrg.ID {
		l.Warnf("someone from app(%s) org(%s) is trying to access an account %s", appID, orgID, accountID)
		return nil, errors.Newf("not allowed to access data")
	}

	return account.Devices, nil
}

func (app *application) admGrantAccountPermissions(appID string, orgID string, accountID string, permissionNames []string, assignerPermissions []string, l *logs.Log) error {
	//check if there is data
	if len(assignerPermissions) == 0 {
		return errors.New("no permissions from admin assigner")
	}
	if len(permissionNames) == 0 {
		return errors.New("no permissions for granting")
	}

	transaction := func(context storage.TransactionContext) error {
		//1. verify that the account is for the current app/org
		account, err := app.storage.FindAccountByID(context, accountID)
		if err != nil {
			return errors.Wrap("error finding account on permissions granting", err)
		}
		if account == nil {
			return errors.WrapErrorData(logutils.StatusMissing, model.TypeAccount, &logutils.FieldArgs{"account_id": accountID}, err)
		}
		if account.Anonymous {
			return errors.Newf("cannot grant permissions to anonymous accounts: ID=%s", accountID)
		}
		if (account.AppOrg.Application.ID != appID) || (account.AppOrg.Organization.ID != orgID) {
			l.Warnf("someone is trying to grant permissions to %s for different app/org", accountID)
			return errors.Newf("not allowed")
		}

		//2. grant account permissions
		err = app.auth.GrantAccountPermissions(context, account, permissionNames, assignerPermissions)
		if err != nil {
			return errors.Wrap("error granting account permissions", err)
		}

		return nil
	}

	return app.storage.PerformTransaction(transaction)
}

func (app *application) admRevokeAccountPermissions(appID string, orgID string, accountID string, permissionNames []string, assignerPermissions []string, l *logs.Log) error {
	//check if there is data
	if len(assignerPermissions) == 0 {
		return errors.New("no permissions from admin assigner")
	}
	if len(permissionNames) == 0 {
		return errors.New("no permissions for revoking")
	}

	//verify that the account is for the current app/org
	account, err := app.storage.FindAccountByID(nil, accountID)
	if err != nil {
		return errors.Wrap("error finding account on permissions revoking", err)
	}
	if account == nil {
		return errors.Newf("no account")
	}
	if (account.AppOrg.Application.ID != appID) || (account.AppOrg.Organization.ID != orgID) {
		l.Warnf("someone is trying to revoke permissions from %s for different app/org", accountID)
		return errors.Newf("not allowed")
	}

	//verify that the account has the permissions which are supposed to be revoked
	numRevoked := 0
	for _, current := range permissionNames {
		hasP := account.GetPermissionNamed(current)
		if hasP == nil {
			l.Infof("trying to revoke %s for %s but the account does not have it", current, accountID)
			return errors.Newf("%s cannot be revoked from %s", current, accountID)
		}

		numRevoked++
	}

	//find permissions
	permissions, err := app.storage.FindPermissionsByName(nil, permissionNames)
	if err != nil {
		return err
	}
	if len(permissions) == 0 {
		return errors.Newf("no permissions found for names: %v", permissionNames)
	}

	//check if authorized
	removePermissions := make([]string, 0)
	for _, permission := range permissions {
		err = permission.CheckAssigners(assignerPermissions)
		if err != nil {
			return errors.Wrapf("error checking permission assigners", err)
		}

		removePermissions = append(removePermissions, permission.Name)
	}

	//delete permissions from an account AND delete all sessions for the account
	transaction := func(context storage.TransactionContext) error {
		//delete permissions from an account
		err = app.storage.DeleteAccountPermissions(context, accountID, removePermissions)
		if err != nil {
			return errors.Wrap("error deleting account permissions", err)
		}

		//delete all sessions for the account
		err = app.storage.DeleteLoginSessionsByIdentifier(context, accountID)
		if err != nil {
			return errors.Wrap("error deleting sessions by identifier on revoking permissions", err)
		}

		return nil
	}
	err = app.storage.PerformTransaction(transaction)
	if err != nil {
		return errors.Wrapf("error revoking permissions %s from an account %s", err, accountID, permissionNames)
	}

	return nil
}

func (app *application) admGrantAccountRoles(appID string, orgID string, accountID string, roleIDs []string, assignerPermissions []string, l *logs.Log) error {
	//check if there is data
	if len(assignerPermissions) == 0 {
		return errors.New("no permissions from admin assigner")
	}
	if len(roleIDs) == 0 {
		return errors.New("no roles for granting")
	}

	transaction := func(context storage.TransactionContext) error {
		//1. verify that the account is for the current app/org
		account, err := app.storage.FindAccountByID(context, accountID)
		if err != nil {
			return errors.Wrap("error finding account on roles granting", err)
		}
		if account == nil {
			return errors.WrapErrorData(logutils.StatusMissing, model.TypeAccount, &logutils.FieldArgs{"account_id": accountID}, err)
		}
		if account.Anonymous {
			return errors.Newf("cannot grant roles to anonymous accounts: ID=%s", accountID)
		}
		if (account.AppOrg.Application.ID != appID) || (account.AppOrg.Organization.ID != orgID) {
			l.Warnf("someone is trying to grant roles to %s for different app/org", accountID)
			return errors.Newf("not allowed")
		}

		//2. grant account roles
		err = app.auth.GrantAccountRoles(context, account, roleIDs, assignerPermissions)
		if err != nil {
			return errors.Wrap("error granting account roles", err)
		}

		return nil
	}

	return app.storage.PerformTransaction(transaction)
}

func (app *application) admRevokeAccountRoles(appID string, orgID string, accountID string, roleIDs []string, assignerPermissions []string, l *logs.Log) error {
	//check if there is data
	if len(assignerPermissions) == 0 {
		return errors.New("no permissions from admin assigner")
	}
	if len(roleIDs) == 0 {
		return errors.New("no roles for revoking")
	}

	//verify that the account is for the current app/org
	account, err := app.storage.FindAccountByID(nil, accountID)
	if err != nil {
		return errors.Wrap("error finding account on roles revoking", err)
	}
	if account == nil {
		return errors.Newf("no account")
	}
	if (account.AppOrg.Application.ID != appID) || (account.AppOrg.Organization.ID != orgID) {
		l.Warnf("someone is trying to revoke roles from %s for different app/org", accountID)
		return errors.Newf("not allowed")
	}

	//verify that the account has the roles which are supposed to be revoked
	numRevoked := 0
	for _, roleID := range roleIDs {
		hasR := account.GetRole(roleID)
		if hasR == nil {
			l.Infof("trying to revoke role %s for %s but the account does not have it", roleID, accountID)
			return errors.Newf("%s cannot be revoked from %s", roleID, accountID)
		}

		numRevoked++
	}

	//find roles
	roles, err := app.storage.FindAppOrgRolesByIDs(nil, roleIDs, account.AppOrg.ID)
	if err != nil {
		return errors.Wrap("error finding roles on revoking roles", err)
	}
	if len(roles) == 0 {
		return errors.Newf("no roles found for ids: %v", roleIDs)
	}

	//check if authorized
	for _, role := range roles {
		err = role.CheckAssigners(assignerPermissions)
		if err != nil {
			return errors.Wrapf("error checking permission assigners when revoking roles from an account", err)
		}
	}

	//delete roles from an account AND delete all sessions for the account
	transaction := func(context storage.TransactionContext) error {
		//delete roles from an account
		err = app.storage.DeleteAccountRoles(context, accountID, roleIDs)
		if err != nil {
			return errors.Wrap("error deleting account roles", err)
		}

		//delete all sessions for the account
		err = app.storage.DeleteLoginSessionsByIdentifier(context, accountID)
		if err != nil {
			return errors.Wrap("error deleting sessions by identifier on revoking roles", err)
		}

		return nil
	}
	err = app.storage.PerformTransaction(transaction)
	if err != nil {
		return errors.Wrapf("error revoking roles %s from an account %s", err, accountID, roleIDs)
	}

	return nil
}

func (app *application) admGrantPermissionsToRole(appID string, orgID string, roleID string, permissionNames []string, assignerPermissions []string, system bool, l *logs.Log) error {
	//check if there is data
	if len(assignerPermissions) == 0 {
		return errors.New("no permissions from admin assigner")
	}
	if len(permissionNames) == 0 {
		return errors.New("no permissions for granting")
	}

	//verify that the role is for the current app/org
	appOrg, err := app.storage.FindApplicationOrganization(appID, orgID)
	if err != nil {
		return errors.Wrap("there is no application organization with that IDs", err)
	}
	role, err := app.storage.FindAppOrgRole(roleID, appOrg.ID)
	if err != nil {
		return errors.Wrap("error finding account on permissions granting", err)
	}

	if role.System && !system {
		return errors.ErrorData(logutils.StatusInvalid, logutils.TypeClaim, logutils.StringArgs("system"))
	}

	//verify that the role do not have any of the permissions which are supposed to be granted
	for _, current := range permissionNames {
		hasP := role.GetPermissionNamed(current)
		if hasP != nil {
			l.Infof("trying to double grant %s for %s", current, roleID)
			return errors.Newf("role %s already has %s granted", roleID, current)
		}
	}

	//find permissions
	permissions, err := app.storage.FindPermissionsByName(nil, permissionNames)
	if err != nil {
		return err
	}
	if len(permissions) == 0 {
		return errors.Newf("no permissions found for names: %v", permissionNames)
	}

	//verify that the permissions are for the current app/org
	for _, permission := range permissions {
		pServiceID := permission.ServiceID
		contains := utils.Contains(appOrg.ServicesIDs, pServiceID)
		if !contains {
			return errors.Newf("not allowed to grant %s for app/org %s", permission.Name, appOrg.ID)
		}
	}

	//check if authorized
	for _, permission := range permissions {
		err = permission.CheckAssigners(assignerPermissions)
		if err != nil {
			return errors.Wrapf("error checking permission assigners", err)
		}
	}

	//insert permission into a role
	err = app.storage.InsertAppOrgRolePermissions(nil, roleID, permissions)
	if err != nil {
		return errors.Wrap("error inserting permissions to roles", err)
	}

	return nil
}<|MERGE_RESOLUTION|>--- conflicted
+++ resolved
@@ -374,7 +374,7 @@
 			}
 
 			//get current account list
-			currentAccounts, err := app.storage.FindAccounts(context, nil, nil, appID, orgID, nil, nil, nil, nil, nil, nil, nil, nil, []string{group.ID})
+			currentAccounts, err := app.storage.FindAccounts(context, nil, nil, appID, orgID, nil, nil, nil, nil, nil, nil, nil, nil, nil, []string{group.ID})
 			if err != nil {
 				return errors.WrapErrorAction(logutils.ActionFind, model.TypeAccount, &logutils.FieldArgs{"group_id": group.ID}, err)
 			}
@@ -416,7 +416,7 @@
 					}
 				}
 				//remove the accounts from the group
-				err = app.storage.RemoveAccountsGroup(context, group.ID, removed, hasPermissions)
+				err = app.storage.RemoveAccountsGroup(context, group.ID, removed)
 				if err != nil {
 					return errors.WrapErrorAction(logutils.ActionDelete, model.TypeAppOrgGroup, &logutils.FieldArgs{"id": group.ID}, err)
 				}
@@ -543,23 +543,15 @@
 			return errors.Wrap("not allowed", err)
 		}
 
-<<<<<<< HEAD
 		//4. ensure that the accounts do not have the group before adding
 		updateAccounts := make([]string, 0)
 		for _, account := range accounts {
+			if account.Anonymous {
+				return errors.Newf("cannot grant permissions to anonymous accounts: ID=%s", account.ID)
+			}
 			if account.GetGroup(groupID) == nil {
 				updateAccounts = append(updateAccounts, account.ID)
 			}
-=======
-	//ensure that the accounts do not have the group before adding
-	updateAccounts := make([]model.Account, 0)
-	for _, account := range accounts {
-		if account.Anonymous {
-			return errors.Newf("cannot grant permissions to anonymous accounts: ID=%s", account.ID)
-		}
-		if account.GetGroup(groupID) == nil {
-			updateAccounts = append(updateAccounts, account)
->>>>>>> 6c2cf645
 		}
 
 		//5. insert accounts to group
@@ -612,38 +604,21 @@
 			return errors.Wrap("not allowed", err)
 		}
 
-<<<<<<< HEAD
 		//4. ensure that the accounts have the group
 		updateAccounts := make([]string, 0)
-		hasPermissions := make([]bool, 0)
 		for _, account := range accounts {
 			if account.GetGroup(groupID) != nil {
 				updateAccounts = append(updateAccounts, account.ID)
-				hasPermissions = append(hasPermissions, len(account.Permissions) > 0 || len(account.Roles) > 0 || len(account.Groups) > 1)
-			}
-=======
-	//ensure that the accounts have the group
-	updateAccounts := make([]string, 0)
-	for _, account := range accounts {
-		if account.GetGroup(groupID) != nil {
-			updateAccounts = append(updateAccounts, account.ID)
->>>>>>> 6c2cf645
-		}
-
-<<<<<<< HEAD
+			}
+		}
+
 		//5. remove the accounts from the group
-		err = app.storage.RemoveAccountsGroup(context, group.ID, updateAccounts, hasPermissions)
-		if err != nil {
-			return errors.Wrapf("error removing accounts from a group - %s", err, groupID)
+		err = app.storage.RemoveAccountsGroup(nil, group.ID, updateAccounts)
+		if err != nil {
+			return errors.WrapErrorAction(logutils.ActionDelete, model.TypeAccountGroups, &logutils.FieldArgs{"id": groupID}, err)
 		}
 
 		return nil
-=======
-	//remove the accounts from the group
-	err = app.storage.RemoveAccountsGroup(group.ID, updateAccounts)
-	if err != nil {
-		return errors.WrapErrorAction(logutils.ActionDelete, model.TypeAccountGroups, &logutils.FieldArgs{"id": groupID}, err)
->>>>>>> 6c2cf645
 	}
 
 	return app.storage.PerformTransaction(transaction)
@@ -785,11 +760,7 @@
 func (app *application) admGetAccounts(limit int, offset int, appID string, orgID string, accountID *string, firstName *string, lastName *string, authType *string,
 	authTypeIdentifier *string, anonymous *bool, hasPermissions *bool, permissions []string, roleIDs []string, groupIDs []string) ([]model.Account, error) {
 	//find the accounts
-<<<<<<< HEAD
-	accounts, err := app.storage.FindAccounts(nil, &limit, &offset, appID, orgID, accountID, firstName, lastName, authType, authTypeIdentifier, hasPermissions, permissions, roleIDs, groupIDs)
-=======
-	accounts, err := app.storage.FindAccounts(limit, offset, appID, orgID, accountID, firstName, lastName, authType, authTypeIdentifier, anonymous, hasPermissions, permissions, roleIDs, groupIDs)
->>>>>>> 6c2cf645
+	accounts, err := app.storage.FindAccounts(nil, &limit, &offset, appID, orgID, accountID, firstName, lastName, authType, authTypeIdentifier, anonymous, hasPermissions, permissions, roleIDs, groupIDs)
 	if err != nil {
 		return nil, errors.WrapErrorAction(logutils.ActionFind, model.TypeAccount, nil, err)
 	}
