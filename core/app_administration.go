// Copyright 2022 Board of Trustees of the University of Illinois.
//
// Licensed under the Apache License, Version 2.0 (the "License");
// you may not use this file except in compliance with the License.
// You may obtain a copy of the License at
//
//     http://www.apache.org/licenses/LICENSE-2.0
//
// Unless required by applicable law or agreed to in writing, software
// distributed under the License is distributed on an "AS IS" BASIS,
// WITHOUT WARRANTIES OR CONDITIONS OF ANY KIND, either express or implied.
// See the License for the specific language governing permissions and
// limitations under the License.

package core

import (
	"core-building-block/core/model"
	"core-building-block/driven/storage"
	"core-building-block/utils"
	"strings"
	"time"

	"github.com/rokwire/core-auth-library-go/v3/authorization"

	"github.com/google/uuid"
	"github.com/rokwire/logging-library-go/v2/errors"
	"github.com/rokwire/logging-library-go/v2/logs"
	"github.com/rokwire/logging-library-go/v2/logutils"
)

func (app *application) admGetTest() string {
	return "Admin - test"
}

func (app *application) admGetTestModel() string {
	/* disable it as it is not up to date with the latest model changes
	//global config
	globalConfig := model.GlobalConfig{Setting: "setting_value"}

	//organizations configs
	illinoisDomains := []string{"illinois.edu"}
	illinoisOrganizationConfig := model.OrganizationConfig{ID: "1", Setting: "setting_value", Domains: illinoisDomains, Custom: "Illinois organization custom config"}

	danceOrganizationConfig := model.OrganizationConfig{ID: "2", Setting: "setting_value", Domains: []string{}, Custom: "Dance organization custom config"}

	//organizations
	illinoisOrganization := model.Organization{ID: "1", Name: "Illinois", Type: "large", Config: illinoisOrganizationConfig}

	danceOrganization := model.Organization{ID: "2", Name: "Dance", Type: "medium", Config: danceOrganizationConfig}

	//global permissions and roles

	glRole1 := model.GlobalRole{ID: "1", Name: "super_admin", Permissions: nil} //super_admin has nil permissions as it has all
	glPermission1 := model.GlobalPermission{ID: "1", Name: "invite_organization_admin"}
	glPermission2 := model.GlobalPermission{ID: "2", Name: "read_log"}
	glPermission3 := model.GlobalPermission{ID: "3", Name: "modify_config"}
	glRole2 := model.GlobalRole{ID: "2", Name: "lite_admin",
		Permissions: []model.GlobalPermission{glPermission1, glPermission2, glPermission3}}

	//Illinois permissions, roles and groups

	illinoisRole1 := model.OrganizationRole{ID: "1", Name: "organization_super_admin", Permissions: nil, Organization: illinoisOrganization} //organization_super_admin has nil permissions as it has all
	illinoisPermission1 := model.OrganizationPermission{ID: "1", Name: "read_audit", Organization: illinoisOrganization}
	illinoisPermission2 := model.OrganizationPermission{ID: "2", Name: "read_manual_test", Organization: illinoisOrganization}
	illinoisPermission3 := model.OrganizationPermission{ID: "3", Name: "modify_manual_test", Organization: illinoisOrganization}
	illinoisRole2 := model.OrganizationRole{ID: "2", Name: "manual_tests_manager",
		Permissions: []model.OrganizationPermission{illinoisPermission2, illinoisPermission3}, Organization: illinoisOrganization}
	illinoisGroup1 := model.OrganizationGroup{ID: "1", Name: "students", Organization: illinoisOrganization}
	illinoisGroup2 := model.OrganizationGroup{ID: "2", Name: "manual tests managers", Organization: illinoisOrganization}

	//Dance permissions, roles and groups

	danceRole1 := model.OrganizationRole{ID: "3", Name: "organization_super_admin", Permissions: nil, Organization: danceOrganization} //organization_super_admin has nil permissions as it has all
	dancePermission1 := model.OrganizationPermission{ID: "4", Name: "view_video", Organization: danceOrganization}
	dancePermission2 := model.OrganizationPermission{ID: "5", Name: "write_video", Organization: danceOrganization}
	dancePermission3 := model.OrganizationPermission{ID: "6", Name: "view_schedule", Organization: danceOrganization}
	danceRole2 := model.OrganizationRole{ID: "4", Name: "videos_manager",
		Permissions: []model.OrganizationPermission{dancePermission1, dancePermission2}, Organization: danceOrganization}
	danceGroup1 := model.OrganizationGroup{ID: "3", Name: "videos managers", Organization: danceOrganization}

	//users

	globalUser1Account := model.UserAccount{ID: "1", Email: "petyo.stoyanov@inabit.eu"}
	globalUser1Profile := model.UserProfile{ID: "1", PII: &model.UserPII{FirstName: "Petyo", LastName: "Stoyanov"}}
	globalUser1 := model.User{ID: "1", Account: globalUser1Account, Profile: globalUser1Profile,
		Permissions: nil, Roles: []model.GlobalRole{glRole1}, Groups: nil, OrganizationsMemberships: nil}

	globalUser2Account := model.UserAccount{ID: "2", Email: "pencho.penchev@inabit.eu"}
	globalUser2Profile := model.UserProfile{ID: "2", PII: &model.UserPII{FirstName: "Pencho", LastName: "penchev"}}
	globalUser2 := model.User{ID: "2", Account: globalUser2Account, Profile: globalUser2Profile,
		Permissions: nil, Roles: []model.GlobalRole{glRole2}, Groups: nil, OrganizationsMemberships: nil}

	illiniUser1Account := model.UserAccount{ID: "3", Email: "vivon@inabit.eu"}
	illiniUser1Profile := model.UserProfile{ID: "3", PII: &model.UserPII{FirstName: "Vivon", LastName: "Vivonov"}}
	illiniUser1 := model.User{ID: "3", Account: illiniUser1Account, Profile: illiniUser1Profile,
		Permissions: nil, Roles: nil, Groups: nil, OrganizationsMemberships: nil}
	illiniUser1Organization := model.OrganizationMembership{ID: "1", User: illiniUser1, Organization: illinoisOrganization,
		OrgUserData: nil, Permissions: nil, Roles: []model.OrganizationRole{illinoisRole1}, Groups: nil}
	illiniUser1.OrganizationsMemberships = []model.OrganizationMembership{illiniUser1Organization}

	illiniUser2Account := model.UserAccount{ID: "4", Email: "vivon2@inabit.eu"}
	illiniUser2Profile := model.UserProfile{ID: "4", PII: &model.UserPII{FirstName: "Vivon2", LastName: "Vivonov2"}}
	illiniUser2 := model.User{ID: "4", Account: illiniUser2Account, Profile: illiniUser2Profile,
		Permissions: nil, Roles: nil, Groups: nil, OrganizationsMemberships: nil}
	illiniUser2Organization := model.OrganizationMembership{ID: "2", User: illiniUser2, Organization: illinoisOrganization,
		OrgUserData: nil,
		Permissions: []model.OrganizationPermission{illinoisPermission1},
		Roles:       []model.OrganizationRole{illinoisRole2},
		Groups:      []model.OrganizationGroup{illinoisGroup1}}
	illiniUser2.OrganizationsMemberships = []model.OrganizationMembership{illiniUser2Organization}

	illiniUser3Account := model.UserAccount{ID: "5", Email: "vivon3@inabit.eu"}
	illiniUser3Profile := model.UserProfile{ID: "5", PII: &model.UserPII{FirstName: "Vivon3", LastName: "Vivonov3"}}
	illiniUser3 := model.User{ID: "5", Account: illiniUser3Account, Profile: illiniUser3Profile,
		Permissions: nil, Roles: nil, Groups: nil, OrganizationsMemberships: nil}
	illiniUser3Organization := model.OrganizationMembership{ID: "3", User: illiniUser3, Organization: illinoisOrganization,
		OrgUserData: nil,
		Permissions: []model.OrganizationPermission{illinoisPermission1},
		Roles:       []model.OrganizationRole{illinoisRole2},
		Groups:      []model.OrganizationGroup{illinoisGroup1}}
	illiniUser3.OrganizationsMemberships = []model.OrganizationMembership{illiniUser3Organization}

	illiniUsersRel := model.OrganizationUserRelations{ID: "1", Type: "family",
		Manager: illiniUser2Organization, Members: []model.OrganizationMembership{illiniUser3Organization}}

	danceUser1Account := model.UserAccount{ID: "6", Email: "cocun@inabit.eu"}
	danceUser1Profile := model.UserProfile{ID: "6", PII: &model.UserPII{FirstName: "Cocun", LastName: "Cocunov"}}
	danceUser1 := model.User{ID: "6", Account: danceUser1Account, Profile: danceUser1Profile,
		Permissions: nil, Roles: nil, Groups: nil, OrganizationsMemberships: nil}
	danceUser1Organization := model.OrganizationMembership{ID: "4", User: danceUser1, Organization: danceOrganization,
		OrgUserData: nil, Permissions: nil, Roles: []model.OrganizationRole{danceRole1}, Groups: nil}
	danceUser1.OrganizationsMemberships = []model.OrganizationMembership{danceUser1Organization}

	diAccount := model.UserAccount{ID: "7", Email: "di@inabit.eu"}
	diProfile := model.UserProfile{ID: "7", PII: &model.UserPII{FirstName: "Dinko", LastName: "Dinkov"}}
	diUser := model.User{ID: "7", Account: diAccount, Profile: diProfile,
		Permissions: nil, Roles: nil, Groups: nil, OrganizationsMemberships: nil}
	danceDIOrganization := model.OrganizationMembership{ID: "5", User: diUser, Organization: danceOrganization,
		OrgUserData: nil, Permissions: nil, Roles: []model.OrganizationRole{danceRole2}, Groups: []model.OrganizationGroup{danceGroup1}}
	illinoisDIOrganization := model.OrganizationMembership{ID: "6", User: diUser, Organization: illinoisOrganization,
		OrgUserData: nil, Permissions: nil, Roles: []model.OrganizationRole{illinoisRole2}, Groups: []model.OrganizationGroup{illinoisGroup2}}
	diUser.OrganizationsMemberships = []model.OrganizationMembership{danceDIOrganization, illinoisDIOrganization}

	res := fmt.Sprintf("GlobalConfig:\n\t%s\n\n"+
		"IllinoisOrganizationConfig:\n\t%s\n\n"+
		"DanceOrganizationConfig:\n\t%s\n\n"+
		"IllinoisOrganization:\n\t%s\n\n"+
		"DanceOrganization:\n\t%s\n\n"+
		"GlobalRole1:\n\t%s\n\n"+
		"GlobalPermission1:\n\t%s\n\n"+
		"GlobalPermission2:\n\t%s\n\n"+
		"GlobalPermission3:\n\t%s\n\n"+
		"GlobalRole2:\n\t%s\n\n"+
		"IllinoisRole1:\n\t%s\n\n"+
		"IllinoisPermission1:\n\t%s\n\n"+
		"IllinoisPermission2:\n\t%s\n\n"+
		"IllinoisPermission3:\n\t%s\n\n"+
		"IllinoisRole2:\n\t%s\n\n"+
		"IllinoisGroup1:\n\t%s\n\n"+
		"IllinoisGroup2:\n\t%s\n\n"+
		"DanceRole1:\n\t%s\n\n"+
		"DancePermission1:\n\t%s\n\n"+
		"DancePermission2:\n\t%s\n\n"+
		"DancePermission3:\n\t%s\n\n"+
		"DanceRole2:\n\t%s\n\n"+
		"DanceGroup1:\n\t%s\n\n"+
		"GlobalUser1:\n\t%s\n\n"+
		"GlobalUser2:\n\t%s\n\n"+
		"IlliniUser1:\n\t%s\n\n"+
		"IlliniUser2:\n\t%s\n\n"+
		"IlliniUser3:\n\t%s\n\n"+
		"IlliniUserRelations:\n\t%s\n\n"+
		"DanceUser1:\n\t%s\n\n"+
		"DIUser1:\n\t%s\n\n",
		globalConfig, illinoisOrganizationConfig, danceOrganizationConfig,
		illinoisOrganization, danceOrganization,
		glRole1, glPermission1, glPermission2, glPermission3, glRole2,
		illinoisRole1, illinoisPermission1, illinoisPermission2, illinoisPermission3, illinoisRole2, illinoisGroup1, illinoisGroup2,
		danceRole1, dancePermission1, dancePermission2, dancePermission3, danceRole2, danceGroup1,
		globalUser1, globalUser2, illiniUser1, illiniUser2, illiniUser3, illiniUsersRel, danceUser1, diUser)
	return res
	*/
	return ""
}

func (app *application) adminGetAppConfig(appTypeIdentifier string, orgID *string, versionNumbers model.VersionNumbers, apiKey *string) (*model.ApplicationConfig, error) {
	return app.sharedGetAppConfig(appTypeIdentifier, orgID, versionNumbers, apiKey, true)
}

func (app *application) admGetApplications(orgID string) ([]model.Application, error) {
	applicationsOrganizations, err := app.storage.FindApplicationsOrganizationsByOrgID(orgID)
	if err != nil {
		return nil, errors.WrapErrorAction(logutils.ActionGet, model.TypeApplicationOrganization, nil, err)
	}

	if len(applicationsOrganizations) == 0 {
		return nil, nil
	}

	var apps []model.Application
	for _, appOrg := range applicationsOrganizations {
		apps = append(apps, appOrg.Application)
	}
	return apps, nil
}

func (app *application) admCreateAppOrgGroup(name string, description string, system bool, permissionNames []string, rolesIDs []string, accountIDs []string, appID string, orgID string, assignerPermissions []string, systemClaim bool, l *logs.Log) (*model.AppOrgGroup, error) {
	if len(assignerPermissions) == 0 {
		return nil, errors.ErrorData(logutils.StatusMissing, "assigner permissions", nil)
	}

	var newGroup *model.AppOrgGroup
	transaction := func(context storage.TransactionContext) error {
		//1. get application organization entity
		appOrg, err := app.getApplicationOrganization(appID, orgID)
		if err != nil {
			return err
		}

		//2. validate permissions
<<<<<<< HEAD
		permissions, err := app.auth.CheckPermissions(context, appOrg.ServicesIDs, permissionNames, assignerPermissions, false)
=======
		permissions, err := app.auth.CheckPermissions(context, []model.ApplicationOrganization{*appOrg}, permissionNames, assignerPermissions, false)
>>>>>>> b5c6af97
		if err != nil {
			return errors.WrapErrorAction(logutils.ActionValidate, model.TypePermission, nil, err)
		}

		//3. check roles
<<<<<<< HEAD
		roles, err := app.auth.CheckRoles(context, appOrg.ID, rolesIDs, assignerPermissions, false)
=======
		roles, err := app.auth.CheckRoles(context, appOrg, rolesIDs, assignerPermissions, false)
>>>>>>> b5c6af97
		if err != nil {
			return errors.WrapErrorAction(logutils.ActionValidate, model.TypeAppOrgRole, nil, err)
		}

		//4. create and insert group
		id, _ := uuid.NewUUID()
		now := time.Now()
		group := model.AppOrgGroup{ID: id.String(), Name: name, Description: description, Roles: roles, Permissions: permissions, AppOrg: *appOrg, System: systemClaim && system, DateCreated: now}
		err = app.storage.InsertAppOrgGroup(context, group)
		if err != nil {
			return err
		}

		newGroup = &group

		//5. assign group to given accounts
		if len(accountIDs) > 0 {
			//the group must be assignable because it was just created by the assigner

			accounts, err := app.storage.FindAccountsByAccountID(context, appID, orgID, accountIDs)
			if err != nil {
<<<<<<< HEAD
				return errors.Wrap("error finding account", err)
=======
				return errors.WrapErrorAction(logutils.ActionFind, model.TypeAccount, nil, err)
>>>>>>> b5c6af97
			}
			if len(accounts) < len(accountIDs) {
				if missing := model.GetMissingAccountIDs(accounts, accountIDs); len(missing) > 0 {
					return errors.ErrorData(logutils.StatusMissing, model.TypeAccount, &logutils.FieldArgs{"ids": missing})
				}
			}

			accountGroup := model.AccountGroup{Group: group, Active: true, AdminSet: true}
			err = app.storage.InsertAccountsGroup(context, accountGroup, accountIDs)
			if err != nil {
				return errors.WrapErrorAction(logutils.ActionInsert, model.TypeAppOrgGroup, &logutils.FieldArgs{"id": group.ID}, err)
			}
		}

		return nil
	}

	err := app.storage.PerformTransaction(transaction)
	if err != nil {
		return nil, err
	}
	return newGroup, nil
}

func (app *application) admUpdateAppOrgGroup(ID string, name string, description string, system bool, permissionNames []string, rolesIDs []string, accountIDs []string, appID string, orgID string, assignerPermissions []string, systemClaim bool, l *logs.Log) (*model.AppOrgGroup, error) {
	var updatedGroup *model.AppOrgGroup
	transaction := func(context storage.TransactionContext) error {
		//1. get application organization entity
<<<<<<< HEAD
		appOrg, err := app.getApplicationOrganization(appID, orgID)
		if err != nil {
			return err
=======
		appOrg, err := app.storage.FindApplicationOrganization(appID, orgID)
		if err != nil || appOrg == nil {
			return errors.WrapErrorAction(logutils.ActionFind, model.TypeApplicationOrganization, nil, err)
>>>>>>> b5c6af97
		}

		//2. find group, check if update allowed by system flag
		group, err := app.getAppOrgGroup(context, ID, appOrg.ID, &systemClaim)
		if err != nil {
			return err
		}

		//3. check group permissions
		updated := false
		newPermissions := []model.Permission{}
		added, removed, unchanged := utils.StringListDiff(permissionNames, group.GetAssignedPermissionNames())
		if len(added) > 0 || len(removed) > 0 {
			if len(added) > 0 {
<<<<<<< HEAD
				addedPermissions, err := app.auth.CheckPermissions(context, appOrg.ServicesIDs, added, assignerPermissions, false)
				if err != nil {
					return errors.WrapErrorAction("adding", model.TypePermission, nil, err)
=======
				addedPermissions, err := app.auth.CheckPermissions(context, []model.ApplicationOrganization{*appOrg}, added, assignerPermissions, false)
				if err != nil {
					return errors.WrapErrorAction(logutils.ActionGrant, model.TypePermission, nil, err)
>>>>>>> b5c6af97
				}
				newPermissions = append(newPermissions, addedPermissions...)
			}

			if len(removed) > 0 {
<<<<<<< HEAD
				_, err := app.auth.CheckPermissions(context, appOrg.ServicesIDs, removed, assignerPermissions, true)
				if err != nil {
					return errors.WrapErrorAction("revoking", model.TypePermission, nil, err)
=======
				_, err := app.auth.CheckPermissions(context, []model.ApplicationOrganization{*appOrg}, removed, assignerPermissions, true)
				if err != nil {
					return errors.WrapErrorAction(logutils.ActionRevoke, model.TypePermission, nil, err)
>>>>>>> b5c6af97
				}
			}

			if len(unchanged) > 0 {
				unchangedPermissions, err := app.storage.FindPermissionsByName(context, unchanged)
				if err != nil {
					return errors.WrapErrorAction(logutils.ActionFind, model.TypePermission, nil, err)
				}
				newPermissions = append(newPermissions, unchangedPermissions...)
			}

			group.Permissions = newPermissions
			updated = true
		}

		//4. check group roles
		newRoles := []model.AppOrgRole{}
		added, removed, unchanged = utils.StringListDiff(rolesIDs, group.GetAssignedRoleIDs())
		if len(added) > 0 || len(removed) > 0 {
			if len(added) > 0 {
<<<<<<< HEAD
				addedRoles, err := app.auth.CheckRoles(context, appOrg.ID, added, assignerPermissions, false)
				if err != nil {
					return errors.WrapErrorAction("adding", model.TypeAppOrgRole, nil, err)
=======
				addedRoles, err := app.auth.CheckRoles(context, appOrg, added, assignerPermissions, false)
				if err != nil {
					return errors.WrapErrorAction(logutils.ActionGrant, model.TypeAppOrgRole, nil, err)
>>>>>>> b5c6af97
				}
				newRoles = append(newRoles, addedRoles...)
			}

			if len(removed) > 0 {
<<<<<<< HEAD
				_, err := app.auth.CheckRoles(context, appOrg.ID, removed, assignerPermissions, true)
				if err != nil {
					return errors.WrapErrorAction("revoking", model.TypeAppOrgRole, nil, err)
=======
				_, err := app.auth.CheckRoles(context, appOrg, removed, assignerPermissions, true)
				if err != nil {
					return errors.WrapErrorAction(logutils.ActionRevoke, model.TypeAppOrgRole, nil, err)
>>>>>>> b5c6af97
				}
			}

			if len(unchanged) > 0 {
				unchangedRoles, err := app.storage.FindAppOrgRolesByIDs(context, unchanged, appOrg.ID)
				if err != nil {
					return errors.WrapErrorAction(logutils.ActionFind, model.TypeAppOrgRole, nil, err)
				}
				newRoles = append(newRoles, unchangedRoles...)
			}

			group.Roles = newRoles
			updated = true
		}

		//5. update group (also updates all necessary accounts)
		updated = updated || (group.Name != name) || (group.Description != description) || (group.System != (systemClaim && system))
		if updated {
			now := time.Now().UTC()
			group.Name = name
			group.Description = description
			group.System = systemClaim && system
			group.DateUpdated = &now
			err = app.storage.UpdateAppOrgGroup(context, *group)
			if err != nil {
				return errors.WrapErrorAction(logutils.ActionUpdate, model.TypeAppOrgGroup, nil, err)
			}
		}

		updatedGroup = group

		//6. assign group to given accounts
		if accountIDs != nil {
			//check assigners
			err = group.CheckAssigners(assignerPermissions)
			if err != nil {
				return errors.WrapErrorAction(logutils.ActionValidate, "assigners", nil, err)
			}

			//get current account list
<<<<<<< HEAD
			currentAccounts, err := app.storage.FindAccounts(context, nil, nil, appID, orgID, nil, nil, nil, nil, nil, nil, nil, nil, []string{group.ID})
=======
			currentAccounts, err := app.storage.FindAccounts(context, nil, nil, appID, orgID, nil, nil, nil, nil, nil, nil, nil, nil, nil, []string{group.ID})
>>>>>>> b5c6af97
			if err != nil {
				return errors.WrapErrorAction(logutils.ActionFind, model.TypeAccount, &logutils.FieldArgs{"group_id": group.ID}, err)
			}
			currentAccountIDs := make([]string, len(currentAccounts))
			for i, account := range currentAccounts {
				currentAccountIDs[i] = account.ID
			}

			//get new account list
			accounts, err := app.storage.FindAccountsByAccountID(context, appID, orgID, accountIDs)
			if err != nil {
				return errors.WrapErrorAction(logutils.ActionFind, model.TypeAccount, &logutils.FieldArgs{"ids": accountIDs}, err)
			}
			if len(accounts) < len(accountIDs) {
				if missing := model.GetMissingAccountIDs(accounts, accountIDs); len(missing) > 0 {
					return errors.ErrorData(logutils.StatusMissing, model.TypeAccount, &logutils.FieldArgs{"ids": missing})
				}
			}

			//compare account lists
			added, removed, _ = utils.StringListDiff(accountIDs, currentAccountIDs)
			if len(added) > 0 {
				accountGroup := model.AccountGroup{Group: *group, Active: true, AdminSet: true}
				err = app.storage.InsertAccountsGroup(context, accountGroup, added)
				if err != nil {
					return errors.WrapErrorAction(logutils.ActionInsert, model.TypeAppOrgGroup, &logutils.FieldArgs{"id": group.ID}, err)
				}
			}

			if len(removed) > 0 {
				//determine new has_permission flags
				hasPermissions := make([]bool, len(removed))
				for i, r := range removed {
					for _, account := range accounts {
						if r == account.ID {
							hasPermissions[i] = len(account.Permissions) > 0 || len(account.Roles) > 0 || len(account.Groups) > 1
							break
						}
					}
				}
				//remove the accounts from the group
<<<<<<< HEAD
				err = app.storage.RemoveAccountsGroup(context, group.ID, removed, hasPermissions)
=======
				err = app.storage.RemoveAccountsGroup(context, group.ID, removed)
>>>>>>> b5c6af97
				if err != nil {
					return errors.WrapErrorAction(logutils.ActionDelete, model.TypeAppOrgGroup, &logutils.FieldArgs{"id": group.ID}, err)
				}
			}
		}

		return nil
	}

	err := app.storage.PerformTransaction(transaction)
	if err != nil {
		return nil, err
	}
	return updatedGroup, nil
}

func (app *application) admGetAppOrgGroups(appID string, orgID string) ([]model.AppOrgGroup, error) {
	//find application organization
	appOrg, err := app.getApplicationOrganization(appID, orgID)
	if err != nil {
		return nil, err
	}
	//find application organization groups
	getAppOrgGroups, err := app.storage.FindAppOrgGroups(appOrg.ID)
	if err != nil {
		return nil, errors.WrapErrorAction(logutils.ActionGet, model.TypeAppOrgGroup, nil, err)
	}

	return getAppOrgGroups, nil
}

func (app *application) admDeleteAppOrgGroup(ID string, appID string, orgID string, assignerPermissions []string, system bool, l *logs.Log) error {
	//1. get application organization entity
	appOrg, err := app.getApplicationOrganization(appID, orgID)
	if err != nil {
		return err
	}

	//2. find the group, check if delete is allowed
	group, err := app.getAppOrgGroup(nil, ID, appOrg.ID, &system)
	if err != nil {
		return err
	}

	//3. check group permissions
	for _, permission := range group.Permissions {
		err = permission.CheckAssigners(assignerPermissions)
		if err != nil {
			return errors.WrapErrorAction(logutils.ActionValidate, "assigner permissions", logutils.StringArgs("permissions"), err)
		}
	}

	//4. check group roles
	for _, roles := range group.Roles {
		err = roles.CheckAssigners(assignerPermissions)
		if err != nil {
			return errors.WrapErrorAction(logutils.ActionValidate, "assigner permissions", logutils.StringArgs("roles"), err)
		}
	}

	//5. check if the group has accounts relations
	numberOfAccounts, err := app.storage.CountAccountsByGroupID(ID)
	if err != nil {
		return errors.WrapErrorAction(logutils.ActionCount, model.TypeAccount, nil, err)
	}
	if *numberOfAccounts > 0 {
		return errors.ErrorData(logutils.StatusInvalid, model.TypeAppOrgGroup, &logutils.FieldArgs{"name": group.Name, "num_accounts": *numberOfAccounts})
	}

	//6. delete the group
	err = app.storage.DeleteAppOrgGroup(ID)
	if err != nil {
		return errors.WrapErrorAction(logutils.ActionDelete, model.TypeAppOrgGroup, nil, err)
	}
	return nil
}

func (app *application) admAddAccountsToGroup(appID string, orgID string, groupID string, accountIDs []string, assignerPermissions []string, l *logs.Log) error {
	//validate
	if len(assignerPermissions) == 0 {
		return errors.ErrorData(logutils.StatusMissing, "assigner permissions", nil)
	}
	if len(groupID) == 0 {
		return errors.ErrorData(logutils.StatusMissing, "group id", nil)
	}
	if len(accountIDs) == 0 {
		return errors.ErrorData(logutils.StatusMissing, "account ids", nil)
	}

	transaction := func(context storage.TransactionContext) error {
		//1. find accounts
		accounts, err := app.storage.FindAccountsByAccountID(context, appID, orgID, accountIDs)
		if err != nil {
<<<<<<< HEAD
			return errors.Wrap("error finding account", err)
		}
		if len(accounts) != len(accountIDs) {
			return errors.New("bad accounts ids params")
		}

		//2. find group
		group, err := app.getAppOrgGroup(nil, groupID, accounts[0].AppOrg.ID, nil)
=======
			return errors.WrapErrorAction(logutils.ActionFind, model.TypeAccount, nil, err)
		}
		if len(accounts) != len(accountIDs) {
			return errors.ErrorData(logutils.StatusInvalid, "account id", &logutils.FieldArgs{"ids": accountIDs})
		}

		//2. find group
		group, err := app.getAppOrgGroup(context, groupID, accounts[0].AppOrg.ID, nil)
>>>>>>> b5c6af97
		if err != nil {
			return err
		}

		//3. check assigners
		err = group.CheckAssigners(assignerPermissions)
		if err != nil {
<<<<<<< HEAD
			return errors.Wrap("not allowed", err).SetStatus(utils.ErrorStatusNotAllowed)
=======
			return errors.WrapErrorAction(logutils.ActionValidate, "assigner permissions", logutils.StringArgs("group"), err).SetStatus(utils.ErrorStatusNotAllowed)
>>>>>>> b5c6af97
		}

		//4. ensure that the accounts do not have the group before adding
		updateAccounts := make([]string, 0)
		for _, account := range accounts {
<<<<<<< HEAD
=======
			if account.Anonymous {
				return errors.ErrorData(logutils.StatusInvalid, model.TypeAccount, &logutils.FieldArgs{"id": account.ID, "anonymous": true})
			}
>>>>>>> b5c6af97
			if account.GetGroup(groupID) == nil {
				updateAccounts = append(updateAccounts, account.ID)
			}
		}

		//5. insert accounts to group
		accountGroup := model.AccountGroup{Group: *group, Active: true, AdminSet: true}
		err = app.storage.InsertAccountsGroup(context, accountGroup, updateAccounts)
		if err != nil {
<<<<<<< HEAD
			return errors.Wrapf("error inserting accounts group - %s", err, groupID)
=======
			return errors.WrapErrorAction(logutils.ActionUpdate, model.TypeAccount, &logutils.FieldArgs{"ids": updateAccounts, "group_id": groupID}, err)
>>>>>>> b5c6af97
		}

		return nil
	}

	return app.storage.PerformTransaction(transaction)
}

func (app *application) admRemoveAccountsFromGroup(appID string, orgID string, groupID string, accountIDs []string, assignerPermissions []string, l *logs.Log) error {
	//validate
	if len(assignerPermissions) == 0 {
		return errors.ErrorData(logutils.StatusMissing, "assigner permissions", nil)
	}
	if len(groupID) == 0 {
		return errors.ErrorData(logutils.StatusMissing, "group id", nil)
	}
	if len(accountIDs) == 0 {
		return errors.ErrorData(logutils.StatusMissing, "account ids", nil)
	}

	transaction := func(context storage.TransactionContext) error {
		//1. find accounts
		accounts, err := app.storage.FindAccountsByAccountID(context, appID, orgID, accountIDs)
		if err != nil {
<<<<<<< HEAD
			return errors.Wrap("error finding account", err)
		}
		if len(accounts) != len(accountIDs) {
			return errors.New("bad accounts ids params")
		}

		//2. find group
		group, err := app.getAppOrgGroup(nil, groupID, accounts[0].AppOrg.ID, nil)
=======
			return errors.WrapErrorAction(logutils.ActionFind, model.TypeAccount, nil, err)
		}
		if len(accounts) != len(accountIDs) {
			return errors.ErrorData(logutils.StatusMissing, model.TypeAccount, &logutils.FieldArgs{"ids": accountIDs})
		}

		//2. find group
		group, err := app.getAppOrgGroup(context, groupID, accounts[0].AppOrg.ID, nil)
>>>>>>> b5c6af97
		if err != nil {
			return err
		}

		//3. check assigners
		err = group.CheckAssigners(assignerPermissions)
		if err != nil {
<<<<<<< HEAD
			return errors.Wrap("not allowed", err).SetStatus(utils.ErrorStatusNotAllowed)
=======
			return errors.WrapErrorAction(logutils.ActionValidate, "assigner permissions", logutils.StringArgs("group"), err).SetStatus(utils.ErrorStatusNotAllowed)
>>>>>>> b5c6af97
		}

		//4. ensure that the accounts have the group
		updateAccounts := make([]string, 0)
<<<<<<< HEAD
		hasPermissions := make([]bool, 0)
		for _, account := range accounts {
			if account.GetGroup(groupID) != nil {
				updateAccounts = append(updateAccounts, account.ID)
				hasPermissions = append(hasPermissions, len(account.Permissions) > 0 || len(account.Roles) > 0 || len(account.Groups) > 1)
=======
		for _, account := range accounts {
			if account.GetGroup(groupID) != nil {
				updateAccounts = append(updateAccounts, account.ID)
>>>>>>> b5c6af97
			}
		}

		//5. remove the accounts from the group
<<<<<<< HEAD
		err = app.storage.RemoveAccountsGroup(context, group.ID, updateAccounts, hasPermissions)
		if err != nil {
			return errors.Wrapf("error removing accounts from a group - %s", err, groupID)
=======
		err = app.storage.RemoveAccountsGroup(context, group.ID, updateAccounts)
		if err != nil {
			return errors.WrapErrorAction(logutils.ActionDelete, model.TypeAccountGroups, &logutils.FieldArgs{"id": groupID}, err)
>>>>>>> b5c6af97
		}

		return nil
	}

	return app.storage.PerformTransaction(transaction)
}

<<<<<<< HEAD
func (app *application) admCreateAppOrgRole(name string, description string, system bool, permissionNames []string, appID string, orgID string, assignerPermissions []string, systemClaim bool, l *logs.Log) (*model.AppOrgRole, error) {
=======
func (app *application) admCreateAppOrgRole(name string, description string, system bool, permissionNames []string, scopes []string, appID string, orgID string, assignerPermissions []string, systemClaim bool, l *logs.Log) (*model.AppOrgRole, error) {
>>>>>>> b5c6af97
	var newRole *model.AppOrgRole
	transaction := func(context storage.TransactionContext) error {
		//1. get application organization entity
		appOrg, err := app.getApplicationOrganization(appID, orgID)
		if err != nil {
			return err
		}

		//2. check role permissions
<<<<<<< HEAD
		permissions, err := app.auth.CheckPermissions(context, appOrg.ServicesIDs, permissionNames, assignerPermissions, false)
=======
		permissions, err := app.auth.CheckPermissions(context, []model.ApplicationOrganization{*appOrg}, permissionNames, assignerPermissions, false)
>>>>>>> b5c6af97
		if err != nil {
			return errors.WrapErrorAction(logutils.ActionValidate, model.TypePermission, nil, err)
		}

		if scopes != nil && utils.Contains(assignerPermissions, model.UpdateScopesPermission) {
			for i, scope := range scopes {
				parsedScope, err := authorization.ScopeFromString(scope)
				if err != nil {
					return errors.WrapErrorAction(logutils.ActionValidate, model.TypeScope, nil, err)
				}
				if !strings.HasPrefix(parsedScope.Resource, model.AdminScopePrefix) {
					parsedScope.Resource = model.AdminScopePrefix + parsedScope.Resource
					scopes[i] = parsedScope.String()
				}
			}
		} else {
			scopes = nil
		}

		//3. create and insert role
		id, _ := uuid.NewUUID()
		now := time.Now()
<<<<<<< HEAD
		role := model.AppOrgRole{ID: id.String(), Name: name, Description: description, System: systemClaim && system, Permissions: permissions, AppOrg: *appOrg, DateCreated: now}
=======
		role := model.AppOrgRole{ID: id.String(), Name: name, Description: description, System: systemClaim && system,
			Permissions: permissions, Scopes: scopes, AppOrg: *appOrg, DateCreated: now}
>>>>>>> b5c6af97
		err = app.storage.InsertAppOrgRole(context, role)
		if err != nil {
			return errors.WrapErrorAction(logutils.ActionInsert, model.TypeAppOrgRole, nil, err)
		}

		newRole = &role
		return nil
	}

	err := app.storage.PerformTransaction(transaction)
	if err != nil {
		return nil, err
	}

	return newRole, nil
}

func (app *application) admGetAppOrgRoles(appID string, orgID string) ([]model.AppOrgRole, error) {
	//find application organization
	appOrg, err := app.getApplicationOrganization(appID, orgID)
	if err != nil {
		return nil, err
	}

	//find application organization roles
	getAppOrgRoles, err := app.storage.FindAppOrgRoles(appOrg.ID)
	if err != nil {
		return nil, errors.WrapErrorAction(logutils.ActionFind, model.TypeAppOrgRole, nil, err)
	}

	return getAppOrgRoles, nil
}

<<<<<<< HEAD
func (app *application) admUpdateAppOrgRole(ID string, name string, description string, system bool, permissionNames []string, appID string, orgID string, assignerPermissions []string, systemClaim bool, l *logs.Log) (*model.AppOrgRole, error) {
=======
func (app *application) admUpdateAppOrgRole(ID string, name string, description string, system bool, permissionNames []string, scopes []string, appID string, orgID string, assignerPermissions []string, systemClaim bool, l *logs.Log) (*model.AppOrgRole, error) {
>>>>>>> b5c6af97
	var updatedRole *model.AppOrgRole
	transaction := func(context storage.TransactionContext) error {
		//1. find application organization
		appOrg, err := app.getApplicationOrganization(appID, orgID)
		if err != nil {
			return err
		}
<<<<<<< HEAD
=======
		if appOrg == nil {
			return errors.ErrorData(logutils.StatusMissing, model.TypeApplicationOrganization, &logutils.FieldArgs{"app_id": appID, "org_id": orgID})
		}
>>>>>>> b5c6af97

		//2. find role, check if update allowed by system flag
		role, err := app.getAppOrgRole(context, ID, appOrg.ID, systemClaim)
		if err != nil {
			return err
		}

		//3. check role permissions
		updated := false
		newPermissions := []model.Permission{}
		added, removed, unchanged := utils.StringListDiff(permissionNames, role.GetAssignedPermissionNames())
		if len(added) > 0 || len(removed) > 0 {
			if len(added) > 0 {
<<<<<<< HEAD
				addedPermissions, err := app.auth.CheckPermissions(context, appOrg.ServicesIDs, added, assignerPermissions, false)
=======
				addedPermissions, err := app.auth.CheckPermissions(context, []model.ApplicationOrganization{*appOrg}, added, assignerPermissions, false)
>>>>>>> b5c6af97
				if err != nil {
					return errors.WrapErrorAction("adding", model.TypePermission, nil, err)
				}
				newPermissions = append(newPermissions, addedPermissions...)
			}

			if len(removed) > 0 {
<<<<<<< HEAD
				_, err := app.auth.CheckPermissions(context, appOrg.ServicesIDs, removed, assignerPermissions, true)
=======
				_, err := app.auth.CheckPermissions(context, []model.ApplicationOrganization{*appOrg}, removed, assignerPermissions, true)
>>>>>>> b5c6af97
				if err != nil {
					return errors.WrapErrorAction("revoking", model.TypePermission, nil, err)
				}
			}

			if len(unchanged) > 0 {
				unchangedPermissions, err := app.storage.FindPermissionsByName(context, unchanged)
				if err != nil {
					return errors.WrapErrorAction(logutils.ActionFind, model.TypePermission, nil, err)
				}
				newPermissions = append(newPermissions, unchangedPermissions...)
			}

			role.Permissions = newPermissions
			updated = true
		}

<<<<<<< HEAD
=======
		//6. update account scopes
		if scopes != nil && utils.Contains(assignerPermissions, model.UpdateScopesPermission) && !utils.DeepEqual(role.Scopes, scopes) {
			for i, scope := range scopes {
				parsedScope, err := authorization.ScopeFromString(scope)
				if err != nil {
					return errors.WrapErrorAction(logutils.ActionValidate, model.TypeScope, nil, err)
				}
				if !strings.HasPrefix(parsedScope.Resource, model.AdminScopePrefix) {
					parsedScope.Resource = model.AdminScopePrefix + parsedScope.Resource
					scopes[i] = parsedScope.String()
				}
			}

			role.Scopes = scopes
			updated = true
		}

>>>>>>> b5c6af97
		//4. update role (also updates all necessary groups and accounts)
		updated = updated || (role.Name != name) || (role.Description != description) || (role.System != (systemClaim && system))
		if updated {
			now := time.Now().UTC()
			role.Name = name
			role.Description = description
			role.System = systemClaim && system
			role.DateUpdated = &now
			err = app.storage.UpdateAppOrgRole(context, *role)
			if err != nil {
				return errors.WrapErrorAction(logutils.ActionUpdate, model.TypeAppOrgRole, nil, err)
			}
		}

		updatedRole = role
		return nil
	}

	err := app.storage.PerformTransaction(transaction)
	if err != nil {
		return nil, err
	}
	return updatedRole, nil
}

func (app *application) admDeleteAppOrgRole(ID string, appID string, orgID string, assignerPermissions []string, system bool, l *logs.Log) error {
	//1. get application organization entity
	appOrg, err := app.getApplicationOrganization(appID, orgID)
	if err != nil {
		return err
	}

	//2. find the role
	role, err := app.getAppOrgRole(nil, ID, appOrg.ID, system)
	if err != nil {
		return err
	}

	//3. check assigners field
	for _, permission := range role.Permissions {
		err = permission.CheckAssigners(assignerPermissions)
		if err != nil {
			return errors.WrapErrorAction(logutils.ActionValidate, "assigner permissions", logutils.StringArgs("role"), err)
		}
	}

	//4. check if the role has accounts relations
	numberOfAccounts, err := app.storage.CountAccountsByRoleID(ID)
	if err != nil {
		return errors.WrapErrorAction(logutils.ActionCount, model.TypeAccount, &logutils.FieldArgs{"role_id": ID}, err)
	}
	if *numberOfAccounts > 0 {
		return errors.ErrorData(logutils.StatusInvalid, model.TypeAppOrgRole, &logutils.FieldArgs{"name": role.Name, "num_accounts": *numberOfAccounts})
	}

	//6. check if the role has groups relations
	numberOfGroups, err := app.storage.CountGroupsByRoleID(ID)
	if err != nil {
		return errors.WrapErrorAction(logutils.ActionCount, model.TypeAppOrgGroup, &logutils.FieldArgs{"role_id": ID}, err)
	}
	if *numberOfGroups > 0 {
		return errors.ErrorData(logutils.StatusInvalid, model.TypeAppOrgRole, &logutils.FieldArgs{"name": role.Name, "num_groups": *numberOfGroups})
	}

	//7. delete the role
	err = app.storage.DeleteAppOrgRole(ID)
	if err != nil {
		return errors.WrapErrorAction(logutils.ActionDelete, model.TypeAppOrgRole, nil, err)
	}
	return nil
}

func (app *application) admGetApplicationPermissions(appID string, orgID string, l *logs.Log) ([]model.Permission, error) {
	//1. find application organization
	appOrg, err := app.getApplicationOrganization(appID, orgID)
	if err != nil {
		return nil, err
	}

	//2. find permissions by the service ids
	permissions, err := app.storage.FindPermissionsByServiceIDs(appOrg.ServicesIDs)
	if err != nil {
		return nil, errors.WrapErrorAction(logutils.ActionFind, model.TypePermission, nil, err)
	}
	return permissions, nil
}

func (app *application) admGetAccounts(limit int, offset int, appID string, orgID string, accountID *string, firstName *string, lastName *string, authType *string,
	authTypeIdentifier *string, anonymous *bool, hasPermissions *bool, permissions []string, roleIDs []string, groupIDs []string) ([]model.Account, error) {
	//find the accounts
<<<<<<< HEAD
	accounts, err := app.storage.FindAccounts(nil, &limit, &offset, appID, orgID, accountID, firstName, lastName, authType, authTypeIdentifier, hasPermissions, permissions, roleIDs, groupIDs)
=======
	accounts, err := app.storage.FindAccounts(nil, &limit, &offset, appID, orgID, accountID, firstName, lastName, authType, authTypeIdentifier, anonymous, hasPermissions, permissions, roleIDs, groupIDs)
>>>>>>> b5c6af97
	if err != nil {
		return nil, errors.WrapErrorAction(logutils.ActionFind, model.TypeAccount, nil, err)
	}
	return accounts, nil
}

func (app *application) admGetAccount(accountID string) (*model.Account, error) {
	return app.getAccount(nil, accountID)
}

func (app *application) admGetAccountSystemConfigs(appID string, orgID string, accountID string, l *logs.Log) (map[string]interface{}, error) {
	//find the account
	account, err := app.getAccount(nil, accountID)
	if err != nil {
		return nil, err
	}
	if account.AppOrg.Application.ID != appID || account.AppOrg.Organization.ID != orgID {
		l.Warnf("someone is trying to get system configs for %s for different app/org", accountID)
		return nil, errors.ErrorData(logutils.StatusInvalid, model.TypeAccount, &logutils.FieldArgs{"id": accountID, "app_id": account.AppOrg.Application.ID, "org_id": account.AppOrg.Organization.ID}).SetStatus(utils.ErrorStatusNotAllowed)
	}

	return account.SystemConfigs, nil
}

func (app *application) admUpdateAccountSystemConfigs(appID string, orgID string, accountID string, configs map[string]interface{}, createAnonymous bool, l *logs.Log) (bool, error) {
	if len(configs) == 0 {
		return false, errors.ErrorData(logutils.StatusMissing, "new account system configs", nil)
	}

	created := false
	transaction := func(context storage.TransactionContext) error {
		//1. verify that the account is for the current app/org
		account, err := app.getAccount(context, accountID)
		if err != nil {
<<<<<<< HEAD
			return err
=======
			return errors.WrapErrorAction(logutils.ActionFind, model.TypeAccountSystemConfigs, &logutils.FieldArgs{"account_id": accountID}, err)
		}
		if account == nil {
			if !createAnonymous {
				return errors.WrapErrorData(logutils.StatusMissing, model.TypeAccountSystemConfigs, &logutils.FieldArgs{"account_id": accountID}, err)
			}

			created = true
			_, err = app.auth.CreateAnonymousAccount(context, appID, orgID, accountID, nil, configs, true, l)
			if err != nil {
				return errors.WrapErrorAction(logutils.ActionCreate, model.TypeAccount, &logutils.FieldArgs{"anonymous": true}, err)
			}
			return nil
>>>>>>> b5c6af97
		}
		if account.AppOrg.Application.ID != appID || account.AppOrg.Organization.ID != orgID {
			l.Warnf("someone is trying to update system configs for %s for different app/org", accountID)
			return errors.ErrorData(logutils.StatusInvalid, model.TypeAccount, &logutils.FieldArgs{"id": accountID, "app_id": account.AppOrg.Application.ID, "org_id": account.AppOrg.Organization.ID}).SetStatus(utils.ErrorStatusNotAllowed)
		}

		//2. merge new configs on top of existing ones
		accountConfigs := account.SystemConfigs
		if accountConfigs == nil {
			accountConfigs = map[string]interface{}{}
		}
		for key, val := range configs {
			if val != nil {
				accountConfigs[key] = val
			} else {
				delete(accountConfigs, key)
			}
		}

		//3. update configs
		err = app.storage.UpdateAccountSystemConfigs(context, accountID, accountConfigs)
		if err != nil {
			return errors.WrapErrorAction(logutils.ActionUpdate, model.TypeAccountSystemConfigs, &logutils.FieldArgs{"account_id": accountID}, err)
		}

		return nil
	}

	err := app.storage.PerformTransaction(transaction)
	return created, err
}

func (app *application) admGetApplicationLoginSessions(appID string, orgID string, identifier *string, accountAuthTypeIdentifier *string,
	appTypeID *string, appTypeIdentifier *string, anonymous *bool, deviceID *string, ipAddress *string) ([]model.LoginSession, error) {
	//find the login sessions
	loginSessions, err := app.storage.FindLoginSessionsByParams(appID, orgID, nil, identifier, accountAuthTypeIdentifier, appTypeID, appTypeIdentifier, anonymous, deviceID, ipAddress)
	if err != nil {
		return nil, errors.WrapErrorAction(logutils.ActionFind, model.TypeLoginSession, nil, err)
	}
	return loginSessions, nil
}

func (app *application) admDeleteApplicationLoginSession(appID string, orgID string, currentAccountID string, identifier string, sessionID string, l *logs.Log) error {
	//1. do not allow to logout the current account
	if currentAccountID == identifier {
		l.Infof("%s is trying to logout self", currentAccountID)
<<<<<<< HEAD
		return errors.New("cannot logout yourself")
=======
		return errors.ErrorData(logutils.StatusInvalid, "account ID", &logutils.FieldArgs{"id": identifier, "self": true})
>>>>>>> b5c6af97
	}

	//2. validate if the session is for the current app/org and account
	sessions, err := app.storage.FindLoginSessionsByParams(appID, orgID, &sessionID, &identifier, nil, nil, nil, nil, nil, nil)
	if err != nil {
		return errors.WrapErrorAction(logutils.ActionFind, model.TypeLoginSession, &logutils.FieldArgs{"id": sessionID, "app_id": appID, "org_id": orgID, "identifier": identifier}, err)
	}
	if len(sessions) == 0 {
		return errors.ErrorData(logutils.StatusMissing, model.TypeLoginSession, &logutils.FieldArgs{"id": sessionID, "app_id": appID, "org_id": orgID, "identifier": identifier})
	}

	//3. delete the session
	err = app.storage.DeleteLoginSessionByID(nil, sessionID)
	if err != nil {
		return errors.WrapErrorAction(logutils.ActionDelete, model.TypeLoginSession, nil, err)
	}

	return nil
}

func (app *application) admGetApplicationAccountDevices(appID string, orgID string, accountID string, l *logs.Log) ([]model.Device, error) {
	//1. find the account
	account, err := app.getAccount(nil, accountID)
	if err != nil {
		return nil, err
	}

	//2. verify that the account is for the current app/org
	appOrg, err := app.getApplicationOrganization(appID, orgID)
	if err != nil {
		return nil, err
	}
	if appOrg.ID != account.AppOrg.ID {
		l.Warnf("someone from app(%s) org(%s) is trying to access an account %s", appID, orgID, accountID)
<<<<<<< HEAD
		return nil, errors.Newf("not allowed to access data").SetStatus(utils.ErrorStatusNotAllowed)
=======
		return nil, errors.ErrorData(logutils.StatusInvalid, model.TypeAccount, &logutils.FieldArgs{"id": accountID, "app_org_id": account.AppOrg.ID}).SetStatus(utils.ErrorStatusNotAllowed)
>>>>>>> b5c6af97
	}

	return account.Devices, nil
}

func (app *application) admGrantAccountPermissions(appID string, orgID string, accountID string, permissionNames []string, assignerPermissions []string, l *logs.Log) error {
	//check if there is data
	if len(assignerPermissions) == 0 {
		return errors.ErrorData(logutils.StatusMissing, "assigner permissions", nil)
	}
	if len(permissionNames) == 0 {
		return errors.ErrorData(logutils.StatusMissing, model.TypePermission, nil)
	}

	transaction := func(context storage.TransactionContext) error {
		//1. verify that the account is for the current app/org
		account, err := app.getAccount(context, accountID)
		if err != nil {
			return err
<<<<<<< HEAD
		}
		if (account.AppOrg.Application.ID != appID) || (account.AppOrg.Organization.ID != orgID) {
			l.Warnf("someone is trying to grant permissions to %s for different app/org", accountID)
			return errors.Newf("not allowed").SetStatus(utils.ErrorStatusNotAllowed)
=======
		}
		if account.Anonymous {
			return errors.ErrorData(logutils.StatusInvalid, model.TypeAccount, &logutils.FieldArgs{"id": accountID, "anonymous": true})
		}
		if (account.AppOrg.Application.ID != appID) || (account.AppOrg.Organization.ID != orgID) {
			l.Warnf("someone is trying to grant permissions to %s for different app/org", accountID)
			return errors.ErrorData(logutils.StatusInvalid, model.TypeAccount, &logutils.FieldArgs{"id": accountID, "app_id": account.AppOrg.Application.ID, "org_id": account.AppOrg.Organization.ID}).SetStatus(utils.ErrorStatusNotAllowed)
>>>>>>> b5c6af97
		}

		//2. grant account permissions
		err = app.grantOrRevokePermissions(context, account, permissionNames, assignerPermissions, false)
		if err != nil {
<<<<<<< HEAD
			return errors.WrapErrorAction("granting", model.TypeAccountPermissions, nil, err)
=======
			return errors.WrapErrorAction(logutils.ActionGrant, model.TypeAccountPermissions, nil, err)
>>>>>>> b5c6af97
		}

		return nil
	}

	return app.storage.PerformTransaction(transaction)
}

func (app *application) admRevokeAccountPermissions(appID string, orgID string, accountID string, permissionNames []string, assignerPermissions []string, l *logs.Log) error {
	//check if there is data
	if len(assignerPermissions) == 0 {
		return errors.ErrorData(logutils.StatusMissing, "assigner permissions", nil)
	}
	if len(permissionNames) == 0 {
		return errors.ErrorData(logutils.StatusMissing, model.TypePermission, nil)
	}

	transaction := func(context storage.TransactionContext) error {
		//1. verify that the account is for the current app/org
		account, err := app.getAccount(context, accountID)
		if err != nil {
			return err
		}
		if (account.AppOrg.Application.ID != appID) || (account.AppOrg.Organization.ID != orgID) {
			l.Warnf("someone is trying to revoke permissions from %s for different app/org", accountID)
<<<<<<< HEAD
			return errors.Newf("not allowed").SetStatus(utils.ErrorStatusNotAllowed)
=======
			return errors.ErrorData(logutils.StatusInvalid, model.TypeAccount, &logutils.FieldArgs{"id": accountID, "app_id": account.AppOrg.Application.ID, "org_id": account.AppOrg.Organization.ID}).SetStatus(utils.ErrorStatusNotAllowed)
>>>>>>> b5c6af97
		}

		//2. revoke account permissions
		err = app.grantOrRevokePermissions(context, account, permissionNames, assignerPermissions, true)
		if err != nil {
<<<<<<< HEAD
			return errors.WrapErrorAction("revoking", model.TypeAccountPermissions, nil, err)
=======
			return errors.WrapErrorAction(logutils.ActionRevoke, model.TypeAccountPermissions, nil, err)
>>>>>>> b5c6af97
		}

		return nil
	}

	return app.storage.PerformTransaction(transaction)
}

func (app *application) admGrantAccountRoles(appID string, orgID string, accountID string, roleIDs []string, assignerPermissions []string, l *logs.Log) error {
	//check if there is data
	if len(assignerPermissions) == 0 {
		return errors.ErrorData(logutils.StatusMissing, "assigner permissions", nil)
	}
	if len(roleIDs) == 0 {
		return errors.ErrorData(logutils.StatusMissing, "role ids", nil)
	}

	transaction := func(context storage.TransactionContext) error {
		//1. verify that the account is for the current app/org
		account, err := app.getAccount(context, accountID)
		if err != nil {
			return err
<<<<<<< HEAD
		}
		if (account.AppOrg.Application.ID != appID) || (account.AppOrg.Organization.ID != orgID) {
			l.Warnf("someone is trying to grant roles to %s for different app/org", accountID)
			return errors.Newf("not allowed").SetStatus(utils.ErrorStatusNotAllowed)
=======
		}
		if account.Anonymous {
			return errors.ErrorData(logutils.StatusInvalid, model.TypeAccount, &logutils.FieldArgs{"id": account.ID, "anonymous": true})
		}
		if (account.AppOrg.Application.ID != appID) || (account.AppOrg.Organization.ID != orgID) {
			l.Warnf("someone is trying to grant roles to %s for different app/org", accountID)
			return errors.ErrorData(logutils.StatusInvalid, model.TypeAccount, &logutils.FieldArgs{"id": accountID, "app_id": account.AppOrg.Application.ID, "org_id": account.AppOrg.Organization.ID}).SetStatus(utils.ErrorStatusNotAllowed)
>>>>>>> b5c6af97
		}

		//2. grant account roles
		err = app.grantOrRevokeRoles(context, account, roleIDs, assignerPermissions, false)
		if err != nil {
<<<<<<< HEAD
			return errors.WrapErrorAction("granting", model.TypeAccountRoles, nil, err)
=======
			return errors.WrapErrorAction(logutils.ActionGrant, model.TypeAccountRoles, nil, err)
>>>>>>> b5c6af97
		}

		return nil
	}

	return app.storage.PerformTransaction(transaction)
}

func (app *application) admRevokeAccountRoles(appID string, orgID string, accountID string, roleIDs []string, assignerPermissions []string, l *logs.Log) error {
	//check if there is data
	if len(assignerPermissions) == 0 {
		return errors.ErrorData(logutils.StatusMissing, "assigner permissions", nil)
	}
	if len(roleIDs) == 0 {
<<<<<<< HEAD
		return errors.New("no roles for revoking")
=======
		return errors.ErrorData(logutils.StatusMissing, "role ids", nil)
>>>>>>> b5c6af97
	}

	transaction := func(context storage.TransactionContext) error {
		//1. verify that the account is for the current app/org
		account, err := app.getAccount(context, accountID)
		if err != nil {
			return err
		}
<<<<<<< HEAD
		if (account.AppOrg.Application.ID != appID) || (account.AppOrg.Organization.ID != orgID) {
			l.Warnf("someone is trying to revoke roles fom %s for different app/org", accountID)
			return errors.Newf("not allowed").SetStatus(utils.ErrorStatusNotAllowed)
=======
		if account.Anonymous {
			return errors.ErrorData(logutils.StatusInvalid, model.TypeAccount, &logutils.FieldArgs{"id": account.ID, "anonymous": true})
		}
		if (account.AppOrg.Application.ID != appID) || (account.AppOrg.Organization.ID != orgID) {
			l.Warnf("someone is trying to revoke roles from %s for different app/org", accountID)
			return errors.ErrorData(logutils.StatusInvalid, model.TypeAccount, &logutils.FieldArgs{"id": accountID, "app_id": account.AppOrg.Application.ID, "org_id": account.AppOrg.Organization.ID}).SetStatus(utils.ErrorStatusNotAllowed)
>>>>>>> b5c6af97
		}

		//2. revoke account roles
		err = app.grantOrRevokeRoles(context, account, roleIDs, assignerPermissions, true)
		if err != nil {
<<<<<<< HEAD
			return errors.WrapErrorAction("revoking", model.TypeAccountRoles, nil, err)
=======
			return errors.WrapErrorAction(logutils.ActionRevoke, model.TypeAccountRoles, nil, err)
>>>>>>> b5c6af97
		}

		return nil
	}

	return app.storage.PerformTransaction(transaction)
}

func (app *application) admGrantPermissionsToRole(appID string, orgID string, roleID string, permissionNames []string, assignerPermissions []string, system bool, l *logs.Log) error {
	//check if there is data
	if len(assignerPermissions) == 0 {
		return errors.ErrorData(logutils.StatusMissing, "assigner permissions", nil)
	}
	if len(permissionNames) == 0 {
		return errors.ErrorData(logutils.StatusMissing, model.TypePermission, nil)
	}

	transaction := func(context storage.TransactionContext) error {
		//1. find app/org
		appOrg, err := app.getApplicationOrganization(appID, orgID)
		if err != nil {
			return err
		}

		//2. find role to verify it is for the current app/org
		role, err := app.getAppOrgRole(context, roleID, appOrg.ID, system)
		if err != nil {
			return err
		}

		//3. grant role permissions
		err = app.grantOrRevokePermissions(context, role, permissionNames, assignerPermissions, false)
		if err != nil {
			return errors.WrapErrorAction("granting", model.TypeAppOrgRolePermissions, nil, err)
		}

		return nil
	}

	return app.storage.PerformTransaction(transaction)
}<|MERGE_RESOLUTION|>--- conflicted
+++ resolved
@@ -219,21 +219,13 @@
 		}
 
 		//2. validate permissions
-<<<<<<< HEAD
-		permissions, err := app.auth.CheckPermissions(context, appOrg.ServicesIDs, permissionNames, assignerPermissions, false)
-=======
 		permissions, err := app.auth.CheckPermissions(context, []model.ApplicationOrganization{*appOrg}, permissionNames, assignerPermissions, false)
->>>>>>> b5c6af97
 		if err != nil {
 			return errors.WrapErrorAction(logutils.ActionValidate, model.TypePermission, nil, err)
 		}
 
 		//3. check roles
-<<<<<<< HEAD
-		roles, err := app.auth.CheckRoles(context, appOrg.ID, rolesIDs, assignerPermissions, false)
-=======
 		roles, err := app.auth.CheckRoles(context, appOrg, rolesIDs, assignerPermissions, false)
->>>>>>> b5c6af97
 		if err != nil {
 			return errors.WrapErrorAction(logutils.ActionValidate, model.TypeAppOrgRole, nil, err)
 		}
@@ -255,11 +247,7 @@
 
 			accounts, err := app.storage.FindAccountsByAccountID(context, appID, orgID, accountIDs)
 			if err != nil {
-<<<<<<< HEAD
-				return errors.Wrap("error finding account", err)
-=======
 				return errors.WrapErrorAction(logutils.ActionFind, model.TypeAccount, nil, err)
->>>>>>> b5c6af97
 			}
 			if len(accounts) < len(accountIDs) {
 				if missing := model.GetMissingAccountIDs(accounts, accountIDs); len(missing) > 0 {
@@ -288,15 +276,9 @@
 	var updatedGroup *model.AppOrgGroup
 	transaction := func(context storage.TransactionContext) error {
 		//1. get application organization entity
-<<<<<<< HEAD
 		appOrg, err := app.getApplicationOrganization(appID, orgID)
 		if err != nil {
 			return err
-=======
-		appOrg, err := app.storage.FindApplicationOrganization(appID, orgID)
-		if err != nil || appOrg == nil {
-			return errors.WrapErrorAction(logutils.ActionFind, model.TypeApplicationOrganization, nil, err)
->>>>>>> b5c6af97
 		}
 
 		//2. find group, check if update allowed by system flag
@@ -311,29 +293,17 @@
 		added, removed, unchanged := utils.StringListDiff(permissionNames, group.GetAssignedPermissionNames())
 		if len(added) > 0 || len(removed) > 0 {
 			if len(added) > 0 {
-<<<<<<< HEAD
-				addedPermissions, err := app.auth.CheckPermissions(context, appOrg.ServicesIDs, added, assignerPermissions, false)
-				if err != nil {
-					return errors.WrapErrorAction("adding", model.TypePermission, nil, err)
-=======
 				addedPermissions, err := app.auth.CheckPermissions(context, []model.ApplicationOrganization{*appOrg}, added, assignerPermissions, false)
 				if err != nil {
 					return errors.WrapErrorAction(logutils.ActionGrant, model.TypePermission, nil, err)
->>>>>>> b5c6af97
 				}
 				newPermissions = append(newPermissions, addedPermissions...)
 			}
 
 			if len(removed) > 0 {
-<<<<<<< HEAD
-				_, err := app.auth.CheckPermissions(context, appOrg.ServicesIDs, removed, assignerPermissions, true)
-				if err != nil {
-					return errors.WrapErrorAction("revoking", model.TypePermission, nil, err)
-=======
 				_, err := app.auth.CheckPermissions(context, []model.ApplicationOrganization{*appOrg}, removed, assignerPermissions, true)
 				if err != nil {
 					return errors.WrapErrorAction(logutils.ActionRevoke, model.TypePermission, nil, err)
->>>>>>> b5c6af97
 				}
 			}
 
@@ -354,29 +324,17 @@
 		added, removed, unchanged = utils.StringListDiff(rolesIDs, group.GetAssignedRoleIDs())
 		if len(added) > 0 || len(removed) > 0 {
 			if len(added) > 0 {
-<<<<<<< HEAD
-				addedRoles, err := app.auth.CheckRoles(context, appOrg.ID, added, assignerPermissions, false)
-				if err != nil {
-					return errors.WrapErrorAction("adding", model.TypeAppOrgRole, nil, err)
-=======
 				addedRoles, err := app.auth.CheckRoles(context, appOrg, added, assignerPermissions, false)
 				if err != nil {
 					return errors.WrapErrorAction(logutils.ActionGrant, model.TypeAppOrgRole, nil, err)
->>>>>>> b5c6af97
 				}
 				newRoles = append(newRoles, addedRoles...)
 			}
 
 			if len(removed) > 0 {
-<<<<<<< HEAD
-				_, err := app.auth.CheckRoles(context, appOrg.ID, removed, assignerPermissions, true)
-				if err != nil {
-					return errors.WrapErrorAction("revoking", model.TypeAppOrgRole, nil, err)
-=======
 				_, err := app.auth.CheckRoles(context, appOrg, removed, assignerPermissions, true)
 				if err != nil {
 					return errors.WrapErrorAction(logutils.ActionRevoke, model.TypeAppOrgRole, nil, err)
->>>>>>> b5c6af97
 				}
 			}
 
@@ -417,11 +375,7 @@
 			}
 
 			//get current account list
-<<<<<<< HEAD
-			currentAccounts, err := app.storage.FindAccounts(context, nil, nil, appID, orgID, nil, nil, nil, nil, nil, nil, nil, nil, []string{group.ID})
-=======
 			currentAccounts, err := app.storage.FindAccounts(context, nil, nil, appID, orgID, nil, nil, nil, nil, nil, nil, nil, nil, nil, []string{group.ID})
->>>>>>> b5c6af97
 			if err != nil {
 				return errors.WrapErrorAction(logutils.ActionFind, model.TypeAccount, &logutils.FieldArgs{"group_id": group.ID}, err)
 			}
@@ -463,11 +417,7 @@
 					}
 				}
 				//remove the accounts from the group
-<<<<<<< HEAD
-				err = app.storage.RemoveAccountsGroup(context, group.ID, removed, hasPermissions)
-=======
 				err = app.storage.RemoveAccountsGroup(context, group.ID, removed)
->>>>>>> b5c6af97
 				if err != nil {
 					return errors.WrapErrorAction(logutils.ActionDelete, model.TypeAppOrgGroup, &logutils.FieldArgs{"id": group.ID}, err)
 				}
@@ -561,16 +511,6 @@
 		//1. find accounts
 		accounts, err := app.storage.FindAccountsByAccountID(context, appID, orgID, accountIDs)
 		if err != nil {
-<<<<<<< HEAD
-			return errors.Wrap("error finding account", err)
-		}
-		if len(accounts) != len(accountIDs) {
-			return errors.New("bad accounts ids params")
-		}
-
-		//2. find group
-		group, err := app.getAppOrgGroup(nil, groupID, accounts[0].AppOrg.ID, nil)
-=======
 			return errors.WrapErrorAction(logutils.ActionFind, model.TypeAccount, nil, err)
 		}
 		if len(accounts) != len(accountIDs) {
@@ -579,7 +519,6 @@
 
 		//2. find group
 		group, err := app.getAppOrgGroup(context, groupID, accounts[0].AppOrg.ID, nil)
->>>>>>> b5c6af97
 		if err != nil {
 			return err
 		}
@@ -587,22 +526,15 @@
 		//3. check assigners
 		err = group.CheckAssigners(assignerPermissions)
 		if err != nil {
-<<<<<<< HEAD
-			return errors.Wrap("not allowed", err).SetStatus(utils.ErrorStatusNotAllowed)
-=======
 			return errors.WrapErrorAction(logutils.ActionValidate, "assigner permissions", logutils.StringArgs("group"), err).SetStatus(utils.ErrorStatusNotAllowed)
->>>>>>> b5c6af97
 		}
 
 		//4. ensure that the accounts do not have the group before adding
 		updateAccounts := make([]string, 0)
 		for _, account := range accounts {
-<<<<<<< HEAD
-=======
 			if account.Anonymous {
 				return errors.ErrorData(logutils.StatusInvalid, model.TypeAccount, &logutils.FieldArgs{"id": account.ID, "anonymous": true})
 			}
->>>>>>> b5c6af97
 			if account.GetGroup(groupID) == nil {
 				updateAccounts = append(updateAccounts, account.ID)
 			}
@@ -612,11 +544,7 @@
 		accountGroup := model.AccountGroup{Group: *group, Active: true, AdminSet: true}
 		err = app.storage.InsertAccountsGroup(context, accountGroup, updateAccounts)
 		if err != nil {
-<<<<<<< HEAD
-			return errors.Wrapf("error inserting accounts group - %s", err, groupID)
-=======
 			return errors.WrapErrorAction(logutils.ActionUpdate, model.TypeAccount, &logutils.FieldArgs{"ids": updateAccounts, "group_id": groupID}, err)
->>>>>>> b5c6af97
 		}
 
 		return nil
@@ -641,16 +569,6 @@
 		//1. find accounts
 		accounts, err := app.storage.FindAccountsByAccountID(context, appID, orgID, accountIDs)
 		if err != nil {
-<<<<<<< HEAD
-			return errors.Wrap("error finding account", err)
-		}
-		if len(accounts) != len(accountIDs) {
-			return errors.New("bad accounts ids params")
-		}
-
-		//2. find group
-		group, err := app.getAppOrgGroup(nil, groupID, accounts[0].AppOrg.ID, nil)
-=======
 			return errors.WrapErrorAction(logutils.ActionFind, model.TypeAccount, nil, err)
 		}
 		if len(accounts) != len(accountIDs) {
@@ -659,7 +577,6 @@
 
 		//2. find group
 		group, err := app.getAppOrgGroup(context, groupID, accounts[0].AppOrg.ID, nil)
->>>>>>> b5c6af97
 		if err != nil {
 			return err
 		}
@@ -667,39 +584,21 @@
 		//3. check assigners
 		err = group.CheckAssigners(assignerPermissions)
 		if err != nil {
-<<<<<<< HEAD
-			return errors.Wrap("not allowed", err).SetStatus(utils.ErrorStatusNotAllowed)
-=======
 			return errors.WrapErrorAction(logutils.ActionValidate, "assigner permissions", logutils.StringArgs("group"), err).SetStatus(utils.ErrorStatusNotAllowed)
->>>>>>> b5c6af97
 		}
 
 		//4. ensure that the accounts have the group
 		updateAccounts := make([]string, 0)
-<<<<<<< HEAD
-		hasPermissions := make([]bool, 0)
 		for _, account := range accounts {
 			if account.GetGroup(groupID) != nil {
 				updateAccounts = append(updateAccounts, account.ID)
-				hasPermissions = append(hasPermissions, len(account.Permissions) > 0 || len(account.Roles) > 0 || len(account.Groups) > 1)
-=======
-		for _, account := range accounts {
-			if account.GetGroup(groupID) != nil {
-				updateAccounts = append(updateAccounts, account.ID)
->>>>>>> b5c6af97
 			}
 		}
 
 		//5. remove the accounts from the group
-<<<<<<< HEAD
-		err = app.storage.RemoveAccountsGroup(context, group.ID, updateAccounts, hasPermissions)
-		if err != nil {
-			return errors.Wrapf("error removing accounts from a group - %s", err, groupID)
-=======
 		err = app.storage.RemoveAccountsGroup(context, group.ID, updateAccounts)
 		if err != nil {
 			return errors.WrapErrorAction(logutils.ActionDelete, model.TypeAccountGroups, &logutils.FieldArgs{"id": groupID}, err)
->>>>>>> b5c6af97
 		}
 
 		return nil
@@ -708,11 +607,7 @@
 	return app.storage.PerformTransaction(transaction)
 }
 
-<<<<<<< HEAD
-func (app *application) admCreateAppOrgRole(name string, description string, system bool, permissionNames []string, appID string, orgID string, assignerPermissions []string, systemClaim bool, l *logs.Log) (*model.AppOrgRole, error) {
-=======
 func (app *application) admCreateAppOrgRole(name string, description string, system bool, permissionNames []string, scopes []string, appID string, orgID string, assignerPermissions []string, systemClaim bool, l *logs.Log) (*model.AppOrgRole, error) {
->>>>>>> b5c6af97
 	var newRole *model.AppOrgRole
 	transaction := func(context storage.TransactionContext) error {
 		//1. get application organization entity
@@ -722,11 +617,7 @@
 		}
 
 		//2. check role permissions
-<<<<<<< HEAD
-		permissions, err := app.auth.CheckPermissions(context, appOrg.ServicesIDs, permissionNames, assignerPermissions, false)
-=======
 		permissions, err := app.auth.CheckPermissions(context, []model.ApplicationOrganization{*appOrg}, permissionNames, assignerPermissions, false)
->>>>>>> b5c6af97
 		if err != nil {
 			return errors.WrapErrorAction(logutils.ActionValidate, model.TypePermission, nil, err)
 		}
@@ -749,12 +640,8 @@
 		//3. create and insert role
 		id, _ := uuid.NewUUID()
 		now := time.Now()
-<<<<<<< HEAD
-		role := model.AppOrgRole{ID: id.String(), Name: name, Description: description, System: systemClaim && system, Permissions: permissions, AppOrg: *appOrg, DateCreated: now}
-=======
 		role := model.AppOrgRole{ID: id.String(), Name: name, Description: description, System: systemClaim && system,
 			Permissions: permissions, Scopes: scopes, AppOrg: *appOrg, DateCreated: now}
->>>>>>> b5c6af97
 		err = app.storage.InsertAppOrgRole(context, role)
 		if err != nil {
 			return errors.WrapErrorAction(logutils.ActionInsert, model.TypeAppOrgRole, nil, err)
@@ -788,11 +675,7 @@
 	return getAppOrgRoles, nil
 }
 
-<<<<<<< HEAD
-func (app *application) admUpdateAppOrgRole(ID string, name string, description string, system bool, permissionNames []string, appID string, orgID string, assignerPermissions []string, systemClaim bool, l *logs.Log) (*model.AppOrgRole, error) {
-=======
 func (app *application) admUpdateAppOrgRole(ID string, name string, description string, system bool, permissionNames []string, scopes []string, appID string, orgID string, assignerPermissions []string, systemClaim bool, l *logs.Log) (*model.AppOrgRole, error) {
->>>>>>> b5c6af97
 	var updatedRole *model.AppOrgRole
 	transaction := func(context storage.TransactionContext) error {
 		//1. find application organization
@@ -800,12 +683,6 @@
 		if err != nil {
 			return err
 		}
-<<<<<<< HEAD
-=======
-		if appOrg == nil {
-			return errors.ErrorData(logutils.StatusMissing, model.TypeApplicationOrganization, &logutils.FieldArgs{"app_id": appID, "org_id": orgID})
-		}
->>>>>>> b5c6af97
 
 		//2. find role, check if update allowed by system flag
 		role, err := app.getAppOrgRole(context, ID, appOrg.ID, systemClaim)
@@ -819,11 +696,7 @@
 		added, removed, unchanged := utils.StringListDiff(permissionNames, role.GetAssignedPermissionNames())
 		if len(added) > 0 || len(removed) > 0 {
 			if len(added) > 0 {
-<<<<<<< HEAD
-				addedPermissions, err := app.auth.CheckPermissions(context, appOrg.ServicesIDs, added, assignerPermissions, false)
-=======
 				addedPermissions, err := app.auth.CheckPermissions(context, []model.ApplicationOrganization{*appOrg}, added, assignerPermissions, false)
->>>>>>> b5c6af97
 				if err != nil {
 					return errors.WrapErrorAction("adding", model.TypePermission, nil, err)
 				}
@@ -831,11 +704,7 @@
 			}
 
 			if len(removed) > 0 {
-<<<<<<< HEAD
-				_, err := app.auth.CheckPermissions(context, appOrg.ServicesIDs, removed, assignerPermissions, true)
-=======
 				_, err := app.auth.CheckPermissions(context, []model.ApplicationOrganization{*appOrg}, removed, assignerPermissions, true)
->>>>>>> b5c6af97
 				if err != nil {
 					return errors.WrapErrorAction("revoking", model.TypePermission, nil, err)
 				}
@@ -853,9 +722,7 @@
 			updated = true
 		}
 
-<<<<<<< HEAD
-=======
-		//6. update account scopes
+		//4. update account scopes
 		if scopes != nil && utils.Contains(assignerPermissions, model.UpdateScopesPermission) && !utils.DeepEqual(role.Scopes, scopes) {
 			for i, scope := range scopes {
 				parsedScope, err := authorization.ScopeFromString(scope)
@@ -872,8 +739,7 @@
 			updated = true
 		}
 
->>>>>>> b5c6af97
-		//4. update role (also updates all necessary groups and accounts)
+		//5. update role (also updates all necessary groups and accounts)
 		updated = updated || (role.Name != name) || (role.Description != description) || (role.System != (systemClaim && system))
 		if updated {
 			now := time.Now().UTC()
@@ -963,11 +829,7 @@
 func (app *application) admGetAccounts(limit int, offset int, appID string, orgID string, accountID *string, firstName *string, lastName *string, authType *string,
 	authTypeIdentifier *string, anonymous *bool, hasPermissions *bool, permissions []string, roleIDs []string, groupIDs []string) ([]model.Account, error) {
 	//find the accounts
-<<<<<<< HEAD
-	accounts, err := app.storage.FindAccounts(nil, &limit, &offset, appID, orgID, accountID, firstName, lastName, authType, authTypeIdentifier, hasPermissions, permissions, roleIDs, groupIDs)
-=======
 	accounts, err := app.storage.FindAccounts(nil, &limit, &offset, appID, orgID, accountID, firstName, lastName, authType, authTypeIdentifier, anonymous, hasPermissions, permissions, roleIDs, groupIDs)
->>>>>>> b5c6af97
 	if err != nil {
 		return nil, errors.WrapErrorAction(logutils.ActionFind, model.TypeAccount, nil, err)
 	}
@@ -1000,12 +862,9 @@
 	created := false
 	transaction := func(context storage.TransactionContext) error {
 		//1. verify that the account is for the current app/org
-		account, err := app.getAccount(context, accountID)
-		if err != nil {
-<<<<<<< HEAD
-			return err
-=======
-			return errors.WrapErrorAction(logutils.ActionFind, model.TypeAccountSystemConfigs, &logutils.FieldArgs{"account_id": accountID}, err)
+		account, err := app.storage.FindAccountByID(context, accountID)
+		if err != nil {
+			return errors.WrapErrorAction(logutils.ActionFind, model.TypeAccount, &logutils.FieldArgs{"id": accountID}, err)
 		}
 		if account == nil {
 			if !createAnonymous {
@@ -1018,7 +877,6 @@
 				return errors.WrapErrorAction(logutils.ActionCreate, model.TypeAccount, &logutils.FieldArgs{"anonymous": true}, err)
 			}
 			return nil
->>>>>>> b5c6af97
 		}
 		if account.AppOrg.Application.ID != appID || account.AppOrg.Organization.ID != orgID {
 			l.Warnf("someone is trying to update system configs for %s for different app/org", accountID)
@@ -1065,11 +923,7 @@
 	//1. do not allow to logout the current account
 	if currentAccountID == identifier {
 		l.Infof("%s is trying to logout self", currentAccountID)
-<<<<<<< HEAD
-		return errors.New("cannot logout yourself")
-=======
 		return errors.ErrorData(logutils.StatusInvalid, "account ID", &logutils.FieldArgs{"id": identifier, "self": true})
->>>>>>> b5c6af97
 	}
 
 	//2. validate if the session is for the current app/org and account
@@ -1104,11 +958,7 @@
 	}
 	if appOrg.ID != account.AppOrg.ID {
 		l.Warnf("someone from app(%s) org(%s) is trying to access an account %s", appID, orgID, accountID)
-<<<<<<< HEAD
-		return nil, errors.Newf("not allowed to access data").SetStatus(utils.ErrorStatusNotAllowed)
-=======
 		return nil, errors.ErrorData(logutils.StatusInvalid, model.TypeAccount, &logutils.FieldArgs{"id": accountID, "app_org_id": account.AppOrg.ID}).SetStatus(utils.ErrorStatusNotAllowed)
->>>>>>> b5c6af97
 	}
 
 	return account.Devices, nil
@@ -1128,12 +978,6 @@
 		account, err := app.getAccount(context, accountID)
 		if err != nil {
 			return err
-<<<<<<< HEAD
-		}
-		if (account.AppOrg.Application.ID != appID) || (account.AppOrg.Organization.ID != orgID) {
-			l.Warnf("someone is trying to grant permissions to %s for different app/org", accountID)
-			return errors.Newf("not allowed").SetStatus(utils.ErrorStatusNotAllowed)
-=======
 		}
 		if account.Anonymous {
 			return errors.ErrorData(logutils.StatusInvalid, model.TypeAccount, &logutils.FieldArgs{"id": accountID, "anonymous": true})
@@ -1141,17 +985,12 @@
 		if (account.AppOrg.Application.ID != appID) || (account.AppOrg.Organization.ID != orgID) {
 			l.Warnf("someone is trying to grant permissions to %s for different app/org", accountID)
 			return errors.ErrorData(logutils.StatusInvalid, model.TypeAccount, &logutils.FieldArgs{"id": accountID, "app_id": account.AppOrg.Application.ID, "org_id": account.AppOrg.Organization.ID}).SetStatus(utils.ErrorStatusNotAllowed)
->>>>>>> b5c6af97
 		}
 
 		//2. grant account permissions
 		err = app.grantOrRevokePermissions(context, account, permissionNames, assignerPermissions, false)
 		if err != nil {
-<<<<<<< HEAD
-			return errors.WrapErrorAction("granting", model.TypeAccountPermissions, nil, err)
-=======
 			return errors.WrapErrorAction(logutils.ActionGrant, model.TypeAccountPermissions, nil, err)
->>>>>>> b5c6af97
 		}
 
 		return nil
@@ -1177,21 +1016,13 @@
 		}
 		if (account.AppOrg.Application.ID != appID) || (account.AppOrg.Organization.ID != orgID) {
 			l.Warnf("someone is trying to revoke permissions from %s for different app/org", accountID)
-<<<<<<< HEAD
-			return errors.Newf("not allowed").SetStatus(utils.ErrorStatusNotAllowed)
-=======
 			return errors.ErrorData(logutils.StatusInvalid, model.TypeAccount, &logutils.FieldArgs{"id": accountID, "app_id": account.AppOrg.Application.ID, "org_id": account.AppOrg.Organization.ID}).SetStatus(utils.ErrorStatusNotAllowed)
->>>>>>> b5c6af97
 		}
 
 		//2. revoke account permissions
 		err = app.grantOrRevokePermissions(context, account, permissionNames, assignerPermissions, true)
 		if err != nil {
-<<<<<<< HEAD
-			return errors.WrapErrorAction("revoking", model.TypeAccountPermissions, nil, err)
-=======
 			return errors.WrapErrorAction(logutils.ActionRevoke, model.TypeAccountPermissions, nil, err)
->>>>>>> b5c6af97
 		}
 
 		return nil
@@ -1214,12 +1045,6 @@
 		account, err := app.getAccount(context, accountID)
 		if err != nil {
 			return err
-<<<<<<< HEAD
-		}
-		if (account.AppOrg.Application.ID != appID) || (account.AppOrg.Organization.ID != orgID) {
-			l.Warnf("someone is trying to grant roles to %s for different app/org", accountID)
-			return errors.Newf("not allowed").SetStatus(utils.ErrorStatusNotAllowed)
-=======
 		}
 		if account.Anonymous {
 			return errors.ErrorData(logutils.StatusInvalid, model.TypeAccount, &logutils.FieldArgs{"id": account.ID, "anonymous": true})
@@ -1227,17 +1052,12 @@
 		if (account.AppOrg.Application.ID != appID) || (account.AppOrg.Organization.ID != orgID) {
 			l.Warnf("someone is trying to grant roles to %s for different app/org", accountID)
 			return errors.ErrorData(logutils.StatusInvalid, model.TypeAccount, &logutils.FieldArgs{"id": accountID, "app_id": account.AppOrg.Application.ID, "org_id": account.AppOrg.Organization.ID}).SetStatus(utils.ErrorStatusNotAllowed)
->>>>>>> b5c6af97
 		}
 
 		//2. grant account roles
 		err = app.grantOrRevokeRoles(context, account, roleIDs, assignerPermissions, false)
 		if err != nil {
-<<<<<<< HEAD
-			return errors.WrapErrorAction("granting", model.TypeAccountRoles, nil, err)
-=======
 			return errors.WrapErrorAction(logutils.ActionGrant, model.TypeAccountRoles, nil, err)
->>>>>>> b5c6af97
 		}
 
 		return nil
@@ -1252,11 +1072,7 @@
 		return errors.ErrorData(logutils.StatusMissing, "assigner permissions", nil)
 	}
 	if len(roleIDs) == 0 {
-<<<<<<< HEAD
-		return errors.New("no roles for revoking")
-=======
 		return errors.ErrorData(logutils.StatusMissing, "role ids", nil)
->>>>>>> b5c6af97
 	}
 
 	transaction := func(context storage.TransactionContext) error {
@@ -1265,28 +1081,18 @@
 		if err != nil {
 			return err
 		}
-<<<<<<< HEAD
-		if (account.AppOrg.Application.ID != appID) || (account.AppOrg.Organization.ID != orgID) {
-			l.Warnf("someone is trying to revoke roles fom %s for different app/org", accountID)
-			return errors.Newf("not allowed").SetStatus(utils.ErrorStatusNotAllowed)
-=======
 		if account.Anonymous {
 			return errors.ErrorData(logutils.StatusInvalid, model.TypeAccount, &logutils.FieldArgs{"id": account.ID, "anonymous": true})
 		}
 		if (account.AppOrg.Application.ID != appID) || (account.AppOrg.Organization.ID != orgID) {
 			l.Warnf("someone is trying to revoke roles from %s for different app/org", accountID)
 			return errors.ErrorData(logutils.StatusInvalid, model.TypeAccount, &logutils.FieldArgs{"id": accountID, "app_id": account.AppOrg.Application.ID, "org_id": account.AppOrg.Organization.ID}).SetStatus(utils.ErrorStatusNotAllowed)
->>>>>>> b5c6af97
 		}
 
 		//2. revoke account roles
 		err = app.grantOrRevokeRoles(context, account, roleIDs, assignerPermissions, true)
 		if err != nil {
-<<<<<<< HEAD
-			return errors.WrapErrorAction("revoking", model.TypeAccountRoles, nil, err)
-=======
 			return errors.WrapErrorAction(logutils.ActionRevoke, model.TypeAccountRoles, nil, err)
->>>>>>> b5c6af97
 		}
 
 		return nil
