--- conflicted
+++ resolved
@@ -2,15 +2,12 @@
 
 import (
 	"core-building-block/core/model"
-<<<<<<< HEAD
 	"time"
 
 	"github.com/google/uuid"
-=======
 
 	"github.com/rokwire/logging-library-go/errors"
 	"github.com/rokwire/logging-library-go/logutils"
->>>>>>> af777920
 )
 
 func (app *application) admGetTest() string {
@@ -168,7 +165,6 @@
 	return ""
 }
 
-<<<<<<< HEAD
 func (app *application) admCreateAppOrgGroup(name string, ID string, permissionID []string, rolesID []string) (*model.AppOrgGroup, error) {
 
 	permissions, err := app.storage.FindPermissionsByID(permissionID)
@@ -189,7 +185,8 @@
 		return nil, err
 	}
 	return &group, nil
-=======
+}
+
 func (app *application) admGetAccounts(appID string, orgID string, accountID *string, authTypeIdentifier *string) ([]model.Account, error) {
 	//find the accounts
 	accounts, err := app.storage.FindAccounts(appID, orgID, accountID, authTypeIdentifier)
@@ -197,7 +194,6 @@
 		return nil, errors.WrapErrorAction(logutils.ActionFind, model.TypeAccount, nil, err)
 	}
 	return accounts, nil
->>>>>>> af777920
 }
 
 func (app *application) admGetAccount(accountID string) (*model.Account, error) {
