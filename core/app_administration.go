package core

import (
	"core-building-block/core/model"
	"core-building-block/driven/storage"
	"core-building-block/utils"
	"time"

	"github.com/google/uuid"
	"github.com/rokwire/logging-library-go/errors"
	"github.com/rokwire/logging-library-go/logs"
	"github.com/rokwire/logging-library-go/logutils"
)

func (app *application) admGetTest() string {
	return "Admin - test"
}

func (app *application) admGetTestModel() string {
	/* disable it as it is not up to date with the latest model changes
	//global config
	globalConfig := model.GlobalConfig{Setting: "setting_value"}

	//organizations configs
	illinoisDomains := []string{"illinois.edu"}
	illinoisOrganizationConfig := model.OrganizationConfig{ID: "1", Setting: "setting_value", Domains: illinoisDomains, Custom: "Illinois organization custom config"}

	danceOrganizationConfig := model.OrganizationConfig{ID: "2", Setting: "setting_value", Domains: []string{}, Custom: "Dance organization custom config"}

	//organizations
	illinoisOrganization := model.Organization{ID: "1", Name: "Illinois", Type: "large", Config: illinoisOrganizationConfig}

	danceOrganization := model.Organization{ID: "2", Name: "Dance", Type: "medium", Config: danceOrganizationConfig}

	//global permissions and roles

	glRole1 := model.GlobalRole{ID: "1", Name: "super_admin", Permissions: nil} //super_admin has nil permissions as it has all
	glPermission1 := model.GlobalPermission{ID: "1", Name: "invite_organization_admin"}
	glPermission2 := model.GlobalPermission{ID: "2", Name: "read_log"}
	glPermission3 := model.GlobalPermission{ID: "3", Name: "modify_config"}
	glRole2 := model.GlobalRole{ID: "2", Name: "lite_admin",
		Permissions: []model.GlobalPermission{glPermission1, glPermission2, glPermission3}}

	//Illinois permissions, roles and groups

	illinoisRole1 := model.OrganizationRole{ID: "1", Name: "organization_super_admin", Permissions: nil, Organization: illinoisOrganization} //organization_super_admin has nil permissions as it has all
	illinoisPermission1 := model.OrganizationPermission{ID: "1", Name: "read_audit", Organization: illinoisOrganization}
	illinoisPermission2 := model.OrganizationPermission{ID: "2", Name: "read_manual_test", Organization: illinoisOrganization}
	illinoisPermission3 := model.OrganizationPermission{ID: "3", Name: "modify_manual_test", Organization: illinoisOrganization}
	illinoisRole2 := model.OrganizationRole{ID: "2", Name: "manual_tests_manager",
		Permissions: []model.OrganizationPermission{illinoisPermission2, illinoisPermission3}, Organization: illinoisOrganization}
	illinoisGroup1 := model.OrganizationGroup{ID: "1", Name: "students", Organization: illinoisOrganization}
	illinoisGroup2 := model.OrganizationGroup{ID: "2", Name: "manual tests managers", Organization: illinoisOrganization}

	//Dance permissions, roles and groups

	danceRole1 := model.OrganizationRole{ID: "3", Name: "organization_super_admin", Permissions: nil, Organization: danceOrganization} //organization_super_admin has nil permissions as it has all
	dancePermission1 := model.OrganizationPermission{ID: "4", Name: "view_video", Organization: danceOrganization}
	dancePermission2 := model.OrganizationPermission{ID: "5", Name: "write_video", Organization: danceOrganization}
	dancePermission3 := model.OrganizationPermission{ID: "6", Name: "view_schedule", Organization: danceOrganization}
	danceRole2 := model.OrganizationRole{ID: "4", Name: "videos_manager",
		Permissions: []model.OrganizationPermission{dancePermission1, dancePermission2}, Organization: danceOrganization}
	danceGroup1 := model.OrganizationGroup{ID: "3", Name: "videos managers", Organization: danceOrganization}

	//users

	globalUser1Account := model.UserAccount{ID: "1", Email: "petyo.stoyanov@inabit.eu"}
	globalUser1Profile := model.UserProfile{ID: "1", PII: &model.UserPII{FirstName: "Petyo", LastName: "Stoyanov"}}
	globalUser1 := model.User{ID: "1", Account: globalUser1Account, Profile: globalUser1Profile,
		Permissions: nil, Roles: []model.GlobalRole{glRole1}, Groups: nil, OrganizationsMemberships: nil}

	globalUser2Account := model.UserAccount{ID: "2", Email: "pencho.penchev@inabit.eu"}
	globalUser2Profile := model.UserProfile{ID: "2", PII: &model.UserPII{FirstName: "Pencho", LastName: "penchev"}}
	globalUser2 := model.User{ID: "2", Account: globalUser2Account, Profile: globalUser2Profile,
		Permissions: nil, Roles: []model.GlobalRole{glRole2}, Groups: nil, OrganizationsMemberships: nil}

	illiniUser1Account := model.UserAccount{ID: "3", Email: "vivon@inabit.eu"}
	illiniUser1Profile := model.UserProfile{ID: "3", PII: &model.UserPII{FirstName: "Vivon", LastName: "Vivonov"}}
	illiniUser1 := model.User{ID: "3", Account: illiniUser1Account, Profile: illiniUser1Profile,
		Permissions: nil, Roles: nil, Groups: nil, OrganizationsMemberships: nil}
	illiniUser1Organization := model.OrganizationMembership{ID: "1", User: illiniUser1, Organization: illinoisOrganization,
		OrgUserData: nil, Permissions: nil, Roles: []model.OrganizationRole{illinoisRole1}, Groups: nil}
	illiniUser1.OrganizationsMemberships = []model.OrganizationMembership{illiniUser1Organization}

	illiniUser2Account := model.UserAccount{ID: "4", Email: "vivon2@inabit.eu"}
	illiniUser2Profile := model.UserProfile{ID: "4", PII: &model.UserPII{FirstName: "Vivon2", LastName: "Vivonov2"}}
	illiniUser2 := model.User{ID: "4", Account: illiniUser2Account, Profile: illiniUser2Profile,
		Permissions: nil, Roles: nil, Groups: nil, OrganizationsMemberships: nil}
	illiniUser2Organization := model.OrganizationMembership{ID: "2", User: illiniUser2, Organization: illinoisOrganization,
		OrgUserData: nil,
		Permissions: []model.OrganizationPermission{illinoisPermission1},
		Roles:       []model.OrganizationRole{illinoisRole2},
		Groups:      []model.OrganizationGroup{illinoisGroup1}}
	illiniUser2.OrganizationsMemberships = []model.OrganizationMembership{illiniUser2Organization}

	illiniUser3Account := model.UserAccount{ID: "5", Email: "vivon3@inabit.eu"}
	illiniUser3Profile := model.UserProfile{ID: "5", PII: &model.UserPII{FirstName: "Vivon3", LastName: "Vivonov3"}}
	illiniUser3 := model.User{ID: "5", Account: illiniUser3Account, Profile: illiniUser3Profile,
		Permissions: nil, Roles: nil, Groups: nil, OrganizationsMemberships: nil}
	illiniUser3Organization := model.OrganizationMembership{ID: "3", User: illiniUser3, Organization: illinoisOrganization,
		OrgUserData: nil,
		Permissions: []model.OrganizationPermission{illinoisPermission1},
		Roles:       []model.OrganizationRole{illinoisRole2},
		Groups:      []model.OrganizationGroup{illinoisGroup1}}
	illiniUser3.OrganizationsMemberships = []model.OrganizationMembership{illiniUser3Organization}

	illiniUsersRel := model.OrganizationUserRelations{ID: "1", Type: "family",
		Manager: illiniUser2Organization, Members: []model.OrganizationMembership{illiniUser3Organization}}

	danceUser1Account := model.UserAccount{ID: "6", Email: "cocun@inabit.eu"}
	danceUser1Profile := model.UserProfile{ID: "6", PII: &model.UserPII{FirstName: "Cocun", LastName: "Cocunov"}}
	danceUser1 := model.User{ID: "6", Account: danceUser1Account, Profile: danceUser1Profile,
		Permissions: nil, Roles: nil, Groups: nil, OrganizationsMemberships: nil}
	danceUser1Organization := model.OrganizationMembership{ID: "4", User: danceUser1, Organization: danceOrganization,
		OrgUserData: nil, Permissions: nil, Roles: []model.OrganizationRole{danceRole1}, Groups: nil}
	danceUser1.OrganizationsMemberships = []model.OrganizationMembership{danceUser1Organization}

	diAccount := model.UserAccount{ID: "7", Email: "di@inabit.eu"}
	diProfile := model.UserProfile{ID: "7", PII: &model.UserPII{FirstName: "Dinko", LastName: "Dinkov"}}
	diUser := model.User{ID: "7", Account: diAccount, Profile: diProfile,
		Permissions: nil, Roles: nil, Groups: nil, OrganizationsMemberships: nil}
	danceDIOrganization := model.OrganizationMembership{ID: "5", User: diUser, Organization: danceOrganization,
		OrgUserData: nil, Permissions: nil, Roles: []model.OrganizationRole{danceRole2}, Groups: []model.OrganizationGroup{danceGroup1}}
	illinoisDIOrganization := model.OrganizationMembership{ID: "6", User: diUser, Organization: illinoisOrganization,
		OrgUserData: nil, Permissions: nil, Roles: []model.OrganizationRole{illinoisRole2}, Groups: []model.OrganizationGroup{illinoisGroup2}}
	diUser.OrganizationsMemberships = []model.OrganizationMembership{danceDIOrganization, illinoisDIOrganization}

	res := fmt.Sprintf("GlobalConfig:\n\t%s\n\n"+
		"IllinoisOrganizationConfig:\n\t%s\n\n"+
		"DanceOrganizationConfig:\n\t%s\n\n"+
		"IllinoisOrganization:\n\t%s\n\n"+
		"DanceOrganization:\n\t%s\n\n"+
		"GlobalRole1:\n\t%s\n\n"+
		"GlobalPermission1:\n\t%s\n\n"+
		"GlobalPermission2:\n\t%s\n\n"+
		"GlobalPermission3:\n\t%s\n\n"+
		"GlobalRole2:\n\t%s\n\n"+
		"IllinoisRole1:\n\t%s\n\n"+
		"IllinoisPermission1:\n\t%s\n\n"+
		"IllinoisPermission2:\n\t%s\n\n"+
		"IllinoisPermission3:\n\t%s\n\n"+
		"IllinoisRole2:\n\t%s\n\n"+
		"IllinoisGroup1:\n\t%s\n\n"+
		"IllinoisGroup2:\n\t%s\n\n"+
		"DanceRole1:\n\t%s\n\n"+
		"DancePermission1:\n\t%s\n\n"+
		"DancePermission2:\n\t%s\n\n"+
		"DancePermission3:\n\t%s\n\n"+
		"DanceRole2:\n\t%s\n\n"+
		"DanceGroup1:\n\t%s\n\n"+
		"GlobalUser1:\n\t%s\n\n"+
		"GlobalUser2:\n\t%s\n\n"+
		"IlliniUser1:\n\t%s\n\n"+
		"IlliniUser2:\n\t%s\n\n"+
		"IlliniUser3:\n\t%s\n\n"+
		"IlliniUserRelations:\n\t%s\n\n"+
		"DanceUser1:\n\t%s\n\n"+
		"DIUser1:\n\t%s\n\n",
		globalConfig, illinoisOrganizationConfig, danceOrganizationConfig,
		illinoisOrganization, danceOrganization,
		glRole1, glPermission1, glPermission2, glPermission3, glRole2,
		illinoisRole1, illinoisPermission1, illinoisPermission2, illinoisPermission3, illinoisRole2, illinoisGroup1, illinoisGroup2,
		danceRole1, dancePermission1, dancePermission2, dancePermission3, danceRole2, danceGroup1,
		globalUser1, globalUser2, illiniUser1, illiniUser2, illiniUser3, illiniUsersRel, danceUser1, diUser)
	return res
	*/
	return ""
}

func (app *application) admGetApplications(orgID string) ([]model.Application, error) {
	applicationsOrganizations, err := app.storage.FindApplicationsOrganizationsByOrgID(orgID)
	if err != nil {
		return nil, errors.WrapErrorAction(logutils.ActionGet, model.TypeApplicationOrganization, nil, err)
	}

	if len(applicationsOrganizations) == 0 {
		return nil, nil
	}

	var apps []model.Application
	for _, appOrg := range applicationsOrganizations {
		apps = append(apps, appOrg.Application)
	}
	return apps, nil
}

func (app *application) admCreateAppOrgGroup(name string, permissionIDs []string, rolesIDs []string, appID string, orgID string, assignerPermissions []string, l *logs.Log) (*model.AppOrgGroup, error) {
	//1. get application organization entity
	appOrg, err := app.storage.FindApplicationOrganization(appID, orgID)
	if err != nil {
		return nil, errors.WrapErrorAction(logutils.ActionGet, model.TypeApplicationOrganization, nil, err)
	}

	//2. check permissions
	groupPermissions, err := app.checkPermissions(*appOrg, permissionIDs, l)
	if err != nil {
		return nil, errors.WrapErrorAction("error checking if the permissions ids are valid", "", nil, err)
	}

	//3. check group permission assigners
	for _, permission := range groupPermissions {
		err = permission.CheckAssigners(assignerPermissions)
		if err != nil {
			return nil, errors.Wrapf("error checking permission assigners", err)
		}
	}

	//4. check roles
	groupRoles, err := app.checkRoles(*appOrg, rolesIDs, l)
	if err != nil {
		return nil, errors.WrapErrorAction("error checking if the permissions ids are valid", "", nil, err)
	}

	//5. check roles permission assigners
	for _, roles := range groupRoles {
		err = roles.CheckAssigners(assignerPermissions)
		if err != nil {
			return nil, errors.Wrapf("error checking role assigners", err)
		}
	}

	//6. create and insert group
	id, _ := uuid.NewUUID()
	now := time.Now()
	group := model.AppOrgGroup{ID: id.String(), Name: name, Roles: groupRoles, Permissions: groupPermissions, AppOrg: *appOrg, DateCreated: now}
	err = app.storage.InsertAppOrgGroup(group)
	if err != nil {
		return nil, err
	}
	return &group, nil
}

func (app *application) admGetAppOrgGroups(appID string, orgID string) ([]model.AppOrgGroup, error) {
	//find application organization
	getAppOrg, err := app.storage.FindApplicationOrganization(appID, orgID)
	if err != nil {
		return nil, errors.WrapErrorAction(logutils.ActionGet, model.TypeApplicationOrganization, nil, err)
	}
	//find application organization groups
<<<<<<< HEAD
	getAppOrgGroups, err := app.storage.FindAppOrgGroups(nil, nil, getAppOrg.ID)
=======
	getAppOrgGroups, err := app.storage.FindAppOrgGroups(getAppOrg.ID)
>>>>>>> 72a69f5c
	if err != nil {
		return nil, errors.WrapErrorAction(logutils.ActionGet, model.TypeAppOrgGroup, nil, err)
	}

	return getAppOrgGroups, nil
}

func (app *application) admDeleteAppOrgGroup(ID string, appID string, orgID string, assignerPermissions []string, l *logs.Log) error {
	//1. get application organization entity
	appOrg, err := app.storage.FindApplicationOrganization(appID, orgID)
	if err != nil {
		return errors.WrapErrorAction(logutils.ActionGet, model.TypeApplicationOrganization, nil, err)
	}

	//2. find the group
	group, err := app.storage.FindAppOrgGroup(ID, appOrg.ID)
	if err != nil {
		return errors.WrapErrorAction(logutils.ActionFind, model.TypeAppOrgGroup, nil, err)
	}
	if group == nil {
		return errors.Newf("there is no a group for id %s", ID)
	}

	//3. check group permissions
	for _, permission := range group.Permissions {
		err = permission.CheckAssigners(assignerPermissions)
		if err != nil {
			return errors.Wrapf("error checking permission assigners", err)
		}
	}

	//4. check group roles
	for _, roles := range group.Roles {
		err = roles.CheckAssigners(assignerPermissions)
		if err != nil {
			return errors.Wrapf("error checking roles assigners", err)
		}
	}

	//5. do not allow to delete system groups
	if group.System {
		return errors.Newf("%s group is a system grup and cannot be deleted", group.Name)
	}

	//6. check if the group has accounts relations
	numberOfAccounts, err := app.storage.CountAccountsByGroupID(ID)
	if err != nil {
		return errors.WrapErrorAction("error checking the accounts count by group id", "", nil, err)
	}
	if *numberOfAccounts > 0 {
		return errors.Newf("the %s is already used by account and cannot be deleted", group.Name)
	}

	//7. delete the group
	err = app.storage.DeleteAppOrgGroup(ID)
	if err != nil {
		return errors.WrapErrorAction(logutils.ActionDelete, model.TypeAppOrgGroup, nil, err)
	}
	return nil
}

func (app *application) admAddAccountsToGroup(appID string, orgID string, groupID string, accountIDs []string, assignerPermissions []string, l *logs.Log) error {
	//validate
	if len(assignerPermissions) == 0 {
		return errors.New("no permissions from admin assigner")
	}
	if len(groupID) == 0 {
		return errors.New("no group id")
	}
	if len(accountIDs) == 0 {
		return errors.New("no accounts ids")
	}

	//find accounts
	accounts, err := app.storage.FindAccountsByAccountID(appID, orgID, accountIDs)
	if err != nil {
		return errors.Wrap("error finding account", err)
	}
	if len(accounts) != len(accountIDs) {
		return errors.New("bad accounts ids params")
	}

	//find group
	appOrg, err := app.storage.FindApplicationOrganization(appID, orgID)
	if err != nil {
		return errors.Wrap("error getting app org on add accounts to group", err)
	}
	group, err := app.storage.FindAppOrgGroup(groupID, appOrg.ID)
	if err != nil {
		return errors.Wrap("error finding app org group", err)
	}
	if group == nil {
		return errors.New("bad group id params")
	}

	//check assigners
	err = group.CheckAssigners(assignerPermissions)
	if err != nil {
		return errors.Wrap("not allowed", err)
	}

	//ensure that the accounts do not have the group before adding
	for _, account := range accounts {
		gr := account.GetGroup(groupID)
		if gr != nil {
			return errors.Newf("account %s already is a member of the group", account.ID)
		}
	}

	//insert accounts to group
	accountGroup := model.AccountGroup{Group: *group, Active: true, AdminSet: true}
	err = app.storage.InsertAccountsGroup(accountGroup, accounts)
	if err != nil {
		return errors.Wrapf("error inserting accounts group - %s", err, groupID)
	}

	return nil
}

func (app *application) admRemoveAccountsFromGroup(appID string, orgID string, groupID string, accountIDs []string, assignerPermissions []string, l *logs.Log) error {
	//validate
	if len(assignerPermissions) == 0 {
		return errors.New("no permissions from admin assigner")
	}
	if len(groupID) == 0 {
		return errors.New("no group id")
	}
	if len(accountIDs) == 0 {
		return errors.New("no accounts ids")
	}

	//find accounts
	accounts, err := app.storage.FindAccountsByAccountID(appID, orgID, accountIDs)
	if err != nil {
		return errors.Wrap("error finding account", err)
	}
	if len(accounts) != len(accountIDs) {
		return errors.New("bad accounts ids params")
	}

	//find group
	appOrg, err := app.storage.FindApplicationOrganization(appID, orgID)
	if err != nil {
		return errors.Wrap("error getting app org on add accounts to group", err)
	}
	group, err := app.storage.FindAppOrgGroup(groupID, appOrg.ID)
	if err != nil {
		return errors.Wrap("error finding app org group", err)
	}
	if group == nil {
		return errors.New("bad group id params")
	}

	//check assigners
	err = group.CheckAssigners(assignerPermissions)
	if err != nil {
		return errors.Wrap("not allowed", err)
	}

	//ensure that the accounts have the group
	for _, account := range accounts {
		gr := account.GetGroup(groupID)
		if gr == nil {
			return errors.Newf("account %s is not a member of the group", account.ID)
		}
	}

	//remove the accounts from the group
	err = app.storage.RemoveAccountsGroup(group.ID, accounts)
	if err != nil {
		return errors.Wrapf("error removing accounts from a group - %s", err, groupID)
	}

	return nil
}

func (app *application) admCreateAppOrgRole(name string, description string, permissionIDs []string, appID string, orgID string, assignerPermissions []string, l *logs.Log) (*model.AppOrgRole, error) {
	//1. get application organization entity
	appOrg, err := app.storage.FindApplicationOrganization(appID, orgID)
	if err != nil {
		return nil, errors.WrapErrorAction(logutils.ActionGet, model.TypeApplicationOrganization, nil, err)
	}

	//2. check role permissions
	rolePermissions, err := app.checkPermissions(*appOrg, permissionIDs, l)
	if err != nil {
		return nil, errors.WrapErrorAction("error checking if the permissions ids are valid", "", nil, err)
	}

	//3. check role permissions assigners
	for _, permission := range rolePermissions {
		err = permission.CheckAssigners(assignerPermissions)
		if err != nil {
			return nil, errors.Wrapf("error checking permission assigners", err)
		}
	}

	//4. create and insert role
	id, _ := uuid.NewUUID()
	now := time.Now()
	role := model.AppOrgRole{ID: id.String(), Name: name, Description: description, Permissions: rolePermissions, AppOrg: *appOrg, DateCreated: now}
	err = app.storage.InsertAppOrgRole(role)
	if err != nil {
		return nil, errors.WrapErrorAction(logutils.ActionInsert, model.TypeAppOrgRole, nil, err)
	}
	return &role, nil
}

func (app *application) AdmGetAppOrgRoles(appID string, orgID string) ([]model.AppOrgRole, error) {
	//find application organization
	getAppOrg, err := app.storage.FindApplicationOrganization(appID, orgID)
	if err != nil {
		return nil, errors.WrapErrorAction(logutils.ActionGet, model.TypeApplicationOrganization, nil, err)
	}

	//find application organization roles
<<<<<<< HEAD
	getAppOrgRoles, err := app.storage.FindAppOrgRoles(nil, nil, getAppOrg.ID)
=======
	getAppOrgRoles, err := app.storage.FindAppOrgRoles(getAppOrg.ID)
>>>>>>> 72a69f5c
	if err != nil {
		return nil, errors.WrapErrorAction(logutils.ActionGet, model.TypeAppOrgRole, nil, err)
	}

	return getAppOrgRoles, nil
}

func (app *application) admDeleteAppOrgRole(ID string, appID string, orgID string, assignerPermissions []string, l *logs.Log) error {
	//1. get application organization entity
	appOrg, err := app.storage.FindApplicationOrganization(appID, orgID)
	if err != nil {
		return errors.WrapErrorAction(logutils.ActionGet, model.TypeApplicationOrganization, nil, err)
	}

	//2. find the role
	role, err := app.storage.FindAppOrgRole(ID, appOrg.ID)
	if err != nil {
		return errors.WrapErrorAction(logutils.ActionFind, model.TypeAppOrgRole, nil, err)
	}
	if role == nil {
		return errors.Newf("there is no a role for id %s", ID)
	}

	//3. check assigners field
	for _, permission := range role.Permissions {
		err = permission.CheckAssigners(assignerPermissions)
		if err != nil {
			return errors.Wrapf("error checking permission assigners", err)
		}
	}

	//4. do not allow to delete system roles
	if role.System {
		return errors.Newf("%s role is a system role and cannot be deleted", role.Name)
	}

	//5. check if the role has accounts relations
	numberOfAccounts, err := app.storage.CountAccountsByRoleID(ID)
	if err != nil {
		return errors.WrapErrorAction("error checking the accounts count by role id", "", nil, err)
	}
	if *numberOfAccounts > 0 {
		return errors.Newf("the %s is already used by account and cannot be deleted", role.Name)
	}

	//6. check if the group has groups relations
	numberOfGroups, err := app.storage.CountGroupsByRoleID(ID)
	if err != nil {
		return errors.WrapErrorAction("error checking the groups count by role id", "", nil, err)
	}
	if *numberOfGroups > 0 {
		return errors.Newf("the %s is already used by groups and cannot be deleted", role.Name)
	}

	//7. delete the group
	err = app.storage.DeleteAppOrgRole(ID)
	if err != nil {
		return errors.WrapErrorAction(logutils.ActionDelete, model.TypeAppOrgRole, nil, err)
	}
	return nil
}

func (app *application) admGetApplicationPermissions(appID string, orgID string, l *logs.Log) ([]model.Permission, error) {
	//1. find application organization
	appOrg, err := app.storage.FindApplicationOrganization(appID, orgID)
	if err != nil {
		return nil, errors.WrapErrorAction(logutils.ActionGet, model.TypeApplicationOrganization, nil, err)
	}
	if appOrg == nil {
		return nil, errors.New("there is no app org for app ID and org ID")
	}

	//2. find permissions by the service ids
	permissions, err := app.storage.FindPermissionsByServiceIDs(appOrg.ServicesIDs)
	if err != nil {
		return nil, errors.WrapErrorAction(logutils.ActionGet, model.TypePermission, nil, err)
	}
	return permissions, nil
}

func (app *application) admGetAccounts(appID string, orgID string, accountID *string, authTypeIdentifier *string) ([]model.Account, error) {
	//find the accounts
	accounts, err := app.storage.FindAccounts(appID, orgID, accountID, authTypeIdentifier)
	if err != nil {
		return nil, errors.WrapErrorAction(logutils.ActionFind, model.TypeAccount, nil, err)
	}
	return accounts, nil
}

func (app *application) admGetAccount(accountID string) (*model.Account, error) {
	return app.getAccount(accountID)
}

func (app *application) admGetApplicationLoginSessions(appID string, orgID string, identifier *string, accountAuthTypeIdentifier *string,
	appTypeID *string, appTypeIdentifier *string, anonymous *bool, deviceID *string, ipAddress *string) ([]model.LoginSession, error) {
	//find the login sessions
	loginSessions, err := app.storage.FindLoginSessionsByParams(appID, orgID, nil, identifier, accountAuthTypeIdentifier, appTypeID, appTypeIdentifier, anonymous, deviceID, ipAddress)
	if err != nil {
		return nil, errors.WrapErrorAction(logutils.ActionFind, model.TypeLoginSession, nil, err)
	}
	return loginSessions, nil
}

func (app *application) admDeleteApplicationLoginSession(appID string, orgID string, currentAccountID string, identifier string, sessionID string, l *logs.Log) error {
	//1. do not allow to logout the current account
	if currentAccountID == identifier {
		l.Infof("%s is trying to logout yourself", currentAccountID)
		return errors.New("cannot logout yourself")
	}

	//2. validate if the session is for the current app/org and account
	sessions, err := app.storage.FindLoginSessionsByParams(appID, orgID, &sessionID, &identifier, nil, nil, nil, nil, nil, nil)
	if err != nil {
		return errors.Wrap("error checking if it is valid to remove account session", err)
	}
	if len(sessions) == 0 {
		return errors.New("not valid params")
	}

	//3. delete the session
	err = app.storage.DeleteLoginSessionByID(nil, sessionID)
	if err != nil {
		return errors.Wrap("error dleting session by id", err)
	}

	return nil
}

func (app *application) admGetApplicationAccountDevices(appID string, orgID string, accountID string, l *logs.Log) ([]model.Device, error) {
	//1. find the account
	account, err := app.storage.FindAccountByID(nil, accountID)
	if err != nil {
		return nil, errors.Wrapf("error finding account on getting devices", err)
	}
	if account == nil {
		return nil, errors.Newf("no account for id %s", accountID)
	}

	//2. verify that the account is for the current app/org
	appOrg, err := app.storage.FindApplicationOrganization(appID, orgID)
	if err != nil {
		return nil, errors.Wrapf("error finding app org on getting devices", err)
	}
	if appOrg.ID != account.AppOrg.ID {
		l.Warnf("someone from app(%s) org(%s) is trying to access an account %s", appID, orgID, accountID)
		return nil, errors.Newf("not allowed to access data")
	}

	return account.Devices, nil
}

func (app *application) admGrantAccountPermissions(appID string, orgID string, accountID string, permissionNames []string, assignerPermissions []string, l *logs.Log) error {
	//check if there is data
	if len(assignerPermissions) == 0 {
		return errors.New("no permissions from admin assigner")
	}
	if len(permissionNames) == 0 {
		return errors.New("no permissions for granting")
	}

	//verify that the account is for the current app/org
	account, err := app.storage.FindAccountByID(nil, accountID)
	if err != nil {
		return errors.Wrap("error finding account on permissions granting", err)
	}
	if (account.AppOrg.Application.ID != appID) || (account.AppOrg.Organization.ID != orgID) {
		l.Warnf("someone is trying to grant permissions to %s for different app/org", accountID)
		return errors.Newf("not allowed")
	}

	//verify that the account do not have any of the permissions which are supposed to be granted
	for _, current := range permissionNames {
		hasP := account.GetPermissionNamed(current)
		if hasP != nil {
			l.Infof("trying to double grant %s for %s", current, accountID)
			return errors.Newf("account %s already has %s granted", accountID, current)
		}
	}

	//find permissions
	permissions, err := app.storage.FindPermissionsByName(permissionNames)
	if err != nil {
		return err
	}
	if len(permissions) == 0 {
		return errors.Newf("no permissions found for names: %v", permissionNames)
	}

	//check if authorized
	for _, permission := range permissions {
		err = permission.CheckAssigners(assignerPermissions)
		if err != nil {
			return errors.Wrapf("error checking permission assigners", err)
		}
	}

	//update account if authorized
	err = app.storage.InsertAccountPermissions(accountID, permissions)
	if err != nil {
		return err
	}
	return nil
}

func (app *application) admRevokeAccountPermissions(appID string, orgID string, accountID string, permissionNames []string, assignerPermissions []string, l *logs.Log) error {
	//check if there is data
	if len(assignerPermissions) == 0 {
		return errors.New("no permissions from admin assigner")
	}
	if len(permissionNames) == 0 {
		return errors.New("no permissions for revoking")
	}

	//verify that the account is for the current app/org
	account, err := app.storage.FindAccountByID(nil, accountID)
	if err != nil {
		return errors.Wrap("error finding account on permissions revoking", err)
	}
	if account == nil {
		return errors.Newf("no account")
	}
	if (account.AppOrg.Application.ID != appID) || (account.AppOrg.Organization.ID != orgID) {
		l.Warnf("someone is trying to revoke permissions from %s for different app/org", accountID)
		return errors.Newf("not allowed")
	}

	//verify that the account has the permissions which are supposed to be revoked
	for _, current := range permissionNames {
		hasP := account.GetPermissionNamed(current)
		if hasP == nil {
			l.Infof("trying to revoke %s for %s but the account does not have it", current, accountID)
			return errors.Newf("%s cannot be revoked from %s", current, accountID)
		}
	}

	//find permissions
	permissions, err := app.storage.FindPermissionsByName(permissionNames)
	if err != nil {
		return err
	}
	if len(permissions) == 0 {
		return errors.Newf("no permissions found for names: %v", permissionNames)
	}

	//check if authorized
	for _, permission := range permissions {
		err = permission.CheckAssigners(assignerPermissions)
		if err != nil {
			return errors.Wrapf("error checking permission assigners", err)
		}
	}

	//delete permissions from an account AND delete all sessions for the account
	transaction := func(context storage.TransactionContext) error {
		//delete permissions from an account
		err = app.storage.DeleteAccountPermissions(context, accountID, permissions)
		if err != nil {
			return errors.Wrap("error deleting account permissions", err)
		}

		//delete all sessions for the account
		err = app.storage.DeleteLoginSessionsByIdentifier(context, accountID)
		if err != nil {
			return errors.Wrap("error deleting sessions by identifier on revoking permissions", err)
		}

		return nil
	}
	err = app.storage.PerformTransaction(transaction)
	if err != nil {
		return errors.Wrapf("error revoking permissions %s from an account %s", err, accountID, permissionNames)
	}

	return nil
}

func (app *application) admGrantAccountRoles(appID string, orgID string, accountID string, roleIDs []string, assignerPermissions []string, l *logs.Log) error {
	//check if there is data
	if len(assignerPermissions) == 0 {
		return errors.New("no permissions from admin assigner")
	}
	if len(roleIDs) == 0 {
		return errors.New("no roles for granting")
	}

	//verify that the account is for the current app/org
	account, err := app.storage.FindAccountByID(nil, accountID)
	if err != nil {
		return errors.Wrap("error finding account on permissions granting", err)
	}
	if (account.AppOrg.Application.ID != appID) || (account.AppOrg.Organization.ID != orgID) {
		l.Warnf("someone is trying to grant roles to %s for different app/org", accountID)
		return errors.Newf("not allowed")
	}

	//find roles
<<<<<<< HEAD
	roles, err := app.storage.FindAppOrgRoles(nil, roleIDs, account.AppOrg.ID)
=======
	roles, err := app.storage.FindAppOrgRolesByIDs(roleIDs, account.AppOrg.ID)
>>>>>>> 72a69f5c
	if err != nil {
		return errors.Wrap("error finding app org roles", err)
	}
	if len(roles) != len(roleIDs) {
		return errors.New("not valid roles")
	}

	//verify that the account do not have any of the roles which are supposed to be granted
	for _, current := range roles {
		hasR := account.GetRole(current.ID)
		if hasR != nil {
			l.Infof("trying to double grant %s for %s", current.Name, accountID)
			return errors.Newf("account %s already has %s granted", accountID, current.Name)
		}
	}

	//check if authorized
	for _, cRole := range roles {
		err = cRole.CheckAssigners(assignerPermissions)
		if err != nil {
			return errors.Wrapf("error checking assigners for %s role", err, cRole.Name)
		}
	}

	//update account if authorized
	accountRoles := model.AccountRolesFromAppOrgRoles(roles, true, true)
	err = app.storage.InsertAccountRoles(accountID, account.AppOrg.ID, accountRoles)
	if err != nil {
		return errors.Wrap("error inserting account roles", err)
	}

	return nil
}

func (app *application) admRevokeAccountRoles(appID string, orgID string, accountID string, roleIDs []string, assignerPermissions []string, l *logs.Log) error {
	//check if there is data
	if len(assignerPermissions) == 0 {
		return errors.New("no permissions from admin assigner")
	}
	if len(roleIDs) == 0 {
		return errors.New("no roles for revoking")
	}

	//verify that the account is for the current app/org
	account, err := app.storage.FindAccountByID(nil, accountID)
	if err != nil {
		return errors.Wrap("error finding account on roles revoking", err)
	}
	if account == nil {
		return errors.Newf("no account")
	}
	if (account.AppOrg.Application.ID != appID) || (account.AppOrg.Organization.ID != orgID) {
		l.Warnf("someone is trying to revoke roles from %s for different app/org", accountID)
		return errors.Newf("not allowed")
	}

	//verify that the account has the roles which are supposed to be revoked
	for _, roleID := range roleIDs {
		hasR := account.GetRole(roleID)
		if hasR == nil {
			l.Infof("trying to revoke role %s for %s but the account does not have it", roleID, accountID)
			return errors.Newf("%s cannot be revoked from %s", roleID, accountID)
		}
	}

	//find roles
<<<<<<< HEAD
	roles, err := app.storage.FindAppOrgRoles(nil, roleIDs, account.AppOrg.ID)
=======
	roles, err := app.storage.FindAppOrgRolesByIDs(roleIDs, account.AppOrg.ID)
>>>>>>> 72a69f5c
	if err != nil {
		return errors.Wrap("error finding roles on revoking roles", err)
	}
	if len(roles) == 0 {
		return errors.Newf("no roles found for ids: %v", roleIDs)
	}

	//check if authorized
	for _, role := range roles {
		err = role.CheckAssigners(assignerPermissions)
		if err != nil {
			return errors.Wrapf("error checking permission assigners when revoking roles from an account", err)
		}
	}

	//delete roles from an account AND delete all sessions for the account
	transaction := func(context storage.TransactionContext) error {
		//delete roles from an account
		err = app.storage.DeleteAccountRoles(context, accountID, roleIDs)
		if err != nil {
			return errors.Wrap("error deleting account roles", err)
		}

		//delete all sessions for the account
		err = app.storage.DeleteLoginSessionsByIdentifier(context, accountID)
		if err != nil {
			return errors.Wrap("error deleting sessions by identifier on revoking roles", err)
		}

		return nil
	}
	err = app.storage.PerformTransaction(transaction)
	if err != nil {
		return errors.Wrapf("error revoking roles %s from an account %s", err, accountID, roleIDs)
	}

	return nil
}

func (app *application) admGrantPermissionsToRole(appID string, orgID string, roleID string, permissionNames []string, assignerPermissions []string, l *logs.Log) error {
	//check if there is data
	if len(assignerPermissions) == 0 {
		return errors.New("no permissions from admin assigner")
	}
	if len(permissionNames) == 0 {
		return errors.New("no permissions for granting")
	}

	//verify that the role is for the current app/org
	appOrg, err := app.storage.FindApplicationOrganization(appID, orgID)
	if err != nil {
		return errors.Wrap("there is no application organization with that IDs", err)
	}
	role, err := app.storage.FindAppOrgRole(roleID, appOrg.ID)
	if err != nil {
		return errors.Wrap("error finding account on permissions granting", err)
	}

	//verify that the role do not have any of the permissions which are supposed to be granted
	for _, current := range permissionNames {
		hasP := role.GetPermissionNamed(current)
		if hasP != nil {
			l.Infof("trying to double grant %s for %s", current, roleID)
			return errors.Newf("role %s already has %s granted", roleID, current)
		}
	}

	//find permissions
	permissions, err := app.storage.FindPermissionsByName(permissionNames)
	if err != nil {
		return err
	}
	if len(permissions) == 0 {
		return errors.Newf("no permissions found for names: %v", permissionNames)
	}

	//verify that the permissions are for the current app/org
	for _, permission := range permissions {
		pServiceID := permission.ServiceID
		contains := utils.Contains(appOrg.ServicesIDs, pServiceID)
		if !contains {
			return errors.Newf("not allowed to grant %s for app/org %s", permission.Name, appOrg.ID)
		}
	}

	//check if authorized
	for _, permission := range permissions {
		err = permission.CheckAssigners(assignerPermissions)
		if err != nil {
			return errors.Wrapf("error checking permission assigners", err)
		}
	}

	//insert permission into a role
	err = app.storage.InsertAppOrgRolePermissions(nil, roleID, permissions)
	if err != nil {
		return errors.Wrap("error inserting permissions to roles", err)
	}

	return nil
}<|MERGE_RESOLUTION|>--- conflicted
+++ resolved
@@ -237,11 +237,7 @@
 		return nil, errors.WrapErrorAction(logutils.ActionGet, model.TypeApplicationOrganization, nil, err)
 	}
 	//find application organization groups
-<<<<<<< HEAD
-	getAppOrgGroups, err := app.storage.FindAppOrgGroups(nil, nil, getAppOrg.ID)
-=======
 	getAppOrgGroups, err := app.storage.FindAppOrgGroups(getAppOrg.ID)
->>>>>>> 72a69f5c
 	if err != nil {
 		return nil, errors.WrapErrorAction(logutils.ActionGet, model.TypeAppOrgGroup, nil, err)
 	}
@@ -458,11 +454,7 @@
 	}
 
 	//find application organization roles
-<<<<<<< HEAD
-	getAppOrgRoles, err := app.storage.FindAppOrgRoles(nil, nil, getAppOrg.ID)
-=======
 	getAppOrgRoles, err := app.storage.FindAppOrgRoles(getAppOrg.ID)
->>>>>>> 72a69f5c
 	if err != nil {
 		return nil, errors.WrapErrorAction(logutils.ActionGet, model.TypeAppOrgRole, nil, err)
 	}
@@ -759,11 +751,7 @@
 	}
 
 	//find roles
-<<<<<<< HEAD
-	roles, err := app.storage.FindAppOrgRoles(nil, roleIDs, account.AppOrg.ID)
-=======
-	roles, err := app.storage.FindAppOrgRolesByIDs(roleIDs, account.AppOrg.ID)
->>>>>>> 72a69f5c
+	roles, err := app.storage.FindAppOrgRolesByIDs(nil, roleIDs, account.AppOrg.ID)
 	if err != nil {
 		return errors.Wrap("error finding app org roles", err)
 	}
@@ -830,11 +818,7 @@
 	}
 
 	//find roles
-<<<<<<< HEAD
-	roles, err := app.storage.FindAppOrgRoles(nil, roleIDs, account.AppOrg.ID)
-=======
-	roles, err := app.storage.FindAppOrgRolesByIDs(roleIDs, account.AppOrg.ID)
->>>>>>> 72a69f5c
+	roles, err := app.storage.FindAppOrgRolesByIDs(nil, roleIDs, account.AppOrg.ID)
 	if err != nil {
 		return errors.Wrap("error finding roles on revoking roles", err)
 	}
