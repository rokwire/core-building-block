package core

import (
	"core-building-block/core/model"
	"fmt"

	log "github.com/rokmetro/logging-library/loglib"
)

func (app *application) admGetTest() string {
	return "Admin - test"
}

func (app *application) admGetTestModel() string {
	//global config
	globalConfig := model.GlobalConfig{Setting: "setting_value"}

	//organizations configs
	illinoisDomains := []string{"illinois.edu"}
	illinoisOrganizationConfig := model.OrganizationConfig{ID: "1", Setting: "setting_value", Domains: illinoisDomains, Custom: "Illinois organization custom config"}

	danceOrganizationConfig := model.OrganizationConfig{ID: "2", Setting: "setting_value", Domains: []string{}, Custom: "Dance organization custom config"}

	//organizations
	illinoisOrganization := model.Organization{ID: "1", Name: "Illinois", Type: "large", Config: illinoisOrganizationConfig}

	danceOrganization := model.Organization{ID: "2", Name: "Dance", Type: "medium", Config: danceOrganizationConfig}

	//global permissions and roles

	glRole1 := model.GlobalRole{ID: "1", Name: "super_admin", Permissions: nil} //super_admin has nil permissions as it has all
	glPermission1 := model.GlobalPermission{ID: "1", Name: "invite_organization_admin"}
	glPermission2 := model.GlobalPermission{ID: "2", Name: "read_log"}
	glPermission3 := model.GlobalPermission{ID: "3", Name: "modify_config"}
	glRole2 := model.GlobalRole{ID: "2", Name: "lite_admin",
		Permissions: []model.GlobalPermission{glPermission1, glPermission2, glPermission3}}

	//Illinois permissions, roles and groups

	illinoisRole1 := model.OrganizationRole{ID: "1", Name: "organization_super_admin", Permissions: nil, Organization: illinoisOrganization} //organization_super_admin has nil permissions as it has all
	illinoisPermission1 := model.OrganizationPermission{ID: "1", Name: "read_audit", Organization: illinoisOrganization}
	illinoisPermission2 := model.OrganizationPermission{ID: "2", Name: "read_manual_test", Organization: illinoisOrganization}
	illinoisPermission3 := model.OrganizationPermission{ID: "3", Name: "modify_manual_test", Organization: illinoisOrganization}
	illinoisRole2 := model.OrganizationRole{ID: "2", Name: "manual_tests_manager",
		Permissions: []model.OrganizationPermission{illinoisPermission2, illinoisPermission3}, Organization: illinoisOrganization}
	illinoisGroup1 := model.OrganizationGroup{ID: "1", Name: "students", Organization: illinoisOrganization}
	illinoisGroup2 := model.OrganizationGroup{ID: "2", Name: "manual tests managers", Organization: illinoisOrganization}

	//Dance permissions, roles and groups

	danceRole1 := model.OrganizationRole{ID: "3", Name: "organization_super_admin", Permissions: nil, Organization: danceOrganization} //organization_super_admin has nil permissions as it has all
	dancePermission1 := model.OrganizationPermission{ID: "4", Name: "view_video", Organization: danceOrganization}
	dancePermission2 := model.OrganizationPermission{ID: "5", Name: "write_video", Organization: danceOrganization}
	dancePermission3 := model.OrganizationPermission{ID: "6", Name: "view_schedule", Organization: danceOrganization}
	danceRole2 := model.OrganizationRole{ID: "4", Name: "videos_manager",
		Permissions: []model.OrganizationPermission{dancePermission1, dancePermission2}, Organization: danceOrganization}
	danceGroup1 := model.OrganizationGroup{ID: "3", Name: "videos managers", Organization: danceOrganization}

	//users

	globalUser1Account := model.UserAccount{ID: "1", Email: "petyo.stoyanov@inabit.eu"}
	globalUser1Profile := model.UserProfile{ID: "1", FirstName: "Petyo", LastName: "Stoyanov"}
	globalUser1 := model.User{ID: "1", Account: globalUser1Account, Profile: globalUser1Profile,
		Permissions: nil, Roles: []model.GlobalRole{glRole1}, Groups: nil, OrganizationsMemberships: nil}

	globalUser2Account := model.UserAccount{ID: "2", Email: "pencho.penchev@inabit.eu"}
	globalUser2Profile := model.UserProfile{ID: "2", FirstName: "Pencho", LastName: "penchev"}
	globalUser2 := model.User{ID: "2", Account: globalUser2Account, Profile: globalUser2Profile,
		Permissions: nil, Roles: []model.GlobalRole{glRole2}, Groups: nil, OrganizationsMemberships: nil}

	illiniUser1Account := model.UserAccount{ID: "3", Email: "vivon@inabit.eu"}
	illiniUser1Profile := model.UserProfile{ID: "3", FirstName: "Vivon", LastName: "Vivonov"}
	illiniUser1 := model.User{ID: "3", Account: illiniUser1Account, Profile: illiniUser1Profile,
		Permissions: nil, Roles: nil, Groups: nil, OrganizationsMemberships: nil}
	illiniUser1Organization := model.OrganizationMembership{ID: "1", User: illiniUser1, Organization: illinoisOrganization,
		OrgUserData: nil, Permissions: nil, Roles: []model.OrganizationRole{illinoisRole1}, Groups: nil}
	illiniUser1.OrganizationsMemberships = []model.OrganizationMembership{illiniUser1Organization}

	illiniUser2Account := model.UserAccount{ID: "4", Email: "vivon2@inabit.eu"}
	illiniUser2Profile := model.UserProfile{ID: "4", FirstName: "Vivon2", LastName: "Vivonov2"}
	illiniUser2 := model.User{ID: "4", Account: illiniUser2Account, Profile: illiniUser2Profile,
		Permissions: nil, Roles: nil, Groups: nil, OrganizationsMemberships: nil}
	illiniUser2Organization := model.OrganizationMembership{ID: "2", User: illiniUser2, Organization: illinoisOrganization,
		OrgUserData: nil,
		Permissions: []model.OrganizationPermission{illinoisPermission1},
		Roles:       []model.OrganizationRole{illinoisRole2},
		Groups:      []model.OrganizationGroup{illinoisGroup1}}
	illiniUser2.OrganizationsMemberships = []model.OrganizationMembership{illiniUser2Organization}

	illiniUser3Account := model.UserAccount{ID: "5", Email: "vivon3@inabit.eu"}
	illiniUser3Profile := model.UserProfile{ID: "5", FirstName: "Vivon3", LastName: "Vivonov3"}
	illiniUser3 := model.User{ID: "5", Account: illiniUser3Account, Profile: illiniUser3Profile,
		Permissions: nil, Roles: nil, Groups: nil, OrganizationsMemberships: nil}
	illiniUser3Organization := model.OrganizationMembership{ID: "3", User: illiniUser3, Organization: illinoisOrganization,
		OrgUserData: nil,
		Permissions: []model.OrganizationPermission{illinoisPermission1},
		Roles:       []model.OrganizationRole{illinoisRole2},
		Groups:      []model.OrganizationGroup{illinoisGroup1}}
	illiniUser3.OrganizationsMemberships = []model.OrganizationMembership{illiniUser3Organization}

	illiniUsersRel := model.OrganizationUserRelations{ID: "1", Type: "family",
		Manager: illiniUser2Organization, Members: []model.OrganizationMembership{illiniUser3Organization}}

	danceUser1Account := model.UserAccount{ID: "6", Email: "cocun@inabit.eu"}
	danceUser1Profile := model.UserProfile{ID: "6", FirstName: "Cocun", LastName: "Cocunov"}
	danceUser1 := model.User{ID: "6", Account: danceUser1Account, Profile: danceUser1Profile,
		Permissions: nil, Roles: nil, Groups: nil, OrganizationsMemberships: nil}
	danceUser1Organization := model.OrganizationMembership{ID: "4", User: danceUser1, Organization: danceOrganization,
		OrgUserData: nil, Permissions: nil, Roles: []model.OrganizationRole{danceRole1}, Groups: nil}
	danceUser1.OrganizationsMemberships = []model.OrganizationMembership{danceUser1Organization}

	diAccount := model.UserAccount{ID: "7", Email: "di@inabit.eu"}
	diProfile := model.UserProfile{ID: "7", FirstName: "Dinko", LastName: "Dinkov"}
	diUser := model.User{ID: "7", Account: diAccount, Profile: diProfile,
		Permissions: nil, Roles: nil, Groups: nil, OrganizationsMemberships: nil}
	danceDIOrganization := model.OrganizationMembership{ID: "5", User: diUser, Organization: danceOrganization,
		OrgUserData: nil, Permissions: nil, Roles: []model.OrganizationRole{danceRole2}, Groups: []model.OrganizationGroup{danceGroup1}}
	illinoisDIOrganization := model.OrganizationMembership{ID: "6", User: diUser, Organization: illinoisOrganization,
		OrgUserData: nil, Permissions: nil, Roles: []model.OrganizationRole{illinoisRole2}, Groups: []model.OrganizationGroup{illinoisGroup2}}
	diUser.OrganizationsMemberships = []model.OrganizationMembership{danceDIOrganization, illinoisDIOrganization}

	res := fmt.Sprintf("GlobalConfig:\n\t%s\n\n"+
		"IllinoisOrganizationConfig:\n\t%s\n\n"+
		"DanceOrganizationConfig:\n\t%s\n\n"+
		"IllinoisOrganization:\n\t%s\n\n"+
		"DanceOrganization:\n\t%s\n\n"+
		"GlobalRole1:\n\t%s\n\n"+
		"GlobalPermission1:\n\t%s\n\n"+
		"GlobalPermission2:\n\t%s\n\n"+
		"GlobalPermission3:\n\t%s\n\n"+
		"GlobalRole2:\n\t%s\n\n"+
		"IllinoisRole1:\n\t%s\n\n"+
		"IllinoisPermission1:\n\t%s\n\n"+
		"IllinoisPermission2:\n\t%s\n\n"+
		"IllinoisPermission3:\n\t%s\n\n"+
		"IllinoisRole2:\n\t%s\n\n"+
		"IllinoisGroup1:\n\t%s\n\n"+
		"IllinoisGroup2:\n\t%s\n\n"+
		"DanceRole1:\n\t%s\n\n"+
		"DancePermission1:\n\t%s\n\n"+
		"DancePermission2:\n\t%s\n\n"+
		"DancePermission3:\n\t%s\n\n"+
		"DanceRole2:\n\t%s\n\n"+
		"DanceGroup1:\n\t%s\n\n"+
		"GlobalUser1:\n\t%s\n\n"+
		"GlobalUser2:\n\t%s\n\n"+
		"IlliniUser1:\n\t%s\n\n"+
		"IlliniUser2:\n\t%s\n\n"+
		"IlliniUser3:\n\t%s\n\n"+
		"IlliniUserRelations:\n\t%s\n\n"+
		"DanceUser1:\n\t%s\n\n"+
		"DIUser1:\n\t%s\n\n",
		globalConfig, illinoisOrganizationConfig, danceOrganizationConfig,
		illinoisOrganization, danceOrganization,
		glRole1, glPermission1, glPermission2, glPermission3, glRole2,
		illinoisRole1, illinoisPermission1, illinoisPermission2, illinoisPermission3, illinoisRole2, illinoisGroup1, illinoisGroup2,
		danceRole1, dancePermission1, dancePermission2, dancePermission3, danceRole2, danceGroup1,
		globalUser1, globalUser2, illiniUser1, illiniUser2, illiniUser3, illiniUsersRel, danceUser1, diUser)
	return res
}

func (app *application) admCreateGlobalConfig(setting string) (*model.GlobalConfig, error) {
	gc, err := app.storage.GetGlobalConfig()
	if err != nil {
		return nil, log.WrapErrorAction(log.ActionFind, model.TypeGlobalConfig, nil, err)
	}
	if gc != nil {
		return nil, log.NewError("global config already exists")
	}

	gc, err = app.storage.CreateGlobalConfig(setting)
	if err != nil {
		return nil, log.WrapErrorAction(log.ActionInsert, model.TypeGlobalConfig, nil, err)
	}
	return gc, nil
}

func (app *application) admGetGlobalConfig() (*model.GlobalConfig, error) {
	gc, err := app.storage.GetGlobalConfig()
	if err != nil {
		return nil, log.WrapErrorAction(log.ActionFind, model.TypeGlobalConfig, nil, err)
	}
	return gc, nil
}

func (app *application) admUpdateGlobalConfig(setting string) error {
	gc, err := app.storage.GetGlobalConfig()
	if err != nil {
		return log.WrapErrorAction(log.ActionFind, model.TypeGlobalConfig, nil, err)
	}
	if gc == nil {
		return log.WrapErrorData(log.StatusMissing, model.TypeGlobalConfig, nil, err)
	}

	gc.Setting = setting
	err = app.storage.SaveGlobalConfig(gc)
	if err != nil {
		return log.WrapErrorAction(log.ActionSave, model.TypeGlobalConfig, nil, err)
	}
	return nil
}

func (app *application) admCreateOrganization(name string, requestType string, requiresOwnLogin bool, loginTypes []string, organizationDomains []string) (*model.Organization, error) {
	organization, err := app.storage.CreateOrganization(name, requestType, requiresOwnLogin, loginTypes, organizationDomains)
	if err != nil {
		return nil, log.WrapErrorAction(log.ActionFind, model.TypeOrganization, nil, err)
	}
	return organization, nil
}

func (app *application) admGetOrganization(ID string) (*model.Organization, error) {
	organization, err := app.storage.GetOrganization(ID)
	if err != nil {
		return nil, log.WrapErrorAction(log.ActionGet, model.TypeOrganization, nil, err)
	}

	return organization, nil
}

func (app *application) admGetOrganizations() ([]model.Organization, error) {
	getOrganization, err := app.storage.GetOrganizations()
	if err != nil {
		return nil, log.WrapErrorAction(log.ActionGet, model.TypeOrganization, nil, err)
	}

	return getOrganization, nil
}

func (app *application) admUpdateOrganization(ID string, name string, requestType string, requiresOwnLogin bool, loginTypes []string, organizationDomains []string) error {
	err := app.storage.UpdateOrganization(ID, name, requestType, requiresOwnLogin, loginTypes, organizationDomains)
	if err != nil {
		return log.WrapErrorAction(log.ActionUpdate, model.TypeOrganization, nil, err)
	}

	return err

}

func (app *application) admGetApplication(ID string) (*model.Application, error) {
	appAdm, err := app.storage.GetApplication(ID)
	if err != nil {
<<<<<<< HEAD
		return nil, log.WrapActionError(log.ActionGet, model.TypeApplication, nil, err)
=======
		return nil, log.WrapErrorAction(log.ActionGet, model.TypeApplication, nil, err)
>>>>>>> 6e1b11c1
	}

	return appAdm, nil
}<|MERGE_RESOLUTION|>--- conflicted
+++ resolved
@@ -239,11 +239,7 @@
 func (app *application) admGetApplication(ID string) (*model.Application, error) {
 	appAdm, err := app.storage.GetApplication(ID)
 	if err != nil {
-<<<<<<< HEAD
-		return nil, log.WrapActionError(log.ActionGet, model.TypeApplication, nil, err)
-=======
 		return nil, log.WrapErrorAction(log.ActionGet, model.TypeApplication, nil, err)
->>>>>>> 6e1b11c1
 	}
 
 	return appAdm, nil
