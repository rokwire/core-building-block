package core

import (
	"core-building-block/core/model"
	"fmt"
	"time"

	"github.com/google/uuid"
	"github.com/rokmetro/logging-library/errors"
	"github.com/rokmetro/logging-library/logutils"
)

func (app *application) admGetTest() string {
	return "Admin - test"
}

func (app *application) admGetTestModel() string {
	//global config
	globalConfig := model.GlobalConfig{Setting: "setting_value"}

	//organizations configs
	illinoisDomains := []string{"illinois.edu"}
	illinoisOrganizationConfig := model.OrganizationConfig{ID: "1", Setting: "setting_value", Domains: illinoisDomains, Custom: "Illinois organization custom config"}

	danceOrganizationConfig := model.OrganizationConfig{ID: "2", Setting: "setting_value", Domains: []string{}, Custom: "Dance organization custom config"}

	//organizations
	illinoisOrganization := model.Organization{ID: "1", Name: "Illinois", Type: "large", Config: illinoisOrganizationConfig}

	danceOrganization := model.Organization{ID: "2", Name: "Dance", Type: "medium", Config: danceOrganizationConfig}

	//global permissions and roles

	glRole1 := model.GlobalRole{ID: "1", Name: "super_admin", Permissions: nil} //super_admin has nil permissions as it has all
	glPermission1 := model.GlobalPermission{ID: "1", Name: "invite_organization_admin"}
	glPermission2 := model.GlobalPermission{ID: "2", Name: "read_log"}
	glPermission3 := model.GlobalPermission{ID: "3", Name: "modify_config"}
	glRole2 := model.GlobalRole{ID: "2", Name: "lite_admin",
		Permissions: []model.GlobalPermission{glPermission1, glPermission2, glPermission3}}

	//Illinois permissions, roles and groups

	illinoisRole1 := model.OrganizationRole{ID: "1", Name: "organization_super_admin", Permissions: nil, Organization: illinoisOrganization} //organization_super_admin has nil permissions as it has all
	illinoisPermission1 := model.OrganizationPermission{ID: "1", Name: "read_audit", Organization: illinoisOrganization}
	illinoisPermission2 := model.OrganizationPermission{ID: "2", Name: "read_manual_test", Organization: illinoisOrganization}
	illinoisPermission3 := model.OrganizationPermission{ID: "3", Name: "modify_manual_test", Organization: illinoisOrganization}
	illinoisRole2 := model.OrganizationRole{ID: "2", Name: "manual_tests_manager",
		Permissions: []model.OrganizationPermission{illinoisPermission2, illinoisPermission3}, Organization: illinoisOrganization}
	illinoisGroup1 := model.OrganizationGroup{ID: "1", Name: "students", Organization: illinoisOrganization}
	illinoisGroup2 := model.OrganizationGroup{ID: "2", Name: "manual tests managers", Organization: illinoisOrganization}

	//Dance permissions, roles and groups

	danceRole1 := model.OrganizationRole{ID: "3", Name: "organization_super_admin", Permissions: nil, Organization: danceOrganization} //organization_super_admin has nil permissions as it has all
	dancePermission1 := model.OrganizationPermission{ID: "4", Name: "view_video", Organization: danceOrganization}
	dancePermission2 := model.OrganizationPermission{ID: "5", Name: "write_video", Organization: danceOrganization}
	dancePermission3 := model.OrganizationPermission{ID: "6", Name: "view_schedule", Organization: danceOrganization}
	danceRole2 := model.OrganizationRole{ID: "4", Name: "videos_manager",
		Permissions: []model.OrganizationPermission{dancePermission1, dancePermission2}, Organization: danceOrganization}
	danceGroup1 := model.OrganizationGroup{ID: "3", Name: "videos managers", Organization: danceOrganization}

	//users

	globalUser1Account := model.UserAccount{ID: "1", Email: "petyo.stoyanov@inabit.eu"}
	globalUser1Profile := model.UserProfile{ID: "1", FirstName: "Petyo", LastName: "Stoyanov"}
	globalUser1 := model.User{ID: "1", Account: globalUser1Account, Profile: globalUser1Profile,
		Permissions: nil, Roles: []model.GlobalRole{glRole1}, Groups: nil, OrganizationsMemberships: nil}

	globalUser2Account := model.UserAccount{ID: "2", Email: "pencho.penchev@inabit.eu"}
	globalUser2Profile := model.UserProfile{ID: "2", FirstName: "Pencho", LastName: "penchev"}
	globalUser2 := model.User{ID: "2", Account: globalUser2Account, Profile: globalUser2Profile,
		Permissions: nil, Roles: []model.GlobalRole{glRole2}, Groups: nil, OrganizationsMemberships: nil}

	illiniUser1Account := model.UserAccount{ID: "3", Email: "vivon@inabit.eu"}
	illiniUser1Profile := model.UserProfile{ID: "3", FirstName: "Vivon", LastName: "Vivonov"}
	illiniUser1 := model.User{ID: "3", Account: illiniUser1Account, Profile: illiniUser1Profile,
		Permissions: nil, Roles: nil, Groups: nil, OrganizationsMemberships: nil}
	illiniUser1Organization := model.OrganizationMembership{ID: "1", User: illiniUser1, Organization: illinoisOrganization,
		OrgUserData: nil, Permissions: nil, Roles: []model.OrganizationRole{illinoisRole1}, Groups: nil}
	illiniUser1.OrganizationsMemberships = []model.OrganizationMembership{illiniUser1Organization}

	illiniUser2Account := model.UserAccount{ID: "4", Email: "vivon2@inabit.eu"}
	illiniUser2Profile := model.UserProfile{ID: "4", FirstName: "Vivon2", LastName: "Vivonov2"}
	illiniUser2 := model.User{ID: "4", Account: illiniUser2Account, Profile: illiniUser2Profile,
		Permissions: nil, Roles: nil, Groups: nil, OrganizationsMemberships: nil}
	illiniUser2Organization := model.OrganizationMembership{ID: "2", User: illiniUser2, Organization: illinoisOrganization,
		OrgUserData: nil,
		Permissions: []model.OrganizationPermission{illinoisPermission1},
		Roles:       []model.OrganizationRole{illinoisRole2},
		Groups:      []model.OrganizationGroup{illinoisGroup1}}
	illiniUser2.OrganizationsMemberships = []model.OrganizationMembership{illiniUser2Organization}

	illiniUser3Account := model.UserAccount{ID: "5", Email: "vivon3@inabit.eu"}
	illiniUser3Profile := model.UserProfile{ID: "5", FirstName: "Vivon3", LastName: "Vivonov3"}
	illiniUser3 := model.User{ID: "5", Account: illiniUser3Account, Profile: illiniUser3Profile,
		Permissions: nil, Roles: nil, Groups: nil, OrganizationsMemberships: nil}
	illiniUser3Organization := model.OrganizationMembership{ID: "3", User: illiniUser3, Organization: illinoisOrganization,
		OrgUserData: nil,
		Permissions: []model.OrganizationPermission{illinoisPermission1},
		Roles:       []model.OrganizationRole{illinoisRole2},
		Groups:      []model.OrganizationGroup{illinoisGroup1}}
	illiniUser3.OrganizationsMemberships = []model.OrganizationMembership{illiniUser3Organization}

	illiniUsersRel := model.OrganizationUserRelations{ID: "1", Type: "family",
		Manager: illiniUser2Organization, Members: []model.OrganizationMembership{illiniUser3Organization}}

	danceUser1Account := model.UserAccount{ID: "6", Email: "cocun@inabit.eu"}
	danceUser1Profile := model.UserProfile{ID: "6", FirstName: "Cocun", LastName: "Cocunov"}
	danceUser1 := model.User{ID: "6", Account: danceUser1Account, Profile: danceUser1Profile,
		Permissions: nil, Roles: nil, Groups: nil, OrganizationsMemberships: nil}
	danceUser1Organization := model.OrganizationMembership{ID: "4", User: danceUser1, Organization: danceOrganization,
		OrgUserData: nil, Permissions: nil, Roles: []model.OrganizationRole{danceRole1}, Groups: nil}
	danceUser1.OrganizationsMemberships = []model.OrganizationMembership{danceUser1Organization}

	diAccount := model.UserAccount{ID: "7", Email: "di@inabit.eu"}
	diProfile := model.UserProfile{ID: "7", FirstName: "Dinko", LastName: "Dinkov"}
	diUser := model.User{ID: "7", Account: diAccount, Profile: diProfile,
		Permissions: nil, Roles: nil, Groups: nil, OrganizationsMemberships: nil}
	danceDIOrganization := model.OrganizationMembership{ID: "5", User: diUser, Organization: danceOrganization,
		OrgUserData: nil, Permissions: nil, Roles: []model.OrganizationRole{danceRole2}, Groups: []model.OrganizationGroup{danceGroup1}}
	illinoisDIOrganization := model.OrganizationMembership{ID: "6", User: diUser, Organization: illinoisOrganization,
		OrgUserData: nil, Permissions: nil, Roles: []model.OrganizationRole{illinoisRole2}, Groups: []model.OrganizationGroup{illinoisGroup2}}
	diUser.OrganizationsMemberships = []model.OrganizationMembership{danceDIOrganization, illinoisDIOrganization}

	res := fmt.Sprintf("GlobalConfig:\n\t%s\n\n"+
		"IllinoisOrganizationConfig:\n\t%s\n\n"+
		"DanceOrganizationConfig:\n\t%s\n\n"+
		"IllinoisOrganization:\n\t%s\n\n"+
		"DanceOrganization:\n\t%s\n\n"+
		"GlobalRole1:\n\t%s\n\n"+
		"GlobalPermission1:\n\t%s\n\n"+
		"GlobalPermission2:\n\t%s\n\n"+
		"GlobalPermission3:\n\t%s\n\n"+
		"GlobalRole2:\n\t%s\n\n"+
		"IllinoisRole1:\n\t%s\n\n"+
		"IllinoisPermission1:\n\t%s\n\n"+
		"IllinoisPermission2:\n\t%s\n\n"+
		"IllinoisPermission3:\n\t%s\n\n"+
		"IllinoisRole2:\n\t%s\n\n"+
		"IllinoisGroup1:\n\t%s\n\n"+
		"IllinoisGroup2:\n\t%s\n\n"+
		"DanceRole1:\n\t%s\n\n"+
		"DancePermission1:\n\t%s\n\n"+
		"DancePermission2:\n\t%s\n\n"+
		"DancePermission3:\n\t%s\n\n"+
		"DanceRole2:\n\t%s\n\n"+
		"DanceGroup1:\n\t%s\n\n"+
		"GlobalUser1:\n\t%s\n\n"+
		"GlobalUser2:\n\t%s\n\n"+
		"IlliniUser1:\n\t%s\n\n"+
		"IlliniUser2:\n\t%s\n\n"+
		"IlliniUser3:\n\t%s\n\n"+
		"IlliniUserRelations:\n\t%s\n\n"+
		"DanceUser1:\n\t%s\n\n"+
		"DIUser1:\n\t%s\n\n",
		globalConfig, illinoisOrganizationConfig, danceOrganizationConfig,
		illinoisOrganization, danceOrganization,
		glRole1, glPermission1, glPermission2, glPermission3, glRole2,
		illinoisRole1, illinoisPermission1, illinoisPermission2, illinoisPermission3, illinoisRole2, illinoisGroup1, illinoisGroup2,
		danceRole1, dancePermission1, dancePermission2, dancePermission3, danceRole2, danceGroup1,
		globalUser1, globalUser2, illiniUser1, illiniUser2, illiniUser3, illiniUsersRel, danceUser1, diUser)
	return res
}

func (app *application) admCreateGlobalConfig(setting string) (*model.GlobalConfig, error) {
	gc, err := app.storage.GetGlobalConfig()
	if err != nil {
		return nil, errors.WrapErrorAction(logutils.ActionFind, model.TypeGlobalConfig, nil, err)
	}
	if gc != nil {
		return nil, errors.New("global config already exists")
	}

	gc, err = app.storage.CreateGlobalConfig(setting)
	if err != nil {
		return nil, errors.WrapErrorAction(logutils.ActionInsert, model.TypeGlobalConfig, nil, err)
	}
	return gc, nil
}

func (app *application) admGetGlobalConfig() (*model.GlobalConfig, error) {
	gc, err := app.storage.GetGlobalConfig()
	if err != nil {
		return nil, errors.WrapErrorAction(logutils.ActionFind, model.TypeGlobalConfig, nil, err)
	}
	return gc, nil
}

func (app *application) admUpdateGlobalConfig(setting string) error {
	gc, err := app.storage.GetGlobalConfig()
	if err != nil {
		return errors.WrapErrorAction(logutils.ActionFind, model.TypeGlobalConfig, nil, err)
	}
	if gc == nil {
		return errors.WrapErrorData(logutils.StatusMissing, model.TypeGlobalConfig, nil, err)
	}

	gc.Setting = setting
	err = app.storage.SaveGlobalConfig(gc)
	if err != nil {
		return errors.WrapErrorAction(logutils.ActionSave, model.TypeGlobalConfig, nil, err)
	}
	return nil
}

func (app *application) admCreateOrganization(name string, requestType string, requiresOwnLogin bool, loginTypes []string, organizationDomains []string) (*model.Organization, error) {
	now := time.Now()

	orgConfigID, _ := uuid.NewUUID()
	orgConfig := model.OrganizationConfig{ID: orgConfigID.String(), Domains: organizationDomains, DateCreated: now}

	organizationID, _ := uuid.NewUUID()
	organization := model.Organization{ID: organizationID.String(), Name: name, Type: requestType, RequiresOwnLogin: requiresOwnLogin, LoginTypes: loginTypes,
		Config: orgConfig, DateCreated: now}

	insertedOrg, err := app.storage.InsertOrganization(organization)
	if err != nil {
		return nil, errors.WrapErrorAction(logutils.ActionFind, model.TypeOrganization, nil, err)
	}
	return insertedOrg, nil
}

func (app *application) admGetOrganization(ID string) (*model.Organization, error) {
	organization, err := app.storage.FindOrganization(ID)
	if err != nil {
		return nil, errors.WrapErrorAction(logutils.ActionGet, model.TypeOrganization, nil, err)
	}

	return organization, nil
}

func (app *application) admGetOrganizations() ([]model.Organization, error) {
	getOrganization, err := app.storage.GetOrganizations()
	if err != nil {
		return nil, errors.WrapErrorAction(logutils.ActionGet, model.TypeOrganization, nil, err)
	}

	return getOrganization, nil
}

func (app *application) admUpdateOrganization(ID string, name string, requestType string, requiresOwnLogin bool, loginTypes []string, organizationDomains []string) error {
	err := app.storage.UpdateOrganization(ID, name, requestType, requiresOwnLogin, loginTypes, organizationDomains)
	if err != nil {
		return errors.WrapErrorAction(logutils.ActionUpdate, model.TypeOrganization, nil, err)
	}

	return err

}

func (app *application) admGetApplication(ID string) (*model.Application, error) {
	appAdm, err := app.storage.FindApplication(ID)
	if err != nil {
		return nil, errors.WrapErrorAction(logutils.ActionGet, model.TypeApplication, nil, err)
	}

	return appAdm, nil
}

<<<<<<< HEAD
func (app *application) admFindGlobalPermissions() ([]model.GlobalPermission, error) {
	findGlobalPermissions, err := app.storage.FindGlobalPermissionsList()
	if err != nil {
		return nil, errors.WrapErrorAction(logutils.ActionGet, model.TypeGlobalPermission, nil, err)
	}

	return findGlobalPermissions, nil
=======
func (app *application) admCreateApplication(name string, versions []string) (*model.Application, error) {
	id, _ := uuid.NewUUID()
	now := time.Now()
	application := model.Application{ID: id.String(), Name: name, Versions: versions, DateCreated: now}

	inserted, err := app.storage.InsertApplication(application)
	if err != nil {
		return nil, err
	}
	return inserted, nil
>>>>>>> 5cf276c7
}<|MERGE_RESOLUTION|>--- conflicted
+++ resolved
@@ -257,7 +257,6 @@
 	return appAdm, nil
 }
 
-<<<<<<< HEAD
 func (app *application) admFindGlobalPermissions() ([]model.GlobalPermission, error) {
 	findGlobalPermissions, err := app.storage.FindGlobalPermissionsList()
 	if err != nil {
@@ -265,7 +264,8 @@
 	}
 
 	return findGlobalPermissions, nil
-=======
+}
+
 func (app *application) admCreateApplication(name string, versions []string) (*model.Application, error) {
 	id, _ := uuid.NewUUID()
 	now := time.Now()
@@ -276,5 +276,4 @@
 		return nil, err
 	}
 	return inserted, nil
->>>>>>> 5cf276c7
 }