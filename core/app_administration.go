package core

import (
	"core-building-block/core/model"
	"fmt"
	"time"

	"github.com/google/uuid"
	"github.com/rokmetro/logging-library/errors"
	"github.com/rokmetro/logging-library/logutils"
)

func (app *application) admGetTest() string {
	return "Admin - test"
}

func (app *application) admGetTestModel() string {
	//global config
	globalConfig := model.GlobalConfig{Setting: "setting_value"}

	//organizations configs
	illinoisDomains := []string{"illinois.edu"}
	illinoisOrganizationConfig := model.OrganizationConfig{ID: "1", Setting: "setting_value", Domains: illinoisDomains, Custom: "Illinois organization custom config"}

	danceOrganizationConfig := model.OrganizationConfig{ID: "2", Setting: "setting_value", Domains: []string{}, Custom: "Dance organization custom config"}

	//organizations
	illinoisOrganization := model.Organization{ID: "1", Name: "Illinois", Type: "large", Config: illinoisOrganizationConfig}

	danceOrganization := model.Organization{ID: "2", Name: "Dance", Type: "medium", Config: danceOrganizationConfig}

	//global permissions and roles

	glRole1 := model.GlobalRole{ID: "1", Name: "super_admin", Permissions: nil} //super_admin has nil permissions as it has all
	glPermission1 := model.GlobalPermission{ID: "1", Name: "invite_organization_admin"}
	glPermission2 := model.GlobalPermission{ID: "2", Name: "read_log"}
	glPermission3 := model.GlobalPermission{ID: "3", Name: "modify_config"}
	glRole2 := model.GlobalRole{ID: "2", Name: "lite_admin",
		Permissions: []model.GlobalPermission{glPermission1, glPermission2, glPermission3}}

	//Illinois permissions, roles and groups

	illinoisRole1 := model.OrganizationRole{ID: "1", Name: "organization_super_admin", Permissions: nil, Organization: illinoisOrganization} //organization_super_admin has nil permissions as it has all
	illinoisPermission1 := model.OrganizationPermission{ID: "1", Name: "read_audit", Organization: illinoisOrganization}
	illinoisPermission2 := model.OrganizationPermission{ID: "2", Name: "read_manual_test", Organization: illinoisOrganization}
	illinoisPermission3 := model.OrganizationPermission{ID: "3", Name: "modify_manual_test", Organization: illinoisOrganization}
	illinoisRole2 := model.OrganizationRole{ID: "2", Name: "manual_tests_manager",
		Permissions: []model.OrganizationPermission{illinoisPermission2, illinoisPermission3}, Organization: illinoisOrganization}
	illinoisGroup1 := model.OrganizationGroup{ID: "1", Name: "students", Organization: illinoisOrganization}
	illinoisGroup2 := model.OrganizationGroup{ID: "2", Name: "manual tests managers", Organization: illinoisOrganization}

	//Dance permissions, roles and groups

	danceRole1 := model.OrganizationRole{ID: "3", Name: "organization_super_admin", Permissions: nil, Organization: danceOrganization} //organization_super_admin has nil permissions as it has all
	dancePermission1 := model.OrganizationPermission{ID: "4", Name: "view_video", Organization: danceOrganization}
	dancePermission2 := model.OrganizationPermission{ID: "5", Name: "write_video", Organization: danceOrganization}
	dancePermission3 := model.OrganizationPermission{ID: "6", Name: "view_schedule", Organization: danceOrganization}
	danceRole2 := model.OrganizationRole{ID: "4", Name: "videos_manager",
		Permissions: []model.OrganizationPermission{dancePermission1, dancePermission2}, Organization: danceOrganization}
	danceGroup1 := model.OrganizationGroup{ID: "3", Name: "videos managers", Organization: danceOrganization}

	//users

	globalUser1Account := model.UserAccount{ID: "1", Email: "petyo.stoyanov@inabit.eu"}
	globalUser1Profile := model.UserProfile{ID: "1", FirstName: "Petyo", LastName: "Stoyanov"}
	globalUser1 := model.User{ID: "1", Account: globalUser1Account, Profile: globalUser1Profile,
		Permissions: nil, Roles: []model.GlobalRole{glRole1}, Groups: nil, OrganizationsMemberships: nil}

	globalUser2Account := model.UserAccount{ID: "2", Email: "pencho.penchev@inabit.eu"}
	globalUser2Profile := model.UserProfile{ID: "2", FirstName: "Pencho", LastName: "penchev"}
	globalUser2 := model.User{ID: "2", Account: globalUser2Account, Profile: globalUser2Profile,
		Permissions: nil, Roles: []model.GlobalRole{glRole2}, Groups: nil, OrganizationsMemberships: nil}

	illiniUser1Account := model.UserAccount{ID: "3", Email: "vivon@inabit.eu"}
	illiniUser1Profile := model.UserProfile{ID: "3", FirstName: "Vivon", LastName: "Vivonov"}
	illiniUser1 := model.User{ID: "3", Account: illiniUser1Account, Profile: illiniUser1Profile,
		Permissions: nil, Roles: nil, Groups: nil, OrganizationsMemberships: nil}
	illiniUser1Organization := model.OrganizationMembership{ID: "1", User: illiniUser1, Organization: illinoisOrganization,
		OrgUserData: nil, Permissions: nil, Roles: []model.OrganizationRole{illinoisRole1}, Groups: nil}
	illiniUser1.OrganizationsMemberships = []model.OrganizationMembership{illiniUser1Organization}

	illiniUser2Account := model.UserAccount{ID: "4", Email: "vivon2@inabit.eu"}
	illiniUser2Profile := model.UserProfile{ID: "4", FirstName: "Vivon2", LastName: "Vivonov2"}
	illiniUser2 := model.User{ID: "4", Account: illiniUser2Account, Profile: illiniUser2Profile,
		Permissions: nil, Roles: nil, Groups: nil, OrganizationsMemberships: nil}
	illiniUser2Organization := model.OrganizationMembership{ID: "2", User: illiniUser2, Organization: illinoisOrganization,
		OrgUserData: nil,
		Permissions: []model.OrganizationPermission{illinoisPermission1},
		Roles:       []model.OrganizationRole{illinoisRole2},
		Groups:      []model.OrganizationGroup{illinoisGroup1}}
	illiniUser2.OrganizationsMemberships = []model.OrganizationMembership{illiniUser2Organization}

	illiniUser3Account := model.UserAccount{ID: "5", Email: "vivon3@inabit.eu"}
	illiniUser3Profile := model.UserProfile{ID: "5", FirstName: "Vivon3", LastName: "Vivonov3"}
	illiniUser3 := model.User{ID: "5", Account: illiniUser3Account, Profile: illiniUser3Profile,
		Permissions: nil, Roles: nil, Groups: nil, OrganizationsMemberships: nil}
	illiniUser3Organization := model.OrganizationMembership{ID: "3", User: illiniUser3, Organization: illinoisOrganization,
		OrgUserData: nil,
		Permissions: []model.OrganizationPermission{illinoisPermission1},
		Roles:       []model.OrganizationRole{illinoisRole2},
		Groups:      []model.OrganizationGroup{illinoisGroup1}}
	illiniUser3.OrganizationsMemberships = []model.OrganizationMembership{illiniUser3Organization}

	illiniUsersRel := model.OrganizationUserRelations{ID: "1", Type: "family",
		Manager: illiniUser2Organization, Members: []model.OrganizationMembership{illiniUser3Organization}}

	danceUser1Account := model.UserAccount{ID: "6", Email: "cocun@inabit.eu"}
	danceUser1Profile := model.UserProfile{ID: "6", FirstName: "Cocun", LastName: "Cocunov"}
	danceUser1 := model.User{ID: "6", Account: danceUser1Account, Profile: danceUser1Profile,
		Permissions: nil, Roles: nil, Groups: nil, OrganizationsMemberships: nil}
	danceUser1Organization := model.OrganizationMembership{ID: "4", User: danceUser1, Organization: danceOrganization,
		OrgUserData: nil, Permissions: nil, Roles: []model.OrganizationRole{danceRole1}, Groups: nil}
	danceUser1.OrganizationsMemberships = []model.OrganizationMembership{danceUser1Organization}

	diAccount := model.UserAccount{ID: "7", Email: "di@inabit.eu"}
	diProfile := model.UserProfile{ID: "7", FirstName: "Dinko", LastName: "Dinkov"}
	diUser := model.User{ID: "7", Account: diAccount, Profile: diProfile,
		Permissions: nil, Roles: nil, Groups: nil, OrganizationsMemberships: nil}
	danceDIOrganization := model.OrganizationMembership{ID: "5", User: diUser, Organization: danceOrganization,
		OrgUserData: nil, Permissions: nil, Roles: []model.OrganizationRole{danceRole2}, Groups: []model.OrganizationGroup{danceGroup1}}
	illinoisDIOrganization := model.OrganizationMembership{ID: "6", User: diUser, Organization: illinoisOrganization,
		OrgUserData: nil, Permissions: nil, Roles: []model.OrganizationRole{illinoisRole2}, Groups: []model.OrganizationGroup{illinoisGroup2}}
	diUser.OrganizationsMemberships = []model.OrganizationMembership{danceDIOrganization, illinoisDIOrganization}

	res := fmt.Sprintf("GlobalConfig:\n\t%s\n\n"+
		"IllinoisOrganizationConfig:\n\t%s\n\n"+
		"DanceOrganizationConfig:\n\t%s\n\n"+
		"IllinoisOrganization:\n\t%s\n\n"+
		"DanceOrganization:\n\t%s\n\n"+
		"GlobalRole1:\n\t%s\n\n"+
		"GlobalPermission1:\n\t%s\n\n"+
		"GlobalPermission2:\n\t%s\n\n"+
		"GlobalPermission3:\n\t%s\n\n"+
		"GlobalRole2:\n\t%s\n\n"+
		"IllinoisRole1:\n\t%s\n\n"+
		"IllinoisPermission1:\n\t%s\n\n"+
		"IllinoisPermission2:\n\t%s\n\n"+
		"IllinoisPermission3:\n\t%s\n\n"+
		"IllinoisRole2:\n\t%s\n\n"+
		"IllinoisGroup1:\n\t%s\n\n"+
		"IllinoisGroup2:\n\t%s\n\n"+
		"DanceRole1:\n\t%s\n\n"+
		"DancePermission1:\n\t%s\n\n"+
		"DancePermission2:\n\t%s\n\n"+
		"DancePermission3:\n\t%s\n\n"+
		"DanceRole2:\n\t%s\n\n"+
		"DanceGroup1:\n\t%s\n\n"+
		"GlobalUser1:\n\t%s\n\n"+
		"GlobalUser2:\n\t%s\n\n"+
		"IlliniUser1:\n\t%s\n\n"+
		"IlliniUser2:\n\t%s\n\n"+
		"IlliniUser3:\n\t%s\n\n"+
		"IlliniUserRelations:\n\t%s\n\n"+
		"DanceUser1:\n\t%s\n\n"+
		"DIUser1:\n\t%s\n\n",
		globalConfig, illinoisOrganizationConfig, danceOrganizationConfig,
		illinoisOrganization, danceOrganization,
		glRole1, glPermission1, glPermission2, glPermission3, glRole2,
		illinoisRole1, illinoisPermission1, illinoisPermission2, illinoisPermission3, illinoisRole2, illinoisGroup1, illinoisGroup2,
		danceRole1, dancePermission1, dancePermission2, dancePermission3, danceRole2, danceGroup1,
		globalUser1, globalUser2, illiniUser1, illiniUser2, illiniUser3, illiniUsersRel, danceUser1, diUser)
	return res
}

func (app *application) admCreateGlobalConfig(setting string) (*model.GlobalConfig, error) {
	gc, err := app.storage.GetGlobalConfig()
	if err != nil {
		return nil, errors.WrapErrorAction(logutils.ActionFind, model.TypeGlobalConfig, nil, err)
	}
	if gc != nil {
		return nil, errors.New("global config already exists")
	}

	gc, err = app.storage.CreateGlobalConfig(setting)
	if err != nil {
		return nil, errors.WrapErrorAction(logutils.ActionInsert, model.TypeGlobalConfig, nil, err)
	}
	return gc, nil
}

func (app *application) admGetGlobalConfig() (*model.GlobalConfig, error) {
	gc, err := app.storage.GetGlobalConfig()
	if err != nil {
		return nil, errors.WrapErrorAction(logutils.ActionFind, model.TypeGlobalConfig, nil, err)
	}
	return gc, nil
}

func (app *application) admUpdateGlobalConfig(setting string) error {
	gc, err := app.storage.GetGlobalConfig()
	if err != nil {
		return errors.WrapErrorAction(logutils.ActionFind, model.TypeGlobalConfig, nil, err)
	}
	if gc == nil {
		return errors.WrapErrorData(logutils.StatusMissing, model.TypeGlobalConfig, nil, err)
	}

	gc.Setting = setting
	err = app.storage.SaveGlobalConfig(gc)
	if err != nil {
		return errors.WrapErrorAction(logutils.ActionSave, model.TypeGlobalConfig, nil, err)
	}
	return nil
}

func (app *application) admCreateOrganization(name string, requestType string, requiresOwnLogin bool, loginTypes []string, organizationDomains []string) (*model.Organization, error) {
	now := time.Now()

	orgConfigID, _ := uuid.NewUUID()
	orgConfig := model.OrganizationConfig{ID: orgConfigID.String(), Domains: organizationDomains, DateCreated: now}

	organizationID, _ := uuid.NewUUID()
	organization := model.Organization{ID: organizationID.String(), Name: name, Type: requestType, RequiresOwnLogin: requiresOwnLogin, LoginTypes: loginTypes,
		Config: orgConfig, DateCreated: now}

	insertedOrg, err := app.storage.InsertOrganization(organization)
	if err != nil {
		return nil, errors.WrapErrorAction(logutils.ActionFind, model.TypeOrganization, nil, err)
	}
	return insertedOrg, nil
}

func (app *application) admGetOrganization(ID string) (*model.Organization, error) {
	organization, err := app.storage.FindOrganization(ID)
	if err != nil {
		return nil, errors.WrapErrorAction(logutils.ActionGet, model.TypeOrganization, nil, err)
	}

	return organization, nil
}

func (app *application) admGetOrganizations() ([]model.Organization, error) {
	getOrganization, err := app.storage.GetOrganizations()
	if err != nil {
		return nil, errors.WrapErrorAction(logutils.ActionGet, model.TypeOrganization, nil, err)
	}

	return getOrganization, nil
}

func (app *application) admUpdateOrganization(ID string, name string, requestType string, requiresOwnLogin bool, loginTypes []string, organizationDomains []string) error {
	err := app.storage.UpdateOrganization(ID, name, requestType, requiresOwnLogin, loginTypes, organizationDomains)
	if err != nil {
		return errors.WrapErrorAction(logutils.ActionUpdate, model.TypeOrganization, nil, err)
	}

	return err
}

func (app *application) admGetApplication(ID string) (*model.Application, error) {
	appAdm, err := app.storage.FindApplication(ID)
	if err != nil {
		return nil, errors.WrapErrorAction(logutils.ActionGet, model.TypeApplication, nil, err)
	}

	return appAdm, nil
}

<<<<<<< HEAD
func (app *application) AdmUpdateApplication(ID string, name string, versions []string) error {
	err := app.storage.UpdateApplication(ID, name, versions)
	if err != nil {
		return errors.WrapErrorAction(logutils.ActionUpdate, model.TypeApplication, nil, err)
	}

	return err
=======
func (app *application) admCreateApplication(name string, versions []string) (*model.Application, error) {
	id, _ := uuid.NewUUID()
	now := time.Now()
	application := model.Application{ID: id.String(), Name: name, Versions: versions, DateCreated: now}

	inserted, err := app.storage.InsertApplication(application)
	if err != nil {
		return nil, err
	}
	return inserted, nil
>>>>>>> 5cf276c7
}<|MERGE_RESOLUTION|>--- conflicted
+++ resolved
@@ -256,7 +256,6 @@
 	return appAdm, nil
 }
 
-<<<<<<< HEAD
 func (app *application) AdmUpdateApplication(ID string, name string, versions []string) error {
 	err := app.storage.UpdateApplication(ID, name, versions)
 	if err != nil {
@@ -264,7 +263,8 @@
 	}
 
 	return err
-=======
+}
+
 func (app *application) admCreateApplication(name string, versions []string) (*model.Application, error) {
 	id, _ := uuid.NewUUID()
 	now := time.Now()
@@ -275,5 +275,4 @@
 		return nil, err
 	}
 	return inserted, nil
->>>>>>> 5cf276c7
 }