--- conflicted
+++ resolved
@@ -207,7 +207,6 @@
 	return organization, nil
 }
 
-<<<<<<< HEAD
 func (app *application) admGetOrganizations(ID string) ([]model.Organization, error) {
 	getOrganization, err := app.storage.GetOrganizations(ID)
 	if err != nil {
@@ -215,7 +214,8 @@
 	}
 
 	return getOrganization, nil
-=======
+}
+
 func (app *application) admUpdateOrganization(ID string, name string, requestType string, requiresOwnLogin bool, loginTypes []string, organizationDomains []string) error {
 	err := app.storage.UpdateOrganization(ID, name, requestType, requiresOwnLogin, loginTypes, organizationDomains)
 	if err != nil {
@@ -223,5 +223,4 @@
 	}
 
 	return err
->>>>>>> 2d06aaa5
 }