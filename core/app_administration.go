--- conflicted
+++ resolved
@@ -163,7 +163,6 @@
 	return ""
 }
 
-<<<<<<< HEAD
 func (app *application) admDeleteAppOrgRole(ID string) error {
 
 	appOrgRole, err := app.storage.FindAppOrgRole(ID)
@@ -179,7 +178,8 @@
 		return errors.WrapErrorAction(logutils.ActionDelete, model.TypeAppOrgRole, nil, err)
 	}
 	return nil
-=======
+}
+
 func (app *application) admGetApplications(orgID string) ([]model.Application, error) {
 	applicationsOrganizations, err := app.storage.FindApplicationsOrganizationsByOrgID(orgID)
 	if err != nil {
@@ -195,7 +195,6 @@
 		apps = append(apps, appOrg.Application)
 	}
 	return apps, nil
->>>>>>> 37bad0e6
 }
 
 func (app *application) admGetAppOrgGroups(appID string, orgID string) ([]model.AppOrgGroup, error) {
