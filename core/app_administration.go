package core

import (
	"core-building-block/core/model"
	"fmt"

	"github.com/rokmetro/logging-library/errors"
	"github.com/rokmetro/logging-library/logutils"
)

func (app *application) admGetTest() string {
	return "Admin - test"
}

func (app *application) admGetTestModel() string {
	//global config
	globalConfig := model.GlobalConfig{Setting: "setting_value"}

	//organizations configs
	illinoisDomains := []string{"illinois.edu"}
	illinoisOrganizationConfig := model.OrganizationConfig{ID: "1", Setting: "setting_value", Domains: illinoisDomains, Custom: "Illinois organization custom config"}

	danceOrganizationConfig := model.OrganizationConfig{ID: "2", Setting: "setting_value", Domains: []string{}, Custom: "Dance organization custom config"}

	//organizations
	illinoisOrganization := model.Organization{ID: "1", Name: "Illinois", Type: "large", Config: illinoisOrganizationConfig}

	danceOrganization := model.Organization{ID: "2", Name: "Dance", Type: "medium", Config: danceOrganizationConfig}

	//global permissions and roles

	glRole1 := model.GlobalRole{ID: "1", Name: "super_admin", Permissions: nil} //super_admin has nil permissions as it has all
	glPermission1 := model.GlobalPermission{ID: "1", Name: "invite_organization_admin"}
	glPermission2 := model.GlobalPermission{ID: "2", Name: "read_log"}
	glPermission3 := model.GlobalPermission{ID: "3", Name: "modify_config"}
	glRole2 := model.GlobalRole{ID: "2", Name: "lite_admin",
		Permissions: []model.GlobalPermission{glPermission1, glPermission2, glPermission3}}

	//Illinois permissions, roles and groups

	illinoisRole1 := model.OrganizationRole{ID: "1", Name: "organization_super_admin", Permissions: nil, Organization: illinoisOrganization} //organization_super_admin has nil permissions as it has all
	illinoisPermission1 := model.OrganizationPermission{ID: "1", Name: "read_audit", Organization: illinoisOrganization}
	illinoisPermission2 := model.OrganizationPermission{ID: "2", Name: "read_manual_test", Organization: illinoisOrganization}
	illinoisPermission3 := model.OrganizationPermission{ID: "3", Name: "modify_manual_test", Organization: illinoisOrganization}
	illinoisRole2 := model.OrganizationRole{ID: "2", Name: "manual_tests_manager",
		Permissions: []model.OrganizationPermission{illinoisPermission2, illinoisPermission3}, Organization: illinoisOrganization}
	illinoisGroup1 := model.OrganizationGroup{ID: "1", Name: "students", Organization: illinoisOrganization}
	illinoisGroup2 := model.OrganizationGroup{ID: "2", Name: "manual tests managers", Organization: illinoisOrganization}

	//Dance permissions, roles and groups

	danceRole1 := model.OrganizationRole{ID: "3", Name: "organization_super_admin", Permissions: nil, Organization: danceOrganization} //organization_super_admin has nil permissions as it has all
	dancePermission1 := model.OrganizationPermission{ID: "4", Name: "view_video", Organization: danceOrganization}
	dancePermission2 := model.OrganizationPermission{ID: "5", Name: "write_video", Organization: danceOrganization}
	dancePermission3 := model.OrganizationPermission{ID: "6", Name: "view_schedule", Organization: danceOrganization}
	danceRole2 := model.OrganizationRole{ID: "4", Name: "videos_manager",
		Permissions: []model.OrganizationPermission{dancePermission1, dancePermission2}, Organization: danceOrganization}
	danceGroup1 := model.OrganizationGroup{ID: "3", Name: "videos managers", Organization: danceOrganization}

	//users

	globalUser1Account := model.UserAccount{ID: "1", Email: "petyo.stoyanov@inabit.eu"}
	globalUser1Profile := model.UserProfile{ID: "1", FirstName: "Petyo", LastName: "Stoyanov"}
	globalUser1 := model.User{ID: "1", Account: globalUser1Account, Profile: globalUser1Profile,
		Permissions: nil, Roles: []model.GlobalRole{glRole1}, Groups: nil, OrganizationsMemberships: nil}

	globalUser2Account := model.UserAccount{ID: "2", Email: "pencho.penchev@inabit.eu"}
	globalUser2Profile := model.UserProfile{ID: "2", FirstName: "Pencho", LastName: "penchev"}
	globalUser2 := model.User{ID: "2", Account: globalUser2Account, Profile: globalUser2Profile,
		Permissions: nil, Roles: []model.GlobalRole{glRole2}, Groups: nil, OrganizationsMemberships: nil}

	illiniUser1Account := model.UserAccount{ID: "3", Email: "vivon@inabit.eu"}
	illiniUser1Profile := model.UserProfile{ID: "3", FirstName: "Vivon", LastName: "Vivonov"}
	illiniUser1 := model.User{ID: "3", Account: illiniUser1Account, Profile: illiniUser1Profile,
		Permissions: nil, Roles: nil, Groups: nil, OrganizationsMemberships: nil}
	illiniUser1Organization := model.OrganizationMembership{ID: "1", User: illiniUser1, Organization: illinoisOrganization,
		OrgUserData: nil, Permissions: nil, Roles: []model.OrganizationRole{illinoisRole1}, Groups: nil}
	illiniUser1.OrganizationsMemberships = []model.OrganizationMembership{illiniUser1Organization}

	illiniUser2Account := model.UserAccount{ID: "4", Email: "vivon2@inabit.eu"}
	illiniUser2Profile := model.UserProfile{ID: "4", FirstName: "Vivon2", LastName: "Vivonov2"}
	illiniUser2 := model.User{ID: "4", Account: illiniUser2Account, Profile: illiniUser2Profile,
		Permissions: nil, Roles: nil, Groups: nil, OrganizationsMemberships: nil}
	illiniUser2Organization := model.OrganizationMembership{ID: "2", User: illiniUser2, Organization: illinoisOrganization,
		OrgUserData: nil,
		Permissions: []model.OrganizationPermission{illinoisPermission1},
		Roles:       []model.OrganizationRole{illinoisRole2},
		Groups:      []model.OrganizationGroup{illinoisGroup1}}
	illiniUser2.OrganizationsMemberships = []model.OrganizationMembership{illiniUser2Organization}

	illiniUser3Account := model.UserAccount{ID: "5", Email: "vivon3@inabit.eu"}
	illiniUser3Profile := model.UserProfile{ID: "5", FirstName: "Vivon3", LastName: "Vivonov3"}
	illiniUser3 := model.User{ID: "5", Account: illiniUser3Account, Profile: illiniUser3Profile,
		Permissions: nil, Roles: nil, Groups: nil, OrganizationsMemberships: nil}
	illiniUser3Organization := model.OrganizationMembership{ID: "3", User: illiniUser3, Organization: illinoisOrganization,
		OrgUserData: nil,
		Permissions: []model.OrganizationPermission{illinoisPermission1},
		Roles:       []model.OrganizationRole{illinoisRole2},
		Groups:      []model.OrganizationGroup{illinoisGroup1}}
	illiniUser3.OrganizationsMemberships = []model.OrganizationMembership{illiniUser3Organization}

	illiniUsersRel := model.OrganizationUserRelations{ID: "1", Type: "family",
		Manager: illiniUser2Organization, Members: []model.OrganizationMembership{illiniUser3Organization}}

	danceUser1Account := model.UserAccount{ID: "6", Email: "cocun@inabit.eu"}
	danceUser1Profile := model.UserProfile{ID: "6", FirstName: "Cocun", LastName: "Cocunov"}
	danceUser1 := model.User{ID: "6", Account: danceUser1Account, Profile: danceUser1Profile,
		Permissions: nil, Roles: nil, Groups: nil, OrganizationsMemberships: nil}
	danceUser1Organization := model.OrganizationMembership{ID: "4", User: danceUser1, Organization: danceOrganization,
		OrgUserData: nil, Permissions: nil, Roles: []model.OrganizationRole{danceRole1}, Groups: nil}
	danceUser1.OrganizationsMemberships = []model.OrganizationMembership{danceUser1Organization}

	diAccount := model.UserAccount{ID: "7", Email: "di@inabit.eu"}
	diProfile := model.UserProfile{ID: "7", FirstName: "Dinko", LastName: "Dinkov"}
	diUser := model.User{ID: "7", Account: diAccount, Profile: diProfile,
		Permissions: nil, Roles: nil, Groups: nil, OrganizationsMemberships: nil}
	danceDIOrganization := model.OrganizationMembership{ID: "5", User: diUser, Organization: danceOrganization,
		OrgUserData: nil, Permissions: nil, Roles: []model.OrganizationRole{danceRole2}, Groups: []model.OrganizationGroup{danceGroup1}}
	illinoisDIOrganization := model.OrganizationMembership{ID: "6", User: diUser, Organization: illinoisOrganization,
		OrgUserData: nil, Permissions: nil, Roles: []model.OrganizationRole{illinoisRole2}, Groups: []model.OrganizationGroup{illinoisGroup2}}
	diUser.OrganizationsMemberships = []model.OrganizationMembership{danceDIOrganization, illinoisDIOrganization}

	res := fmt.Sprintf("GlobalConfig:\n\t%s\n\n"+
		"IllinoisOrganizationConfig:\n\t%s\n\n"+
		"DanceOrganizationConfig:\n\t%s\n\n"+
		"IllinoisOrganization:\n\t%s\n\n"+
		"DanceOrganization:\n\t%s\n\n"+
		"GlobalRole1:\n\t%s\n\n"+
		"GlobalPermission1:\n\t%s\n\n"+
		"GlobalPermission2:\n\t%s\n\n"+
		"GlobalPermission3:\n\t%s\n\n"+
		"GlobalRole2:\n\t%s\n\n"+
		"IllinoisRole1:\n\t%s\n\n"+
		"IllinoisPermission1:\n\t%s\n\n"+
		"IllinoisPermission2:\n\t%s\n\n"+
		"IllinoisPermission3:\n\t%s\n\n"+
		"IllinoisRole2:\n\t%s\n\n"+
		"IllinoisGroup1:\n\t%s\n\n"+
		"IllinoisGroup2:\n\t%s\n\n"+
		"DanceRole1:\n\t%s\n\n"+
		"DancePermission1:\n\t%s\n\n"+
		"DancePermission2:\n\t%s\n\n"+
		"DancePermission3:\n\t%s\n\n"+
		"DanceRole2:\n\t%s\n\n"+
		"DanceGroup1:\n\t%s\n\n"+
		"GlobalUser1:\n\t%s\n\n"+
		"GlobalUser2:\n\t%s\n\n"+
		"IlliniUser1:\n\t%s\n\n"+
		"IlliniUser2:\n\t%s\n\n"+
		"IlliniUser3:\n\t%s\n\n"+
		"IlliniUserRelations:\n\t%s\n\n"+
		"DanceUser1:\n\t%s\n\n"+
		"DIUser1:\n\t%s\n\n",
		globalConfig, illinoisOrganizationConfig, danceOrganizationConfig,
		illinoisOrganization, danceOrganization,
		glRole1, glPermission1, glPermission2, glPermission3, glRole2,
		illinoisRole1, illinoisPermission1, illinoisPermission2, illinoisPermission3, illinoisRole2, illinoisGroup1, illinoisGroup2,
		danceRole1, dancePermission1, dancePermission2, dancePermission3, danceRole2, danceGroup1,
		globalUser1, globalUser2, illiniUser1, illiniUser2, illiniUser3, illiniUsersRel, danceUser1, diUser)
	return res
}

func (app *application) admCreateGlobalConfig(setting string) (*model.GlobalConfig, error) {
	gc, err := app.storage.GetGlobalConfig()
	if err != nil {
		return nil, errors.WrapErrorAction(logutils.ActionFind, model.TypeGlobalConfig, nil, err)
	}
	if gc != nil {
		return nil, errors.New("global config already exists")
	}

	gc, err = app.storage.CreateGlobalConfig(setting)
	if err != nil {
		return nil, errors.WrapErrorAction(logutils.ActionInsert, model.TypeGlobalConfig, nil, err)
	}
	return gc, nil
}

func (app *application) admGetGlobalConfig() (*model.GlobalConfig, error) {
	gc, err := app.storage.GetGlobalConfig()
	if err != nil {
		return nil, errors.WrapErrorAction(logutils.ActionFind, model.TypeGlobalConfig, nil, err)
	}
	return gc, nil
}

func (app *application) admUpdateGlobalConfig(setting string) error {
	gc, err := app.storage.GetGlobalConfig()
	if err != nil {
		return errors.WrapErrorAction(logutils.ActionFind, model.TypeGlobalConfig, nil, err)
	}
	if gc == nil {
		return errors.WrapErrorData(logutils.StatusMissing, model.TypeGlobalConfig, nil, err)
	}

	gc.Setting = setting
	err = app.storage.SaveGlobalConfig(gc)
	if err != nil {
		return errors.WrapErrorAction(logutils.ActionSave, model.TypeGlobalConfig, nil, err)
	}
	return nil
}

func (app *application) admCreateOrganization(name string, requestType string, requiresOwnLogin bool, loginTypes []string, organizationDomains []string) (*model.Organization, error) {
	organization, err := app.storage.CreateOrganization(name, requestType, requiresOwnLogin, loginTypes, organizationDomains)
	if err != nil {
		return nil, errors.WrapErrorAction(logutils.ActionFind, model.TypeOrganization, nil, err)
	}
	return organization, nil
}

func (app *application) admGetOrganization(ID string) (*model.Organization, error) {
	organization, err := app.storage.GetOrganization(ID)
	if err != nil {
		return nil, errors.WrapErrorAction(logutils.ActionGet, model.TypeOrganization, nil, err)
	}

	return organization, nil
}

func (app *application) admGetOrganizations() ([]model.Organization, error) {
	getOrganization, err := app.storage.GetOrganizations()
	if err != nil {
		return nil, errors.WrapErrorAction(logutils.ActionGet, model.TypeOrganization, nil, err)
	}

	return getOrganization, nil
}

func (app *application) admUpdateOrganization(ID string, name string, requestType string, requiresOwnLogin bool, loginTypes []string, organizationDomains []string) error {
	err := app.storage.UpdateOrganization(ID, name, requestType, requiresOwnLogin, loginTypes, organizationDomains)
	if err != nil {
		return errors.WrapErrorAction(logutils.ActionUpdate, model.TypeOrganization, nil, err)
	}

	return err
<<<<<<< HEAD
}

func (app *application) admCreateApplication(name string, versions *[]string) (*model.Application, error) {
	application, err := app.storage.CreateApplication(name, versions)
	if err != nil {
		return nil, err
	}
	return application, nil
=======

}

func (app *application) admGetApplication(ID string) (*model.Application, error) {
	appAdm, err := app.storage.GetApplication(ID)
	if err != nil {
		return nil, errors.WrapErrorAction(logutils.ActionGet, model.TypeApplication, nil, err)
	}

	return appAdm, nil
>>>>>>> 01575cb1
}<|MERGE_RESOLUTION|>--- conflicted
+++ resolved
@@ -234,7 +234,16 @@
 	}
 
 	return err
-<<<<<<< HEAD
+
+}
+
+func (app *application) admGetApplication(ID string) (*model.Application, error) {
+	appAdm, err := app.storage.GetApplication(ID)
+	if err != nil {
+		return nil, errors.WrapErrorAction(logutils.ActionGet, model.TypeApplication, nil, err)
+	}
+
+	return appAdm, nil
 }
 
 func (app *application) admCreateApplication(name string, versions *[]string) (*model.Application, error) {
@@ -243,16 +252,4 @@
 		return nil, err
 	}
 	return application, nil
-=======
-
-}
-
-func (app *application) admGetApplication(ID string) (*model.Application, error) {
-	appAdm, err := app.storage.GetApplication(ID)
-	if err != nil {
-		return nil, errors.WrapErrorAction(logutils.ActionGet, model.TypeApplication, nil, err)
-	}
-
-	return appAdm, nil
->>>>>>> 01575cb1
 }