// Copyright 2022 Board of Trustees of the University of Illinois.
//
// Licensed under the Apache License, Version 2.0 (the "License");
// you may not use this file except in compliance with the License.
// You may obtain a copy of the License at
//
//     http://www.apache.org/licenses/LICENSE-2.0
//
// Unless required by applicable law or agreed to in writing, software
// distributed under the License is distributed on an "AS IS" BASIS,
// WITHOUT WARRANTIES OR CONDITIONS OF ANY KIND, either express or implied.
// See the License for the specific language governing permissions and
// limitations under the License.

package core

import (
	"core-building-block/core/interfaces"
	"core-building-block/core/model"
	"core-building-block/utils"
	"time"

	"github.com/google/uuid"
	"github.com/rokwire/logging-library-go/v2/errors"
	"github.com/rokwire/logging-library-go/v2/logs"
	"github.com/rokwire/logging-library-go/v2/logutils"
)

func (app *application) admGetTest() string {
	return "Admin - test"
}

func (app *application) admGetTestModel() string {
	/* disable it as it is not up to date with the latest model changes
	//global config
	globalConfig := model.GlobalConfig{Setting: "setting_value"}

	//organizations configs
	illinoisDomains := []string{"illinois.edu"}
	illinoisOrganizationConfig := model.OrganizationConfig{ID: "1", Setting: "setting_value", Domains: illinoisDomains, Custom: "Illinois organization custom config"}

	danceOrganizationConfig := model.OrganizationConfig{ID: "2", Setting: "setting_value", Domains: []string{}, Custom: "Dance organization custom config"}

	//organizations
	illinoisOrganization := model.Organization{ID: "1", Name: "Illinois", Type: "large", Config: illinoisOrganizationConfig}

	danceOrganization := model.Organization{ID: "2", Name: "Dance", Type: "medium", Config: danceOrganizationConfig}

	//global permissions and roles

	glRole1 := model.GlobalRole{ID: "1", Name: "super_admin", Permissions: nil} //super_admin has nil permissions as it has all
	glPermission1 := model.GlobalPermission{ID: "1", Name: "invite_organization_admin"}
	glPermission2 := model.GlobalPermission{ID: "2", Name: "read_log"}
	glPermission3 := model.GlobalPermission{ID: "3", Name: "modify_config"}
	glRole2 := model.GlobalRole{ID: "2", Name: "lite_admin",
		Permissions: []model.GlobalPermission{glPermission1, glPermission2, glPermission3}}

	//Illinois permissions, roles and groups

	illinoisRole1 := model.OrganizationRole{ID: "1", Name: "organization_super_admin", Permissions: nil, Organization: illinoisOrganization} //organization_super_admin has nil permissions as it has all
	illinoisPermission1 := model.OrganizationPermission{ID: "1", Name: "read_audit", Organization: illinoisOrganization}
	illinoisPermission2 := model.OrganizationPermission{ID: "2", Name: "read_manual_test", Organization: illinoisOrganization}
	illinoisPermission3 := model.OrganizationPermission{ID: "3", Name: "modify_manual_test", Organization: illinoisOrganization}
	illinoisRole2 := model.OrganizationRole{ID: "2", Name: "manual_tests_manager",
		Permissions: []model.OrganizationPermission{illinoisPermission2, illinoisPermission3}, Organization: illinoisOrganization}
	illinoisGroup1 := model.OrganizationGroup{ID: "1", Name: "students", Organization: illinoisOrganization}
	illinoisGroup2 := model.OrganizationGroup{ID: "2", Name: "manual tests managers", Organization: illinoisOrganization}

	//Dance permissions, roles and groups

	danceRole1 := model.OrganizationRole{ID: "3", Name: "organization_super_admin", Permissions: nil, Organization: danceOrganization} //organization_super_admin has nil permissions as it has all
	dancePermission1 := model.OrganizationPermission{ID: "4", Name: "view_video", Organization: danceOrganization}
	dancePermission2 := model.OrganizationPermission{ID: "5", Name: "write_video", Organization: danceOrganization}
	dancePermission3 := model.OrganizationPermission{ID: "6", Name: "view_schedule", Organization: danceOrganization}
	danceRole2 := model.OrganizationRole{ID: "4", Name: "videos_manager",
		Permissions: []model.OrganizationPermission{dancePermission1, dancePermission2}, Organization: danceOrganization}
	danceGroup1 := model.OrganizationGroup{ID: "3", Name: "videos managers", Organization: danceOrganization}

	//users

	globalUser1Account := model.UserAccount{ID: "1", Email: "petyo.stoyanov@inabit.eu"}
	globalUser1Profile := model.UserProfile{ID: "1", PII: &model.UserPII{FirstName: "Petyo", LastName: "Stoyanov"}}
	globalUser1 := model.User{ID: "1", Account: globalUser1Account, Profile: globalUser1Profile,
		Permissions: nil, Roles: []model.GlobalRole{glRole1}, Groups: nil, OrganizationsMemberships: nil}

	globalUser2Account := model.UserAccount{ID: "2", Email: "pencho.penchev@inabit.eu"}
	globalUser2Profile := model.UserProfile{ID: "2", PII: &model.UserPII{FirstName: "Pencho", LastName: "penchev"}}
	globalUser2 := model.User{ID: "2", Account: globalUser2Account, Profile: globalUser2Profile,
		Permissions: nil, Roles: []model.GlobalRole{glRole2}, Groups: nil, OrganizationsMemberships: nil}

	illiniUser1Account := model.UserAccount{ID: "3", Email: "vivon@inabit.eu"}
	illiniUser1Profile := model.UserProfile{ID: "3", PII: &model.UserPII{FirstName: "Vivon", LastName: "Vivonov"}}
	illiniUser1 := model.User{ID: "3", Account: illiniUser1Account, Profile: illiniUser1Profile,
		Permissions: nil, Roles: nil, Groups: nil, OrganizationsMemberships: nil}
	illiniUser1Organization := model.OrganizationMembership{ID: "1", User: illiniUser1, Organization: illinoisOrganization,
		OrgUserData: nil, Permissions: nil, Roles: []model.OrganizationRole{illinoisRole1}, Groups: nil}
	illiniUser1.OrganizationsMemberships = []model.OrganizationMembership{illiniUser1Organization}

	illiniUser2Account := model.UserAccount{ID: "4", Email: "vivon2@inabit.eu"}
	illiniUser2Profile := model.UserProfile{ID: "4", PII: &model.UserPII{FirstName: "Vivon2", LastName: "Vivonov2"}}
	illiniUser2 := model.User{ID: "4", Account: illiniUser2Account, Profile: illiniUser2Profile,
		Permissions: nil, Roles: nil, Groups: nil, OrganizationsMemberships: nil}
	illiniUser2Organization := model.OrganizationMembership{ID: "2", User: illiniUser2, Organization: illinoisOrganization,
		OrgUserData: nil,
		Permissions: []model.OrganizationPermission{illinoisPermission1},
		Roles:       []model.OrganizationRole{illinoisRole2},
		Groups:      []model.OrganizationGroup{illinoisGroup1}}
	illiniUser2.OrganizationsMemberships = []model.OrganizationMembership{illiniUser2Organization}

	illiniUser3Account := model.UserAccount{ID: "5", Email: "vivon3@inabit.eu"}
	illiniUser3Profile := model.UserProfile{ID: "5", PII: &model.UserPII{FirstName: "Vivon3", LastName: "Vivonov3"}}
	illiniUser3 := model.User{ID: "5", Account: illiniUser3Account, Profile: illiniUser3Profile,
		Permissions: nil, Roles: nil, Groups: nil, OrganizationsMemberships: nil}
	illiniUser3Organization := model.OrganizationMembership{ID: "3", User: illiniUser3, Organization: illinoisOrganization,
		OrgUserData: nil,
		Permissions: []model.OrganizationPermission{illinoisPermission1},
		Roles:       []model.OrganizationRole{illinoisRole2},
		Groups:      []model.OrganizationGroup{illinoisGroup1}}
	illiniUser3.OrganizationsMemberships = []model.OrganizationMembership{illiniUser3Organization}

	illiniUsersRel := model.OrganizationUserRelations{ID: "1", Type: "family",
		Manager: illiniUser2Organization, Members: []model.OrganizationMembership{illiniUser3Organization}}

	danceUser1Account := model.UserAccount{ID: "6", Email: "cocun@inabit.eu"}
	danceUser1Profile := model.UserProfile{ID: "6", PII: &model.UserPII{FirstName: "Cocun", LastName: "Cocunov"}}
	danceUser1 := model.User{ID: "6", Account: danceUser1Account, Profile: danceUser1Profile,
		Permissions: nil, Roles: nil, Groups: nil, OrganizationsMemberships: nil}
	danceUser1Organization := model.OrganizationMembership{ID: "4", User: danceUser1, Organization: danceOrganization,
		OrgUserData: nil, Permissions: nil, Roles: []model.OrganizationRole{danceRole1}, Groups: nil}
	danceUser1.OrganizationsMemberships = []model.OrganizationMembership{danceUser1Organization}

	diAccount := model.UserAccount{ID: "7", Email: "di@inabit.eu"}
	diProfile := model.UserProfile{ID: "7", PII: &model.UserPII{FirstName: "Dinko", LastName: "Dinkov"}}
	diUser := model.User{ID: "7", Account: diAccount, Profile: diProfile,
		Permissions: nil, Roles: nil, Groups: nil, OrganizationsMemberships: nil}
	danceDIOrganization := model.OrganizationMembership{ID: "5", User: diUser, Organization: danceOrganization,
		OrgUserData: nil, Permissions: nil, Roles: []model.OrganizationRole{danceRole2}, Groups: []model.OrganizationGroup{danceGroup1}}
	illinoisDIOrganization := model.OrganizationMembership{ID: "6", User: diUser, Organization: illinoisOrganization,
		OrgUserData: nil, Permissions: nil, Roles: []model.OrganizationRole{illinoisRole2}, Groups: []model.OrganizationGroup{illinoisGroup2}}
	diUser.OrganizationsMemberships = []model.OrganizationMembership{danceDIOrganization, illinoisDIOrganization}

	res := fmt.Sprintf("GlobalConfig:\n\t%s\n\n"+
		"IllinoisOrganizationConfig:\n\t%s\n\n"+
		"DanceOrganizationConfig:\n\t%s\n\n"+
		"IllinoisOrganization:\n\t%s\n\n"+
		"DanceOrganization:\n\t%s\n\n"+
		"GlobalRole1:\n\t%s\n\n"+
		"GlobalPermission1:\n\t%s\n\n"+
		"GlobalPermission2:\n\t%s\n\n"+
		"GlobalPermission3:\n\t%s\n\n"+
		"GlobalRole2:\n\t%s\n\n"+
		"IllinoisRole1:\n\t%s\n\n"+
		"IllinoisPermission1:\n\t%s\n\n"+
		"IllinoisPermission2:\n\t%s\n\n"+
		"IllinoisPermission3:\n\t%s\n\n"+
		"IllinoisRole2:\n\t%s\n\n"+
		"IllinoisGroup1:\n\t%s\n\n"+
		"IllinoisGroup2:\n\t%s\n\n"+
		"DanceRole1:\n\t%s\n\n"+
		"DancePermission1:\n\t%s\n\n"+
		"DancePermission2:\n\t%s\n\n"+
		"DancePermission3:\n\t%s\n\n"+
		"DanceRole2:\n\t%s\n\n"+
		"DanceGroup1:\n\t%s\n\n"+
		"GlobalUser1:\n\t%s\n\n"+
		"GlobalUser2:\n\t%s\n\n"+
		"IlliniUser1:\n\t%s\n\n"+
		"IlliniUser2:\n\t%s\n\n"+
		"IlliniUser3:\n\t%s\n\n"+
		"IlliniUserRelations:\n\t%s\n\n"+
		"DanceUser1:\n\t%s\n\n"+
		"DIUser1:\n\t%s\n\n",
		globalConfig, illinoisOrganizationConfig, danceOrganizationConfig,
		illinoisOrganization, danceOrganization,
		glRole1, glPermission1, glPermission2, glPermission3, glRole2,
		illinoisRole1, illinoisPermission1, illinoisPermission2, illinoisPermission3, illinoisRole2, illinoisGroup1, illinoisGroup2,
		danceRole1, dancePermission1, dancePermission2, dancePermission3, danceRole2, danceGroup1,
		globalUser1, globalUser2, illiniUser1, illiniUser2, illiniUser3, illiniUsersRel, danceUser1, diUser)
	return res
	*/
	return ""
}

func (app *application) adminGetAppConfig(appTypeIdentifier string, orgID *string, versionNumbers model.VersionNumbers, apiKey *string) (*model.ApplicationConfig, error) {
	return app.sharedGetAppConfig(appTypeIdentifier, orgID, versionNumbers, apiKey, true)
}

func (app *application) admGetApplications(orgID string) ([]model.Application, error) {
	applicationsOrganizations, err := app.storage.FindApplicationsOrganizationsByOrgID(orgID)
	if err != nil {
		return nil, errors.WrapErrorAction(logutils.ActionGet, model.TypeApplicationOrganization, nil, err)
	}

	if len(applicationsOrganizations) == 0 {
		return nil, nil
	}

	var apps []model.Application
	for _, appOrg := range applicationsOrganizations {
		apps = append(apps, appOrg.Application)
	}
	return apps, nil
}

func (app *application) admCreateAppOrgGroup(name string, description string, system bool, permissionNames []string, rolesIDs []string, accountIDs []string, appID string, orgID string, assignerPermissions []string, systemClaim bool, l *logs.Log) (*model.AppOrgGroup, error) {
	if len(assignerPermissions) == 0 {
		return nil, errors.ErrorData(logutils.StatusMissing, "assigner permissions", nil)
	}

	var newGroup *model.AppOrgGroup
	transaction := func(storage interfaces.Storage) error {
		//1. get application organization entity
<<<<<<< HEAD
		appOrg, err := storage.FindApplicationOrganization(appID, orgID)
		if err != nil || appOrg == nil {
			return errors.WrapErrorAction(logutils.ActionFind, model.TypeApplicationOrganization, nil, err)
=======
		appOrg, err := app.getApplicationOrganization(appID, orgID)
		if err != nil {
			return err
>>>>>>> 1cf7466d
		}

		//2. validate permissions
		permissions, err := app.auth.CheckPermissions(storage, []model.ApplicationOrganization{*appOrg}, permissionNames, assignerPermissions, false)
		if err != nil {
			return errors.WrapErrorAction(logutils.ActionValidate, model.TypePermission, nil, err)
		}

		//3. check roles
		roles, err := app.auth.CheckRoles(storage, appOrg, rolesIDs, assignerPermissions, false)
		if err != nil {
			return errors.WrapErrorAction(logutils.ActionValidate, model.TypeAppOrgRole, nil, err)
		}

		//4. create and insert group
		id, _ := uuid.NewUUID()
		now := time.Now()
		group := model.AppOrgGroup{ID: id.String(), Name: name, Description: description, Roles: roles, Permissions: permissions, AppOrg: *appOrg, System: systemClaim && system, DateCreated: now}
		err = storage.InsertAppOrgGroup(group)
		if err != nil {
			return err
		}

		newGroup = &group

		//5. assign group to given accounts
		if len(accountIDs) > 0 {
			//the group must be assignable because it was just created by the assigner

			accounts, err := storage.FindAccountsByAccountID(appID, orgID, accountIDs)
			if err != nil {
				return errors.WrapErrorAction(logutils.ActionFind, model.TypeAccount, nil, err)
			}
			if len(accounts) < len(accountIDs) {
				if missing := model.GetMissingAccountIDs(accounts, accountIDs); len(missing) > 0 {
					return errors.ErrorData(logutils.StatusMissing, model.TypeAccount, &logutils.FieldArgs{"ids": missing})
				}
			}

			accountGroup := model.AccountGroup{Group: group, Active: true, AdminSet: true}
			err = storage.InsertAccountsGroup(accountGroup, accountIDs)
			if err != nil {
				return errors.WrapErrorAction(logutils.ActionInsert, model.TypeAppOrgGroup, &logutils.FieldArgs{"id": group.ID}, err)
			}
		}

		return nil
	}

	err := app.storage.PerformTransaction(transaction)
	if err != nil {
		return nil, err
	}
	return newGroup, nil
}

func (app *application) admUpdateAppOrgGroup(ID string, name string, description string, system bool, permissionNames []string, rolesIDs []string, accountIDs []string, appID string, orgID string, assignerPermissions []string, systemClaim bool, l *logs.Log) (*model.AppOrgGroup, error) {
	var updatedGroup *model.AppOrgGroup
	transaction := func(storage interfaces.Storage) error {
		//1. get application organization entity
		appOrg, err := storage.FindApplicationOrganization(appID, orgID)
		if err != nil || appOrg == nil {
			return errors.WrapErrorAction(logutils.ActionFind, model.TypeApplicationOrganization, nil, err)
		}

		//2. find group, check if update allowed by system flag
<<<<<<< HEAD
		group, err := storage.FindAppOrgGroup(ID, appOrg.ID)
=======
		group, err := app.getAppOrgGroup(context, ID, appOrg.ID, &systemClaim)
>>>>>>> 1cf7466d
		if err != nil {
			return err
		}

		//3. check group permissions
		updated := false
		newPermissions := []model.Permission{}
		added, removed, unchanged := utils.StringListDiff(permissionNames, group.GetAssignedPermissionNames())
		if len(added) > 0 || len(removed) > 0 {
			if len(added) > 0 {
				addedPermissions, err := app.auth.CheckPermissions(storage, []model.ApplicationOrganization{*appOrg}, added, assignerPermissions, false)
				if err != nil {
					return errors.WrapErrorAction(logutils.ActionGrant, model.TypePermission, nil, err)
				}
				newPermissions = append(newPermissions, addedPermissions...)
			}

			if len(removed) > 0 {
				_, err := app.auth.CheckPermissions(storage, []model.ApplicationOrganization{*appOrg}, removed, assignerPermissions, true)
				if err != nil {
					return errors.WrapErrorAction(logutils.ActionRevoke, model.TypePermission, nil, err)
				}
			}

			if len(unchanged) > 0 {
				unchangedPermissions, err := storage.FindPermissionsByName(unchanged)
				if err != nil {
					return errors.WrapErrorAction(logutils.ActionFind, model.TypePermission, nil, err)
				}
				newPermissions = append(newPermissions, unchangedPermissions...)
			}

			group.Permissions = newPermissions
			updated = true
		}

		//4. check group roles
		newRoles := []model.AppOrgRole{}
		added, removed, unchanged = utils.StringListDiff(rolesIDs, group.GetAssignedRoleIDs())
		if len(added) > 0 || len(removed) > 0 {
			if len(added) > 0 {
				addedRoles, err := app.auth.CheckRoles(storage, appOrg, added, assignerPermissions, false)
				if err != nil {
					return errors.WrapErrorAction(logutils.ActionGrant, model.TypeAppOrgRole, nil, err)
				}
				newRoles = append(newRoles, addedRoles...)
			}

			if len(removed) > 0 {
				_, err := app.auth.CheckRoles(storage, appOrg, removed, assignerPermissions, true)
				if err != nil {
					return errors.WrapErrorAction(logutils.ActionRevoke, model.TypeAppOrgRole, nil, err)
				}
			}

			if len(unchanged) > 0 {
				unchangedRoles, err := storage.FindAppOrgRolesByIDs(unchanged, appOrg.ID)
				if err != nil {
					return errors.WrapErrorAction(logutils.ActionFind, model.TypeAppOrgRole, nil, err)
				}
				newRoles = append(newRoles, unchangedRoles...)
			}

			group.Roles = newRoles
			updated = true
		}

		//5. update group (also updates all necessary accounts)
		updated = updated || (group.Name != name) || (group.Description != description) || (group.System != (systemClaim && system))
		if updated {
			now := time.Now().UTC()
			group.Name = name
			group.Description = description
			group.System = systemClaim && system
			group.DateUpdated = &now
			err = storage.UpdateAppOrgGroup(*group)
			if err != nil {
				return errors.WrapErrorAction(logutils.ActionUpdate, model.TypeAppOrgGroup, nil, err)
			}
		}

		updatedGroup = group

		//6. assign group to given accounts
		if accountIDs != nil {
			//check assigners
			err = group.CheckAssigners(assignerPermissions)
			if err != nil {
				return errors.WrapErrorAction(logutils.ActionValidate, "assigners", nil, err)
			}

			//get current account list
			currentAccounts, err := storage.FindAccounts(nil, nil, appID, orgID, nil, nil, nil, nil, nil, nil, nil, nil, nil, []string{group.ID})
			if err != nil {
				return errors.WrapErrorAction(logutils.ActionFind, model.TypeAccount, &logutils.FieldArgs{"group_id": group.ID}, err)
			}
			currentAccountIDs := make([]string, len(currentAccounts))
			for i, account := range currentAccounts {
				currentAccountIDs[i] = account.ID
			}

			//get new account list
			accounts, err := storage.FindAccountsByAccountID(appID, orgID, accountIDs)
			if err != nil {
				return errors.WrapErrorAction(logutils.ActionFind, model.TypeAccount, &logutils.FieldArgs{"ids": accountIDs}, err)
			}
			if len(accounts) < len(accountIDs) {
				if missing := model.GetMissingAccountIDs(accounts, accountIDs); len(missing) > 0 {
					return errors.ErrorData(logutils.StatusMissing, model.TypeAccount, &logutils.FieldArgs{"ids": missing})
				}
			}

			//compare account lists
			added, removed, _ = utils.StringListDiff(accountIDs, currentAccountIDs)
			if len(added) > 0 {
				accountGroup := model.AccountGroup{Group: *group, Active: true, AdminSet: true}
				err = storage.InsertAccountsGroup(accountGroup, added)
				if err != nil {
					return errors.WrapErrorAction(logutils.ActionInsert, model.TypeAppOrgGroup, &logutils.FieldArgs{"id": group.ID}, err)
				}
			}

			if len(removed) > 0 {
				//determine new has_permission flags
				hasPermissions := make([]bool, len(removed))
				for i, r := range removed {
					for _, account := range accounts {
						if r == account.ID {
							hasPermissions[i] = len(account.Permissions) > 0 || len(account.Roles) > 0 || len(account.Groups) > 1
							break
						}
					}
				}
				//remove the accounts from the group
				err = storage.RemoveAccountsGroup(group.ID, removed)
				if err != nil {
					return errors.WrapErrorAction(logutils.ActionDelete, model.TypeAppOrgGroup, &logutils.FieldArgs{"id": group.ID}, err)
				}
			}
		}

		return nil
	}

	err := app.storage.PerformTransaction(transaction)
	if err != nil {
		return nil, err
	}
	return updatedGroup, nil
}

func (app *application) admGetAppOrgGroups(appID string, orgID string) ([]model.AppOrgGroup, error) {
	//find application organization
	appOrg, err := app.getApplicationOrganization(appID, orgID)
	if err != nil {
<<<<<<< HEAD
		return nil, errors.WrapErrorAction(logutils.ActionFind, model.TypeApplicationOrganization, nil, err)
=======
		return nil, err
>>>>>>> 1cf7466d
	}
	//find application organization groups
	getAppOrgGroups, err := app.storage.FindAppOrgGroups(appOrg.ID)
	if err != nil {
		return nil, errors.WrapErrorAction(logutils.ActionFind, model.TypeAppOrgGroup, nil, err)
	}

	return getAppOrgGroups, nil
}

func (app *application) admDeleteAppOrgGroup(ID string, appID string, orgID string, assignerPermissions []string, system bool, l *logs.Log) error {
	//1. get application organization entity
	appOrg, err := app.getApplicationOrganization(appID, orgID)
	if err != nil {
<<<<<<< HEAD
		return errors.WrapErrorAction(logutils.ActionFind, model.TypeApplicationOrganization, nil, err)
	}

	//2. find the group
	group, err := app.storage.FindAppOrgGroup(ID, appOrg.ID)
	if err != nil {
		return errors.WrapErrorAction(logutils.ActionFind, model.TypeAppOrgGroup, nil, err)
	}
	if group == nil {
		return errors.ErrorData(logutils.StatusMissing, model.TypeAppOrgGroup, &logutils.FieldArgs{"id": ID, "app_org_id": appOrg.ID})
=======
		return err
	}

	//2. find the group, check if delete is allowed
	group, err := app.getAppOrgGroup(nil, ID, appOrg.ID, &system)
	if err != nil {
		return err
>>>>>>> 1cf7466d
	}

	//3. check group permissions
	for _, permission := range group.Permissions {
		err = permission.CheckAssigners(assignerPermissions)
		if err != nil {
			return errors.WrapErrorAction(logutils.ActionValidate, "assigner permissions", logutils.StringArgs("permissions"), err)
		}
	}

	//4. check group roles
	for _, roles := range group.Roles {
		err = roles.CheckAssigners(assignerPermissions)
		if err != nil {
			return errors.WrapErrorAction(logutils.ActionValidate, "assigner permissions", logutils.StringArgs("roles"), err)
		}
	}

<<<<<<< HEAD
	//5. do not allow to delete system groups
	if group.System && !system {
		return errors.ErrorData(logutils.StatusInvalid, "system claim", logutils.StringArgs(group.Name))
	}

	//6. check if the group has accounts relations
=======
	//5. check if the group has accounts relations
>>>>>>> 1cf7466d
	numberOfAccounts, err := app.storage.CountAccountsByGroupID(ID)
	if err != nil {
		return errors.WrapErrorAction(logutils.ActionCount, model.TypeAccount, nil, err)
	}
	if *numberOfAccounts > 0 {
		return errors.ErrorData(logutils.StatusInvalid, model.TypeAppOrgGroup, &logutils.FieldArgs{"name": group.Name, "num_accounts": *numberOfAccounts})
	}

	//6. delete the group
	err = app.storage.DeleteAppOrgGroup(ID)
	if err != nil {
		return errors.WrapErrorAction(logutils.ActionDelete, model.TypeAppOrgGroup, nil, err)
	}
	return nil
}

func (app *application) admAddAccountsToGroup(appID string, orgID string, groupID string, accountIDs []string, assignerPermissions []string, l *logs.Log) error {
	//validate
	if len(assignerPermissions) == 0 {
		return errors.ErrorData(logutils.StatusMissing, "assigner permissions", nil)
	}
	if len(groupID) == 0 {
		return errors.ErrorData(logutils.StatusMissing, "group id", nil)
	}
	if len(accountIDs) == 0 {
		return errors.ErrorData(logutils.StatusMissing, "account ids", nil)
	}

	transaction := func(storage interfaces.Storage) error {
		//1. find accounts
		accounts, err := storage.FindAccountsByAccountID(appID, orgID, accountIDs)
		if err != nil {
			return errors.WrapErrorAction(logutils.ActionFind, model.TypeAccount, nil, err)
		}
		if len(accounts) != len(accountIDs) {
			return errors.ErrorData(logutils.StatusInvalid, "account id", &logutils.FieldArgs{"ids": accountIDs})
		}

		//2. find group
<<<<<<< HEAD
		group, err := storage.FindAppOrgGroup(groupID, accounts[0].AppOrg.ID)
		if err != nil {
			return errors.WrapErrorAction(logutils.ActionFind, model.TypeAppOrgGroup, nil, err)
		}
		if group == nil {
			return errors.ErrorData(logutils.StatusMissing, model.TypeAppOrgGroup, &logutils.FieldArgs{"id": groupID})
=======
		group, err := app.getAppOrgGroup(context, groupID, accounts[0].AppOrg.ID, nil)
		if err != nil {
			return err
>>>>>>> 1cf7466d
		}

		//3. check assigners
		err = group.CheckAssigners(assignerPermissions)
		if err != nil {
<<<<<<< HEAD
			return errors.WrapErrorAction(logutils.ActionValidate, "assigner permissions", logutils.StringArgs("group"), err)
=======
			return errors.WrapErrorAction(logutils.ActionValidate, "assigner permissions", logutils.StringArgs("group"), err).SetStatus(utils.ErrorStatusNotAllowed)
>>>>>>> 1cf7466d
		}

		//4. ensure that the accounts do not have the group before adding
		updateAccounts := make([]string, 0)
		for _, account := range accounts {
			if account.Anonymous {
				return errors.ErrorData(logutils.StatusInvalid, model.TypeAccount, &logutils.FieldArgs{"id": account.ID, "anonymous": true})
			}
			if account.GetGroup(groupID) == nil {
				updateAccounts = append(updateAccounts, account.ID)
			}
		}

		//5. insert accounts to group
		accountGroup := model.AccountGroup{Group: *group, Active: true, AdminSet: true}
		err = storage.InsertAccountsGroup(accountGroup, updateAccounts)
		if err != nil {
			return errors.WrapErrorAction(logutils.ActionUpdate, model.TypeAccount, &logutils.FieldArgs{"ids": updateAccounts, "group_id": groupID}, err)
		}

		return nil
	}

	return app.storage.PerformTransaction(transaction)
}

func (app *application) admRemoveAccountsFromGroup(appID string, orgID string, groupID string, accountIDs []string, assignerPermissions []string, l *logs.Log) error {
	//validate
	if len(assignerPermissions) == 0 {
		return errors.ErrorData(logutils.StatusMissing, "assigner permissions", nil)
	}
	if len(groupID) == 0 {
		return errors.ErrorData(logutils.StatusMissing, "group id", nil)
	}
	if len(accountIDs) == 0 {
		return errors.ErrorData(logutils.StatusMissing, "account ids", nil)
	}

	transaction := func(storage interfaces.Storage) error {
		//1. find accounts
		accounts, err := storage.FindAccountsByAccountID(appID, orgID, accountIDs)
		if err != nil {
			return errors.WrapErrorAction(logutils.ActionFind, model.TypeAccount, nil, err)
		}
		if len(accounts) != len(accountIDs) {
			return errors.ErrorData(logutils.StatusMissing, model.TypeAccount, &logutils.FieldArgs{"ids": accountIDs})
		}

		//2. find group
<<<<<<< HEAD
		group, err := storage.FindAppOrgGroup(groupID, accounts[0].AppOrg.ID)
		if err != nil {
			return errors.WrapErrorAction(logutils.ActionFind, model.TypeAppOrgGroup, nil, err)
		}
		if group == nil {
			return errors.ErrorData(logutils.StatusMissing, model.TypeAppOrgGroup, &logutils.FieldArgs{"id": groupID})
=======
		group, err := app.getAppOrgGroup(context, groupID, accounts[0].AppOrg.ID, nil)
		if err != nil {
			return err
>>>>>>> 1cf7466d
		}

		//3. check assigners
		err = group.CheckAssigners(assignerPermissions)
		if err != nil {
<<<<<<< HEAD
			return errors.WrapErrorAction(logutils.ActionValidate, "assigner permissions", logutils.StringArgs("group"), err)
=======
			return errors.WrapErrorAction(logutils.ActionValidate, "assigner permissions", logutils.StringArgs("group"), err).SetStatus(utils.ErrorStatusNotAllowed)
>>>>>>> 1cf7466d
		}

		//4. ensure that the accounts have the group
		updateAccounts := make([]string, 0)
		for _, account := range accounts {
			if account.GetGroup(groupID) != nil {
				updateAccounts = append(updateAccounts, account.ID)
			}
		}

		//5. remove the accounts from the group
		err = storage.RemoveAccountsGroup(group.ID, updateAccounts)
		if err != nil {
			return errors.WrapErrorAction(logutils.ActionDelete, model.TypeAccountGroups, &logutils.FieldArgs{"id": groupID}, err)
		}

		return nil
	}

	return app.storage.PerformTransaction(transaction)
}

func (app *application) admCreateAppOrgRole(name string, description string, system bool, permissionNames []string, appID string, orgID string, assignerPermissions []string, systemClaim bool, l *logs.Log) (*model.AppOrgRole, error) {
	var newRole *model.AppOrgRole
	transaction := func(storage interfaces.Storage) error {
		//1. get application organization entity
<<<<<<< HEAD
		appOrg, err := storage.FindApplicationOrganization(appID, orgID)
		if err != nil || appOrg == nil {
			return errors.WrapErrorAction(logutils.ActionFind, model.TypeApplicationOrganization, nil, err)
=======
		appOrg, err := app.getApplicationOrganization(appID, orgID)
		if err != nil {
			return err
>>>>>>> 1cf7466d
		}

		//2. check role permissions
		permissions, err := app.auth.CheckPermissions(storage, []model.ApplicationOrganization{*appOrg}, permissionNames, assignerPermissions, false)
		if err != nil {
			return errors.WrapErrorAction(logutils.ActionValidate, model.TypePermission, nil, err)
		}

		//3. create and insert role
		id, _ := uuid.NewUUID()
		now := time.Now()
<<<<<<< HEAD
		role := model.AppOrgRole{ID: id.String(), Name: name, Description: description, System: system, Permissions: permissions, AppOrg: *appOrg, DateCreated: now}
		err = storage.InsertAppOrgRole(role)
=======
		role := model.AppOrgRole{ID: id.String(), Name: name, Description: description, System: systemClaim && system, Permissions: permissions, AppOrg: *appOrg, DateCreated: now}
		err = app.storage.InsertAppOrgRole(context, role)
>>>>>>> 1cf7466d
		if err != nil {
			return errors.WrapErrorAction(logutils.ActionInsert, model.TypeAppOrgRole, nil, err)
		}

		newRole = &role
		return nil
	}

	err := app.storage.PerformTransaction(transaction)
	if err != nil {
		return nil, err
	}

	return newRole, nil
}

func (app *application) admGetAppOrgRoles(appID string, orgID string) ([]model.AppOrgRole, error) {
	//find application organization
	appOrg, err := app.getApplicationOrganization(appID, orgID)
	if err != nil {
<<<<<<< HEAD
		return nil, errors.WrapErrorAction(logutils.ActionFind, model.TypeApplicationOrganization, nil, err)
=======
		return nil, err
>>>>>>> 1cf7466d
	}

	//find application organization roles
	getAppOrgRoles, err := app.storage.FindAppOrgRoles(appOrg.ID)
	if err != nil {
		return nil, errors.WrapErrorAction(logutils.ActionFind, model.TypeAppOrgRole, nil, err)
	}

	return getAppOrgRoles, nil
}

func (app *application) admUpdateAppOrgRole(ID string, name string, description string, system bool, permissionNames []string, appID string, orgID string, assignerPermissions []string, systemClaim bool, l *logs.Log) (*model.AppOrgRole, error) {
	var updatedRole *model.AppOrgRole
	transaction := func(context storage.TransactionContext) error {
		//1. find application organization
		appOrg, err := app.getApplicationOrganization(appID, orgID)
		if err != nil {
			return err
		}
		if appOrg == nil {
			return errors.ErrorData(logutils.StatusMissing, model.TypeApplicationOrganization, &logutils.FieldArgs{"app_id": appID, "org_id": orgID})
		}

		//2. find role, check if update allowed by system flag
		role, err := app.getAppOrgRole(context, ID, appOrg.ID, systemClaim)
		if err != nil {
			return err
		}

		//3. check role permissions
		updated := false
		newPermissions := []model.Permission{}
		added, removed, unchanged := utils.StringListDiff(permissionNames, role.GetAssignedPermissionNames())
		if len(added) > 0 || len(removed) > 0 {
			if len(added) > 0 {
				addedPermissions, err := app.auth.CheckPermissions(context, []model.ApplicationOrganization{*appOrg}, added, assignerPermissions, false)
				if err != nil {
					return errors.WrapErrorAction("adding", model.TypePermission, nil, err)
				}
				newPermissions = append(newPermissions, addedPermissions...)
			}

			if len(removed) > 0 {
				_, err := app.auth.CheckPermissions(context, []model.ApplicationOrganization{*appOrg}, removed, assignerPermissions, true)
				if err != nil {
					return errors.WrapErrorAction("revoking", model.TypePermission, nil, err)
				}
			}

			if len(unchanged) > 0 {
				unchangedPermissions, err := app.storage.FindPermissionsByName(context, unchanged)
				if err != nil {
					return errors.WrapErrorAction(logutils.ActionFind, model.TypePermission, nil, err)
				}
				newPermissions = append(newPermissions, unchangedPermissions...)
			}

			role.Permissions = newPermissions
			updated = true
		}

		//4. update role (also updates all necessary groups and accounts)
		updated = updated || (role.Name != name) || (role.Description != description) || (role.System != (systemClaim && system))
		if updated {
			now := time.Now().UTC()
			role.Name = name
			role.Description = description
			role.System = systemClaim && system
			role.DateUpdated = &now
			err = app.storage.UpdateAppOrgRole(context, *role)
			if err != nil {
				return errors.WrapErrorAction(logutils.ActionUpdate, model.TypeAppOrgRole, nil, err)
			}
		}

		updatedRole = role
		return nil
	}

	err := app.storage.PerformTransaction(transaction)
	if err != nil {
		return nil, err
	}
	return updatedRole, nil
}

func (app *application) admDeleteAppOrgRole(ID string, appID string, orgID string, assignerPermissions []string, system bool, l *logs.Log) error {
	//1. get application organization entity
	appOrg, err := app.getApplicationOrganization(appID, orgID)
	if err != nil {
<<<<<<< HEAD
		return errors.WrapErrorAction(logutils.ActionFind, model.TypeApplicationOrganization, nil, err)
=======
		return err
>>>>>>> 1cf7466d
	}

	//2. find the role
	role, err := app.getAppOrgRole(nil, ID, appOrg.ID, system)
	if err != nil {
<<<<<<< HEAD
		return errors.WrapErrorAction(logutils.ActionFind, model.TypeAppOrgRole, nil, err)
	}
	if role == nil {
		return errors.ErrorData(logutils.StatusMissing, model.TypeAppOrgRole, &logutils.FieldArgs{"id": ID})
=======
		return err
>>>>>>> 1cf7466d
	}

	//3. check assigners field
	for _, permission := range role.Permissions {
		err = permission.CheckAssigners(assignerPermissions)
		if err != nil {
			return errors.WrapErrorAction(logutils.ActionValidate, "assigner permissions", logutils.StringArgs("role"), err)
		}
	}

<<<<<<< HEAD
	//4. do not allow to delete system roles
	if role.System && !system {
		return errors.ErrorData(logutils.StatusInvalid, "system claim", logutils.StringArgs(role.Name))
	}

	//5. check if the role has accounts relations
=======
	//4. check if the role has accounts relations
>>>>>>> 1cf7466d
	numberOfAccounts, err := app.storage.CountAccountsByRoleID(ID)
	if err != nil {
		return errors.WrapErrorAction(logutils.ActionCount, model.TypeAccount, &logutils.FieldArgs{"role_id": ID}, err)
	}
	if *numberOfAccounts > 0 {
		return errors.ErrorData(logutils.StatusInvalid, model.TypeAppOrgRole, &logutils.FieldArgs{"name": role.Name, "num_accounts": *numberOfAccounts})
	}

	//6. check if the role has groups relations
	numberOfGroups, err := app.storage.CountGroupsByRoleID(ID)
	if err != nil {
		return errors.WrapErrorAction(logutils.ActionCount, model.TypeAppOrgGroup, &logutils.FieldArgs{"role_id": ID}, err)
	}
	if *numberOfGroups > 0 {
		return errors.ErrorData(logutils.StatusInvalid, model.TypeAppOrgRole, &logutils.FieldArgs{"name": role.Name, "num_groups": *numberOfGroups})
	}

	//7. delete the role
	err = app.storage.DeleteAppOrgRole(ID)
	if err != nil {
		return errors.WrapErrorAction(logutils.ActionDelete, model.TypeAppOrgRole, nil, err)
	}
	return nil
}

func (app *application) admGetApplicationPermissions(appID string, orgID string, l *logs.Log) ([]model.Permission, error) {
	//1. find application organization
	appOrg, err := app.getApplicationOrganization(appID, orgID)
	if err != nil {
<<<<<<< HEAD
		return nil, errors.WrapErrorAction(logutils.ActionFind, model.TypeApplicationOrganization, nil, err)
	}
	if appOrg == nil {
		return nil, errors.ErrorData(logutils.StatusMissing, model.TypeApplicationOrganization, &logutils.FieldArgs{"app_id": appID, "org_id": orgID})
=======
		return nil, err
>>>>>>> 1cf7466d
	}

	//2. find permissions by the service ids
	permissions, err := app.storage.FindPermissionsByServiceIDs(appOrg.ServicesIDs)
	if err != nil {
		return nil, errors.WrapErrorAction(logutils.ActionFind, model.TypePermission, nil, err)
	}
	return permissions, nil
}

func (app *application) admGetAccounts(limit int, offset int, appID string, orgID string, accountID *string, firstName *string, lastName *string, authType *string,
	authTypeIdentifier *string, anonymous *bool, hasPermissions *bool, permissions []string, roleIDs []string, groupIDs []string) ([]model.Account, error) {
	//find the accounts
	accounts, err := app.storage.FindAccounts(&limit, &offset, appID, orgID, accountID, firstName, lastName, authType, authTypeIdentifier, anonymous, hasPermissions, permissions, roleIDs, groupIDs)
	if err != nil {
		return nil, errors.WrapErrorAction(logutils.ActionFind, model.TypeAccount, nil, err)
	}
	return accounts, nil
}

func (app *application) admGetAccount(accountID string) (*model.Account, error) {
	return app.getAccount(nil, accountID)
}

func (app *application) admGetAccountSystemConfigs(appID string, orgID string, accountID string, l *logs.Log) (map[string]interface{}, error) {
	//find the account
<<<<<<< HEAD
	account, err := app.storage.FindAccountByID(accountID)
=======
	account, err := app.getAccount(nil, accountID)
>>>>>>> 1cf7466d
	if err != nil {
		return nil, err
	}
	if account.AppOrg.Application.ID != appID || account.AppOrg.Organization.ID != orgID {
		l.Warnf("someone is trying to get system configs for %s for different app/org", accountID)
		return nil, errors.ErrorData(logutils.StatusInvalid, model.TypeAccount, &logutils.FieldArgs{"id": accountID, "app_id": account.AppOrg.Application.ID, "org_id": account.AppOrg.Organization.ID}).SetStatus(utils.ErrorStatusNotAllowed)
	}

	return account.SystemConfigs, nil
}

func (app *application) admUpdateAccountSystemConfigs(appID string, orgID string, accountID string, configs map[string]interface{}, createAnonymous bool, l *logs.Log) (bool, error) {
	if len(configs) == 0 {
		return false, errors.ErrorData(logutils.StatusMissing, "new account system configs", nil)
	}

	created := false
	transaction := func(storage interfaces.Storage) error {
		//1. verify that the account is for the current app/org
<<<<<<< HEAD
		account, err := storage.FindAccountByID(accountID)
=======
		account, err := app.getAccount(context, accountID)
>>>>>>> 1cf7466d
		if err != nil {
			return errors.WrapErrorAction(logutils.ActionFind, model.TypeAccountSystemConfigs, &logutils.FieldArgs{"account_id": accountID}, err)
		}
		if account == nil {
			if !createAnonymous {
				return errors.WrapErrorData(logutils.StatusMissing, model.TypeAccountSystemConfigs, &logutils.FieldArgs{"account_id": accountID}, err)
			}

			created = true
			_, err = app.auth.CreateAnonymousAccount(storage, appID, orgID, accountID, nil, configs, true, l)
			if err != nil {
				return errors.WrapErrorAction(logutils.ActionCreate, model.TypeAccount, &logutils.FieldArgs{"anonymous": true}, err)
			}
			return nil
		}
		if account.AppOrg.Application.ID != appID || account.AppOrg.Organization.ID != orgID {
			l.Warnf("someone is trying to update system configs for %s for different app/org", accountID)
			return errors.ErrorData(logutils.StatusInvalid, model.TypeAccount, &logutils.FieldArgs{"id": accountID, "app_id": account.AppOrg.Application.ID, "org_id": account.AppOrg.Organization.ID}).SetStatus(utils.ErrorStatusNotAllowed)
		}

		//2. merge new configs on top of existing ones
		accountConfigs := account.SystemConfigs
		if accountConfigs == nil {
			accountConfigs = map[string]interface{}{}
		}
		for key, val := range configs {
			if val != nil {
				accountConfigs[key] = val
			} else {
				delete(accountConfigs, key)
			}
		}

		//3. update configs
		err = storage.UpdateAccountSystemConfigs(accountID, accountConfigs)
		if err != nil {
			return errors.WrapErrorAction(logutils.ActionUpdate, model.TypeAccountSystemConfigs, &logutils.FieldArgs{"account_id": accountID}, err)
		}

		return nil
	}

	err := app.storage.PerformTransaction(transaction)
	return created, err
}

func (app *application) admGetApplicationLoginSessions(appID string, orgID string, identifier *string, accountAuthTypeIdentifier *string,
	appTypeID *string, appTypeIdentifier *string, anonymous *bool, deviceID *string, ipAddress *string) ([]model.LoginSession, error) {
	//find the login sessions
	loginSessions, err := app.storage.FindLoginSessionsByParams(appID, orgID, nil, identifier, accountAuthTypeIdentifier, appTypeID, appTypeIdentifier, anonymous, deviceID, ipAddress)
	if err != nil {
		return nil, errors.WrapErrorAction(logutils.ActionFind, model.TypeLoginSession, nil, err)
	}
	return loginSessions, nil
}

func (app *application) admDeleteApplicationLoginSession(appID string, orgID string, currentAccountID string, identifier string, sessionID string, l *logs.Log) error {
	//1. do not allow to logout the current account
	if currentAccountID == identifier {
		l.Infof("%s is trying to logout self", currentAccountID)
<<<<<<< HEAD
		return errors.New("cannot logout yourself")
=======
		return errors.ErrorData(logutils.StatusInvalid, "account ID", &logutils.FieldArgs{"id": identifier, "self": true})
>>>>>>> 1cf7466d
	}

	//2. validate if the session is for the current app/org and account
	sessions, err := app.storage.FindLoginSessionsByParams(appID, orgID, &sessionID, &identifier, nil, nil, nil, nil, nil, nil)
	if err != nil {
		return errors.WrapErrorAction(logutils.ActionFind, model.TypeLoginSession, &logutils.FieldArgs{"id": sessionID, "app_id": appID, "org_id": orgID, "identifier": identifier}, err)
	}
	if len(sessions) == 0 {
		return errors.ErrorData(logutils.StatusMissing, model.TypeLoginSession, &logutils.FieldArgs{"id": sessionID, "app_id": appID, "org_id": orgID, "identifier": identifier})
	}

	//3. delete the session
	err = app.storage.DeleteLoginSession(sessionID)
	if err != nil {
<<<<<<< HEAD
		return errors.WrapErrorAction(logutils.ActionDelete, model.TypeLoginSession, &logutils.FieldArgs{"id": sessionID}, err)
=======
		return errors.WrapErrorAction(logutils.ActionDelete, model.TypeLoginSession, nil, err)
>>>>>>> 1cf7466d
	}

	return nil
}

func (app *application) admGetApplicationAccountDevices(appID string, orgID string, accountID string, l *logs.Log) ([]model.Device, error) {
	//1. find the account
<<<<<<< HEAD
	account, err := app.storage.FindAccountByID(accountID)
	if err != nil {
		return nil, errors.WrapErrorAction(logutils.ActionFind, model.TypeAccount, nil, err)
	}
	if account == nil {
		return nil, errors.ErrorData(logutils.StatusMissing, model.TypeAccount, &logutils.FieldArgs{"id": accountID})
=======
	account, err := app.getAccount(nil, accountID)
	if err != nil {
		return nil, err
>>>>>>> 1cf7466d
	}

	//2. verify that the account is for the current app/org
	appOrg, err := app.getApplicationOrganization(appID, orgID)
	if err != nil {
<<<<<<< HEAD
		return nil, errors.WrapErrorAction(logutils.ActionFind, model.TypeApplicationOrganization, nil, err)
	}
	if appOrg.ID != account.AppOrg.ID {
		l.Warnf("someone from app(%s) org(%s) is trying to access an account %s", appID, orgID, accountID)
		return nil, errors.ErrorData(logutils.StatusInvalid, model.TypeAccount, &logutils.FieldArgs{"id": accountID, "app_org_id": account.AppOrg.ID})
=======
		return nil, err
	}
	if appOrg.ID != account.AppOrg.ID {
		l.Warnf("someone from app(%s) org(%s) is trying to access an account %s", appID, orgID, accountID)
		return nil, errors.ErrorData(logutils.StatusInvalid, model.TypeAccount, &logutils.FieldArgs{"id": accountID, "app_org_id": account.AppOrg.ID}).SetStatus(utils.ErrorStatusNotAllowed)
>>>>>>> 1cf7466d
	}

	return account.Devices, nil
}

func (app *application) admGrantAccountPermissions(appID string, orgID string, accountID string, permissionNames []string, assignerPermissions []string, l *logs.Log) error {
	//check if there is data
	if len(assignerPermissions) == 0 {
		return errors.ErrorData(logutils.StatusMissing, "assigner permissions", nil)
	}
	if len(permissionNames) == 0 {
		return errors.ErrorData(logutils.StatusMissing, model.TypePermission, nil)
	}

	transaction := func(storage interfaces.Storage) error {
		//1. verify that the account is for the current app/org
<<<<<<< HEAD
		account, err := storage.FindAccountByID(accountID)
		if err != nil {
			return errors.WrapErrorAction(logutils.ActionFind, model.TypeAccount, nil, err)
		}
		if account == nil {
			return errors.WrapErrorData(logutils.StatusMissing, model.TypeAccount, &logutils.FieldArgs{"account_id": accountID}, err)
=======
		account, err := app.getAccount(context, accountID)
		if err != nil {
			return err
>>>>>>> 1cf7466d
		}
		if account.Anonymous {
			return errors.ErrorData(logutils.StatusInvalid, model.TypeAccount, &logutils.FieldArgs{"id": accountID, "anonymous": true})
		}
		if (account.AppOrg.Application.ID != appID) || (account.AppOrg.Organization.ID != orgID) {
			l.Warnf("someone is trying to grant permissions to %s for different app/org", accountID)
<<<<<<< HEAD
			return errors.ErrorData(logutils.StatusInvalid, model.TypeAccount, &logutils.FieldArgs{"id": accountID, "app_id": account.AppOrg.Application.ID, "org_id": account.AppOrg.Organization.ID})
		}

		//2. grant account permissions
		err = app.auth.GrantAccountPermissions(storage, account, permissionNames, assignerPermissions)
		if err != nil {
			return errors.WrapErrorAction(logutils.ActionGrant, model.TypePermission, &logutils.FieldArgs{"names": permissionNames, "account_id": account.ID}, err)
=======
			return errors.ErrorData(logutils.StatusInvalid, model.TypeAccount, &logutils.FieldArgs{"id": accountID, "app_id": account.AppOrg.Application.ID, "org_id": account.AppOrg.Organization.ID}).SetStatus(utils.ErrorStatusNotAllowed)
		}

		//2. grant account permissions
		err = app.grantOrRevokePermissions(context, account, permissionNames, assignerPermissions, false)
		if err != nil {
			return errors.WrapErrorAction(logutils.ActionGrant, model.TypeAccountPermissions, nil, err)
>>>>>>> 1cf7466d
		}

		return nil
	}

	return app.storage.PerformTransaction(transaction)
}

func (app *application) admRevokeAccountPermissions(appID string, orgID string, accountID string, permissionNames []string, assignerPermissions []string, l *logs.Log) error {
	//check if there is data
	if len(assignerPermissions) == 0 {
		return errors.ErrorData(logutils.StatusMissing, "assigner permissions", nil)
	}
	if len(permissionNames) == 0 {
		return errors.ErrorData(logutils.StatusMissing, model.TypePermission, nil)
<<<<<<< HEAD
	}

	//verify that the account is for the current app/org
	account, err := app.storage.FindAccountByID(accountID)
	if err != nil {
		return errors.WrapErrorAction(logutils.ActionFind, model.TypeAccount, nil, err)
	}
	if account == nil {
		return errors.ErrorData(logutils.StatusMissing, model.TypeAccount, nil)
	}
	if (account.AppOrg.Application.ID != appID) || (account.AppOrg.Organization.ID != orgID) {
		l.Warnf("someone is trying to revoke permissions from %s for different app/org", accountID)
		return errors.ErrorData(logutils.StatusInvalid, model.TypeAccount, &logutils.FieldArgs{"id": accountID, "app_id": account.AppOrg.Application.ID, "org_id": account.AppOrg.Organization.ID})
	}

	//verify that the account has the permissions which are supposed to be revoked
	numRevoked := 0
	for _, current := range permissionNames {
		hasP := account.GetPermissionNamed(current)
		if hasP == nil {
			l.Infof("trying to revoke %s for %s but the account does not have it", current, accountID)
			return errors.ErrorData(logutils.StatusMissing, model.TypePermission, &logutils.FieldArgs{"permission_name": current, "account_id": accountID})
		}

		numRevoked++
	}

	//find permissions
	permissions, err := app.storage.FindPermissionsByName(permissionNames)
	if err != nil {
		return err
	}
	if len(permissions) == 0 {
		return errors.ErrorData(logutils.StatusMissing, model.TypePermission, &logutils.FieldArgs{"names": permissionNames})
	}

	//check if authorized
	removePermissions := make([]string, 0)
	for _, permission := range permissions {
		err = permission.CheckAssigners(assignerPermissions)
		if err != nil {
			return errors.WrapErrorAction(logutils.ActionValidate, "permission assigners", nil, err)
		}

		removePermissions = append(removePermissions, permission.Name)
	}

	//delete permissions from an account AND delete all sessions for the account
	transaction := func(storage interfaces.Storage) error {
		//delete permissions from an account
		err = storage.DeleteAccountPermissions(accountID, removePermissions)
		if err != nil {
			return errors.WrapErrorAction(logutils.ActionDelete, model.TypePermission, &logutils.FieldArgs{"account_id": accountID, "names": removePermissions}, err)
		}

		//delete all sessions for the account
		err = storage.DeleteLoginSessionsByIdentifier(accountID)
		if err != nil {
			return errors.WrapErrorAction(logutils.ActionDelete, model.TypeLoginSession, &logutils.FieldArgs{"identifier": accountID}, err)
=======
	}

	transaction := func(context storage.TransactionContext) error {
		//1. verify that the account is for the current app/org
		account, err := app.getAccount(context, accountID)
		if err != nil {
			return err
		}
		if (account.AppOrg.Application.ID != appID) || (account.AppOrg.Organization.ID != orgID) {
			l.Warnf("someone is trying to revoke permissions from %s for different app/org", accountID)
			return errors.ErrorData(logutils.StatusInvalid, model.TypeAccount, &logutils.FieldArgs{"id": accountID, "app_id": account.AppOrg.Application.ID, "org_id": account.AppOrg.Organization.ID}).SetStatus(utils.ErrorStatusNotAllowed)
		}

		//2. revoke account permissions
		err = app.grantOrRevokePermissions(context, account, permissionNames, assignerPermissions, true)
		if err != nil {
			return errors.WrapErrorAction(logutils.ActionRevoke, model.TypeAccountPermissions, nil, err)
>>>>>>> 1cf7466d
		}

		return nil
	}
<<<<<<< HEAD
	err = app.storage.PerformTransaction(transaction)
	if err != nil {
		return errors.WrapErrorAction(logutils.ActionRevoke, model.TypePermission, &logutils.FieldArgs{"account_id": accountID, "names": permissionNames}, err)
	}
=======
>>>>>>> 1cf7466d

	return app.storage.PerformTransaction(transaction)
}

func (app *application) admGrantAccountRoles(appID string, orgID string, accountID string, roleIDs []string, assignerPermissions []string, l *logs.Log) error {
	//check if there is data
	if len(assignerPermissions) == 0 {
		return errors.ErrorData(logutils.StatusMissing, "assigner permissions", nil)
	}
	if len(roleIDs) == 0 {
		return errors.ErrorData(logutils.StatusMissing, "role ids", nil)
	}

	transaction := func(storage interfaces.Storage) error {
		//1. verify that the account is for the current app/org
<<<<<<< HEAD
		account, err := storage.FindAccountByID(accountID)
		if err != nil {
			return errors.WrapErrorAction(logutils.ActionFind, model.TypeAccount, nil, err)
		}
		if account == nil {
			return errors.WrapErrorData(logutils.StatusMissing, model.TypeAccount, &logutils.FieldArgs{"id": accountID}, err)
=======
		account, err := app.getAccount(context, accountID)
		if err != nil {
			return err
>>>>>>> 1cf7466d
		}
		if account.Anonymous {
			return errors.ErrorData(logutils.StatusInvalid, model.TypeAccount, &logutils.FieldArgs{"id": account.ID, "anonymous": true})
		}
		if (account.AppOrg.Application.ID != appID) || (account.AppOrg.Organization.ID != orgID) {
			l.Warnf("someone is trying to grant roles to %s for different app/org", accountID)
<<<<<<< HEAD
			return errors.ErrorData(logutils.StatusInvalid, model.TypeAccount, &logutils.FieldArgs{"id": accountID, "app_id": account.AppOrg.Application.ID, "org_id": account.AppOrg.Organization.ID})
		}

		//2. grant account roles
		err = app.auth.GrantAccountRoles(storage, account, roleIDs, assignerPermissions)
		if err != nil {
			return errors.WrapErrorAction(logutils.ActionGrant, model.TypeAccountRoles, &logutils.FieldArgs{"account_id": account.ID, "ids": roleIDs}, err)
=======
			return errors.ErrorData(logutils.StatusInvalid, model.TypeAccount, &logutils.FieldArgs{"id": accountID, "app_id": account.AppOrg.Application.ID, "org_id": account.AppOrg.Organization.ID}).SetStatus(utils.ErrorStatusNotAllowed)
		}

		//2. grant account roles
		err = app.grantOrRevokeRoles(context, account, roleIDs, assignerPermissions, false)
		if err != nil {
			return errors.WrapErrorAction(logutils.ActionGrant, model.TypeAccountRoles, nil, err)
>>>>>>> 1cf7466d
		}

		return nil
	}

	return app.storage.PerformTransaction(transaction)
}

func (app *application) admRevokeAccountRoles(appID string, orgID string, accountID string, roleIDs []string, assignerPermissions []string, l *logs.Log) error {
	//check if there is data
	if len(assignerPermissions) == 0 {
		return errors.ErrorData(logutils.StatusMissing, "assigner permissions", nil)
	}
	if len(roleIDs) == 0 {
		return errors.ErrorData(logutils.StatusMissing, "role ids", nil)
<<<<<<< HEAD
	}

	//verify that the account is for the current app/org
	account, err := app.storage.FindAccountByID(accountID)
	if err != nil {
		return errors.WrapErrorAction(logutils.ActionFind, model.TypeAccount, nil, err)
	}
	if account == nil {
		return errors.ErrorData(logutils.StatusMissing, model.TypeAccount, nil)
	}
	if (account.AppOrg.Application.ID != appID) || (account.AppOrg.Organization.ID != orgID) {
		l.Warnf("someone is trying to revoke roles from %s for different app/org", accountID)
		return errors.ErrorData(logutils.StatusInvalid, model.TypeAccount, &logutils.FieldArgs{"id": accountID, "app_id": account.AppOrg.Application.ID, "org_id": account.AppOrg.Organization.ID})
	}

	//verify that the account has the roles which are supposed to be revoked
	numRevoked := 0
	for _, roleID := range roleIDs {
		hasR := account.GetRole(roleID)
		if hasR == nil {
			l.Infof("trying to revoke role %s for %s but the account does not have it", roleID, accountID)
			return errors.ErrorData(logutils.StatusMissing, model.TypeAccountRoles, &logutils.FieldArgs{"role_id": roleID, "account_id": accountID})
		}

		numRevoked++
	}

	//find roles
	roles, err := app.storage.FindAppOrgRolesByIDs(roleIDs, account.AppOrg.ID)
	if err != nil {
		return errors.WrapErrorAction(logutils.ActionFind, model.TypeAppOrgRole, &logutils.FieldArgs{"ids": roleIDs, "app_org_id": account.AppOrg.ID}, err)
	}
	if len(roles) == 0 {
		return errors.ErrorData(logutils.StatusMissing, model.TypeAppOrgRole, &logutils.FieldArgs{"ids": roleIDs, "app_org_id": account.AppOrg.ID})
	}

	//check if authorized
	for _, role := range roles {
		err = role.CheckAssigners(assignerPermissions)
		if err != nil {
			return errors.WrapErrorAction(logutils.ActionValidate, "permission assigners", nil, err)
		}
	}

	//delete roles from an account AND delete all sessions for the account
	transaction := func(storage interfaces.Storage) error {
		//delete roles from an account
		err = storage.DeleteAccountRoles(accountID, roleIDs)
		if err != nil {
			return errors.WrapErrorAction(logutils.ActionDelete, model.TypeAccountRoles, nil, err)
		}

		//delete all sessions for the account
		err = storage.DeleteLoginSessionsByIdentifier(accountID)
		if err != nil {
			return errors.WrapErrorAction(logutils.ActionDelete, model.TypeLoginSession, &logutils.FieldArgs{"identifier": accountID}, err)
=======
	}

	transaction := func(context storage.TransactionContext) error {
		//1. verify that the account is for the current app/org
		account, err := app.getAccount(context, accountID)
		if err != nil {
			return err
		}
		if account.Anonymous {
			return errors.ErrorData(logutils.StatusInvalid, model.TypeAccount, &logutils.FieldArgs{"id": account.ID, "anonymous": true})
		}
		if (account.AppOrg.Application.ID != appID) || (account.AppOrg.Organization.ID != orgID) {
			l.Warnf("someone is trying to revoke roles from %s for different app/org", accountID)
			return errors.ErrorData(logutils.StatusInvalid, model.TypeAccount, &logutils.FieldArgs{"id": accountID, "app_id": account.AppOrg.Application.ID, "org_id": account.AppOrg.Organization.ID}).SetStatus(utils.ErrorStatusNotAllowed)
		}

		//2. revoke account roles
		err = app.grantOrRevokeRoles(context, account, roleIDs, assignerPermissions, true)
		if err != nil {
			return errors.WrapErrorAction(logutils.ActionRevoke, model.TypeAccountRoles, nil, err)
>>>>>>> 1cf7466d
		}

		return nil
	}
<<<<<<< HEAD
	err = app.storage.PerformTransaction(transaction)
	if err != nil {
		return errors.WrapErrorAction(logutils.ActionRevoke, model.TypeAccountRoles, &logutils.FieldArgs{"ids": roleIDs, "account_id": accountID}, err)
	}
=======
>>>>>>> 1cf7466d

	return app.storage.PerformTransaction(transaction)
}

func (app *application) admGrantPermissionsToRole(appID string, orgID string, roleID string, permissionNames []string, assignerPermissions []string, system bool, l *logs.Log) error {
	//check if there is data
	if len(assignerPermissions) == 0 {
		return errors.ErrorData(logutils.StatusMissing, "assigner permissions", nil)
	}
	if len(permissionNames) == 0 {
		return errors.ErrorData(logutils.StatusMissing, model.TypePermission, nil)
<<<<<<< HEAD
	}

	//verify that the role is for the current app/org
	appOrg, err := app.storage.FindApplicationOrganization(appID, orgID)
	if err != nil {
		return errors.WrapErrorAction(logutils.ActionFind, model.TypeApplicationOrganization, nil, err)
	}
	role, err := app.storage.FindAppOrgRole(roleID, appOrg.ID)
	if err != nil {
		return errors.WrapErrorAction(logutils.ActionFind, model.TypeAccount, nil, err)
	}

	if role.System && !system {
		return errors.ErrorData(logutils.StatusInvalid, logutils.TypeClaim, logutils.StringArgs("system"))
	}

	//verify that the role do not have any of the permissions which are supposed to be granted
	for _, current := range permissionNames {
		hasP := role.GetPermissionNamed(current)
		if hasP != nil {
			l.Infof("trying to double grant %s for %s", current, roleID)
			return errors.ErrorData(logutils.StatusFound, model.TypePermission, &logutils.FieldArgs{"role_id": roleID, "permission_name": current})
=======
	}

	transaction := func(context storage.TransactionContext) error {
		//1. find app/org
		appOrg, err := app.getApplicationOrganization(appID, orgID)
		if err != nil {
			return err
>>>>>>> 1cf7466d
		}

<<<<<<< HEAD
	//find permissions
	permissions, err := app.storage.FindPermissionsByName(permissionNames)
	if err != nil {
		return err
	}
	if len(permissions) == 0 {
		return errors.ErrorData(logutils.StatusMissing, model.TypePermission, &logutils.FieldArgs{"names": permissionNames})
	}

	//verify that the permissions are for the current app/org
	for _, permission := range permissions {
		contains := utils.Contains(appOrg.ServicesIDs, permission.ServiceID)
		if !contains {
			return errors.ErrorData(logutils.StatusInvalid, "permission service id", &logutils.FieldArgs{"name": permission.Name, "app_org_id": appOrg.ID, "service_id": permission.ServiceID})
=======
		//2. find role to verify it is for the current app/org
		role, err := app.getAppOrgRole(context, roleID, appOrg.ID, system)
		if err != nil {
			return err
>>>>>>> 1cf7466d
		}

		//3. grant role permissions
		err = app.grantOrRevokePermissions(context, role, permissionNames, assignerPermissions, false)
		if err != nil {
<<<<<<< HEAD
			return errors.WrapErrorAction(logutils.ActionValidate, "assigner permissions", nil, err)
=======
			return errors.WrapErrorAction("granting", model.TypeAppOrgRolePermissions, nil, err)
>>>>>>> 1cf7466d
		}

<<<<<<< HEAD
	//insert permission into a role
	err = app.storage.InsertAppOrgRolePermissions(roleID, permissions)
	if err != nil {
		return errors.WrapErrorAction(logutils.ActionGrant, model.TypePermission, &logutils.FieldArgs{"names": permissionNames, "role_id": roleID}, err)
=======
		return nil
>>>>>>> 1cf7466d
	}

	return app.storage.PerformTransaction(transaction)
}<|MERGE_RESOLUTION|>--- conflicted
+++ resolved
@@ -210,15 +210,9 @@
 	var newGroup *model.AppOrgGroup
 	transaction := func(storage interfaces.Storage) error {
 		//1. get application organization entity
-<<<<<<< HEAD
-		appOrg, err := storage.FindApplicationOrganization(appID, orgID)
-		if err != nil || appOrg == nil {
-			return errors.WrapErrorAction(logutils.ActionFind, model.TypeApplicationOrganization, nil, err)
-=======
-		appOrg, err := app.getApplicationOrganization(appID, orgID)
-		if err != nil {
-			return err
->>>>>>> 1cf7466d
+		appOrg, err := app.getApplicationOrganization(storage, appID, orgID)
+		if err != nil {
+			return err
 		}
 
 		//2. validate permissions
@@ -279,17 +273,13 @@
 	var updatedGroup *model.AppOrgGroup
 	transaction := func(storage interfaces.Storage) error {
 		//1. get application organization entity
-		appOrg, err := storage.FindApplicationOrganization(appID, orgID)
-		if err != nil || appOrg == nil {
-			return errors.WrapErrorAction(logutils.ActionFind, model.TypeApplicationOrganization, nil, err)
+		appOrg, err := app.getApplicationOrganization(storage, appID, orgID)
+		if err != nil {
+			return err
 		}
 
 		//2. find group, check if update allowed by system flag
-<<<<<<< HEAD
-		group, err := storage.FindAppOrgGroup(ID, appOrg.ID)
-=======
-		group, err := app.getAppOrgGroup(context, ID, appOrg.ID, &systemClaim)
->>>>>>> 1cf7466d
+		group, err := app.getAppOrgGroup(storage, ID, appOrg.ID, &systemClaim)
 		if err != nil {
 			return err
 		}
@@ -413,16 +403,6 @@
 			}
 
 			if len(removed) > 0 {
-				//determine new has_permission flags
-				hasPermissions := make([]bool, len(removed))
-				for i, r := range removed {
-					for _, account := range accounts {
-						if r == account.ID {
-							hasPermissions[i] = len(account.Permissions) > 0 || len(account.Roles) > 0 || len(account.Groups) > 1
-							break
-						}
-					}
-				}
 				//remove the accounts from the group
 				err = storage.RemoveAccountsGroup(group.ID, removed)
 				if err != nil {
@@ -443,13 +423,9 @@
 
 func (app *application) admGetAppOrgGroups(appID string, orgID string) ([]model.AppOrgGroup, error) {
 	//find application organization
-	appOrg, err := app.getApplicationOrganization(appID, orgID)
-	if err != nil {
-<<<<<<< HEAD
-		return nil, errors.WrapErrorAction(logutils.ActionFind, model.TypeApplicationOrganization, nil, err)
-=======
+	appOrg, err := app.getApplicationOrganization(app.storage, appID, orgID)
+	if err != nil {
 		return nil, err
->>>>>>> 1cf7466d
 	}
 	//find application organization groups
 	getAppOrgGroups, err := app.storage.FindAppOrgGroups(appOrg.ID)
@@ -462,28 +438,15 @@
 
 func (app *application) admDeleteAppOrgGroup(ID string, appID string, orgID string, assignerPermissions []string, system bool, l *logs.Log) error {
 	//1. get application organization entity
-	appOrg, err := app.getApplicationOrganization(appID, orgID)
-	if err != nil {
-<<<<<<< HEAD
-		return errors.WrapErrorAction(logutils.ActionFind, model.TypeApplicationOrganization, nil, err)
-	}
-
-	//2. find the group
-	group, err := app.storage.FindAppOrgGroup(ID, appOrg.ID)
-	if err != nil {
-		return errors.WrapErrorAction(logutils.ActionFind, model.TypeAppOrgGroup, nil, err)
-	}
-	if group == nil {
-		return errors.ErrorData(logutils.StatusMissing, model.TypeAppOrgGroup, &logutils.FieldArgs{"id": ID, "app_org_id": appOrg.ID})
-=======
+	appOrg, err := app.getApplicationOrganization(app.storage, appID, orgID)
+	if err != nil {
 		return err
 	}
 
 	//2. find the group, check if delete is allowed
-	group, err := app.getAppOrgGroup(nil, ID, appOrg.ID, &system)
+	group, err := app.getAppOrgGroup(app.storage, ID, appOrg.ID, &system)
 	if err != nil {
 		return err
->>>>>>> 1cf7466d
 	}
 
 	//3. check group permissions
@@ -502,16 +465,7 @@
 		}
 	}
 
-<<<<<<< HEAD
-	//5. do not allow to delete system groups
-	if group.System && !system {
-		return errors.ErrorData(logutils.StatusInvalid, "system claim", logutils.StringArgs(group.Name))
-	}
-
-	//6. check if the group has accounts relations
-=======
 	//5. check if the group has accounts relations
->>>>>>> 1cf7466d
 	numberOfAccounts, err := app.storage.CountAccountsByGroupID(ID)
 	if err != nil {
 		return errors.WrapErrorAction(logutils.ActionCount, model.TypeAccount, nil, err)
@@ -551,28 +505,15 @@
 		}
 
 		//2. find group
-<<<<<<< HEAD
-		group, err := storage.FindAppOrgGroup(groupID, accounts[0].AppOrg.ID)
-		if err != nil {
-			return errors.WrapErrorAction(logutils.ActionFind, model.TypeAppOrgGroup, nil, err)
-		}
-		if group == nil {
-			return errors.ErrorData(logutils.StatusMissing, model.TypeAppOrgGroup, &logutils.FieldArgs{"id": groupID})
-=======
-		group, err := app.getAppOrgGroup(context, groupID, accounts[0].AppOrg.ID, nil)
-		if err != nil {
-			return err
->>>>>>> 1cf7466d
+		group, err := app.getAppOrgGroup(storage, groupID, accounts[0].AppOrg.ID, nil)
+		if err != nil {
+			return err
 		}
 
 		//3. check assigners
 		err = group.CheckAssigners(assignerPermissions)
 		if err != nil {
-<<<<<<< HEAD
-			return errors.WrapErrorAction(logutils.ActionValidate, "assigner permissions", logutils.StringArgs("group"), err)
-=======
 			return errors.WrapErrorAction(logutils.ActionValidate, "assigner permissions", logutils.StringArgs("group"), err).SetStatus(utils.ErrorStatusNotAllowed)
->>>>>>> 1cf7466d
 		}
 
 		//4. ensure that the accounts do not have the group before adding
@@ -622,28 +563,15 @@
 		}
 
 		//2. find group
-<<<<<<< HEAD
-		group, err := storage.FindAppOrgGroup(groupID, accounts[0].AppOrg.ID)
-		if err != nil {
-			return errors.WrapErrorAction(logutils.ActionFind, model.TypeAppOrgGroup, nil, err)
-		}
-		if group == nil {
-			return errors.ErrorData(logutils.StatusMissing, model.TypeAppOrgGroup, &logutils.FieldArgs{"id": groupID})
-=======
-		group, err := app.getAppOrgGroup(context, groupID, accounts[0].AppOrg.ID, nil)
-		if err != nil {
-			return err
->>>>>>> 1cf7466d
+		group, err := app.getAppOrgGroup(storage, groupID, accounts[0].AppOrg.ID, nil)
+		if err != nil {
+			return err
 		}
 
 		//3. check assigners
 		err = group.CheckAssigners(assignerPermissions)
 		if err != nil {
-<<<<<<< HEAD
-			return errors.WrapErrorAction(logutils.ActionValidate, "assigner permissions", logutils.StringArgs("group"), err)
-=======
 			return errors.WrapErrorAction(logutils.ActionValidate, "assigner permissions", logutils.StringArgs("group"), err).SetStatus(utils.ErrorStatusNotAllowed)
->>>>>>> 1cf7466d
 		}
 
 		//4. ensure that the accounts have the group
@@ -670,15 +598,9 @@
 	var newRole *model.AppOrgRole
 	transaction := func(storage interfaces.Storage) error {
 		//1. get application organization entity
-<<<<<<< HEAD
-		appOrg, err := storage.FindApplicationOrganization(appID, orgID)
-		if err != nil || appOrg == nil {
-			return errors.WrapErrorAction(logutils.ActionFind, model.TypeApplicationOrganization, nil, err)
-=======
-		appOrg, err := app.getApplicationOrganization(appID, orgID)
-		if err != nil {
-			return err
->>>>>>> 1cf7466d
+		appOrg, err := app.getApplicationOrganization(storage, appID, orgID)
+		if err != nil {
+			return err
 		}
 
 		//2. check role permissions
@@ -690,13 +612,8 @@
 		//3. create and insert role
 		id, _ := uuid.NewUUID()
 		now := time.Now()
-<<<<<<< HEAD
-		role := model.AppOrgRole{ID: id.String(), Name: name, Description: description, System: system, Permissions: permissions, AppOrg: *appOrg, DateCreated: now}
+		role := model.AppOrgRole{ID: id.String(), Name: name, Description: description, System: systemClaim && system, Permissions: permissions, AppOrg: *appOrg, DateCreated: now}
 		err = storage.InsertAppOrgRole(role)
-=======
-		role := model.AppOrgRole{ID: id.String(), Name: name, Description: description, System: systemClaim && system, Permissions: permissions, AppOrg: *appOrg, DateCreated: now}
-		err = app.storage.InsertAppOrgRole(context, role)
->>>>>>> 1cf7466d
 		if err != nil {
 			return errors.WrapErrorAction(logutils.ActionInsert, model.TypeAppOrgRole, nil, err)
 		}
@@ -715,13 +632,9 @@
 
 func (app *application) admGetAppOrgRoles(appID string, orgID string) ([]model.AppOrgRole, error) {
 	//find application organization
-	appOrg, err := app.getApplicationOrganization(appID, orgID)
-	if err != nil {
-<<<<<<< HEAD
-		return nil, errors.WrapErrorAction(logutils.ActionFind, model.TypeApplicationOrganization, nil, err)
-=======
+	appOrg, err := app.getApplicationOrganization(app.storage, appID, orgID)
+	if err != nil {
 		return nil, err
->>>>>>> 1cf7466d
 	}
 
 	//find application organization roles
@@ -735,9 +648,9 @@
 
 func (app *application) admUpdateAppOrgRole(ID string, name string, description string, system bool, permissionNames []string, appID string, orgID string, assignerPermissions []string, systemClaim bool, l *logs.Log) (*model.AppOrgRole, error) {
 	var updatedRole *model.AppOrgRole
-	transaction := func(context storage.TransactionContext) error {
+	transaction := func(storage interfaces.Storage) error {
 		//1. find application organization
-		appOrg, err := app.getApplicationOrganization(appID, orgID)
+		appOrg, err := app.getApplicationOrganization(storage, appID, orgID)
 		if err != nil {
 			return err
 		}
@@ -746,7 +659,7 @@
 		}
 
 		//2. find role, check if update allowed by system flag
-		role, err := app.getAppOrgRole(context, ID, appOrg.ID, systemClaim)
+		role, err := app.getAppOrgRole(storage, ID, appOrg.ID, systemClaim)
 		if err != nil {
 			return err
 		}
@@ -757,7 +670,7 @@
 		added, removed, unchanged := utils.StringListDiff(permissionNames, role.GetAssignedPermissionNames())
 		if len(added) > 0 || len(removed) > 0 {
 			if len(added) > 0 {
-				addedPermissions, err := app.auth.CheckPermissions(context, []model.ApplicationOrganization{*appOrg}, added, assignerPermissions, false)
+				addedPermissions, err := app.auth.CheckPermissions(storage, []model.ApplicationOrganization{*appOrg}, added, assignerPermissions, false)
 				if err != nil {
 					return errors.WrapErrorAction("adding", model.TypePermission, nil, err)
 				}
@@ -765,14 +678,14 @@
 			}
 
 			if len(removed) > 0 {
-				_, err := app.auth.CheckPermissions(context, []model.ApplicationOrganization{*appOrg}, removed, assignerPermissions, true)
+				_, err := app.auth.CheckPermissions(storage, []model.ApplicationOrganization{*appOrg}, removed, assignerPermissions, true)
 				if err != nil {
 					return errors.WrapErrorAction("revoking", model.TypePermission, nil, err)
 				}
 			}
 
 			if len(unchanged) > 0 {
-				unchangedPermissions, err := app.storage.FindPermissionsByName(context, unchanged)
+				unchangedPermissions, err := storage.FindPermissionsByName(unchanged)
 				if err != nil {
 					return errors.WrapErrorAction(logutils.ActionFind, model.TypePermission, nil, err)
 				}
@@ -791,7 +704,7 @@
 			role.Description = description
 			role.System = systemClaim && system
 			role.DateUpdated = &now
-			err = app.storage.UpdateAppOrgRole(context, *role)
+			err = storage.UpdateAppOrgRole(*role)
 			if err != nil {
 				return errors.WrapErrorAction(logutils.ActionUpdate, model.TypeAppOrgRole, nil, err)
 			}
@@ -810,26 +723,15 @@
 
 func (app *application) admDeleteAppOrgRole(ID string, appID string, orgID string, assignerPermissions []string, system bool, l *logs.Log) error {
 	//1. get application organization entity
-	appOrg, err := app.getApplicationOrganization(appID, orgID)
-	if err != nil {
-<<<<<<< HEAD
-		return errors.WrapErrorAction(logutils.ActionFind, model.TypeApplicationOrganization, nil, err)
-=======
+	appOrg, err := app.getApplicationOrganization(app.storage, appID, orgID)
+	if err != nil {
 		return err
->>>>>>> 1cf7466d
 	}
 
 	//2. find the role
-	role, err := app.getAppOrgRole(nil, ID, appOrg.ID, system)
-	if err != nil {
-<<<<<<< HEAD
-		return errors.WrapErrorAction(logutils.ActionFind, model.TypeAppOrgRole, nil, err)
-	}
-	if role == nil {
-		return errors.ErrorData(logutils.StatusMissing, model.TypeAppOrgRole, &logutils.FieldArgs{"id": ID})
-=======
+	role, err := app.getAppOrgRole(app.storage, ID, appOrg.ID, system)
+	if err != nil {
 		return err
->>>>>>> 1cf7466d
 	}
 
 	//3. check assigners field
@@ -840,16 +742,7 @@
 		}
 	}
 
-<<<<<<< HEAD
-	//4. do not allow to delete system roles
-	if role.System && !system {
-		return errors.ErrorData(logutils.StatusInvalid, "system claim", logutils.StringArgs(role.Name))
-	}
-
-	//5. check if the role has accounts relations
-=======
 	//4. check if the role has accounts relations
->>>>>>> 1cf7466d
 	numberOfAccounts, err := app.storage.CountAccountsByRoleID(ID)
 	if err != nil {
 		return errors.WrapErrorAction(logutils.ActionCount, model.TypeAccount, &logutils.FieldArgs{"role_id": ID}, err)
@@ -877,16 +770,9 @@
 
 func (app *application) admGetApplicationPermissions(appID string, orgID string, l *logs.Log) ([]model.Permission, error) {
 	//1. find application organization
-	appOrg, err := app.getApplicationOrganization(appID, orgID)
-	if err != nil {
-<<<<<<< HEAD
-		return nil, errors.WrapErrorAction(logutils.ActionFind, model.TypeApplicationOrganization, nil, err)
-	}
-	if appOrg == nil {
-		return nil, errors.ErrorData(logutils.StatusMissing, model.TypeApplicationOrganization, &logutils.FieldArgs{"app_id": appID, "org_id": orgID})
-=======
+	appOrg, err := app.getApplicationOrganization(app.storage, appID, orgID)
+	if err != nil {
 		return nil, err
->>>>>>> 1cf7466d
 	}
 
 	//2. find permissions by the service ids
@@ -908,16 +794,12 @@
 }
 
 func (app *application) admGetAccount(accountID string) (*model.Account, error) {
-	return app.getAccount(nil, accountID)
+	return app.getAccount(app.storage, accountID)
 }
 
 func (app *application) admGetAccountSystemConfigs(appID string, orgID string, accountID string, l *logs.Log) (map[string]interface{}, error) {
 	//find the account
-<<<<<<< HEAD
-	account, err := app.storage.FindAccountByID(accountID)
-=======
-	account, err := app.getAccount(nil, accountID)
->>>>>>> 1cf7466d
+	account, err := app.getAccount(app.storage, accountID)
 	if err != nil {
 		return nil, err
 	}
@@ -937,11 +819,7 @@
 	created := false
 	transaction := func(storage interfaces.Storage) error {
 		//1. verify that the account is for the current app/org
-<<<<<<< HEAD
 		account, err := storage.FindAccountByID(accountID)
-=======
-		account, err := app.getAccount(context, accountID)
->>>>>>> 1cf7466d
 		if err != nil {
 			return errors.WrapErrorAction(logutils.ActionFind, model.TypeAccountSystemConfigs, &logutils.FieldArgs{"account_id": accountID}, err)
 		}
@@ -1002,11 +880,7 @@
 	//1. do not allow to logout the current account
 	if currentAccountID == identifier {
 		l.Infof("%s is trying to logout self", currentAccountID)
-<<<<<<< HEAD
-		return errors.New("cannot logout yourself")
-=======
 		return errors.ErrorData(logutils.StatusInvalid, "account ID", &logutils.FieldArgs{"id": identifier, "self": true})
->>>>>>> 1cf7466d
 	}
 
 	//2. validate if the session is for the current app/org and account
@@ -1021,11 +895,7 @@
 	//3. delete the session
 	err = app.storage.DeleteLoginSession(sessionID)
 	if err != nil {
-<<<<<<< HEAD
-		return errors.WrapErrorAction(logutils.ActionDelete, model.TypeLoginSession, &logutils.FieldArgs{"id": sessionID}, err)
-=======
 		return errors.WrapErrorAction(logutils.ActionDelete, model.TypeLoginSession, nil, err)
->>>>>>> 1cf7466d
 	}
 
 	return nil
@@ -1033,36 +903,19 @@
 
 func (app *application) admGetApplicationAccountDevices(appID string, orgID string, accountID string, l *logs.Log) ([]model.Device, error) {
 	//1. find the account
-<<<<<<< HEAD
-	account, err := app.storage.FindAccountByID(accountID)
-	if err != nil {
-		return nil, errors.WrapErrorAction(logutils.ActionFind, model.TypeAccount, nil, err)
-	}
-	if account == nil {
-		return nil, errors.ErrorData(logutils.StatusMissing, model.TypeAccount, &logutils.FieldArgs{"id": accountID})
-=======
-	account, err := app.getAccount(nil, accountID)
+	account, err := app.getAccount(app.storage, accountID)
 	if err != nil {
 		return nil, err
->>>>>>> 1cf7466d
 	}
 
 	//2. verify that the account is for the current app/org
-	appOrg, err := app.getApplicationOrganization(appID, orgID)
-	if err != nil {
-<<<<<<< HEAD
-		return nil, errors.WrapErrorAction(logutils.ActionFind, model.TypeApplicationOrganization, nil, err)
-	}
-	if appOrg.ID != account.AppOrg.ID {
-		l.Warnf("someone from app(%s) org(%s) is trying to access an account %s", appID, orgID, accountID)
-		return nil, errors.ErrorData(logutils.StatusInvalid, model.TypeAccount, &logutils.FieldArgs{"id": accountID, "app_org_id": account.AppOrg.ID})
-=======
+	appOrg, err := app.getApplicationOrganization(app.storage, appID, orgID)
+	if err != nil {
 		return nil, err
 	}
 	if appOrg.ID != account.AppOrg.ID {
 		l.Warnf("someone from app(%s) org(%s) is trying to access an account %s", appID, orgID, accountID)
 		return nil, errors.ErrorData(logutils.StatusInvalid, model.TypeAccount, &logutils.FieldArgs{"id": accountID, "app_org_id": account.AppOrg.ID}).SetStatus(utils.ErrorStatusNotAllowed)
->>>>>>> 1cf7466d
 	}
 
 	return account.Devices, nil
@@ -1079,41 +932,22 @@
 
 	transaction := func(storage interfaces.Storage) error {
 		//1. verify that the account is for the current app/org
-<<<<<<< HEAD
-		account, err := storage.FindAccountByID(accountID)
-		if err != nil {
-			return errors.WrapErrorAction(logutils.ActionFind, model.TypeAccount, nil, err)
-		}
-		if account == nil {
-			return errors.WrapErrorData(logutils.StatusMissing, model.TypeAccount, &logutils.FieldArgs{"account_id": accountID}, err)
-=======
-		account, err := app.getAccount(context, accountID)
-		if err != nil {
-			return err
->>>>>>> 1cf7466d
+		account, err := app.getAccount(storage, accountID)
+		if err != nil {
+			return err
 		}
 		if account.Anonymous {
 			return errors.ErrorData(logutils.StatusInvalid, model.TypeAccount, &logutils.FieldArgs{"id": accountID, "anonymous": true})
 		}
 		if (account.AppOrg.Application.ID != appID) || (account.AppOrg.Organization.ID != orgID) {
 			l.Warnf("someone is trying to grant permissions to %s for different app/org", accountID)
-<<<<<<< HEAD
-			return errors.ErrorData(logutils.StatusInvalid, model.TypeAccount, &logutils.FieldArgs{"id": accountID, "app_id": account.AppOrg.Application.ID, "org_id": account.AppOrg.Organization.ID})
+			return errors.ErrorData(logutils.StatusInvalid, model.TypeAccount, &logutils.FieldArgs{"id": accountID, "app_id": account.AppOrg.Application.ID, "org_id": account.AppOrg.Organization.ID}).SetStatus(utils.ErrorStatusNotAllowed)
 		}
 
 		//2. grant account permissions
-		err = app.auth.GrantAccountPermissions(storage, account, permissionNames, assignerPermissions)
-		if err != nil {
-			return errors.WrapErrorAction(logutils.ActionGrant, model.TypePermission, &logutils.FieldArgs{"names": permissionNames, "account_id": account.ID}, err)
-=======
-			return errors.ErrorData(logutils.StatusInvalid, model.TypeAccount, &logutils.FieldArgs{"id": accountID, "app_id": account.AppOrg.Application.ID, "org_id": account.AppOrg.Organization.ID}).SetStatus(utils.ErrorStatusNotAllowed)
-		}
-
-		//2. grant account permissions
-		err = app.grantOrRevokePermissions(context, account, permissionNames, assignerPermissions, false)
+		err = app.grantOrRevokePermissions(storage, account, permissionNames, assignerPermissions, false)
 		if err != nil {
 			return errors.WrapErrorAction(logutils.ActionGrant, model.TypeAccountPermissions, nil, err)
->>>>>>> 1cf7466d
 		}
 
 		return nil
@@ -1129,72 +963,11 @@
 	}
 	if len(permissionNames) == 0 {
 		return errors.ErrorData(logutils.StatusMissing, model.TypePermission, nil)
-<<<<<<< HEAD
-	}
-
-	//verify that the account is for the current app/org
-	account, err := app.storage.FindAccountByID(accountID)
-	if err != nil {
-		return errors.WrapErrorAction(logutils.ActionFind, model.TypeAccount, nil, err)
-	}
-	if account == nil {
-		return errors.ErrorData(logutils.StatusMissing, model.TypeAccount, nil)
-	}
-	if (account.AppOrg.Application.ID != appID) || (account.AppOrg.Organization.ID != orgID) {
-		l.Warnf("someone is trying to revoke permissions from %s for different app/org", accountID)
-		return errors.ErrorData(logutils.StatusInvalid, model.TypeAccount, &logutils.FieldArgs{"id": accountID, "app_id": account.AppOrg.Application.ID, "org_id": account.AppOrg.Organization.ID})
-	}
-
-	//verify that the account has the permissions which are supposed to be revoked
-	numRevoked := 0
-	for _, current := range permissionNames {
-		hasP := account.GetPermissionNamed(current)
-		if hasP == nil {
-			l.Infof("trying to revoke %s for %s but the account does not have it", current, accountID)
-			return errors.ErrorData(logutils.StatusMissing, model.TypePermission, &logutils.FieldArgs{"permission_name": current, "account_id": accountID})
-		}
-
-		numRevoked++
-	}
-
-	//find permissions
-	permissions, err := app.storage.FindPermissionsByName(permissionNames)
-	if err != nil {
-		return err
-	}
-	if len(permissions) == 0 {
-		return errors.ErrorData(logutils.StatusMissing, model.TypePermission, &logutils.FieldArgs{"names": permissionNames})
-	}
-
-	//check if authorized
-	removePermissions := make([]string, 0)
-	for _, permission := range permissions {
-		err = permission.CheckAssigners(assignerPermissions)
-		if err != nil {
-			return errors.WrapErrorAction(logutils.ActionValidate, "permission assigners", nil, err)
-		}
-
-		removePermissions = append(removePermissions, permission.Name)
-	}
-
-	//delete permissions from an account AND delete all sessions for the account
-	transaction := func(storage interfaces.Storage) error {
-		//delete permissions from an account
-		err = storage.DeleteAccountPermissions(accountID, removePermissions)
-		if err != nil {
-			return errors.WrapErrorAction(logutils.ActionDelete, model.TypePermission, &logutils.FieldArgs{"account_id": accountID, "names": removePermissions}, err)
-		}
-
-		//delete all sessions for the account
-		err = storage.DeleteLoginSessionsByIdentifier(accountID)
-		if err != nil {
-			return errors.WrapErrorAction(logutils.ActionDelete, model.TypeLoginSession, &logutils.FieldArgs{"identifier": accountID}, err)
-=======
-	}
-
-	transaction := func(context storage.TransactionContext) error {
+	}
+
+	transaction := func(storage interfaces.Storage) error {
 		//1. verify that the account is for the current app/org
-		account, err := app.getAccount(context, accountID)
+		account, err := app.getAccount(storage, accountID)
 		if err != nil {
 			return err
 		}
@@ -1204,21 +977,13 @@
 		}
 
 		//2. revoke account permissions
-		err = app.grantOrRevokePermissions(context, account, permissionNames, assignerPermissions, true)
+		err = app.grantOrRevokePermissions(storage, account, permissionNames, assignerPermissions, true)
 		if err != nil {
 			return errors.WrapErrorAction(logutils.ActionRevoke, model.TypeAccountPermissions, nil, err)
->>>>>>> 1cf7466d
-		}
-
-		return nil
-	}
-<<<<<<< HEAD
-	err = app.storage.PerformTransaction(transaction)
-	if err != nil {
-		return errors.WrapErrorAction(logutils.ActionRevoke, model.TypePermission, &logutils.FieldArgs{"account_id": accountID, "names": permissionNames}, err)
-	}
-=======
->>>>>>> 1cf7466d
+		}
+
+		return nil
+	}
 
 	return app.storage.PerformTransaction(transaction)
 }
@@ -1234,41 +999,22 @@
 
 	transaction := func(storage interfaces.Storage) error {
 		//1. verify that the account is for the current app/org
-<<<<<<< HEAD
-		account, err := storage.FindAccountByID(accountID)
-		if err != nil {
-			return errors.WrapErrorAction(logutils.ActionFind, model.TypeAccount, nil, err)
-		}
-		if account == nil {
-			return errors.WrapErrorData(logutils.StatusMissing, model.TypeAccount, &logutils.FieldArgs{"id": accountID}, err)
-=======
-		account, err := app.getAccount(context, accountID)
-		if err != nil {
-			return err
->>>>>>> 1cf7466d
+		account, err := app.getAccount(storage, accountID)
+		if err != nil {
+			return err
 		}
 		if account.Anonymous {
 			return errors.ErrorData(logutils.StatusInvalid, model.TypeAccount, &logutils.FieldArgs{"id": account.ID, "anonymous": true})
 		}
 		if (account.AppOrg.Application.ID != appID) || (account.AppOrg.Organization.ID != orgID) {
 			l.Warnf("someone is trying to grant roles to %s for different app/org", accountID)
-<<<<<<< HEAD
-			return errors.ErrorData(logutils.StatusInvalid, model.TypeAccount, &logutils.FieldArgs{"id": accountID, "app_id": account.AppOrg.Application.ID, "org_id": account.AppOrg.Organization.ID})
+			return errors.ErrorData(logutils.StatusInvalid, model.TypeAccount, &logutils.FieldArgs{"id": accountID, "app_id": account.AppOrg.Application.ID, "org_id": account.AppOrg.Organization.ID}).SetStatus(utils.ErrorStatusNotAllowed)
 		}
 
 		//2. grant account roles
-		err = app.auth.GrantAccountRoles(storage, account, roleIDs, assignerPermissions)
-		if err != nil {
-			return errors.WrapErrorAction(logutils.ActionGrant, model.TypeAccountRoles, &logutils.FieldArgs{"account_id": account.ID, "ids": roleIDs}, err)
-=======
-			return errors.ErrorData(logutils.StatusInvalid, model.TypeAccount, &logutils.FieldArgs{"id": accountID, "app_id": account.AppOrg.Application.ID, "org_id": account.AppOrg.Organization.ID}).SetStatus(utils.ErrorStatusNotAllowed)
-		}
-
-		//2. grant account roles
-		err = app.grantOrRevokeRoles(context, account, roleIDs, assignerPermissions, false)
+		err = app.grantOrRevokeRoles(storage, account, roleIDs, assignerPermissions, false)
 		if err != nil {
 			return errors.WrapErrorAction(logutils.ActionGrant, model.TypeAccountRoles, nil, err)
->>>>>>> 1cf7466d
 		}
 
 		return nil
@@ -1284,69 +1030,11 @@
 	}
 	if len(roleIDs) == 0 {
 		return errors.ErrorData(logutils.StatusMissing, "role ids", nil)
-<<<<<<< HEAD
-	}
-
-	//verify that the account is for the current app/org
-	account, err := app.storage.FindAccountByID(accountID)
-	if err != nil {
-		return errors.WrapErrorAction(logutils.ActionFind, model.TypeAccount, nil, err)
-	}
-	if account == nil {
-		return errors.ErrorData(logutils.StatusMissing, model.TypeAccount, nil)
-	}
-	if (account.AppOrg.Application.ID != appID) || (account.AppOrg.Organization.ID != orgID) {
-		l.Warnf("someone is trying to revoke roles from %s for different app/org", accountID)
-		return errors.ErrorData(logutils.StatusInvalid, model.TypeAccount, &logutils.FieldArgs{"id": accountID, "app_id": account.AppOrg.Application.ID, "org_id": account.AppOrg.Organization.ID})
-	}
-
-	//verify that the account has the roles which are supposed to be revoked
-	numRevoked := 0
-	for _, roleID := range roleIDs {
-		hasR := account.GetRole(roleID)
-		if hasR == nil {
-			l.Infof("trying to revoke role %s for %s but the account does not have it", roleID, accountID)
-			return errors.ErrorData(logutils.StatusMissing, model.TypeAccountRoles, &logutils.FieldArgs{"role_id": roleID, "account_id": accountID})
-		}
-
-		numRevoked++
-	}
-
-	//find roles
-	roles, err := app.storage.FindAppOrgRolesByIDs(roleIDs, account.AppOrg.ID)
-	if err != nil {
-		return errors.WrapErrorAction(logutils.ActionFind, model.TypeAppOrgRole, &logutils.FieldArgs{"ids": roleIDs, "app_org_id": account.AppOrg.ID}, err)
-	}
-	if len(roles) == 0 {
-		return errors.ErrorData(logutils.StatusMissing, model.TypeAppOrgRole, &logutils.FieldArgs{"ids": roleIDs, "app_org_id": account.AppOrg.ID})
-	}
-
-	//check if authorized
-	for _, role := range roles {
-		err = role.CheckAssigners(assignerPermissions)
-		if err != nil {
-			return errors.WrapErrorAction(logutils.ActionValidate, "permission assigners", nil, err)
-		}
-	}
-
-	//delete roles from an account AND delete all sessions for the account
-	transaction := func(storage interfaces.Storage) error {
-		//delete roles from an account
-		err = storage.DeleteAccountRoles(accountID, roleIDs)
-		if err != nil {
-			return errors.WrapErrorAction(logutils.ActionDelete, model.TypeAccountRoles, nil, err)
-		}
-
-		//delete all sessions for the account
-		err = storage.DeleteLoginSessionsByIdentifier(accountID)
-		if err != nil {
-			return errors.WrapErrorAction(logutils.ActionDelete, model.TypeLoginSession, &logutils.FieldArgs{"identifier": accountID}, err)
-=======
-	}
-
-	transaction := func(context storage.TransactionContext) error {
+	}
+
+	transaction := func(storage interfaces.Storage) error {
 		//1. verify that the account is for the current app/org
-		account, err := app.getAccount(context, accountID)
+		account, err := app.getAccount(storage, accountID)
 		if err != nil {
 			return err
 		}
@@ -1359,21 +1047,13 @@
 		}
 
 		//2. revoke account roles
-		err = app.grantOrRevokeRoles(context, account, roleIDs, assignerPermissions, true)
+		err = app.grantOrRevokeRoles(storage, account, roleIDs, assignerPermissions, true)
 		if err != nil {
 			return errors.WrapErrorAction(logutils.ActionRevoke, model.TypeAccountRoles, nil, err)
->>>>>>> 1cf7466d
-		}
-
-		return nil
-	}
-<<<<<<< HEAD
-	err = app.storage.PerformTransaction(transaction)
-	if err != nil {
-		return errors.WrapErrorAction(logutils.ActionRevoke, model.TypeAccountRoles, &logutils.FieldArgs{"ids": roleIDs, "account_id": accountID}, err)
-	}
-=======
->>>>>>> 1cf7466d
+		}
+
+		return nil
+	}
 
 	return app.storage.PerformTransaction(transaction)
 }
@@ -1385,81 +1065,28 @@
 	}
 	if len(permissionNames) == 0 {
 		return errors.ErrorData(logutils.StatusMissing, model.TypePermission, nil)
-<<<<<<< HEAD
-	}
-
-	//verify that the role is for the current app/org
-	appOrg, err := app.storage.FindApplicationOrganization(appID, orgID)
-	if err != nil {
-		return errors.WrapErrorAction(logutils.ActionFind, model.TypeApplicationOrganization, nil, err)
-	}
-	role, err := app.storage.FindAppOrgRole(roleID, appOrg.ID)
-	if err != nil {
-		return errors.WrapErrorAction(logutils.ActionFind, model.TypeAccount, nil, err)
-	}
-
-	if role.System && !system {
-		return errors.ErrorData(logutils.StatusInvalid, logutils.TypeClaim, logutils.StringArgs("system"))
-	}
-
-	//verify that the role do not have any of the permissions which are supposed to be granted
-	for _, current := range permissionNames {
-		hasP := role.GetPermissionNamed(current)
-		if hasP != nil {
-			l.Infof("trying to double grant %s for %s", current, roleID)
-			return errors.ErrorData(logutils.StatusFound, model.TypePermission, &logutils.FieldArgs{"role_id": roleID, "permission_name": current})
-=======
-	}
-
-	transaction := func(context storage.TransactionContext) error {
+	}
+
+	transaction := func(storage interfaces.Storage) error {
 		//1. find app/org
-		appOrg, err := app.getApplicationOrganization(appID, orgID)
-		if err != nil {
-			return err
->>>>>>> 1cf7466d
-		}
-
-<<<<<<< HEAD
-	//find permissions
-	permissions, err := app.storage.FindPermissionsByName(permissionNames)
-	if err != nil {
-		return err
-	}
-	if len(permissions) == 0 {
-		return errors.ErrorData(logutils.StatusMissing, model.TypePermission, &logutils.FieldArgs{"names": permissionNames})
-	}
-
-	//verify that the permissions are for the current app/org
-	for _, permission := range permissions {
-		contains := utils.Contains(appOrg.ServicesIDs, permission.ServiceID)
-		if !contains {
-			return errors.ErrorData(logutils.StatusInvalid, "permission service id", &logutils.FieldArgs{"name": permission.Name, "app_org_id": appOrg.ID, "service_id": permission.ServiceID})
-=======
+		appOrg, err := app.getApplicationOrganization(storage, appID, orgID)
+		if err != nil {
+			return err
+		}
+
 		//2. find role to verify it is for the current app/org
-		role, err := app.getAppOrgRole(context, roleID, appOrg.ID, system)
-		if err != nil {
-			return err
->>>>>>> 1cf7466d
+		role, err := app.getAppOrgRole(storage, roleID, appOrg.ID, system)
+		if err != nil {
+			return err
 		}
 
 		//3. grant role permissions
-		err = app.grantOrRevokePermissions(context, role, permissionNames, assignerPermissions, false)
-		if err != nil {
-<<<<<<< HEAD
-			return errors.WrapErrorAction(logutils.ActionValidate, "assigner permissions", nil, err)
-=======
+		err = app.grantOrRevokePermissions(storage, role, permissionNames, assignerPermissions, false)
+		if err != nil {
 			return errors.WrapErrorAction("granting", model.TypeAppOrgRolePermissions, nil, err)
->>>>>>> 1cf7466d
-		}
-
-<<<<<<< HEAD
-	//insert permission into a role
-	err = app.storage.InsertAppOrgRolePermissions(roleID, permissions)
-	if err != nil {
-		return errors.WrapErrorAction(logutils.ActionGrant, model.TypePermission, &logutils.FieldArgs{"names": permissionNames, "role_id": roleID}, err)
-=======
-		return nil
->>>>>>> 1cf7466d
+		}
+
+		return nil
 	}
 
 	return app.storage.PerformTransaction(transaction)
