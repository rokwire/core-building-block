--- conflicted
+++ resolved
@@ -212,11 +212,7 @@
 		}
 
 		//2. validate permissions
-<<<<<<< HEAD
-		permissions, err := app.auth.CheckPermissions(context, []model.ApplicationOrganization{*appOrg}, permissionNames, assignerPermissions)
-=======
-		permissions, err := app.auth.CheckPermissions(context, appOrg, permissionNames, assignerPermissions, false)
->>>>>>> f05d9236
+		permissions, err := app.auth.CheckPermissions(context, []model.ApplicationOrganization{*appOrg}, permissionNames, assignerPermissions, false)
 		if err != nil {
 			return errors.WrapErrorAction(logutils.ActionValidate, model.TypePermission, nil, err)
 		}
@@ -296,7 +292,7 @@
 		added, removed, unchanged := utils.StringListDiff(permissionNames, group.GetAssignedPermissionNames())
 		if len(added) > 0 || len(removed) > 0 {
 			if len(added) > 0 {
-				addedPermissions, err := app.auth.CheckPermissions(context, appOrg, added, assignerPermissions, false)
+				addedPermissions, err := app.auth.CheckPermissions(context, []model.ApplicationOrganization{*appOrg}, added, assignerPermissions, false)
 				if err != nil {
 					return errors.WrapErrorAction("adding", model.TypePermission, nil, err)
 				}
@@ -304,7 +300,7 @@
 			}
 
 			if len(removed) > 0 {
-				_, err := app.auth.CheckPermissions(context, appOrg, removed, assignerPermissions, true)
+				_, err := app.auth.CheckPermissions(context, []model.ApplicationOrganization{*appOrg}, removed, assignerPermissions, true)
 				if err != nil {
 					return errors.WrapErrorAction("revoking", model.TypePermission, nil, err)
 				}
@@ -638,11 +634,7 @@
 		}
 
 		//2. check role permissions
-<<<<<<< HEAD
-		permissions, err := app.auth.CheckPermissions(context, []model.ApplicationOrganization{*appOrg}, permissionNames, assignerPermissions)
-=======
-		permissions, err := app.auth.CheckPermissions(context, appOrg, permissionNames, assignerPermissions, false)
->>>>>>> f05d9236
+		permissions, err := app.auth.CheckPermissions(context, []model.ApplicationOrganization{*appOrg}, permissionNames, assignerPermissions, false)
 		if err != nil {
 			return errors.WrapErrorAction(logutils.ActionValidate, model.TypePermission, nil, err)
 		}
