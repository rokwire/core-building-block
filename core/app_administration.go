package core

import (
	"core-building-block/core/model"
	"core-building-block/utils"
	"time"

	"github.com/google/uuid"
	"github.com/rokwire/core-auth-library-go/authutils"
	"github.com/rokwire/logging-library-go/errors"
	"github.com/rokwire/logging-library-go/logs"
	"github.com/rokwire/logging-library-go/logutils"
)

func (app *application) admGetTest() string {
	return "Admin - test"
}

func (app *application) admGetTestModel() string {
	/* disable it as it is not up to date with the latest model changes
	//global config
	globalConfig := model.GlobalConfig{Setting: "setting_value"}

	//organizations configs
	illinoisDomains := []string{"illinois.edu"}
	illinoisOrganizationConfig := model.OrganizationConfig{ID: "1", Setting: "setting_value", Domains: illinoisDomains, Custom: "Illinois organization custom config"}

	danceOrganizationConfig := model.OrganizationConfig{ID: "2", Setting: "setting_value", Domains: []string{}, Custom: "Dance organization custom config"}

	//organizations
	illinoisOrganization := model.Organization{ID: "1", Name: "Illinois", Type: "large", Config: illinoisOrganizationConfig}

	danceOrganization := model.Organization{ID: "2", Name: "Dance", Type: "medium", Config: danceOrganizationConfig}

	//global permissions and roles

	glRole1 := model.GlobalRole{ID: "1", Name: "super_admin", Permissions: nil} //super_admin has nil permissions as it has all
	glPermission1 := model.GlobalPermission{ID: "1", Name: "invite_organization_admin"}
	glPermission2 := model.GlobalPermission{ID: "2", Name: "read_log"}
	glPermission3 := model.GlobalPermission{ID: "3", Name: "modify_config"}
	glRole2 := model.GlobalRole{ID: "2", Name: "lite_admin",
		Permissions: []model.GlobalPermission{glPermission1, glPermission2, glPermission3}}

	//Illinois permissions, roles and groups

	illinoisRole1 := model.OrganizationRole{ID: "1", Name: "organization_super_admin", Permissions: nil, Organization: illinoisOrganization} //organization_super_admin has nil permissions as it has all
	illinoisPermission1 := model.OrganizationPermission{ID: "1", Name: "read_audit", Organization: illinoisOrganization}
	illinoisPermission2 := model.OrganizationPermission{ID: "2", Name: "read_manual_test", Organization: illinoisOrganization}
	illinoisPermission3 := model.OrganizationPermission{ID: "3", Name: "modify_manual_test", Organization: illinoisOrganization}
	illinoisRole2 := model.OrganizationRole{ID: "2", Name: "manual_tests_manager",
		Permissions: []model.OrganizationPermission{illinoisPermission2, illinoisPermission3}, Organization: illinoisOrganization}
	illinoisGroup1 := model.OrganizationGroup{ID: "1", Name: "students", Organization: illinoisOrganization}
	illinoisGroup2 := model.OrganizationGroup{ID: "2", Name: "manual tests managers", Organization: illinoisOrganization}

	//Dance permissions, roles and groups

	danceRole1 := model.OrganizationRole{ID: "3", Name: "organization_super_admin", Permissions: nil, Organization: danceOrganization} //organization_super_admin has nil permissions as it has all
	dancePermission1 := model.OrganizationPermission{ID: "4", Name: "view_video", Organization: danceOrganization}
	dancePermission2 := model.OrganizationPermission{ID: "5", Name: "write_video", Organization: danceOrganization}
	dancePermission3 := model.OrganizationPermission{ID: "6", Name: "view_schedule", Organization: danceOrganization}
	danceRole2 := model.OrganizationRole{ID: "4", Name: "videos_manager",
		Permissions: []model.OrganizationPermission{dancePermission1, dancePermission2}, Organization: danceOrganization}
	danceGroup1 := model.OrganizationGroup{ID: "3", Name: "videos managers", Organization: danceOrganization}

	//users

	globalUser1Account := model.UserAccount{ID: "1", Email: "petyo.stoyanov@inabit.eu"}
	globalUser1Profile := model.UserProfile{ID: "1", PII: &model.UserPII{FirstName: "Petyo", LastName: "Stoyanov"}}
	globalUser1 := model.User{ID: "1", Account: globalUser1Account, Profile: globalUser1Profile,
		Permissions: nil, Roles: []model.GlobalRole{glRole1}, Groups: nil, OrganizationsMemberships: nil}

	globalUser2Account := model.UserAccount{ID: "2", Email: "pencho.penchev@inabit.eu"}
	globalUser2Profile := model.UserProfile{ID: "2", PII: &model.UserPII{FirstName: "Pencho", LastName: "penchev"}}
	globalUser2 := model.User{ID: "2", Account: globalUser2Account, Profile: globalUser2Profile,
		Permissions: nil, Roles: []model.GlobalRole{glRole2}, Groups: nil, OrganizationsMemberships: nil}

	illiniUser1Account := model.UserAccount{ID: "3", Email: "vivon@inabit.eu"}
	illiniUser1Profile := model.UserProfile{ID: "3", PII: &model.UserPII{FirstName: "Vivon", LastName: "Vivonov"}}
	illiniUser1 := model.User{ID: "3", Account: illiniUser1Account, Profile: illiniUser1Profile,
		Permissions: nil, Roles: nil, Groups: nil, OrganizationsMemberships: nil}
	illiniUser1Organization := model.OrganizationMembership{ID: "1", User: illiniUser1, Organization: illinoisOrganization,
		OrgUserData: nil, Permissions: nil, Roles: []model.OrganizationRole{illinoisRole1}, Groups: nil}
	illiniUser1.OrganizationsMemberships = []model.OrganizationMembership{illiniUser1Organization}

	illiniUser2Account := model.UserAccount{ID: "4", Email: "vivon2@inabit.eu"}
	illiniUser2Profile := model.UserProfile{ID: "4", PII: &model.UserPII{FirstName: "Vivon2", LastName: "Vivonov2"}}
	illiniUser2 := model.User{ID: "4", Account: illiniUser2Account, Profile: illiniUser2Profile,
		Permissions: nil, Roles: nil, Groups: nil, OrganizationsMemberships: nil}
	illiniUser2Organization := model.OrganizationMembership{ID: "2", User: illiniUser2, Organization: illinoisOrganization,
		OrgUserData: nil,
		Permissions: []model.OrganizationPermission{illinoisPermission1},
		Roles:       []model.OrganizationRole{illinoisRole2},
		Groups:      []model.OrganizationGroup{illinoisGroup1}}
	illiniUser2.OrganizationsMemberships = []model.OrganizationMembership{illiniUser2Organization}

	illiniUser3Account := model.UserAccount{ID: "5", Email: "vivon3@inabit.eu"}
	illiniUser3Profile := model.UserProfile{ID: "5", PII: &model.UserPII{FirstName: "Vivon3", LastName: "Vivonov3"}}
	illiniUser3 := model.User{ID: "5", Account: illiniUser3Account, Profile: illiniUser3Profile,
		Permissions: nil, Roles: nil, Groups: nil, OrganizationsMemberships: nil}
	illiniUser3Organization := model.OrganizationMembership{ID: "3", User: illiniUser3, Organization: illinoisOrganization,
		OrgUserData: nil,
		Permissions: []model.OrganizationPermission{illinoisPermission1},
		Roles:       []model.OrganizationRole{illinoisRole2},
		Groups:      []model.OrganizationGroup{illinoisGroup1}}
	illiniUser3.OrganizationsMemberships = []model.OrganizationMembership{illiniUser3Organization}

	illiniUsersRel := model.OrganizationUserRelations{ID: "1", Type: "family",
		Manager: illiniUser2Organization, Members: []model.OrganizationMembership{illiniUser3Organization}}

	danceUser1Account := model.UserAccount{ID: "6", Email: "cocun@inabit.eu"}
	danceUser1Profile := model.UserProfile{ID: "6", PII: &model.UserPII{FirstName: "Cocun", LastName: "Cocunov"}}
	danceUser1 := model.User{ID: "6", Account: danceUser1Account, Profile: danceUser1Profile,
		Permissions: nil, Roles: nil, Groups: nil, OrganizationsMemberships: nil}
	danceUser1Organization := model.OrganizationMembership{ID: "4", User: danceUser1, Organization: danceOrganization,
		OrgUserData: nil, Permissions: nil, Roles: []model.OrganizationRole{danceRole1}, Groups: nil}
	danceUser1.OrganizationsMemberships = []model.OrganizationMembership{danceUser1Organization}

	diAccount := model.UserAccount{ID: "7", Email: "di@inabit.eu"}
	diProfile := model.UserProfile{ID: "7", PII: &model.UserPII{FirstName: "Dinko", LastName: "Dinkov"}}
	diUser := model.User{ID: "7", Account: diAccount, Profile: diProfile,
		Permissions: nil, Roles: nil, Groups: nil, OrganizationsMemberships: nil}
	danceDIOrganization := model.OrganizationMembership{ID: "5", User: diUser, Organization: danceOrganization,
		OrgUserData: nil, Permissions: nil, Roles: []model.OrganizationRole{danceRole2}, Groups: []model.OrganizationGroup{danceGroup1}}
	illinoisDIOrganization := model.OrganizationMembership{ID: "6", User: diUser, Organization: illinoisOrganization,
		OrgUserData: nil, Permissions: nil, Roles: []model.OrganizationRole{illinoisRole2}, Groups: []model.OrganizationGroup{illinoisGroup2}}
	diUser.OrganizationsMemberships = []model.OrganizationMembership{danceDIOrganization, illinoisDIOrganization}

	res := fmt.Sprintf("GlobalConfig:\n\t%s\n\n"+
		"IllinoisOrganizationConfig:\n\t%s\n\n"+
		"DanceOrganizationConfig:\n\t%s\n\n"+
		"IllinoisOrganization:\n\t%s\n\n"+
		"DanceOrganization:\n\t%s\n\n"+
		"GlobalRole1:\n\t%s\n\n"+
		"GlobalPermission1:\n\t%s\n\n"+
		"GlobalPermission2:\n\t%s\n\n"+
		"GlobalPermission3:\n\t%s\n\n"+
		"GlobalRole2:\n\t%s\n\n"+
		"IllinoisRole1:\n\t%s\n\n"+
		"IllinoisPermission1:\n\t%s\n\n"+
		"IllinoisPermission2:\n\t%s\n\n"+
		"IllinoisPermission3:\n\t%s\n\n"+
		"IllinoisRole2:\n\t%s\n\n"+
		"IllinoisGroup1:\n\t%s\n\n"+
		"IllinoisGroup2:\n\t%s\n\n"+
		"DanceRole1:\n\t%s\n\n"+
		"DancePermission1:\n\t%s\n\n"+
		"DancePermission2:\n\t%s\n\n"+
		"DancePermission3:\n\t%s\n\n"+
		"DanceRole2:\n\t%s\n\n"+
		"DanceGroup1:\n\t%s\n\n"+
		"GlobalUser1:\n\t%s\n\n"+
		"GlobalUser2:\n\t%s\n\n"+
		"IlliniUser1:\n\t%s\n\n"+
		"IlliniUser2:\n\t%s\n\n"+
		"IlliniUser3:\n\t%s\n\n"+
		"IlliniUserRelations:\n\t%s\n\n"+
		"DanceUser1:\n\t%s\n\n"+
		"DIUser1:\n\t%s\n\n",
		globalConfig, illinoisOrganizationConfig, danceOrganizationConfig,
		illinoisOrganization, danceOrganization,
		glRole1, glPermission1, glPermission2, glPermission3, glRole2,
		illinoisRole1, illinoisPermission1, illinoisPermission2, illinoisPermission3, illinoisRole2, illinoisGroup1, illinoisGroup2,
		danceRole1, dancePermission1, dancePermission2, dancePermission3, danceRole2, danceGroup1,
		globalUser1, globalUser2, illiniUser1, illiniUser2, illiniUser3, illiniUsersRel, danceUser1, diUser)
	return res
	*/
	return ""
}

func (app *application) admGetApplications(orgID string) ([]model.Application, error) {
	applicationsOrganizations, err := app.storage.FindApplicationsOrganizationsByOrgID(orgID)
	if err != nil {
		return nil, errors.WrapErrorAction(logutils.ActionGet, model.TypeApplicationOrganization, nil, err)
	}

	if len(applicationsOrganizations) == 0 {
		return nil, nil
	}

	var apps []model.Application
	for _, appOrg := range applicationsOrganizations {
		apps = append(apps, appOrg.Application)
	}
	return apps, nil
}

func (app *application) admCreateAppOrgGroup(name string, permissionIDs []string, rolesIDs []string, appID string, orgID string, assignerPermissions []string, l *logs.Log) (*model.AppOrgGroup, error) {
	//1. get application organization entity
	appOrg, err := app.storage.FindApplicationOrganization(appID, orgID)
	if err != nil {
		return nil, errors.WrapErrorAction(logutils.ActionGet, model.TypeApplicationOrganization, nil, err)
	}

	//2. check permissions
	groupPermissions, err := app.checkPermissions(*appOrg, permissionIDs, l)
	if err != nil {
		return nil, errors.WrapErrorAction("error checking if the permissions ids are valid", "", nil, err)
	}

	//3. check group permission assigners
	for _, permission := range groupPermissions {
		err = permission.CheckAssigners(assignerPermissions)
		if err != nil {
			return nil, errors.Wrapf("error checking permission assigners", err)
		}
	}

	//4. check roles
	groupRoles, err := app.checkRoles(*appOrg, rolesIDs, l)
	if err != nil {
		return nil, errors.WrapErrorAction("error checking if the permissions ids are valid", "", nil, err)
	}

	//5. check roles permission assigners
	for _, roles := range groupRoles {
		err = roles.CheckAssigners(assignerPermissions)
		if err != nil {
			return nil, errors.Wrapf("error checking role assigners", err)
		}
	}

	//6. create and insert group
	id, _ := uuid.NewUUID()
	now := time.Now()
	group := model.AppOrgGroup{ID: id.String(), Name: name, Roles: groupRoles, Permissions: groupPermissions, AppOrg: *appOrg, DateCreated: now}
	err = app.storage.InsertAppOrgGroup(group)
	if err != nil {
		return nil, err
	}
	return &group, nil
}

func (app *application) admGetAppOrgGroups(appID string, orgID string) ([]model.AppOrgGroup, error) {
	//find application organization
	getAppOrg, err := app.storage.FindApplicationOrganization(appID, orgID)
	if err != nil {
		return nil, errors.WrapErrorAction(logutils.ActionGet, model.TypeApplicationOrganization, nil, err)
	}
	//find application organization groups
	getAppOrgGroups, err := app.storage.FindAppOrgGroups(nil, getAppOrg.ID)
	if err != nil {
		return nil, errors.WrapErrorAction(logutils.ActionGet, model.TypeAppOrgGroup, nil, err)
	}

	return getAppOrgGroups, nil
}

func (app *application) admDeleteAppOrgGroup(ID string, appID string, orgID string, assignerPermissions []string, l *logs.Log) error {
	//1. get application organization entity
	appOrg, err := app.storage.FindApplicationOrganization(appID, orgID)
	if err != nil {
		return errors.WrapErrorAction(logutils.ActionGet, model.TypeApplicationOrganization, nil, err)
	}

	//2. find the group
	group, err := app.storage.FindAppOrgGroup(ID, appOrg.ID)
	if err != nil {
		return errors.WrapErrorAction(logutils.ActionFind, model.TypeAppOrgGroup, nil, err)
	}
	if group == nil {
		return errors.Newf("there is no a group for id %s", ID)
	}

	//3. check group permissions
	for _, permission := range group.Permissions {
		err = permission.CheckAssigners(assignerPermissions)
		if err != nil {
			return errors.Wrapf("error checking permission assigners", err)
		}
	}

	//4. check group roles
	for _, roles := range group.Roles {
		err = roles.CheckAssigners(assignerPermissions)
		if err != nil {
			return errors.Wrapf("error checking roles assigners", err)
		}
	}

	//5. do not allow to delete system groups
	if group.System {
		return errors.Newf("%s group is a system grup and cannot be deleted", group.Name)
	}

	//6. check if the group has accounts relations
	numberOfAccounts, err := app.storage.CountAccountsByGroupID(ID)
	if err != nil {
		return errors.WrapErrorAction("error checking the accounts count by group id", "", nil, err)
	}
	if *numberOfAccounts > 0 {
		return errors.Newf("the %s is already used by account and cannot be deleted", group.Name)
	}

	//7. delete the group
	err = app.storage.DeleteAppOrgGroup(ID)
	if err != nil {
		return errors.WrapErrorAction(logutils.ActionDelete, model.TypeAppOrgGroup, nil, err)
	}
	return nil
}

func (app *application) admAddAccountsToGroup(appID string, orgID string, groupID string, accountIDs []string, assignerPermissions []string, l *logs.Log) error {
	//validate
	if len(assignerPermissions) == 0 {
		return errors.New("no permissions from admin assigner")
	}
	if len(groupID) == 0 {
		return errors.New("no group id")
	}
	if len(accountIDs) == 0 {
		return errors.New("no accounts ids")
	}

	//find accounts
	accounts, err := app.storage.FindAccountsByAccountID(appID, orgID, accountIDs)
	if err != nil {
		return errors.Wrap("error finding account", err)
	}
	if len(accounts) != len(accountIDs) {
		return errors.New("bad accounts ids params")
	}

	//find group
	appOrg, err := app.storage.FindApplicationOrganization(appID, orgID)
	if err != nil {
		return errors.Wrap("error getting app org on add accounts to group", err)
	}
	group, err := app.storage.FindAppOrgGroup(groupID, appOrg.ID)
	if err != nil {
		return errors.Wrap("error finding app org group", err)
	}
	if group == nil {
		return errors.New("bad group id params")
	}

	//check assigners
	err = group.CheckAssigners(assignerPermissions)
	if err != nil {
		return errors.Wrap("not allowed", err)
	}

	//ensure that the accounts do not have the group before adding
	for _, account := range accounts {
		gr := account.GetGroup(groupID)
		if gr != nil {
			return errors.Newf("account %s already is a member of the group", account.ID)
		}
	}

	//insert accounts to group
	accountGroup := model.AccountGroup{Group: *group, Active: true, AdminSet: true}
	err = app.storage.InsertAccountsGroup(accountGroup, accounts)
	if err != nil {
		return errors.Wrapf("error inserting accounts group - %s", err, groupID)
	}

	return nil
}

func (app *application) admRemoveAccountsFromGroup(appID string, orgID string, groupID string, accountIDs []string, assignerPermissions []string, l *logs.Log) error {
	//validate
	if len(assignerPermissions) == 0 {
		return errors.New("no permissions from admin assigner")
	}
	if len(groupID) == 0 {
		return errors.New("no group id")
	}
	if len(accountIDs) == 0 {
		return errors.New("no accounts ids")
	}

	//find accounts
	accounts, err := app.storage.FindAccountsByAccountID(appID, orgID, accountIDs)
	if err != nil {
		return errors.Wrap("error finding account", err)
	}
	if len(accounts) != len(accountIDs) {
		return errors.New("bad accounts ids params")
	}

	//find group
	appOrg, err := app.storage.FindApplicationOrganization(appID, orgID)
	if err != nil {
		return errors.Wrap("error getting app org on add accounts to group", err)
	}
	group, err := app.storage.FindAppOrgGroup(groupID, appOrg.ID)
	if err != nil {
		return errors.Wrap("error finding app org group", err)
	}
	if group == nil {
		return errors.New("bad group id params")
	}

	//check assigners
	err = group.CheckAssigners(assignerPermissions)
	if err != nil {
		return errors.Wrap("not allowed", err)
	}

	//ensure that the accounts have the group
	for _, account := range accounts {
		gr := account.GetGroup(groupID)
		if gr == nil {
			return errors.Newf("account %s is not a member of the group", account.ID)
		}
	}

	//remove the accounts from the group
	err = app.storage.RemoveAccountsGroup(group.ID, accounts)
	if err != nil {
		return errors.Wrapf("error removing accounts from a group - %s", err, groupID)
	}

	return nil
}

func (app *application) admCreateAppOrgRole(name string, description string, permissionIDs []string, appID string, orgID string, assignerPermissions []string, l *logs.Log) (*model.AppOrgRole, error) {
	//1. get application organization entity
	appOrg, err := app.storage.FindApplicationOrganization(appID, orgID)
	if err != nil {
		return nil, errors.WrapErrorAction(logutils.ActionGet, model.TypeApplicationOrganization, nil, err)
	}

	//2. check role permissions
	rolePermissions, err := app.checkPermissions(*appOrg, permissionIDs, l)
	if err != nil {
		return nil, errors.WrapErrorAction("error checking if the permissions ids are valid", "", nil, err)
	}

	//3. check role permissions assigners
	for _, permission := range rolePermissions {
		err = permission.CheckAssigners(assignerPermissions)
		if err != nil {
			return nil, errors.Wrapf("error checking permission assigners", err)
		}
	}

	//4. create and insert role
	id, _ := uuid.NewUUID()
	now := time.Now()
	role := model.AppOrgRole{ID: id.String(), Name: name, Description: description, Permissions: rolePermissions, AppOrg: *appOrg, DateCreated: now}
	err = app.storage.InsertAppOrgRole(role)
	if err != nil {
		return nil, errors.WrapErrorAction(logutils.ActionInsert, model.TypeAppOrgRole, nil, err)
	}
	return &role, nil
}

func (app *application) AdmGetAppOrgRoles(appID string, orgID string) ([]model.AppOrgRole, error) {
	//find application organization
	getAppOrg, err := app.storage.FindApplicationOrganization(appID, orgID)
	if err != nil {
		return nil, errors.WrapErrorAction(logutils.ActionGet, model.TypeApplicationOrganization, nil, err)
	}

	//find application organization roles
	getAppOrgRoles, err := app.storage.FindAppOrgRoles(nil, getAppOrg.ID)
	if err != nil {
		return nil, errors.WrapErrorAction(logutils.ActionGet, model.TypeAppOrgRole, nil, err)
	}

	return getAppOrgRoles, nil
}

func (app *application) admDeleteAppOrgRole(ID string, appID string, orgID string, assignerPermissions []string, l *logs.Log) error {
	//1. get application organization entity
	appOrg, err := app.storage.FindApplicationOrganization(appID, orgID)
	if err != nil {
		return errors.WrapErrorAction(logutils.ActionGet, model.TypeApplicationOrganization, nil, err)
	}

	//2. find the role
	role, err := app.storage.FindAppOrgRole(ID, appOrg.ID)
	if err != nil {
		return errors.WrapErrorAction(logutils.ActionFind, model.TypeAppOrgRole, nil, err)
	}
	if role == nil {
		return errors.Newf("there is no a role for id %s", ID)
	}

	//3. check assigners field
	for _, permission := range role.Permissions {
		err = permission.CheckAssigners(assignerPermissions)
		if err != nil {
			return errors.Wrapf("error checking permission assigners", err)
		}
	}

	//4. do not allow to delete system roles
	if role.System {
		return errors.Newf("%s role is a system role and cannot be deleted", role.Name)
	}

	//5. check if the role has accounts relations
	numberOfAccounts, err := app.storage.CountAccountsByRoleID(ID)
	if err != nil {
		return errors.WrapErrorAction("error checking the accounts count by role id", "", nil, err)
	}
	if *numberOfAccounts > 0 {
		return errors.Newf("the %s is already used by account and cannot be deleted", role.Name)
	}

	//6. check if the group has groups relations
	numberOfGroups, err := app.storage.CountGroupsByRoleID(ID)
	if err != nil {
		return errors.WrapErrorAction("error checking the groups count by role id", "", nil, err)
	}
	if *numberOfGroups > 0 {
		return errors.Newf("the %s is already used by groups and cannot be deleted", role.Name)
	}

	//7. delete the group
	err = app.storage.DeleteAppOrgRole(ID)
	if err != nil {
		return errors.WrapErrorAction(logutils.ActionDelete, model.TypeAppOrgRole, nil, err)
	}
	return nil
}

func (app *application) admGetApplicationPermissions(appID string, orgID string, l *logs.Log) ([]model.Permission, error) {
	//1. find application organization
	appOrg, err := app.storage.FindApplicationOrganization(appID, orgID)
	if err != nil {
		return nil, errors.WrapErrorAction(logutils.ActionGet, model.TypeApplicationOrganization, nil, err)
	}
	if appOrg == nil {
		return nil, errors.New("there is no app org for app ID and org ID")
	}

	//2. find permissions by the service ids
	permissions, err := app.storage.FindPermissionsByServiceIDs(appOrg.ServicesIDs)
	if err != nil {
		return nil, errors.WrapErrorAction(logutils.ActionGet, model.TypePermission, nil, err)
	}
	return permissions, nil
}

func (app *application) admGetAccounts(appID string, orgID string, accountID *string, authTypeIdentifier *string) ([]model.Account, error) {
	//find the accounts
	accounts, err := app.storage.FindAccounts(appID, orgID, accountID, authTypeIdentifier)
	if err != nil {
		return nil, errors.WrapErrorAction(logutils.ActionFind, model.TypeAccount, nil, err)
	}
	return accounts, nil
}

func (app *application) admGetAccount(accountID string) (*model.Account, error) {
	return app.getAccount(accountID)
}

func (app *application) admGetApplicationLoginSessions(appID string, orgID string, identifier *string, accountAuthTypeIdentifier *string,
	appTypeID *string, appTypeIdentifier *string, anonymous *bool, deviceID *string, ipAddress *string) ([]model.LoginSession, error) {
	//find the login sessions
	loginSessions, err := app.storage.FindLoginSessionsByParams(appID, orgID, nil, identifier, accountAuthTypeIdentifier, appTypeID, appTypeIdentifier, anonymous, deviceID, ipAddress)
	if err != nil {
		return nil, errors.WrapErrorAction(logutils.ActionFind, model.TypeLoginSession, nil, err)
	}
	return loginSessions, nil
}

func (app *application) admDeleteApplicationLoginSession(appID string, orgID string, currentAccountID string, identifier string, sessionID string, l *logs.Log) error {
	//1. do not allow to logout the current account
	if currentAccountID == identifier {
		l.Infof("%s is trying to logout yourself", currentAccountID)
		return errors.New("cannot logout yourself")
	}

	//2. validate if the session is for the current app/org and account
	sessions, err := app.storage.FindLoginSessionsByParams(appID, orgID, &sessionID, &identifier, nil, nil, nil, nil, nil, nil)
	if err != nil {
		return errors.Wrap("error checking if it is valid to remove account session", err)
	}
	if len(sessions) == 0 {
		return errors.New("not valid params")
	}

	//3. delete the session
	err = app.storage.DeleteLoginSessionByID(nil, sessionID)
	if err != nil {
		return errors.Wrap("error dleting session by id", err)
	}

	return nil
}

func (app *application) admGetApplicationAccountDevices(appID string, orgID string, accountID string, l *logs.Log) ([]model.Device, error) {
	//1. find the account
	account, err := app.storage.FindAccountByID(nil, accountID)
	if err != nil {
		return nil, errors.Wrapf("error finding account on getting devices", err)
	}
	if account == nil {
		return nil, errors.Newf("no account for id %s", accountID)
	}

	//2. verify that the account is for the current app/org
	appOrg, err := app.storage.FindApplicationOrganization(appID, orgID)
	if err != nil {
		return nil, errors.Wrapf("error finding app org on getting devices", err)
	}
	if appOrg.ID != account.AppOrg.ID {
		l.Warnf("someone from app(%s) org(%s) is trying to access an account %s", appID, orgID, accountID)
		return nil, errors.Newf("not allowed to access data")
	}

	return account.Devices, nil
}

func (app *application) admGrantAccountPermissions(appID string, orgID string, accountID string, permissionNames []string, assignerPermissions []string, l *logs.Log) error {
	//check if there is data
	if len(assignerPermissions) == 0 {
		return errors.New("no permissions from admin assigner")
	}
	if len(permissionNames) == 0 {
		return errors.New("no permissions for granting")
	}

	//verify that the account is for the current app/org
	account, err := app.storage.FindAccountByID(nil, accountID)
	if err != nil {
		return errors.Wrap("error finding account on permissions granting", err)
	}
	if (account.AppOrg.Application.ID != appID) || (account.AppOrg.Organization.ID != orgID) {
		l.Warnf("someone is trying to grant permissions to %s for different app/org", accountID)
		return errors.Newf("not allowed")
	}

	//verify that the account do not have any of the permissions which are supposed to be granted
	for _, current := range permissionNames {
		hasP := account.GetPermissionNamed(current)
		if hasP != nil {
			l.Infof("trying to double grant %s for %s", current, accountID)
			return errors.Newf("account %s already has %s granted", accountID, current)
		}
	}

	//find permissions
	permissions, err := app.storage.FindPermissionsByName(permissionNames)
	if err != nil {
		return err
	}
	if len(permissions) == 0 {
		return errors.Newf("no permissions found for names: %v", permissionNames)
	}

	//check if authorized
	for _, permission := range permissions {
		err = permission.CheckAssigners(assignerPermissions)
		if err != nil {
			return errors.Wrapf("error checking permission assigners", err)
		}
	}

	//update account if authorized
	err = app.storage.InsertAccountPermissions(accountID, permissions)
	if err != nil {
		return err
	}
	return nil
}

func (app *application) admGrantAccountRoles(appID string, orgID string, accountID string, roleIDs []string, assignerPermissions []string, l *logs.Log) error {
	//check if there is data
	if len(assignerPermissions) == 0 {
		return errors.New("no permissions from admin assigner")
	}
	if len(roleIDs) == 0 {
		return errors.New("no roles for granting")
	}

	//verify that the account is for the current app/org
	account, err := app.storage.FindAccountByID(nil, accountID)
	if err != nil {
		return errors.Wrap("error finding account on permissions granting", err)
	}
	if (account.AppOrg.Application.ID != appID) || (account.AppOrg.Organization.ID != orgID) {
		l.Warnf("someone is trying to grant roles to %s for different app/org", accountID)
		return errors.Newf("not allowed")
	}

	//find roles
	roles, err := app.storage.FindAppOrgRoles(roleIDs, account.AppOrg.ID)
	if err != nil {
		return errors.Wrap("error finding app org roles", err)
	}
	if len(roles) != len(roleIDs) {
		return errors.New("not valid roles")
	}

	//verify that the account do not have any of the roles which are supposed to be granted
	for _, current := range roles {
		hasR := account.GetRole(current.ID)
		if hasR != nil {
			l.Infof("trying to double grant %s for %s", current.Name, accountID)
			return errors.Newf("account %s already has %s granted", accountID, current.Name)
		}
	}

	//check if authorized
	for _, cRole := range roles {
		err = cRole.CheckAssigners(assignerPermissions)
		if err != nil {
			return errors.Wrapf("error checking assigners for %s role", err, cRole.Name)
		}
	}

	//update account if authorized
	accountRoles := model.AccountRolesFromAppOrgRoles(roles, true, true)
	err = app.storage.InsertAccountRoles(accountID, account.AppOrg.ID, accountRoles)
	if err != nil {
		return errors.Wrap("error inserting account roles", err)
	}

	return nil
}

<<<<<<< HEAD
func (app *application) admRevokeAccountPermissions(appID string, orgID string, accountID string, permissionNames []string, assignerPermissions []string, l *logs.Log) error {
=======
func (app *application) admGrantPermissionsToRole(appID string, orgID string, roleID string, permissionNames []string, assignerPermissions []string, l *logs.Log) error {
	//check if there is data
	if len(assignerPermissions) == 0 {
		return errors.New("no permissions from admin assigner")
	}
>>>>>>> 3e39f6d8
	if len(permissionNames) == 0 {
		return errors.New("no permissions for granting")
	}

<<<<<<< HEAD
	account, err := app.storage.FindAccountByID(nil, accountID)
	if account == nil {
		return err
	}
	if (account.AppOrg.Application.ID != appID) || (account.AppOrg.Organization.ID != orgID) {
		l.Warnf("someone is trying to grant permissions to %s for different app/org", accountID)
		return errors.Newf("not allowed")
=======
	//verify that the role is for the current app/org
	appOrg, err := app.storage.FindApplicationOrganization(appID, orgID)
	if err != nil {
		return errors.Wrap("there is no application organization with that IDs", err)
	}
	role, err := app.storage.FindAppOrgRole(roleID, appOrg.ID)
	if err != nil {
		return errors.Wrap("error finding account on permissions granting", err)
	}

	//verify that the role do not have any of the permissions which are supposed to be granted
	for _, current := range permissionNames {
		hasP := role.GetPermissionNamed(current)
		if hasP != nil {
			l.Infof("trying to double grant %s for %s", current, roleID)
			return errors.Newf("role %s already has %s granted", roleID, current)
		}
>>>>>>> 3e39f6d8
	}

	//find permissions
	permissions, err := app.storage.FindPermissionsByName(permissionNames)
	if err != nil {
		return err
	}
	if len(permissions) == 0 {
		return errors.Newf("no permissions found for names: %v", permissionNames)
	}

<<<<<<< HEAD
	//check if authorized
	var authorizedPermissions []model.Permission
	for _, permission := range permissions {
		authorizedAssigners := permission.Assigners

		//grant all or nothing
		if len(permission.Assigners) == 0 {
			return errors.Newf("not defined assigners for %s permission", permission.Name)
		}

		for _, authorizedAssigner := range authorizedAssigners {
			if authutils.ContainsString(assignerPermissions, authorizedAssigner) {
				authorizedPermissions = append(authorizedPermissions, permission)
			}
		}
		for _, permission := range permissions {
			err = permission.CheckAssigners(assignerPermissions)
			if err != nil {
				return errors.Wrapf("error checking permission assigners", err)
			}
		}
	}
	if authorizedPermissions == nil {
		return errors.Newf("Assigner is not authorized to assign permissions for names: %v", permissionNames)
	}

	//delete permissons from  account
	err = app.storage.DeleteAccountPermissions(nil, account.Permissions, permissionNames, accountID)
	if err != nil {
		return err
	}
=======
	//verify that the permissions are for the current app/org
	for _, permission := range permissions {
		pServiceID := permission.ServiceID
		contains := utils.Contains(appOrg.ServicesIDs, pServiceID)
		if !contains {
			return errors.Newf("not allowed to grant %s for app/org %s", permission.Name, appOrg.ID)
		}
	}

	//check if authorized
	for _, permission := range permissions {
		err = permission.CheckAssigners(assignerPermissions)
		if err != nil {
			return errors.Wrapf("error checking permission assigners", err)
		}
	}

	//insert permission into a role
	err = app.storage.InsertAppOrgRolePermissions(nil, roleID, permissions)
	if err != nil {
		return errors.Wrap("error inserting permissions to roles", err)
	}

>>>>>>> 3e39f6d8
	return nil
}<|MERGE_RESOLUTION|>--- conflicted
+++ resolved
@@ -659,6 +659,63 @@
 	return nil
 }
 
+func (app *application) admRevokeAccountPermissions(appID string, orgID string, accountID string, permissionNames []string, assignerPermissions []string, l *logs.Log) error {
+	if len(permissionNames) == 0 {
+		return errors.New("no permissions for granting")
+	}
+
+	account, err := app.storage.FindAccountByID(nil, accountID)
+	if account == nil {
+		return err
+	}
+	if (account.AppOrg.Application.ID != appID) || (account.AppOrg.Organization.ID != orgID) {
+		l.Warnf("someone is trying to grant permissions to %s for different app/org", accountID)
+		return errors.Newf("not allowed")
+	}
+
+	//find permissions
+	permissions, err := app.storage.FindPermissionsByName(permissionNames)
+	if err != nil {
+		return err
+	}
+	if len(permissions) == 0 {
+		return errors.Newf("no permissions found for names: %v", permissionNames)
+	}
+
+	//check if authorized
+	var authorizedPermissions []model.Permission
+	for _, permission := range permissions {
+		authorizedAssigners := permission.Assigners
+
+		//grant all or nothing
+		if len(permission.Assigners) == 0 {
+			return errors.Newf("not defined assigners for %s permission", permission.Name)
+		}
+
+		for _, authorizedAssigner := range authorizedAssigners {
+			if authutils.ContainsString(assignerPermissions, authorizedAssigner) {
+				authorizedPermissions = append(authorizedPermissions, permission)
+			}
+		}
+		for _, permission := range permissions {
+			err = permission.CheckAssigners(assignerPermissions)
+			if err != nil {
+				return errors.Wrapf("error checking permission assigners", err)
+			}
+		}
+	}
+	if authorizedPermissions == nil {
+		return errors.Newf("Assigner is not authorized to assign permissions for names: %v", permissionNames)
+	}
+
+	//delete permissons from  account
+	err = app.storage.DeleteAccountPermissions(nil, account.Permissions, permissionNames, accountID)
+	if err != nil {
+		return err
+	}
+	return nil
+}
+
 func (app *application) admGrantAccountRoles(appID string, orgID string, accountID string, roleIDs []string, assignerPermissions []string, l *logs.Log) error {
 	//check if there is data
 	if len(assignerPermissions) == 0 {
@@ -714,28 +771,15 @@
 	return nil
 }
 
-<<<<<<< HEAD
-func (app *application) admRevokeAccountPermissions(appID string, orgID string, accountID string, permissionNames []string, assignerPermissions []string, l *logs.Log) error {
-=======
 func (app *application) admGrantPermissionsToRole(appID string, orgID string, roleID string, permissionNames []string, assignerPermissions []string, l *logs.Log) error {
 	//check if there is data
 	if len(assignerPermissions) == 0 {
 		return errors.New("no permissions from admin assigner")
 	}
->>>>>>> 3e39f6d8
 	if len(permissionNames) == 0 {
 		return errors.New("no permissions for granting")
 	}
 
-<<<<<<< HEAD
-	account, err := app.storage.FindAccountByID(nil, accountID)
-	if account == nil {
-		return err
-	}
-	if (account.AppOrg.Application.ID != appID) || (account.AppOrg.Organization.ID != orgID) {
-		l.Warnf("someone is trying to grant permissions to %s for different app/org", accountID)
-		return errors.Newf("not allowed")
-=======
 	//verify that the role is for the current app/org
 	appOrg, err := app.storage.FindApplicationOrganization(appID, orgID)
 	if err != nil {
@@ -753,7 +797,6 @@
 			l.Infof("trying to double grant %s for %s", current, roleID)
 			return errors.Newf("role %s already has %s granted", roleID, current)
 		}
->>>>>>> 3e39f6d8
 	}
 
 	//find permissions
@@ -765,39 +808,6 @@
 		return errors.Newf("no permissions found for names: %v", permissionNames)
 	}
 
-<<<<<<< HEAD
-	//check if authorized
-	var authorizedPermissions []model.Permission
-	for _, permission := range permissions {
-		authorizedAssigners := permission.Assigners
-
-		//grant all or nothing
-		if len(permission.Assigners) == 0 {
-			return errors.Newf("not defined assigners for %s permission", permission.Name)
-		}
-
-		for _, authorizedAssigner := range authorizedAssigners {
-			if authutils.ContainsString(assignerPermissions, authorizedAssigner) {
-				authorizedPermissions = append(authorizedPermissions, permission)
-			}
-		}
-		for _, permission := range permissions {
-			err = permission.CheckAssigners(assignerPermissions)
-			if err != nil {
-				return errors.Wrapf("error checking permission assigners", err)
-			}
-		}
-	}
-	if authorizedPermissions == nil {
-		return errors.Newf("Assigner is not authorized to assign permissions for names: %v", permissionNames)
-	}
-
-	//delete permissons from  account
-	err = app.storage.DeleteAccountPermissions(nil, account.Permissions, permissionNames, accountID)
-	if err != nil {
-		return err
-	}
-=======
 	//verify that the permissions are for the current app/org
 	for _, permission := range permissions {
 		pServiceID := permission.ServiceID
@@ -821,6 +831,5 @@
 		return errors.Wrap("error inserting permissions to roles", err)
 	}
 
->>>>>>> 3e39f6d8
 	return nil
 }