--- conflicted
+++ resolved
@@ -415,8 +415,6 @@
 	}
 
 	return nil
-<<<<<<< HEAD
-=======
 }
 
 func (app *application) admGetApplicationAccountDevices(appID string, orgID string, accountID string, l *logs.Log) ([]model.Device, error) {
@@ -440,5 +438,4 @@
 	}
 
 	return account.Devices, nil
->>>>>>> b7d31aab
 }