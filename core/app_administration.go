package core

import (
	"core-building-block/core/model"
<<<<<<< HEAD

	"github.com/rokwire/logging-library-go/errors"
	"github.com/rokwire/logging-library-go/logutils"
=======
>>>>>>> af63d37f
)

func (app *application) admGetTest() string {
	return "Admin - test"
}

func (app *application) admGetTestModel() string {
	/* disable it as it is not up to date with the latest model changes
	//global config
	globalConfig := model.GlobalConfig{Setting: "setting_value"}

	//organizations configs
	illinoisDomains := []string{"illinois.edu"}
	illinoisOrganizationConfig := model.OrganizationConfig{ID: "1", Setting: "setting_value", Domains: illinoisDomains, Custom: "Illinois organization custom config"}

	danceOrganizationConfig := model.OrganizationConfig{ID: "2", Setting: "setting_value", Domains: []string{}, Custom: "Dance organization custom config"}

	//organizations
	illinoisOrganization := model.Organization{ID: "1", Name: "Illinois", Type: "large", Config: illinoisOrganizationConfig}

	danceOrganization := model.Organization{ID: "2", Name: "Dance", Type: "medium", Config: danceOrganizationConfig}

	//global permissions and roles

	glRole1 := model.GlobalRole{ID: "1", Name: "super_admin", Permissions: nil} //super_admin has nil permissions as it has all
	glPermission1 := model.GlobalPermission{ID: "1", Name: "invite_organization_admin"}
	glPermission2 := model.GlobalPermission{ID: "2", Name: "read_log"}
	glPermission3 := model.GlobalPermission{ID: "3", Name: "modify_config"}
	glRole2 := model.GlobalRole{ID: "2", Name: "lite_admin",
		Permissions: []model.GlobalPermission{glPermission1, glPermission2, glPermission3}}

	//Illinois permissions, roles and groups

	illinoisRole1 := model.OrganizationRole{ID: "1", Name: "organization_super_admin", Permissions: nil, Organization: illinoisOrganization} //organization_super_admin has nil permissions as it has all
	illinoisPermission1 := model.OrganizationPermission{ID: "1", Name: "read_audit", Organization: illinoisOrganization}
	illinoisPermission2 := model.OrganizationPermission{ID: "2", Name: "read_manual_test", Organization: illinoisOrganization}
	illinoisPermission3 := model.OrganizationPermission{ID: "3", Name: "modify_manual_test", Organization: illinoisOrganization}
	illinoisRole2 := model.OrganizationRole{ID: "2", Name: "manual_tests_manager",
		Permissions: []model.OrganizationPermission{illinoisPermission2, illinoisPermission3}, Organization: illinoisOrganization}
	illinoisGroup1 := model.OrganizationGroup{ID: "1", Name: "students", Organization: illinoisOrganization}
	illinoisGroup2 := model.OrganizationGroup{ID: "2", Name: "manual tests managers", Organization: illinoisOrganization}

	//Dance permissions, roles and groups

	danceRole1 := model.OrganizationRole{ID: "3", Name: "organization_super_admin", Permissions: nil, Organization: danceOrganization} //organization_super_admin has nil permissions as it has all
	dancePermission1 := model.OrganizationPermission{ID: "4", Name: "view_video", Organization: danceOrganization}
	dancePermission2 := model.OrganizationPermission{ID: "5", Name: "write_video", Organization: danceOrganization}
	dancePermission3 := model.OrganizationPermission{ID: "6", Name: "view_schedule", Organization: danceOrganization}
	danceRole2 := model.OrganizationRole{ID: "4", Name: "videos_manager",
		Permissions: []model.OrganizationPermission{dancePermission1, dancePermission2}, Organization: danceOrganization}
	danceGroup1 := model.OrganizationGroup{ID: "3", Name: "videos managers", Organization: danceOrganization}

	//users

	globalUser1Account := model.UserAccount{ID: "1", Email: "petyo.stoyanov@inabit.eu"}
	globalUser1Profile := model.UserProfile{ID: "1", PII: &model.UserPII{FirstName: "Petyo", LastName: "Stoyanov"}}
	globalUser1 := model.User{ID: "1", Account: globalUser1Account, Profile: globalUser1Profile,
		Permissions: nil, Roles: []model.GlobalRole{glRole1}, Groups: nil, OrganizationsMemberships: nil}

	globalUser2Account := model.UserAccount{ID: "2", Email: "pencho.penchev@inabit.eu"}
	globalUser2Profile := model.UserProfile{ID: "2", PII: &model.UserPII{FirstName: "Pencho", LastName: "penchev"}}
	globalUser2 := model.User{ID: "2", Account: globalUser2Account, Profile: globalUser2Profile,
		Permissions: nil, Roles: []model.GlobalRole{glRole2}, Groups: nil, OrganizationsMemberships: nil}

	illiniUser1Account := model.UserAccount{ID: "3", Email: "vivon@inabit.eu"}
	illiniUser1Profile := model.UserProfile{ID: "3", PII: &model.UserPII{FirstName: "Vivon", LastName: "Vivonov"}}
	illiniUser1 := model.User{ID: "3", Account: illiniUser1Account, Profile: illiniUser1Profile,
		Permissions: nil, Roles: nil, Groups: nil, OrganizationsMemberships: nil}
	illiniUser1Organization := model.OrganizationMembership{ID: "1", User: illiniUser1, Organization: illinoisOrganization,
		OrgUserData: nil, Permissions: nil, Roles: []model.OrganizationRole{illinoisRole1}, Groups: nil}
	illiniUser1.OrganizationsMemberships = []model.OrganizationMembership{illiniUser1Organization}

	illiniUser2Account := model.UserAccount{ID: "4", Email: "vivon2@inabit.eu"}
	illiniUser2Profile := model.UserProfile{ID: "4", PII: &model.UserPII{FirstName: "Vivon2", LastName: "Vivonov2"}}
	illiniUser2 := model.User{ID: "4", Account: illiniUser2Account, Profile: illiniUser2Profile,
		Permissions: nil, Roles: nil, Groups: nil, OrganizationsMemberships: nil}
	illiniUser2Organization := model.OrganizationMembership{ID: "2", User: illiniUser2, Organization: illinoisOrganization,
		OrgUserData: nil,
		Permissions: []model.OrganizationPermission{illinoisPermission1},
		Roles:       []model.OrganizationRole{illinoisRole2},
		Groups:      []model.OrganizationGroup{illinoisGroup1}}
	illiniUser2.OrganizationsMemberships = []model.OrganizationMembership{illiniUser2Organization}

	illiniUser3Account := model.UserAccount{ID: "5", Email: "vivon3@inabit.eu"}
	illiniUser3Profile := model.UserProfile{ID: "5", PII: &model.UserPII{FirstName: "Vivon3", LastName: "Vivonov3"}}
	illiniUser3 := model.User{ID: "5", Account: illiniUser3Account, Profile: illiniUser3Profile,
		Permissions: nil, Roles: nil, Groups: nil, OrganizationsMemberships: nil}
	illiniUser3Organization := model.OrganizationMembership{ID: "3", User: illiniUser3, Organization: illinoisOrganization,
		OrgUserData: nil,
		Permissions: []model.OrganizationPermission{illinoisPermission1},
		Roles:       []model.OrganizationRole{illinoisRole2},
		Groups:      []model.OrganizationGroup{illinoisGroup1}}
	illiniUser3.OrganizationsMemberships = []model.OrganizationMembership{illiniUser3Organization}

	illiniUsersRel := model.OrganizationUserRelations{ID: "1", Type: "family",
		Manager: illiniUser2Organization, Members: []model.OrganizationMembership{illiniUser3Organization}}

	danceUser1Account := model.UserAccount{ID: "6", Email: "cocun@inabit.eu"}
	danceUser1Profile := model.UserProfile{ID: "6", PII: &model.UserPII{FirstName: "Cocun", LastName: "Cocunov"}}
	danceUser1 := model.User{ID: "6", Account: danceUser1Account, Profile: danceUser1Profile,
		Permissions: nil, Roles: nil, Groups: nil, OrganizationsMemberships: nil}
	danceUser1Organization := model.OrganizationMembership{ID: "4", User: danceUser1, Organization: danceOrganization,
		OrgUserData: nil, Permissions: nil, Roles: []model.OrganizationRole{danceRole1}, Groups: nil}
	danceUser1.OrganizationsMemberships = []model.OrganizationMembership{danceUser1Organization}

	diAccount := model.UserAccount{ID: "7", Email: "di@inabit.eu"}
	diProfile := model.UserProfile{ID: "7", PII: &model.UserPII{FirstName: "Dinko", LastName: "Dinkov"}}
	diUser := model.User{ID: "7", Account: diAccount, Profile: diProfile,
		Permissions: nil, Roles: nil, Groups: nil, OrganizationsMemberships: nil}
	danceDIOrganization := model.OrganizationMembership{ID: "5", User: diUser, Organization: danceOrganization,
		OrgUserData: nil, Permissions: nil, Roles: []model.OrganizationRole{danceRole2}, Groups: []model.OrganizationGroup{danceGroup1}}
	illinoisDIOrganization := model.OrganizationMembership{ID: "6", User: diUser, Organization: illinoisOrganization,
		OrgUserData: nil, Permissions: nil, Roles: []model.OrganizationRole{illinoisRole2}, Groups: []model.OrganizationGroup{illinoisGroup2}}
	diUser.OrganizationsMemberships = []model.OrganizationMembership{danceDIOrganization, illinoisDIOrganization}

	res := fmt.Sprintf("GlobalConfig:\n\t%s\n\n"+
		"IllinoisOrganizationConfig:\n\t%s\n\n"+
		"DanceOrganizationConfig:\n\t%s\n\n"+
		"IllinoisOrganization:\n\t%s\n\n"+
		"DanceOrganization:\n\t%s\n\n"+
		"GlobalRole1:\n\t%s\n\n"+
		"GlobalPermission1:\n\t%s\n\n"+
		"GlobalPermission2:\n\t%s\n\n"+
		"GlobalPermission3:\n\t%s\n\n"+
		"GlobalRole2:\n\t%s\n\n"+
		"IllinoisRole1:\n\t%s\n\n"+
		"IllinoisPermission1:\n\t%s\n\n"+
		"IllinoisPermission2:\n\t%s\n\n"+
		"IllinoisPermission3:\n\t%s\n\n"+
		"IllinoisRole2:\n\t%s\n\n"+
		"IllinoisGroup1:\n\t%s\n\n"+
		"IllinoisGroup2:\n\t%s\n\n"+
		"DanceRole1:\n\t%s\n\n"+
		"DancePermission1:\n\t%s\n\n"+
		"DancePermission2:\n\t%s\n\n"+
		"DancePermission3:\n\t%s\n\n"+
		"DanceRole2:\n\t%s\n\n"+
		"DanceGroup1:\n\t%s\n\n"+
		"GlobalUser1:\n\t%s\n\n"+
		"GlobalUser2:\n\t%s\n\n"+
		"IlliniUser1:\n\t%s\n\n"+
		"IlliniUser2:\n\t%s\n\n"+
		"IlliniUser3:\n\t%s\n\n"+
		"IlliniUserRelations:\n\t%s\n\n"+
		"DanceUser1:\n\t%s\n\n"+
		"DIUser1:\n\t%s\n\n",
		globalConfig, illinoisOrganizationConfig, danceOrganizationConfig,
		illinoisOrganization, danceOrganization,
		glRole1, glPermission1, glPermission2, glPermission3, glRole2,
		illinoisRole1, illinoisPermission1, illinoisPermission2, illinoisPermission3, illinoisRole2, illinoisGroup1, illinoisGroup2,
		danceRole1, dancePermission1, dancePermission2, dancePermission3, danceRole2, danceGroup1,
		globalUser1, globalUser2, illiniUser1, illiniUser2, illiniUser3, illiniUsersRel, danceUser1, diUser)
	return res
	*/
	return ""
}

<<<<<<< HEAD
func (app *application) admGetBuildingBlocks(appID string, orgID string) ([]model.ServiceReg, error) {
	getAppOrg, err := app.storage.FindApplicationOrganizations(appID, orgID)
	if err != nil {
		return nil, errors.WrapErrorAction(logutils.ActionGet, model.TypeApplicationOrganization, nil, err)
	}
	getServiceRegs, err := app.storage.FindServiceRegistrations(getAppOrg.ServicesIDs)
	if err != nil {
		return nil, errors.WrapErrorAction(logutils.ActionGet, model.TypeServiceReg, nil, err)
	}
	return getServiceRegs, nil
=======
func (app *application) admGetAccount(accountID string) (*model.Account, error) {
	return app.getAccount(accountID)
>>>>>>> af63d37f
}<|MERGE_RESOLUTION|>--- conflicted
+++ resolved
@@ -2,12 +2,9 @@
 
 import (
 	"core-building-block/core/model"
-<<<<<<< HEAD
 
 	"github.com/rokwire/logging-library-go/errors"
 	"github.com/rokwire/logging-library-go/logutils"
-=======
->>>>>>> af63d37f
 )
 
 func (app *application) admGetTest() string {
@@ -165,7 +162,6 @@
 	return ""
 }
 
-<<<<<<< HEAD
 func (app *application) admGetBuildingBlocks(appID string, orgID string) ([]model.ServiceReg, error) {
 	getAppOrg, err := app.storage.FindApplicationOrganizations(appID, orgID)
 	if err != nil {
@@ -176,8 +172,8 @@
 		return nil, errors.WrapErrorAction(logutils.ActionGet, model.TypeServiceReg, nil, err)
 	}
 	return getServiceRegs, nil
-=======
+}
+
 func (app *application) admGetAccount(accountID string) (*model.Account, error) {
 	return app.getAccount(accountID)
->>>>>>> af63d37f
 }