--- conflicted
+++ resolved
@@ -162,7 +162,6 @@
 	return ""
 }
 
-<<<<<<< HEAD
 func (app *application) admGetApplications(orgID string) ([]model.Application, error) {
 
 	applicationsOrganizations, err := app.storage.FindApplicationsOrganizationsByOrgID(orgID)
@@ -179,7 +178,8 @@
 		apps = append(apps, appOrg.Application)
 	}
 	return apps, nil
-=======
+}
+
 func (app *application) admGetAccounts(appID string, orgID string, accountID *string, authTypeIdentifier *string) ([]model.Account, error) {
 	//find the accounts
 	accounts, err := app.storage.FindAccounts(appID, orgID, accountID, authTypeIdentifier)
@@ -187,7 +187,6 @@
 		return nil, errors.WrapErrorAction(logutils.ActionFind, model.TypeAccount, nil, err)
 	}
 	return accounts, nil
->>>>>>> af777920
 }
 
 func (app *application) admGetAccount(accountID string) (*model.Account, error) {
