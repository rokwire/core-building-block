--- conflicted
+++ resolved
@@ -36,12 +36,8 @@
 
 	AdmCreateAppOrgRole(name string, description string, permissionIDs []string, appID string, orgID string, assignerPermissions []string, l *logs.Log) (*model.AppOrgRole, error)
 	AdmGetAppOrgRoles(appID string, orgID string) ([]model.AppOrgRole, error)
-<<<<<<< HEAD
-	AdmDeleteAppOrgRole(ID string, appID string, orgID string) error
 	AdmGrantPermissionsToRole(appID string, orgID string, roleID string, permissionNames []string, assignerPermissions []string, l *logs.Log) error
-=======
 	AdmDeleteAppOrgRole(ID string, appID string, orgID string, assignerPermissions []string, l *logs.Log) error
->>>>>>> 65252deb
 
 	AdmGetApplicationPermissions(appID string, orgID string, l *logs.Log) ([]model.Permission, error)
 
