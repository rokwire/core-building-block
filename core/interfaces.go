--- conflicted
+++ resolved
@@ -24,12 +24,9 @@
 type Administration interface {
 	AdmGetTest() string
 	AdmGetTestModel() string
-<<<<<<< HEAD
 	AdmGetApplications(orgID string) ([]model.Application, error)
-=======
 
 	AdmGetAccounts(appID string, orgID string, accountID *string, authTypeIdentifier *string) ([]model.Account, error)
->>>>>>> af777920
 	AdmGetAccount(accountID string) (*model.Account, error)
 }
 
