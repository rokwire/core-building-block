--- conflicted
+++ resolved
@@ -24,12 +24,8 @@
 type Administration interface {
 	AdmGetTest() string
 	AdmGetTestModel() string
-<<<<<<< HEAD
-	AdmGetApplicationOrgRoles() ([]model.AppOrgRole, error)
 	AdmGetApplicationOrgGroups() ([]model.AppOrgGroup, error)
-=======
 	AdmGetAccount(accountID string) (*model.Account, error)
->>>>>>> ac142f86
 }
 
 //Encryption exposes APIs for the Encryption building block
