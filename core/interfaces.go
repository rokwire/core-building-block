--- conflicted
+++ resolved
@@ -24,14 +24,8 @@
 type Administration interface {
 	AdmGetTest() string
 	AdmGetTestModel() string
-<<<<<<< HEAD
-	AdmGetApplicationOrgRoles() ([]model.AppOrgRole, error)
-	AdmCreateAppOrgRole(name string, addID string, description string, permissionID []string) (*model.AppOrgRole, error)
 	AdmCreateAppOrgGroup(name string, ID string, permissionID []string, rolesID []string) (*model.AppOrgGroup, error)
-	AdmGetApplicationOrgGroups() ([]model.AppOrgGroup, error)
-=======
 	AdmGetAccount(accountID string) (*model.Account, error)
->>>>>>> ac142f86
 }
 
 //Encryption exposes APIs for the Encryption building block
