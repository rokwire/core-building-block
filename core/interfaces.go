// Copyright 2022 Board of Trustees of the University of Illinois.
//
// Licensed under the Apache License, Version 2.0 (the "License");
// you may not use this file except in compliance with the License.
// You may obtain a copy of the License at
//
//     http://www.apache.org/licenses/LICENSE-2.0
//
// Unless required by applicable law or agreed to in writing, software
// distributed under the License is distributed on an "AS IS" BASIS,
// WITHOUT WARRANTIES OR CONDITIONS OF ANY KIND, either express or implied.
// See the License for the specific language governing permissions and
// limitations under the License.

package core

import (
	"core-building-block/core/model"
	"core-building-block/driven/storage"

	"github.com/rokwire/logging-library-go/logs"
)

// Services exposes APIs for the driver adapters
type Services interface {
	SerDeleteAccount(id string) error
	SerGetAccount(accountID string) (*model.Account, error)
	SerGetProfile(accountID string) (*model.Profile, error)
	SerGetPreferences(accountID string) (map[string]interface{}, error)
	SerGetAccountSystemConfigs(accountID string) (map[string]interface{}, error)
	SerUpdateAccountPreferences(id string, preferences map[string]interface{}) error
	SerUpdateProfile(accountID string, profile model.Profile) error

	SerGetAccounts(limit int, offset int, appID string, orgID string, accountID *string, firstName *string, lastName *string, authType *string,
		authTypeIdentifier *string, hasPermissions *bool, permissions []string, roleIDs []string, groupIDs []string) ([]model.Account, error)

	SerGetAuthTest(l *logs.Log) string
	SerGetCommonTest(l *logs.Log) string

	SerGetAppConfig(appTypeIdentifier string, orgID *string, versionNumbers model.VersionNumbers, apiKey *string) (*model.ApplicationConfig, error)
}

// Administration exposes administration APIs for the driver adapters
type Administration interface {
	AdmGetTest() string
	AdmGetTestModel() string

	AdmGetApplications(orgID string) ([]model.Application, error)

<<<<<<< HEAD
	AdmCreateAppOrgGroup(name string, description string, system bool, permissionNames []string, rolesIDs []string, appID string, orgID string, assignerPermissions []string, systemClaim bool, l *logs.Log) (*model.AppOrgGroup, error)
	AdmUpdateAppOrgGroup(ID string, name string, description string, system bool, permissionNames []string, rolesIDs []string, appID string, orgID string, assignerPermissions []string, systemClaim bool, l *logs.Log) (*model.AppOrgGroup, error)
=======
	AdmCreateAppOrgGroup(name string, description string, system bool, permissionNames []string, rolesIDs []string, accountIDs []string, appID string, orgID string, assignerPermissions []string, systemClaim bool, l *logs.Log) (*model.AppOrgGroup, error)
	AdmUpdateAppOrgGroup(ID string, name string, description string, system bool, permissionNames []string, rolesIDs []string, accountIDs []string, appID string, orgID string, assignerPermissions []string, systemClaim bool, l *logs.Log) (*model.AppOrgGroup, error)
>>>>>>> 3530c766
	AdmGetAppOrgGroups(appID string, orgID string) ([]model.AppOrgGroup, error)
	AdmAddAccountsToGroup(appID string, orgID string, groupID string, accountIDs []string, assignerPermissions []string, l *logs.Log) error
	AdmRemoveAccountsFromGroup(appID string, orgID string, groupID string, accountIDs []string, assignerPermissions []string, l *logs.Log) error
	AdmDeleteAppOrgGroup(ID string, appID string, orgID string, assignerPermissions []string, system bool, l *logs.Log) error

	AdmCreateAppOrgRole(name string, description string, system bool, permissionNames []string, appID string, orgID string, assignerPermissions []string, systemClaim bool, l *logs.Log) (*model.AppOrgRole, error)
	AdmGetAppOrgRoles(appID string, orgID string) ([]model.AppOrgRole, error)
	AdmUpdateAppOrgRole(ID string, name string, description string, system bool, permissionNames []string, appID string, orgID string, assignerPermissions []string, systemClaim bool, l *logs.Log) (*model.AppOrgRole, error)
	AdmGrantPermissionsToRole(appID string, orgID string, roleID string, permissionNames []string, assignerPermissions []string, system bool, l *logs.Log) error
	AdmDeleteAppOrgRole(ID string, appID string, orgID string, assignerPermissions []string, system bool, l *logs.Log) error

	AdmGetApplicationPermissions(appID string, orgID string, l *logs.Log) ([]model.Permission, error)

	AdmGetAccounts(limit int, offset int, appID string, orgID string, accountID *string, firstName *string, lastName *string, authType *string,
		authTypeIdentifier *string, hasPermissions *bool, permissions []string, roleIDs []string, groupIDs []string) ([]model.Account, error)
	AdmGetAccount(accountID string) (*model.Account, error)

	AdmGetAccountSystemConfigs(appID string, orgID string, accountID string, l *logs.Log) (map[string]interface{}, error)
	AdmUpdateAccountSystemConfigs(appID string, orgID string, accountID string, configs map[string]interface{}, l *logs.Log) error

	AdmGrantAccountPermissions(appID string, orgID string, accountID string, permissionNames []string, assignerPermissions []string, l *logs.Log) error
	AdmRevokeAccountPermissions(appID string, orgID string, accountID string, permissions []string, assignerPermissions []string, l *logs.Log) error

	AdmGrantAccountRoles(appID string, orgID string, accountID string, roleIDs []string, assignerPermissions []string, l *logs.Log) error
	AdmRevokeAccountRoles(appID string, orgID string, accountID string, roleIDs []string, assignerPermissions []string, l *logs.Log) error

	AdmGetApplicationLoginSessions(appID string, orgID string, identifier *string, accountAuthTypeIdentifier *string,
		appTypeID *string, appTypeIdentifier *string, anonymous *bool, deviceID *string, ipAddress *string) ([]model.LoginSession, error)
	AdmDeleteApplicationLoginSession(appID string, orgID string, currentAccountID string, identifier string, sessionID string, l *logs.Log) error

	AdmGetApplicationAccountDevices(appID string, orgID string, accountID string, l *logs.Log) ([]model.Device, error)
}

// Encryption exposes APIs for the Encryption building block
type Encryption interface {
	EncGetTest() string
}

// BBs exposes users related APIs used by the platform building blocks
type BBs interface {
	BBsGetTest() string
}

// System exposes system APIs for the driver adapters
type System interface {
	SysCreateGlobalConfig(setting string) (*model.GlobalConfig, error)
	SysGetGlobalConfig() (*model.GlobalConfig, error)
	SysUpdateGlobalConfig(setting string) error

	SysCreateOrganization(name string, requestType string, organizationDomains []string) (*model.Organization, error)
	SysGetOrganizations() ([]model.Organization, error)
	SysGetOrganization(ID string) (*model.Organization, error)
	SysUpdateOrganization(ID string, name string, requestType string, organizationDomains []string) error

	SysCreateApplication(name string, multiTenant bool, admin bool, sharedIdentities bool, appTypes []model.ApplicationType) (*model.Application, error)
	SysGetApplication(ID string) (*model.Application, error)
	SysGetApplications() ([]model.Application, error)

	SysCreatePermission(name string, description *string, serviceID *string, assigners *[]string) (*model.Permission, error)
	SysUpdatePermission(name string, description *string, serviceID *string, assigners *[]string) (*model.Permission, error)

	SysGetAppConfigs(appTypeID string, orgID *string, versionNumbers *model.VersionNumbers) ([]model.ApplicationConfig, error)
	SysGetAppConfig(id string) (*model.ApplicationConfig, error)
	SysCreateAppConfig(appTypeID string, orgID *string, data map[string]interface{}, versionNumbers model.VersionNumbers) (*model.ApplicationConfig, error)
	SysUpdateAppConfig(id string, appTypeID string, orgID *string, data map[string]interface{}, versionNumbers model.VersionNumbers) error
	SysDeleteAppConfig(id string) error

	SysCreateAuthTypes(code string, description string, isExternal bool, isAnonymous bool, useCredentials bool, ignoreMFA bool, params map[string]interface{}) (*model.AuthType, error)
	SysGetAuthTypes() ([]model.AuthType, error)
	SysUpdateAuthTypes(ID string, code string, description string, isExternal bool, isAnonymous bool, useCredentials bool, ignoreMFA bool, params map[string]interface{}) error
}

// Storage is used by core to storage data - DB storage adapter, file storage adapter etc
type Storage interface {
	RegisterStorageListener(storageListener storage.Listener)

	PerformTransaction(func(context storage.TransactionContext) error) error

	FindAuthType(codeOrID string) (*model.AuthType, error)

	FindAccountByID(context storage.TransactionContext, id string) (*model.Account, error)
	FindAccounts(context storage.TransactionContext, limit *int, offset *int, appID string, orgID string, accountID *string, firstName *string, lastName *string, authType *string,
		authTypeIdentifier *string, hasPermissions *bool, permissions []string, roleIDs []string, groupIDs []string) ([]model.Account, error)
	FindAccountsByAccountID(context storage.TransactionContext, appID string, orgID string, accountIDs []string) ([]model.Account, error)

	UpdateAccountPreferences(accountID string, preferences map[string]interface{}) error
	UpdateAccountSystemConfigs(context storage.TransactionContext, accountID string, configs map[string]interface{}) error
	InsertAccountPermissions(context storage.TransactionContext, accountID string, permissions []model.Permission) error
	DeleteAccountPermissions(context storage.TransactionContext, accountID string, hasPermissions bool, permissions []model.Permission) error
	InsertAccountRoles(context storage.TransactionContext, accountID string, appOrgID string, roles []model.AccountRole) error
	DeleteAccountRoles(context storage.TransactionContext, accountID string, hasPermissions bool, roleIDs []string) error
	InsertAccountsGroup(context storage.TransactionContext, group model.AccountGroup, accountIDs []string) error
	RemoveAccountsGroup(context storage.TransactionContext, groupID string, accountIDs []string, hasPermissions []bool) error
	CountAccountsByRoleID(roleID string) (*int64, error)
	CountAccountsByGroupID(groupID string) (*int64, error)

	UpdateProfile(context storage.TransactionContext, profile model.Profile) error

	FindLoginSessionsByParams(appID string, orgID string, sessionID *string, identifier *string, accountAuthTypeIdentifier *string,
		appTypeID *string, appTypeIdentifier *string, anonymous *bool, deviceID *string, ipAddress *string) ([]model.LoginSession, error)
	DeleteLoginSessionByID(context storage.TransactionContext, id string) error
	DeleteLoginSessionsByIdentifier(context storage.TransactionContext, identifier string) error

	SaveDevice(context storage.TransactionContext, device *model.Device) error
	DeleteDevice(context storage.TransactionContext, id string) error

	CreateGlobalConfig(context storage.TransactionContext, globalConfig *model.GlobalConfig) error
	GetGlobalConfig() (*model.GlobalConfig, error)
	DeleteGlobalConfig(context storage.TransactionContext) error

	FindPermissionsByName(context storage.TransactionContext, names []string) ([]model.Permission, error)
	FindPermissionsByServiceIDs(serviceIDs []string) ([]model.Permission, error)
	InsertPermission(context storage.TransactionContext, item model.Permission) error
	UpdatePermission(item model.Permission) error
	DeletePermission(id string) error

	FindAppOrgRoles(appOrgID string) ([]model.AppOrgRole, error)
	FindAppOrgRolesByIDs(context storage.TransactionContext, ids []string, appOrgID string) ([]model.AppOrgRole, error)
	FindAppOrgRole(id string, appOrgID string) (*model.AppOrgRole, error)
	InsertAppOrgRole(context storage.TransactionContext, item model.AppOrgRole) error
	UpdateAppOrgRole(context storage.TransactionContext, item model.AppOrgRole) error
	DeleteAppOrgRole(id string) error
	InsertAppOrgRolePermissions(context storage.TransactionContext, roleID string, permissionNames []model.Permission) error

	FindAppOrgGroups(appOrgID string) ([]model.AppOrgGroup, error)
	FindAppOrgGroupsByIDs(context storage.TransactionContext, ids []string, appOrgID string) ([]model.AppOrgGroup, error)
	FindAppOrgGroup(context storage.TransactionContext, id string, appOrgID string) (*model.AppOrgGroup, error)
	InsertAppOrgGroup(context storage.TransactionContext, item model.AppOrgGroup) error
	UpdateAppOrgGroup(context storage.TransactionContext, item model.AppOrgGroup) error
	DeleteAppOrgGroup(id string) error
	CountGroupsByRoleID(roleID string) (*int64, error)

	InsertOrganization(context storage.TransactionContext, organization model.Organization) (*model.Organization, error)
	UpdateOrganization(ID string, name string, requestType string, organizationDomains []string) error
	FindOrganization(id string) (*model.Organization, error)
	FindSystemOrganization() (*model.Organization, error)
	FindOrganizations() ([]model.Organization, error)

	InsertApplication(context storage.TransactionContext, application model.Application) (*model.Application, error)
	FindApplication(ID string) (*model.Application, error)
	FindApplications() ([]model.Application, error)

	InsertAuthType(context storage.TransactionContext, authType model.AuthType) (*model.AuthType, error)
	FindAuthTypes() ([]model.AuthType, error)
	UpdateAuthTypes(ID string, code string, description string, isExternal bool, isAnonymous bool, useCredentials bool, ignoreMFA bool, params map[string]interface{}) error

	FindApplicationType(id string) (*model.ApplicationType, error)

	FindAppConfigs(appTypeIdentifier string, appOrgID *string, versionNumbers *model.VersionNumbers) ([]model.ApplicationConfig, error)
	FindAppConfigByVersion(appTypeIdentifier string, appOrgID *string, versionNumbers model.VersionNumbers) (*model.ApplicationConfig, error)
	FindAppConfigByID(ID string) (*model.ApplicationConfig, error)
	InsertAppConfig(item model.ApplicationConfig) (*model.ApplicationConfig, error)
	UpdateAppConfig(ID string, appType model.ApplicationType, appOrg *model.ApplicationOrganization, version model.Version, data map[string]interface{}) error
	DeleteAppConfig(ID string) error

	FindApplicationsOrganizationsByOrgID(orgID string) ([]model.ApplicationOrganization, error)
	FindApplicationOrganization(appID string, orgID string) (*model.ApplicationOrganization, error)
	InsertApplicationOrganization(context storage.TransactionContext, applicationOrganization model.ApplicationOrganization) (*model.ApplicationOrganization, error)

	InsertAPIKey(context storage.TransactionContext, apiKey model.APIKey) (*model.APIKey, error)
}

// StorageListener listenes for change data storage events
type StorageListener struct {
	app *application
	storage.DefaultListenerImpl
}

// ApplicationListener represents application listener
type ApplicationListener interface {
}<|MERGE_RESOLUTION|>--- conflicted
+++ resolved
@@ -47,13 +47,8 @@
 
 	AdmGetApplications(orgID string) ([]model.Application, error)
 
-<<<<<<< HEAD
-	AdmCreateAppOrgGroup(name string, description string, system bool, permissionNames []string, rolesIDs []string, appID string, orgID string, assignerPermissions []string, systemClaim bool, l *logs.Log) (*model.AppOrgGroup, error)
-	AdmUpdateAppOrgGroup(ID string, name string, description string, system bool, permissionNames []string, rolesIDs []string, appID string, orgID string, assignerPermissions []string, systemClaim bool, l *logs.Log) (*model.AppOrgGroup, error)
-=======
 	AdmCreateAppOrgGroup(name string, description string, system bool, permissionNames []string, rolesIDs []string, accountIDs []string, appID string, orgID string, assignerPermissions []string, systemClaim bool, l *logs.Log) (*model.AppOrgGroup, error)
 	AdmUpdateAppOrgGroup(ID string, name string, description string, system bool, permissionNames []string, rolesIDs []string, accountIDs []string, appID string, orgID string, assignerPermissions []string, systemClaim bool, l *logs.Log) (*model.AppOrgGroup, error)
->>>>>>> 3530c766
 	AdmGetAppOrgGroups(appID string, orgID string) ([]model.AppOrgGroup, error)
 	AdmAddAccountsToGroup(appID string, orgID string, groupID string, accountIDs []string, assignerPermissions []string, l *logs.Log) error
 	AdmRemoveAccountsFromGroup(appID string, orgID string, groupID string, accountIDs []string, assignerPermissions []string, l *logs.Log) error
