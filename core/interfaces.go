--- conflicted
+++ resolved
@@ -32,11 +32,8 @@
 
 	AdmCreateAppOrgGroup(name string, permissionIDs []string, rolesIDs []string, appID string, orgID string, assignerPermissions []string, l *logs.Log) (*model.AppOrgGroup, error)
 	AdmGetAppOrgGroups(appID string, orgID string) ([]model.AppOrgGroup, error)
-<<<<<<< HEAD
 	AdmRemoveGroupAccounts(appID string, orgID string, groupID string, accountIDs []string, assignerPermissions []string, l *logs.Log) error
-=======
 	AdmAddAccountsToGroup(appID string, orgID string, groupID string, accountIDs []string, assignerPermissions []string, l *logs.Log) error
->>>>>>> 1be56650
 	AdmDeleteAppOrgGroup(ID string, appID string, orgID string, assignerPermissions []string, l *logs.Log) error
 
 	AdmCreateAppOrgRole(name string, description string, permissionIDs []string, appID string, orgID string, assignerPermissions []string, l *logs.Log) (*model.AppOrgRole, error)
