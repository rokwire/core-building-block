package core

import (
	"core-building-block/core/model"
	"core-building-block/driven/storage"

	"github.com/rokwire/logging-library-go/logs"
)

//Services exposes APIs for the driver adapters
type Services interface {
	SerDeleteAccount(id string) error
	SerGetAccount(accountID string) (*model.Account, error)
	SerGetProfile(accountID string) (*model.Profile, error)
	SerGetPreferences(accountID string) (map[string]interface{}, error)
	SerUpdateProfile(accountID string, profile *model.Profile) error
	SerUpdateAccountPreferences(id string, preferences map[string]interface{}) error

	SerGetAuthTest(l *logs.Log) string
	SerGetCommonTest(l *logs.Log) string
}

//Administration exposes administration APIs for the driver adapters
type Administration interface {
	AdmGetTest() string
	AdmGetTestModel() string
<<<<<<< HEAD
	AdmDeleteAppOrgRole(ID string) error
=======

>>>>>>> 6b131706
	AdmGetApplications(orgID string) ([]model.Application, error)

	AdmGetAppOrgGroups(appID string, orgID string) ([]model.AppOrgGroup, error)

	AdmCreateAppOrgRole(name string, description string, permissionIDs []string, appID string, orgID string, l *logs.Log) (*model.AppOrgRole, error)
	AdmGetAppOrgRoles(appID string, orgID string) ([]model.AppOrgRole, error)

	AdmGetApplicationPermissions(appID string, orgID string, l *logs.Log) ([]model.Permission, error)

	AdmGetAccounts(appID string, orgID string, accountID *string, authTypeIdentifier *string) ([]model.Account, error)
	AdmGetAccount(accountID string) (*model.Account, error)
}

//Encryption exposes APIs for the Encryption building block
type Encryption interface {
	EncGetTest() string
}

//BBs exposes users related APIs used by the platform building blocks
type BBs interface {
	BBsGetTest() string
}

//System exposes system APIs for the driver adapters
type System interface {
	SysCreateGlobalConfig(setting string) (*model.GlobalConfig, error)
	SysGetGlobalConfig() (*model.GlobalConfig, error)
	SysUpdateGlobalConfig(setting string) error

	SysCreateOrganization(name string, requestType string, organizationDomains []string) (*model.Organization, error)
	SysGetOrganizations() ([]model.Organization, error)
	SysGetOrganization(ID string) (*model.Organization, error)
	SysUpdateOrganization(ID string, name string, requestType string, organizationDomains []string) error

	SysCreateApplication(name string, multiTenant bool, requiresOwnUsers bool, maxLoginSessionDuration *int, identifier string, nameInType string, versions []string) (*model.Application, error)
	SysGetApplication(ID string) (*model.Application, error)
	SysGetApplications() ([]model.Application, error)

	SysCreatePermission(name string, serviceID string, assigners *[]string) (*model.Permission, error)
	SysUpdatePermission(name string, serviceID *string, assigners *[]string) (*model.Permission, error)

	SysCreateAppOrgRole(name string, appID string, description string, permissionNames []string) (*model.AppOrgRole, error)

	SysGrantAccountPermissions(accountID string, permissionNames []string, assignerPermissions []string) error
	SysGrantAccountRoles(accountID string, appID string, roleIDs []string) error
}

//Storage is used by core to storage data - DB storage adapter, file storage adapter etc
type Storage interface {
	RegisterStorageListener(storageListener storage.Listener)

	PerformTransaction(func(context storage.TransactionContext) error) error

	FindAccountByID(context storage.TransactionContext, id string) (*model.Account, error)
	FindAccounts(appID string, orgID string, accountID *string, authTypeIdentifier *string) ([]model.Account, error)
	DeleteAccount(context storage.TransactionContext, id string) error
	UpdateAccountPreferences(accountID string, preferences map[string]interface{}) error
	UpdateProfile(accountID string, profile *model.Profile) error
	InsertAccountPermissions(accountID string, permissions []model.Permission) error
	InsertAccountRoles(accountID string, appOrgID string, roles []model.AccountRole) error

	FindCredential(context storage.TransactionContext, ID string) (*model.Credential, error)
	UpdateCredential(context storage.TransactionContext, creds *model.Credential) error
	DeleteCredential(context storage.TransactionContext, ID string) error

	DeleteLoginSessions(context storage.TransactionContext, identifier string) error

	SaveDevice(context storage.TransactionContext, device *model.Device) error
	DeleteDevice(context storage.TransactionContext, id string) error

	CreateGlobalConfig(context storage.TransactionContext, globalConfig *model.GlobalConfig) error
	GetGlobalConfig() (*model.GlobalConfig, error)
	DeleteGlobalConfig(context storage.TransactionContext) error

	FindPermissionsByName(names []string) ([]model.Permission, error)
	FindPermissionsByID(ids []string) ([]model.Permission, error)
	FindPermissionsByServiceIDs(serviceIDs []string) ([]model.Permission, error)
	InsertPermission(item model.Permission) error
	UpdatePermission(item model.Permission) error
	DeletePermission(id string) error

	FindAppOrgRoles(ids []string, appOrgID string) ([]model.AppOrgRole, error)
	FindAppOrgRolesList() ([]model.AppOrgRole, error)
	FindAppOrgRolesByID(ids []string) ([]model.AppOrgRole, error)
	FindAppOrgRole(id string) (*model.AppOrgRole, error)
	InsertAppOrgRole(item model.AppOrgRole) error
	InsertAdmAppOrgRole(item model.AppOrgRole) error
	UpdateAppOrgRole(item model.AppOrgRole) error
	DeleteAppOrgRole(id string) error

	FindAppOrgGroups(ids []string, appOrgID string) ([]model.AppOrgGroup, error)
	InsertAppOrgGroup(item model.AppOrgGroup) error
	InsertAdmAppOrgGroup(item model.AppOrgGroup) error
	UpdateAppOrgGroup(item model.AppOrgGroup) error
	DeleteAppOrgGroup(id string) error
	FindAppOrgGroupsList() ([]model.AppOrgGroup, error)
	FindAppOrgGroupByID(id string) (*model.AppOrgGroup, error)

	InsertOrganization(organization model.Organization) (*model.Organization, error)
	UpdateOrganization(ID string, name string, requestType string, organizationDomains []string) error
	LoadOrganizations() ([]model.Organization, error)
	FindOrganization(id string) (*model.Organization, error)

	LoadApplications() ([]model.Application, error)
	InsertApplication(application model.Application) (*model.Application, error)
	FindApplication(ID string) (*model.Application, error)
	FindApplications() ([]model.Application, error)

	FindApplicationsOrganizationsByOrgID(orgID string) ([]model.ApplicationOrganization, error)
	FindApplicationOrganizations(appID string, orgID string) (*model.ApplicationOrganization, error)
}

//StorageListener listenes for change data storage events
type StorageListener struct {
	app *application
	storage.DefaultListenerImpl
}

//ApplicationListener represents application listener
type ApplicationListener interface {
}<|MERGE_RESOLUTION|>--- conflicted
+++ resolved
@@ -24,11 +24,8 @@
 type Administration interface {
 	AdmGetTest() string
 	AdmGetTestModel() string
-<<<<<<< HEAD
 	AdmDeleteAppOrgRole(ID string) error
-=======
 
->>>>>>> 6b131706
 	AdmGetApplications(orgID string) ([]model.Application, error)
 
 	AdmGetAppOrgGroups(appID string, orgID string) ([]model.AppOrgGroup, error)
