package core

import (
	"core-building-block/core/model"
	"core-building-block/driven/storage"

	"github.com/rokwire/logging-library-go/logs"
)

//Services exposes APIs for the driver adapters
type Services interface {
	SerDeleteAccount(id string) error
	SerGetAccount(accountID string) (*model.Account, error)
	SerGetProfile(accountID string) (*model.Profile, error)
	SerGetPreferences(accountID string) (map[string]interface{}, error)
	SerUpdateProfile(accountID string, profile *model.Profile) error
	SerUpdateAccountPreferences(id string, preferences map[string]interface{}) error

	SerGetAuthTest(l *logs.Log) string
	SerGetCommonTest(l *logs.Log) string
}

//Administration exposes administration APIs for the driver adapters
type Administration interface {
	AdmGetTest() string
	AdmGetTestModel() string
<<<<<<< HEAD
	AdmDeleteAppOrgRole(ID string) error
=======
	AdmGetAppOrgGroups(appID string, orgID string) ([]model.AppOrgGroup, error)
	AdmGetAppOrgRoles(appID string, orgID string) ([]model.AppOrgRole, error)
>>>>>>> 54c90c26
	AdmGetApplicationPermissions(appID string, orgID string, l *logs.Log) ([]model.Permission, error)

	AdmGetAccounts(appID string, orgID string, accountID *string, authTypeIdentifier *string) ([]model.Account, error)
	AdmGetAccount(accountID string) (*model.Account, error)
}

//Encryption exposes APIs for the Encryption building block
type Encryption interface {
	EncGetTest() string
}

//BBs exposes users related APIs used by the platform building blocks
type BBs interface {
	BBsGetTest() string
}

//System exposes system APIs for the driver adapters
type System interface {
	SysCreateGlobalConfig(setting string) (*model.GlobalConfig, error)
	SysGetGlobalConfig() (*model.GlobalConfig, error)
	SysUpdateGlobalConfig(setting string) error

	SysCreateOrganization(name string, requestType string, organizationDomains []string) (*model.Organization, error)
	SysGetOrganizations() ([]model.Organization, error)
	SysGetOrganization(ID string) (*model.Organization, error)
	SysUpdateOrganization(ID string, name string, requestType string, organizationDomains []string) error

	SysCreateApplication(name string, multiTenant bool, requiresOwnUsers bool, maxLoginSessionDuration *int, identifier string, nameInType string, versions []string) (*model.Application, error)
	SysGetApplication(ID string) (*model.Application, error)
	SysGetApplications() ([]model.Application, error)

	SysCreatePermission(name string, serviceID string, assigners *[]string) (*model.Permission, error)
	SysUpdatePermission(name string, serviceID *string, assigners *[]string) (*model.Permission, error)

	SysCreateAppOrgRole(name string, appID string, description string, permissionNames []string) (*model.AppOrgRole, error)

	SysGrantAccountPermissions(accountID string, permissionNames []string, assignerPermissions []string) error
	SysGrantAccountRoles(accountID string, appID string, roleIDs []string) error
}

//Storage is used by core to storage data - DB storage adapter, file storage adapter etc
type Storage interface {
	RegisterStorageListener(storageListener storage.Listener)

	PerformTransaction(func(context storage.TransactionContext) error) error

	FindAccountByID(context storage.TransactionContext, id string) (*model.Account, error)
	FindAccounts(appID string, orgID string, accountID *string, authTypeIdentifier *string) ([]model.Account, error)
	DeleteAccount(context storage.TransactionContext, id string) error
	UpdateAccountPreferences(accountID string, preferences map[string]interface{}) error
	UpdateProfile(accountID string, profile *model.Profile) error
	InsertAccountPermissions(accountID string, permissions []model.Permission) error
	InsertAccountRoles(accountID string, appOrgID string, roles []model.AccountRole) error

	FindCredential(context storage.TransactionContext, ID string) (*model.Credential, error)
	UpdateCredential(context storage.TransactionContext, creds *model.Credential) error
	DeleteCredential(context storage.TransactionContext, ID string) error

	DeleteLoginSessions(context storage.TransactionContext, identifier string) error

	SaveDevice(context storage.TransactionContext, device *model.Device) error
	DeleteDevice(context storage.TransactionContext, id string) error

	CreateGlobalConfig(context storage.TransactionContext, globalConfig *model.GlobalConfig) error
	GetGlobalConfig() (*model.GlobalConfig, error)
	DeleteGlobalConfig(context storage.TransactionContext) error

	FindPermissionsByName(names []string) ([]model.Permission, error)
	FindPermissionsByID(ids []string) ([]model.Permission, error)
	FindPermissionsByServiceIDs(serviceIDs []string) ([]model.Permission, error)
	InsertPermission(item model.Permission) error
	UpdatePermission(item model.Permission) error
	DeletePermission(id string) error

	FindAppOrgRoles(ids []string, appOrgID string) ([]model.AppOrgRole, error)
	FindAppOrgRolesList() ([]model.AppOrgRole, error)
	FindAppOrgRolesByID(ids []string) ([]model.AppOrgRole, error)
	FindAppOrgRole(id string) (*model.AppOrgRole, error)
	InsertAppOrgRole(item model.AppOrgRole) error
	InsertAdmAppOrgRole(item model.AppOrgRole) error
	UpdateAppOrgRole(item model.AppOrgRole) error
	DeleteAppOrgRole(id string) error

	FindAppOrgGroups(ids []string, appOrgID string) ([]model.AppOrgGroup, error)
	InsertAppOrgGroup(item model.AppOrgGroup) error
	InsertAdmAppOrgGroup(item model.AppOrgGroup) error
	UpdateAppOrgGroup(item model.AppOrgGroup) error
	DeleteAppOrgGroup(id string) error
	FindAppOrgGroupsList() ([]model.AppOrgGroup, error)
	FindAppOrgGroupByID(id string) (*model.AppOrgGroup, error)

	InsertOrganization(organization model.Organization) (*model.Organization, error)
	UpdateOrganization(ID string, name string, requestType string, organizationDomains []string) error
	LoadOrganizations() ([]model.Organization, error)
	FindOrganization(id string) (*model.Organization, error)

	LoadApplications() ([]model.Application, error)
	InsertApplication(application model.Application) (*model.Application, error)
	FindApplication(ID string) (*model.Application, error)
	FindApplications() ([]model.Application, error)

	FindApplicationOrganizations(appID string, orgID string) (*model.ApplicationOrganization, error)
}

//StorageListener listenes for change data storage events
type StorageListener struct {
	app *application
	storage.DefaultListenerImpl
}

//ApplicationListener represents application listener
type ApplicationListener interface {
}<|MERGE_RESOLUTION|>--- conflicted
+++ resolved
@@ -24,12 +24,9 @@
 type Administration interface {
 	AdmGetTest() string
 	AdmGetTestModel() string
-<<<<<<< HEAD
 	AdmDeleteAppOrgRole(ID string) error
-=======
 	AdmGetAppOrgGroups(appID string, orgID string) ([]model.AppOrgGroup, error)
 	AdmGetAppOrgRoles(appID string, orgID string) ([]model.AppOrgRole, error)
->>>>>>> 54c90c26
 	AdmGetApplicationPermissions(appID string, orgID string, l *logs.Log) ([]model.Permission, error)
 
 	AdmGetAccounts(appID string, orgID string, accountID *string, authTypeIdentifier *string) ([]model.Account, error)
