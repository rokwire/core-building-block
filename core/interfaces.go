package core

import (
	"core-building-block/core/model"
	"core-building-block/driven/storage"

	"github.com/rokwire/logging-library-go/logs"
)

//Services exposes APIs for the driver adapters
type Services interface {
	SerDeleteAccount(id string) error
	SerGetAccount(accountID string) (*model.Account, error)
	SerGetProfile(accountID string) (*model.Profile, error)
	SerGetPreferences(accountID string) (map[string]interface{}, error)
	SerUpdateProfile(accountID string, profile *model.Profile) error
	SerUpdateAccountPreferences(id string, preferences map[string]interface{}) error

	SerGetAuthTest(l *logs.Log) string
	SerGetCommonTest(l *logs.Log) string
}

//Administration exposes administration APIs for the driver adapters
type Administration interface {
	AdmGetTest() string
	AdmGetTestModel() string
<<<<<<< HEAD
	AdmGetBuildingBlocks(appID string, orgID string) ([]model.ServiceReg, error)
=======
	AdmGetAccount(accountID string) (*model.Account, error)
>>>>>>> af63d37f
}

//Encryption exposes APIs for the Encryption building block
type Encryption interface {
	EncGetTest() string
}

//BBs exposes users related APIs used by the platform building blocks
type BBs interface {
	BBsGetTest() string
}

//System exposes system APIs for the driver adapters
type System interface {
	SysCreateGlobalConfig(setting string) (*model.GlobalConfig, error)
	SysGetGlobalConfig() (*model.GlobalConfig, error)
	SysUpdateGlobalConfig(setting string) error

	SysCreateOrganization(name string, requestType string, organizationDomains []string) (*model.Organization, error)
	SysGetOrganizations() ([]model.Organization, error)
	SysGetOrganization(ID string) (*model.Organization, error)
	SysUpdateOrganization(ID string, name string, requestType string, organizationDomains []string) error

	SysCreateApplication(name string, multiTenant bool, requiresOwnUsers bool, maxLoginSessionDuration *int, identifier string, nameInType string, versions []string) (*model.Application, error)
	SysGetApplication(ID string) (*model.Application, error)
	SysGetApplications() ([]model.Application, error)

	SysCreatePermission(name string, serviceID string, assigners *[]string) (*model.Permission, error)
	SysUpdatePermission(name string, serviceID *string, assigners *[]string) (*model.Permission, error)

	SysCreateAppOrgRole(name string, appID string, description string, permissionNames []string) (*model.AppOrgRole, error)

	SysGrantAccountPermissions(accountID string, permissionNames []string, assignerPermissions []string) error
	SysGrantAccountRoles(accountID string, appID string, roleIDs []string) error
}

//Storage is used by core to storage data - DB storage adapter, file storage adapter etc
type Storage interface {
	RegisterStorageListener(storageListener storage.Listener)

	PerformTransaction(func(context storage.TransactionContext) error) error

	FindAccountByID(context storage.TransactionContext, id string) (*model.Account, error)
	DeleteAccount(context storage.TransactionContext, id string) error
	UpdateAccountPreferences(accountID string, preferences map[string]interface{}) error
	UpdateProfile(accountID string, profile *model.Profile) error
	InsertAccountPermissions(accountID string, permissions []model.Permission) error
	InsertAccountRoles(accountID string, appOrgID string, roles []model.AccountRole) error

	FindCredential(context storage.TransactionContext, ID string) (*model.Credential, error)
	UpdateCredential(context storage.TransactionContext, creds *model.Credential) error
	DeleteCredential(context storage.TransactionContext, ID string) error

	DeleteLoginSessions(context storage.TransactionContext, identifier string) error

	SaveDevice(context storage.TransactionContext, device *model.Device) error
	DeleteDevice(context storage.TransactionContext, id string) error

	CreateGlobalConfig(context storage.TransactionContext, globalConfig *model.GlobalConfig) error
	GetGlobalConfig() (*model.GlobalConfig, error)
	DeleteGlobalConfig(context storage.TransactionContext) error

	FindPermissionsByName(names []string) ([]model.Permission, error)
	InsertPermission(item model.Permission) error
	UpdatePermission(item model.Permission) error
	DeletePermission(id string) error

	FindAppOrgRoles(ids []string, appOrgID string) ([]model.AppOrgRole, error)
	InsertAppOrgRole(item model.AppOrgRole) error
	UpdateAppOrgRole(item model.AppOrgRole) error
	DeleteAppOrgRole(id string) error

	InsertAppOrgGroup(item model.AppOrgGroup) error
	UpdateAppOrgGroup(item model.AppOrgGroup) error
	DeleteAppOrgGroup(id string) error

	InsertOrganization(organization model.Organization) (*model.Organization, error)
	UpdateOrganization(ID string, name string, requestType string, organizationDomains []string) error
	LoadOrganizations() ([]model.Organization, error)
	FindOrganization(id string) (*model.Organization, error)

	LoadApplications() ([]model.Application, error)
	InsertApplication(application model.Application) (*model.Application, error)
	FindApplication(ID string) (*model.Application, error)
	FindApplications() ([]model.Application, error)

	FindApplicationOrganizations(appID string, orgID string) (*model.ApplicationOrganization, error)
	FindServiceRegistrations(serviceID []string) ([]model.ServiceReg, error)
}

//StorageListener listenes for change data storage events
type StorageListener struct {
	app *application
	storage.DefaultListenerImpl
}

//ApplicationListener represents application listener
type ApplicationListener interface {
}<|MERGE_RESOLUTION|>--- conflicted
+++ resolved
@@ -24,11 +24,8 @@
 type Administration interface {
 	AdmGetTest() string
 	AdmGetTestModel() string
-<<<<<<< HEAD
 	AdmGetBuildingBlocks(appID string, orgID string) ([]model.ServiceReg, error)
-=======
 	AdmGetAccount(accountID string) (*model.Account, error)
->>>>>>> af63d37f
 }
 
 //Encryption exposes APIs for the Encryption building block
