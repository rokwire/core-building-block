--- conflicted
+++ resolved
@@ -21,16 +21,12 @@
 	"github.com/rokwire/logging-library-go/logs"
 )
 
-<<<<<<< HEAD
 //Default exposes APIs for the driver adapters
 type Default interface {
 	ProcessGitHubAppConfigWebhook(commits []model.Commit, l *logs.Log) error
 }
 
 //Services exposes APIs for the driver adapters
-=======
-// Services exposes APIs for the driver adapters
->>>>>>> 670a14c7
 type Services interface {
 	SerDeleteAccount(id string) error
 	SerGetAccount(accountID string) (*model.Account, error)
@@ -218,7 +214,6 @@
 	InsertAPIKey(context storage.TransactionContext, apiKey model.APIKey) (*model.APIKey, error)
 }
 
-<<<<<<< HEAD
 //GitHub is used by core to load from and send data to GitHub
 type GitHub interface {
 	GetContents(path string) (string, bool, error)
@@ -228,9 +223,6 @@
 }
 
 //StorageListener listenes for change data storage events
-=======
-// StorageListener listenes for change data storage events
->>>>>>> 670a14c7
 type StorageListener struct {
 	app *application
 	storage.DefaultListenerImpl
