package core

import (
<<<<<<< HEAD
	"core-building-block/core/model"
=======
	log "github.com/rokmetro/logging-library/loglib"
>>>>>>> 194fb9ff
)

//Services exposes APIs for the driver adapters
type Services interface {
	SerGetVersion(l *log.Log) string
	SerGetAuthTest(l *log.Log) string
	SerGetCommonTest(l *log.Log) string
}

type servicesImpl struct {
	app *Application
}

func (s *servicesImpl) SerGetVersion(l *log.Log) string {
	return s.app.serGetVersion(l)
}

func (s *servicesImpl) SerGetAuthTest(l *log.Log) string {
	return s.app.serGetAuthTest(l)
}

func (s *servicesImpl) SerGetCommonTest(l *log.Log) string {
	return s.app.serGetCommonTest(l)
}

//Administration exposes administration APIs for the driver adapters
type Administration interface {
	AdmGetTest() string
	AdmGetTestModel() string
	AdmCreateGlobalConfig(setting string) (*model.GlobalConfig, error)
}

type administrationImpl struct {
	app *Application
}

func (s *administrationImpl) AdmGetTest() string {
	return s.app.admGetTest()
}

func (s *administrationImpl) AdmGetTestModel() string {
	return s.app.admGetTestModel()
}

func (s *administrationImpl) AdmCreateGlobalConfig(setting string) (*model.GlobalConfig, error) {
	return s.app.admCreateGlobalConfig(setting)
}

//Encryption exposes APIs for the Encryption building block
type Encryption interface {
	EncGetTest() string
}

type encryptionImpl struct {
	app *Application
}

func (s *encryptionImpl) EncGetTest() string {
	return s.app.encGetTest()
}

//BBs exposes users related APIs used by the platform building blocks
type BBs interface {
	BBsGetTest() string
}

type bbsImpl struct {
	app *Application
}

func (s *bbsImpl) BBsGetTest() string {
	return s.app.bbsGetTest()
}

//Storage is used by core to storage data - DB storage adapter, file storage adapter etc
type Storage interface {
	SetStorageListener(storageListener StorageListener)
	CreateGlobalConfig(setting string) (*model.GlobalConfig, error)
}

//StorageListener listenes for change data storage events
type StorageListener interface {
}

type storageListenerImpl struct {
	app *Application
}

//ApplicationListener represents application listener
type ApplicationListener interface {
}<|MERGE_RESOLUTION|>--- conflicted
+++ resolved
@@ -1,11 +1,9 @@
 package core
 
 import (
-<<<<<<< HEAD
 	"core-building-block/core/model"
-=======
+
 	log "github.com/rokmetro/logging-library/loglib"
->>>>>>> 194fb9ff
 )
 
 //Services exposes APIs for the driver adapters
