package core

import (
	"core-building-block/core/model"
	"core-building-block/driven/storage"

	"github.com/rokmetro/logging-library/logs"
)

//Services exposes APIs for the driver adapters
type Services interface {
	SerGetAuthTest(l *logs.Log) string
	SerGetCommonTest(l *logs.Log) string
}

//Administration exposes administration APIs for the driver adapters
type Administration interface {
	AdmGetTest() string
	AdmGetTestModel() string

	AdmCreateGlobalConfig(setting string) (*model.GlobalConfig, error)
	AdmGetGlobalConfig() (*model.GlobalConfig, error)
	AdmUpdateGlobalConfig(setting string) error

	AdmCreateOrganization(name string, requestType string, requiresOwnLogin bool, loginTypes []string, organizationDomains []string) (*model.Organization, error)
	AdmGetOrganizations() ([]model.Organization, error)
	AdmGetOrganization(ID string) (*model.Organization, error)
	AdmUpdateOrganization(ID string, name string, requestType string, requiresOwnLogin bool, loginTypes []string, organizationDomains []string) error

	AdmCreateApplication(name string, versions []string) (*model.Application, error)
	AdmGetApplication(ID string) (*model.Application, error)
<<<<<<< HEAD

	AdmCreateGlobalRole(name string, permissions []string) (*model.GlobalRole, error)
=======
	AdmGetApplications() ([]model.Application, error)
>>>>>>> 0a11f585
}

//Encryption exposes APIs for the Encryption building block
type Encryption interface {
	EncGetTest() string
}

//BBs exposes users related APIs used by the platform building blocks
type BBs interface {
	BBsGetTest() string
}

//Storage is used by core to storage data - DB storage adapter, file storage adapter etc
type Storage interface {
	RegisterStorageListener(storageListener storage.Listener)

	CreateGlobalConfig(setting string) (*model.GlobalConfig, error)
	GetGlobalConfig() (*model.GlobalConfig, error)
	SaveGlobalConfig(setting *model.GlobalConfig) error

	UpdateGlobalPermission(item model.GlobalPermission) error
	DeleteGlobalPermission(id string) error
	FindGlobalPermissions(ids []string) (*model.GlobalPermission, error)

	InsertGlobalRole(globalRole model.GlobalRole) (*model.GlobalRole, error)
	UpdateGlobalRole(item model.GlobalRole) error
	DeleteGlobalRole(id string) error

	UpdateGlobalGroup(item model.GlobalGroup) error
	DeleteGlobalGroup(id string) error

	UpdateOrganizationPermission(item model.OrganizationPermission) error
	DeleteOrganizationPermission(id string) error

	UpdateOrganizationRole(item model.OrganizationRole) error
	DeleteOrganizationRole(id string) error

	UpdateOrganizationGroup(item model.OrganizationGroup) error
	DeleteOrganizationGroup(id string) error

	InsertOrganization(organization model.Organization) (*model.Organization, error)
	UpdateOrganization(ID string, name string, requestType string, requiresOwnLogin bool, loginTypes []string, organizationDomains []string) error
	LoadOrganizations() ([]model.Organization, error)
	FindOrganization(id string) (*model.Organization, error)

	InsertApplication(application model.Application) (*model.Application, error)
	FindApplication(ID string) (*model.Application, error)
	FindApplications() ([]model.Application, error)
}

//StorageListener listenes for change data storage events
type StorageListener struct {
	app *application
	storage.DefaultListenerImpl
}

//ApplicationListener represents application listener
type ApplicationListener interface {
}<|MERGE_RESOLUTION|>--- conflicted
+++ resolved
@@ -29,12 +29,9 @@
 
 	AdmCreateApplication(name string, versions []string) (*model.Application, error)
 	AdmGetApplication(ID string) (*model.Application, error)
-<<<<<<< HEAD
+	AdmGetApplications() ([]model.Application, error)
 
 	AdmCreateGlobalRole(name string, permissions []string) (*model.GlobalRole, error)
-=======
-	AdmGetApplications() ([]model.Application, error)
->>>>>>> 0a11f585
 }
 
 //Encryption exposes APIs for the Encryption building block
