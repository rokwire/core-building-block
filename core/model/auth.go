package model

import (
	"github.com/rokmetro/auth-library/authorization"
	"github.com/rokmetro/auth-library/authservice"
	log "github.com/rokmetro/logging-library/loglib"
)

const (
<<<<<<< HEAD
	TypeUserAuth   log.LogData = "user auth"
	TypeAuthConfig log.LogData = "auth config"
	TypeAuthCred   log.LogData = "auth cred"
=======
	//TypeUserAuth user auth type
	TypeUserAuth log.LogData = "user auth"
	//TypeAuthConfig auth config type
	TypeAuthConfig log.LogData = "auth config"
	//TypeServiceReg service reg type
>>>>>>> 6e1b11c1
	TypeServiceReg log.LogData = "service reg"
	//TypeServiceScope service scope type
	TypeServiceScope log.LogData = "service scope"
	//TypeServiceAuthorization service authorization type
	TypeServiceAuthorization log.LogData = "service authorization"
	//TypeScope scope type
	TypeScope log.LogData = "scope"
)

//UserAuth represents user auth entity
type UserAuth struct {
	UserID       string
	AccountID    string
	Sub          string
	FirstName    string
	LastName     string
	Email        string
	Phone        string
	Picture      []byte
	Exp          *int64
	RefreshToken string
	OrgData      map[string]interface{}
	NewCreds     interface{}
}

//AuthConfig represents auth config entity
type AuthConfig struct {
	OrgID  string `json:"org_id" bson:"org_id" validate:"required"`
	AppID  string `json:"app_id" bson:"app_id" validate:"required"`
	Type   string `json:"type" bson:"type" validate:"required"`
	Config []byte `json:"config" bson:"config" validate:"required"`
}

<<<<<<< HEAD
//AuthCred represents represents a set of credentials used by auth
type AuthCred struct {
	OrgID     string      `bson:"org_id"`
	AppID     string      `bson:"app_id"`
	Type      string      `bson:"type"`
	UserID    string      `bson:"user_id"`
	AccountID string      `bson:"account_id"`
	Creds     interface{} `bson:"creds"`
=======
//ServiceReg represents a service registration entity
type ServiceReg struct {
	Registration authservice.ServiceReg `json:"registration" bson:"registration"`
	Name         string                 `json:"name" bson:"name"`
	Description  string                 `json:"description" bson:"description"`
	InfoURL      string                 `json:"info_url" bson:"info_url"`
	LogoURL      string                 `json:"logo_url" bson:"logo_url"`
	Scopes       []ServiceScope         `json:"scopes" bson:"scopes"`
	AuthEndpoint string                 `json:"auth_endpoint" bson:"auth_endpoint"`
	FirstParty   bool                   `json:"first_party" bson:"first_party"`
}

//ServiceScope represents a scope entity
type ServiceScope struct {
	Scope       *authorization.Scope `json:"scope" bson:"scope"`
	Required    bool                 `json:"required" bson:"required"`
	Explanation string               `json:"explanation,omitempty" bson:"explanation,omitempty"`
}

//ServiceAuthorization represents service authorization entity
type ServiceAuthorization struct {
	UserID    string                `json:"user_id" bson:"user_id"`
	ServiceID string                `json:"service_id" bson:"service_id"`
	Scopes    []authorization.Scope `json:"scopes" bson:"scopes"`
>>>>>>> 6e1b11c1
}<|MERGE_RESOLUTION|>--- conflicted
+++ resolved
@@ -7,17 +7,13 @@
 )
 
 const (
-<<<<<<< HEAD
-	TypeUserAuth   log.LogData = "user auth"
-	TypeAuthConfig log.LogData = "auth config"
-	TypeAuthCred   log.LogData = "auth cred"
-=======
 	//TypeUserAuth user auth type
 	TypeUserAuth log.LogData = "user auth"
 	//TypeAuthConfig auth config type
 	TypeAuthConfig log.LogData = "auth config"
+	//TypeAuthCred auth cred type
+	TypeAuthCred log.LogData = "auth cred"
 	//TypeServiceReg service reg type
->>>>>>> 6e1b11c1
 	TypeServiceReg log.LogData = "service reg"
 	//TypeServiceScope service scope type
 	TypeServiceScope log.LogData = "service scope"
@@ -51,7 +47,6 @@
 	Config []byte `json:"config" bson:"config" validate:"required"`
 }
 
-<<<<<<< HEAD
 //AuthCred represents represents a set of credentials used by auth
 type AuthCred struct {
 	OrgID     string      `bson:"org_id"`
@@ -60,7 +55,8 @@
 	UserID    string      `bson:"user_id"`
 	AccountID string      `bson:"account_id"`
 	Creds     interface{} `bson:"creds"`
-=======
+}
+
 //ServiceReg represents a service registration entity
 type ServiceReg struct {
 	Registration authservice.ServiceReg `json:"registration" bson:"registration"`
@@ -85,5 +81,4 @@
 	UserID    string                `json:"user_id" bson:"user_id"`
 	ServiceID string                `json:"service_id" bson:"service_id"`
 	Scopes    []authorization.Scope `json:"scopes" bson:"scopes"`
->>>>>>> 6e1b11c1
 }