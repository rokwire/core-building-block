// Copyright 2022 Board of Trustees of the University of Illinois.
//
// Licensed under the Apache License, Version 2.0 (the "License");
// you may not use this file except in compliance with the License.
// You may obtain a copy of the License at
//
//     http://www.apache.org/licenses/LICENSE-2.0
//
// Unless required by applicable law or agreed to in writing, software
// distributed under the License is distributed on an "AS IS" BASIS,
// WITHOUT WARRANTIES OR CONDITIONS OF ANY KIND, either express or implied.
// See the License for the specific language governing permissions and
// limitations under the License.

package model

import (
	"core-building-block/utils"
	"fmt"
	"time"

	"github.com/rokwire/core-auth-library-go/v3/authorization"
	"github.com/rokwire/core-auth-library-go/v3/authservice"
	"github.com/rokwire/logging-library-go/v2/logutils"
)

const (
	//TypeLoginSession login session type
	TypeLoginSession logutils.MessageDataType = "login session"
	//TypeAuthType auth type
	TypeAuthType logutils.MessageDataType = "auth type"
	//TypeIdentityProvider identity provider type
	TypeIdentityProvider logutils.MessageDataType = "identity provider"
	//TypeIdentityProviderConfig identity provider config type
	TypeIdentityProviderConfig logutils.MessageDataType = "identity provider config"
	//TypeIdentityProviderSetting identity provider setting type
	TypeIdentityProviderSetting logutils.MessageDataType = "identity provider setting"
	//TypeUserAuth user auth type
	TypeUserAuth logutils.MessageDataType = "user auth"
	//TypeAuthCred auth cred type
	TypeAuthCred logutils.MessageDataType = "auth cred"
	//TypeCredential credential type
	TypeCredential logutils.MessageDataType = "credential"
	//TypeAuthRefresh auth refresh type
	TypeAuthRefresh logutils.MessageDataType = "auth refresh"
	//TypeRefreshToken refresh token type
	TypeRefreshToken logutils.MessageDataType = "refresh token"
	//TypeServiceAccount service account type
	TypeServiceAccount logutils.MessageDataType = "service account"
	//TypeServiceAccountCredential service account type
	TypeServiceAccountCredential logutils.MessageDataType = "service account credential"
	//TypeAppOrgPair app org pair
	TypeAppOrgPair logutils.MessageDataType = "app org pair"
	//TypeServiceReg service reg type
	TypeServiceReg logutils.MessageDataType = "service reg"
	//TypeServiceScope service scope type
	TypeServiceScope logutils.MessageDataType = "service scope"
	//TypeServiceAuthorization service authorization type
	TypeServiceAuthorization logutils.MessageDataType = "service authorization"
	//TypeScope scope type
	TypeScope logutils.MessageDataType = "scope"
	//TypeJSONWebKey JWK type
	TypeJSONWebKey logutils.MessageDataType = "jwk"
	//TypeJSONWebKeySet JWKS type
	TypeJSONWebKeySet logutils.MessageDataType = "jwks"
	//TypePubKey pub key type
	TypePubKey logutils.MessageDataType = "pub key"
	//TypeAPIKey api key type
	TypeAPIKey logutils.MessageDataType = "api key"
	//TypeCreds cred type
	TypeCreds logutils.MessageDataType = "creds"
	//TypeIP auth type type
	TypeIP logutils.MessageDataType = "ip"
<<<<<<< HEAD
	//All represents all possible options
	All string = "all"
=======

	// AdminScopePrefix is the prefix on scope resources used to indicate that the scope is intended for administration
	AdminScopePrefix string = "admin_"
	// UpdateScopesPermission is the permission that allows an admin to update account/role scopes
	UpdateScopesPermission string = "update_auth_scopes"
	//TokenTypeBearer bearer token type
	TokenTypeBearer string = "Bearer"
>>>>>>> ab093c45
)

// LoginSession represents login session entity
type LoginSession struct {
	ID string

	AppOrg   ApplicationOrganization
	AuthType AuthType
	AppType  ApplicationType

	Anonymous bool

	Identifier      string //it is the account id(anonymous id for anonymous logins)
	ExternalIDs     map[string]string
	AccountAuthType *AccountAuthType //it may be nil for anonymous logins

	Device *Device

	IPAddress     string
	AccessToken   string
	RefreshTokens []string
	Params        map[string]interface{} //authType-specific set of parameters passed back to client

	State        string
	StateExpires *time.Time
	MfaAttempts  int

	DateRefreshed *time.Time

	DateUpdated *time.Time
	DateCreated time.Time
}

// IsExpired says if the sessions is expired
func (ls LoginSession) IsExpired() bool {
	loginsSessionsSetting := ls.AppOrg.LoginsSessionsSetting

	inactivityExpirePolicy := loginsSessionsSetting.InactivityExpirePolicy
	tslExpirePolicy := loginsSessionsSetting.TSLExpirePolicy
	yearlyExpirePolicy := loginsSessionsSetting.YearlyExpirePolicy

	inactivityActive := inactivityExpirePolicy.Active
	tslActive := tslExpirePolicy.Active
	yearlyActive := yearlyExpirePolicy.Active

	//we must have at least one active expiration policy
	if !inactivityActive && !tslActive && !yearlyActive {
		return true //expired
	}

	expired := true //expired by default

	if inactivityActive {
		//check if satisfy the policy
		expired = ls.isInactivityExpired(inactivityExpirePolicy)
		if expired {
			return true
		}
	}

	if tslActive {
		//check if satisfy the policy
		expired = ls.isTSLExpired(tslExpirePolicy)
		if expired {
			return true
		}
	}

	if yearlyActive {
		//check if satisfy the policy
		expired = ls.isYearlyExpired(yearlyExpirePolicy)
		if expired {
			return true
		}
	}

	return expired
}

func (ls LoginSession) isInactivityExpired(policy InactivityExpirePolicy) bool {
	lastRefreshedDate := ls.DateRefreshed
	if lastRefreshedDate == nil {
		lastRefreshedDate = &ls.DateCreated //not refreshed yet
	}

	expiresDate := lastRefreshedDate.Add(time.Duration(policy.InactivityPeriod) * time.Minute)
	now := time.Now()

	return expiresDate.Before(now)
}

func (ls LoginSession) isTSLExpired(policy TSLExpirePolicy) bool {
	loginDate := ls.DateCreated
	expiresDate := loginDate.Add(time.Duration(policy.TimeSinceLoginPeriod) * time.Minute)
	now := time.Now()

	return expiresDate.Before(now)
}

func (ls LoginSession) isYearlyExpired(policy YearlyExpirePolicy) bool {
	createdDate := ls.DateCreated

	now := time.Now().UTC()

	min := policy.Min
	hour := policy.Hour
	day := policy.Day
	month := policy.Month
	year, _, _ := now.Date()

	expiresDate := time.Date(year, time.Month(month), day, hour, min, 0, 0, time.UTC)

	return createdDate.Before(expiresDate) && expiresDate.Before(now)
}

// CurrentRefreshToken returns the current refresh token (last element of RefreshTokens)
func (ls LoginSession) CurrentRefreshToken() string {
	numTokens := len(ls.RefreshTokens)
	if numTokens <= 0 {
		return ""
	}
	return ls.RefreshTokens[numTokens-1]
}

// LogInfo gives the information appropriate to be logged for the session
func (ls LoginSession) LogInfo() string {
	identifier := utils.GetLogValue(ls.Identifier, 3)
	accessToken := utils.GetLogValue(ls.AccessToken, 10)

	refreshTokens := make([]string, len(ls.RefreshTokens))
	for i, rt := range ls.RefreshTokens {
		refreshTokens[i] = utils.GetLogValue(rt, 10)
	}

	state := utils.GetLogValue(ls.State, 5)

	return fmt.Sprintf("[id:%s, anonymous:%t, identifier:%s, at:%s, rts:%s, state:%s, "+
		"state expires:%s,mfa attempts:%d, date refreshed:%s, date updated:%s, date created:%s]",
		ls.ID, ls.Anonymous, identifier, accessToken, refreshTokens, state,
		ls.StateExpires, ls.MfaAttempts, ls.DateRefreshed, ls.DateUpdated, ls.DateCreated)
}

// APIKey represents an API key entity
type APIKey struct {
	ID    string `json:"id" bson:"_id"`
	AppID string `json:"app_id" bson:"app_id" validate:"required"`
	Key   string `json:"key" bson:"key"`
}

// AuthType represents authentication type entity
//
//	The system supports different authentication types - username, email, phone, identity providers ones etc
type AuthType struct {
	ID             string                 `bson:"_id"`
	Code           string                 `bson:"code"` //username or email or phone or illinois_oidc etc
	Description    string                 `bson:"description"`
	IsExternal     bool                   `bson:"is_external"`     //says if the users source is external - identity providers
	IsAnonymous    bool                   `bson:"is_anonymous"`    //says if the auth type results in anonymous users
	UseCredentials bool                   `bson:"use_credentials"` //says if the auth type uses credentials
	IgnoreMFA      bool                   `bson:"ignore_mfa"`      //says if login using this auth type may bypass account MFA
	Params         map[string]interface{} `bson:"params"`
}

// IdentityProvider represents identity provider entity
//
//	The system can integrate different identity providers - facebook, google, illinois etc
type IdentityProvider struct {
	ID   string `bson:"_id"`
	Name string `bson:"name"`
	Type string `bson:"type"`

	Configs []IdentityProviderConfig `bson:"configs"`
}

// IdentityProviderConfig represents identity provider config for an application type
type IdentityProviderConfig struct {
	AppTypeID string                 `bson:"app_type_id"`
	Config    map[string]interface{} `bson:"config"`
}

// UserAuth represents user auth entity
type UserAuth struct {
	UserID         string
	AccountID      string
	OrgID          string
	Sub            string
	FirstName      string
	LastName       string
	Email          string
	Phone          string
	Picture        []byte
	Exp            *int64
	Creds          *AuthCreds
	RefreshParams  map[string]interface{}
	OrgData        map[string]interface{}
	ResponseParams interface{}
	Anonymous      bool
}

// AuthCreds represents represents a set of credentials used by auth
type AuthCreds struct {
	ID        string                 `bson:"_id"`
	OrgID     string                 `bson:"org_id"`
	AppID     string                 `bson:"app_id"`
	AuthType  string                 `bson:"auth_type"`
	AccountID string                 `bson:"account_id"`
	Creds     map[string]interface{} `bson:"creds"`

	DateCreated time.Time  `bson:"date_created"`
	DateUpdated *time.Time `bson:"date_updated"`
}

// AuthRefresh represents refresh token info used by auth
// TODO remove
type AuthRefresh struct {
	PreviousToken string                 `bson:"previous_token"`
	CurrentToken  string                 `bson:"current_token" validate:"required"`
	Expires       *time.Time             `bson:"exp" validate:"required"`
	AppID         string                 `bson:"app_id" validate:"required"`
	OrgID         string                 `bson:"org_id" validate:"required"`
	CredsID       string                 `bson:"creds_id" validate:"required"`
	Params        map[string]interface{} `bson:"params"`

	DateCreated time.Time  `bson:"date_created"`
	DateUpdated *time.Time `bson:"date_updated"`
}

// ServiceRegistration represents a service registration entity
type ServiceRegistration struct {
	Registration authservice.ServiceReg `json:"registration" bson:"registration"`
	CoreHost     string                 `json:"core_host" bson:"core_host"`
	Name         string                 `json:"name" bson:"name"`
	Description  string                 `json:"description" bson:"description"`
	InfoURL      string                 `json:"info_url" bson:"info_url"`
	LogoURL      string                 `json:"logo_url" bson:"logo_url"`
	Scopes       []ServiceScope         `json:"scopes" bson:"scopes"`
	AuthEndpoint string                 `json:"auth_endpoint" bson:"auth_endpoint"`
	FirstParty   bool                   `json:"first_party" bson:"first_party"`
}

// ServiceScope represents a scope entity
type ServiceScope struct {
	Scope       *authorization.Scope `json:"scope" bson:"scope"`
	Required    bool                 `json:"required" bson:"required"`
	Explanation string               `json:"explanation,omitempty" bson:"explanation,omitempty"`
}

// ServiceAccount represents a service account entity
type ServiceAccount struct {
	AccountID string
	Name      string

	Application  *Application
	Organization *Organization

	Permissions []Permission
	Scopes      []authorization.Scope
	FirstParty  bool

	Credentials []ServiceAccountCredential

	DateCreated time.Time
	DateUpdated *time.Time
}

// GetPermissionNames returns all names of permissions granted to this account
func (s ServiceAccount) GetPermissionNames() []string {
	permissions := make([]string, len(s.Permissions))
	for i, permission := range s.Permissions {
		permissions[i] = permission.Name
	}
	return permissions
}

// GetScopeStrings returns all names of scopes granted to this account
func (s ServiceAccount) GetScopeStrings() []string {
	scopes := make([]string, len(s.Scopes))
	for i, scope := range s.Scopes {
		scopes[i] = scope.String()
	}
	return scopes
}

// AppOrgPair represents an appID, orgID pair entity
type AppOrgPair struct {
	AppID string
	OrgID string
}

// ServiceAccountCredential represents a service account credential entity
type ServiceAccountCredential struct {
	ID   string `bson:"id"`
	Name string `bson:"name"`
	Type string `bson:"type"`

	Params  map[string]interface{} `bson:"params,omitempty"`
	Secrets map[string]interface{} `bson:"secrets,omitempty"`

	DateCreated time.Time `bson:"date_created"`
}

// ServiceAccountTokenRequest represents a service account token request entity
type ServiceAccountTokenRequest struct {
	AccountID string  `json:"account_id"`
	AppID     *string `json:"app_id"`
	OrgID     *string `json:"org_id"`
	AuthType  string  `json:"auth_type"`

	Creds *interface{} `json:"creds,omitempty"`
}

// ServiceAuthorization represents service authorization entity
type ServiceAuthorization struct {
	UserID    string                `json:"user_id" bson:"user_id"`
	ServiceID string                `json:"service_id" bson:"service_id"`
	Scopes    []authorization.Scope `json:"scopes" bson:"scopes"`
}<|MERGE_RESOLUTION|>--- conflicted
+++ resolved
@@ -71,10 +71,6 @@
 	TypeCreds logutils.MessageDataType = "creds"
 	//TypeIP auth type type
 	TypeIP logutils.MessageDataType = "ip"
-<<<<<<< HEAD
-	//All represents all possible options
-	All string = "all"
-=======
 
 	// AdminScopePrefix is the prefix on scope resources used to indicate that the scope is intended for administration
 	AdminScopePrefix string = "admin_"
@@ -82,7 +78,6 @@
 	UpdateScopesPermission string = "update_auth_scopes"
 	//TokenTypeBearer bearer token type
 	TokenTypeBearer string = "Bearer"
->>>>>>> ab093c45
 )
 
 // LoginSession represents login session entity
