--- conflicted
+++ resolved
@@ -32,17 +32,6 @@
 const (
 	//TypeLoginSession auth type type
 	TypeLoginSession logutils.MessageDataType = "login session"
-<<<<<<< HEAD
-=======
-	//TypeAuthType auth type type
-	TypeAuthType logutils.MessageDataType = "auth type"
-	//TypeIdentityProvider identity provider type
-	TypeIdentityProvider logutils.MessageDataType = "identity provider"
-	//TypeIdentityProviderConfig identity provider config type
-	TypeIdentityProviderConfig logutils.MessageDataType = "identity provider config"
-	//TypeIdentityProviderSetting identity provider setting type
-	TypeIdentityProviderSetting logutils.MessageDataType = "identity provider setting"
->>>>>>> 16d3825d
 	//TypeUserAuth user auth type
 	TypeUserAuth logutils.MessageDataType = "user auth"
 	//TypeAuthCred auth cred type
