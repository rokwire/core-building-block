package model

import log "github.com/rokmetro/logging-library/loglib"

const (
	TypeUserAuth   log.LogData = "user auth"
	TypeAuthConfig log.LogData = "auth config"
	TypeAuthCred   log.LogData = "auth cred"
	TypeServiceReg log.LogData = "service reg"
)

//UserAuth represents user auth entity
type UserAuth struct {
	UserID       string
	AccountID    string
	Sub          string
	FirstName    string
	LastName     string
	Email        string
	Phone        string
	Picture      []byte
	Exp          *int64
	RefreshToken string
<<<<<<< HEAD
	OrgData      map[string]interface{}
	NewCreds     interface{}
=======
	Params       map[string]interface{}
>>>>>>> 2be0e8ec
}

//AuthConfig represents auth config entity
type AuthConfig struct {
	OrgID  string `json:"org_id" bson:"org_id" validate:"required"`
	AppID  string `json:"app_id" bson:"app_id" validate:"required"`
	Type   string `json:"type" bson:"type" validate:"required"`
	Config []byte `json:"config" bson:"config" validate:"required"`
}

type AuthCred struct {
	OrgID     string      `bson:"org_id"`
	AppID     string      `bson:"app_id"`
	Type      string      `bson:"type"`
	UserID    string      `bson:"user_id"`
	AccountID string      `bson:"account_id"`
	Creds     interface{} `bson:"creds"`
}<|MERGE_RESOLUTION|>--- conflicted
+++ resolved
@@ -21,12 +21,8 @@
 	Picture      []byte
 	Exp          *int64
 	RefreshToken string
-<<<<<<< HEAD
 	OrgData      map[string]interface{}
 	NewCreds     interface{}
-=======
-	Params       map[string]interface{}
->>>>>>> 2be0e8ec
 }
 
 //AuthConfig represents auth config entity
