package model

import (
	"github.com/rokmetro/auth-library/authorization"
	"github.com/rokmetro/auth-library/authservice"
<<<<<<< HEAD
	"github.com/rokmetro/logging-library/logutils"
)

const (
	TypeUserAuth             logutils.MessageDataType = "user auth"
	TypeAuthConfig           logutils.MessageDataType = "user auth"
	TypeServiceReg           logutils.MessageDataType = "service reg"
	TypeServiceScope         logutils.MessageDataType = "service scope"
	TypeServiceAuthorization logutils.MessageDataType = "service authorization"
	TypeScope                logutils.MessageDataType = "scope"
=======
	log "github.com/rokmetro/logging-library/loglib"
)

const (
	//TypeUserAuth user auth type
	TypeUserAuth log.LogData = "user auth"
	//TypeAuthConfig auth config type
	TypeAuthConfig log.LogData = "auth config"
	//TypeServiceReg service reg type
	TypeServiceReg log.LogData = "service reg"
	//TypeServiceScope service scope type
	TypeServiceScope log.LogData = "service scope"
	//TypeServiceAuthorization service authorization type
	TypeServiceAuthorization log.LogData = "service authorization"
	//TypeScope scope type
	TypeScope log.LogData = "scope"
>>>>>>> 6e1b11c1
)

//UserAuth represents user auth entity
type UserAuth struct {
	UserID       string
	Sub          string
	Name         string
	Email        string
	Phone        string
	Picture      []byte
	Exp          *int64
	RefreshToken string
	Params       map[string]interface{}
}

//AuthConfig represents auth config entity
type AuthConfig struct {
	OrgID  string `json:"org_id" bson:"org_id" validate:"required"`
	AppID  string `json:"app_id" bson:"app_id" validate:"required"`
	Type   string `json:"type" bson:"type" validate:"required"`
	Config []byte `json:"config" bson:"config" validate:"required"`
}

//ServiceReg represents a service registration entity
type ServiceReg struct {
	Registration authservice.ServiceReg `json:"registration" bson:"registration"`
	Name         string                 `json:"name" bson:"name"`
	Description  string                 `json:"description" bson:"description"`
	InfoURL      string                 `json:"info_url" bson:"info_url"`
	LogoURL      string                 `json:"logo_url" bson:"logo_url"`
	Scopes       []ServiceScope         `json:"scopes" bson:"scopes"`
	AuthEndpoint string                 `json:"auth_endpoint" bson:"auth_endpoint"`
	FirstParty   bool                   `json:"first_party" bson:"first_party"`
}

//ServiceScope represents a scope entity
type ServiceScope struct {
	Scope       *authorization.Scope `json:"scope" bson:"scope"`
	Required    bool                 `json:"required" bson:"required"`
	Explanation string               `json:"explanation,omitempty" bson:"explanation,omitempty"`
}

<<<<<<< HEAD
=======
//ServiceAuthorization represents service authorization entity
>>>>>>> 6e1b11c1
type ServiceAuthorization struct {
	UserID    string                `json:"user_id" bson:"user_id"`
	ServiceID string                `json:"service_id" bson:"service_id"`
	Scopes    []authorization.Scope `json:"scopes" bson:"scopes"`
}<|MERGE_RESOLUTION|>--- conflicted
+++ resolved
@@ -3,7 +3,6 @@
 import (
 	"github.com/rokmetro/auth-library/authorization"
 	"github.com/rokmetro/auth-library/authservice"
-<<<<<<< HEAD
 	"github.com/rokmetro/logging-library/logutils"
 )
 
@@ -14,24 +13,6 @@
 	TypeServiceScope         logutils.MessageDataType = "service scope"
 	TypeServiceAuthorization logutils.MessageDataType = "service authorization"
 	TypeScope                logutils.MessageDataType = "scope"
-=======
-	log "github.com/rokmetro/logging-library/loglib"
-)
-
-const (
-	//TypeUserAuth user auth type
-	TypeUserAuth log.LogData = "user auth"
-	//TypeAuthConfig auth config type
-	TypeAuthConfig log.LogData = "auth config"
-	//TypeServiceReg service reg type
-	TypeServiceReg log.LogData = "service reg"
-	//TypeServiceScope service scope type
-	TypeServiceScope log.LogData = "service scope"
-	//TypeServiceAuthorization service authorization type
-	TypeServiceAuthorization log.LogData = "service authorization"
-	//TypeScope scope type
-	TypeScope log.LogData = "scope"
->>>>>>> 6e1b11c1
 )
 
 //UserAuth represents user auth entity
@@ -74,10 +55,7 @@
 	Explanation string               `json:"explanation,omitempty" bson:"explanation,omitempty"`
 }
 
-<<<<<<< HEAD
-=======
 //ServiceAuthorization represents service authorization entity
->>>>>>> 6e1b11c1
 type ServiceAuthorization struct {
 	UserID    string                `json:"user_id" bson:"user_id"`
 	ServiceID string                `json:"service_id" bson:"service_id"`
