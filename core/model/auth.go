--- conflicted
+++ resolved
@@ -67,11 +67,7 @@
 
 	Device Device
 
-<<<<<<< HEAD
-	IP           string
-=======
 	IPAddress    string
->>>>>>> 72a52796
 	AccessToken  string
 	RefreshToken string
 	Params       map[string]interface{} //authType-specific set of parameters passed back to client
