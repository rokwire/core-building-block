// Copyright 2022 Board of Trustees of the University of Illinois.
//
// Licensed under the Apache License, Version 2.0 (the "License");
// you may not use this file except in compliance with the License.
// You may obtain a copy of the License at
//
//     http://www.apache.org/licenses/LICENSE-2.0
//
// Unless required by applicable law or agreed to in writing, software
// distributed under the License is distributed on an "AS IS" BASIS,
// WITHOUT WARRANTIES OR CONDITIONS OF ANY KIND, either express or implied.
// See the License for the specific language governing permissions and
// limitations under the License.

package model

import (
	"core-building-block/utils"
	"crypto/rsa"
	"encoding/base64"
	"encoding/binary"
	"fmt"
	"time"

	"github.com/rokwire/logging-library-go/errors"

	"github.com/rokwire/core-auth-library-go/v2/authorization"
	"github.com/rokwire/core-auth-library-go/v2/authservice"
	"github.com/rokwire/logging-library-go/logutils"
)

const (
	//AllApps indicates that all apps may be accessed
	AllApps string = "all"
	//AllOrgs indicates that all orgs may be accessed
	AllOrgs string = "all"

	//TypeLoginSession auth type type
	TypeLoginSession logutils.MessageDataType = "login session"
	//TypeAuthType auth type type
	TypeAuthType logutils.MessageDataType = "auth type"
	//TypeIdentityProvider identity provider type
	TypeIdentityProvider logutils.MessageDataType = "identity provider"
	//TypeIdentityProviderConfig identity provider config type
	TypeIdentityProviderConfig logutils.MessageDataType = "identity provider config"
	//TypeUserAuth user auth type
	TypeUserAuth logutils.MessageDataType = "user auth"
	//TypeAuthCred auth cred type
	TypeAuthCred logutils.MessageDataType = "auth cred"
	//TypeCredential credential type
	TypeCredential logutils.MessageDataType = "credential"
	//TypeAuthRefresh auth refresh type
	TypeAuthRefresh logutils.MessageDataType = "auth refresh"
	//TypeRefreshToken refresh token type
	TypeRefreshToken logutils.MessageDataType = "refresh token"
	//TypeServiceAccount service account type
	TypeServiceAccount logutils.MessageDataType = "service account"
	//TypeServiceAccountCredential service account type
	TypeServiceAccountCredential logutils.MessageDataType = "service account credential"
	//TypeServiceReg service reg type
	TypeServiceReg logutils.MessageDataType = "service reg"
	//TypeServiceScope service scope type
	TypeServiceScope logutils.MessageDataType = "service scope"
	//TypeServiceAuthorization service authorization type
	TypeServiceAuthorization logutils.MessageDataType = "service authorization"
	//TypeScope scope type
	TypeScope logutils.MessageDataType = "scope"
	//TypeJSONWebKey JWK type
	TypeJSONWebKey logutils.MessageDataType = "jwk"
	//TypeJSONWebKeySet JWKS type
	TypeJSONWebKeySet logutils.MessageDataType = "jwks"
	//TypePubKey pub key type
	TypePubKey logutils.MessageDataType = "pub key"
	//TypeAPIKey api key type
	TypeAPIKey logutils.MessageDataType = "api key"
	//TypeCreds cred type
	TypeCreds logutils.MessageDataType = "creds"
	//TypeIP auth type type
	TypeIP logutils.MessageDataType = "ip"
)

// LoginSession represents login session entity
type LoginSession struct {
	ID string

	AppOrg   ApplicationOrganization
	AuthType AuthType
	AppType  ApplicationType

	Anonymous bool

	Identifier      string //it is the account id(anonymous id for anonymous logins)
	ExternalIDs     map[string]string
	AccountAuthType *AccountAuthType //it is nil for anonymous logins

	Device *Device

	IPAddress     string
	AccessToken   string
	RefreshTokens []string
	Params        map[string]interface{} //authType-specific set of parameters passed back to client

	State        string
	StateExpires *time.Time
	MfaAttempts  int

	DateRefreshed *time.Time

	DateUpdated *time.Time
	DateCreated time.Time
}

// IsExpired says if the sessions is expired
func (ls LoginSession) IsExpired() bool {
	loginsSessionsSetting := ls.AppOrg.LoginsSessionsSetting

	inactivityExpirePolicy := loginsSessionsSetting.InactivityExpirePolicy
	tslExpirePolicy := loginsSessionsSetting.TSLExpirePolicy
	yearlyExpirePolicy := loginsSessionsSetting.YearlyExpirePolicy

	inactivityActive := inactivityExpirePolicy.Active
	tslActive := tslExpirePolicy.Active
	yearlyActive := yearlyExpirePolicy.Active

	//we must have at least one active expiration policy
	if !inactivityActive && !tslActive && !yearlyActive {
		return true //expired
	}

	expired := true //expired by default

	if inactivityActive {
		//check if satisfy the policy
		expired = ls.isInactivityExpired(inactivityExpirePolicy)
		if expired {
			return true
		}
	}

	if tslActive {
		//check if satisfy the policy
		expired = ls.isTSLExpired(tslExpirePolicy)
		if expired {
			return true
		}
	}

	if yearlyActive {
		//check if satisfy the policy
		expired = ls.isYearlyExpired(yearlyExpirePolicy)
		if expired {
			return true
		}
	}

	return expired
}

func (ls LoginSession) isInactivityExpired(policy InactivityExpirePolicy) bool {
	lastRefreshedDate := ls.DateRefreshed
	if lastRefreshedDate == nil {
		lastRefreshedDate = &ls.DateCreated //not refreshed yet
	}

	expiresDate := lastRefreshedDate.Add(time.Duration(policy.InactivityPeriod) * time.Minute)
	now := time.Now()

	return expiresDate.Before(now)
}

func (ls LoginSession) isTSLExpired(policy TSLExpirePolicy) bool {
	loginDate := ls.DateCreated
	expiresDate := loginDate.Add(time.Duration(policy.TimeSinceLoginPeriod) * time.Minute)
	now := time.Now()

	return expiresDate.Before(now)
}

func (ls LoginSession) isYearlyExpired(policy YearlyExpirePolicy) bool {
	createdDate := ls.DateCreated

	now := time.Now().UTC()

	min := policy.Min
	hour := policy.Hour
	day := policy.Day
	month := policy.Month
	year, _, _ := now.Date()

	expiresDate := time.Date(year, time.Month(month), day, hour, min, 0, 0, time.UTC)

	return createdDate.Before(expiresDate) && expiresDate.Before(now)
}

// CurrentRefreshToken returns the current refresh token (last element of RefreshTokens)
func (ls LoginSession) CurrentRefreshToken() string {
	numTokens := len(ls.RefreshTokens)
	if numTokens <= 0 {
		return ""
	}
	return ls.RefreshTokens[numTokens-1]
}

// LogInfo gives the information appropriate to be logged for the session
func (ls LoginSession) LogInfo() string {
	identifier := utils.GetLogValue(ls.Identifier, 3)
	accessToken := utils.GetLogValue(ls.AccessToken, 10)

	refreshTokens := make([]string, len(ls.RefreshTokens))
	for i, rt := range ls.RefreshTokens {
		refreshTokens[i] = utils.GetLogValue(rt, 10)
	}

	state := utils.GetLogValue(ls.State, 5)

	return fmt.Sprintf("[id:%s, anonymous:%t, identifier:%s, at:%s, rts:%s, state:%s, "+
		"state expires:%s,mfa attempts:%d, date refreshed:%s, date updated:%s, date created:%s]",
		ls.ID, ls.Anonymous, identifier, accessToken, refreshTokens, state,
		ls.StateExpires, ls.MfaAttempts, ls.DateRefreshed, ls.DateUpdated, ls.DateCreated)
}

// APIKey represents an API key entity
type APIKey struct {
	ID    string `json:"id" bson:"_id"`
	AppID string `json:"app_id" bson:"app_id" validate:"required"`
	Key   string `json:"key" bson:"key"`
}

// AuthType represents authentication type entity
//
//	The system supports different authentication types - username, email, phone, identity providers ones etc
type AuthType struct {
	ID             string                 `bson:"_id"`
	Code           string                 `bson:"code"` //username or email or phone or illinois_oidc etc
	Description    string                 `bson:"description"`
	IsExternal     bool                   `bson:"is_external"`     //says if the users source is external - identity providers
	IsAnonymous    bool                   `bson:"is_anonymous"`    //says if the auth type results in anonymous users
	UseCredentials bool                   `bson:"use_credentials"` //says if the auth type uses credentials
	IgnoreMFA      bool                   `bson:"ignore_mfa"`      //says if login using this auth type may bypass account MFA
	Params         map[string]interface{} `bson:"params"`
}

// IdentityProvider represents identity provider entity
//
//	The system can integrate different identity providers - facebook, google, illinois etc
type IdentityProvider struct {
	ID   string `bson:"_id"`
	Name string `bson:"name"`
	Type string `bson:"type"`

	Configs []IdentityProviderConfig `bson:"configs"`
}

// IdentityProviderConfig represents identity provider config for an application type
type IdentityProviderConfig struct {
	AppTypeID string                 `bson:"app_type_id"`
	Config    map[string]interface{} `bson:"config"`
}

// UserAuth represents user auth entity
type UserAuth struct {
	UserID         string
	AccountID      string
	OrgID          string
	Sub            string
	FirstName      string
	LastName       string
	Email          string
	Phone          string
	Picture        []byte
	Exp            *int64
	Creds          *AuthCreds
	RefreshParams  map[string]interface{}
	OrgData        map[string]interface{}
	ResponseParams interface{}
	Anonymous      bool
}

// AuthCreds represents represents a set of credentials used by auth
type AuthCreds struct {
	ID        string                 `bson:"_id"`
	OrgID     string                 `bson:"org_id"`
	AppID     string                 `bson:"app_id"`
	AuthType  string                 `bson:"auth_type"`
	AccountID string                 `bson:"account_id"`
	Creds     map[string]interface{} `bson:"creds"`

	DateCreated time.Time  `bson:"date_created"`
	DateUpdated *time.Time `bson:"date_updated"`
}

<<<<<<< HEAD
//AuthRefresh represents refresh token info used by auth
//TODO: remove
=======
// AuthRefresh represents refresh token info used by auth
// TODO remove
>>>>>>> 670a14c7
type AuthRefresh struct {
	PreviousToken string                 `bson:"previous_token"`
	CurrentToken  string                 `bson:"current_token" validate:"required"`
	Expires       *time.Time             `bson:"exp" validate:"required"`
	AppID         string                 `bson:"app_id" validate:"required"`
	OrgID         string                 `bson:"org_id" validate:"required"`
	CredsID       string                 `bson:"creds_id" validate:"required"`
	Params        map[string]interface{} `bson:"params"`

	DateCreated time.Time  `bson:"date_created"`
	DateUpdated *time.Time `bson:"date_updated"`
}

// ServiceReg represents a service registration entity
type ServiceReg struct {
	Registration authservice.ServiceReg `json:"registration" bson:"registration"`
	Name         string                 `json:"name" bson:"name"`
	Description  string                 `json:"description" bson:"description"`
	InfoURL      string                 `json:"info_url" bson:"info_url"`
	LogoURL      string                 `json:"logo_url" bson:"logo_url"`
	Scopes       []ServiceScope         `json:"scopes" bson:"scopes"`
	AuthEndpoint string                 `json:"auth_endpoint" bson:"auth_endpoint"`
	FirstParty   bool                   `json:"first_party" bson:"first_party"`
}

// ServiceScope represents a scope entity
type ServiceScope struct {
	Scope       *authorization.Scope `json:"scope" bson:"scope"`
	Required    bool                 `json:"required" bson:"required"`
	Explanation string               `json:"explanation,omitempty" bson:"explanation,omitempty"`
}

// ServiceAccount represents a service account entity
type ServiceAccount struct {
	AccountID string
	Name      string

	Application  *Application
	Organization *Organization

	Permissions []Permission
	FirstParty  bool

	Credentials []ServiceAccountCredential

	DateCreated time.Time
	DateUpdated *time.Time
}

// GetPermissionNames returns all names of permissions granted to this account
func (s ServiceAccount) GetPermissionNames() []string {
	permissions := make([]string, len(s.Permissions))
	for i, permission := range s.Permissions {
		permissions[i] = permission.Name
	}
	return permissions
}

// AppOrgPair represents an appID, orgID pair entity
type AppOrgPair struct {
	AppID string
	OrgID string
}

// ServiceAccountCredential represents a service account credential entity
type ServiceAccountCredential struct {
	ID   string `bson:"id"`
	Name string `bson:"name"`
	Type string `bson:"type"`

	Params  map[string]interface{} `bson:"params,omitempty"`
	Secrets map[string]interface{} `bson:"secrets,omitempty"`

	DateCreated time.Time `bson:"date_created"`
}

// ServiceAccountTokenRequest represents a service account token request entity
type ServiceAccountTokenRequest struct {
	AccountID string  `json:"account_id"`
	AppID     *string `json:"app_id"`
	OrgID     *string `json:"org_id"`
	AuthType  string  `json:"auth_type"`

	Creds *interface{} `json:"creds,omitempty"`
}

// ServiceAuthorization represents service authorization entity
type ServiceAuthorization struct {
	UserID    string                `json:"user_id" bson:"user_id"`
	ServiceID string                `json:"service_id" bson:"service_id"`
	Scopes    []authorization.Scope `json:"scopes" bson:"scopes"`
}

// JSONWebKeySet represents a JSON Web Key Set (JWKS) entity
type JSONWebKeySet struct {
	Keys []JSONWebKey `json:"keys" bson:"keys"`
}

// JSONWebKey represents a JSON Web Key Set (JWKS) entity
type JSONWebKey struct {
	Kty string `json:"kty" bson:"kty"`
	Use string `json:"use" bson:"use"`
	Kid string `json:"kid" bson:"kid"`
	Alg string `json:"alg" bson:"alg"`
	N   string `json:"n" bson:"n"`
	E   string `json:"e" bson:"e"`
}

// JSONWebKeyFromPubKey generates a JSON Web Key from a PubKey
func JSONWebKeyFromPubKey(key *authservice.PubKey) (*JSONWebKey, error) {
	if key == nil {
		return nil, errors.ErrorData(logutils.StatusInvalid, TypePubKey, logutils.StringArgs("nil"))
	}

	err := key.LoadKeyFromPem()
	if err != nil {
		return nil, errors.WrapErrorAction(logutils.ActionParse, TypePubKey, nil, err)
	}

	n, e, err := rsaPublicKeyByteValuesFromRaw(key.Key)
	if err != nil || n == nil || e == nil {
		return nil, errors.WrapErrorAction(logutils.ActionEncode, TypePubKey, nil, err)
	}

	//TODO: Should this be RawURLEncoding?
	nString := base64.URLEncoding.EncodeToString(n)
	eString := base64.URLEncoding.EncodeToString(e)

	return &JSONWebKey{Kty: "RSA", Use: "sig", Kid: key.KeyID, Alg: key.Alg, N: nString, E: eString}, nil
}

func rsaPublicKeyByteValuesFromRaw(rawKey *rsa.PublicKey) ([]byte, []byte, error) {
	if rawKey == nil || rawKey.N == nil {
		return nil, nil, errors.ErrorData(logutils.StatusInvalid, "public key", nil)
	}
	n := rawKey.N.Bytes()

	data := make([]byte, 8)
	binary.BigEndian.PutUint64(data, uint64(rawKey.E))
	i := 0
	for ; i < len(data); i++ {
		if data[i] != 0x0 {
			break
		}
	}
	return n, data[i:], nil
}<|MERGE_RESOLUTION|>--- conflicted
+++ resolved
@@ -289,13 +289,8 @@
 	DateUpdated *time.Time `bson:"date_updated"`
 }
 
-<<<<<<< HEAD
-//AuthRefresh represents refresh token info used by auth
-//TODO: remove
-=======
 // AuthRefresh represents refresh token info used by auth
-// TODO remove
->>>>>>> 670a14c7
+// TODO: remove
 type AuthRefresh struct {
 	PreviousToken string                 `bson:"previous_token"`
 	CurrentToken  string                 `bson:"current_token" validate:"required"`
