--- conflicted
+++ resolved
@@ -33,10 +33,7 @@
 	Config []byte `json:"config" bson:"config" validate:"required"`
 }
 
-<<<<<<< HEAD
-=======
 //AuthCred represents represents a set of credentials used by auth
->>>>>>> 0fc9412b
 type AuthCred struct {
 	OrgID     string      `bson:"org_id"`
 	AppID     string      `bson:"app_id"`
@@ -44,8 +41,5 @@
 	UserID    string      `bson:"user_id"`
 	AccountID string      `bson:"account_id"`
 	Creds     interface{} `bson:"creds"`
-<<<<<<< HEAD
 	Refresh   interface{} `bson:"refresh"`
-=======
->>>>>>> 0fc9412b
 }