package model

import (
	"crypto/rsa"
	"encoding/base64"
	"encoding/binary"
	"time"

	"github.com/rokmetro/logging-library/errors"

	"github.com/rokmetro/auth-library/authorization"
	"github.com/rokmetro/auth-library/authservice"
	"github.com/rokmetro/logging-library/logutils"
)

const (
	//TypeUserAuth user auth type
	TypeUserAuth logutils.MessageDataType = "user auth"
	//TypeAuthConfig auth config type
	TypeAuthConfig logutils.MessageDataType = "auth config"
	//TypeAuthCred auth cred type
	TypeAuthCred logutils.MessageDataType = "auth cred"
	//TypeServiceReg service reg type
	TypeServiceReg logutils.MessageDataType = "service reg"
	//TypeServiceScope service scope type
	TypeServiceScope logutils.MessageDataType = "service scope"
	//TypeServiceAuthorization service authorization type
	TypeServiceAuthorization logutils.MessageDataType = "service authorization"
	//TypeScope scope type
	TypeScope logutils.MessageDataType = "scope"
	//TypeJSONWebKey JWK type
	TypeJSONWebKey logutils.MessageDataType = "jwk"
	//TypeJSONWebKeySet JWKS type
	TypeJSONWebKeySet logutils.MessageDataType = "jwks"
	//TypePubKey pub key type
	TypePubKey logutils.MessageDataType = "pub key"
	//TypeAPIKey api key type
	TypeAPIKey logutils.MessageDataType = "api key"
)

//APIKey represents an API key entity
type APIKey struct {
	OrgID string `json:"org_id" bson:"org_id" validate:"required"`
	AppID string `json:"app_id" bson:"app_id" validate:"required"`
	Key   string `json:"key" bson:"key"`
}

//UserAuth represents user auth entity
type UserAuth struct {
<<<<<<< HEAD
	UserID       string
	AccountID    string
	Sub          string
	FirstName    string
	LastName     string
	Email        string
	Phone        string
	Picture      []byte
	Exp          *int64
	RefreshToken string
	OrgData      map[string]interface{}
	NewCreds     interface{}
	Anonymous    bool
=======
	UserID    string
	AccountID string
	Sub       string
	FirstName string
	LastName  string
	Email     string
	Phone     string
	Picture   []byte
	Exp       *int64
	OrgData   map[string]interface{}
	NewCreds  interface{}
	Refresh   interface{}
	Params    interface{}
>>>>>>> c687ab28
}

//AuthConfig represents auth config entity
type AuthConfig struct {
	OrgID  string `json:"org_id" bson:"org_id" validate:"required"`
	AppID  string `json:"app_id" bson:"app_id" validate:"required"`
	Type   string `json:"type" bson:"type" validate:"required"`
	Config []byte `json:"config" bson:"config" validate:"required"`
}

//AuthCred represents represents a set of credentials used by auth
type AuthCred struct {
	OrgID     string             `bson:"org_id"`
	AppID     string             `bson:"app_id"`
	Type      string             `bson:"type"`
	UserID    string             `bson:"user_id"`
	AccountID string             `bson:"account_id"`
	Creds     interface{}        `bson:"creds"`
	Refresh   *AuthRefreshParams `bson:"refresh"`
}

//AuthRefreshParams represents refresh token info used by auth
type AuthRefreshParams struct {
	PreviousToken string      `json:"previous_token"`
	CurrentToken  string      `json:"current_token" validate:"required"`
	Expires       *time.Time  `json:"exp" validate:"required"`
	IDPParams     interface{} `json:"idp_params"`
}

//ServiceReg represents a service registration entity
type ServiceReg struct {
	Registration authservice.ServiceReg `json:"registration" bson:"registration"`
	Name         string                 `json:"name" bson:"name"`
	Description  string                 `json:"description" bson:"description"`
	InfoURL      string                 `json:"info_url" bson:"info_url"`
	LogoURL      string                 `json:"logo_url" bson:"logo_url"`
	Scopes       []ServiceScope         `json:"scopes" bson:"scopes"`
	AuthEndpoint string                 `json:"auth_endpoint" bson:"auth_endpoint"`
	FirstParty   bool                   `json:"first_party" bson:"first_party"`
}

//ServiceScope represents a scope entity
type ServiceScope struct {
	Scope       *authorization.Scope `json:"scope" bson:"scope"`
	Required    bool                 `json:"required" bson:"required"`
	Explanation string               `json:"explanation,omitempty" bson:"explanation,omitempty"`
}

//ServiceAuthorization represents service authorization entity
type ServiceAuthorization struct {
	UserID    string                `json:"user_id" bson:"user_id"`
	ServiceID string                `json:"service_id" bson:"service_id"`
	Scopes    []authorization.Scope `json:"scopes" bson:"scopes"`
}

//JSONWebKeySet represents a JSON Web Key Set (JWKS) entity
type JSONWebKeySet struct {
	Keys []JSONWebKey `json:"keys" bson:"keys"`
}

//JSONWebKey represents a JSON Web Key Set (JWKS) entity
type JSONWebKey struct {
	Kty string `json:"kty" bson:"kty"`
	Use string `json:"use" bson:"use"`
	Kid string `json:"kid" bson:"kid"`
	Alg string `json:"alg" bson:"alg"`
	N   string `json:"n" bson:"n"`
	E   string `json:"e" bson:"e"`
}

//JSONWebKeyFromPubKey generates a JSON Web Key from a PubKey
func JSONWebKeyFromPubKey(key *authservice.PubKey) (*JSONWebKey, error) {
	if key == nil {
		return nil, errors.ErrorData(logutils.StatusInvalid, TypePubKey, logutils.StringArgs("nil"))
	}

	err := key.LoadKeyFromPem()
	if err != nil {
		return nil, errors.WrapErrorAction(logutils.ActionParse, TypePubKey, nil, err)
	}

	n, e, err := rsaPublicKeyByteValuesFromRaw(key.Key)
	if err != nil || n == nil || e == nil {
		return nil, errors.WrapErrorAction(logutils.ActionEncode, TypePubKey, nil, err)
	}

	//TODO: Should this be RawURLEncoding?
	nString := base64.URLEncoding.EncodeToString(n)
	eString := base64.URLEncoding.EncodeToString(e)

	return &JSONWebKey{Kty: "RSA", Use: "sig", Kid: key.Kid, Alg: key.Alg, N: nString, E: eString}, nil
}

func rsaPublicKeyByteValuesFromRaw(rawKey *rsa.PublicKey) ([]byte, []byte, error) {
	if rawKey == nil || rawKey.N == nil {
		return nil, nil, errors.ErrorData(logutils.StatusInvalid, "public key", nil)
	}
	n := rawKey.N.Bytes()

	data := make([]byte, 8)
	binary.BigEndian.PutUint64(data, uint64(rawKey.E))
	i := 0
	for ; i < len(data); i++ {
		if data[i] != 0x0 {
			break
		}
	}
	return n, data[i:], nil
}<|MERGE_RESOLUTION|>--- conflicted
+++ resolved
@@ -47,21 +47,6 @@
 
 //UserAuth represents user auth entity
 type UserAuth struct {
-<<<<<<< HEAD
-	UserID       string
-	AccountID    string
-	Sub          string
-	FirstName    string
-	LastName     string
-	Email        string
-	Phone        string
-	Picture      []byte
-	Exp          *int64
-	RefreshToken string
-	OrgData      map[string]interface{}
-	NewCreds     interface{}
-	Anonymous    bool
-=======
 	UserID    string
 	AccountID string
 	Sub       string
@@ -75,7 +60,7 @@
 	NewCreds  interface{}
 	Refresh   interface{}
 	Params    interface{}
->>>>>>> c687ab28
+	Anonymous bool
 }
 
 //AuthConfig represents auth config entity
