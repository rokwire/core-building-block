package model

import (
	"github.com/rokmetro/auth-library/authorization"
	"github.com/rokmetro/auth-library/authservice"
	"github.com/rokmetro/logging-library/logutils"
)

const (
	//TypeUserAuth user auth type
	TypeUserAuth logutils.MessageDataType = "user auth"
	//TypeAuthConfig auth config type
	TypeAuthConfig logutils.MessageDataType = "auth config"
	//TypeAuthCred auth cred type
	TypeAuthCred logutils.MessageDataType = "auth cred"
	//TypeServiceReg service reg type
	TypeServiceReg logutils.MessageDataType = "service reg"
	//TypeServiceScope service scope type
	TypeServiceScope logutils.MessageDataType = "service scope"
	//TypeServiceAuthorization service authorization type
	TypeServiceAuthorization logutils.MessageDataType = "service authorization"
	//TypeScope scope type
	TypeScope logutils.MessageDataType = "scope"
)

//UserAuth represents user auth entity
type UserAuth struct {
<<<<<<< HEAD
	UserID       string
	AccountID    string
	Sub          string
	FirstName    string
	LastName     string
	Email        string
	Phone        string
	Picture      []byte
	Exp          *int64
	RefreshToken string
	OrgData      map[string]interface{}
	NewCreds     interface{}
=======
	UserID    string
	AccountID string
	Sub       string
	FirstName string
	LastName  string
	Email     string
	Phone     string
	Picture   []byte
	Exp       *int64
	OrgData   map[string]interface{}
	NewCreds  interface{}
	Refresh   interface{}
>>>>>>> 4a596e63
}

//AuthConfig represents auth config entity
type AuthConfig struct {
	OrgID  string `json:"org_id" bson:"org_id" validate:"required"`
	AppID  string `json:"app_id" bson:"app_id" validate:"required"`
	Type   string `json:"type" bson:"type" validate:"required"`
	Config []byte `json:"config" bson:"config" validate:"required"`
}

//AuthCred represents represents a set of credentials used by auth
type AuthCred struct {
	OrgID     string      `bson:"org_id"`
	AppID     string      `bson:"app_id"`
	Type      string      `bson:"type"`
	UserID    string      `bson:"user_id"`
	AccountID string      `bson:"account_id"`
	Creds     interface{} `bson:"creds"`
<<<<<<< HEAD
=======
	Refresh   interface{} `bson:"refresh"`
>>>>>>> 4a596e63
}

//ServiceReg represents a service registration entity
type ServiceReg struct {
	Registration authservice.ServiceReg `json:"registration" bson:"registration"`
	Name         string                 `json:"name" bson:"name"`
	Description  string                 `json:"description" bson:"description"`
	InfoURL      string                 `json:"info_url" bson:"info_url"`
	LogoURL      string                 `json:"logo_url" bson:"logo_url"`
	Scopes       []ServiceScope         `json:"scopes" bson:"scopes"`
	AuthEndpoint string                 `json:"auth_endpoint" bson:"auth_endpoint"`
	FirstParty   bool                   `json:"first_party" bson:"first_party"`
}

//ServiceScope represents a scope entity
type ServiceScope struct {
	Scope       *authorization.Scope `json:"scope" bson:"scope"`
	Required    bool                 `json:"required" bson:"required"`
	Explanation string               `json:"explanation,omitempty" bson:"explanation,omitempty"`
}

//ServiceAuthorization represents service authorization entity
type ServiceAuthorization struct {
	UserID    string                `json:"user_id" bson:"user_id"`
	ServiceID string                `json:"service_id" bson:"service_id"`
	Scopes    []authorization.Scope `json:"scopes" bson:"scopes"`
}<|MERGE_RESOLUTION|>--- conflicted
+++ resolved
@@ -25,20 +25,6 @@
 
 //UserAuth represents user auth entity
 type UserAuth struct {
-<<<<<<< HEAD
-	UserID       string
-	AccountID    string
-	Sub          string
-	FirstName    string
-	LastName     string
-	Email        string
-	Phone        string
-	Picture      []byte
-	Exp          *int64
-	RefreshToken string
-	OrgData      map[string]interface{}
-	NewCreds     interface{}
-=======
 	UserID    string
 	AccountID string
 	Sub       string
@@ -51,7 +37,6 @@
 	OrgData   map[string]interface{}
 	NewCreds  interface{}
 	Refresh   interface{}
->>>>>>> 4a596e63
 }
 
 //AuthConfig represents auth config entity
@@ -70,10 +55,7 @@
 	UserID    string      `bson:"user_id"`
 	AccountID string      `bson:"account_id"`
 	Creds     interface{} `bson:"creds"`
-<<<<<<< HEAD
-=======
 	Refresh   interface{} `bson:"refresh"`
->>>>>>> 4a596e63
 }
 
 //ServiceReg represents a service registration entity
