package model

import (
	"github.com/rokmetro/auth-library/authorization"
	"github.com/rokmetro/auth-library/authservice"
	"github.com/rokmetro/logging-library/logutils"
)

const (
	//TypeUserAuth user auth type
	TypeUserAuth logutils.MessageDataType = "user auth"
	//TypeAuthConfig auth config type
	TypeAuthConfig logutils.MessageDataType = "auth config"
	//TypeAuthCred auth cred type
	TypeAuthCred logutils.MessageDataType = "auth cred"
	//TypeServiceReg service reg type
	TypeServiceReg logutils.MessageDataType = "service reg"
	//TypeServiceScope service scope type
	TypeServiceScope logutils.MessageDataType = "service scope"
	//TypeServiceAuthorization service authorization type
	TypeServiceAuthorization logutils.MessageDataType = "service authorization"
	//TypeScope scope type
	TypeScope logutils.MessageDataType = "scope"
)

//UserAuth represents user auth entity
type UserAuth struct {
	UserID    string
	AccountID string
	Sub       string
	FirstName string
	LastName  string
	Email     string
	Phone     string
	Picture   []byte
	Exp       *int64
	OrgData   map[string]interface{}
	NewCreds  interface{}
	Refresh   interface{}
}

//AuthConfig represents auth config entity
type AuthConfig struct {
	OrgID  string `json:"org_id" bson:"org_id" validate:"required"`
	AppID  string `json:"app_id" bson:"app_id" validate:"required"`
	Type   string `json:"type" bson:"type" validate:"required"`
	Config []byte `json:"config" bson:"config" validate:"required"`
}

//AuthCred represents represents a set of credentials used by auth
type AuthCred struct {
	OrgID     string      `bson:"org_id"`
	AppID     string      `bson:"app_id"`
	Type      string      `bson:"type"`
	UserID    string      `bson:"user_id"`
	AccountID string      `bson:"account_id"`
	Creds     interface{} `bson:"creds"`
<<<<<<< HEAD
	Refresh   interface{} `bson:"refresh"`
=======
}

//ServiceReg represents a service registration entity
type ServiceReg struct {
	Registration authservice.ServiceReg `json:"registration" bson:"registration"`
	Name         string                 `json:"name" bson:"name"`
	Description  string                 `json:"description" bson:"description"`
	InfoURL      string                 `json:"info_url" bson:"info_url"`
	LogoURL      string                 `json:"logo_url" bson:"logo_url"`
	Scopes       []ServiceScope         `json:"scopes" bson:"scopes"`
	AuthEndpoint string                 `json:"auth_endpoint" bson:"auth_endpoint"`
	FirstParty   bool                   `json:"first_party" bson:"first_party"`
}

//ServiceScope represents a scope entity
type ServiceScope struct {
	Scope       *authorization.Scope `json:"scope" bson:"scope"`
	Required    bool                 `json:"required" bson:"required"`
	Explanation string               `json:"explanation,omitempty" bson:"explanation,omitempty"`
}

//ServiceAuthorization represents service authorization entity
type ServiceAuthorization struct {
	UserID    string                `json:"user_id" bson:"user_id"`
	ServiceID string                `json:"service_id" bson:"service_id"`
	Scopes    []authorization.Scope `json:"scopes" bson:"scopes"`
>>>>>>> d953a81e
}<|MERGE_RESOLUTION|>--- conflicted
+++ resolved
@@ -55,9 +55,7 @@
 	UserID    string      `bson:"user_id"`
 	AccountID string      `bson:"account_id"`
 	Creds     interface{} `bson:"creds"`
-<<<<<<< HEAD
 	Refresh   interface{} `bson:"refresh"`
-=======
 }
 
 //ServiceReg represents a service registration entity
@@ -84,5 +82,4 @@
 	UserID    string                `json:"user_id" bson:"user_id"`
 	ServiceID string                `json:"service_id" bson:"service_id"`
 	Scopes    []authorization.Scope `json:"scopes" bson:"scopes"`
->>>>>>> d953a81e
 }