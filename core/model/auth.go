package model

import (
	"core-building-block/utils"
	"crypto/rsa"
	"encoding/base64"
	"encoding/binary"
	"fmt"
	"time"

	"github.com/rokwire/logging-library-go/errors"

	"github.com/rokwire/core-auth-library-go/authorization"
	"github.com/rokwire/core-auth-library-go/authservice"
	"github.com/rokwire/logging-library-go/logutils"
)

const (
	//TypeLoginSession auth type type
	TypeLoginSession logutils.MessageDataType = "login session"
	//TypeAuthType auth type type
	TypeAuthType logutils.MessageDataType = "auth type"
	//TypeIdentityProvider identity provider type
	TypeIdentityProvider logutils.MessageDataType = "identity provider"
	//TypeIdentityProviderConfig identity provider config type
	TypeIdentityProviderConfig logutils.MessageDataType = "identity provider config"
	//TypeUserAuth user auth type
	TypeUserAuth logutils.MessageDataType = "user auth"
	//TypeAuthCred auth cred type
	TypeAuthCred logutils.MessageDataType = "auth cred"
	//TypeCredential credential type
	TypeCredential logutils.MessageDataType = "credential"
	//TypeAuthRefresh auth refresh type
	TypeAuthRefresh logutils.MessageDataType = "auth refresh"
	//TypeRefreshToken refresh token type
	TypeRefreshToken logutils.MessageDataType = "refresh token"
	//TypeServiceAccount service account type
	TypeServiceAccount logutils.MessageDataType = "service account"
	//TypeServiceAccountCredential service account type
	TypeServiceAccountCredential logutils.MessageDataType = "service account credential"
	//TypeServiceReg service reg type
	TypeServiceReg logutils.MessageDataType = "service reg"
	//TypeServiceScope service scope type
	TypeServiceScope logutils.MessageDataType = "service scope"
	//TypeServiceAuthorization service authorization type
	TypeServiceAuthorization logutils.MessageDataType = "service authorization"
	//TypeScope scope type
	TypeScope logutils.MessageDataType = "scope"
	//TypeJSONWebKey JWK type
	TypeJSONWebKey logutils.MessageDataType = "jwk"
	//TypeJSONWebKeySet JWKS type
	TypeJSONWebKeySet logutils.MessageDataType = "jwks"
	//TypePubKey pub key type
	TypePubKey logutils.MessageDataType = "pub key"
	//TypeAPIKey api key type
	TypeAPIKey logutils.MessageDataType = "api key"
	//TypeCreds cred type
	TypeCreds logutils.MessageDataType = "creds"
	//TypeIP auth type type
	TypeIP logutils.MessageDataType = "ip"
)

//LoginSession represents login session entity
type LoginSession struct {
	ID string

	AppOrg   ApplicationOrganization
	AuthType AuthType
	AppType  ApplicationType

	Anonymous bool

	Identifier      string //it is the account id(anonymous id for anonymous logins)
	ExternalIDs     map[string]string
	AccountAuthType *AccountAuthType //it is nil for anonymous logins

	Device *Device

	IPAddress     string
	AccessToken   string
	RefreshTokens []string
	Params        map[string]interface{} //authType-specific set of parameters passed back to client

	State        string
	StateExpires *time.Time
	MfaAttempts  int

	DateRefreshed *time.Time

	DateUpdated *time.Time
	DateCreated time.Time
}

//IsExpired says if the sessions is expired
func (ls LoginSession) IsExpired() bool {
	loginsSessionsSetting := ls.AppOrg.LoginsSessionsSetting

	inactivityExpirePolicy := loginsSessionsSetting.InactivityExpirePolicy
	tslExpirePolicy := loginsSessionsSetting.TSLExpirePolicy
	yearlyExpirePolicy := loginsSessionsSetting.YearlyExpirePolicy

	inactivityActive := inactivityExpirePolicy.Active
	tslActive := tslExpirePolicy.Active
	yearlyActive := yearlyExpirePolicy.Active

	//we must have at least one active expiration policy
	if !inactivityActive && !tslActive && !yearlyActive {
		return true //expired
	}

	expired := true //expired by default

	if inactivityActive {
		//check if satisfy the policy
		expired = ls.isInactivityExpired(inactivityExpirePolicy)
		if expired {
			return true
		}
	}

	if tslActive {
		//check if satisfy the policy
		expired = ls.isTSLExpired(tslExpirePolicy)
		if expired {
			return true
		}
	}

	if yearlyActive {
		//check if satisfy the policy
		expired = ls.isYearlyExpired(yearlyExpirePolicy)
		if expired {
			return true
		}
	}

	return expired
}

func (ls LoginSession) isInactivityExpired(policy InactivityExpirePolicy) bool {
	lastRefreshedDate := ls.DateRefreshed
	if lastRefreshedDate == nil {
		lastRefreshedDate = &ls.DateCreated //not refreshed yet
	}

	expiresDate := lastRefreshedDate.Add(time.Duration(policy.InactivityPeriod) * time.Minute)
	now := time.Now()

	return expiresDate.Before(now)
}

func (ls LoginSession) isTSLExpired(policy TSLExpirePolicy) bool {
	loginDate := ls.DateCreated
	expiresDate := loginDate.Add(time.Duration(policy.TimeSinceLoginPeriod) * time.Minute)
	now := time.Now()

	return expiresDate.Before(now)
}

func (ls LoginSession) isYearlyExpired(policy YearlyExpirePolicy) bool {
	createdDate := ls.DateCreated

	now := time.Now().UTC()

	min := policy.Min
	hour := policy.Hour
	day := policy.Day
	month := policy.Month
	year, _, _ := now.Date()

	expiresDate := time.Date(year, time.Month(month), day, hour, min, 0, 0, time.UTC)

	return createdDate.Before(expiresDate) && expiresDate.Before(now)
}

//CurrentRefreshToken returns the current refresh token (last element of RefreshTokens)
func (ls LoginSession) CurrentRefreshToken() string {
	numTokens := len(ls.RefreshTokens)
	if numTokens <= 0 {
		return ""
	}
	return ls.RefreshTokens[numTokens-1]
}

//LogInfo gives the information appropriate to be logged for the session
func (ls LoginSession) LogInfo() string {
	identifier := utils.GetLogValue(ls.Identifier, 3)
	accessToken := utils.GetLogValue(ls.AccessToken, 10)

	refreshTokens := make([]string, len(ls.RefreshTokens))
	for i, rt := range ls.RefreshTokens {
		refreshTokens[i] = utils.GetLogValue(rt, 10)
	}

	state := utils.GetLogValue(ls.State, 5)

	return fmt.Sprintf("[id:%s, anonymous:%t, identifier:%s, at:%s, rts:%s, state:%s, "+
		"state expires:%s,mfa attempts:%d, date refreshed:%s, date updated:%s, date created:%s]",
		ls.ID, ls.Anonymous, identifier, accessToken, refreshTokens, state,
		ls.StateExpires, ls.MfaAttempts, ls.DateRefreshed, ls.DateUpdated, ls.DateCreated)
}

//APIKey represents an API key entity
type APIKey struct {
	ID    string `json:"id" bson:"_id"`
	AppID string `json:"app_id" bson:"app_id" validate:"required"`
	Key   string `json:"key" bson:"key"`
}

//AuthType represents authentication type entity
//	The system supports different authentication types - username, email, phone, identity providers ones etc
type AuthType struct {
	ID             string                 `bson:"_id"`
	Code           string                 `bson:"code"` //username or email or phone or illinois_oidc etc
	Description    string                 `bson:"description"`
	IsExternal     bool                   `bson:"is_external"`     //says if the users source is external - identity providers
	IsAnonymous    bool                   `bson:"is_anonymous"`    //says if the auth type results in anonymous users
	UseCredentials bool                   `bson:"use_credentials"` //says if the auth type uses credentials
	IgnoreMFA      bool                   `bson:"ignore_mfa"`      //says if login using this auth type may bypass account MFA
	Params         map[string]interface{} `bson:"params"`
}

//IdentityProvider represents identity provider entity
//	The system can integrate different identity providers - facebook, google, illinois etc
type IdentityProvider struct {
	ID   string `bson:"_id"`
	Name string `bson:"name"`
	Type string `bson:"type"`

	Configs []IdentityProviderConfig `bson:"configs"`
}

//IdentityProviderConfig represents identity provider config for an application type
type IdentityProviderConfig struct {
	AppTypeID string                 `bson:"app_type_id"`
	Config    map[string]interface{} `bson:"config"`
}

//UserAuth represents user auth entity
type UserAuth struct {
	UserID         string
	AccountID      string
	OrgID          string
	Sub            string
	FirstName      string
	LastName       string
	Email          string
	Phone          string
	Picture        []byte
	Exp            *int64
	Creds          *AuthCreds
	RefreshParams  map[string]interface{}
	OrgData        map[string]interface{}
	ResponseParams interface{}
	Anonymous      bool
}

//AuthCreds represents represents a set of credentials used by auth
type AuthCreds struct {
	ID        string                 `bson:"_id"`
	OrgID     string                 `bson:"org_id"`
	AppID     string                 `bson:"app_id"`
	AuthType  string                 `bson:"auth_type"`
	AccountID string                 `bson:"account_id"`
	Creds     map[string]interface{} `bson:"creds"`

	DateCreated time.Time  `bson:"date_created"`
	DateUpdated *time.Time `bson:"date_updated"`
}

//AuthRefresh represents refresh token info used by auth
//TODO remove
type AuthRefresh struct {
	PreviousToken string                 `bson:"previous_token"`
	CurrentToken  string                 `bson:"current_token" validate:"required"`
	Expires       *time.Time             `bson:"exp" validate:"required"`
	AppID         string                 `bson:"app_id" validate:"required"`
	OrgID         string                 `bson:"org_id" validate:"required"`
	CredsID       string                 `bson:"creds_id" validate:"required"`
	Params        map[string]interface{} `bson:"params"`

	DateCreated time.Time  `bson:"date_created"`
	DateUpdated *time.Time `bson:"date_updated"`
}

//ServiceReg represents a service registration entity
type ServiceReg struct {
	Registration authservice.ServiceReg `json:"registration" bson:"registration"`
	Name         string                 `json:"name" bson:"name"`
	Description  string                 `json:"description" bson:"description"`
	InfoURL      string                 `json:"info_url" bson:"info_url"`
	LogoURL      string                 `json:"logo_url" bson:"logo_url"`
	Scopes       []ServiceScope         `json:"scopes" bson:"scopes"`
	AuthEndpoint string                 `json:"auth_endpoint" bson:"auth_endpoint"`
	FirstParty   bool                   `json:"first_party" bson:"first_party"`
}

//ServiceScope represents a scope entity
type ServiceScope struct {
	Scope       *authorization.Scope `json:"scope" bson:"scope"`
	Required    bool                 `json:"required" bson:"required"`
	Explanation string               `json:"explanation,omitempty" bson:"explanation,omitempty"`
}

//ServiceAccount represents a service account entity
type ServiceAccount struct {
<<<<<<< HEAD
	ID   string //this is ID for the service account
	Name string
=======
	AccountID string
	Name      string
>>>>>>> 6e414221

	Application  *Application
	Organization *Organization

	Permissions []Permission
<<<<<<< HEAD
	Roles       []AccountRole
=======
	FirstParty  bool
>>>>>>> 6e414221

	Credentials []ServiceAccountCredential

	DateCreated time.Time
	DateUpdated *time.Time
}

//GetPermissionNames returns all names of permissions granted to this account
func (s ServiceAccount) GetPermissionNames() []string {
<<<<<<< HEAD
	permissionsMap := s.GetPermissionsMap()
	permissions := make([]string, len(permissionsMap))
	i := 0
	for name := range permissionsMap {
		permissions[i] = name
		i++
=======
	permissions := make([]string, len(s.Permissions))
	for i, permission := range s.Permissions {
		permissions[i] = permission.Name
>>>>>>> 6e414221
	}
	return permissions
}

<<<<<<< HEAD
//GetPermissionsMap returns a map of all permissions granted to this account
func (s ServiceAccount) GetPermissionsMap() map[string]Permission {
	permissionsMap := make(map[string]Permission, len(s.Permissions))
	for _, permission := range s.Permissions {
		permissionsMap[permission.Name] = permission
	}
	for _, role := range s.Roles {
		if role.Active {
			for _, permission := range role.Role.Permissions {
				permissionsMap[permission.Name] = permission
			}
		}
	}
	return permissionsMap
=======
//AppOrgPair represents an appID, orgID pair entity
type AppOrgPair struct {
	AppID *string
	OrgID *string
>>>>>>> 6e414221
}

//ServiceAccountCredential represents a service account credential entity
type ServiceAccountCredential struct {
	ID   string `bson:"id"`
	Name string `bson:"name"`
	Type string `bson:"type"`

<<<<<<< HEAD
	Params map[string]interface{} `bson:"params"`
=======
	Params  map[string]interface{} `bson:"params,omitempty"`
	Secrets map[string]interface{} `bson:"secrets,omitempty"`
>>>>>>> 6e414221

	DateCreated time.Time `bson:"date_created"`
}

// ServiceAccountTokenRequest represents a service account token request entity
type ServiceAccountTokenRequest struct {
<<<<<<< HEAD
	AuthType string       `json:"auth_type"`
	Creds    *interface{} `json:"creds,omitempty"`
=======
	AccountID string  `json:"account_id"`
	AppID     *string `json:"app_id"`
	OrgID     *string `json:"org_id"`
	AuthType  string  `json:"auth_type"`

	Creds *interface{} `json:"creds,omitempty"`
>>>>>>> 6e414221
}

//ServiceAuthorization represents service authorization entity
type ServiceAuthorization struct {
	UserID    string                `json:"user_id" bson:"user_id"`
	ServiceID string                `json:"service_id" bson:"service_id"`
	Scopes    []authorization.Scope `json:"scopes" bson:"scopes"`
}

//JSONWebKeySet represents a JSON Web Key Set (JWKS) entity
type JSONWebKeySet struct {
	Keys []JSONWebKey `json:"keys" bson:"keys"`
}

//JSONWebKey represents a JSON Web Key Set (JWKS) entity
type JSONWebKey struct {
	Kty string `json:"kty" bson:"kty"`
	Use string `json:"use" bson:"use"`
	Kid string `json:"kid" bson:"kid"`
	Alg string `json:"alg" bson:"alg"`
	N   string `json:"n" bson:"n"`
	E   string `json:"e" bson:"e"`
}

//JSONWebKeyFromPubKey generates a JSON Web Key from a PubKey
func JSONWebKeyFromPubKey(key *authservice.PubKey) (*JSONWebKey, error) {
	if key == nil {
		return nil, errors.ErrorData(logutils.StatusInvalid, TypePubKey, logutils.StringArgs("nil"))
	}

	err := key.LoadKeyFromPem()
	if err != nil {
		return nil, errors.WrapErrorAction(logutils.ActionParse, TypePubKey, nil, err)
	}

	n, e, err := rsaPublicKeyByteValuesFromRaw(key.Key)
	if err != nil || n == nil || e == nil {
		return nil, errors.WrapErrorAction(logutils.ActionEncode, TypePubKey, nil, err)
	}

	//TODO: Should this be RawURLEncoding?
	nString := base64.URLEncoding.EncodeToString(n)
	eString := base64.URLEncoding.EncodeToString(e)

	return &JSONWebKey{Kty: "RSA", Use: "sig", Kid: key.Kid, Alg: key.Alg, N: nString, E: eString}, nil
}

func rsaPublicKeyByteValuesFromRaw(rawKey *rsa.PublicKey) ([]byte, []byte, error) {
	if rawKey == nil || rawKey.N == nil {
		return nil, nil, errors.ErrorData(logutils.StatusInvalid, "public key", nil)
	}
	n := rawKey.N.Bytes()

	data := make([]byte, 8)
	binary.BigEndian.PutUint64(data, uint64(rawKey.E))
	i := 0
	for ; i < len(data); i++ {
		if data[i] != 0x0 {
			break
		}
	}
	return n, data[i:], nil
}<|MERGE_RESOLUTION|>--- conflicted
+++ resolved
@@ -304,23 +304,14 @@
 
 //ServiceAccount represents a service account entity
 type ServiceAccount struct {
-<<<<<<< HEAD
-	ID   string //this is ID for the service account
-	Name string
-=======
 	AccountID string
 	Name      string
->>>>>>> 6e414221
 
 	Application  *Application
 	Organization *Organization
 
 	Permissions []Permission
-<<<<<<< HEAD
-	Roles       []AccountRole
-=======
 	FirstParty  bool
->>>>>>> 6e414221
 
 	Credentials []ServiceAccountCredential
 
@@ -330,43 +321,17 @@
 
 //GetPermissionNames returns all names of permissions granted to this account
 func (s ServiceAccount) GetPermissionNames() []string {
-<<<<<<< HEAD
-	permissionsMap := s.GetPermissionsMap()
-	permissions := make([]string, len(permissionsMap))
-	i := 0
-	for name := range permissionsMap {
-		permissions[i] = name
-		i++
-=======
 	permissions := make([]string, len(s.Permissions))
 	for i, permission := range s.Permissions {
 		permissions[i] = permission.Name
->>>>>>> 6e414221
 	}
 	return permissions
 }
 
-<<<<<<< HEAD
-//GetPermissionsMap returns a map of all permissions granted to this account
-func (s ServiceAccount) GetPermissionsMap() map[string]Permission {
-	permissionsMap := make(map[string]Permission, len(s.Permissions))
-	for _, permission := range s.Permissions {
-		permissionsMap[permission.Name] = permission
-	}
-	for _, role := range s.Roles {
-		if role.Active {
-			for _, permission := range role.Role.Permissions {
-				permissionsMap[permission.Name] = permission
-			}
-		}
-	}
-	return permissionsMap
-=======
 //AppOrgPair represents an appID, orgID pair entity
 type AppOrgPair struct {
 	AppID *string
 	OrgID *string
->>>>>>> 6e414221
 }
 
 //ServiceAccountCredential represents a service account credential entity
@@ -375,29 +340,20 @@
 	Name string `bson:"name"`
 	Type string `bson:"type"`
 
-<<<<<<< HEAD
-	Params map[string]interface{} `bson:"params"`
-=======
 	Params  map[string]interface{} `bson:"params,omitempty"`
 	Secrets map[string]interface{} `bson:"secrets,omitempty"`
->>>>>>> 6e414221
 
 	DateCreated time.Time `bson:"date_created"`
 }
 
 // ServiceAccountTokenRequest represents a service account token request entity
 type ServiceAccountTokenRequest struct {
-<<<<<<< HEAD
-	AuthType string       `json:"auth_type"`
-	Creds    *interface{} `json:"creds,omitempty"`
-=======
 	AccountID string  `json:"account_id"`
 	AppID     *string `json:"app_id"`
 	OrgID     *string `json:"org_id"`
 	AuthType  string  `json:"auth_type"`
 
 	Creds *interface{} `json:"creds,omitempty"`
->>>>>>> 6e414221
 }
 
 //ServiceAuthorization represents service authorization entity
