--- conflicted
+++ resolved
@@ -18,13 +18,10 @@
 	TypeAccountPermissions logutils.MessageDataType = "account permissions"
 	//TypeAccountRoles account roles
 	TypeAccountRoles logutils.MessageDataType = "account roles"
-<<<<<<< HEAD
 	//TypeMFAType mfa type
 	TypeMFAType logutils.MessageDataType = "mfa type"
-=======
 	//TypeAccountGroups account groups
 	TypeAccountGroups logutils.MessageDataType = "account groups"
->>>>>>> 466057c5
 	//TypeProfile profile
 	TypeProfile logutils.MessageDataType = "profile"
 	//TypeDevice device
@@ -139,7 +136,6 @@
 	return permissionsMap
 }
 
-<<<<<<< HEAD
 //GetVerifiedMFATypes returns a list of only verified MFA types for this account
 func (a Account) GetVerifiedMFATypes() []MFAType {
 	mfaTypes := make([]MFAType, 0)
@@ -149,7 +145,8 @@
 		}
 	}
 	return mfaTypes
-=======
+}
+
 //GetPermission returns the permission for an ID if the account has it
 func (a Account) GetPermission(id string) *Permission {
 	for _, permission := range a.Permissions {
@@ -242,7 +239,6 @@
 		accountGroups[i] = AccountGroup{Group: group, Active: active, AdminSet: adminSet}
 	}
 	return accountGroups
->>>>>>> 466057c5
 }
 
 //AccountAuthType represents account auth type
