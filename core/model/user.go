--- conflicted
+++ resolved
@@ -707,28 +707,6 @@
 //	 What the person shares with the system/other users/
 //		The person should be able to use the system even all profile fields are empty/it is just an information for the user/
 type Profile struct {
-<<<<<<< HEAD
-	ID string `json:"id"`
-
-	PhotoURL         string `json:"photo_url"`
-	PronunciationURL string `json:"pronunciation_url"`
-	Pronouns         string `json:"pronouns"`
-	FirstName        string `json:"first_name"`
-	LastName         string `json:"last_name"`
-	Email            string `json:"email"`
-	Phone            string `json:"phone"`
-	BirthYear        int16  `json:"birth_year"`
-	Address          string `json:"address"`
-	Address2         string `json:"address2"`
-	POBox            string `json:"po_box"`
-	City             string `json:"city"`
-	ZipCode          string `json:"zip_code"`
-	State            string `json:"state"`
-	Country          string `json:"country"`
-	Website          string `json:"website"`
-
-	UnstructuredProperties map[string]interface{} `json:"unstructured_properties"`
-=======
 	ID string `visibility:"id"`
 
 	PhotoURL         string `visibility:"photo_url"`
@@ -740,13 +718,15 @@
 	Phone            string `visibility:"phone"`
 	BirthYear        int16  `visibility:"birth_year"`
 	Address          string `visibility:"address"`
+	Address2         string `visibility:"address2"`
+	POBox            string `visibility:"po_box"`
+	City             string `visibility:"city"`
 	ZipCode          string `visibility:"zip_code"`
 	State            string `visibility:"state"`
 	Country          string `visibility:"country"`
 	Website          string `visibility:"website"`
 
 	UnstructuredProperties map[string]interface{} `visibility:"unstructured_properties"`
->>>>>>> edc17f7a
 
 	DateCreated time.Time
 	DateUpdated *time.Time
