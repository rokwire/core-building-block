--- conflicted
+++ resolved
@@ -865,8 +865,10 @@
 
 // PublicProfile defines model for PublicProfile.
 type PublicProfile struct {
-<<<<<<< HEAD
 	Address                *string
+	Address2               *string
+	POBox                  *string
+	City                   *string
 	BirthYear              *int16
 	Country                *string
 	Email                  *string
@@ -880,25 +882,6 @@
 	UnstructuredProperties map[string]interface{}
 	Website                *string
 	ZipCode                *string
-=======
-	Address                *string                `json:"address,omitempty"`
-	Address2               *string                `json:"address2,omitempty"`
-	POBox                  *string                `json:"po_box,omitempty"`
-	City                   *string                `json:"city,omitempty"`
-	BirthYear              *int16                 `json:"birth_year,omitempty"`
-	Country                *string                `json:"country,omitempty"`
-	Email                  *string                `json:"email,omitempty"`
-	FirstName              *string                `json:"first_name,omitempty"`
-	LastName               *string                `json:"last_name,omitempty"`
-	Phone                  *string                `json:"phone,omitempty"`
-	PhotoURL               *string                `json:"photo_url,omitempty"`
-	PronunciationURL       *string                `json:"pronunciation_url,omitempty"`
-	Pronouns               *string                `json:"pronouns,omitempty"`
-	State                  *string                `json:"state,omitempty"`
-	UnstructuredProperties map[string]interface{} `json:"unstructured_properties,omitempty"`
-	Website                *string                `json:"website,omitempty"`
-	ZipCode                *string                `json:"zip_code,omitempty"`
->>>>>>> 89264419
 }
 
 // Device represents user devices entity.
