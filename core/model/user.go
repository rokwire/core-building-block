package model

import (
	"core-building-block/utils"
	"time"

	"github.com/rokmetro/logging-library/logutils"
)

const (
	//TypeAccount account
	TypeAccount logutils.MessageDataType = "account"
	//TypeAccountAuthType account auth type
	TypeAccountAuthType logutils.MessageDataType = "account auth type"
)

//Account represents account entity
//	The account is the user himself or herself.
//	This is what the person provides to the system so that to use it.
//
//	Every account is for an organization within an application
type Account struct {
	ID string //this is ID for the account

	Application  Application
	Organization Organization

	Permissions []ApplicationPermission
	Roles       []ApplicationRole
	Groups      []ApplicationGroup

	AuthTypes []AccountAuthType

	Profile Profile //one account has one profile, one profile can be shared between many accounts

	Devices []Device

	DateCreated time.Time
	DateUpdated *time.Time
}

//FindAccountAuthType finds account auth type
func (a Account) FindAccountAuthType(authTypeID string, identifier string) *AccountAuthType {
	for _, aat := range a.AuthTypes {
		if aat.AuthType.ID == authTypeID && aat.Identifier == identifier {
			return &aat
		}
	}
	return nil
}

//AccountAuthType represents account auth type
type AccountAuthType struct {
	ID string

<<<<<<< HEAD
//OrganizationGroup represents organization group entity. It is a collection of users
type OrganizationGroup struct {
	ID   string `bson:"_id"`
	Name string `bson:"name"`

	Permissions []OrganizationPermission `bson:"permissions"`
	Roles       []OrganizationRole
=======
	AuthType AuthType //one of the supported auth type
	Account  Account

	Identifier string
	Params     map[string]interface{}
>>>>>>> efe32a51

	Credential *Credential //this can be nil as the external auth types authenticates the users outside the system

	Active    bool
	Active2FA bool

	DateCreated time.Time
	DateUpdated *time.Time
}

//Credential represents a credential for account auth type/s
type Credential struct {
	ID string

	AccountsAuthTypes []AccountAuthType //one credential can be used for more than one account auth type

	Value interface{} //credential value

	DateCreated time.Time
	DateUpdated *time.Time
}

//Profile represents profile entity
//	The profile is an information about the user
//  What the person shares with the system/other users/
//	The person should be able to use the system even all profile fields are empty/it is just an information for the user/
type Profile struct {
	ID string

<<<<<<< HEAD
	Permissions []OrganizationPermission `bson:"permissions"`
=======
	PhotoURL  string
	FirstName string
	LastName  string
>>>>>>> efe32a51

	Accounts []Account //the users can share profiles between their applications accounts for some applications

	DateCreated time.Time
	DateUpdated *time.Time
}

//Device represents user devices entity.
type Device struct {
	ID   string `bson:"_id"`
	Type string `bson:"type"` //mobile, web, desktop, other

	//TODO - other fields when they are clear
	OS         string `bson:"os"`          //?
	MacAddress string `bson:"mac_address"` //?
	///

	//sometime one device could be used by more than one users - someone sells his/her smartphone, using the same browser computer etc
	Accounts []Account

	DateCreated time.Time
	DateUpdated *time.Time
}

//ExternalSystemUser represents external system user
type ExternalSystemUser struct {
	Identifier string `json:"identifier" bson:"identifier"` //this is the identifier used in our system to map the user

	//these are common fields which should be popuated by the external system
	FirstName  string   `json:"first_name" bson:"first_name"`
	MiddleName string   `json:"middle_name" bson:"middle_name"`
	LastName   string   `json:"last_name" bson:"last_name"`
	Email      string   `json:"email" bson:"email"`
	Groups     []string `json:"groups" bson:"groups"`

	//here are the system specific data for the user - uiucedu_uin etc
	SystemSpecific map[string]interface{} `json:"system_specific" bson:"system_specific"`
}

//Equals checks if two external system users are equals
func (esu ExternalSystemUser) Equals(other ExternalSystemUser) bool {
	if esu.Identifier != other.Identifier {
		return false
	}
	if esu.FirstName != other.FirstName {
		return false
	}
	if esu.MiddleName != other.MiddleName {
		return false
	}
	if esu.LastName != other.LastName {
		return false
	}
	if esu.Email != other.Email {
		return false
	}
	if !utils.DeepEqual(esu.Groups, other.Groups) {
		return false
	}
	if !utils.DeepEqual(esu.SystemSpecific, other.SystemSpecific) {
		return false
	}
	return true
}

//AccountRelations represents external relations between the application accounts in an organization
// For example in Safer Illinois application:
// - families takes discount for covid tests.
// - couples gets discount for the taxes.
// For other applications:
// - relatives are hosted in the same building etc.
type AccountRelations struct {
	ID   string
	Type string //family, couple, relatives, brothers/sisters, external roommate when there is no provided place by the university for example

	Manager Account
	Members []Account
}<|MERGE_RESOLUTION|>--- conflicted
+++ resolved
@@ -53,21 +53,11 @@
 type AccountAuthType struct {
 	ID string
 
-<<<<<<< HEAD
-//OrganizationGroup represents organization group entity. It is a collection of users
-type OrganizationGroup struct {
-	ID   string `bson:"_id"`
-	Name string `bson:"name"`
-
-	Permissions []OrganizationPermission `bson:"permissions"`
-	Roles       []OrganizationRole
-=======
 	AuthType AuthType //one of the supported auth type
 	Account  Account
 
 	Identifier string
 	Params     map[string]interface{}
->>>>>>> efe32a51
 
 	Credential *Credential //this can be nil as the external auth types authenticates the users outside the system
 
@@ -97,13 +87,9 @@
 type Profile struct {
 	ID string
 
-<<<<<<< HEAD
-	Permissions []OrganizationPermission `bson:"permissions"`
-=======
 	PhotoURL  string
 	FirstName string
 	LastName  string
->>>>>>> efe32a51
 
 	Accounts []Account //the users can share profiles between their applications accounts for some applications
 
