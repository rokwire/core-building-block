package model

import (
	"core-building-block/utils"
	"time"

	"github.com/rokmetro/logging-library/logutils"
)

const (
	//TypeOrganization ...
	TypeAnonymousProfile logutils.MessageDataType = "anonymous profile"
	//TypeAccount account
	TypeAccount logutils.MessageDataType = "account"
	//TypeAccountPreferences account preferences
	TypeAccountPreferences logutils.MessageDataType = "account preferences"
	//TypeAccountAuthType account auth type
	TypeAccountAuthType logutils.MessageDataType = "account auth type"
	//TypeProfile profile
	TypeProfile logutils.MessageDataType = "profile"
)

//Account represents account entity
//	The account is the user himself or herself.
//	This is what the person provides to the system so that to use it.
//
//	Every account is for an organization within an application
type Account struct {
	ID string //this is ID for the account

	Application  Application
	Organization Organization

	Permissions []ApplicationPermission
	Roles       []ApplicationRole
	Groups      []ApplicationGroup

	AuthTypes []AccountAuthType
<<<<<<< HEAD
	Anonymous bool
	Profile   Profile //one account has one profile, one profile can be shared between many accounts
=======

	Preferences map[string]interface{}
	Profile     Profile //one account has one profile, one profile can be shared between many accounts
>>>>>>> 26616632

	Devices []Device

	DateCreated time.Time
	DateUpdated *time.Time
}

//FindAccountAuthType finds account auth type
func (a Account) FindAccountAuthType(authTypeID string, identifier string) *AccountAuthType {
	for _, aat := range a.AuthTypes {
		if aat.AuthType.ID == authTypeID && aat.Identifier == identifier {
			return &aat
		}
	}
	return nil
}

type AnonymousProfile struct {
	ID                   string
	Interests            []string
	Favorites            []string
	Over13               bool
	PositiveInterestTags []string
	NegativeInterestTags []string
	CreationDate         time.Time
	LastModifiedDate     time.Time
	PrivacySettings      string
}

//AccountAuthType represents account auth type
type AccountAuthType struct {
	ID string

	AuthType AuthType //one of the supported auth type
	Account  Account

	Identifier string
	Params     map[string]interface{}

	Credential *Credential //this can be nil as the external auth types authenticates the users outside the system

	Active    bool
	Active2FA bool

	DateCreated time.Time
	DateUpdated *time.Time
}

//Credential represents a credential for account auth type/s
type Credential struct {
	ID string

	AccountsAuthTypes []AccountAuthType //one credential can be used for more than one account auth type

	Value interface{} //credential value

	DateCreated time.Time
	DateUpdated *time.Time
}

//Profile represents profile entity
//	The profile is an information about the user
//  What the person shares with the system/other users/
//	The person should be able to use the system even all profile fields are empty/it is just an information for the user/
type Profile struct {
	ID string

<<<<<<< HEAD
	PhotoURL         string
	FirstName        string
	LastName         string
	AnonymousProfile AnonymousProfile
=======
	PhotoURL  string
	FirstName string
	LastName  string
	Email     string
	Phone     string
	BirthYear int8
	Address   string
	ZipCode   string
	State     string
	Country   string
>>>>>>> 26616632

	Accounts []Account //the users can share profiles between their applications accounts for some applications

	DateCreated time.Time
	DateUpdated *time.Time
}

//Device represents user devices entity.
type Device struct {
	ID   string
	Type string //mobile, web, desktop, other

	//TODO - other fields when they are clear
	OS         string //?
	MacAddress string //?
	///

	//sometime one device could be used by more than one users - someone sells his/her smartphone, using the same browser computer etc
	Accounts []Account

	DateCreated time.Time
	DateUpdated *time.Time
}

//ExternalSystemUser represents external system user
type ExternalSystemUser struct {
	Identifier string `json:"identifier" bson:"identifier"` //this is the identifier used in our system to map the user

	//these are common fields which should be popuated by the external system
	FirstName  string   `json:"first_name" bson:"first_name"`
	MiddleName string   `json:"middle_name" bson:"middle_name"`
	LastName   string   `json:"last_name" bson:"last_name"`
	Email      string   `json:"email" bson:"email"`
	Groups     []string `json:"groups" bson:"groups"`

	//here are the system specific data for the user - uiucedu_uin etc
	SystemSpecific map[string]interface{} `json:"system_specific" bson:"system_specific"`
}

//Equals checks if two external system users are equals
func (esu ExternalSystemUser) Equals(other ExternalSystemUser) bool {
	if esu.Identifier != other.Identifier {
		return false
	}
	if esu.FirstName != other.FirstName {
		return false
	}
	if esu.MiddleName != other.MiddleName {
		return false
	}
	if esu.LastName != other.LastName {
		return false
	}
	if esu.Email != other.Email {
		return false
	}
	if !utils.DeepEqual(esu.Groups, other.Groups) {
		return false
	}
	if !utils.DeepEqual(esu.SystemSpecific, other.SystemSpecific) {
		return false
	}
	return true
}

//AccountRelations represents external relations between the application accounts in an organization
// For example in Safer Illinois application:
// - families takes discount for covid tests.
// - couples gets discount for the taxes.
// For other applications:
// - relatives are hosted in the same building etc.
type AccountRelations struct {
	ID   string
	Type string //family, couple, relatives, brothers/sisters, external roommate when there is no provided place by the university for example

	Manager Account
	Members []Account
}<|MERGE_RESOLUTION|>--- conflicted
+++ resolved
@@ -36,14 +36,11 @@
 	Groups      []ApplicationGroup
 
 	AuthTypes []AccountAuthType
-<<<<<<< HEAD
-	Anonymous bool
-	Profile   Profile //one account has one profile, one profile can be shared between many accounts
-=======
 
 	Preferences map[string]interface{}
 	Profile     Profile //one account has one profile, one profile can be shared between many accounts
->>>>>>> 26616632
+
+	// Anonymous bool
 
 	Devices []Device
 
@@ -111,12 +108,6 @@
 type Profile struct {
 	ID string
 
-<<<<<<< HEAD
-	PhotoURL         string
-	FirstName        string
-	LastName         string
-	AnonymousProfile AnonymousProfile
-=======
 	PhotoURL  string
 	FirstName string
 	LastName  string
@@ -127,7 +118,6 @@
 	ZipCode   string
 	State     string
 	Country   string
->>>>>>> 26616632
 
 	Accounts []Account //the users can share profiles between their applications accounts for some applications
 
