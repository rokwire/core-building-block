package model

import (
	"bytes"
	"fmt"
	"time"

<<<<<<< HEAD
	log "github.com/rokmetro/logging-library/loglib"
)

const (
	//TypeOrganization ...
	TypeAnonymousProfile log.LogData = "anonymous profile"
=======
	"github.com/rokmetro/logging-library/logutils"
)

const (
	//TypeUser user type
	TypeUser logutils.MessageDataType = "user"
>>>>>>> 17360363
)

//User represents user entity
type User struct {
	ID string

	Account UserAccount
	Profile UserProfile

	Permissions []GlobalPermission
	Roles       []GlobalRole

	Groups []GlobalGroup

	OrganizationsMemberships []OrganizationMembership

	Devices []Device

	DateCreated time.Time
	DateUpdated *time.Time
}

func (u User) String() string {

	var memberships bytes.Buffer
	memberships.WriteString("")

	if len(u.OrganizationsMemberships) >= 0 {
		for _, c := range u.OrganizationsMemberships {
			memberships.WriteString(c.Organization.Name)
			memberships.WriteString("\t")
		}
	}

	return fmt.Sprintf("[ID:%s\n\tAccount:%s\n\tProfile:%s\n\tPermissions:%s\n\tRoles:%s\n\tGroups:%s\n\tOrganizationsMemberships:%s]",
		u.ID, u.Account, u.Profile, u.Permissions, u.Roles, u.Groups, memberships.String())
}

//UserAccount represents user account entity. The user account is the user himself or herself.
//we should require the user to give unique phone or unique email(or both) when registering.
//It is also a good practive internally the system to generate unique number and(or) unique username which are not changable.
//At some moment the user could be needed to change his phone or email so we need to rely on the number or on the username which cannot be changed.
type UserAccount struct {
	ID string `bson:"id"`

	Email string `bson:"email"`
	Phone string `bson:"phone"`

	Username string `bson:"username"`

	//for Champaign org - basically this will be one or many of  - email, phone, number, username
	//for Illinois university org - this will be empty because this organization requires it own login
	LoginTypes []string `bson:"login_types"`

	AllowLogin bool `bson:"allow_login"`

	DateCreated time.Time  `bson:"date_created"`
	DateUpdated *time.Time `bson:"date_updated"`

	//TODO
	//has 2FA ???
}

func (ua UserAccount) String() string {
	return fmt.Sprintf("[ID:%s\tEmail:%s\tPhone:%s\tUsername:%s]",
		ua.ID, ua.Email, ua.Phone, ua.Username)
}

//UserProfile represents user profile entity. The user profile is an information about the user.
type UserProfile struct {
	ID        string `bson:"id"`
	PhotoURL  string `bson:"photo_url"`
	FirstName string `bson:"first_name"`
	LastName  string `bson:"last_name"`

	DateCreated time.Time  `bson:"date_created"`
	DateUpdated *time.Time `bson:"date_updated"`
}

type AnonymousProfile struct {
	ID                   string    `json:"id" bson:"_id"`
	Interests            []string  `json:"interests" bson:"interests"`
	Favorites            []string  `json:"favorites" bson:"favorites"`
	Over13               bool      `json:"over_13" bson:"over_13"`
	PositiveInterestTags []string  `json:"positive_interest_tags" bson:"positive_interest_tags"`
	NegativeInterestTags []string  `json:"negative_interest_tags" bson:"negative_interest_tags"`
	CreationDate         time.Time `json:"creation_date" bson:"creation_date"`
	LastModifiedDate     time.Time `json:"last_modified_date" bson:"last_modified_date"`
	PrivacySettings      string    `json:"privacy_settings" bson:"privacy_settings"`
}

func (up UserProfile) String() string {
	return fmt.Sprintf("[ID:%s\tPhotoURL:%s\tFirstName:%s\tLastName:%s]",
		up.ID, up.PhotoURL, up.FirstName, up.LastName)
}

//GlobalGroup represents global group entity. It is a collection of users
type GlobalGroup struct {
	ID   string `bson:"_id"`
	Name string `bson:"name"`

	Permissions []GlobalPermission `bson:"permissions"`
	Roles       []GlobalRole       `bson:"roles"`

	Users []User `bson:"-"`

	DateCreated time.Time  `bson:"date_created"`
	DateUpdated *time.Time `bson:"date_updated"`
}

//GlobalPermission represents global permission entity
type GlobalPermission struct {
	ID   string `bson:"_id"`
	Name string `bson:"name"`

	DateCreated time.Time  `bson:"date_created"`
	DateUpdated *time.Time `bson:"date_updated"`
}

func (c GlobalPermission) String() string {
	return fmt.Sprintf("[ID:%s\tName:%s]", c.ID, c.Name)
}

//GlobalRole represents global role entity. It is a collection of permissions
type GlobalRole struct {
	ID          string `bson:"_id"`
	Name        string `bson:"name"`
	Description string `bson:"description"`

	Permissions []GlobalPermission `bson:"permissions"`

	DateCreated time.Time  `bson:"date_created"`
	DateUpdated *time.Time `bson:"date_updated"`
}

func (c GlobalRole) String() string {
	return fmt.Sprintf("[ID:%s\tName:%s\tPermissions:%s]", c.ID, c.Name, c.Permissions)
}

//OrganizationGroup represents organization group entity. It is a collection of users
type OrganizationGroup struct {
	ID   string
	Name string

	Permissions []OrganizationPermission
	Roles       []OrganizationRole

	Organization Organization

	OrganizationsMemberships []OrganizationMembership

	DateCreated time.Time
	DateUpdated *time.Time
}

func (cg OrganizationGroup) String() string {
	return fmt.Sprintf("[ID:%s\nName:%s\nOrganization:%s]", cg.ID, cg.Name, cg.Organization)
}

//OrganizationPermission represents organization permission entity
type OrganizationPermission struct {
	ID   string
	Name string

	Organization Organization

	DateCreated time.Time
	DateUpdated *time.Time
}

func (c OrganizationPermission) String() string {
	return fmt.Sprintf("[ID:%s\nName:%s\nOrganization:%s]", c.ID, c.Name, c.Organization)
}

//OrganizationRole represents organization role entity. It is a collection of permissions
type OrganizationRole struct {
	ID          string
	Name        string
	Description string

	Permissions []OrganizationPermission

	Organization Organization

	DateCreated time.Time
	DateUpdated *time.Time
}

func (c OrganizationRole) String() string {
	return fmt.Sprintf("[ID:%s\tName:%s\tPermissions:%s\tOrganization:%s]", c.ID, c.Name, c.Permissions, c.Organization)
}

//Device represents user devices entity.
type Device struct {
	ID   string
	Type string //mobile, web, desktop, other

	//TODO - other fields when they are clear
	OS         string //?
	MacAddress string //?
	///

	//sometime one device could be used by more than one users - someone sells his/her smartphone, using the same browser computer etc
	Users []User

	DateCreated time.Time
	DateUpdated *time.Time
}<|MERGE_RESOLUTION|>--- conflicted
+++ resolved
@@ -5,21 +5,14 @@
 	"fmt"
 	"time"
 
-<<<<<<< HEAD
-	log "github.com/rokmetro/logging-library/loglib"
+	"github.com/rokmetro/logging-library/logutils"
 )
 
 const (
 	//TypeOrganization ...
-	TypeAnonymousProfile log.LogData = "anonymous profile"
-=======
-	"github.com/rokmetro/logging-library/logutils"
-)
-
-const (
+	TypeAnonymousProfile logutils.MessageDataType = "anonymous profile"
 	//TypeUser user type
 	TypeUser logutils.MessageDataType = "user"
->>>>>>> 17360363
 )
 
 //User represents user entity
