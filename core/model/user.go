--- conflicted
+++ resolved
@@ -37,13 +37,8 @@
 	AppOrg ApplicationOrganization
 
 	Permissions []Permission
-<<<<<<< HEAD
 	Roles       []AccountRole
 	Groups      []AccountGroup
-=======
-	Roles       []AppOrgRole
-	Groups      []AppOrgGroup
->>>>>>> fb6644cf
 
 	AuthTypes []AccountAuthType
 
