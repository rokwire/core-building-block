--- conflicted
+++ resolved
@@ -12,13 +12,10 @@
 	//TypeOrganizationMembership ...
 	TypeOrganizationMembership logutils.MessageDataType = "org membership"
 	//TypeOrganizationUserRelations ...
-<<<<<<< HEAD
 	TypeOrganizationUserRelations logutils.MessageDataType = "org user relations"
-=======
-	TypeOrganizationUserRelations log.LogData = "org user relations"
+	TypeOrganizationUserRelations log.LogData              = "org user relations"
 	//TypeApplication ...
 	TypeApplication log.LogData = "application"
->>>>>>> 4577bbfc
 )
 
 //TODO - Flat vs. hierarchical group management - not sure we need hierarchical, maybe no!?
