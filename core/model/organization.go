--- conflicted
+++ resolved
@@ -32,14 +32,10 @@
 
 	Config OrganizationConfig `bson:"config"`
 
-<<<<<<< HEAD
-	Applications []Application `bson:"applications"`
-=======
 	Applications []Application
 
 	DateCreated time.Time
 	DateUpdated *time.Time
->>>>>>> 17360363
 }
 
 func (c Organization) String() string {
@@ -58,7 +54,7 @@
 	//for Champaign org - this will be empty or populated with data if there is
 	OrgUserData map[string]interface{}
 
-	Permissions []string
+	Permissions []OrganizationPermission
 	Roles       []OrganizationRole
 
 	Groups []OrganizationGroup
@@ -95,14 +91,9 @@
 	ID       string   `bson:"_id"`
 	Name     string   `bson:"name"`     //safer community mobile, safer community web, uuic mobile, uuic web, uuic admin etc
 	Versions []string `bson:"versions"` //1.1.0, 1.2.0 etc
-<<<<<<< HEAD
-
-	Organizations []Organization `bson:"organizations"`
-=======
 
 	Organizations []Organization `bson:"-"`
 
 	DateCreated time.Time  `bson:"date_created"`
 	DateUpdated *time.Time `bson:"date_updated"`
->>>>>>> 17360363
 }