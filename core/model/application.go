--- conflicted
+++ resolved
@@ -22,14 +22,9 @@
 	"time"
 
 	"github.com/rokwire/core-auth-library-go/v2/authutils"
-<<<<<<< HEAD
-	"github.com/rokwire/logging-library-go/errors"
-	"github.com/rokwire/logging-library-go/logutils"
-	"gopkg.in/go-playground/validator.v9"
-=======
 	"github.com/rokwire/logging-library-go/v2/errors"
 	"github.com/rokwire/logging-library-go/v2/logutils"
->>>>>>> 16d3825d
+	"gopkg.in/go-playground/validator.v9"
 )
 
 const (
@@ -387,7 +382,7 @@
 }
 
 // GetAppTypeAuthConfig finds the app type auth configuration for the given auth type and app type ID
-func (ao ApplicationOrganization) GetAppTypeAuthConfig(authType string, appTypeID string) map[string]interface{} {
+func (ao ApplicationOrganization) GetAppTypeAuthConfig(authType string, appTypeID string) interface{} {
 	supportedType, exists := ao.AuthTypes[authType]
 	if !exists {
 		return nil
@@ -429,17 +424,10 @@
 
 	UserSpecificFields []string `json:"user_specific_fields" bson:"user_specific_fields"`
 
-<<<<<<< HEAD
+	AlwaysSyncProfile bool `json:"always_sync_profile" bson:"always_sync_profile"` // if true, profile data will be overwritten with data from external user on each login/refresh
+
 	Roles  map[string]string `json:"roles" bson:"roles"`   //map[identity_provider_role]app_role_id
 	Groups map[string]string `json:"groups" bson:"groups"` //map[identity_provider_group]app_group_id
-=======
-	UserSpecificFields []string `bson:"user_specific_fields"`
-
-	AlwaysSyncProfile bool `bson:"always_sync_profile"` // if true, profile data will be overwritten with data from external user on each login/refresh
-
-	Roles  map[string]string `bson:"roles"`  //map[identity_provider_role]app_role_id
-	Groups map[string]string `bson:"groups"` //map[identity_provider_group]app_group_id
->>>>>>> 16d3825d
 }
 
 // LoginsSessionsSetting represents logins sessions setting for an organization in an application
@@ -495,24 +483,11 @@
 	return nil
 }
 
-<<<<<<< HEAD
 // SupportedAuthType represents a supported auth type for an application organization with configs
 type SupportedAuthType struct {
-	Configs        map[string]interface{}            `bson:"configs,omitempty"`
-	AppTypeConfigs map[string]map[string]interface{} `bson:"app_type_configs,omitempty"`
-	Alias          *string                           `bson:"alias,omitempty"`
-=======
-// AuthTypesSupport represents supported auth types for an organization in an application type with configs/params
-type AuthTypesSupport struct {
-	AppTypeID          string              `bson:"app_type_id"`
-	SupportedAuthTypes []SupportedAuthType `bson:"supported_auth_types"`
-}
-
-// SupportedAuthType represents a supported auth type
-type SupportedAuthType struct {
-	AuthTypeID string                 `bson:"auth_type_id"`
-	Params     map[string]interface{} `bson:"params"`
->>>>>>> 16d3825d
+	Configs        map[string]interface{} `bson:"configs,omitempty"`
+	AppTypeConfigs map[string]interface{} `bson:"app_type_configs,omitempty"`
+	Alias          *string                `bson:"alias,omitempty"`
 }
 
 // ApplicationConfig represents app configs
