--- conflicted
+++ resolved
@@ -163,19 +163,6 @@
 	return nil
 }
 
-<<<<<<< HEAD
-// GetPermissionNamed returns the permission for a name if the role has it directly
-func (c AppOrgRole) GetPermissionNamed(name string) *Permission {
-	for _, permission := range c.Permissions {
-		if permission.Name == name {
-			return &permission
-		}
-	}
-	return nil
-}
-
-=======
->>>>>>> b5c6af97
 // GetAssignedPermissionNames returns a list of names of assigned permissions for this role
 func (c AppOrgRole) GetAssignedPermissionNames() []string {
 	names := make([]string, len(c.Permissions))
@@ -235,7 +222,6 @@
 	return nil
 }
 
-<<<<<<< HEAD
 // GetPermissionNamed returns the permission for a name if the group has it directly
 func (cg AppOrgGroup) GetPermissionNamed(name string) *Permission {
 	for _, permission := range cg.Permissions {
@@ -247,9 +233,6 @@
 }
 
 // GetAssignedPermissionNames returns a list of names of directly assigned permissions for this group
-=======
-// GetAssignedPermissionNames returns a list of names of assigned permissions for this group
->>>>>>> b5c6af97
 func (cg AppOrgGroup) GetAssignedPermissionNames() []string {
 	names := make([]string, len(cg.Permissions))
 	for i, permission := range cg.Permissions {
@@ -258,7 +241,6 @@
 	return names
 }
 
-<<<<<<< HEAD
 // GetRole returns the role for an ID if the group has it
 func (cg AppOrgGroup) GetRole(id string) *AppOrgRole {
 	for _, role := range cg.Roles {
@@ -269,8 +251,6 @@
 	return nil
 }
 
-=======
->>>>>>> b5c6af97
 // GetAssignedRoleIDs returns a list of ids of assigned roles for this group
 func (cg AppOrgGroup) GetAssignedRoleIDs() []string {
 	ids := make([]string, len(cg.Roles))
@@ -280,41 +260,13 @@
 	return ids
 }
 
-<<<<<<< HEAD
 // GetAppOrg returns the group's application organization
 func (cg AppOrgGroup) GetAppOrg() ApplicationOrganization {
 	return cg.AppOrg
 }
 
-=======
->>>>>>> b5c6af97
 func (cg AppOrgGroup) String() string {
 	return fmt.Sprintf("[ID:%s\nName:%s\nAppOrg:%s]", cg.ID, cg.Name, cg.AppOrg.ID)
-}
-
-// GetPermissionNamed returns the permission for a name if the group has it directly
-func (cg AppOrgGroup) GetPermissionNamed(name string) *Permission {
-	for _, permission := range cg.Permissions {
-		if permission.Name == name {
-			return &permission
-		}
-	}
-	return nil
-}
-
-// GetRole returns the role for an ID if the group has it
-func (cg AppOrgGroup) GetRole(id string) *AppOrgRole {
-	for _, role := range cg.Roles {
-		if role.ID == id {
-			return &role
-		}
-	}
-	return nil
-}
-
-// GetAppOrg returns the group's application organization
-func (cg AppOrgGroup) GetAppOrg() ApplicationOrganization {
-	return cg.AppOrg
 }
 
 // Application represents users application entity - safer community, uuic, etc
@@ -586,7 +538,6 @@
 	return &VersionNumbers{Major: major, Minor: minor, Patch: patch}
 }
 
-<<<<<<< HEAD
 // GetMissingPermissionNames returns a list of permission names missing from items
 func GetMissingPermissionNames(items []Permission, names []string) []string {
 	missingNames := make([]string, 0)
@@ -654,8 +605,6 @@
 	return missingIDs
 }
 
-=======
->>>>>>> b5c6af97
 // GetMissingAccountIDs returns a list of account IDs missing from items
 func GetMissingAccountIDs(items []Account, ids []string) []string {
 	missingIDs := make([]string, 0)
