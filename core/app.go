--- conflicted
+++ resolved
@@ -93,11 +93,7 @@
 		return nil, nil
 	}
 
-<<<<<<< HEAD
-	appOrgRoles, err := app.storage.FindAppOrgRoles(nil, rolesIDs, appOrg.ID)
-=======
-	appOrgRoles, err := app.storage.FindAppOrgRolesByIDs(rolesIDs, appOrg.ID)
->>>>>>> 72a69f5c
+	appOrgRoles, err := app.storage.FindAppOrgRolesByIDs(nil, rolesIDs, appOrg.ID)
 	if err != nil {
 		return nil, errors.WrapErrorAction(logutils.ActionFind, model.TypeAppOrgRole, nil, err)
 	}
