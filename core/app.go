--- conflicted
+++ resolved
@@ -67,14 +67,9 @@
 		return nil, errors.WrapErrorAction(logutils.ActionFind, model.TypeAccount, &logutils.FieldArgs{"id": accountID}, err)
 	}
 	if account == nil {
-<<<<<<< HEAD
 		return nil, errors.WrapErrorData(logutils.StatusMissing, model.TypeAccount, &logutils.FieldArgs{"id": accountID}, err)
 	}
 
-=======
-		return nil, errors.WrapErrorData(logutils.StatusMissing, model.TypeAccount, nil, err)
-	}
->>>>>>> b5c6af97
 	return account, nil
 }
 
@@ -141,14 +136,9 @@
 		return nil
 	}
 
-<<<<<<< HEAD
-	//check permissions
-	permissions, err := app.auth.CheckPermissions(context, container.GetAppOrg().ServicesIDs, checkPermissions, assignerPermissions, revoke)
-=======
 	appOrg := container.GetAppOrg()
 	//check permissions
 	permissions, err := app.auth.CheckPermissions(context, []model.ApplicationOrganization{appOrg}, checkPermissions, assignerPermissions, revoke)
->>>>>>> b5c6af97
 	if err != nil {
 		return errors.WrapErrorAction(logutils.ActionValidate, model.TypePermission, nil, err)
 	}
@@ -157,18 +147,10 @@
 	case *model.Account:
 		{
 			if revoke {
-<<<<<<< HEAD
-				hasPermissions := len(c.Permissions) > len(checkPermissions) || len(c.Roles) > 0 || len(c.Groups) > 0
-				//delete permissions from an account
-				err = app.storage.DeleteAccountPermissions(context, c.ID, hasPermissions, checkPermissions)
-				if err != nil {
-					return errors.WrapErrorAction(logutils.ActionDelete, model.TypeAccountPermissions, nil, err)
-=======
 				//delete permissions from an account
 				err = app.storage.DeleteAccountPermissions(context, c.ID, checkPermissions)
 				if err != nil {
 					return errors.WrapErrorAction(logutils.ActionDelete, model.TypeAccountPermissions, &logutils.FieldArgs{"names": checkPermissions}, err)
->>>>>>> b5c6af97
 				}
 
 				//delete all sessions for the account
@@ -180,11 +162,7 @@
 				//add permissions to account
 				err = app.storage.InsertAccountPermissions(context, c.ID, permissions)
 				if err != nil {
-<<<<<<< HEAD
-					return errors.WrapErrorAction(logutils.ActionInsert, model.TypeAccountPermissions, nil, err)
-=======
 					return errors.WrapErrorAction(logutils.ActionInsert, model.TypeAccountPermissions, &logutils.FieldArgs{"names": checkPermissions}, err)
->>>>>>> b5c6af97
 				}
 			}
 		}
@@ -236,14 +214,9 @@
 		return nil
 	}
 
-<<<<<<< HEAD
-	//check roles
-	roles, err := app.auth.CheckRoles(context, container.GetAppOrg().ID, checkRoles, assignerPermissions, revoke)
-=======
 	appOrg := container.GetAppOrg()
 	//check roles
 	roles, err := app.auth.CheckRoles(context, &appOrg, checkRoles, assignerPermissions, revoke)
->>>>>>> b5c6af97
 	if err != nil {
 		return errors.WrapErrorAction(logutils.ActionValidate, model.TypeAppOrgRole, nil, err)
 	}
@@ -252,18 +225,10 @@
 	case *model.Account:
 		{
 			if revoke {
-<<<<<<< HEAD
-				hasPermissions := len(c.Permissions) > 0 || len(c.Roles) > len(checkRoles) || len(c.Groups) > 0
-				//delete roles from an account
-				err = app.storage.DeleteAccountRoles(context, c.ID, hasPermissions, checkRoles)
-				if err != nil {
-					return errors.WrapErrorAction(logutils.ActionDelete, model.TypeAccountRoles, nil, err)
-=======
 				//delete roles from an account
 				err = app.storage.DeleteAccountRoles(context, c.ID, checkRoles)
 				if err != nil {
 					return errors.WrapErrorAction(logutils.ActionDelete, model.TypeAccountRoles, &logutils.FieldArgs{"ids": checkRoles}, err)
->>>>>>> b5c6af97
 				}
 
 				//delete all sessions for the account
@@ -276,11 +241,7 @@
 				accountRoles := model.AccountRolesFromAppOrgRoles(roles, true, true)
 				err = app.storage.InsertAccountRoles(context, c.ID, c.AppOrg.ID, accountRoles)
 				if err != nil {
-<<<<<<< HEAD
-					return errors.WrapErrorAction(logutils.ActionInsert, model.TypeAccountRoles, nil, err)
-=======
 					return errors.WrapErrorAction(logutils.ActionInsert, model.TypeAccountRoles, &logutils.FieldArgs{"ids": checkRoles}, err)
->>>>>>> b5c6af97
 				}
 			}
 		}
