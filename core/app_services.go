package core

import (
	"core-building-block/core/model"
	"core-building-block/driven/storage"
	"time"

	"github.com/rokwire/logging-library-go/errors"
	"github.com/rokwire/logging-library-go/logs"
	"github.com/rokwire/logging-library-go/logutils"
)

func (app *application) serGetProfile(accountID string) (*model.Profile, error) {
	//find the account
	account, err := app.storage.FindAccountByID(nil, accountID)
	if err != nil {
		return nil, errors.WrapErrorAction(logutils.ActionFind, model.TypeAccount, nil, err)
	}

	//get the profile for the account
	profile := account.Profile
	return &profile, nil
}

func (app *application) serGetAccount(accountID string) (*model.Account, error) {
	//find the account
<<<<<<< HEAD
	account, err := app.storage.FindAccountByID(accountID)
=======
	account, err := app.storage.FindAccountByID(nil, accountID)
>>>>>>> 1389ce9a
	if err != nil {
		return nil, errors.WrapErrorAction(logutils.ActionFind, model.TypeAccount, nil, err)
	}
	return account, nil
}

func (app *application) serGetPreferences(accountID string) (map[string]interface{}, error) {
	//find the account
	account, err := app.storage.FindAccountByID(nil, accountID)
	if err != nil {
		return nil, errors.WrapErrorAction(logutils.ActionFind, model.TypeAccountPreferences, nil, err)
	}

	preferences := account.Preferences
	return preferences, nil
}

func (app *application) serUpdateProfile(accountID string, profile *model.Profile) error {
	return app.storage.UpdateProfile(accountID, profile)
}

func (app *application) serUpdateAccountPreferences(id string, preferences map[string]interface{}) error {
	err := app.storage.UpdateAccountPreferences(id, preferences)
	if err != nil {
		return errors.WrapErrorAction(logutils.ActionUpdate, model.TypeAccount, nil, err)
	}
	return nil
}

func (app *application) serDeleteAccount(id string) error {
	transaction := func(context storage.TransactionContext) error {
		//1. first find the account record
		account, err := app.storage.FindAccountByID(context, id)
		if err != nil {
			return errors.WrapErrorAction(logutils.ActionFind, model.TypeAccount, nil, err)
		}
		if account == nil {
			return errors.ErrorData(logutils.StatusMissing, model.TypeAccount, nil)
		}

		//2. delete the account record
		err = app.storage.DeleteAccount(context, id)
		if err != nil {
			return errors.WrapErrorAction(logutils.ActionDelete, model.TypeAccount, nil, err)
		}

		//3. save or delete device records
		for _, device := range account.Devices {
			if len(device.Accounts) > 1 {
				for i, deviceAccount := range device.Accounts {
					if deviceAccount.ID == id {
						device.Accounts = append(device.Accounts[:i], device.Accounts[i+1:]...)
						break
					}
				}
				*device.DateUpdated = time.Now().UTC()

				err = app.storage.SaveDevice(context, &device)
				if err != nil {
					return errors.WrapErrorAction(logutils.ActionSave, model.TypeDevice, nil, err)
				}
			} else {
				err = app.storage.DeleteDevice(context, device.ID)
				if err != nil {
					return errors.WrapErrorAction(logutils.ActionDelete, model.TypeDevice, nil, err)
				}
			}
		}

		return nil
	}

	return app.storage.PerformTransaction(transaction)
}

func (app *application) serGetAuthTest(l *logs.Log) string {
	return "Services - Auth - test"
}

func (app *application) serGetCommonTest(l *logs.Log) string {
	return "Services - Common - test"
}<|MERGE_RESOLUTION|>--- conflicted
+++ resolved
@@ -24,11 +24,7 @@
 
 func (app *application) serGetAccount(accountID string) (*model.Account, error) {
 	//find the account
-<<<<<<< HEAD
-	account, err := app.storage.FindAccountByID(accountID)
-=======
 	account, err := app.storage.FindAccountByID(nil, accountID)
->>>>>>> 1389ce9a
 	if err != nil {
 		return nil, errors.WrapErrorAction(logutils.ActionFind, model.TypeAccount, nil, err)
 	}
