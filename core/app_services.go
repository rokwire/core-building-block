--- conflicted
+++ resolved
@@ -7,8 +7,6 @@
 	"github.com/rokmetro/logging-library/logs"
 	"github.com/rokmetro/logging-library/logutils"
 )
-<<<<<<< HEAD
-=======
 
 func (app *application) serGetProfile(accountID string) (*model.Profile, error) {
 	//find the account
@@ -25,7 +23,14 @@
 func (app *application) serUpdateProfile(profile *model.Profile, ID string) error {
 	return app.storage.UpdateProfile(profile, ID)
 }
->>>>>>> 53b4887e
+
+func (app *application) serUpdateAccountPreferences(id string, preferences map[string]interface{}) error {
+	err := app.storage.UpdateAccountPreferences(id, preferences)
+	if err != nil {
+		return errors.WrapErrorAction(logutils.ActionUpdate, model.TypeAccount, nil, err)
+	}
+	return nil
+}
 
 func (app *application) serGetAuthTest(l *logs.Log) string {
 	return "Services - Auth - test"
@@ -33,12 +38,4 @@
 
 func (app *application) serGetCommonTest(l *logs.Log) string {
 	return "Services - Common - test"
-}
-
-func (app *application) serUpdateAccountPreferences(id string, preferences map[string]interface{}) error {
-	err := app.storage.UpdateAccountPreferences(id, preferences)
-	if err != nil {
-		return errors.WrapErrorAction(logutils.ActionUpdate, model.TypeAccount, nil, err)
-	}
-	return nil
 }