--- conflicted
+++ resolved
@@ -78,11 +78,7 @@
 	profile.ID = account.Profile.ID
 
 	//3. update profile
-<<<<<<< HEAD
-	err = app.storage.UpdateProfile(profile)
-=======
-	err = app.storage.UpdateAccountProfile(nil, profile)
->>>>>>> d7308a49
+	err = app.storage.UpdateAccountProfile(profile)
 	if err != nil {
 		return errors.WrapErrorAction(logutils.ActionUpdate, model.TypeProfile, nil, err)
 	}
@@ -90,7 +86,7 @@
 }
 
 func (app *application) serUpdateAccountPrivacy(accountID string, privacy model.Privacy) error {
-	err := app.storage.UpdateAccountPrivacy(nil, accountID, privacy)
+	err := app.storage.UpdateAccountPrivacy(accountID, privacy)
 	if err != nil {
 		return errors.WrapErrorAction(logutils.ActionUpdate, model.TypePrivacy, nil, err)
 	}
@@ -152,7 +148,7 @@
 func (app *application) serGetPublicAccounts(appID string, orgID string, limit int, offset int, search *string, firstName *string,
 	lastName *string, username *string, followingID *string, followerID *string, userID string) ([]model.PublicAccount, error) {
 	//find the accounts
-	accounts, err := app.storage.FindPublicAccounts(nil, appID, orgID, &limit, &offset, search, firstName, lastName, username, followingID, followerID, userID)
+	accounts, err := app.storage.FindPublicAccounts(appID, orgID, &limit, &offset, search, firstName, lastName, username, followingID, followerID, userID)
 	if err != nil {
 		return nil, errors.WrapErrorAction(logutils.ActionFind, model.TypeAccount, nil, err)
 	}
@@ -161,7 +157,7 @@
 
 func (app *application) serAddFollow(follow model.Follow) error {
 	follow.ID = uuid.NewString()
-	err := app.storage.InsertFollow(nil, follow)
+	err := app.storage.InsertFollow(follow)
 	if err != nil {
 		return errors.WrapErrorAction(logutils.ActionInsert, model.TypeFollow, nil, err)
 	}
@@ -169,7 +165,7 @@
 }
 
 func (app *application) serDeleteFollow(appID string, orgID string, followingID string, followerID string) error {
-	err := app.storage.DeleteFollow(nil, appID, orgID, followingID, followerID)
+	err := app.storage.DeleteFollow(appID, orgID, followingID, followerID)
 	if err != nil {
 		return errors.WrapErrorAction(logutils.ActionDelete, model.TypeFollow, nil, err)
 	}
