--- conflicted
+++ resolved
@@ -88,10 +88,14 @@
 
 	appID := applicationType.Application.ID
 
-	if orgID == nil || apiKey != nil {
-		err = app.auth.ValidateAPIKey(appID, *apiKey)
-		if err != nil {
-			return nil, errors.WrapErrorData(logutils.StatusInvalid, model.TypeAPIKey, nil, err)
+	if orgID == nil {
+		if apiKey != nil {
+			err = app.auth.ValidateAPIKey(appID, *apiKey)
+			if err != nil {
+				return nil, errors.WrapErrorData(logutils.StatusInvalid, model.TypeAPIKey, nil, err)
+			}
+		} else {
+			return nil, errors.WrapErrorData(logutils.StatusMissing, model.TypeOrganizationID, nil, err)
 		}
 	}
 
@@ -113,22 +117,5 @@
 		return nil, errors.WrapErrorData(logutils.StatusMissing, model.TypeApplicationConfig, nil, err)
 	}
 
-<<<<<<< HEAD
-func (app *application) serGetCommonTest(l *logs.Log) string {
-	return "Services - Common - test"
-}
-
-func (app *application) serGetAppConfig(appTypeID string, appOrgID string, versionNumbers model.VersionNumbers) (*model.ApplicationConfig, error) {
-	appConfigs, err := app.storage.FindAppConfigByVersion(appTypeID, appOrgID, versionNumbers)
-	if err != nil {
-		return nil, errors.WrapErrorAction(logutils.ActionFind, model.TypeApplicationConfig, nil, err)
-	}
-
-	if appConfigs == nil {
-		return nil, errors.WrapErrorData(logutils.StatusMissing, model.TypeApplicationConfig, nil, err)
-	}
-
-=======
->>>>>>> b9fe668a
 	return appConfigs, nil
 }