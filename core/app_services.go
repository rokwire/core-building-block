--- conflicted
+++ resolved
@@ -1,14 +1,12 @@
 package core
 
-<<<<<<< HEAD
 import (
 	"core-building-block/core/model"
 
-	log "github.com/rokmetro/logging-library/loglib"
+	"github.com/rokmetro/logging-library/errors"
+	"github.com/rokmetro/logging-library/logs"
+	"github.com/rokmetro/logging-library/logutils"
 )
-=======
-import "github.com/rokmetro/logging-library/logs"
->>>>>>> 17360363
 
 func (app *application) serGetAuthTest(l *logs.Log) string {
 	return "Services - Auth - test"
@@ -18,35 +16,35 @@
 	return "Services - Common - test"
 }
 
-func (app *application) createAnonymousProfile(l *log.Log, profile *model.AnonymousProfile) (*model.AnonymousProfile, error) {
+func (app *application) createAnonymousProfile(l *logs.Log, profile *model.AnonymousProfile) (*model.AnonymousProfile, error) {
 	organization, err := app.storage.CreateAnonymousProfile(profile)
 	if err != nil {
-		return nil, log.WrapErrorAction(log.ActionCreate, model.TypeAnonymousProfile, nil, err)
+		return nil, errors.WrapErrorAction(logutils.ActionCreate, model.TypeAnonymousProfile, nil, err)
 	}
 	return organization, nil
 }
 
-func (app *application) updateAnonymousProfile(l *log.Log, id string, favorites *[]string, interests *[]string,
+func (app *application) updateAnonymousProfile(l *logs.Log, id string, favorites *[]string, interests *[]string,
 	negativeInterestTags *[]string, positiveInterestTags *[]string, privacySettings *string, over13 *bool) error {
 	err := app.storage.UpdateAnonymousProfile(id, favorites, interests, negativeInterestTags, positiveInterestTags, privacySettings, over13)
 	if err != nil {
-		return log.WrapErrorAction(log.ActionUpdate, model.TypeAnonymousProfile, nil, err)
+		return errors.WrapErrorAction(logutils.ActionUpdate, model.TypeAnonymousProfile, nil, err)
 	}
 	return nil
 }
 
-func (app *application) getAnonymousProfile(l *log.Log, id string) (*model.AnonymousProfile, error) {
+func (app *application) getAnonymousProfile(l *logs.Log, id string) (*model.AnonymousProfile, error) {
 	profile, err := app.storage.GetAnonymousProfile(id)
 	if err != nil {
-		return nil, log.WrapErrorAction(log.ActionGet, model.TypeAnonymousProfile, nil, err)
+		return nil, errors.WrapErrorAction(logutils.ActionGet, model.TypeAnonymousProfile, nil, err)
 	}
 	return profile, nil
 }
 
-func (app *application) deleteAnonymousProfile(l *log.Log, id string) error {
+func (app *application) deleteAnonymousProfile(l *logs.Log, id string) error {
 	err := app.storage.DeleteAnonymousProfile(id)
 	if err != nil {
-		return log.WrapErrorAction(log.ActionDelete, model.TypeAnonymousProfile, nil, err)
+		return errors.WrapErrorAction(logutils.ActionDelete, model.TypeAnonymousProfile, nil, err)
 	}
 	return nil
 }