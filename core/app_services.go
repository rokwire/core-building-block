--- conflicted
+++ resolved
@@ -2,10 +2,7 @@
 
 import (
 	"core-building-block/core/model"
-<<<<<<< HEAD
-=======
 	"core-building-block/driven/storage"
->>>>>>> fb6644cf
 	"time"
 
 	"github.com/google/uuid"
