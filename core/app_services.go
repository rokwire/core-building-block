// Copyright 2022 Board of Trustees of the University of Illinois.
//
// Licensed under the Apache License, Version 2.0 (the "License");
// you may not use this file except in compliance with the License.
// You may obtain a copy of the License at
//
//     http://www.apache.org/licenses/LICENSE-2.0
//
// Unless required by applicable law or agreed to in writing, software
// distributed under the License is distributed on an "AS IS" BASIS,
// WITHOUT WARRANTIES OR CONDITIONS OF ANY KIND, either express or implied.
// See the License for the specific language governing permissions and
// limitations under the License.

package core

import (
	"core-building-block/core/model"
	"core-building-block/driven/storage"
	"time"

	"github.com/google/uuid"
	"github.com/rokwire/logging-library-go/v2/errors"
	"github.com/rokwire/logging-library-go/v2/logs"
	"github.com/rokwire/logging-library-go/v2/logutils"
)

func (app *application) serGetProfile(cOrgID string, cAppID string, accountID string) (*model.Profile, error) {
	//find the account
	account, err := app.storage.FindAccountByIDV2(nil, cOrgID, cAppID, accountID)
	if err != nil {
		return nil, errors.WrapErrorAction(logutils.ActionFind, model.TypeAccount, nil, err)
	}

	//get the profile for the account
	profile := account.Profile
	profile.Accounts = []model.Account{*account}
	return &profile, nil
}

<<<<<<< HEAD
func (app *application) serGetPreferences(accountID string) (map[string]interface{}, error) {
=======
func (app *application) serGetAccount(cOrgID string, cAppID string, accountID string) (*model.Account, error) {
	return app.getAccountV2(nil, cOrgID, cAppID, accountID)
}

func (app *application) serGetPreferences(cOrgID string, cAppID string, accountID string) (map[string]interface{}, error) {
>>>>>>> 3c192185
	//find the account
	account, err := app.storage.FindAccountByIDV2(nil, cOrgID, cAppID, accountID)
	if err != nil {
		return nil, errors.WrapErrorAction(logutils.ActionFind, model.TypeAccountPreferences, &logutils.FieldArgs{"account_id": accountID}, err)
	}
	if account == nil {
		return nil, errors.WrapErrorData(logutils.StatusMissing, model.TypeAccountPreferences, &logutils.FieldArgs{"account_id": accountID}, err)
	}

	preferences := account.Preferences
	return preferences, nil
}

func (app *application) serGetAccountSystemConfigs(cOrgID string, cAppID string, accountID string) (map[string]interface{}, error) {
	//find the account
	account, err := app.storage.FindAccountByIDV2(nil, cOrgID, cAppID, accountID)
	if err != nil {
		return nil, errors.WrapErrorAction(logutils.ActionFind, model.TypeAccountSystemConfigs, &logutils.FieldArgs{"account_id": accountID}, err)
	}
	if account == nil {
		return nil, errors.WrapErrorData(logutils.StatusMissing, model.TypeAccountSystemConfigs, &logutils.FieldArgs{"account_id": accountID}, err)
	}

	return account.SystemConfigs, nil
}

func (app *application) serUpdateAccountProfile(accountID string, profile model.Profile) error {
	//1. find the account
	account, err := app.storage.FindAccountByID(nil, accountID)
	if err != nil {
		return errors.WrapErrorAction(logutils.ActionFind, model.TypeAccount, nil, err)
	}

	//2. get the profile ID from the account
	profile.ID = account.Profile.ID

	//3. update profile
	err = app.storage.UpdateAccountProfile(nil, profile)
	if err != nil {
		return errors.WrapErrorAction(logutils.ActionUpdate, model.TypeProfile, nil, err)
	}
	return nil
}

func (app *application) serUpdateAccountPrivacy(accountID string, privacy model.Privacy) error {
	err := app.storage.UpdateAccountPrivacy(nil, accountID, privacy)
	if err != nil {
		return errors.WrapErrorAction(logutils.ActionUpdate, model.TypePrivacy, nil, err)
	}
	return nil
}

func (app *application) serUpdateAccountPreferences(id string, appID string, orgID string, anonymous bool, preferences map[string]interface{}, l *logs.Log) (bool, error) {
	if anonymous {
		created := false
		transaction := func(context storage.TransactionContext) error {
			//1. verify that the account is for the current app/org
			account, err := app.storage.FindAccountByIDV2(context, orgID, appID, id)
			if err != nil {
				return errors.WrapErrorAction(logutils.ActionFind, model.TypeAccountSystemConfigs, &logutils.FieldArgs{"account_id": id}, err)
			}
			if account == nil {
				created = true
				_, err = app.auth.CreateAnonymousAccount(context, appID, orgID, id, preferences, nil, true, l)
				if err != nil {
					return errors.WrapErrorAction(logutils.ActionCreate, model.TypeAccount, nil, err)
				}
				return nil
			}
			err = app.storage.UpdateAccountPreferences(context, orgID, appID, id, preferences)
			if err != nil {
				return errors.WrapErrorAction(logutils.ActionUpdate, model.TypeAccountPreferences, nil, err)
			}
			return nil
		}

		err := app.storage.PerformTransaction(transaction)
		if err != nil {
			return false, errors.WrapErrorAction(logutils.ActionUpdate, model.TypeAccount, nil, err)
		}
		return created, nil
	}

	err := app.storage.UpdateAccountPreferences(nil, orgID, appID, id, preferences)
	if err != nil {
		return false, errors.WrapErrorAction(logutils.ActionUpdate, model.TypeAccountPreferences, nil, err)
	}
	return false, nil
}

<<<<<<< HEAD
func (app *application) serUpdateAccountSecrets(accountID string, secrets map[string]interface{}) error {
	encryptedSecrets, err := app.auth.EncryptSecrets(secrets)
	if err != nil {
		return errors.WrapErrorAction(logutils.ActionEncrypt, model.TypeAccountSecrets, nil, err)
	}

	err = app.storage.UpdateAccountSecrets(nil, accountID, encryptedSecrets)
	if err != nil {
		return errors.WrapErrorAction(logutils.ActionUpdate, model.TypeAccountSecrets, &logutils.FieldArgs{"id": accountID}, err)
	}

	return nil
}

func (app *application) serDeleteAccount(id string) error {
	return app.auth.DeleteAccount(id)
=======
func (app *application) serDeleteAccount(id string, apps []string) error {
	return app.auth.DeleteAccount(id, apps)
>>>>>>> 3c192185
}

func (app *application) serGetAccounts(limit int, offset int, appID string, orgID string, accountID *string, firstName *string, lastName *string, authType *string,
	authTypeIdentifier *string, anonymous *bool, hasPermissions *bool, permissions []string, roleIDs []string, groupIDs []string) ([]model.Account, error) {
	//find the accounts
	accounts, err := app.storage.FindAccounts(nil, &limit, &offset, appID, orgID, accountID, firstName, lastName, authType, authTypeIdentifier, anonymous, hasPermissions, permissions, roleIDs, groupIDs)
	if err != nil {
		return nil, errors.WrapErrorAction(logutils.ActionFind, model.TypeAccount, nil, err)
	}
	return accounts, nil
}

func (app *application) serGetPublicAccounts(appID string, orgID string, limit int, offset int, search *string, firstName *string,
	lastName *string, username *string, followingID *string, followerID *string, userID string) ([]model.PublicAccount, error) {
	//find the accounts
	accounts, err := app.storage.FindPublicAccounts(nil, appID, orgID, &limit, &offset, search, firstName, lastName, username, followingID, followerID, userID)
	if err != nil {
		return nil, errors.WrapErrorAction(logutils.ActionFind, model.TypeAccount, nil, err)
	}
	return accounts, nil
}

func (app *application) serAddFollow(follow model.Follow) error {
	follow.ID = uuid.NewString()
	follow.DateCreated = time.Now()
	err := app.storage.InsertFollow(nil, follow)
	if err != nil {
		return errors.WrapErrorAction(logutils.ActionInsert, model.TypeFollow, nil, err)
	}
	return nil
}

func (app *application) serDeleteFollow(appID string, orgID string, followingID string, followerID string) error {
	err := app.storage.DeleteFollow(nil, appID, orgID, followingID, followerID)
	if err != nil {
		return errors.WrapErrorAction(logutils.ActionDelete, model.TypeFollow, nil, err)
	}
	return nil
}

func (app *application) serGetAuthTest(l *logs.Log) string {
	return "Services - Auth - test"
}

func (app *application) serGetCommonTest(l *logs.Log) string {
	return "Services - Common - test"
}

func (app *application) serGetAppConfig(appTypeIdentifier string, orgID *string, versionNumbers model.VersionNumbers, apiKey *string) (*model.ApplicationConfig, error) {
	return app.sharedGetAppConfig(appTypeIdentifier, orgID, versionNumbers, apiKey, false)
}<|MERGE_RESOLUTION|>--- conflicted
+++ resolved
@@ -34,19 +34,10 @@
 
 	//get the profile for the account
 	profile := account.Profile
-	profile.Accounts = []model.Account{*account}
 	return &profile, nil
 }
 
-<<<<<<< HEAD
-func (app *application) serGetPreferences(accountID string) (map[string]interface{}, error) {
-=======
-func (app *application) serGetAccount(cOrgID string, cAppID string, accountID string) (*model.Account, error) {
-	return app.getAccountV2(nil, cOrgID, cAppID, accountID)
-}
-
 func (app *application) serGetPreferences(cOrgID string, cAppID string, accountID string) (map[string]interface{}, error) {
->>>>>>> 3c192185
 	//find the account
 	account, err := app.storage.FindAccountByIDV2(nil, cOrgID, cAppID, accountID)
 	if err != nil {
@@ -137,7 +128,6 @@
 	return false, nil
 }
 
-<<<<<<< HEAD
 func (app *application) serUpdateAccountSecrets(accountID string, secrets map[string]interface{}) error {
 	encryptedSecrets, err := app.auth.EncryptSecrets(secrets)
 	if err != nil {
@@ -152,12 +142,8 @@
 	return nil
 }
 
-func (app *application) serDeleteAccount(id string) error {
-	return app.auth.DeleteAccount(id)
-=======
 func (app *application) serDeleteAccount(id string, apps []string) error {
 	return app.auth.DeleteAccount(id, apps)
->>>>>>> 3c192185
 }
 
 func (app *application) serGetAccounts(limit int, offset int, appID string, orgID string, accountID *string, firstName *string, lastName *string, authType *string,
