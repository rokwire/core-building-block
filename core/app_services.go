// Copyright 2022 Board of Trustees of the University of Illinois.
//
// Licensed under the Apache License, Version 2.0 (the "License");
// you may not use this file except in compliance with the License.
// You may obtain a copy of the License at
//
//     http://www.apache.org/licenses/LICENSE-2.0
//
// Unless required by applicable law or agreed to in writing, software
// distributed under the License is distributed on an "AS IS" BASIS,
// WITHOUT WARRANTIES OR CONDITIONS OF ANY KIND, either express or implied.
// See the License for the specific language governing permissions and
// limitations under the License.

package core

import (
	"core-building-block/core/model"
	"core-building-block/driven/storage"
	"time"

	"github.com/google/uuid"
	"github.com/rokwire/logging-library-go/v2/errors"
	"github.com/rokwire/logging-library-go/v2/logs"
	"github.com/rokwire/logging-library-go/v2/logutils"
)

func (app *application) serGetProfile(cOrgID string, cAppID string, accountID string) (*model.Profile, error) {
	//find the account
	account, err := app.storage.FindAccountByIDV2(nil, cOrgID, cAppID, accountID)
	if err != nil {
		return nil, errors.WrapErrorAction(logutils.ActionFind, model.TypeAccount, nil, err)
	}

	//get the profile for the account
	profile := account.Profile
	return &profile, nil
}

func (app *application) serGetAccount(cOrgID string, cAppID string, accountID string) (*model.Account, error) {
	return app.getAccountV2(nil, cOrgID, cAppID, accountID)
}

func (app *application) serGetPreferences(cOrgID string, cAppID string, accountID string) (map[string]interface{}, error) {
	//find the account
	account, err := app.storage.FindAccountByIDV2(nil, cOrgID, cAppID, accountID)
	if err != nil {
		return nil, errors.WrapErrorAction(logutils.ActionFind, model.TypeAccountPreferences, &logutils.FieldArgs{"account_id": accountID}, err)
	}
	if account == nil {
		return nil, errors.WrapErrorData(logutils.StatusMissing, model.TypeAccountPreferences, &logutils.FieldArgs{"account_id": accountID}, err)
	}

	preferences := account.Preferences
	return preferences, nil
}

func (app *application) serGetAccountSystemConfigs(cOrgID string, cAppID string, accountID string) (map[string]interface{}, error) {
	//find the account
	account, err := app.storage.FindAccountByIDV2(nil, cOrgID, cAppID, accountID)
	if err != nil {
		return nil, errors.WrapErrorAction(logutils.ActionFind, model.TypeAccountSystemConfigs, &logutils.FieldArgs{"account_id": accountID}, err)
	}
	if account == nil {
		return nil, errors.WrapErrorData(logutils.StatusMissing, model.TypeAccountSystemConfigs, &logutils.FieldArgs{"account_id": accountID}, err)
	}

	return account.SystemConfigs, nil
}

func (app *application) serUpdateAccountProfile(accountID string, profile model.Profile) error {
	//1. find the account
	account, err := app.storage.FindAccountByID(nil, accountID)
	if err != nil {
		return errors.WrapErrorAction(logutils.ActionFind, model.TypeAccount, nil, err)
	}

	//2. get the profile ID from the account
	profile.ID = account.Profile.ID

	//3. update profile
	err = app.storage.UpdateAccountProfile(nil, profile)
	if err != nil {
		return errors.WrapErrorAction(logutils.ActionUpdate, model.TypeProfile, nil, err)
	}
	return nil
}

func (app *application) serUpdateAccountPrivacy(accountID string, privacy model.Privacy) error {
	err := app.storage.UpdateAccountPrivacy(nil, accountID, privacy)
	if err != nil {
		return errors.WrapErrorAction(logutils.ActionUpdate, model.TypePrivacy, nil, err)
	}
	return nil
}

<<<<<<< HEAD
func (app *application) serDeleteAccount(id string) error {
	transaction := func(context storage.TransactionContext) error {
		//1. first find the account record
		account, err := app.storage.FindAccountByID(context, id)
		if err != nil {
			return errors.WrapErrorAction(logutils.ActionFind, model.TypeAccount, nil, err)
		}
		if account == nil {
			return errors.ErrorData(logutils.StatusMissing, model.TypeAccount, nil)
		}

		//2. mark account deleted and remove data in storage
		now := time.Now().UTC()
		deletedAccount := model.Account{ID: account.ID, AppOrg: account.AppOrg, Deleted: true, DateCreated: account.DateCreated, DateUpdated: &now}
		err = app.storage.SaveAccount(context, &deletedAccount)
		if err != nil {
			return errors.WrapErrorAction(logutils.ActionDelete, model.TypeAccount, nil, err)
		}

		//3. remove account auth types from or delete credentials
		for _, aat := range account.AuthTypes {
			if aat.Credential != nil {
				credential, err := app.storage.FindCredential(context, aat.Credential.ID)
				if err != nil {
					return errors.WrapErrorAction(logutils.ActionFind, model.TypeCredential, nil, err)
				}

				if len(credential.AccountsAuthTypes) > 1 {
					for i, credAat := range credential.AccountsAuthTypes {
						if credAat.ID == aat.ID {
							credential.AccountsAuthTypes = append(credential.AccountsAuthTypes[:i], credential.AccountsAuthTypes[i+1:]...)
							credential.DateUpdated = &now
							err = app.storage.UpdateCredential(context, credential)
							if err != nil {
								return errors.WrapErrorAction(logutils.ActionUpdate, model.TypeCredential, nil, err)
							}
							break
						}
					}
				} else {
					err = app.storage.DeleteCredential(context, credential.ID)
					if err != nil {
						return errors.WrapErrorAction(logutils.ActionDelete, model.TypeCredential, nil, err)
					}
				}
			}
		}

		//4. delete login sessions
		err = app.storage.DeleteLoginSessionsByIdentifier(context, id)
		if err != nil {
			return errors.WrapErrorAction(logutils.ActionDelete, model.TypeLoginSession, nil, err)
		}

		//5. delete devices records
		for _, device := range account.Devices {
			err = app.storage.DeleteDevice(context, device.ID)
			if err != nil {
				return errors.WrapErrorAction(logutils.ActionDelete, model.TypeDevice, nil, err)
			}
		}

		return nil
	}

	return app.storage.PerformTransaction(transaction)
}
=======
func (app *application) serUpdateAccountPreferences(id string, appID string, orgID string, anonymous bool, preferences map[string]interface{}, l *logs.Log) (bool, error) {
	if anonymous {
		created := false
		transaction := func(context storage.TransactionContext) error {
			//1. verify that the account is for the current app/org
			account, err := app.storage.FindAccountByIDV2(context, orgID, appID, id)
			if err != nil {
				return errors.WrapErrorAction(logutils.ActionFind, model.TypeAccountSystemConfigs, &logutils.FieldArgs{"account_id": id}, err)
			}
			if account == nil {
				created = true
				_, err = app.auth.CreateAnonymousAccount(context, appID, orgID, id, preferences, nil, true, l)
				if err != nil {
					return errors.WrapErrorAction(logutils.ActionCreate, model.TypeAccount, nil, err)
				}
				return nil
			}
			err = app.storage.UpdateAccountPreferences(context, orgID, appID, id, preferences)
			if err != nil {
				return errors.WrapErrorAction(logutils.ActionUpdate, model.TypeAccountPreferences, nil, err)
			}
			return nil
		}
>>>>>>> ab093c45

		err := app.storage.PerformTransaction(transaction)
		if err != nil {
			return false, errors.WrapErrorAction(logutils.ActionUpdate, model.TypeAccount, nil, err)
		}
		return created, nil
	}

	err := app.storage.UpdateAccountPreferences(nil, orgID, appID, id, preferences)
	if err != nil {
		return false, errors.WrapErrorAction(logutils.ActionUpdate, model.TypeAccountPreferences, nil, err)
	}
	return false, nil
}

func (app *application) serDeleteAccount(id string, apps []string) error {
	return app.auth.DeleteAccount(id, apps)
}

func (app *application) serGetAccounts(limit int, offset int, appID string, orgID string, accountID *string, firstName *string, lastName *string, authType *string,
	authTypeIdentifier *string, anonymous *bool, hasPermissions *bool, permissions []string, roleIDs []string, groupIDs []string) ([]model.Account, error) {
	//find the accounts
	accounts, err := app.storage.FindAccounts(nil, &limit, &offset, appID, orgID, accountID, firstName, lastName, authType, authTypeIdentifier, anonymous, hasPermissions, permissions, roleIDs, groupIDs)
	if err != nil {
		return nil, errors.WrapErrorAction(logutils.ActionFind, model.TypeAccount, nil, err)
	}
	return accounts, nil
}

func (app *application) serGetPublicAccounts(appID string, orgID string, limit int, offset int, search *string, firstName *string,
	lastName *string, username *string, followingID *string, followerID *string, userID string) ([]model.PublicAccount, error) {
	//find the accounts
	accounts, err := app.storage.FindPublicAccounts(nil, appID, orgID, &limit, &offset, search, firstName, lastName, username, followingID, followerID, userID)
	if err != nil {
		return nil, errors.WrapErrorAction(logutils.ActionFind, model.TypeAccount, nil, err)
	}
	return accounts, nil
}

func (app *application) serAddFollow(follow model.Follow) error {
	follow.ID = uuid.NewString()
	follow.DateCreated = time.Now()
	err := app.storage.InsertFollow(nil, follow)
	if err != nil {
		return errors.WrapErrorAction(logutils.ActionInsert, model.TypeFollow, nil, err)
	}
	return nil
}

func (app *application) serDeleteFollow(appID string, orgID string, followingID string, followerID string) error {
	err := app.storage.DeleteFollow(nil, appID, orgID, followingID, followerID)
	if err != nil {
		return errors.WrapErrorAction(logutils.ActionDelete, model.TypeFollow, nil, err)
	}
	return nil
}

func (app *application) serGetAuthTest(l *logs.Log) string {
	return "Services - Auth - test"
}

func (app *application) serGetCommonTest(l *logs.Log) string {
	return "Services - Common - test"
}

func (app *application) serGetAppConfig(appTypeIdentifier string, orgID *string, versionNumbers model.VersionNumbers, apiKey *string) (*model.ApplicationConfig, error) {
	return app.sharedGetAppConfig(appTypeIdentifier, orgID, versionNumbers, apiKey, false)
}<|MERGE_RESOLUTION|>--- conflicted
+++ resolved
@@ -94,75 +94,6 @@
 	return nil
 }
 
-<<<<<<< HEAD
-func (app *application) serDeleteAccount(id string) error {
-	transaction := func(context storage.TransactionContext) error {
-		//1. first find the account record
-		account, err := app.storage.FindAccountByID(context, id)
-		if err != nil {
-			return errors.WrapErrorAction(logutils.ActionFind, model.TypeAccount, nil, err)
-		}
-		if account == nil {
-			return errors.ErrorData(logutils.StatusMissing, model.TypeAccount, nil)
-		}
-
-		//2. mark account deleted and remove data in storage
-		now := time.Now().UTC()
-		deletedAccount := model.Account{ID: account.ID, AppOrg: account.AppOrg, Deleted: true, DateCreated: account.DateCreated, DateUpdated: &now}
-		err = app.storage.SaveAccount(context, &deletedAccount)
-		if err != nil {
-			return errors.WrapErrorAction(logutils.ActionDelete, model.TypeAccount, nil, err)
-		}
-
-		//3. remove account auth types from or delete credentials
-		for _, aat := range account.AuthTypes {
-			if aat.Credential != nil {
-				credential, err := app.storage.FindCredential(context, aat.Credential.ID)
-				if err != nil {
-					return errors.WrapErrorAction(logutils.ActionFind, model.TypeCredential, nil, err)
-				}
-
-				if len(credential.AccountsAuthTypes) > 1 {
-					for i, credAat := range credential.AccountsAuthTypes {
-						if credAat.ID == aat.ID {
-							credential.AccountsAuthTypes = append(credential.AccountsAuthTypes[:i], credential.AccountsAuthTypes[i+1:]...)
-							credential.DateUpdated = &now
-							err = app.storage.UpdateCredential(context, credential)
-							if err != nil {
-								return errors.WrapErrorAction(logutils.ActionUpdate, model.TypeCredential, nil, err)
-							}
-							break
-						}
-					}
-				} else {
-					err = app.storage.DeleteCredential(context, credential.ID)
-					if err != nil {
-						return errors.WrapErrorAction(logutils.ActionDelete, model.TypeCredential, nil, err)
-					}
-				}
-			}
-		}
-
-		//4. delete login sessions
-		err = app.storage.DeleteLoginSessionsByIdentifier(context, id)
-		if err != nil {
-			return errors.WrapErrorAction(logutils.ActionDelete, model.TypeLoginSession, nil, err)
-		}
-
-		//5. delete devices records
-		for _, device := range account.Devices {
-			err = app.storage.DeleteDevice(context, device.ID)
-			if err != nil {
-				return errors.WrapErrorAction(logutils.ActionDelete, model.TypeDevice, nil, err)
-			}
-		}
-
-		return nil
-	}
-
-	return app.storage.PerformTransaction(transaction)
-}
-=======
 func (app *application) serUpdateAccountPreferences(id string, appID string, orgID string, anonymous bool, preferences map[string]interface{}, l *logs.Log) (bool, error) {
 	if anonymous {
 		created := false
@@ -186,7 +117,6 @@
 			}
 			return nil
 		}
->>>>>>> ab093c45
 
 		err := app.storage.PerformTransaction(transaction)
 		if err != nil {
