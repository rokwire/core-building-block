--- conflicted
+++ resolved
@@ -75,11 +75,29 @@
 }
 
 type oidcToken struct {
-	IDToken      string `json:"id_token" validate:"required"`
-	AccessToken  string `json:"access_token" validate:"required"`
+	oidcTokenData
 	RefreshToken string `json:"refresh_token"`
-	TokenType    string `json:"token_type" validate:"required"`
 	ExpiresIn    int    `json:"expires_in"`
+}
+
+type oidcTokenData struct {
+	IDToken     string `json:"id_token" bson:"id_token" validate:"required"`
+	AccessToken string `json:"access_token" bson:"access_token" validate:"required"`
+	TokenType   string `json:"token_type" bson:"token_type" validate:"required"`
+}
+
+// oidcCredential implements the externalCredential interface
+type oidcCredential struct {
+	Credential oidcTokenData `json:"oidc_token" bson:"oidc_token"`
+}
+
+func (o oidcCredential) getCredential() string {
+	return o.Credential.AccessToken
+}
+
+func (o oidcCredential) asMap() map[string]interface{} {
+	oidcParams := map[string]interface{}{"token_type": o.Credential.TokenType, "id_token": o.Credential.IDToken, "access_token": o.Credential.AccessToken}
+	return map[string]interface{}{"oidc_token": oidcParams}
 }
 
 type oidcRefreshParams struct {
@@ -109,42 +127,25 @@
 	return &oidcRefreshParams{Key: key, Nonce: nonce, RefreshToken: refreshToken, RedirectURI: redirectURI}, nil
 }
 
-<<<<<<< HEAD
-func (a *oidcAuthImpl) externalLogin(authType model.AuthType, appType model.ApplicationType, appOrg model.ApplicationOrganization, creds string, params string, l *logs.Log) (*model.ExternalSystemUser, map[string]interface{}, map[string]interface{}, error) {
+func (a *oidcAuthImpl) externalLogin(authType model.AuthType, appType model.ApplicationType, appOrg model.ApplicationOrganization, creds string, params string, l *logs.Log) (*model.ExternalSystemUser, externalCredential, map[string]interface{}, error) {
 	var loginParams oidcLoginParams
 	err := json.Unmarshal([]byte(params), &loginParams)
 	if err != nil {
 		return nil, nil, nil, errors.WrapErrorAction(logutils.ActionUnmarshal, typeOidcLoginParams, nil, err)
-=======
-func (a *oidcAuthImpl) externalLogin(authType model.AuthType, appType model.ApplicationType, appOrg model.ApplicationOrganization, creds string, params string, l *logs.Log) (*model.ExternalSystemUser, map[string]interface{}, string, error) {
-	var loginParams oidcLoginParams
-	err := json.Unmarshal([]byte(params), &loginParams)
-	if err != nil {
-		return nil, nil, "", errors.WrapErrorAction(logutils.ActionUnmarshal, typeOidcLoginParams, nil, err)
->>>>>>> b5c6af97
 	}
 	validate := validator.New()
 	err = validate.Struct(loginParams)
 	if err != nil {
-<<<<<<< HEAD
 		return nil, nil, nil, errors.WrapErrorAction(logutils.ActionValidate, typeOidcLoginParams, nil, err)
-=======
-		return nil, nil, "", errors.WrapErrorAction(logutils.ActionValidate, typeOidcLoginParams, nil, err)
->>>>>>> b5c6af97
 	}
 
 	oidcConfig, err := a.getOidcAuthConfig(authType, appType)
 	if err != nil {
-<<<<<<< HEAD
 		return nil, nil, nil, errors.WrapErrorAction(logutils.ActionGet, typeOidcAuthConfig, nil, err)
-=======
-		return nil, nil, "", errors.WrapErrorAction(logutils.ActionGet, typeOidcAuthConfig, nil, err)
->>>>>>> b5c6af97
 	}
 
 	parsedCreds, err := url.Parse(strings.ReplaceAll(creds, `"`, ""))
 	if err != nil {
-<<<<<<< HEAD
 		return nil, nil, nil, errors.WrapErrorAction(logutils.ActionParse, "oidc login creds", nil, err)
 	}
 
@@ -157,37 +158,15 @@
 }
 
 // refresh must be implemented for OIDC auth
-func (a *oidcAuthImpl) refresh(params map[string]interface{}, authType model.AuthType, appType model.ApplicationType, appOrg model.ApplicationOrganization, l *logs.Log) (*model.ExternalSystemUser, map[string]interface{}, map[string]interface{}, error) {
+func (a *oidcAuthImpl) refresh(params map[string]interface{}, authType model.AuthType, appType model.ApplicationType, appOrg model.ApplicationOrganization, l *logs.Log) (*model.ExternalSystemUser, externalCredential, map[string]interface{}, error) {
 	refreshParams, err := oidcRefreshParamsFromMap(params)
 	if err != nil {
 		return nil, nil, nil, errors.WrapErrorAction(logutils.ActionParse, typeAuthRefreshParams, nil, err)
-=======
-		return nil, nil, "", errors.WrapErrorAction(logutils.ActionParse, "oidc login creds", nil, err)
-	}
-
-	externalUser, parameters, accessToken, err := a.newToken(parsedCreds.Query().Get("code"), authType, appType, appOrg, &loginParams, oidcConfig, l)
-	if err != nil {
-		return nil, nil, "", err
-	}
-
-	return externalUser, parameters, accessToken, nil
-}
-
-// refresh must be implemented for OIDC auth
-func (a *oidcAuthImpl) refresh(params map[string]interface{}, authType model.AuthType, appType model.ApplicationType, appOrg model.ApplicationOrganization, l *logs.Log) (*model.ExternalSystemUser, map[string]interface{}, string, error) {
-	refreshParams, err := oidcRefreshParamsFromMap(params)
-	if err != nil {
-		return nil, nil, "", errors.WrapErrorAction(logutils.ActionParse, typeAuthRefreshParams, nil, err)
->>>>>>> b5c6af97
 	}
 
 	oidcConfig, err := a.getOidcAuthConfig(authType, appType)
 	if err != nil {
-<<<<<<< HEAD
 		return nil, nil, nil, errors.WrapErrorAction(logutils.ActionGet, typeOidcAuthConfig, nil, err)
-=======
-		return nil, nil, "", errors.WrapErrorAction(logutils.ActionGet, typeOidcAuthConfig, nil, err)
->>>>>>> b5c6af97
 	}
 
 	return a.refreshToken(authType, appType, appOrg, refreshParams, oidcConfig, l)
@@ -278,11 +257,7 @@
 	return sub, nil
 }
 
-<<<<<<< HEAD
-func (a *oidcAuthImpl) newToken(code string, authType model.AuthType, appType model.ApplicationType, appOrg model.ApplicationOrganization, params *oidcLoginParams, oidcConfig *oidcAuthConfig, l *logs.Log) (*model.ExternalSystemUser, map[string]interface{}, map[string]interface{}, error) {
-=======
-func (a *oidcAuthImpl) newToken(code string, authType model.AuthType, appType model.ApplicationType, appOrg model.ApplicationOrganization, params *oidcLoginParams, oidcConfig *oidcAuthConfig, l *logs.Log) (*model.ExternalSystemUser, map[string]interface{}, string, error) {
->>>>>>> b5c6af97
+func (a *oidcAuthImpl) newToken(code string, authType model.AuthType, appType model.ApplicationType, appOrg model.ApplicationOrganization, params *oidcLoginParams, oidcConfig *oidcAuthConfig, l *logs.Log) (*model.ExternalSystemUser, externalCredential, map[string]interface{}, error) {
 	bodyData := map[string]string{
 		"code":         code,
 		"grant_type":   "authorization_code",
@@ -297,15 +272,9 @@
 }
 
 func (a *oidcAuthImpl) refreshToken(authType model.AuthType, appType model.ApplicationType, appOrg model.ApplicationOrganization,
-<<<<<<< HEAD
-	params *oidcRefreshParams, oidcConfig *oidcAuthConfig, l *logs.Log) (*model.ExternalSystemUser, map[string]interface{}, map[string]interface{}, error) {
+	params *oidcRefreshParams, oidcConfig *oidcAuthConfig, l *logs.Log) (*model.ExternalSystemUser, externalCredential, map[string]interface{}, error) {
 	if !oidcConfig.UseRefresh {
 		return nil, nil, nil, errors.ErrorData(logutils.StatusDisabled, "refresh tokens", &logutils.FieldArgs{"app_id": appOrg.Application.ID, "org_id": appOrg.Organization.ID})
-=======
-	params *oidcRefreshParams, oidcConfig *oidcAuthConfig, l *logs.Log) (*model.ExternalSystemUser, map[string]interface{}, string, error) {
-	if !oidcConfig.UseRefresh {
-		return nil, nil, "", errors.ErrorData(logutils.StatusDisabled, "refresh tokens", &logutils.FieldArgs{"app_id": appOrg.Application.ID, "org_id": appOrg.Organization.ID})
->>>>>>> b5c6af97
 	}
 
 	refreshToken := params.RefreshToken
@@ -327,32 +296,21 @@
 }
 
 func (a *oidcAuthImpl) loadOidcTokensAndInfo(bodyData map[string]string, oidcConfig *oidcAuthConfig, authType model.AuthType, appType model.ApplicationType,
-<<<<<<< HEAD
-	appOrg model.ApplicationOrganization, redirectURI string, l *logs.Log) (*model.ExternalSystemUser, map[string]interface{}, map[string]interface{}, error) {
+	appOrg model.ApplicationOrganization, redirectURI string, l *logs.Log) (*model.ExternalSystemUser, externalCredential, map[string]interface{}, error) {
 	token, err := a.loadOidcTokenWithParams(bodyData, oidcConfig)
 	if err != nil {
 		return nil, nil, nil, errors.WrapErrorAction(logutils.ActionGet, typeOidcToken, nil, err)
 	}
 
 	oidcParamsEnc := map[string]interface{}{"token_type": token.TokenType}
-	oidcParamsEnc["key"], oidcParamsEnc["nonce"], oidcParamsEnc["refresh_token"], err = utils.Encrypt([]byte(token.RefreshToken), &a.auth.authPrivKey.PublicKey)
+	oidcParamsEnc["key"], oidcParamsEnc["nonce"], oidcParamsEnc["refresh_token"], err = utils.Encrypt([]byte(token.RefreshToken), a.auth.authPrivKey.PubKey)
 	if err != nil {
 		return nil, nil, nil, errors.WrapErrorAction(logutils.ActionEncrypt, "oidc refresh token", nil, err)
-=======
-	appOrg model.ApplicationOrganization, redirectURI string, l *logs.Log) (*model.ExternalSystemUser, map[string]interface{}, string, error) {
-	token, err := a.loadOidcTokenWithParams(bodyData, oidcConfig)
-	if err != nil {
-		return nil, nil, "", errors.WrapErrorAction(logutils.ActionGet, typeOidcToken, nil, err)
->>>>>>> b5c6af97
 	}
 
 	sub, err := a.checkToken(token.IDToken, authType, appType, oidcConfig, l)
 	if err != nil {
-<<<<<<< HEAD
 		return nil, nil, nil, errors.WrapErrorAction(logutils.ActionValidate, typeOidcToken, nil, err)
-=======
-		return nil, nil, "", errors.WrapErrorAction(logutils.ActionValidate, typeOidcToken, nil, err)
->>>>>>> b5c6af97
 	}
 
 	userInfoURL := oidcConfig.Host + "/idp/profile/oidc/userinfo"
@@ -361,40 +319,24 @@
 	}
 	userInfo, err := a.loadOidcUserInfo(token, userInfoURL)
 	if err != nil {
-<<<<<<< HEAD
 		return nil, nil, nil, errors.WrapErrorAction(logutils.ActionGet, "user info", nil, err)
-=======
-		return nil, nil, "", errors.WrapErrorAction(logutils.ActionGet, "user info", nil, err)
->>>>>>> b5c6af97
 	}
 
 	var userClaims map[string]interface{}
 	err = json.Unmarshal(userInfo, &userClaims)
 	if err != nil {
-<<<<<<< HEAD
 		return nil, nil, nil, errors.WrapErrorAction(logutils.ActionUnmarshal, "user info", nil, err)
-=======
-		return nil, nil, "", errors.WrapErrorAction(logutils.ActionUnmarshal, "user info", nil, err)
->>>>>>> b5c6af97
 	}
 
 	userClaimsSub, _ := userClaims["sub"].(string)
 	if userClaimsSub != sub {
-<<<<<<< HEAD
 		return nil, nil, nil, errors.ErrorData("mismatched", "sub fields", &logutils.FieldArgs{"user info": userClaimsSub, "id token": sub})
-=======
-		return nil, nil, "", errors.ErrorData("mismatched", "sub fields", &logutils.FieldArgs{"user info": userClaimsSub, "id token": sub})
->>>>>>> b5c6af97
 	}
 
 	identityProviderID, _ := authType.Params["identity_provider"].(string)
 	identityProviderSetting := appOrg.FindIdentityProviderSetting(identityProviderID)
 	if identityProviderSetting == nil {
-<<<<<<< HEAD
 		return nil, nil, nil, errors.ErrorData(logutils.StatusMissing, model.TypeIdentityProviderConfig, &logutils.FieldArgs{"app_org": appOrg.ID, "identity_provider_id": identityProviderID})
-=======
-		return nil, nil, "", errors.ErrorData(logutils.StatusMissing, model.TypeIdentityProviderConfig, &logutils.FieldArgs{"app_org": appOrg.ID, "identity_provider_id": identityProviderID})
->>>>>>> b5c6af97
 	}
 
 	//identifier
@@ -444,23 +386,10 @@
 	externalUser := model.ExternalSystemUser{Identifier: identifier, ExternalIDs: externalIDs, FirstName: firstName,
 		MiddleName: middleName, LastName: lastName, Email: email, Roles: roles, Groups: groups, SystemSpecific: systemSpecific}
 
-<<<<<<< HEAD
-	oidcParams := map[string]interface{}{"token_type": token.TokenType, "id_token": token.IDToken, "access_token": token.AccessToken}
-	params := map[string]interface{}{"oidc_token": oidcParams}
+	oidcParams := oidcTokenData{TokenType: token.TokenType, IDToken: token.IDToken, AccessToken: token.AccessToken}
+	params := oidcCredential{Credential: oidcParams}
 	paramsEnc := map[string]interface{}{"oidc_token": oidcParamsEnc, "redirect_uri": redirectURI}
 	return &externalUser, params, paramsEnc, nil
-=======
-	oidcParams := map[string]interface{}{}
-	oidcParams["id_token"] = token.IDToken
-	oidcParams["access_token"] = token.AccessToken
-	oidcParams["refresh_token"] = token.RefreshToken
-	oidcParams["token_type"] = token.TokenType
-
-	params := map[string]interface{}{}
-	params["oidc_token"] = oidcParams
-	params["redirect_uri"] = redirectURI
-	return &externalUser, params, token.AccessToken, nil
->>>>>>> b5c6af97
 }
 
 func (a *oidcAuthImpl) loadOidcTokenWithParams(params map[string]string, oidcConfig *oidcAuthConfig) (*oidcToken, error) {
