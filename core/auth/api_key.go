--- conflicted
+++ resolved
@@ -24,27 +24,20 @@
 	authType string
 }
 
-<<<<<<< HEAD
 func (a *apiKeyAuthImpl) applySignUp(authType model.AuthType, appType model.ApplicationType, appOrg model.ApplicationOrganization, creds string, params string, l *logs.Log) (string, *string, map[string]interface{}, error) {
+
 	return "", nil, nil, nil
-=======
+}
+
 type apiKeyCreds struct {
 	APIKey      string `json:"api_key" validate:"required"`
 	AnonymousID string `json:"anonymous_id"`
->>>>>>> 87f08566
 }
 
 type apiKeyResponseParams struct {
 	AnonymousID string `json:"anonymous_id"`
 }
 
-<<<<<<< HEAD
-func (a *apiKeyAuthImpl) verify(credential *model.Credential, verification string, l *logs.Log) (map[string]interface{}, error) {
-	return nil, errors.New(logutils.Unimplemented)
-}
-func (a *apiKeyAuthImpl) checkCredentials(accountAuthType model.AccountAuthType, creds string, l *logs.Log) (string, *bool, error) {
-	return "", nil, nil
-=======
 func (a *apiKeyAuthImpl) checkCredentials(authType model.AuthType, appType model.ApplicationType, appOrg model.ApplicationOrganization, creds string, l *logs.Log) (string, interface{}, error) {
 	var keyCreds apiKeyCreds
 	err := json.Unmarshal([]byte(creds), &keyCreds)
@@ -74,7 +67,6 @@
 	}
 
 	return anonymousID, apiKeyResponseParams{anonymousID}, nil
->>>>>>> 87f08566
 }
 
 //initAPIKeyAuth initializes and registers a new API key auth instance
