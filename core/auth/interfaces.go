package auth

import (
	"core-building-block/core/model"
	"core-building-block/driven/storage"
	"time"

	"github.com/rokmetro/auth-library/authorization"
	"github.com/rokmetro/auth-library/tokenauth"
	"github.com/rokmetro/logging-library/logs"
	"go.mongodb.org/mongo-driver/mongo"
)

//authType is the interface for authentication for auth types which are not external for the system(the users do not come from external system)
type authType interface {
	//signUp applies sign up operation
	// Returns:
	//	message (string): Success message if verification is required. If verification is not required, return ""
	//	identifier (*string): The unique identifier
	//	credentialValue (map): Credential value
	signUp(authType model.AuthType, appType model.ApplicationType, appOrg model.ApplicationOrganization, creds string, params string, newCredentialID string, l *logs.Log) (string, *string, map[string]interface{}, error)

	//checks the verification code generated on email signup
	// Returns:
	//	authTypeCreds (map[string]interface{}): Updated Credential.Value
	verify(credential *model.Credential, verification string, l *logs.Log) (map[string]interface{}, error)

	//userExist checks if the user exists for application and organizations
	// Returns:
	//	account (*model.Account): User account
	//	accountAuthType (*model.AccountAuthType): User account auth type
	userExist(authType model.AuthType, appType model.ApplicationType, appOrg model.ApplicationOrganization, creds string, l *logs.Log) (*model.Account, *model.AccountAuthType, error)

	//checkCredentials checks if the account credentials are valid for the account auth type
	checkCredentials(accountAuthType model.AccountAuthType, creds string, l *logs.Log) (string, *bool, error)
}

//externalAuthType is the interface for authentication for auth types which are external for the system(the users comes from external system).
//these are the different identity providers - illinois_oidc etc
type externalAuthType interface {
	//getLoginUrl retrieves and pre-formats a login url and params for the SSO provider
	getLoginURL(authType model.AuthType, appType model.ApplicationType, appOrg model.ApplicationOrganization, redirectURI string, l *logs.Log) (string, map[string]interface{}, error)
	//externalLogin logins in the external system and provides the authenticated user
	externalLogin(authType model.AuthType, appType model.ApplicationType, appOrg model.ApplicationOrganization, creds string, params string, l *logs.Log) (*model.ExternalSystemUser, interface{}, error)
	//userExist checks if the user exists
	userExist(externalUserIdentifier string, authType model.AuthType, appType model.ApplicationType, appOrg model.ApplicationOrganization, l *logs.Log) (*model.Account, error)

	//TODO refresh
}

//anonymousAuthType is the interface for authentication for auth types which are anonymous
type anonymousAuthType interface {
	//checkCredentials checks the credentials for the provided app and organization
	//	Returns anonymous profile identifier
	checkCredentials(authType model.AuthType, appType model.ApplicationType, appOrg model.ApplicationOrganization, creds string, l *logs.Log) (string, interface{}, error)
}

//APIs is the interface which defines the APIs provided by the auth package
type APIs interface {
	//Start starts the auth service
	Start()

	//GetHost returns the host/issuer of the auth service
	GetHost() string

	//Login logs a user in a specific application using the specified credentials and authentication method.
	//The authentication method must be one of the supported for the application.
	//	Input:
	//		authType (string): Name of the authentication method for provided creds (eg. "email", "username", "illinois_oidc")
	//		creds (string): Credentials/JSON encoded credential structure defined for the specified auth type
	//		appTypeIdentifier (string): identifier of the app type/client that the user is logging in from
	//		orgID (string): ID of the organization that the user is logging in
	//		params (string): JSON encoded params defined by specified auth type
	//		profile (Profile): Account profile
	//		preferences (map): Account preferences
	//		l (*logs.Log): Log object pointer for request
	//	Returns:
	//		Access token (string): Signed ROKWIRE access token to be used to authorize future requests
	//		Refresh Token (string): Refresh token that can be sent to refresh the access token once it expires
	//		Account (Account): Account object for authenticated user
	//		Params (interface{}): authType-specific set of parameters passed back to client
	Login(authType string, creds string, appTypeIdentifier string, orgID string, params string, profile model.Profile, preferences map[string]interface{}, l *logs.Log) (string, string, string, *model.Account, interface{}, error)

	//Refresh refreshes an access token using a refresh token
	//	Input:
	//		refreshToken (string): Refresh token
	//		l (*logs.Log): Log object pointer for request
	//	Returns:
	//		Access token (string): Signed ROKWIRE access token to be used to authorize future requests
	//		Refresh token (string): Refresh token that can be sent to refresh the access token once it expires
	//		Params (interface{}): authType-specific set of parameters passed back to client
	Refresh(refreshToken string, l *logs.Log) (string, string, interface{}, error)

	//Verify checks the verification code in the credentials collection
	Verify(id string, verification string, l *logs.Log) error

	//GetLoginURL returns a pre-formatted login url for SSO providers
	//	Input:
	//		authType (string): Name of the authentication method for provided creds (eg. "email", "username", "illinois_oidc")
	//		appTypeIdentifier (string): Identifier of the app type/client that the user is logging in from
	//		orgID (string): ID of the organization that the user is logging in
	//		redirectURI (string): Registered redirect URI where client will receive response
	//		l (*loglib.Log): Log object pointer for request
	//	Returns:
	//		Login URL (string): SSO provider login URL to be launched in a browser
	//		Params (map[string]interface{}): Params to be sent in subsequent request (if necessary)
	GetLoginURL(authType string, appTypeIdentifier string, orgID string, redirectURI string, l *logs.Log) (string, map[string]interface{}, error)

	//AuthorizeService returns a scoped token for the specified service and the service registration record if authorized or
	//	the service registration record if not. Passing "approvedScopes" will update the service authorization for this user and
	//	return a scoped access token which reflects this change.
	//	Input:
	//		claims (tokenauth.Claims): Claims from un-scoped user access token
	//		serviceID (string): ID of the service to be authorized
	//		approvedScopes ([]string): list of scope strings to be approved
	//		l (*logs.Log): Log object pointer for request
	//	Returns:
	//		Access token (string): Signed scoped access token to be used to authorize requests to the specified service
	//		Approved Scopes ([]authorization.Scope): The approved scopes included in the provided token
	//		Service reg (*model.ServiceReg): The service registration record for the requested service
	AuthorizeService(claims tokenauth.Claims, serviceID string, approvedScopes []authorization.Scope, l *logs.Log) (string, []authorization.Scope, *model.ServiceReg, error)

	//GetScopedAccessToken returns a scoped access token with the requested scopes
	GetScopedAccessToken(claims tokenauth.Claims, serviceID string, scopes []authorization.Scope) (string, error)

	//GetAuthKeySet generates a JSON Web Key Set for auth service registration
	GetAuthKeySet() (*model.JSONWebKeySet, error)

	//GetServiceRegistrations retrieves all service registrations
	GetServiceRegistrations(serviceIDs []string) ([]model.ServiceReg, error)

	//RegisterService creates a new service registration
	RegisterService(reg *model.ServiceReg) error

	//UpdateServiceRegistration updates an existing service registration
	UpdateServiceRegistration(reg *model.ServiceReg) error

	//DeregisterService deletes an existing service registration
	DeregisterService(serviceID string) error

	//GetAPIKey finds and returns the API key for the provided org and app
	GetAPIKey(orgID string, appID string) (*model.APIKey, error)

	//CreateAPIKey creates a new API key for the provided org and app
	CreateAPIKey(apiKey *model.APIKey) error

	//UpdateAPIKey updates an existing API key
	UpdateAPIKey(apiKey *model.APIKey) error

	//DeleteAPIKey deletes an existing API key
	DeleteAPIKey(orgID string, appID string) error
}

//Storage interface to communicate with the storage
type Storage interface {
	RegisterStorageListener(storageListener storage.Listener)

	//AuthTypes
	LoadAuthTypes() ([]model.AuthType, error)

	//Accounts
	FindAccount(appID string, orgID string, authTypeID string, accountAuthTypeIdentifier string) (*model.Account, error)
	InsertAccount(account model.Account) (*model.Account, error)
	UpdateAccount(account *model.Account, orgID string, newOrgData *map[string]interface{}) (*model.Account, error)
	DeleteAccount(id string) error

	//AccountAuthTypes
	UpdateAccountAuthType(item model.AccountAuthType) error

	//Organizations
	FindOrganization(id string) (*model.Organization, error)

	//Credentials
	// FindCredentialsByID(ID string) (*model.AuthCreds, error)
	// FindCredentials(orgID string, appID string, authType string, params map[string]interface{}) (*model.AuthCreds, error)
	// UpdateCredentials(orgID string, appID string, authType string, creds *model.AuthCreds) error
	// InsertCredentials(creds *model.AuthCreds, context mongo.SessionContext) error
	FindCredential(ID string) (*model.Credential, error)
	UpdateCredential(creds *model.Credential) error
	InsertCredential(creds *model.Credential, context mongo.SessionContext) error

	//RefreshTokens
	FindRefreshToken(token string) (*model.AuthRefresh, error)
	LoadRefreshTokens(orgID string, appID string, credsID string) ([]model.AuthRefresh, error)
	InsertRefreshToken(refresh *model.AuthRefresh) error
	UpdateRefreshToken(token string, refresh *model.AuthRefresh) error
	DeleteRefreshToken(token string) error
	DeleteExpiredRefreshTokens(now *time.Time) error

	//ServiceRegs
	FindServiceRegs(serviceIDs []string) ([]model.ServiceReg, error)
	FindServiceReg(serviceID string) (*model.ServiceReg, error)
	InsertServiceReg(reg *model.ServiceReg) error
	UpdateServiceReg(reg *model.ServiceReg) error
	SaveServiceReg(reg *model.ServiceReg) error
	DeleteServiceReg(serviceID string) error

	//IdentityProviders
	LoadIdentityProviders() ([]model.IdentityProvider, error)

	//ServiceAuthorizations
	FindServiceAuthorization(userID string, orgID string) (*model.ServiceAuthorization, error)
	SaveServiceAuthorization(authorization *model.ServiceAuthorization) error
	DeleteServiceAuthorization(userID string, orgID string) error

	//APIKeys
	LoadAPIKeys() ([]model.APIKey, error)
	FindAPIKey(orgID string, appID string) (*model.APIKey, error)
	FindAPIKeys(orgID string) ([]model.APIKey, error)
	InsertAPIKey(apiKey *model.APIKey) error
	UpdateAPIKey(apiKey *model.APIKey) error
	DeleteAPIKey(orgID string, appID string) error

	//ApplicationTypes
	FindApplicationTypeByIdentifier(identifier string) (*model.ApplicationType, error)

	//ApplicationsOrganizations
	LoadApplicationsOrganizations() ([]model.ApplicationOrganization, error)
}

<<<<<<< HEAD
//ProfileBuildingBlock is used by auth to communicate with the profile building block.
type ProfileBuildingBlock interface {
	GetProfileBBData(queryParams map[string]string, l *logs.Log) (*model.Profile, map[string]interface{}, error)
=======
//Emailer is used by core to send emails
type Emailer interface {
	Send(toEmail string, subject string, body string, attachmentFilename *string) error
>>>>>>> 67c70489
}<|MERGE_RESOLUTION|>--- conflicted
+++ resolved
@@ -218,13 +218,12 @@
 	LoadApplicationsOrganizations() ([]model.ApplicationOrganization, error)
 }
 
-<<<<<<< HEAD
 //ProfileBuildingBlock is used by auth to communicate with the profile building block.
 type ProfileBuildingBlock interface {
 	GetProfileBBData(queryParams map[string]string, l *logs.Log) (*model.Profile, map[string]interface{}, error)
-=======
+}
+
 //Emailer is used by core to send emails
 type Emailer interface {
 	Send(toEmail string, subject string, body string, attachmentFilename *string) error
->>>>>>> 67c70489
 }