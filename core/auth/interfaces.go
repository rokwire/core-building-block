package auth

import (
	"core-building-block/core/model"
	"core-building-block/driven/storage"
	"time"

	"github.com/rokmetro/auth-library/authorization"
	"github.com/rokmetro/auth-library/tokenauth"
	"github.com/rokmetro/logging-library/logs"
	"go.mongodb.org/mongo-driver/mongo"
)

//authType is the interface for authentication for auth types which are not external for the system(the users do not come from external system)
type authType interface {
	//signUp applies sign up operation
	// Returns:
	//	message (string): Success message if verification is required. If verification is not required, return ""
	//	identifier (*string): The unique identifier
	//	credentialValue (map): Credential value
	signUp(authType model.AuthType, appType model.ApplicationType, appOrg model.ApplicationOrganization, creds string, params string, newCredentialID string, l *logs.Log) (string, *string, map[string]interface{}, error)

	//checks the verification code generated on email signup
	// Returns:
	//	authTypeCreds (map[string]interface{}): Updated Credential.Value
	verify(credential *model.Credential, verification string, l *logs.Log) (map[string]interface{}, error)

	//userExist checks if the user exists for application and organizations
	// Returns:
	//	account (*model.Account): User account
	//	accountAuthType (*model.AccountAuthType): User account auth type
	userExist(authType model.AuthType, appType model.ApplicationType, appOrg model.ApplicationOrganization, creds string, l *logs.Log) (*model.Account, *model.AccountAuthType, error)

	//checkCredentials checks if the account credentials are valid for the account auth type
	checkCredentials(accountAuthType model.AccountAuthType, creds string, l *logs.Log) (string, *bool, error)
}

//externalAuthType is the interface for authentication for auth types which are external for the system(the users comes from external system).
//these are the different identity providers - illinois_oidc etc
type externalAuthType interface {
	//getLoginUrl retrieves and pre-formats a login url and params for the SSO provider
	getLoginURL(authType model.AuthType, appType model.ApplicationType, appOrg model.ApplicationOrganization, redirectURI string, l *logs.Log) (string, map[string]interface{}, error)
	//externalLogin logins in the external system and provides the authenticated user
	externalLogin(authType model.AuthType, appType model.ApplicationType, appOrg model.ApplicationOrganization, creds string, params string, l *logs.Log) (*model.ExternalSystemUser, interface{}, error)
	//userExist checks if the user exists
	userExist(externalUserIdentifier string, authType model.AuthType, appType model.ApplicationType, appOrg model.ApplicationOrganization, l *logs.Log) (*model.Account, error)

	//TODO refresh
}

//anonymousAuthType is the interface for authentication for auth types which are anonymous
type anonymousAuthType interface {
	//checkCredentials checks the credentials for the provided app and organization
	//	Returns anonymous profile identifier
	checkCredentials(authType model.AuthType, appType model.ApplicationType, appOrg model.ApplicationOrganization, creds string, l *logs.Log) (string, interface{}, error)
}

//APIs is the interface which defines the APIs provided by the auth package
type APIs interface {
	//Start starts the auth service
	Start()

	//GetHost returns the host/issuer of the auth service
	GetHost() string

	//Login logs a user in a specific application using the specified credentials and authentication method.
	//The authentication method must be one of the supported for the application.
	//	Input:
	//		IP (string): Client's IP address
	//		deviceType (string): "mobile" or "web" or "desktop" etc
	//		deviceOS (*string): Device OS
	//		deviceMacAddress (*string): Device mac address
	//		authType (string): Name of the authentication method for provided creds (eg. "email", "username", "illinois_oidc")
	//		creds (string): Credentials/JSON encoded credential structure defined for the specified auth type
	//		appTypeIdentifier (string): identifier of the app type/client that the user is logging in from
	//		orgID (string): ID of the organization that the user is logging in
	//		params (string): JSON encoded params defined by specified auth type
	//		profile (Profile): Account profile
	//		preferences (map): Account preferences
	//		l (*logs.Log): Log object pointer for request
	//	Returns:
<<<<<<< HEAD
	//		Login session (*LoginSession): Signed ROKWIRE access token to be used to authorize future requests
	//			Access token (string): Signed ROKWIRE access token to be used to authorize future requests
	//			Refresh Token (string): Refresh token that can be sent to refresh the access token once it expires
	//			AccountAuthType (AccountAuthType): AccountAuthType object for authenticated user
	//			Params (interface{}): authType-specific set of parameters passed back to client
	Login(IP string, deviceType string, deviceOS *string, deviceMacAddress *string, authType string, creds string, appID string, orgID string, params string, l *logs.Log) (*model.LoginSession, error)
=======
	//		Access token (string): Signed ROKWIRE access token to be used to authorize future requests
	//		Refresh Token (string): Refresh token that can be sent to refresh the access token once it expires
	//		Account (Account): Account object for authenticated user
	//		Params (interface{}): authType-specific set of parameters passed back to client
	Login(authType string, creds string, appTypeIdentifier string, orgID string, params string, profile model.Profile, preferences map[string]interface{}, l *logs.Log) (string, string, string, *model.Account, interface{}, error)
>>>>>>> d452f352

	//Refresh refreshes an access token using a refresh token
	//	Input:
	//		refreshToken (string): Refresh token
	//		l (*logs.Log): Log object pointer for request
	//	Returns:
	//		Access token (string): Signed ROKWIRE access token to be used to authorize future requests
	//		Refresh token (string): Refresh token that can be sent to refresh the access token once it expires
	//		Params (interface{}): authType-specific set of parameters passed back to client
	Refresh(refreshToken string, l *logs.Log) (string, string, interface{}, error)

	//Verify checks the verification code in the credentials collection
	Verify(id string, verification string, l *logs.Log) error

	//GetLoginURL returns a pre-formatted login url for SSO providers
	//	Input:
	//		authType (string): Name of the authentication method for provided creds (eg. "email", "username", "illinois_oidc")
	//		appTypeIdentifier (string): Identifier of the app type/client that the user is logging in from
	//		orgID (string): ID of the organization that the user is logging in
	//		redirectURI (string): Registered redirect URI where client will receive response
	//		l (*loglib.Log): Log object pointer for request
	//	Returns:
	//		Login URL (string): SSO provider login URL to be launched in a browser
	//		Params (map[string]interface{}): Params to be sent in subsequent request (if necessary)
	GetLoginURL(authType string, appTypeIdentifier string, orgID string, redirectURI string, l *logs.Log) (string, map[string]interface{}, error)

	//AuthorizeService returns a scoped token for the specified service and the service registration record if authorized or
	//	the service registration record if not. Passing "approvedScopes" will update the service authorization for this user and
	//	return a scoped access token which reflects this change.
	//	Input:
	//		claims (tokenauth.Claims): Claims from un-scoped user access token
	//		serviceID (string): ID of the service to be authorized
	//		approvedScopes ([]string): list of scope strings to be approved
	//		l (*logs.Log): Log object pointer for request
	//	Returns:
	//		Access token (string): Signed scoped access token to be used to authorize requests to the specified service
	//		Approved Scopes ([]authorization.Scope): The approved scopes included in the provided token
	//		Service reg (*model.ServiceReg): The service registration record for the requested service
	AuthorizeService(claims tokenauth.Claims, serviceID string, approvedScopes []authorization.Scope, l *logs.Log) (string, []authorization.Scope, *model.ServiceReg, error)

	//GetScopedAccessToken returns a scoped access token with the requested scopes
	GetScopedAccessToken(claims tokenauth.Claims, serviceID string, scopes []authorization.Scope) (string, error)

	//GetAuthKeySet generates a JSON Web Key Set for auth service registration
	GetAuthKeySet() (*model.JSONWebKeySet, error)

	//GetServiceRegistrations retrieves all service registrations
	GetServiceRegistrations(serviceIDs []string) ([]model.ServiceReg, error)

	//RegisterService creates a new service registration
	RegisterService(reg *model.ServiceReg) error

	//UpdateServiceRegistration updates an existing service registration
	UpdateServiceRegistration(reg *model.ServiceReg) error

	//DeregisterService deletes an existing service registration
	DeregisterService(serviceID string) error

	//GetAPIKey finds and returns the API key for the provided org and app
	GetAPIKey(orgID string, appID string) (*model.APIKey, error)

	//CreateAPIKey creates a new API key for the provided org and app
	CreateAPIKey(apiKey *model.APIKey) error

	//UpdateAPIKey updates an existing API key
	UpdateAPIKey(apiKey *model.APIKey) error

	//DeleteAPIKey deletes an existing API key
	DeleteAPIKey(orgID string, appID string) error
}

//Storage interface to communicate with the storage
type Storage interface {
	RegisterStorageListener(storageListener storage.Listener)

	//AuthTypes
	LoadAuthTypes() ([]model.AuthType, error)

	//Accounts
	FindAccount(appID string, orgID string, authTypeID string, accountAuthTypeIdentifier string) (*model.Account, error)
	InsertAccount(account model.Account) (*model.Account, error)
	UpdateAccount(account *model.Account, orgID string, newOrgData *map[string]interface{}) (*model.Account, error)
	DeleteAccount(id string) error

	//AccountAuthTypes
	UpdateAccountAuthType(item model.AccountAuthType) error

	//Organizations
	FindOrganization(id string) (*model.Organization, error)

	//Credentials
	// FindCredentialsByID(ID string) (*model.AuthCreds, error)
	// FindCredentials(orgID string, appID string, authType string, params map[string]interface{}) (*model.AuthCreds, error)
	// UpdateCredentials(orgID string, appID string, authType string, creds *model.AuthCreds) error
	// InsertCredentials(creds *model.AuthCreds, context mongo.SessionContext) error
	FindCredential(ID string) (*model.Credential, error)
	UpdateCredential(creds *model.Credential) error
	InsertCredential(creds *model.Credential, context mongo.SessionContext) error

	//RefreshTokens
	FindRefreshToken(token string) (*model.AuthRefresh, error)
	LoadRefreshTokens(orgID string, appID string, credsID string) ([]model.AuthRefresh, error)
	InsertRefreshToken(refresh *model.AuthRefresh) error
	UpdateRefreshToken(token string, refresh *model.AuthRefresh) error
	DeleteRefreshToken(token string) error
	DeleteExpiredRefreshTokens(now *time.Time) error

	//ServiceRegs
	FindServiceRegs(serviceIDs []string) ([]model.ServiceReg, error)
	FindServiceReg(serviceID string) (*model.ServiceReg, error)
	InsertServiceReg(reg *model.ServiceReg) error
	UpdateServiceReg(reg *model.ServiceReg) error
	SaveServiceReg(reg *model.ServiceReg) error
	DeleteServiceReg(serviceID string) error

	//IdentityProviders
	LoadIdentityProviders() ([]model.IdentityProvider, error)

	//ServiceAuthorizations
	FindServiceAuthorization(userID string, orgID string) (*model.ServiceAuthorization, error)
	SaveServiceAuthorization(authorization *model.ServiceAuthorization) error
	DeleteServiceAuthorization(userID string, orgID string) error

	//APIKeys
	LoadAPIKeys() ([]model.APIKey, error)
	FindAPIKey(orgID string, appID string) (*model.APIKey, error)
	FindAPIKeys(orgID string) ([]model.APIKey, error)
	InsertAPIKey(apiKey *model.APIKey) error
	UpdateAPIKey(apiKey *model.APIKey) error
	DeleteAPIKey(orgID string, appID string) error

	//ApplicationTypes
	FindApplicationTypeByIdentifier(identifier string) (*model.ApplicationType, error)

	//ApplicationsOrganizations
	LoadApplicationsOrganizations() ([]model.ApplicationOrganization, error)
}

//ProfileBuildingBlock is used by auth to communicate with the profile building block.
type ProfileBuildingBlock interface {
	GetProfileBBData(queryParams map[string]string, l *logs.Log) (*model.Profile, map[string]interface{}, error)
}

//Emailer is used by core to send emails
type Emailer interface {
	Send(toEmail string, subject string, body string, attachmentFilename *string) error
}<|MERGE_RESOLUTION|>--- conflicted
+++ resolved
@@ -79,20 +79,12 @@
 	//		preferences (map): Account preferences
 	//		l (*logs.Log): Log object pointer for request
 	//	Returns:
-<<<<<<< HEAD
 	//		Login session (*LoginSession): Signed ROKWIRE access token to be used to authorize future requests
 	//			Access token (string): Signed ROKWIRE access token to be used to authorize future requests
 	//			Refresh Token (string): Refresh token that can be sent to refresh the access token once it expires
 	//			AccountAuthType (AccountAuthType): AccountAuthType object for authenticated user
 	//			Params (interface{}): authType-specific set of parameters passed back to client
-	Login(IP string, deviceType string, deviceOS *string, deviceMacAddress *string, authType string, creds string, appID string, orgID string, params string, l *logs.Log) (*model.LoginSession, error)
-=======
-	//		Access token (string): Signed ROKWIRE access token to be used to authorize future requests
-	//		Refresh Token (string): Refresh token that can be sent to refresh the access token once it expires
-	//		Account (Account): Account object for authenticated user
-	//		Params (interface{}): authType-specific set of parameters passed back to client
-	Login(authType string, creds string, appTypeIdentifier string, orgID string, params string, profile model.Profile, preferences map[string]interface{}, l *logs.Log) (string, string, string, *model.Account, interface{}, error)
->>>>>>> d452f352
+	Login(IP string, deviceType string, deviceOS *string, deviceMacAddress *string, authType string, creds string, appTypeIdentifier string, orgID string, params string, profile model.Profile, preferences map[string]interface{}, l *logs.Log) (*model.LoginSession, error)
 
 	//Refresh refreshes an access token using a refresh token
 	//	Input:
