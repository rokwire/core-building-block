package auth

import (
	"core-building-block/core/model"
	"core-building-block/driven/storage"
	"time"

	"github.com/rokwire/core-auth-library-go/authorization"
	"github.com/rokwire/core-auth-library-go/tokenauth"
	"github.com/rokwire/logging-library-go/logs"
	"go.mongodb.org/mongo-driver/mongo"
)

//authType is the interface for authentication for auth types which are not external for the system(the users do not come from external system)
type authType interface {
	//signUp applies sign up operation
	// Returns:
	//	message (string): Success message if verification is required. If verification is not required, return ""
	//	identifier (*string): The unique identifier
	//	credentialValue (map): Credential value
	signUp(authType model.AuthType, appType model.ApplicationType, appOrg model.ApplicationOrganization, creds string, params string, newCredentialID string, l *logs.Log) (string, *string, map[string]interface{}, error)

	//checks the verification code generated on email signup
	// Returns:
	//	authTypeCreds (map[string]interface{}): Updated Credential.Value
	verify(credential *model.Credential, verification string, l *logs.Log) (map[string]interface{}, error)

	//userExist checks if the user exists for application and organizations
	// Returns:
	//	accountAuthType (*model.AccountAuthType): User account auth type
	userExist(authType model.AuthType, appType model.ApplicationType, appOrg model.ApplicationOrganization, creds string, l *logs.Log) (*model.AccountAuthType, error)

	//checkCredentials checks if the account credentials are valid for the account auth type
	checkCredentials(accountAuthType model.AccountAuthType, creds string, l *logs.Log) (string, *bool, error)
}

//externalAuthType is the interface for authentication for auth types which are external for the system(the users comes from external system).
//these are the different identity providers - illinois_oidc etc
type externalAuthType interface {
	//getLoginUrl retrieves and pre-formats a login url and params for the SSO provider
	getLoginURL(authType model.AuthType, appType model.ApplicationType, appOrg model.ApplicationOrganization, redirectURI string, l *logs.Log) (string, map[string]interface{}, error)
	//externalLogin logins in the external system and provides the authenticated user
	externalLogin(authType model.AuthType, appType model.ApplicationType, appOrg model.ApplicationOrganization, creds string, params string, l *logs.Log) (*model.ExternalSystemUser, map[string]interface{}, error)
	//userExist checks if the user exists
	userExist(externalUserIdentifier string, authType model.AuthType, appType model.ApplicationType, appOrg model.ApplicationOrganization, l *logs.Log) (*model.Account, error)
	//refresh refreshes tokens
	refresh(params map[string]interface{}, authType model.AuthType, appType model.ApplicationType, appOrg model.ApplicationOrganization, l *logs.Log) (map[string]interface{}, error)
}

//anonymousAuthType is the interface for authentication for auth types which are anonymous
type anonymousAuthType interface {
	//checkCredentials checks the credentials for the provided app and organization
	//	Returns anonymous profile identifier
	checkCredentials(authType model.AuthType, appType model.ApplicationType, appOrg model.ApplicationOrganization, creds string, l *logs.Log) (string, map[string]interface{}, error)
}

//APIs is the interface which defines the APIs provided by the auth package
type APIs interface {
	//Start starts the auth service
	Start()

	//GetHost returns the host/issuer of the auth service
	GetHost() string

	//Login logs a user in a specific application using the specified credentials and authentication method.
	//The authentication method must be one of the supported for the application.
	//	Input:
	//		ipAddress (string): Client's IP address
	//		deviceType (string): "mobile" or "web" or "desktop" etc
	//		deviceOS (*string): Device OS
	//		deviceID (string): Device ID
	//		authenticationType (string): Name of the authentication method for provided creds (eg. "email", "username", "illinois_oidc")
	//		creds (string): Credentials/JSON encoded credential structure defined for the specified auth type
	//		appTypeIdentifier (string): identifier of the app type/client that the user is logging in from
	//		orgID (string): ID of the organization that the user is logging in
	//		params (string): JSON encoded params defined by specified auth type
	//		profile (Profile): Account profile
	//		preferences (map): Account preferences
	//		l (*logs.Log): Log object pointer for request
	//	Returns:
<<<<<<< HEAD
	//		Access token (string): Signed ROKWIRE access token to be used to authorize future requests
	//		Refresh Token (string): Refresh token that can be sent to refresh the access token once it expires
	//		Account (Account): Account object for authenticated user
	//		Params (interface{}): authType-specific set of parameters passed back to client
	//		MFA types ([]model.MFAType): list of MFA types account is enrolled in
	//		State (string): login state used if account is enrolled in MFA
	Login(authType string, creds string, appTypeIdentifier string, orgID string, params string, profile model.Profile, preferences map[string]interface{}, l *logs.Log) (string, string, string, *model.Account, interface{}, []model.MFAType, string, error)
=======
	//		Message (*string): message
	//		Login session (*LoginSession): Signed ROKWIRE access token to be used to authorize future requests
	//			Access token (string): Signed ROKWIRE access token to be used to authorize future requests
	//			Refresh Token (string): Refresh token that can be sent to refresh the access token once it expires
	//			AccountAuthType (AccountAuthType): AccountAuthType object for authenticated user
	//			Params (interface{}): authType-specific set of parameters passed back to client
	Login(ipAddress string, deviceType string, deviceOS *string, deviceID string,
		authenticationType string, creds string, appTypeIdentifier string, orgID string, params string,
		profile model.Profile, preferences map[string]interface{}, l *logs.Log) (*string, *model.LoginSession, error)
>>>>>>> 72a52796

	//Refresh refreshes an access token using a refresh token
	//	Input:
	//		refreshToken (string): Refresh token
	//		l (*logs.Log): Log object pointer for request
	//	Returns:
	//		Login session (*LoginSession): Signed ROKWIRE access token to be used to authorize future requests
	//			Access token (string): Signed ROKWIRE access token to be used to authorize future requests
	//			Refresh Token (string): Refresh token that can be sent to refresh the access token once it expires
	//			Params (interface{}): authType-specific set of parameters passed back to client
	Refresh(refreshToken string, l *logs.Log) (*model.LoginSession, error)

	//Verify checks the verification code in the credentials collection
	Verify(id string, verification string, l *logs.Log) error

	//GetLoginURL returns a pre-formatted login url for SSO providers
	//	Input:
	//		authType (string): Name of the authentication method for provided creds (eg. "email", "username", "illinois_oidc")
	//		appTypeIdentifier (string): Identifier of the app type/client that the user is logging in from
	//		orgID (string): ID of the organization that the user is logging in
	//		redirectURI (string): Registered redirect URI where client will receive response
	//		l (*loglib.Log): Log object pointer for request
	//	Returns:
	//		Login URL (string): SSO provider login URL to be launched in a browser
	//		Params (map[string]interface{}): Params to be sent in subsequent request (if necessary)
	GetLoginURL(authType string, appTypeIdentifier string, orgID string, redirectURI string, l *logs.Log) (string, map[string]interface{}, error)

	//GetMFATypes gets all MFA types set up for an account
	//	Input:
	//		accountID (string): Account ID to find MFA types
	//	Returns:
	//		MFA Types ([]model.MFAType): MFA information for all enrolled types
	GetMFATypes(accountID string) ([]model.MFAType, error)

	//MFAVerify verifies a code sent by a user as a final login step for enrolled accounts.
	//The MFA type must be one of the supported for the application.
	//	Input:
	//		accountID (string): ID of account user is trying to access
	//		mfaType (string): Type of MFA code sent
	//		mfaCode (string): Code that must be verified
	//		state (string): Variable used to verify user has already passed credentials check
	//	Returns:
	//		Access token (string): Signed ROKWIRE access token to be used to authorize future requests
	//		Refresh Token (string): Refresh token that can be sent to refresh the access token once it expires
	//		Account (Account): Account object for authenticated user
	MFAVerify(accountID string, mfaType string, mfaCode string, state string) (string, string, string, *model.Account, error)

	//AddMFAType adds a form of MFA to an account
	//	Input:
	//		accountID (string): Account ID to add MFA
	//		mfaType (string): Type of MFA to be added
	//	Returns:
	//		MFA Type (*model.MFAType): MFA information for the specified type
	AddMFAType(accountID string, mfaType string) (*model.MFAType, error)

	//RemoveMFAType removes a form of MFA from an account
	//	Input:
	//		accountID (string): Account ID to remove MFA
	//		mfaType (string): Type of MFA to remove
	RemoveMFAType(accountID string, mfaType string) error

	//AuthorizeService returns a scoped token for the specified service and the service registration record if authorized or
	//	the service registration record if not. Passing "approvedScopes" will update the service authorization for this user and
	//	return a scoped access token which reflects this change.
	//	Input:
	//		claims (tokenauth.Claims): Claims from un-scoped user access token
	//		serviceID (string): ID of the service to be authorized
	//		approvedScopes ([]string): list of scope strings to be approved
	//		l (*logs.Log): Log object pointer for request
	//	Returns:
	//		Access token (string): Signed scoped access token to be used to authorize requests to the specified service
	//		Approved Scopes ([]authorization.Scope): The approved scopes included in the provided token
	//		Service reg (*model.ServiceReg): The service registration record for the requested service
	AuthorizeService(claims tokenauth.Claims, serviceID string, approvedScopes []authorization.Scope, l *logs.Log) (string, []authorization.Scope, *model.ServiceReg, error)

	//GetScopedAccessToken returns a scoped access token with the requested scopes
	GetScopedAccessToken(claims tokenauth.Claims, serviceID string, scopes []authorization.Scope) (string, error)

	//GetAuthKeySet generates a JSON Web Key Set for auth service registration
	GetAuthKeySet() (*model.JSONWebKeySet, error)

	//GetServiceRegistrations retrieves all service registrations
	GetServiceRegistrations(serviceIDs []string) ([]model.ServiceReg, error)

	//RegisterService creates a new service registration
	RegisterService(reg *model.ServiceReg) error

	//UpdateServiceRegistration updates an existing service registration
	UpdateServiceRegistration(reg *model.ServiceReg) error

	//DeregisterService deletes an existing service registration
	DeregisterService(serviceID string) error

	//GetAPIKey finds and returns the API key for the provided org and app
	GetAPIKey(orgID string, appID string) (*model.APIKey, error)

	//CreateAPIKey creates a new API key for the provided org and app
	CreateAPIKey(apiKey *model.APIKey) error

	//UpdateAPIKey updates an existing API key
	UpdateAPIKey(apiKey *model.APIKey) error

	//DeleteAPIKey deletes an existing API key
	DeleteAPIKey(orgID string, appID string) error
}

//Storage interface to communicate with the storage
type Storage interface {
	RegisterStorageListener(storageListener storage.Listener)

	//AuthTypes
	LoadAuthTypes() ([]model.AuthType, error)
	FindAuthType(codeOrID string) (*model.AuthType, error)

	//LoginsSessions
	InsertLoginSession(loginSession model.LoginSession) (*model.LoginSession, error)
	FindLoginSession(refreshToken string) (*model.LoginSession, error)
	UpdateLoginSession(loginSession model.LoginSession) error
	DeleteLoginSession(id string) error

	//Accounts
	FindAccount(appID string, orgID string, authTypeID string, accountAuthTypeIdentifier string) (*model.Account, error)
	InsertAccount(account model.Account) (*model.Account, error)
	UpdateAccount(account *model.Account, orgID string, newOrgData *map[string]interface{}) (*model.Account, error)
	DeleteAccount(id string) error

	//AccountAuthTypes
	FindAccountAuthType(accountID string, identifier string) (*model.AccountAuthType, error)
	UpdateAccountAuthType(item model.AccountAuthType) error

	//Organizations
	FindOrganization(id string) (*model.Organization, error)

	//Credentials
	// FindCredentialsByID(ID string) (*model.AuthCreds, error)
	// FindCredentials(orgID string, appID string, authType string, params map[string]interface{}) (*model.AuthCreds, error)
	// UpdateCredentials(orgID string, appID string, authType string, creds *model.AuthCreds) error
	// InsertCredentials(creds *model.AuthCreds, context mongo.SessionContext) error
	FindCredential(ID string) (*model.Credential, error)
	UpdateCredential(creds *model.Credential) error
	InsertCredential(creds *model.Credential, context mongo.SessionContext) error

	//MFA
	FindMFATypes(accountID string) ([]model.MFAType, error)
	InsertMFAType(mfa *model.MFAType) error
	DeleteMFAType(accountID string, mfaType string) error

	//RefreshTokens
	FindRefreshToken(token string) (*model.AuthRefresh, error)
	LoadRefreshTokens(orgID string, appID string, credsID string) ([]model.AuthRefresh, error)
	InsertRefreshToken(refresh *model.AuthRefresh) error
	UpdateRefreshToken(token string, refresh *model.AuthRefresh) error
	DeleteRefreshToken(token string) error
	DeleteExpiredRefreshTokens(now *time.Time) error

	//ServiceRegs
	FindServiceRegs(serviceIDs []string) ([]model.ServiceReg, error)
	FindServiceReg(serviceID string) (*model.ServiceReg, error)
	InsertServiceReg(reg *model.ServiceReg) error
	UpdateServiceReg(reg *model.ServiceReg) error
	SaveServiceReg(reg *model.ServiceReg) error
	DeleteServiceReg(serviceID string) error

	//IdentityProviders
	LoadIdentityProviders() ([]model.IdentityProvider, error)

	//ServiceAuthorizations
	FindServiceAuthorization(userID string, orgID string) (*model.ServiceAuthorization, error)
	SaveServiceAuthorization(authorization *model.ServiceAuthorization) error
	DeleteServiceAuthorization(userID string, orgID string) error

	//APIKeys
	LoadAPIKeys() ([]model.APIKey, error)
	FindAPIKey(orgID string, appID string) (*model.APIKey, error)
	FindAPIKeys(orgID string) ([]model.APIKey, error)
	InsertAPIKey(apiKey *model.APIKey) error
	UpdateAPIKey(apiKey *model.APIKey) error
	DeleteAPIKey(orgID string, appID string) error

	//ApplicationTypes
	FindApplicationTypeByIdentifier(identifier string) (*model.ApplicationType, error)

	//ApplicationsOrganizations
	LoadApplicationsOrganizations() ([]model.ApplicationOrganization, error)
	FindApplicationOrganizations(appID string, orgID string) (*model.ApplicationOrganization, error)
}

//ProfileBuildingBlock is used by auth to communicate with the profile building block.
type ProfileBuildingBlock interface {
	GetProfileBBData(queryParams map[string]string, l *logs.Log) (*model.Profile, map[string]interface{}, error)
}

//Emailer is used by core to send emails
type Emailer interface {
	Send(toEmail string, subject string, body string, attachmentFilename *string) error
}<|MERGE_RESOLUTION|>--- conflicted
+++ resolved
@@ -78,25 +78,17 @@
 	//		preferences (map): Account preferences
 	//		l (*logs.Log): Log object pointer for request
 	//	Returns:
-<<<<<<< HEAD
-	//		Access token (string): Signed ROKWIRE access token to be used to authorize future requests
-	//		Refresh Token (string): Refresh token that can be sent to refresh the access token once it expires
-	//		Account (Account): Account object for authenticated user
-	//		Params (interface{}): authType-specific set of parameters passed back to client
-	//		MFA types ([]model.MFAType): list of MFA types account is enrolled in
-	//		State (string): login state used if account is enrolled in MFA
-	Login(authType string, creds string, appTypeIdentifier string, orgID string, params string, profile model.Profile, preferences map[string]interface{}, l *logs.Log) (string, string, string, *model.Account, interface{}, []model.MFAType, string, error)
-=======
 	//		Message (*string): message
 	//		Login session (*LoginSession): Signed ROKWIRE access token to be used to authorize future requests
 	//			Access token (string): Signed ROKWIRE access token to be used to authorize future requests
 	//			Refresh Token (string): Refresh token that can be sent to refresh the access token once it expires
 	//			AccountAuthType (AccountAuthType): AccountAuthType object for authenticated user
 	//			Params (interface{}): authType-specific set of parameters passed back to client
+	//		MFA types ([]model.MFAType): list of MFA types account is enrolled in
+	//		State (string): login state used if account is enrolled in MFA
 	Login(ipAddress string, deviceType string, deviceOS *string, deviceID string,
 		authenticationType string, creds string, appTypeIdentifier string, orgID string, params string,
-		profile model.Profile, preferences map[string]interface{}, l *logs.Log) (*string, *model.LoginSession, error)
->>>>>>> 72a52796
+		profile model.Profile, preferences map[string]interface{}, l *logs.Log) (*string, *model.LoginSession, []model.MFAType, string, error)
 
 	//Refresh refreshes an access token using a refresh token
 	//	Input:
