--- conflicted
+++ resolved
@@ -71,12 +71,12 @@
 	checkCredentials(authType model.AuthType, appType model.ApplicationType, appOrg model.ApplicationOrganization, creds string, l *logs.Log) (string, map[string]interface{}, error)
 }
 
-<<<<<<< HEAD
 //serviceAuthType is the interface for authentication for non-human clients
 type serviceAuthType interface {
 	checkCredentials(r *http.Request, creds interface{}, l *logs.Log) (*string, *model.ServiceAccount, error)
 	addCredentials(account *model.ServiceAccount, creds *model.ServiceAccountCredential, l *logs.Log) (*model.ServiceAccount, string, error)
-=======
+}
+
 //mfaType is the interface for multi-factor authentication
 type mfaType interface {
 	//verify verifies the code based on stored mfa params
@@ -85,7 +85,6 @@
 	enroll(identifier string) (*model.MFAType, error)
 	//sendCode generates a mfa code and expiration time and sends the code to the user
 	sendCode(identifier string) (string, *time.Time, error)
->>>>>>> d5f4b40e
 }
 
 //APIs is the interface which defines the APIs provided by the auth package
@@ -422,14 +421,12 @@
 	LoadApplicationsOrganizations() ([]model.ApplicationOrganization, error)
 	FindApplicationOrganizations(appID string, orgID string) (*model.ApplicationOrganization, error)
 
-<<<<<<< HEAD
 	//Permissions
 	FindPermissionsByName(names []string) ([]model.Permission, error)
-=======
+
 	//Device
 	FindDevice(context storage.TransactionContext, deviceID string, accountID string) (*model.Device, error)
 	InsertDevice(context storage.TransactionContext, device model.Device) (*model.Device, error)
->>>>>>> d5f4b40e
 
 	//ApplicationRoles
 	FindAppOrgRoles(ids []string, appOrgID string) ([]model.AppOrgRole, error)
