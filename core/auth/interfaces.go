package auth

import (
	"core-building-block/core/model"
	"core-building-block/driven/storage"
	"time"

	"github.com/rokwire/core-auth-library-go/authorization"
	"github.com/rokwire/core-auth-library-go/tokenauth"
	"github.com/rokwire/logging-library-go/logs"
	"go.mongodb.org/mongo-driver/mongo"
)

//authType is the interface for authentication for auth types which are not external for the system(the users do not come from external system)
type authType interface {
	//signUp applies sign up operation
	// Returns:
	//	message (string): Success message if verification is required. If verification is not required, return ""
	//	identifier (*string): The unique identifier
	//	credentialValue (map): Credential value
	signUp(authType model.AuthType, appType model.ApplicationType, appOrg model.ApplicationOrganization, creds string, params string, newCredentialID string, l *logs.Log) (string, *string, map[string]interface{}, error)

	//checks the verification code generated on email signup
	// Returns:
	//	authTypeCreds (map[string]interface{}): Updated Credential.Value
	verify(credential *model.Credential, verification string, l *logs.Log) (map[string]interface{}, error)

	//userExist checks if the user exists for application and organizations
	// Returns:
	//	accountAuthType (*model.AccountAuthType): User account auth type
	userExist(authType model.AuthType, appType model.ApplicationType, appOrg model.ApplicationOrganization, creds string, l *logs.Log) (*model.AccountAuthType, error)

	//checkCredentials checks if the account credentials are valid for the account auth type
	checkCredentials(accountAuthType model.AccountAuthType, creds string, l *logs.Log) (string, *bool, error)
}

//externalAuthType is the interface for authentication for auth types which are external for the system(the users comes from external system).
//these are the different identity providers - illinois_oidc etc
type externalAuthType interface {
	//getLoginUrl retrieves and pre-formats a login url and params for the SSO provider
	getLoginURL(authType model.AuthType, appType model.ApplicationType, appOrg model.ApplicationOrganization, redirectURI string, l *logs.Log) (string, map[string]interface{}, error)
	//externalLogin logins in the external system and provides the authenticated user
	externalLogin(authType model.AuthType, appType model.ApplicationType, appOrg model.ApplicationOrganization, creds string, params string, l *logs.Log) (*model.ExternalSystemUser, map[string]interface{}, error)
	//userExist checks if the user exists
	userExist(externalUserIdentifier string, authType model.AuthType, appType model.ApplicationType, appOrg model.ApplicationOrganization, l *logs.Log) (*model.Account, error)
	//refresh refreshes tokens
	refresh(params map[string]interface{}, authType model.AuthType, appType model.ApplicationType, appOrg model.ApplicationOrganization, l *logs.Log) (map[string]interface{}, error)
}

//anonymousAuthType is the interface for authentication for auth types which are anonymous
type anonymousAuthType interface {
	//checkCredentials checks the credentials for the provided app and organization
	//	Returns anonymous profile identifier
	checkCredentials(authType model.AuthType, appType model.ApplicationType, appOrg model.ApplicationOrganization, creds string, l *logs.Log) (string, map[string]interface{}, error)
}

//APIs is the interface which defines the APIs provided by the auth package
type APIs interface {
	//Start starts the auth service
	Start()

	//GetHost returns the host/issuer of the auth service
	GetHost() string

	//Login logs a user in a specific application using the specified credentials and authentication method.
	//The authentication method must be one of the supported for the application.
	//	Input:
	//		ipAddress (string): Client's IP address
	//		deviceType (string): "mobile" or "web" or "desktop" etc
	//		deviceOS (*string): Device OS
	//		deviceID (string): Device ID
	//		authenticationType (string): Name of the authentication method for provided creds (eg. "email", "username", "illinois_oidc")
	//		creds (string): Credentials/JSON encoded credential structure defined for the specified auth type
	//		apiKey (string): API key to validate the specified app
	//		appTypeIdentifier (string): identifier of the app type/client that the user is logging in from
	//		orgID (string): ID of the organization that the user is logging in
	//		params (string): JSON encoded params defined by specified auth type
	//		profile (Profile): Account profile
	//		preferences (map): Account preferences
	//		l (*logs.Log): Log object pointer for request
	//	Returns:
	//		Message (*string): message
	//		Login session (*LoginSession): Signed ROKWIRE access token to be used to authorize future requests
	//			Access token (string): Signed ROKWIRE access token to be used to authorize future requests
	//			Refresh Token (string): Refresh token that can be sent to refresh the access token once it expires
	//			AccountAuthType (AccountAuthType): AccountAuthType object for authenticated user
	//			Params (interface{}): authType-specific set of parameters passed back to client
	//			State (string): login state used if account is enrolled in MFA
	//		MFA types ([]model.MFAType): list of MFA types account is enrolled in
	Login(ipAddress string, deviceType string, deviceOS *string, deviceID string,
<<<<<<< HEAD
		authenticationType string, creds string, appTypeIdentifier string, orgID string, params string,
		profile model.Profile, preferences map[string]interface{}, l *logs.Log) (*string, *model.LoginSession, []model.MFAType, error)
=======
		authenticationType string, creds string, apiKey string, appTypeIdentifier string, orgID string, params string,
		profile model.Profile, preferences map[string]interface{}, l *logs.Log) (*string, *model.LoginSession, error)
>>>>>>> 7f809c91

	//Refresh refreshes an access token using a refresh token
	//	Input:
	//		refreshToken (string): Refresh token
	//		apiKey (string): API key to validate the specified app
	//		l (*logs.Log): Log object pointer for request
	//	Returns:
	//		Login session (*LoginSession): Signed ROKWIRE access token to be used to authorize future requests
	//			Access token (string): Signed ROKWIRE access token to be used to authorize future requests
	//			Refresh Token (string): Refresh token that can be sent to refresh the access token once it expires
	//			Params (interface{}): authType-specific set of parameters passed back to client
	Refresh(refreshToken string, apiKey string, l *logs.Log) (*model.LoginSession, error)

	//Verify checks the verification code in the credentials collection
	Verify(id string, verification string, l *logs.Log) error

	//GetLoginURL returns a pre-formatted login url for SSO providers
	//	Input:
	//		authType (string): Name of the authentication method for provided creds (eg. "email", "username", "illinois_oidc")
	//		appTypeIdentifier (string): Identifier of the app type/client that the user is logging in from
	//		orgID (string): ID of the organization that the user is logging in
	//		redirectURI (string): Registered redirect URI where client will receive response
	//		apiKey (string): API key to validate the specified app
	//		l (*loglib.Log): Log object pointer for request
	//	Returns:
	//		Login URL (string): SSO provider login URL to be launched in a browser
	//		Params (map[string]interface{}): Params to be sent in subsequent request (if necessary)
	GetLoginURL(authType string, appTypeIdentifier string, orgID string, redirectURI string, apiKey string, l *logs.Log) (string, map[string]interface{}, error)

	//GetMFATypes gets all MFA types set up for an account
	//	Input:
	//		accountID (string): Account ID to find MFA types
	//	Returns:
	//		MFA Types ([]model.MFAType): MFA information for all enrolled types
	GetMFATypes(accountID string) ([]model.MFAType, error)

	//MFAVerify verifies a code sent by a user as a final login step for enrolled accounts.
	//The MFA type must be one of the supported for the application.
	//	Input:
	//		accountID (string): ID of account user is trying to access
	//		sessionID (string): ID of login session generated during login
	//		mfaType (string): Type of MFA code sent
	//		mfaCode (string): Code that must be verified
	//		state (string): Variable used to verify user has already passed credentials check
	//		l (*logs.Log): Log object pointer for request
	//	Returns:
	//		Login session (*LoginSession): Signed ROKWIRE access token to be used to authorize future requests
	//			Access token (string): Signed ROKWIRE access token to be used to authorize future requests
	//			Refresh Token (string): Refresh token that can be sent to refresh the access token once it expires
	//			AccountAuthType (AccountAuthType): AccountAuthType object for authenticated user
	MFAVerify(accountID string, sessionID string, mfaType string, mfaCode string, state string, l *logs.Log) (*string, *model.LoginSession, error)

	//AddMFAType adds a form of MFA to an account
	//	Input:
	//		accountID (string): Account ID to add MFA
	//		mfaType (string): Type of MFA to be added
	//	Returns:
	//		MFA Type (*model.MFAType): MFA information for the specified type
	AddMFAType(accountID string, mfaType string) (*model.MFAType, error)

	//RemoveMFAType removes a form of MFA from an account
	//	Input:
	//		accountID (string): Account ID to remove MFA
	//		mfaType (string): Type of MFA to remove
	RemoveMFAType(accountID string, mfaType string) error

	//AuthorizeService returns a scoped token for the specified service and the service registration record if authorized or
	//	the service registration record if not. Passing "approvedScopes" will update the service authorization for this user and
	//	return a scoped access token which reflects this change.
	//	Input:
	//		claims (tokenauth.Claims): Claims from un-scoped user access token
	//		serviceID (string): ID of the service to be authorized
	//		approvedScopes ([]string): list of scope strings to be approved
	//		l (*logs.Log): Log object pointer for request
	//	Returns:
	//		Access token (string): Signed scoped access token to be used to authorize requests to the specified service
	//		Approved Scopes ([]authorization.Scope): The approved scopes included in the provided token
	//		Service reg (*model.ServiceReg): The service registration record for the requested service
	AuthorizeService(claims tokenauth.Claims, serviceID string, approvedScopes []authorization.Scope, l *logs.Log) (string, []authorization.Scope, *model.ServiceReg, error)

	//GetScopedAccessToken returns a scoped access token with the requested scopes
	GetScopedAccessToken(claims tokenauth.Claims, serviceID string, scopes []authorization.Scope) (string, error)

	//GetAuthKeySet generates a JSON Web Key Set for auth service registration
	GetAuthKeySet() (*model.JSONWebKeySet, error)

	//GetServiceRegistrations retrieves all service registrations
	GetServiceRegistrations(serviceIDs []string) ([]model.ServiceReg, error)

	//RegisterService creates a new service registration
	RegisterService(reg *model.ServiceReg) error

	//UpdateServiceRegistration updates an existing service registration
	UpdateServiceRegistration(reg *model.ServiceReg) error

	//DeregisterService deletes an existing service registration
	DeregisterService(serviceID string) error

	//GetApplicationAPIKeys finds and returns the API keys for an application
	GetApplicationAPIKeys(appID string) ([]model.APIKey, error)

	//GetAPIKey finds and returns an API key
	GetAPIKey(ID string) (*model.APIKey, error)

	//CreateAPIKey creates a new API key
	CreateAPIKey(apiKey model.APIKey) (*model.APIKey, error)

	//UpdateAPIKey updates an existing API key
	UpdateAPIKey(apiKey model.APIKey) error

	//DeleteAPIKey deletes an API key
	DeleteAPIKey(ID string) error
}

//Storage interface to communicate with the storage
type Storage interface {
	RegisterStorageListener(storageListener storage.Listener)

	//AuthTypes
	LoadAuthTypes() ([]model.AuthType, error)
	FindAuthType(codeOrID string) (*model.AuthType, error)

	//LoginsSessions
	InsertLoginSession(loginSession model.LoginSession) (*model.LoginSession, error)
	FindLoginSession(refreshToken string) (*model.LoginSession, error)
	FindAndUpdateLoginSession(id string) (*model.LoginSession, error)
	UpdateLoginSession(loginSession model.LoginSession) error
	DeleteLoginSession(id string) error
	DeleteExpiredSessions(now *time.Time) error

	//Accounts
	FindAccount(appID string, orgID string, authTypeID string, accountAuthTypeIdentifier string) (*model.Account, error)
	InsertAccount(account model.Account) (*model.Account, error)
	UpdateAccount(account *model.Account, orgID string, newOrgData *map[string]interface{}) (*model.Account, error)
	DeleteAccount(id string) error

	//AccountAuthTypes
	FindAccountAuthType(accountID string, identifier string) (*model.AccountAuthType, error)
	UpdateAccountAuthType(item model.AccountAuthType) error

	//Organizations
	FindOrganization(id string) (*model.Organization, error)

	//Credentials
	// FindCredentialsByID(ID string) (*model.AuthCreds, error)
	// FindCredentials(orgID string, appID string, authType string, params map[string]interface{}) (*model.AuthCreds, error)
	// UpdateCredentials(orgID string, appID string, authType string, creds *model.AuthCreds) error
	// InsertCredentials(creds *model.AuthCreds, context mongo.SessionContext) error
	FindCredential(ID string) (*model.Credential, error)
	UpdateCredential(creds *model.Credential) error
	InsertCredential(creds *model.Credential, context mongo.SessionContext) error

<<<<<<< HEAD
	//MFA
	FindMFAType(accountID string, mfaType string) (*model.MFAType, error)
	FindMFATypes(accountID string) ([]model.MFAType, error)
	InsertMFAType(mfa *model.MFAType) error
	UpdateMFAType(mfa *model.MFAType) error
	// UpdateMFATypes(accountID string, state string) error
	DeleteMFAType(accountID string, mfaType string) error

	//RefreshTokens
	FindRefreshToken(token string) (*model.AuthRefresh, error)
	LoadRefreshTokens(orgID string, appID string, credsID string) ([]model.AuthRefresh, error)
	InsertRefreshToken(refresh *model.AuthRefresh) error
	UpdateRefreshToken(token string, refresh *model.AuthRefresh) error
	DeleteRefreshToken(token string) error
	DeleteExpiredRefreshTokens(now *time.Time) error

=======
>>>>>>> 7f809c91
	//ServiceRegs
	FindServiceRegs(serviceIDs []string) ([]model.ServiceReg, error)
	FindServiceReg(serviceID string) (*model.ServiceReg, error)
	InsertServiceReg(reg *model.ServiceReg) error
	UpdateServiceReg(reg *model.ServiceReg) error
	SaveServiceReg(reg *model.ServiceReg) error
	DeleteServiceReg(serviceID string) error

	//IdentityProviders
	LoadIdentityProviders() ([]model.IdentityProvider, error)

	//ServiceAuthorizations
	FindServiceAuthorization(userID string, orgID string) (*model.ServiceAuthorization, error)
	SaveServiceAuthorization(authorization *model.ServiceAuthorization) error
	DeleteServiceAuthorization(userID string, orgID string) error

	//APIKeys
	LoadAPIKeys() ([]model.APIKey, error)
	FindApplicationAPIKeys(appID string) ([]model.APIKey, error)
	FindAPIKey(ID string) (*model.APIKey, error)
	InsertAPIKey(apiKey model.APIKey) (*model.APIKey, error)
	UpdateAPIKey(apiKey model.APIKey) error
	DeleteAPIKey(ID string) error

	//ApplicationTypes
	FindApplicationTypeByIdentifier(identifier string) (*model.ApplicationType, error)

	//ApplicationsOrganizations
	LoadApplicationsOrganizations() ([]model.ApplicationOrganization, error)
	FindApplicationOrganizations(appID string, orgID string) (*model.ApplicationOrganization, error)
}

//ProfileBuildingBlock is used by auth to communicate with the profile building block.
type ProfileBuildingBlock interface {
	GetProfileBBData(queryParams map[string]string, l *logs.Log) (*model.Profile, map[string]interface{}, error)
}

//Emailer is used by core to send emails
type Emailer interface {
	Send(toEmail string, subject string, body string, attachmentFilename *string) error
}<|MERGE_RESOLUTION|>--- conflicted
+++ resolved
@@ -88,13 +88,8 @@
 	//			State (string): login state used if account is enrolled in MFA
 	//		MFA types ([]model.MFAType): list of MFA types account is enrolled in
 	Login(ipAddress string, deviceType string, deviceOS *string, deviceID string,
-<<<<<<< HEAD
-		authenticationType string, creds string, appTypeIdentifier string, orgID string, params string,
+		authenticationType string, creds string, apiKey string, appTypeIdentifier string, orgID string, params string,
 		profile model.Profile, preferences map[string]interface{}, l *logs.Log) (*string, *model.LoginSession, []model.MFAType, error)
-=======
-		authenticationType string, creds string, apiKey string, appTypeIdentifier string, orgID string, params string,
-		profile model.Profile, preferences map[string]interface{}, l *logs.Log) (*string, *model.LoginSession, error)
->>>>>>> 7f809c91
 
 	//Refresh refreshes an access token using a refresh token
 	//	Input:
@@ -247,7 +242,6 @@
 	UpdateCredential(creds *model.Credential) error
 	InsertCredential(creds *model.Credential, context mongo.SessionContext) error
 
-<<<<<<< HEAD
 	//MFA
 	FindMFAType(accountID string, mfaType string) (*model.MFAType, error)
 	FindMFATypes(accountID string) ([]model.MFAType, error)
@@ -256,16 +250,6 @@
 	// UpdateMFATypes(accountID string, state string) error
 	DeleteMFAType(accountID string, mfaType string) error
 
-	//RefreshTokens
-	FindRefreshToken(token string) (*model.AuthRefresh, error)
-	LoadRefreshTokens(orgID string, appID string, credsID string) ([]model.AuthRefresh, error)
-	InsertRefreshToken(refresh *model.AuthRefresh) error
-	UpdateRefreshToken(token string, refresh *model.AuthRefresh) error
-	DeleteRefreshToken(token string) error
-	DeleteExpiredRefreshTokens(now *time.Time) error
-
-=======
->>>>>>> 7f809c91
 	//ServiceRegs
 	FindServiceRegs(serviceIDs []string) ([]model.ServiceReg, error)
 	FindServiceReg(serviceID string) (*model.ServiceReg, error)
