--- conflicted
+++ resolved
@@ -142,44 +142,6 @@
 	//			Params (interface{}): authType-specific set of parameters passed back to client
 	Refresh(refreshToken string, apiKey string, l *logs.Log) (*model.LoginSession, error)
 
-<<<<<<< HEAD
-=======
-	//VerifyCredential verifies credential (checks the verification code in the credentials collection)
-	VerifyCredential(id string, verification string, l *logs.Log) error
-
-	//SendVerifyCredential sends verification code to identifier
-	SendVerifyCredential(authenticationType string, appTypeIdentifier string, orgID string, apiKey string, identifier string, l *logs.Log) error
-
-	//UpdateCredential updates the credential object with the new value
-	//	Input:
-	//		accountID: id of the associated account to reset
-	//		accountAuthTypeID (string): id of the AccountAuthType
-	//		params: specific params for the different auth types
-	//	Returns:
-	//		error: if any
-	UpdateCredential(accountID string, accountAuthTypeID string, params string, l *logs.Log) error
-
-	//ForgotCredential initiate forgot credential process (generates a reset link and sends to the given identifier for email auth type)
-	//	Input:
-	//		authenticationType (string): Name of the authentication method for provided creds (eg. "email", "username", "illinois_oidc")
-	//		identifier: identifier of the account auth type
-	//		appTypeIdentifier (string): Identifier of the app type/client that the user is logging in from
-	//		orgID (string): ID of the organization that the user is logging in
-	//		apiKey (string): API key to validate the specified app
-	//	Returns:
-	//		error: if any
-	ForgotCredential(authenticationType string, appTypeIdentifier string, orgID string, apiKey string, identifier string, l *logs.Log) error
-
-	//ResetForgotCredential resets forgot credential
-	//	Input:
-	//		credsID: id of the credential object
-	//		resetCode: code from the reset link
-	//		params: specific params for the different auth types
-	//	Returns:
-	//		error: if any
-	ResetForgotCredential(credsID string, resetCode string, params string, l *logs.Log) error
-
->>>>>>> ff725537
 	//GetLoginURL returns a pre-formatted login url for SSO providers
 	//	Input:
 	//		authType (string): Name of the authentication method for provided creds (eg. "email", "username", "illinois_oidc")
@@ -212,6 +174,53 @@
 	//			AccountAuthType (AccountAuthType): AccountAuthType object for authenticated user
 	LoginMFA(apiKey string, accountID string, sessionID string, identifier string, mfaType string, mfaCode string, state string, l *logs.Log) (*string, *model.LoginSession, error)
 
+	//VerifyCredential verifies credential (checks the verification code in the credentials collection)
+	VerifyCredential(id string, verification string, l *logs.Log) error
+
+	//SendVerifyCredential sends verification code to identifier
+	SendVerifyCredential(authenticationType string, appTypeIdentifier string, orgID string, apiKey string, identifier string, l *logs.Log) error
+
+	//UpdateCredential updates the credential object with the new value
+	//	Input:
+	//		accountID: id of the associated account to reset
+	//		accountAuthTypeID (string): id of the AccountAuthType
+	//		params: specific params for the different auth types
+	//	Returns:
+	//		error: if any
+	UpdateCredential(accountID string, accountAuthTypeID string, params string, l *logs.Log) error
+
+	//ForgotCredential initiate forgot credential process (generates a reset link and sends to the given identifier for email auth type)
+	//	Input:
+	//		authenticationType (string): Name of the authentication method for provided creds (eg. "email", "username", "illinois_oidc")
+	//		identifier: identifier of the account auth type
+	//		appTypeIdentifier (string): Identifier of the app type/client that the user is logging in from
+	//		orgID (string): ID of the organization that the user is logging in
+	//		apiKey (string): API key to validate the specified app
+	//	Returns:
+	//		error: if any
+	ForgotCredential(authenticationType string, appTypeIdentifier string, orgID string, apiKey string, identifier string, l *logs.Log) error
+
+	//ResetForgotCredential resets forgot credential
+	//	Input:
+	//		credsID: id of the credential object
+	//		resetCode: code from the reset link
+	//		params: specific params for the different auth types
+	//	Returns:
+	//		error: if any
+	ResetForgotCredential(credsID string, resetCode string, params string, l *logs.Log) error
+
+	//VerifyMFA verifies a code sent by a user as a final MFA enrollment step.
+	//The MFA type must be one of the supported for the application.
+	//	Input:
+	//		accountID (string): ID of account for which user is trying to verify MFA
+	//		identifier (string): Email, phone, or TOTP device name
+	//		mfaType (string): Type of MFA code sent
+	//		mfaCode (string): Code that must be verified
+	//	Returns:
+	//		Message (*string): message
+	//		Recovery codes ([]string): List of account recovery codes returned if enrolling in MFA for first time
+	VerifyMFA(accountID string, identifier string, mfaType string, mfaCode string) (*string, []string, error)
+
 	//GetMFATypes gets all MFA types set up for an account
 	//	Input:
 	//		accountID (string): Account ID to find MFA types
@@ -234,21 +243,6 @@
 	//		identifier (string): Email, phone, or TOTP device name
 	//		mfaType (string): Type of MFA to remove
 	RemoveMFAType(accountID string, identifier string, mfaType string) error
-
-	//Verify checks the verification code in the credentials collection
-	Verify(id string, verification string, l *logs.Log) error
-
-	//VerifyMFA verifies a code sent by a user as a final MFA enrollment step.
-	//The MFA type must be one of the supported for the application.
-	//	Input:
-	//		accountID (string): ID of account for which user is trying to verify MFA
-	//		identifier (string): Email, phone, or TOTP device name
-	//		mfaType (string): Type of MFA code sent
-	//		mfaCode (string): Code that must be verified
-	//	Returns:
-	//		Message (*string): message
-	//		Recovery codes ([]string): List of account recovery codes returned if enrolling in MFA for first time
-	VerifyMFA(accountID string, identifier string, mfaType string, mfaCode string) (*string, []string, error)
 
 	//AuthorizeService returns a scoped token for the specified service and the service registration record if authorized or
 	//	the service registration record if not. Passing "approvedScopes" will update the service authorization for this user and
@@ -318,7 +312,6 @@
 	DeleteExpiredSessions(now *time.Time) error
 
 	//Accounts
-	FindAccountByID(context storage.TransactionContext, storageid string) (*model.Account, error)
 	FindAccount(appOrgID string, authTypeID string, accountAuthTypeIdentifier string) (*model.Account, error)
 	FindAccountByID(context storage.TransactionContext, id string) (*model.Account, error)
 	FindAccountByAuthTypeID(context storage.TransactionContext, id string) (*model.Account, error)
