package auth

import (
	"core-building-block/core/model"
	"core-building-block/driven/storage"
	"time"

	"github.com/rokwire/core-auth-library-go/authorization"
	"github.com/rokwire/core-auth-library-go/tokenauth"
	"github.com/rokwire/logging-library-go/logs"
	"go.mongodb.org/mongo-driver/mongo"
)

//authType is the interface for authentication for auth types which are not external for the system(the users do not come from external system)
type authType interface {
	//signUp applies sign up operation
	// Returns:
	//	message (string): Success message if verification is required. If verification is not required, return ""
	//	credentialValue (map): Credential value
	signUp(authType model.AuthType, appType model.ApplicationType, appOrg model.ApplicationOrganization, creds string, params string, newCredentialID string, l *logs.Log) (string, map[string]interface{}, error)

	//checks the verification code generated on email signup
	// Returns:
	//	authTypeCreds (map[string]interface{}): Updated Credential.Value
	verify(credential *model.Credential, verification string, l *logs.Log) (map[string]interface{}, error)

<<<<<<< HEAD
	//updates the value of the credential object with new password
	// Returns:
	//	authTypeCreds (map[string]interface{}): Updated Credential.Value
	resetPassword(credential *model.Credential, resetCode *string, newPassword string, confirmPassword string, l *logs.Log) (map[string]interface{}, error)
	// generates a reset password link with code and expiry and sends it to given identifier
	forgotPassword(credential *model.Credential, identifier string, l *logs.Log) (map[string]interface{}, error)

	//userExist checks if the user exists for application and organizations
=======
	//getUserIdentifier parses the credentials and returns the user identifier
>>>>>>> ba3d2d7a
	// Returns:
	//	userIdentifier (string): User identifier
	getUserIdentifier(creds string) (string, error)

	//checkCredentials checks if the account credentials are valid for the account auth type
	checkCredentials(accountAuthType model.AccountAuthType, creds string, l *logs.Log) (string, *bool, map[string]interface{}, error)
}

//externalAuthType is the interface for authentication for auth types which are external for the system(the users comes from external system).
//these are the different identity providers - illinois_oidc etc
type externalAuthType interface {
	//getLoginUrl retrieves and pre-formats a login url and params for the SSO provider
	getLoginURL(authType model.AuthType, appType model.ApplicationType, appOrg model.ApplicationOrganization, redirectURI string, l *logs.Log) (string, map[string]interface{}, error)
	//externalLogin logins in the external system and provides the authenticated user
	externalLogin(authType model.AuthType, appType model.ApplicationType, appOrg model.ApplicationOrganization, creds string, params string, l *logs.Log) (*model.ExternalSystemUser, map[string]interface{}, error)
	//refresh refreshes tokens
	refresh(params map[string]interface{}, authType model.AuthType, appType model.ApplicationType, appOrg model.ApplicationOrganization, l *logs.Log) (map[string]interface{}, error)
}

//anonymousAuthType is the interface for authentication for auth types which are anonymous
type anonymousAuthType interface {
	//checkCredentials checks the credentials for the provided app and organization
	//	Returns anonymous profile identifier
	checkCredentials(authType model.AuthType, appType model.ApplicationType, appOrg model.ApplicationOrganization, creds string, l *logs.Log) (string, map[string]interface{}, error)
}

//APIs is the interface which defines the APIs provided by the auth package
type APIs interface {
	//Start starts the auth service
	Start()

	//GetHost returns the host/issuer of the auth service
	GetHost() string

	//Login logs a user in a specific application using the specified credentials and authentication method.
	//The authentication method must be one of the supported for the application.
	//	Input:
	//		ipAddress (string): Client's IP address
	//		deviceType (string): "mobile" or "web" or "desktop" etc
	//		deviceOS (*string): Device OS
	//		deviceID (string): Device ID
	//		authenticationType (string): Name of the authentication method for provided creds (eg. "email", "username", "illinois_oidc")
	//		creds (string): Credentials/JSON encoded credential structure defined for the specified auth type
	//		apiKey (string): API key to validate the specified app
	//		appTypeIdentifier (string): identifier of the app type/client that the user is logging in from
	//		orgID (string): ID of the organization that the user is logging in
	//		params (string): JSON encoded params defined by specified auth type
	//		profile (Profile): Account profile
	//		preferences (map): Account preferences
	//		l (*logs.Log): Log object pointer for request
	//	Returns:
	//		Message (*string): message
	//		Login session (*LoginSession): Signed ROKWIRE access token to be used to authorize future requests
	//			Access token (string): Signed ROKWIRE access token to be used to authorize future requests
	//			Refresh Token (string): Refresh token that can be sent to refresh the access token once it expires
	//			AccountAuthType (AccountAuthType): AccountAuthType object for authenticated user
	//			Params (interface{}): authType-specific set of parameters passed back to client
	Login(ipAddress string, deviceType string, deviceOS *string, deviceID string,
		authenticationType string, creds string, apiKey string, appTypeIdentifier string, orgID string, params string,
		profile model.Profile, preferences map[string]interface{}, l *logs.Log) (*string, *model.LoginSession, error)

	//AccountExists checks if a user is already registered
	//The authentication method must be one of the supported for the application.
	//	Input:
	//		authenticationType (string): Name of the authentication method for provided creds (eg. "email", "username", "illinois_oidc")
	//		userIdentifier (string): User identifier for the specified auth type
	//		apiKey (string): API key to validate the specified app
	//		appTypeIdentifier (string): identifier of the app type/client that the user is logging in from
	//		orgID (string): ID of the organization that the user is logging in
	//		l (*logs.Log): Log object pointer for request
	//	Returns:
	//		accountExisted (bool): valid when error is nil
	AccountExists(authenticationType string, userIdentifier string, apiKey string, appTypeIdentifier string, orgID string, l *logs.Log) (bool, error)

	//Refresh refreshes an access token using a refresh token
	//	Input:
	//		refreshToken (string): Refresh token
	//		apiKey (string): API key to validate the specified app
	//		l (*logs.Log): Log object pointer for request
	//	Returns:
	//		Login session (*LoginSession): Signed ROKWIRE access token to be used to authorize future requests
	//			Access token (string): Signed ROKWIRE access token to be used to authorize future requests
	//			Refresh Token (string): Refresh token that can be sent to refresh the access token once it expires
	//			Params (interface{}): authType-specific set of parameters passed back to client
	Refresh(refreshToken string, apiKey string, l *logs.Log) (*model.LoginSession, error)

	//Verify checks the verification code in the credentials collection
	Verify(id string, verification string, l *logs.Log) error

	//ResetPasswordClient updates the credential object with the new password from client app
	ResetPasswordClient(accountID string, accountAuthTypeID string, newPassword string, confirmPassword string, l *logs.Log) error
	//ResetPasswordLink updates the credential object with the new password from reset link
	ResetPasswordLink(credsID string, resetCode string, newPassword string, confirmPassword string, l *logs.Log) error
	// ForgotPassword generates a reset link and sends to the given identifier
	ForgotPassword(authenticationType string, appTypeIdentifier string, orgID string, identifier string, l *logs.Log) error

	//GetLoginURL returns a pre-formatted login url for SSO providers
	//	Input:
	//		authType (string): Name of the authentication method for provided creds (eg. "email", "username", "illinois_oidc")
	//		appTypeIdentifier (string): Identifier of the app type/client that the user is logging in from
	//		orgID (string): ID of the organization that the user is logging in
	//		redirectURI (string): Registered redirect URI where client will receive response
	//		apiKey (string): API key to validate the specified app
	//		l (*loglib.Log): Log object pointer for request
	//	Returns:
	//		Login URL (string): SSO provider login URL to be launched in a browser
	//		Params (map[string]interface{}): Params to be sent in subsequent request (if necessary)
	GetLoginURL(authType string, appTypeIdentifier string, orgID string, redirectURI string, apiKey string, l *logs.Log) (string, map[string]interface{}, error)

	//AuthorizeService returns a scoped token for the specified service and the service registration record if authorized or
	//	the service registration record if not. Passing "approvedScopes" will update the service authorization for this user and
	//	return a scoped access token which reflects this change.
	//	Input:
	//		claims (tokenauth.Claims): Claims from un-scoped user access token
	//		serviceID (string): ID of the service to be authorized
	//		approvedScopes ([]string): list of scope strings to be approved
	//		l (*logs.Log): Log object pointer for request
	//	Returns:
	//		Access token (string): Signed scoped access token to be used to authorize requests to the specified service
	//		Approved Scopes ([]authorization.Scope): The approved scopes included in the provided token
	//		Service reg (*model.ServiceReg): The service registration record for the requested service
	AuthorizeService(claims tokenauth.Claims, serviceID string, approvedScopes []authorization.Scope, l *logs.Log) (string, []authorization.Scope, *model.ServiceReg, error)

	//GetScopedAccessToken returns a scoped access token with the requested scopes
	GetScopedAccessToken(claims tokenauth.Claims, serviceID string, scopes []authorization.Scope) (string, error)

	//GetAuthKeySet generates a JSON Web Key Set for auth service registration
	GetAuthKeySet() (*model.JSONWebKeySet, error)

	//GetServiceRegistrations retrieves all service registrations
	GetServiceRegistrations(serviceIDs []string) ([]model.ServiceReg, error)

	//RegisterService creates a new service registration
	RegisterService(reg *model.ServiceReg) error

	//UpdateServiceRegistration updates an existing service registration
	UpdateServiceRegistration(reg *model.ServiceReg) error

	//DeregisterService deletes an existing service registration
	DeregisterService(serviceID string) error

	//GetApplicationAPIKeys finds and returns the API keys for an application
	GetApplicationAPIKeys(appID string) ([]model.APIKey, error)

	//GetAPIKey finds and returns an API key
	GetAPIKey(ID string) (*model.APIKey, error)

	//CreateAPIKey creates a new API key
	CreateAPIKey(apiKey model.APIKey) (*model.APIKey, error)

	//UpdateAPIKey updates an existing API key
	UpdateAPIKey(apiKey model.APIKey) error

	//DeleteAPIKey deletes an API key
	DeleteAPIKey(ID string) error
}

//Storage interface to communicate with the storage
type Storage interface {
	RegisterStorageListener(storageListener storage.Listener)

	//AuthTypes
	LoadAuthTypes() ([]model.AuthType, error)
	FindAuthType(codeOrID string) (*model.AuthType, error)

	//LoginsSessions
	InsertLoginSession(loginSession model.LoginSession) (*model.LoginSession, error)
	FindLoginSession(refreshToken string) (*model.LoginSession, error)
	UpdateLoginSession(loginSession model.LoginSession) error
	DeleteLoginSession(id string) error
	DeleteExpiredSessions(now *time.Time) error

	//Accounts
	FindAccountByID(id string) (*model.Account, error)
	FindAccount(appID string, orgID string, authTypeID string, accountAuthTypeIdentifier string) (*model.Account, error)
	InsertAccount(account model.Account) (*model.Account, error)
	UpdateAccount(account *model.Account, orgID string, newOrgData *map[string]interface{}) (*model.Account, error)
	DeleteAccount(id string) error

	//AccountAuthTypes
	UpdateAccountAuthType(item model.AccountAuthType) error

	//Organizations
	FindOrganization(id string) (*model.Organization, error)

	//Credentials
	// FindCredentialsByID(ID string) (*model.AuthCreds, error)
	// FindCredentials(orgID string, appID string, authType string, params map[string]interface{}) (*model.AuthCreds, error)
	// UpdateCredentials(orgID string, appID string, authType string, creds *model.AuthCreds) error
	// InsertCredentials(creds *model.AuthCreds, context mongo.SessionContext) error
	FindCredential(ID string) (*model.Credential, error)
	UpdateCredential(creds *model.Credential) error
	InsertCredential(creds *model.Credential, context mongo.SessionContext) error

	//ServiceRegs
	FindServiceRegs(serviceIDs []string) ([]model.ServiceReg, error)
	FindServiceReg(serviceID string) (*model.ServiceReg, error)
	InsertServiceReg(reg *model.ServiceReg) error
	UpdateServiceReg(reg *model.ServiceReg) error
	SaveServiceReg(reg *model.ServiceReg) error
	DeleteServiceReg(serviceID string) error

	//IdentityProviders
	LoadIdentityProviders() ([]model.IdentityProvider, error)

	//ServiceAuthorizations
	FindServiceAuthorization(userID string, orgID string) (*model.ServiceAuthorization, error)
	SaveServiceAuthorization(authorization *model.ServiceAuthorization) error
	DeleteServiceAuthorization(userID string, orgID string) error

	//APIKeys
	LoadAPIKeys() ([]model.APIKey, error)
	FindApplicationAPIKeys(appID string) ([]model.APIKey, error)
	FindAPIKey(ID string) (*model.APIKey, error)
	InsertAPIKey(apiKey model.APIKey) (*model.APIKey, error)
	UpdateAPIKey(apiKey model.APIKey) error
	DeleteAPIKey(ID string) error

	//ApplicationTypes
	FindApplicationTypeByIdentifier(identifier string) (*model.ApplicationType, error)

	//ApplicationsOrganizations
	LoadApplicationsOrganizations() ([]model.ApplicationOrganization, error)
	FindApplicationOrganizations(appID string, orgID string) (*model.ApplicationOrganization, error)
}

//ProfileBuildingBlock is used by auth to communicate with the profile building block.
type ProfileBuildingBlock interface {
	GetProfileBBData(queryParams map[string]string, l *logs.Log) (*model.Profile, map[string]interface{}, error)
}

//Emailer is used by core to send emails
type Emailer interface {
	Send(toEmail string, subject string, body string, attachmentFilename *string) error
}<|MERGE_RESOLUTION|>--- conflicted
+++ resolved
@@ -24,18 +24,13 @@
 	//	authTypeCreds (map[string]interface{}): Updated Credential.Value
 	verify(credential *model.Credential, verification string, l *logs.Log) (map[string]interface{}, error)
 
-<<<<<<< HEAD
 	//updates the value of the credential object with new password
 	// Returns:
 	//	authTypeCreds (map[string]interface{}): Updated Credential.Value
 	resetPassword(credential *model.Credential, resetCode *string, newPassword string, confirmPassword string, l *logs.Log) (map[string]interface{}, error)
 	// generates a reset password link with code and expiry and sends it to given identifier
 	forgotPassword(credential *model.Credential, identifier string, l *logs.Log) (map[string]interface{}, error)
-
-	//userExist checks if the user exists for application and organizations
-=======
 	//getUserIdentifier parses the credentials and returns the user identifier
->>>>>>> ba3d2d7a
 	// Returns:
 	//	userIdentifier (string): User identifier
 	getUserIdentifier(creds string) (string, error)
