--- conflicted
+++ resolved
@@ -72,22 +72,15 @@
 	//		orgID (string): ID of the organization that the user is logging in
 	//		params (string): JSON encoded params defined by specified auth type
 	//		anonymousID (string): An anonymous ID to be used in an anonymous token or converted to a new account
-<<<<<<< HEAD
-=======
 	//		profile (Profile): Account profile
 	//		preferences (map): Account preferences
->>>>>>> a5df0860
 	//		l (*logs.Log): Log object pointer for request
 	//	Returns:
 	//		Access token (string): Signed ROKWIRE access token to be used to authorize future requests
 	//		Refresh Token (string): Refresh token that can be sent to refresh the access token once it expires
 	//		Account (Account): Account object for authenticated user
 	//		Params (interface{}): authType-specific set of parameters passed back to client
-<<<<<<< HEAD
-	Login(authType string, creds string, appTypeIdentifier string, orgID string, params string, anonymousID string, l *logs.Log) (string, string, string, *model.Account, interface{}, error)
-=======
 	Login(authType string, creds string, appTypeIdentifier string, orgID string, params string, anonymousID string, profile model.Profile, preferences map[string]interface{}, l *logs.Log) (string, string, string, *model.Account, interface{}, error)
->>>>>>> a5df0860
 
 	//Refresh refreshes an access token using a refresh token
 	//	Input:
