// Copyright 2022 Board of Trustees of the University of Illinois.
//
// Licensed under the Apache License, Version 2.0 (the "License");
// you may not use this file except in compliance with the License.
// You may obtain a copy of the License at
//
//     http://www.apache.org/licenses/LICENSE-2.0
//
// Unless required by applicable law or agreed to in writing, software
// distributed under the License is distributed on an "AS IS" BASIS,
// WITHOUT WARRANTIES OR CONDITIONS OF ANY KIND, either express or implied.
// See the License for the specific language governing permissions and
// limitations under the License.

package auth

import (
	"core-building-block/core/model"
	"core-building-block/driven/storage"
	"time"

	"github.com/rokwire/core-auth-library-go/v2/authorization"
	"github.com/rokwire/core-auth-library-go/v2/sigauth"
	"github.com/rokwire/core-auth-library-go/v2/tokenauth"
	"github.com/rokwire/logging-library-go/v2/logs"
)

// authType is the interface for basic auth type information
type authType interface {
	//code returns the auth type's identifier code
	code() string
}

// internalAuthType is the interface for authentication for auth types which are not external for the system(the users do not come from external system)
type internalAuthType interface {
	authType

	//signUp applies sign up operation
	// Returns:
	//	message (string): Success message if verification is required. If verification is not required, return ""
	//	credentialValue (map): Credential value
	signUp(appOrg model.ApplicationOrganization, creds string, params string, newCredentialID string, l *logs.Log) (string, map[string]interface{}, error)

	//signUpAdmin signs up a new admin user
	// Returns:
	//	password (string): newly generated password
	//	credentialValue (map): Credential value
	signUpAdmin(appOrg model.ApplicationOrganization, identifier string, password string, newCredentialID string) (map[string]interface{}, map[string]interface{}, error)

	//verifies credential (checks the verification code generated on email signup for email auth type)
	// Returns:
	//	authTypeCreds (map[string]interface{}): Updated Credential.Value
	verifyCredential(credential *model.Credential, verification string, l *logs.Log) (map[string]interface{}, error)

	//sends the verification code to the identifier
	sendVerifyCredential(appOrg model.ApplicationOrganization, credential *model.Credential, l *logs.Log) error

	//restarts the credential verification
	restartCredentialVerification(credential *model.Credential, appName string, l *logs.Log) error

	//updates the value of the credential object with new value
	// Returns:
	//	authTypeCreds (map[string]interface{}): Updated Credential.Value
	resetCredential(credential *model.Credential, resetCode *string, params string, l *logs.Log) (map[string]interface{}, error)

	//apply forgot credential for the auth type (generates a reset password link with code and expiry and sends it to given identifier for email auth type)
	forgotCredential(credential *model.Credential, identifier string, appName string, l *logs.Log) (map[string]interface{}, error)

	//getUserIdentifier parses the credentials and returns the user identifier
	// Returns:
	//	userIdentifier (string): User identifier
	getUserIdentifier(creds string) (string, error)

	//isCredentialVerified says if the credential is verified
	// Returns:
	//	verified (bool): is credential verified
	//	expired (bool): is credential verification expired
	isCredentialVerified(appOrg model.ApplicationOrganization, credential *model.Credential, l *logs.Log) (bool, *bool, error)

	//checkCredentials checks if the account credentials are valid for the account auth type
	checkCredentials(accountAuthType model.AccountAuthType, creds string, l *logs.Log) (string, error)
}

// externalAuthType is the interface for authentication for auth types which are external for the system(the users comes from external system).
// these are the different identity providers - oidc etc
type externalAuthType interface {
	authType
	//getLoginUrl retrieves and pre-formats a login url and params for the SSO provider
	getLoginURL(appType model.ApplicationType, appOrg model.ApplicationOrganization, redirectURI string, l *logs.Log) (string, map[string]interface{}, error)
	//externalLogin logins in the external system and provides the authenticated user
	externalLogin(appType model.ApplicationType, appOrg model.ApplicationOrganization, creds string, params string, l *logs.Log) (*model.ExternalSystemUser, map[string]interface{}, error)
	//refresh refreshes tokens
	refresh(params map[string]interface{}, appType model.ApplicationType, appOrg model.ApplicationOrganization, l *logs.Log) (*model.ExternalSystemUser, map[string]interface{}, error)
}

// anonymousAuthType is the interface for authentication for auth types which are anonymous
type anonymousAuthType interface {
	authType
	//checkCredentials checks the credentials for the provided app and organization
	//	Returns anonymous profile identifier
	checkCredentials(creds string) (string, map[string]interface{}, error)
}

// serviceAuthType is the interface for authentication for non-human clients
type serviceAuthType interface {
	checkCredentials(r *sigauth.Request, creds interface{}, params map[string]interface{}) ([]model.ServiceAccount, error)
	addCredentials(creds *model.ServiceAccountCredential) (map[string]interface{}, error)
}

// mfaType is the interface for multi-factor authentication
type mfaType interface {
	//verify verifies the code based on stored mfa params
	verify(context storage.TransactionContext, mfa *model.MFAType, accountID string, code string) (*string, error)
	//enroll creates a mfa type to be added to an account
	enroll(identifier string) (*model.MFAType, error)
	//sendCode generates a mfa code and expiration time and sends the code to the user
	sendCode(identifier string) (string, *time.Time, error)
}

// APIs is the interface which defines the APIs provided by the auth package
type APIs interface {
	//Start starts the auth service
	Start()

	//GetHost returns the host/issuer of the auth service
	GetHost() string

	//Login logs a user in a specific application using the specified credentials and authentication method.
	//The authentication method must be one of the supported for the application.
	//	Input:
	//		ipAddress (string): Client's IP address
	//		deviceType (string): "mobile" or "web" or "desktop" etc
	//		deviceOS (*string): Device OS
	//		deviceID (string): Device ID
	//		authTypeCode (string): Name of the authentication method for provided creds (eg. "email", "username", "oidc")
	//		creds (string): Credentials/JSON encoded credential structure defined for the specified auth type
	//		apiKey (string): API key to validate the specified app
	//		orgID (string): ID of the organization that the user is logging in
	//		params (string): JSON encoded params defined by specified auth type
	//      clientVersion(*string): Most recent client version
	//		profile (Profile): Account profile
	//		preferences (map): Account preferences
	//		admin (bool): Is this an admin login?
	//		l (*logs.Log): Log object pointer for request
	//	Returns:
	//		Message (*string): message
	//		Login session (*LoginSession): Signed ROKWIRE access token to be used to authorize future requests
	//			Access token (string): Signed ROKWIRE access token to be used to authorize future requests
	//			Refresh Token (string): Refresh token that can be sent to refresh the access token once it expires
	//			AccountAuthType (AccountAuthType): AccountAuthType object for authenticated user
	//			Params (interface{}): authType-specific set of parameters passed back to client
	//			State (string): login state used if account is enrolled in MFA
	//		MFA types ([]model.MFAType): list of MFA types account is enrolled in
<<<<<<< HEAD
	Login(ipAddress string, deviceType string, deviceOS *string, deviceID string, authTypeCode string, creds string, apiKey string, appTypeIdentifier string, orgID string, params string,
		clientVersion *string, profile model.Profile, preferences map[string]interface{}, admin bool, l *logs.Log) (*string, *model.LoginSession, []model.MFAType, error)
=======
	Login(ipAddress string, deviceType string, deviceOS *string, deviceID string, authenticationType string, creds string, apiKey string,
		appTypeIdentifier string, orgID string, params string, clientVersion *string, profile model.Profile, preferences map[string]interface{},
		username string, admin bool, l *logs.Log) (*string, *model.LoginSession, []model.MFAType, error)
>>>>>>> 16d3825d

	//Logout logouts an account from app/org
	//	Input:
	//		allSessions (bool): If to remove the current session only or all sessions for the app/org for the account
	Logout(appID string, orgID string, currentAccountID string, sessionID string, allSessions bool, l *logs.Log) error

	//AccountExists checks if a user is already registered
	//The authentication method must be one of the supported for the application.
	//	Input:
	//		authTypeCode (string): Name of the authentication method for provided creds (eg. "email", "username", "oidc")
	//		userIdentifier (string): User identifier for the specified auth type
	//		apiKey (string): API key to validate the specified app
	//		appTypeIdentifier (string): identifier of the app type/client that the user is logging in from
	//		orgID (string): ID of the organization that the user is logging in
	//	Returns:
	//		accountExisted (bool): valid when error is nil
	AccountExists(authTypeCode string, userIdentifier string, apiKey string, appTypeIdentifier string, orgID string) (bool, error)

	//CanSignIn checks if a user can sign in
	//The authentication method must be one of the supported for the application.
	//	Input:
	//		authTypeCode (string): Name of the authentication method for provided creds (eg. "email", "username", "oidc")
	//		userIdentifier (string): User identifier for the specified auth type
	//		apiKey (string): API key to validate the specified app
	//		appTypeIdentifier (string): identifier of the app type/client being used
	//		orgID (string): ID of the organization being used
	//	Returns:
	//		canSignIn (bool): valid when error is nil
	CanSignIn(authTypeCode string, userIdentifier string, apiKey string, appTypeIdentifier string, orgID string) (bool, error)

	//CanLink checks if a user can link a new auth type
	//The authentication method must be one of the supported for the application.
	//	Input:
	//		authTypeCode (string): Name of the authentication method for provided creds (eg. "email", "username", "oidc")
	//		userIdentifier (string): User identifier for the specified auth type
	//		apiKey (string): API key to validate the specified app
	//		appTypeIdentifier (string): identifier of the app type/client being used
	//		orgID (string): ID of the organization being used
	//	Returns:
	//		canLink (bool): valid when error is nil
	CanLink(authTypeCode string, userIdentifier string, apiKey string, appTypeIdentifier string, orgID string) (bool, error)

	//Refresh refreshes an access token using a refresh token
	//	Input:
	//		refreshToken (string): Refresh token
	//		apiKey (string): API key to validate the specified app
	//      clientVersion(*string): Most recent client version
	//		l (*logs.Log): Log object pointer for request
	//	Returns:
	//		Login session (*LoginSession): Signed ROKWIRE access token to be used to authorize future requests
	//			Access token (string): Signed ROKWIRE access token to be used to authorize future requests
	//			Refresh Token (string): Refresh token that can be sent to refresh the access token once it expires
	//			Params (interface{}): authType-specific set of parameters passed back to client
	Refresh(refreshToken string, apiKey string, clientVersion *string, l *logs.Log) (*model.LoginSession, error)

	//GetLoginURL returns a pre-formatted login url for SSO providers
	//	Input:
	//		authTypeCode (string): Name of the authentication method for provided creds (eg. "email", "username", "oidc")
	//		appTypeIdentifier (string): Identifier of the app type/client that the user is logging in from
	//		orgID (string): ID of the organization that the user is logging in
	//		redirectURI (string): Registered redirect URI where client will receive response
	//		apiKey (string): API key to validate the specified app
	//		l (*loglib.Log): Log object pointer for request
	//	Returns:
	//		Login URL (string): SSO provider login URL to be launched in a browser
	//		Params (map[string]interface{}): Params to be sent in subsequent request (if necessary)
	GetLoginURL(authTypeCode string, appTypeIdentifier string, orgID string, redirectURI string, apiKey string, l *logs.Log) (string, map[string]interface{}, error)

	//LoginMFA verifies a code sent by a user as a final login step for enrolled accounts.
	//The MFA type must be one of the supported for the application.
	//	Input:
	//		apiKey (string): API key to validate the specified app
	//		accountID (string): ID of account user is trying to access
	//		sessionID (string): ID of login session generated during login
	//		identifier (string): Email, phone, or TOTP device name
	//		mfaType (string): Type of MFA code sent
	//		mfaCode (string): Code that must be verified
	//		state (string): Variable used to verify user has already passed credentials check
	//		l (*logs.Log): Log object pointer for request
	//	Returns:
	//		Message (*string): message
	//		Login session (*LoginSession): Signed ROKWIRE access token to be used to authorize future requests
	//			Access token (string): Signed ROKWIRE access token to be used to authorize future requests
	//			Refresh Token (string): Refresh token that can be sent to refresh the access token once it expires
	//			AccountAuthType (AccountAuthType): AccountAuthType object for authenticated user
	LoginMFA(apiKey string, accountID string, sessionID string, identifier string, mfaType string, mfaCode string, state string, l *logs.Log) (*string, *model.LoginSession, error)

	//CreateAdminAccount creates an account for a new admin user
<<<<<<< HEAD
	CreateAdminAccount(authTypeCode string, appID string, orgID string, identifier string, profile model.Profile, permissions []string,
=======
	CreateAdminAccount(authenticationType string, appID string, orgID string, identifier string, profile model.Profile, username string, permissions []string,
>>>>>>> 16d3825d
		roleIDs []string, groupIDs []string, creatorPermissions []string, clientVersion *string, l *logs.Log) (*model.Account, map[string]interface{}, error)

	//UpdateAdminAccount updates an existing user's account with new permissions, roles, and groups
	UpdateAdminAccount(authTypeCode string, appID string, orgID string, identifier string, permissions []string, roleIDs []string,
		groupIDs []string, updaterPermissions []string, l *logs.Log) (*model.Account, map[string]interface{}, error)

	//CreateAnonymousAccount creates a new anonymous account
	CreateAnonymousAccount(context storage.TransactionContext, appID string, orgID string, anonymousID string, preferences map[string]interface{},
		systemConfigs map[string]interface{}, skipExistsCheck bool, l *logs.Log) (*model.Account, error)

	//VerifyCredential verifies credential (checks the verification code in the credentials collection)
	VerifyCredential(id string, verification string, l *logs.Log) error

	//SendVerifyCredential sends verification code to identifier
	SendVerifyCredential(authTypeCode string, appTypeIdentifier string, orgID string, apiKey string, identifier string, l *logs.Log) error

	//UpdateCredential updates the credential object with the new value
	//	Input:
	//		accountID: id of the associated account to reset
	//		accountAuthTypeID (string): id of the AccountAuthType
	//		params: specific params for the different auth types
	//	Returns:
	//		error: if any
	UpdateCredential(accountID string, accountAuthTypeID string, params string, l *logs.Log) error

	//ForgotCredential initiate forgot credential process (generates a reset link and sends to the given identifier for email auth type)
	//	Input:
	//		authTypeCode (string): Name of the authentication method for provided creds (eg. "email", "username", "oidc")
	//		identifier: identifier of the account auth type
	//		appTypeIdentifier (string): Identifier of the app type/client that the user is logging in from
	//		orgID (string): ID of the organization that the user is logging in
	//		apiKey (string): API key to validate the specified app
	//	Returns:
	//		error: if any
	ForgotCredential(authTypeCode string, appTypeIdentifier string, orgID string, apiKey string, identifier string, l *logs.Log) error

	//ResetForgotCredential resets forgot credential
	//	Input:
	//		credsID: id of the credential object
	//		resetCode: code from the reset link
	//		params: specific params for the different auth types
	//	Returns:
	//		error: if any
	ResetForgotCredential(credsID string, resetCode string, params string, l *logs.Log) error

	//VerifyMFA verifies a code sent by a user as a final MFA enrollment step.
	//The MFA type must be one of the supported for the application.
	//	Input:
	//		accountID (string): ID of account for which user is trying to verify MFA
	//		identifier (string): Email, phone, or TOTP device name
	//		mfaType (string): Type of MFA code sent
	//		mfaCode (string): Code that must be verified
	//	Returns:
	//		Message (*string): message
	//		Recovery codes ([]string): List of account recovery codes returned if enrolling in MFA for first time
	VerifyMFA(accountID string, identifier string, mfaType string, mfaCode string) (*string, []string, error)

	//GetMFATypes gets all MFA types set up for an account
	//	Input:
	//		accountID (string): Account ID to find MFA types
	//	Returns:
	//		MFA Types ([]model.MFAType): MFA information for all enrolled types
	GetMFATypes(accountID string) ([]model.MFAType, error)

	//AddMFAType adds a form of MFA to an account
	//	Input:
	//		accountID (string): Account ID to add MFA
	//		identifier (string): Email, phone, or TOTP device name
	//		mfaType (string): Type of MFA to be added
	//	Returns:
	//		MFA Type (*model.MFAType): MFA information for the specified type
	AddMFAType(accountID string, identifier string, mfaType string) (*model.MFAType, error)

	//RemoveMFAType removes a form of MFA from an account
	//	Input:
	//		accountID (string): Account ID to remove MFA
	//		identifier (string): Email, phone, or TOTP device name
	//		mfaType (string): Type of MFA to remove
	RemoveMFAType(accountID string, identifier string, mfaType string) error

	//GetServiceAccountParams returns a list of app, org pairs a service account has access to
	GetServiceAccountParams(accountID string, firstParty bool, r *sigauth.Request, l *logs.Log) ([]model.AppOrgPair, error)

	//GetServiceAccessToken returns an access token for a non-human client
	GetServiceAccessToken(firstParty bool, r *sigauth.Request, l *logs.Log) (string, error)

	//GetAllServiceAccessTokens returns an access token for each app, org pair a service account has access to
	GetAllServiceAccessTokens(firstParty bool, r *sigauth.Request, l *logs.Log) (map[model.AppOrgPair]string, error)

	//GetServiceAccounts gets all service accounts matching a search
	GetServiceAccounts(params map[string]interface{}) ([]model.ServiceAccount, error)

	//RegisterServiceAccount registers a service account
	RegisterServiceAccount(accountID *string, fromAppID *string, fromOrgID *string, name *string, appID string, orgID string, permissions *[]string, scopes []authorization.Scope,
		firstParty *bool, creds []model.ServiceAccountCredential, assignerPermissions []string, l *logs.Log) (*model.ServiceAccount, error)

	//DeregisterServiceAccount deregisters a service account
	DeregisterServiceAccount(accountID string) error

	//GetServiceAccountInstance gets a service account instance
	GetServiceAccountInstance(accountID string, appID string, orgID string) (*model.ServiceAccount, error)

	//UpdateServiceAccountInstance updates a service account instance
	UpdateServiceAccountInstance(id string, appID string, orgID string, name *string, permissions *[]string, scopes []authorization.Scope, assignerPermissions []string) (*model.ServiceAccount, error)

	//DeregisterServiceAccountInstance deregisters a service account instance
	DeregisterServiceAccountInstance(id string, appID string, orgID string) error

	//AddServiceAccountCredential adds a credential to a service account
	AddServiceAccountCredential(accountID string, creds *model.ServiceAccountCredential, l *logs.Log) (*model.ServiceAccountCredential, error)

	//RemoveServiceAccountCredential removes a credential from a service account
	RemoveServiceAccountCredential(accountID string, credID string) error

	//AuthorizeService returns a scoped token for the specified service and the service registration record if authorized or
	//	the service registration record if not. Passing "approvedScopes" will update the service authorization for this user and
	//	return a scoped access token which reflects this change.
	//	Input:
	//		claims (tokenauth.Claims): Claims from un-scoped user access token
	//		serviceID (string): ID of the service to be authorized
	//		approvedScopes ([]string): list of scope strings to be approved
	//		l (*logs.Log): Log object pointer for request
	//	Returns:
	//		Access token (string): Signed scoped access token to be used to authorize requests to the specified service
	//		Approved Scopes ([]authorization.Scope): The approved scopes included in the provided token
	//		Service reg (*model.ServiceReg): The service registration record for the requested service
	AuthorizeService(claims tokenauth.Claims, serviceID string, approvedScopes []authorization.Scope, l *logs.Log) (string, []authorization.Scope, *model.ServiceRegistration, error)

	//LinkAccountAuthType links new credentials to an existing account.
	//The authentication method must be one of the supported for the application.
	//	Input:
	//		accountID (string): ID of the account to link the creds to
	//		authTypeCode (string): Name of the authentication method for provided creds (eg. "email", "username", "oidc")
	//		appTypeIdentifier (string): identifier of the app type/client that the user is logging in from
	//		creds (string): Credentials/JSON encoded credential structure defined for the specified auth type
	//		params (string): JSON encoded params defined by specified auth type
	//		l (*logs.Log): Log object pointer for request
	//	Returns:
	//		message (*string): response message
	//		account (*model.Account): account data after the operation
	LinkAccountAuthType(accountID string, authTypeCode string, appTypeIdentifier string, creds string, params string, l *logs.Log) (*string, *model.Account, error)

	//UnlinkAccountAuthType unlinks credentials from an existing account.
	//The authentication method must be one of the supported for the application.
	//	Input:
	//		accountID (string): ID of the account to unlink creds from
	//		authTypeCode (string): Name of the authentication method of account auth type to unlink
	//		appTypeIdentifier (string): Identifier of the app type/client that the user is logging in from
	//		identifier (string): Identifier of account auth type to unlink
	//		l (*logs.Log): Log object pointer for request
	//	Returns:
	//		account (*model.Account): account data after the operation
	UnlinkAccountAuthType(accountID string, authTypeCode string, appTypeIdentifier string, identifier string, l *logs.Log) (*model.Account, error)

	//InitializeSystemAccount initializes the first system account
	InitializeSystemAccount(context storage.TransactionContext, appOrg model.ApplicationOrganization, allSystemPermission string, email string, password string, clientVersion string, l *logs.Log) (string, error)

	//GrantAccountPermissions grants new permissions to an account after validating the assigner has required permissions
	GrantAccountPermissions(context storage.TransactionContext, account *model.Account, permissionNames []string, assignerPermissions []string) error

	//CheckPermissions loads permissions by names from storage and checks that they are assignable and valid for the given appOrgs or revocable
	CheckPermissions(context storage.TransactionContext, appOrgs []model.ApplicationOrganization, permissionNames []string, assignerPermissions []string, revoke bool) ([]model.Permission, error)

	//GrantAccountRoles grants new roles to an account after validating the assigner has required permissions
	GrantAccountRoles(context storage.TransactionContext, account *model.Account, roleIDs []string, assignerPermissions []string) error

	//CheckRoles loads appOrg roles by IDs from storage and checks that they are assignable or revocable
	CheckRoles(context storage.TransactionContext, appOrg *model.ApplicationOrganization, roleIDs []string, assignerPermissions []string, revoke bool) ([]model.AppOrgRole, error)

	//GrantAccountGroups grants new groups to an account after validating the assigner has required permissions
	GrantAccountGroups(context storage.TransactionContext, account *model.Account, groupIDs []string, assignerPermissions []string) error

	//CheckGroups loads appOrg groups by IDs from storage and checks that they are assignable or revocable
	CheckGroups(context storage.TransactionContext, appOrg *model.ApplicationOrganization, groupIDs []string, assignerPermissions []string, revoke bool) ([]model.AppOrgGroup, error)

	//DeleteAccount deletes an account for the given id
	DeleteAccount(id string) error

	//GetAdminToken returns an admin token for the specified application and organization
	GetAdminToken(claims tokenauth.Claims, appID string, orgID string, l *logs.Log) (string, error)

	//GetAuthKeySet generates a JSON Web Key Set for auth service registration
	GetAuthKeySet() (*model.JSONWebKeySet, error)

	//GetServiceRegistrations retrieves all service registrations
	GetServiceRegistrations(serviceIDs []string) []model.ServiceRegistration

	//RegisterService creates a new service registration
	RegisterService(reg *model.ServiceRegistration) error

	//UpdateServiceRegistration updates an existing service registration
	UpdateServiceRegistration(reg *model.ServiceRegistration) error

	//DeregisterService deletes an existing service registration
	DeregisterService(serviceID string) error

	//GetApplicationAPIKeys finds and returns the API keys for an application
	GetApplicationAPIKeys(appID string) ([]model.APIKey, error)

	//GetAPIKey finds and returns an API key
	GetAPIKey(ID string) (*model.APIKey, error)

	//CreateAPIKey creates a new API key
	CreateAPIKey(apiKey model.APIKey) (*model.APIKey, error)

	//UpdateAPIKey updates an existing API key
	UpdateAPIKey(apiKey model.APIKey) error

	//DeleteAPIKey deletes an API key
	DeleteAPIKey(ID string) error

	//ValidateAPIKey validates the given API key for the given app ID
	ValidateAPIKey(appID string, apiKey string) error
}

// Storage interface to communicate with the storage
type Storage interface {
	RegisterStorageListener(storageListener storage.Listener)

	PerformTransaction(func(context storage.TransactionContext) error) error

	//LoginsSessions
	InsertLoginSession(context storage.TransactionContext, session model.LoginSession) error
	FindLoginSessions(context storage.TransactionContext, identifier string) ([]model.LoginSession, error)
	FindLoginSession(refreshToken string) (*model.LoginSession, error)
	FindAndUpdateLoginSession(context storage.TransactionContext, id string) (*model.LoginSession, error)
	UpdateLoginSession(context storage.TransactionContext, loginSession model.LoginSession) error
	DeleteLoginSession(context storage.TransactionContext, id string) error
	DeleteLoginSessionsByIDs(context storage.TransactionContext, ids []string) error
	DeleteLoginSessionsByAccountAuthTypeID(context storage.TransactionContext, id string) error
	DeleteLoginSessionsByIdentifier(context storage.TransactionContext, identifier string) error

	//LoginsSessions - predefined queries for manage deletion logic
	DeleteMFAExpiredSessions() error
	FindSessionsLazy(appID string, orgID string) ([]model.LoginSession, error)
	///

	//Accounts
	FindAccount(context storage.TransactionContext, appOrgID string, authTypeCode string, accountAuthTypeIdentifier string) (*model.Account, error)
	FindAccountByID(context storage.TransactionContext, id string) (*model.Account, error)
	FindAccountsByUsername(context storage.TransactionContext, appOrg *model.ApplicationOrganization, username string) ([]model.Account, error)
	InsertAccount(context storage.TransactionContext, account model.Account) (*model.Account, error)
	SaveAccount(context storage.TransactionContext, account *model.Account) error
	DeleteAccount(context storage.TransactionContext, id string) error
	UpdateAccountUsageInfo(context storage.TransactionContext, accountID string, updateLoginTime bool, updateAccessTokenTime bool, clientVersion *string) error

	//Profiles
	UpdateProfile(context storage.TransactionContext, profile model.Profile) error
	FindProfiles(appID string, authTypeCode string, accountAuthTypeIdentifier string) ([]model.Profile, error)

	//ServiceAccounts
	FindServiceAccount(context storage.TransactionContext, accountID string, appID string, orgID string) (*model.ServiceAccount, error)
	FindServiceAccounts(params map[string]interface{}) ([]model.ServiceAccount, error)
	InsertServiceAccount(account *model.ServiceAccount) error
	UpdateServiceAccount(context storage.TransactionContext, account *model.ServiceAccount) (*model.ServiceAccount, error)
	DeleteServiceAccount(accountID string, appID string, orgID string) error
	DeleteServiceAccounts(accountID string) error

	//ServiceAccountCredentials
	InsertServiceAccountCredential(accountID string, creds *model.ServiceAccountCredential) error
	DeleteServiceAccountCredential(accountID string, credID string) error

	//AccountAuthTypes
	FindAccountByAuthTypeID(context storage.TransactionContext, id string) (*model.Account, error)
	InsertAccountAuthType(item model.AccountAuthType) error
	UpdateAccountAuthType(item model.AccountAuthType) error
	DeleteAccountAuthType(context storage.TransactionContext, item model.AccountAuthType) error

	//ExternalIDs
	UpdateAccountExternalIDs(accountID string, externalIDs map[string]string) error
	UpdateLoginSessionExternalIDs(accountID string, externalIDs map[string]string) error

	//Applications
	FindApplication(context storage.TransactionContext, ID string) (*model.Application, error)

	//Organizations
	FindOrganization(id string) (*model.Organization, error)

	//Credentials
	InsertCredential(context storage.TransactionContext, creds *model.Credential) error
	FindCredential(context storage.TransactionContext, ID string) (*model.Credential, error)
	UpdateCredential(context storage.TransactionContext, creds *model.Credential) error
	UpdateCredentialValue(ID string, value map[string]interface{}) error
	DeleteCredential(context storage.TransactionContext, ID string) error

	//MFA
	FindMFAType(context storage.TransactionContext, accountID string, identifier string, mfaType string) (*model.MFAType, error)
	FindMFATypes(accountID string) ([]model.MFAType, error)
	InsertMFAType(context storage.TransactionContext, mfa *model.MFAType, accountID string) error
	UpdateMFAType(context storage.TransactionContext, mfa *model.MFAType, accountID string) error
	DeleteMFAType(context storage.TransactionContext, accountID string, identifier string, mfaType string) error

	//ServiceRegs
	FindServiceRegs(serviceIDs []string) []model.ServiceRegistration
	FindServiceReg(serviceID string) (*model.ServiceRegistration, error)
	InsertServiceReg(reg *model.ServiceRegistration) error
	UpdateServiceReg(reg *model.ServiceRegistration) error
	SaveServiceReg(reg *model.ServiceRegistration, immediateCache bool) error
	DeleteServiceReg(serviceID string) error
	MigrateServiceRegs() error

	//ServiceAuthorizations
	FindServiceAuthorization(userID string, orgID string) (*model.ServiceAuthorization, error)
	SaveServiceAuthorization(authorization *model.ServiceAuthorization) error
	DeleteServiceAuthorization(userID string, orgID string) error

	//APIKeys
	LoadAPIKeys() ([]model.APIKey, error)
	InsertAPIKey(context storage.TransactionContext, apiKey model.APIKey) (*model.APIKey, error)
	UpdateAPIKey(apiKey model.APIKey) error
	DeleteAPIKey(ID string) error

	//ApplicationTypes
	FindApplicationType(id string) (*model.ApplicationType, error)

	//ApplicationsOrganizations
	FindApplicationsOrganizations() ([]model.ApplicationOrganization, error)
	FindApplicationOrganizations(appID *string, orgID *string) ([]model.ApplicationOrganization, error)
	FindApplicationOrganization(appID string, orgID string) (*model.ApplicationOrganization, error)

	//Device
	FindDevice(context storage.TransactionContext, deviceID string, accountID string) (*model.Device, error)
	InsertDevice(context storage.TransactionContext, device model.Device) (*model.Device, error)
	DeleteDevice(context storage.TransactionContext, id string) error

	//Permissions
	FindPermissions(context storage.TransactionContext, ids []string) ([]model.Permission, error)
	FindPermissionsByName(context storage.TransactionContext, names []string) ([]model.Permission, error)
	InsertAccountPermissions(context storage.TransactionContext, accountID string, permissions []model.Permission) error
	UpdateAccountPermissions(context storage.TransactionContext, accountID string, permissions []model.Permission) error

	//ApplicationRoles
	FindAppOrgRolesByIDs(context storage.TransactionContext, ids []string, appOrgID string) ([]model.AppOrgRole, error)
	//AccountRoles
	UpdateAccountRoles(context storage.TransactionContext, accountID string, roles []model.AccountRole) error
	InsertAccountRoles(context storage.TransactionContext, accountID string, appOrgID string, roles []model.AccountRole) error

	//ApplicationGroups
	FindAppOrgGroupsByIDs(context storage.TransactionContext, ids []string, appOrgID string) ([]model.AppOrgGroup, error)
	//AccountGroups
	UpdateAccountGroups(context storage.TransactionContext, accountID string, groups []model.AccountGroup) error
	InsertAccountGroups(context storage.TransactionContext, accountID string, appOrgID string, groups []model.AccountGroup) error
}

// ProfileBuildingBlock is used by auth to communicate with the profile building block.
type ProfileBuildingBlock interface {
	GetProfileBBData(queryParams map[string]string, l *logs.Log) (*model.Profile, map[string]interface{}, error)
}

// Emailer is used by core to send emails
type Emailer interface {
	Send(toEmail string, subject string, body string, attachmentFilename *string) error
}<|MERGE_RESOLUTION|>--- conflicted
+++ resolved
@@ -140,6 +140,7 @@
 	//      clientVersion(*string): Most recent client version
 	//		profile (Profile): Account profile
 	//		preferences (map): Account preferences
+	//		username (string): Account username
 	//		admin (bool): Is this an admin login?
 	//		l (*logs.Log): Log object pointer for request
 	//	Returns:
@@ -151,14 +152,9 @@
 	//			Params (interface{}): authType-specific set of parameters passed back to client
 	//			State (string): login state used if account is enrolled in MFA
 	//		MFA types ([]model.MFAType): list of MFA types account is enrolled in
-<<<<<<< HEAD
-	Login(ipAddress string, deviceType string, deviceOS *string, deviceID string, authTypeCode string, creds string, apiKey string, appTypeIdentifier string, orgID string, params string,
-		clientVersion *string, profile model.Profile, preferences map[string]interface{}, admin bool, l *logs.Log) (*string, *model.LoginSession, []model.MFAType, error)
-=======
-	Login(ipAddress string, deviceType string, deviceOS *string, deviceID string, authenticationType string, creds string, apiKey string,
+	Login(ipAddress string, deviceType string, deviceOS *string, deviceID string, authTypeCode string, creds string, apiKey string,
 		appTypeIdentifier string, orgID string, params string, clientVersion *string, profile model.Profile, preferences map[string]interface{},
 		username string, admin bool, l *logs.Log) (*string, *model.LoginSession, []model.MFAType, error)
->>>>>>> 16d3825d
 
 	//Logout logouts an account from app/org
 	//	Input:
@@ -247,11 +243,7 @@
 	LoginMFA(apiKey string, accountID string, sessionID string, identifier string, mfaType string, mfaCode string, state string, l *logs.Log) (*string, *model.LoginSession, error)
 
 	//CreateAdminAccount creates an account for a new admin user
-<<<<<<< HEAD
-	CreateAdminAccount(authTypeCode string, appID string, orgID string, identifier string, profile model.Profile, permissions []string,
-=======
-	CreateAdminAccount(authenticationType string, appID string, orgID string, identifier string, profile model.Profile, username string, permissions []string,
->>>>>>> 16d3825d
+	CreateAdminAccount(authTypeCode string, appID string, orgID string, identifier string, profile model.Profile, username string, permissions []string,
 		roleIDs []string, groupIDs []string, creatorPermissions []string, clientVersion *string, l *logs.Log) (*model.Account, map[string]interface{}, error)
 
 	//UpdateAdminAccount updates an existing user's account with new permissions, roles, and groups
