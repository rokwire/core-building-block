--- conflicted
+++ resolved
@@ -20,12 +20,7 @@
 	"time"
 
 	"github.com/rokwire/core-auth-library-go/v2/sigauth"
-<<<<<<< HEAD
-	"github.com/rokwire/logging-library-go/logs"
-=======
-	"github.com/rokwire/core-auth-library-go/v2/tokenauth"
 	"github.com/rokwire/logging-library-go/v2/logs"
->>>>>>> f02cdb6f
 )
 
 // authType is the interface for authentication for auth types which are not external for the system(the users do not come from external system)
