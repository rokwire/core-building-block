--- conflicted
+++ resolved
@@ -74,21 +74,23 @@
 	checkCredentials(accountAuthType model.AccountAuthType, creds string, l *logs.Log) (string, error)
 }
 
+// externalCredential is the interface for handling credntials that come from external systems
+type externalCredential interface {
+	//getCredential gets the underlying credential as a string
+	getCredential() string
+	//asMap returns a map of the credential data
+	asMap() map[string]interface{}
+}
+
 // externalAuthType is the interface for authentication for auth types which are external for the system(the users comes from external system).
 // these are the different identity providers - illinois_oidc etc
 type externalAuthType interface {
 	//getLoginUrl retrieves and pre-formats a login url and params for the SSO provider
 	getLoginURL(authType model.AuthType, appType model.ApplicationType, redirectURI string, l *logs.Log) (string, map[string]interface{}, error)
 	//externalLogin logins in the external system and provides the authenticated user
-<<<<<<< HEAD
-	externalLogin(authType model.AuthType, appType model.ApplicationType, appOrg model.ApplicationOrganization, creds string, params string, l *logs.Log) (*model.ExternalSystemUser, map[string]interface{}, map[string]interface{}, error)
+	externalLogin(authType model.AuthType, appType model.ApplicationType, appOrg model.ApplicationOrganization, creds string, params string, l *logs.Log) (*model.ExternalSystemUser, externalCredential, map[string]interface{}, error)
 	//refresh refreshes tokens
-	refresh(params map[string]interface{}, authType model.AuthType, appType model.ApplicationType, appOrg model.ApplicationOrganization, l *logs.Log) (*model.ExternalSystemUser, map[string]interface{}, map[string]interface{}, error)
-=======
-	externalLogin(authType model.AuthType, appType model.ApplicationType, appOrg model.ApplicationOrganization, creds string, params string, l *logs.Log) (*model.ExternalSystemUser, map[string]interface{}, string, error)
-	//refresh refreshes tokens
-	refresh(params map[string]interface{}, authType model.AuthType, appType model.ApplicationType, appOrg model.ApplicationOrganization, l *logs.Log) (*model.ExternalSystemUser, map[string]interface{}, string, error)
->>>>>>> b5c6af97
+	refresh(params map[string]interface{}, authType model.AuthType, appType model.ApplicationType, appOrg model.ApplicationOrganization, l *logs.Log) (*model.ExternalSystemUser, externalCredential, map[string]interface{}, error)
 }
 
 // anonymousAuthType is the interface for authentication for auth types which are anonymous
