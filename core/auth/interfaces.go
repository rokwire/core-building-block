// Copyright 2022 Board of Trustees of the University of Illinois.
//
// Licensed under the Apache License, Version 2.0 (the "License");
// you may not use this file except in compliance with the License.
// You may obtain a copy of the License at
//
//     http://www.apache.org/licenses/LICENSE-2.0
//
// Unless required by applicable law or agreed to in writing, software
// distributed under the License is distributed on an "AS IS" BASIS,
// WITHOUT WARRANTIES OR CONDITIONS OF ANY KIND, either express or implied.
// See the License for the specific language governing permissions and
// limitations under the License.

package auth

import (
	"core-building-block/core/model"
	"core-building-block/driven/storage"
	"time"

	"github.com/rokwire/core-auth-library-go/v2/authorization"
	"github.com/rokwire/core-auth-library-go/v2/sigauth"
	"github.com/rokwire/core-auth-library-go/v2/tokenauth"
	"github.com/rokwire/logging-library-go/logs"
)

// authType is the interface for authentication for auth types which are not external for the system(the users do not come from external system)
type authType interface {
	//signUp applies sign up operation
	// Returns:
	//	message (string): Success message if verification is required. If verification is not required, return ""
	//	credentialValue (map): Credential value
	signUp(authType model.AuthType, appOrg model.ApplicationOrganization, creds string, params string, newCredentialID string, l *logs.Log) (string, map[string]interface{}, error)

	//signUpAdmin signs up a new admin user
	// Returns:
	//	password (string): newly generated password
	//	credentialValue (map): Credential value
	signUpAdmin(authType model.AuthType, appOrg model.ApplicationOrganization, identifier string, password string, newCredentialID string) (map[string]interface{}, map[string]interface{}, error)

	//verifies credential (checks the verification code generated on email signup for email auth type)
	// Returns:
	//	authTypeCreds (map[string]interface{}): Updated Credential.Value
	verifyCredential(credential *model.Credential, verification string, l *logs.Log) (map[string]interface{}, error)

	//sends the verification code to the identifier
	sendVerifyCredential(credential *model.Credential, appName string, l *logs.Log) error

	//restarts the credential verification
	restartCredentialVerification(credential *model.Credential, appName string, l *logs.Log) error

	//updates the value of the credential object with new value
	// Returns:
	//	authTypeCreds (map[string]interface{}): Updated Credential.Value
	resetCredential(credential *model.Credential, resetCode *string, params string, l *logs.Log) (map[string]interface{}, error)

	//apply forgot credential for the auth type (generates a reset password link with code and expiry and sends it to given identifier for email auth type)
	forgotCredential(credential *model.Credential, identifier string, appName string, l *logs.Log) (map[string]interface{}, error)

	//getUserIdentifier parses the credentials and returns the user identifier
	// Returns:
	//	userIdentifier (string): User identifier
	getUserIdentifier(creds string) (string, error)

	//isCredentialVerified says if the credential is verified
	// Returns:
	//	verified (bool): is credential verified
	//	expired (bool): is credential verification expired
	isCredentialVerified(credential *model.Credential, l *logs.Log) (*bool, *bool, error)

	//checkCredentials checks if the account credentials are valid for the account auth type
	checkCredentials(accountAuthType model.AccountAuthType, creds string, l *logs.Log) (string, error)
}

// externalAuthType is the interface for authentication for auth types which are external for the system(the users comes from external system).
// these are the different identity providers - illinois_oidc etc
type externalAuthType interface {
	//getLoginUrl retrieves and pre-formats a login url and params for the SSO provider
	getLoginURL(authType model.AuthType, appType model.ApplicationType, redirectURI string, l *logs.Log) (string, map[string]interface{}, error)
	//externalLogin logins in the external system and provides the authenticated user
	externalLogin(authType model.AuthType, appType model.ApplicationType, appOrg model.ApplicationOrganization, creds string, params string, l *logs.Log) (*model.ExternalSystemUser, map[string]interface{}, error)
	//refresh refreshes tokens
	refresh(params map[string]interface{}, authType model.AuthType, appType model.ApplicationType, appOrg model.ApplicationOrganization, l *logs.Log) (*model.ExternalSystemUser, map[string]interface{}, error)
}

// anonymousAuthType is the interface for authentication for auth types which are anonymous
type anonymousAuthType interface {
	//checkCredentials checks the credentials for the provided app and organization
	//	Returns anonymous profile identifier
	checkCredentials(creds string) (string, map[string]interface{}, error)
}

// serviceAuthType is the interface for authentication for non-human clients
type serviceAuthType interface {
	checkCredentials(r *sigauth.Request, creds interface{}, params map[string]interface{}) ([]model.ServiceAccount, error)
	addCredentials(creds *model.ServiceAccountCredential) (map[string]interface{}, error)
}

// mfaType is the interface for multi-factor authentication
type mfaType interface {
	//verify verifies the code based on stored mfa params
	verify(context storage.TransactionContext, mfa *model.MFAType, accountID string, code string) (*string, error)
	//enroll creates a mfa type to be added to an account
	enroll(identifier string) (*model.MFAType, error)
	//sendCode generates a mfa code and expiration time and sends the code to the user
	sendCode(identifier string) (string, *time.Time, error)
}

// APIs is the interface which defines the APIs provided by the auth package
type APIs interface {
	//Start starts the auth service
	Start()

	//GetHost returns the host/issuer of the auth service
	GetHost() string

	//Login logs a user in a specific application using the specified credentials and authentication method.
	//The authentication method must be one of the supported for the application.
	//	Input:
	//		ipAddress (string): Client's IP address
	//		deviceType (string): "mobile" or "web" or "desktop" etc
	//		deviceOS (*string): Device OS
	//		deviceID (string): Device ID
	//		authenticationType (string): Name of the authentication method for provided creds (eg. "email", "username", "illinois_oidc")
	//		creds (string): Credentials/JSON encoded credential structure defined for the specified auth type
	//		apiKey (string): API key to validate the specified app
	//		appTypeIdentifier (string): identifier of the app type/client that the user is logging in from
	//		orgID (string): ID of the organization that the user is logging in
	//		params (string): JSON encoded params defined by specified auth type
	//		profile (Profile): Account profile
	//		preferences (map): Account preferences
	//		admin (bool): Is this an admin login?
	//		l (*logs.Log): Log object pointer for request
	//	Returns:
	//		Message (*string): message
	//		Login session (*LoginSession): Signed ROKWIRE access token to be used to authorize future requests
	//			Access token (string): Signed ROKWIRE access token to be used to authorize future requests
	//			Refresh Token (string): Refresh token that can be sent to refresh the access token once it expires
	//			AccountAuthType (AccountAuthType): AccountAuthType object for authenticated user
	//			Params (interface{}): authType-specific set of parameters passed back to client
	//			State (string): login state used if account is enrolled in MFA
	//		MFA types ([]model.MFAType): list of MFA types account is enrolled in
	Login(ipAddress string, deviceType string, deviceOS *string, deviceID string,
		authenticationType string, creds string, apiKey string, appTypeIdentifier string, orgID string, params string,
		profile model.Profile, preferences map[string]interface{}, admin bool, l *logs.Log) (*string, *model.LoginSession, []model.MFAType, error)

	//Logout logouts an account from app/org
	//	Input:
	//		allSessions (bool): If to remove the current session only or all sessions for the app/org for the account
	Logout(appID string, orgID string, currentAccountID string, sessionID string, allSessions bool, l *logs.Log) error

	//AccountExists checks if a user is already registered
	//The authentication method must be one of the supported for the application.
	//	Input:
	//		authenticationType (string): Name of the authentication method for provided creds (eg. "email", "username", "illinois_oidc")
	//		userIdentifier (string): User identifier for the specified auth type
	//		apiKey (string): API key to validate the specified app
	//		appTypeIdentifier (string): identifier of the app type/client that the user is logging in from
	//		orgID (string): ID of the organization that the user is logging in
	//	Returns:
	//		accountExisted (bool): valid when error is nil
	AccountExists(authenticationType string, userIdentifier string, apiKey string, appTypeIdentifier string, orgID string) (bool, error)

	//CanSignIn checks if a user can sign in
	//The authentication method must be one of the supported for the application.
	//	Input:
	//		authenticationType (string): Name of the authentication method for provided creds (eg. "email", "username", "illinois_oidc")
	//		userIdentifier (string): User identifier for the specified auth type
	//		apiKey (string): API key to validate the specified app
	//		appTypeIdentifier (string): identifier of the app type/client being used
	//		orgID (string): ID of the organization being used
	//	Returns:
	//		canSignIn (bool): valid when error is nil
	CanSignIn(authenticationType string, userIdentifier string, apiKey string, appTypeIdentifier string, orgID string) (bool, error)

	//CanLink checks if a user can link a new auth type
	//The authentication method must be one of the supported for the application.
	//	Input:
	//		authenticationType (string): Name of the authentication method for provided creds (eg. "email", "username", "illinois_oidc")
	//		userIdentifier (string): User identifier for the specified auth type
	//		apiKey (string): API key to validate the specified app
	//		appTypeIdentifier (string): identifier of the app type/client being used
	//		orgID (string): ID of the organization being used
	//	Returns:
	//		canLink (bool): valid when error is nil
	CanLink(authenticationType string, userIdentifier string, apiKey string, appTypeIdentifier string, orgID string) (bool, error)

	//Refresh refreshes an access token using a refresh token
	//	Input:
	//		refreshToken (string): Refresh token
	//		apiKey (string): API key to validate the specified app
	//		l (*logs.Log): Log object pointer for request
	//	Returns:
	//		Login session (*LoginSession): Signed ROKWIRE access token to be used to authorize future requests
	//			Access token (string): Signed ROKWIRE access token to be used to authorize future requests
	//			Refresh Token (string): Refresh token that can be sent to refresh the access token once it expires
	//			Params (interface{}): authType-specific set of parameters passed back to client
	Refresh(refreshToken string, apiKey string, l *logs.Log) (*model.LoginSession, error)

	//GetLoginURL returns a pre-formatted login url for SSO providers
	//	Input:
	//		authType (string): Name of the authentication method for provided creds (eg. "email", "username", "illinois_oidc")
	//		appTypeIdentifier (string): Identifier of the app type/client that the user is logging in from
	//		orgID (string): ID of the organization that the user is logging in
	//		redirectURI (string): Registered redirect URI where client will receive response
	//		apiKey (string): API key to validate the specified app
	//		l (*loglib.Log): Log object pointer for request
	//	Returns:
	//		Login URL (string): SSO provider login URL to be launched in a browser
	//		Params (map[string]interface{}): Params to be sent in subsequent request (if necessary)
	GetLoginURL(authType string, appTypeIdentifier string, orgID string, redirectURI string, apiKey string, l *logs.Log) (string, map[string]interface{}, error)

	//LoginMFA verifies a code sent by a user as a final login step for enrolled accounts.
	//The MFA type must be one of the supported for the application.
	//	Input:
	//		apiKey (string): API key to validate the specified app
	//		accountID (string): ID of account user is trying to access
	//		sessionID (string): ID of login session generated during login
	//		identifier (string): Email, phone, or TOTP device name
	//		mfaType (string): Type of MFA code sent
	//		mfaCode (string): Code that must be verified
	//		state (string): Variable used to verify user has already passed credentials check
	//		l (*logs.Log): Log object pointer for request
	//	Returns:
	//		Message (*string): message
	//		Login session (*LoginSession): Signed ROKWIRE access token to be used to authorize future requests
	//			Access token (string): Signed ROKWIRE access token to be used to authorize future requests
	//			Refresh Token (string): Refresh token that can be sent to refresh the access token once it expires
	//			AccountAuthType (AccountAuthType): AccountAuthType object for authenticated user
	LoginMFA(apiKey string, accountID string, sessionID string, identifier string, mfaType string, mfaCode string, state string, l *logs.Log) (*string, *model.LoginSession, error)

	//CreateAdminAccount creates an account for a new admin user
	CreateAdminAccount(authenticationType string, appID string, orgID string, identifier string, profile model.Profile,
		permissions []string, roleIDs []string, groupIDs []string, creatorPermissions []string, l *logs.Log) (*model.Account, map[string]interface{}, error)

	//UpdateAdminAccount updates an existing user's account with new permissions, roles, and groups
	UpdateAdminAccount(authenticationType string, appID string, orgID string, identifier string, permissions []string, roleIDs []string,
		groupIDs []string, updaterPermissions []string, l *logs.Log) (*model.Account, map[string]interface{}, error)

	//VerifyCredential verifies credential (checks the verification code in the credentials collection)
	VerifyCredential(id string, verification string, l *logs.Log) error

	//SendVerifyCredential sends verification code to identifier
	SendVerifyCredential(authenticationType string, appTypeIdentifier string, orgID string, apiKey string, identifier string, l *logs.Log) error

	//UpdateCredential updates the credential object with the new value
	//	Input:
	//		accountID: id of the associated account to reset
	//		accountAuthTypeID (string): id of the AccountAuthType
	//		params: specific params for the different auth types
	//	Returns:
	//		error: if any
	UpdateCredential(accountID string, accountAuthTypeID string, params string, l *logs.Log) error

	//ForgotCredential initiate forgot credential process (generates a reset link and sends to the given identifier for email auth type)
	//	Input:
	//		authenticationType (string): Name of the authentication method for provided creds (eg. "email", "username", "illinois_oidc")
	//		identifier: identifier of the account auth type
	//		appTypeIdentifier (string): Identifier of the app type/client that the user is logging in from
	//		orgID (string): ID of the organization that the user is logging in
	//		apiKey (string): API key to validate the specified app
	//	Returns:
	//		error: if any
	ForgotCredential(authenticationType string, appTypeIdentifier string, orgID string, apiKey string, identifier string, l *logs.Log) error

	//ResetForgotCredential resets forgot credential
	//	Input:
	//		credsID: id of the credential object
	//		resetCode: code from the reset link
	//		params: specific params for the different auth types
	//	Returns:
	//		error: if any
	ResetForgotCredential(credsID string, resetCode string, params string, l *logs.Log) error

	//VerifyMFA verifies a code sent by a user as a final MFA enrollment step.
	//The MFA type must be one of the supported for the application.
	//	Input:
	//		accountID (string): ID of account for which user is trying to verify MFA
	//		identifier (string): Email, phone, or TOTP device name
	//		mfaType (string): Type of MFA code sent
	//		mfaCode (string): Code that must be verified
	//	Returns:
	//		Message (*string): message
	//		Recovery codes ([]string): List of account recovery codes returned if enrolling in MFA for first time
	VerifyMFA(accountID string, identifier string, mfaType string, mfaCode string) (*string, []string, error)

	//GetMFATypes gets all MFA types set up for an account
	//	Input:
	//		accountID (string): Account ID to find MFA types
	//	Returns:
	//		MFA Types ([]model.MFAType): MFA information for all enrolled types
	GetMFATypes(accountID string) ([]model.MFAType, error)

	//AddMFAType adds a form of MFA to an account
	//	Input:
	//		accountID (string): Account ID to add MFA
	//		identifier (string): Email, phone, or TOTP device name
	//		mfaType (string): Type of MFA to be added
	//	Returns:
	//		MFA Type (*model.MFAType): MFA information for the specified type
	AddMFAType(accountID string, identifier string, mfaType string) (*model.MFAType, error)

	//RemoveMFAType removes a form of MFA from an account
	//	Input:
	//		accountID (string): Account ID to remove MFA
	//		identifier (string): Email, phone, or TOTP device name
	//		mfaType (string): Type of MFA to remove
	RemoveMFAType(accountID string, identifier string, mfaType string) error

	//GetServiceAccountParams returns a list of app, org pairs a service account has access to
	GetServiceAccountParams(accountID string, firstParty bool, r *sigauth.Request, l *logs.Log) ([]model.AppOrgPair, error)

	//GetServiceAccessToken returns an access token for a non-human client
	GetServiceAccessToken(firstParty bool, r *sigauth.Request, l *logs.Log) (string, error)

	//GetAllServiceAccessTokens returns an access token for each app, org pair a service account has access to
	GetAllServiceAccessTokens(firstParty bool, r *sigauth.Request, l *logs.Log) (map[model.AppOrgPair]string, error)

	//GetServiceAccounts gets all service accounts matching a search
	GetServiceAccounts(params map[string]interface{}) ([]model.ServiceAccount, error)

	//RegisterServiceAccount registers a service account
	RegisterServiceAccount(accountID *string, fromAppID *string, fromOrgID *string, name *string, appID string, orgID string,
		permissions *[]string, firstParty *bool, creds []model.ServiceAccountCredential, assignerPermissions []string, l *logs.Log) (*model.ServiceAccount, error)

	//DeregisterServiceAccount deregisters a service account
	DeregisterServiceAccount(accountID string) error

	//GetServiceAccountInstance gets a service account instance
	GetServiceAccountInstance(accountID string, appID string, orgID string) (*model.ServiceAccount, error)

	//UpdateServiceAccountInstance updates a service account instance
	UpdateServiceAccountInstance(id string, appID string, orgID string, name string, permissions []string, assignerPermissions []string) (*model.ServiceAccount, error)

	//DeregisterServiceAccountInstance deregisters a service account instance
	DeregisterServiceAccountInstance(id string, appID string, orgID string) error

	//AddServiceAccountCredential adds a credential to a service account
	AddServiceAccountCredential(accountID string, creds *model.ServiceAccountCredential, l *logs.Log) (*model.ServiceAccountCredential, error)

	//RemoveServiceAccountCredential removes a credential from a service account
	RemoveServiceAccountCredential(accountID string, credID string) error

	//AuthorizeService returns a scoped token for the specified service and the service registration record if authorized or
	//	the service registration record if not. Passing "approvedScopes" will update the service authorization for this user and
	//	return a scoped access token which reflects this change.
	//	Input:
	//		claims (tokenauth.Claims): Claims from un-scoped user access token
	//		serviceID (string): ID of the service to be authorized
	//		approvedScopes ([]string): list of scope strings to be approved
	//		l (*logs.Log): Log object pointer for request
	//	Returns:
	//		Access token (string): Signed scoped access token to be used to authorize requests to the specified service
	//		Approved Scopes ([]authorization.Scope): The approved scopes included in the provided token
	//		Service reg (*model.ServiceReg): The service registration record for the requested service
	AuthorizeService(claims tokenauth.Claims, serviceID string, approvedScopes []authorization.Scope, l *logs.Log) (string, []authorization.Scope, *model.ServiceReg, error)

	//LinkAccountAuthType links new credentials to an existing account.
	//The authentication method must be one of the supported for the application.
	//	Input:
	//		accountID (string): ID of the account to link the creds to
	//		authenticationType (string): Name of the authentication method for provided creds (eg. "email", "username", "illinois_oidc")
	//		appTypeIdentifier (string): identifier of the app type/client that the user is logging in from
	//		creds (string): Credentials/JSON encoded credential structure defined for the specified auth type
	//		params (string): JSON encoded params defined by specified auth type
	//		l (*logs.Log): Log object pointer for request
	//	Returns:
	//		message (*string): response message
	//		account (*model.Account): account data after the operation
	LinkAccountAuthType(accountID string, authenticationType string, appTypeIdentifier string, creds string, params string, l *logs.Log) (*string, *model.Account, error)

	//UnlinkAccountAuthType unlinks credentials from an existing account.
	//The authentication method must be one of the supported for the application.
	//	Input:
	//		accountID (string): ID of the account to unlink creds from
	//		authenticationType (string): Name of the authentication method of account auth type to unlink
	//		appTypeIdentifier (string): Identifier of the app type/client that the user is logging in from
	//		identifier (string): Identifier of account auth type to unlink
	//		l (*logs.Log): Log object pointer for request
	//	Returns:
	//		account (*model.Account): account data after the operation
	UnlinkAccountAuthType(accountID string, authenticationType string, appTypeIdentifier string, identifier string, l *logs.Log) (*model.Account, error)

	//InitializeSystemAccount initializes the first system account
	InitializeSystemAccount(context storage.TransactionContext, authType model.AuthType, appOrg model.ApplicationOrganization, allSystemPermission string, email string, password string, l *logs.Log) (string, error)

	//CheckPermissions loads permissions by names from storage and checks that they are assignable and valid for the given serviceIDs or revocable
	CheckPermissions(context storage.TransactionContext, serviceIDs []string, permissionNames []string, assignerPermissions []string, revoke bool) ([]model.Permission, error)

<<<<<<< HEAD
	//CheckPermissions loads permissions by names from storage and checks that they are assignable and valid for the given appOrg or revocable
	CheckPermissions(context storage.TransactionContext, appOrg *model.ApplicationOrganization, permissionNames []string, assignerPermissions []string, revoke bool) ([]model.Permission, error)

	//GrantAccountRoles grants new roles to an account after validating the assigner has required permissions
	GrantAccountRoles(context storage.TransactionContext, account *model.Account, roleIDs []string, assignerPermissions []string) error

	//CheckRoles loads appOrg roles by IDs from storage and checks that they are assignable or revocable
	CheckRoles(context storage.TransactionContext, appOrg *model.ApplicationOrganization, roleIDs []string, assignerPermissions []string, revoke bool) ([]model.AppOrgRole, error)
=======
	//CheckRoles loads appOrg roles by IDs from storage and checks that they are assignable or revocable
	CheckRoles(context storage.TransactionContext, appOrgID string, roleIDs []string, assignerPermissions []string, revoke bool) ([]model.AppOrgRole, error)
>>>>>>> 090fbd3f

	//GrantAccountGroups grants new groups to an account after validating the assigner has required permissions
	GrantAccountGroups(context storage.TransactionContext, account *model.Account, groupIDs []string, assignerPermissions []string) error

	//CheckGroups loads appOrg groups by IDs from storage and checks that they are assignable or revocable
	CheckGroups(context storage.TransactionContext, appOrg *model.ApplicationOrganization, groupIDs []string, assignerPermissions []string, revoke bool) ([]model.AppOrgGroup, error)

	//DeleteAccount deletes an account for the given id
	DeleteAccount(id string) error

	//GetAdminToken returns an admin token for the specified application
	GetAdminToken(claims tokenauth.Claims, appID string, l *logs.Log) (string, error)

	//GetAuthKeySet generates a JSON Web Key Set for auth service registration
	GetAuthKeySet() (*model.JSONWebKeySet, error)

	//GetServiceRegistrations retrieves all service registrations
	GetServiceRegistrations(serviceIDs []string) ([]model.ServiceReg, error)

	//RegisterService creates a new service registration
	RegisterService(reg *model.ServiceReg) error

	//UpdateServiceRegistration updates an existing service registration
	UpdateServiceRegistration(reg *model.ServiceReg) error

	//DeregisterService deletes an existing service registration
	DeregisterService(serviceID string) error

	//GetApplicationAPIKeys finds and returns the API keys for an application
	GetApplicationAPIKeys(appID string) ([]model.APIKey, error)

	//GetAPIKey finds and returns an API key
	GetAPIKey(ID string) (*model.APIKey, error)

	//CreateAPIKey creates a new API key
	CreateAPIKey(apiKey model.APIKey) (*model.APIKey, error)

	//UpdateAPIKey updates an existing API key
	UpdateAPIKey(apiKey model.APIKey) error

	//DeleteAPIKey deletes an API key
	DeleteAPIKey(ID string) error

	//ValidateAPIKey validates the given API key for the given app ID
	ValidateAPIKey(appID string, apiKey string) error
}

// Storage interface to communicate with the storage
type Storage interface {
	RegisterStorageListener(storageListener storage.Listener)

	PerformTransaction(func(context storage.TransactionContext) error) error

	//AuthTypes
	FindAuthType(codeOrID string) (*model.AuthType, error)

	//LoginsSessions
	InsertLoginSession(context storage.TransactionContext, session model.LoginSession) error
	FindLoginSessions(context storage.TransactionContext, identifier string) ([]model.LoginSession, error)
	FindLoginSession(refreshToken string) (*model.LoginSession, error)
	FindAndUpdateLoginSession(context storage.TransactionContext, id string) (*model.LoginSession, error)
	UpdateLoginSession(context storage.TransactionContext, loginSession model.LoginSession) error
	DeleteLoginSession(context storage.TransactionContext, id string) error
	DeleteLoginSessionsByIDs(context storage.TransactionContext, ids []string) error
	DeleteLoginSessionsByAccountAuthTypeID(context storage.TransactionContext, id string) error
	DeleteLoginSessionsByIdentifier(context storage.TransactionContext, identifier string) error

	//LoginsSessions - predefined queries for manage deletion logic
	DeleteMFAExpiredSessions() error
	FindSessionsLazy(appID string, orgID string) ([]model.LoginSession, error)
	///

	//Accounts
	FindAccount(context storage.TransactionContext, appOrgID string, authTypeID string, accountAuthTypeIdentifier string) (*model.Account, error)
	FindAccountByID(context storage.TransactionContext, id string) (*model.Account, error)
	InsertAccount(context storage.TransactionContext, account model.Account) (*model.Account, error)
	SaveAccount(context storage.TransactionContext, account *model.Account) error
	DeleteAccount(context storage.TransactionContext, id string) error

	//Profiles
	UpdateProfile(context storage.TransactionContext, profile model.Profile) error
	FindProfiles(appID string, authTypeID string, accountAuthTypeIdentifier string) ([]model.Profile, error)

	//ServiceAccounts
	FindServiceAccount(context storage.TransactionContext, accountID string, appID string, orgID string) (*model.ServiceAccount, error)
	FindServiceAccounts(params map[string]interface{}) ([]model.ServiceAccount, error)
	InsertServiceAccount(account *model.ServiceAccount) error
	UpdateServiceAccount(account *model.ServiceAccount) (*model.ServiceAccount, error)
	DeleteServiceAccount(accountID string, appID string, orgID string) error
	DeleteServiceAccounts(accountID string) error

	//ServiceAccountCredentials
	InsertServiceAccountCredential(accountID string, creds *model.ServiceAccountCredential) error
	DeleteServiceAccountCredential(accountID string, credID string) error

	//AccountAuthTypes
	FindAccountByAuthTypeID(context storage.TransactionContext, id string) (*model.Account, error)
	InsertAccountAuthType(item model.AccountAuthType) error
	UpdateAccountAuthType(item model.AccountAuthType) error
	DeleteAccountAuthType(context storage.TransactionContext, item model.AccountAuthType) error

	//ExternalIDs
	UpdateAccountExternalIDs(accountID string, externalIDs map[string]string) error
	UpdateLoginSessionExternalIDs(accountID string, externalIDs map[string]string) error

	//Applications
	FindApplication(ID string) (*model.Application, error)

	//Organizations
	FindOrganization(id string) (*model.Organization, error)

	//Credentials
	InsertCredential(context storage.TransactionContext, creds *model.Credential) error
	FindCredential(context storage.TransactionContext, ID string) (*model.Credential, error)
	UpdateCredential(context storage.TransactionContext, creds *model.Credential) error
	UpdateCredentialValue(ID string, value map[string]interface{}) error
	DeleteCredential(context storage.TransactionContext, ID string) error

	//MFA
	FindMFAType(context storage.TransactionContext, accountID string, identifier string, mfaType string) (*model.MFAType, error)
	FindMFATypes(accountID string) ([]model.MFAType, error)
	InsertMFAType(context storage.TransactionContext, mfa *model.MFAType, accountID string) error
	UpdateMFAType(context storage.TransactionContext, mfa *model.MFAType, accountID string) error
	DeleteMFAType(context storage.TransactionContext, accountID string, identifier string, mfaType string) error

	//ServiceRegs
	FindServiceRegs(serviceIDs []string) ([]model.ServiceReg, error)
	FindServiceReg(serviceID string) (*model.ServiceReg, error)
	InsertServiceReg(reg *model.ServiceReg) error
	UpdateServiceReg(reg *model.ServiceReg) error
	SaveServiceReg(reg *model.ServiceReg) error
	DeleteServiceReg(serviceID string) error

	//IdentityProviders
	LoadIdentityProviders() ([]model.IdentityProvider, error)

	//ServiceAuthorizations
	FindServiceAuthorization(userID string, orgID string) (*model.ServiceAuthorization, error)
	SaveServiceAuthorization(authorization *model.ServiceAuthorization) error
	DeleteServiceAuthorization(userID string, orgID string) error

	//APIKeys
	LoadAPIKeys() ([]model.APIKey, error)
	InsertAPIKey(context storage.TransactionContext, apiKey model.APIKey) (*model.APIKey, error)
	UpdateAPIKey(apiKey model.APIKey) error
	DeleteAPIKey(ID string) error

	//ApplicationTypes
	FindApplicationType(id string) (*model.ApplicationType, error)

	//ApplicationsOrganizations
	FindApplicationsOrganizations() ([]model.ApplicationOrganization, error)
	FindApplicationOrganization(appID string, orgID string) (*model.ApplicationOrganization, error)

	//Device
	FindDevice(context storage.TransactionContext, deviceID string, accountID string) (*model.Device, error)
	InsertDevice(context storage.TransactionContext, device model.Device) (*model.Device, error)
	DeleteDevice(context storage.TransactionContext, id string) error

	//Permissions
	FindPermissions(context storage.TransactionContext, ids []string) ([]model.Permission, error)
	FindPermissionsByName(context storage.TransactionContext, names []string) ([]model.Permission, error)
	UpdateAccountPermissions(context storage.TransactionContext, accountID string, hasPermissions bool, permissions []model.Permission) error

	//ApplicationRoles
	FindAppOrgRolesByIDs(context storage.TransactionContext, ids []string, appOrgID string) ([]model.AppOrgRole, error)
	//AccountRoles
	UpdateAccountRoles(context storage.TransactionContext, accountID string, hasPermissions bool, roles []model.AccountRole) error
	InsertAccountRoles(context storage.TransactionContext, accountID string, appOrgID string, roles []model.AccountRole) error

	//ApplicationGroups
	FindAppOrgGroupsByIDs(context storage.TransactionContext, ids []string, appOrgID string) ([]model.AppOrgGroup, error)
	//AccountGroups
	UpdateAccountGroups(context storage.TransactionContext, accountID string, hasPermissions bool, groups []model.AccountGroup) error
	InsertAccountGroups(context storage.TransactionContext, accountID string, appOrgID string, groups []model.AccountGroup) error
}

// ProfileBuildingBlock is used by auth to communicate with the profile building block.
type ProfileBuildingBlock interface {
	GetProfileBBData(queryParams map[string]string, l *logs.Log) (*model.Profile, map[string]interface{}, error)
}

// Emailer is used by core to send emails
type Emailer interface {
	Send(toEmail string, subject string, body string, attachmentFilename *string) error
}<|MERGE_RESOLUTION|>--- conflicted
+++ resolved
@@ -388,19 +388,8 @@
 	//CheckPermissions loads permissions by names from storage and checks that they are assignable and valid for the given serviceIDs or revocable
 	CheckPermissions(context storage.TransactionContext, serviceIDs []string, permissionNames []string, assignerPermissions []string, revoke bool) ([]model.Permission, error)
 
-<<<<<<< HEAD
-	//CheckPermissions loads permissions by names from storage and checks that they are assignable and valid for the given appOrg or revocable
-	CheckPermissions(context storage.TransactionContext, appOrg *model.ApplicationOrganization, permissionNames []string, assignerPermissions []string, revoke bool) ([]model.Permission, error)
-
-	//GrantAccountRoles grants new roles to an account after validating the assigner has required permissions
-	GrantAccountRoles(context storage.TransactionContext, account *model.Account, roleIDs []string, assignerPermissions []string) error
-
-	//CheckRoles loads appOrg roles by IDs from storage and checks that they are assignable or revocable
-	CheckRoles(context storage.TransactionContext, appOrg *model.ApplicationOrganization, roleIDs []string, assignerPermissions []string, revoke bool) ([]model.AppOrgRole, error)
-=======
 	//CheckRoles loads appOrg roles by IDs from storage and checks that they are assignable or revocable
 	CheckRoles(context storage.TransactionContext, appOrgID string, roleIDs []string, assignerPermissions []string, revoke bool) ([]model.AppOrgRole, error)
->>>>>>> 090fbd3f
 
 	//GrantAccountGroups grants new groups to an account after validating the assigner has required permissions
 	GrantAccountGroups(context storage.TransactionContext, account *model.Account, groupIDs []string, assignerPermissions []string) error
