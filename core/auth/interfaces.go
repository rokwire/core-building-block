--- conflicted
+++ resolved
@@ -88,6 +88,9 @@
 	//		Params (interface{}): authType-specific set of parameters passed back to client
 	Refresh(refreshToken string, l *logs.Log) (string, string, interface{}, error)
 
+	//Verify checks the verification code in the credentials collection
+	Verify(id string, verification string, l *logs.Log) error
+
 	//GetLoginURL returns a pre-formatted login url for SSO providers
 	//	Input:
 	//		authType (string): Name of the authentication method for provided creds (eg. "email", "username", "illinois_oidc")
@@ -132,7 +135,6 @@
 	//DeregisterService deletes an existing service registration
 	DeregisterService(serviceID string) error
 
-<<<<<<< HEAD
 	//GetAPIKey finds and returns the API key for the provided org and app
 	GetAPIKey(orgID string, appID string) (*model.APIKey, error)
 
@@ -144,10 +146,6 @@
 
 	//DeleteAPIKey deletes an existing API key
 	DeleteAPIKey(orgID string, appID string) error
-=======
-	//Verify checks the verification code in the credentials collection
-	Verify(id string, verification string, l *logs.Log) error
->>>>>>> e99a1a40
 }
 
 //Storage interface to communicate with the storage
