// Copyright 2022 Board of Trustees of the University of Illinois.
//
// Licensed under the Apache License, Version 2.0 (the "License");
// you may not use this file except in compliance with the License.
// You may obtain a copy of the License at
//
//     http://www.apache.org/licenses/LICENSE-2.0
//
// Unless required by applicable law or agreed to in writing, software
// distributed under the License is distributed on an "AS IS" BASIS,
// WITHOUT WARRANTIES OR CONDITIONS OF ANY KIND, either express or implied.
// See the License for the specific language governing permissions and
// limitations under the License.

package auth

import (
	"core-building-block/core/model"
	"core-building-block/driven/storage"
	"time"

	"github.com/lestrrat-go/jwx/jwk"
	"github.com/rokwire/core-auth-library-go/v3/authorization"
	"github.com/rokwire/core-auth-library-go/v3/sigauth"
	"github.com/rokwire/core-auth-library-go/v3/tokenauth"
	"github.com/rokwire/logging-library-go/v2/logs"
)

// authType is the interface for authentication for auth types which are not external for the system(the users do not come from external system)
type authType interface {
	//signUp applies sign up operation
	// Returns:
	//	message (string): Success message if verification is required. If verification is not required, return ""
	//	credentialValue (map): Credential value
	signUp(authType model.AuthType, appOrg model.ApplicationOrganization, creds string, params string, newCredentialID string, l *logs.Log) (string, map[string]interface{}, error)

	//signUpAdmin signs up a new admin user
	// Returns:
	//	password (string): newly generated password
	//	credentialValue (map): Credential value
	signUpAdmin(authType model.AuthType, appOrg model.ApplicationOrganization, identifier string, password string, newCredentialID string) (map[string]interface{}, map[string]interface{}, error)

	//verifies credential (checks the verification code generated on email signup for email auth type)
	// Returns:
	//	authTypeCreds (map[string]interface{}): Updated Credential.Value
	verifyCredential(credential *model.Credential, verification string, l *logs.Log) (map[string]interface{}, error)

	//sends the verification code to the identifier
	sendVerifyCredential(credential *model.Credential, appName string, l *logs.Log) error

	//restarts the credential verification
	restartCredentialVerification(credential *model.Credential, appName string, l *logs.Log) error

	//updates the value of the credential object with new value
	// Returns:
	//	authTypeCreds (map[string]interface{}): Updated Credential.Value
	resetCredential(credential *model.Credential, resetCode *string, params string, l *logs.Log) (map[string]interface{}, error)

	//apply forgot credential for the auth type (generates a reset password link with code and expiry and sends it to given identifier for email auth type)
	forgotCredential(credential *model.Credential, identifier string, appName string, l *logs.Log) (map[string]interface{}, error)

	//getUserIdentifier parses the credentials and returns the user identifier
	// Returns:
	//	userIdentifier (string): User identifier
	getUserIdentifier(creds string) (string, error)

	//isCredentialVerified says if the credential is verified
	// Returns:
	//	verified (bool): is credential verified
	//	expired (bool): is credential verification expired
	isCredentialVerified(credential *model.Credential, l *logs.Log) (*bool, *bool, error)

	//checkCredentials checks if the account credentials are valid for the account auth type
	checkCredentials(accountAuthType model.AccountAuthType, creds string, l *logs.Log) (string, error)
}

// externalAuthType is the interface for authentication for auth types which are external for the system(the users comes from external system).
// these are the different identity providers - illinois_oidc etc
type externalAuthType interface {
	//getLoginUrl retrieves and pre-formats a login url and params for the SSO provider
	getLoginURL(authType model.AuthType, appType model.ApplicationType, redirectURI string, l *logs.Log) (string, map[string]interface{}, error)
	//externalLogin logins in the external system and provides the authenticated user
	externalLogin(authType model.AuthType, appType model.ApplicationType, appOrg model.ApplicationOrganization, creds string, params string, l *logs.Log) (*model.ExternalSystemUser, map[string]interface{}, error)
	//refresh refreshes tokens
	refresh(params map[string]interface{}, authType model.AuthType, appType model.ApplicationType, appOrg model.ApplicationOrganization, l *logs.Log) (*model.ExternalSystemUser, map[string]interface{}, error)
}

// anonymousAuthType is the interface for authentication for auth types which are anonymous
type anonymousAuthType interface {
	//checkCredentials checks the credentials for the provided app and organization
	//	Returns anonymous profile identifier
	checkCredentials(creds string) (string, map[string]interface{}, error)
}

// serviceAuthType is the interface for authentication for non-human clients
type serviceAuthType interface {
	checkCredentials(r *sigauth.Request, creds interface{}, params map[string]interface{}) ([]model.ServiceAccount, error)
	addCredentials(creds *model.ServiceAccountCredential) (map[string]interface{}, error)
}

// mfaType is the interface for multi-factor authentication
type mfaType interface {
	//verify verifies the code based on stored mfa params
	verify(context storage.TransactionContext, mfa *model.MFAType, accountID string, code string) (*string, error)
	//enroll creates a mfa type to be added to an account
	enroll(identifier string) (*model.MFAType, error)
	//sendCode generates a mfa code and expiration time and sends the code to the user
	sendCode(identifier string) (string, *time.Time, error)
}

// APIs is the interface which defines the APIs provided by the auth package
type APIs interface {
	//Start starts the auth service
	Start()

	//GetHost returns the host/issuer of the auth service
	GetHost() string

	//Login logs a user in a specific application using the specified credentials and authentication method.
	//The authentication method must be one of the supported for the application.
	//	Input:
	//		ipAddress (string): Client's IP address
	//		deviceType (string): "mobile" or "web" or "desktop" etc
	//		deviceOS (*string): Device OS
	//		deviceID (string): Device ID
	//		authenticationType (string): Name of the authentication method for provided creds (eg. "email", "username", "illinois_oidc")
	//		creds (string): Credentials/JSON encoded credential structure defined for the specified auth type
	//		apiKey (string): API key to validate the specified app
	//		appTypeIdentifier (string): identifier of the app type/client that the user is logging in from
	//		orgID (string): ID of the organization that the user is logging in
	//		params (string): JSON encoded params defined by specified auth type
	//      clientVersion(*string): Most recent client version
	//		profile (Profile): Account profile
	//		preferences (map): Account preferences
	//		admin (bool): Is this an admin login?
	//		l (*logs.Log): Log object pointer for request
	//	Returns:
	//		Message (*string): message
	//		Login session (*LoginSession): Signed ROKWIRE access token to be used to authorize future requests
	//			Access token (string): Signed ROKWIRE access token to be used to authorize future requests
	//			Refresh Token (string): Refresh token that can be sent to refresh the access token once it expires
	//			AccountAuthType (AccountAuthType): AccountAuthType object for authenticated user
	//			Params (interface{}): authType-specific set of parameters passed back to client
	//			State (string): login state used if account is enrolled in MFA
	//		MFA types ([]model.MFAType): list of MFA types account is enrolled in
	Login(ipAddress string, deviceType string, deviceOS *string, deviceID string, authenticationType string, creds string, apiKey string,
		appTypeIdentifier string, orgID string, params string, clientVersion *string, profile model.Profile, preferences map[string]interface{},
		username string, admin bool, l *logs.Log) (*string, *model.LoginSession, []model.MFAType, error)

	//Logout logouts an account from app/org
	//	Input:
	//		allSessions (bool): If to remove the current session only or all sessions for the app/org for the account
	Logout(appID string, orgID string, currentAccountID string, sessionID string, allSessions bool, l *logs.Log) error

	//AccountExists checks if a user is already registered
	//The authentication method must be one of the supported for the application.
	//	Input:
	//		authenticationType (string): Name of the authentication method for provided creds (eg. "email", "username", "illinois_oidc")
	//		userIdentifier (string): User identifier for the specified auth type
	//		apiKey (string): API key to validate the specified app
	//		appTypeIdentifier (string): identifier of the app type/client that the user is logging in from
	//		orgID (string): ID of the organization that the user is logging in
	//	Returns:
	//		accountExisted (bool): valid when error is nil
	AccountExists(authenticationType string, userIdentifier string, apiKey string, appTypeIdentifier string, orgID string) (bool, error)

	//CanSignIn checks if a user can sign in
	//The authentication method must be one of the supported for the application.
	//	Input:
	//		authenticationType (string): Name of the authentication method for provided creds (eg. "email", "username", "illinois_oidc")
	//		userIdentifier (string): User identifier for the specified auth type
	//		apiKey (string): API key to validate the specified app
	//		appTypeIdentifier (string): identifier of the app type/client being used
	//		orgID (string): ID of the organization being used
	//	Returns:
	//		canSignIn (bool): valid when error is nil
	CanSignIn(authenticationType string, userIdentifier string, apiKey string, appTypeIdentifier string, orgID string) (bool, error)

	//CanLink checks if a user can link a new auth type
	//The authentication method must be one of the supported for the application.
	//	Input:
	//		authenticationType (string): Name of the authentication method for provided creds (eg. "email", "username", "illinois_oidc")
	//		userIdentifier (string): User identifier for the specified auth type
	//		apiKey (string): API key to validate the specified app
	//		appTypeIdentifier (string): identifier of the app type/client being used
	//		orgID (string): ID of the organization being used
	//	Returns:
	//		canLink (bool): valid when error is nil
	CanLink(authenticationType string, userIdentifier string, apiKey string, appTypeIdentifier string, orgID string) (bool, error)

	//Refresh refreshes an access token using a refresh token
	//	Input:
	//		refreshToken (string): Refresh token
	//		apiKey (string): API key to validate the specified app
	//      clientVersion(*string): Most recent client version
	//		l (*logs.Log): Log object pointer for request
	//	Returns:
	//		Login session (*LoginSession): Signed ROKWIRE access token to be used to authorize future requests
	//			Access token (string): Signed ROKWIRE access token to be used to authorize future requests
	//			Refresh Token (string): Refresh token that can be sent to refresh the access token once it expires
	//			Params (interface{}): authType-specific set of parameters passed back to client
	Refresh(refreshToken string, apiKey string, clientVersion *string, l *logs.Log) (*model.LoginSession, error)

	//GetLoginURL returns a pre-formatted login url for SSO providers
	//	Input:
	//		authType (string): Name of the authentication method for provided creds (eg. "email", "username", "illinois_oidc")
	//		appTypeIdentifier (string): Identifier of the app type/client that the user is logging in from
	//		orgID (string): ID of the organization that the user is logging in
	//		redirectURI (string): Registered redirect URI where client will receive response
	//		apiKey (string): API key to validate the specified app
	//		l (*loglib.Log): Log object pointer for request
	//	Returns:
	//		Login URL (string): SSO provider login URL to be launched in a browser
	//		Params (map[string]interface{}): Params to be sent in subsequent request (if necessary)
	GetLoginURL(authType string, appTypeIdentifier string, orgID string, redirectURI string, apiKey string, l *logs.Log) (string, map[string]interface{}, error)

	//LoginMFA verifies a code sent by a user as a final login step for enrolled accounts.
	//The MFA type must be one of the supported for the application.
	//	Input:
	//		apiKey (string): API key to validate the specified app
	//		accountID (string): ID of account user is trying to access
	//		sessionID (string): ID of login session generated during login
	//		identifier (string): Email, phone, or TOTP device name
	//		mfaType (string): Type of MFA code sent
	//		mfaCode (string): Code that must be verified
	//		state (string): Variable used to verify user has already passed credentials check
	//		l (*logs.Log): Log object pointer for request
	//	Returns:
	//		Message (*string): message
	//		Login session (*LoginSession): Signed ROKWIRE access token to be used to authorize future requests
	//			Access token (string): Signed ROKWIRE access token to be used to authorize future requests
	//			Refresh Token (string): Refresh token that can be sent to refresh the access token once it expires
	//			AccountAuthType (AccountAuthType): AccountAuthType object for authenticated user
	LoginMFA(apiKey string, accountID string, sessionID string, identifier string, mfaType string, mfaCode string, state string, l *logs.Log) (*string, *model.LoginSession, error)

	//CreateAdminAccount creates an account for a new admin user
	CreateAdminAccount(authenticationType string, appID string, orgID string, identifier string, profile model.Profile, username string, permissions []string,
<<<<<<< HEAD
		roleIDs []string, groupIDs []string, scoeps []string, creatorPermissions []string, clientVersion *string, l *logs.Log) (*model.Account, map[string]interface{}, error)
=======
		roleIDs []string, groupIDs []string, scopes []string, creatorPermissions []string, clientVersion *string, l *logs.Log) (*model.Account, map[string]interface{}, error)
>>>>>>> 6dd34478

	//UpdateAdminAccount updates an existing user's account with new permissions, roles, and groups
	UpdateAdminAccount(authenticationType string, appID string, orgID string, identifier string, permissions []string, roleIDs []string,
		groupIDs []string, scopes []string, updaterPermissions []string, l *logs.Log) (*model.Account, map[string]interface{}, error)

	//CreateAnonymousAccount creates a new anonymous account
	CreateAnonymousAccount(context storage.TransactionContext, appID string, orgID string, anonymousID string, preferences map[string]interface{},
		systemConfigs map[string]interface{}, skipExistsCheck bool, l *logs.Log) (*model.Account, error)

	//VerifyCredential verifies credential (checks the verification code in the credentials collection)
	VerifyCredential(id string, verification string, l *logs.Log) error

	//SendVerifyCredential sends verification code to identifier
	SendVerifyCredential(authenticationType string, appTypeIdentifier string, orgID string, apiKey string, identifier string, l *logs.Log) error

	//UpdateCredential updates the credential object with the new value
	//	Input:
	//		accountID: id of the associated account to reset
	//		accountAuthTypeID (string): id of the AccountAuthType
	//		params: specific params for the different auth types
	//	Returns:
	//		error: if any
	UpdateCredential(accountID string, accountAuthTypeID string, params string, l *logs.Log) error

	//ForgotCredential initiate forgot credential process (generates a reset link and sends to the given identifier for email auth type)
	//	Input:
	//		authenticationType (string): Name of the authentication method for provided creds (eg. "email", "username", "illinois_oidc")
	//		identifier: identifier of the account auth type
	//		appTypeIdentifier (string): Identifier of the app type/client that the user is logging in from
	//		orgID (string): ID of the organization that the user is logging in
	//		apiKey (string): API key to validate the specified app
	//	Returns:
	//		error: if any
	ForgotCredential(authenticationType string, appTypeIdentifier string, orgID string, apiKey string, identifier string, l *logs.Log) error

	//ResetForgotCredential resets forgot credential
	//	Input:
	//		credsID: id of the credential object
	//		resetCode: code from the reset link
	//		params: specific params for the different auth types
	//	Returns:
	//		error: if any
	ResetForgotCredential(credsID string, resetCode string, params string, l *logs.Log) error

	//VerifyMFA verifies a code sent by a user as a final MFA enrollment step.
	//The MFA type must be one of the supported for the application.
	//	Input:
	//		accountID (string): ID of account for which user is trying to verify MFA
	//		identifier (string): Email, phone, or TOTP device name
	//		mfaType (string): Type of MFA code sent
	//		mfaCode (string): Code that must be verified
	//	Returns:
	//		Message (*string): message
	//		Recovery codes ([]string): List of account recovery codes returned if enrolling in MFA for first time
	VerifyMFA(accountID string, identifier string, mfaType string, mfaCode string) (*string, []string, error)

	//GetMFATypes gets all MFA types set up for an account
	//	Input:
	//		accountID (string): Account ID to find MFA types
	//	Returns:
	//		MFA Types ([]model.MFAType): MFA information for all enrolled types
	GetMFATypes(accountID string) ([]model.MFAType, error)

	//AddMFAType adds a form of MFA to an account
	//	Input:
	//		accountID (string): Account ID to add MFA
	//		identifier (string): Email, phone, or TOTP device name
	//		mfaType (string): Type of MFA to be added
	//	Returns:
	//		MFA Type (*model.MFAType): MFA information for the specified type
	AddMFAType(accountID string, identifier string, mfaType string) (*model.MFAType, error)

	//RemoveMFAType removes a form of MFA from an account
	//	Input:
	//		accountID (string): Account ID to remove MFA
	//		identifier (string): Email, phone, or TOTP device name
	//		mfaType (string): Type of MFA to remove
	RemoveMFAType(accountID string, identifier string, mfaType string) error

	//GetServiceAccountParams returns a list of app, org pairs a service account has access to
	GetServiceAccountParams(accountID string, firstParty bool, r *sigauth.Request, l *logs.Log) ([]model.AppOrgPair, error)

	//GetServiceAccessToken returns an access token for a non-human client
	GetServiceAccessToken(firstParty bool, r *sigauth.Request, l *logs.Log) (string, error)

	//GetAllServiceAccessTokens returns an access token for each app, org pair a service account has access to
	GetAllServiceAccessTokens(firstParty bool, r *sigauth.Request, l *logs.Log) (map[model.AppOrgPair]string, error)

	//GetServiceAccounts gets all service accounts matching a search
	GetServiceAccounts(params map[string]interface{}) ([]model.ServiceAccount, error)

	//RegisterServiceAccount registers a service account
	RegisterServiceAccount(accountID *string, fromAppID *string, fromOrgID *string, name *string, appID string, orgID string, permissions *[]string, scopes []authorization.Scope,
		firstParty *bool, creds []model.ServiceAccountCredential, assignerPermissions []string, l *logs.Log) (*model.ServiceAccount, error)

	//DeregisterServiceAccount deregisters a service account
	DeregisterServiceAccount(accountID string) error

	//GetServiceAccountInstance gets a service account instance
	GetServiceAccountInstance(accountID string, appID string, orgID string) (*model.ServiceAccount, error)

	//UpdateServiceAccountInstance updates a service account instance
	UpdateServiceAccountInstance(id string, appID string, orgID string, name *string, permissions *[]string, scopes []authorization.Scope, assignerPermissions []string) (*model.ServiceAccount, error)

	//DeregisterServiceAccountInstance deregisters a service account instance
	DeregisterServiceAccountInstance(id string, appID string, orgID string) error

	//AddServiceAccountCredential adds a credential to a service account
	AddServiceAccountCredential(accountID string, creds *model.ServiceAccountCredential, l *logs.Log) (*model.ServiceAccountCredential, error)

	//RemoveServiceAccountCredential removes a credential from a service account
	RemoveServiceAccountCredential(accountID string, credID string) error

	//AuthorizeService returns a scoped token for the specified service and the service registration record if authorized or
	//	the service registration record if not. Passing "approvedScopes" will update the service authorization for this user and
	//	return a scoped access token which reflects this change.
	//	Input:
	//		claims (tokenauth.Claims): Claims from un-scoped user access token
	//		serviceID (string): ID of the service to be authorized
	//		approvedScopes ([]string): list of scope strings to be approved
	//		l (*logs.Log): Log object pointer for request
	//	Returns:
	//		Access token (string): Signed scoped access token to be used to authorize requests to the specified service
	//		Approved Scopes ([]authorization.Scope): The approved scopes included in the provided token
	//		Service reg (*model.ServiceReg): The service registration record for the requested service
	AuthorizeService(claims tokenauth.Claims, serviceID string, approvedScopes []authorization.Scope, l *logs.Log) (string, []authorization.Scope, *model.ServiceRegistration, error)

	//LinkAccountAuthType links new credentials to an existing account.
	//The authentication method must be one of the supported for the application.
	//	Input:
	//		accountID (string): ID of the account to link the creds to
	//		authenticationType (string): Name of the authentication method for provided creds (eg. "email", "username", "illinois_oidc")
	//		appTypeIdentifier (string): identifier of the app type/client that the user is logging in from
	//		creds (string): Credentials/JSON encoded credential structure defined for the specified auth type
	//		params (string): JSON encoded params defined by specified auth type
	//		l (*logs.Log): Log object pointer for request
	//	Returns:
	//		message (*string): response message
	//		account (*model.Account): account data after the operation
	LinkAccountAuthType(accountID string, authenticationType string, appTypeIdentifier string, creds string, params string, l *logs.Log) (*string, *model.Account, error)

	//UnlinkAccountAuthType unlinks credentials from an existing account.
	//The authentication method must be one of the supported for the application.
	//	Input:
	//		accountID (string): ID of the account to unlink creds from
	//		authenticationType (string): Name of the authentication method of account auth type to unlink
	//		appTypeIdentifier (string): Identifier of the app type/client that the user is logging in from
	//		identifier (string): Identifier of account auth type to unlink
	//		l (*logs.Log): Log object pointer for request
	//	Returns:
	//		account (*model.Account): account data after the operation
	UnlinkAccountAuthType(accountID string, authenticationType string, appTypeIdentifier string, identifier string, l *logs.Log) (*model.Account, error)

	//InitializeSystemAccount initializes the first system account
	InitializeSystemAccount(context storage.TransactionContext, authType model.AuthType, appOrg model.ApplicationOrganization, allSystemPermission string, email string, password string, clientVersion string, l *logs.Log) (string, error)

	//GrantAccountPermissions grants new permissions to an account after validating the assigner has required permissions
	GrantAccountPermissions(context storage.TransactionContext, account *model.Account, permissionNames []string, assignerPermissions []string) error

	//CheckPermissions loads permissions by names from storage and checks that they are assignable and valid for the given appOrgs or revocable
	CheckPermissions(context storage.TransactionContext, appOrgs []model.ApplicationOrganization, permissionNames []string, assignerPermissions []string, revoke bool) ([]model.Permission, error)

	//GrantAccountRoles grants new roles to an account after validating the assigner has required permissions
	GrantAccountRoles(context storage.TransactionContext, account *model.Account, roleIDs []string, assignerPermissions []string) error

	//CheckRoles loads appOrg roles by IDs from storage and checks that they are assignable or revocable
	CheckRoles(context storage.TransactionContext, appOrg *model.ApplicationOrganization, roleIDs []string, assignerPermissions []string, revoke bool) ([]model.AppOrgRole, error)

	//GrantAccountGroups grants new groups to an account after validating the assigner has required permissions
	GrantAccountGroups(context storage.TransactionContext, account *model.Account, groupIDs []string, assignerPermissions []string) error

	//CheckGroups loads appOrg groups by IDs from storage and checks that they are assignable or revocable
	CheckGroups(context storage.TransactionContext, appOrg *model.ApplicationOrganization, groupIDs []string, assignerPermissions []string, revoke bool) ([]model.AppOrgGroup, error)

	//DeleteAccount deletes an account for the given id
	DeleteAccount(id string) error

	//GetAdminToken returns an admin token for the specified application and organization
	GetAdminToken(claims tokenauth.Claims, appID string, orgID string, l *logs.Log) (string, error)

	//GetAuthKeySet generates a JSON Web Key Set for auth service registration
	GetAuthKeySet() (jwk.Set, error)

	//GetServiceRegistrations retrieves all service registrations
	GetServiceRegistrations(serviceIDs []string) []model.ServiceRegistration

	//RegisterService creates a new service registration
	RegisterService(reg *model.ServiceRegistration) error

	//UpdateServiceRegistration updates an existing service registration
	UpdateServiceRegistration(reg *model.ServiceRegistration) error

	//DeregisterService deletes an existing service registration
	DeregisterService(serviceID string) error

	//GetApplicationAPIKeys finds and returns the API keys for an application
	GetApplicationAPIKeys(appID string) ([]model.APIKey, error)

	//GetAPIKey finds and returns an API key
	GetAPIKey(ID string) (*model.APIKey, error)

	//CreateAPIKey creates a new API key
	CreateAPIKey(apiKey model.APIKey) (*model.APIKey, error)

	//UpdateAPIKey updates an existing API key
	UpdateAPIKey(apiKey model.APIKey) error

	//DeleteAPIKey deletes an API key
	DeleteAPIKey(ID string) error

	//ValidateAPIKey validates the given API key for the given app ID
	ValidateAPIKey(appID string, apiKey string) error
}

// Storage interface to communicate with the storage
type Storage interface {
	RegisterStorageListener(storageListener storage.Listener)

	PerformTransaction(func(context storage.TransactionContext) error) error

	//AuthTypes
	FindAuthType(codeOrID string) (*model.AuthType, error)

	//LoginsSessions
	InsertLoginSession(context storage.TransactionContext, session model.LoginSession) error
	FindLoginSessions(context storage.TransactionContext, identifier string) ([]model.LoginSession, error)
	FindLoginSession(refreshToken string) (*model.LoginSession, error)
	FindAndUpdateLoginSession(context storage.TransactionContext, id string) (*model.LoginSession, error)
	UpdateLoginSession(context storage.TransactionContext, loginSession model.LoginSession) error
	DeleteLoginSession(context storage.TransactionContext, id string) error
	DeleteLoginSessionsByIDs(context storage.TransactionContext, ids []string) error
	DeleteLoginSessionsByAccountAuthTypeID(context storage.TransactionContext, id string) error
	DeleteLoginSessionsByIdentifier(context storage.TransactionContext, identifier string) error

	//LoginsSessions - predefined queries for manage deletion logic
	DeleteMFAExpiredSessions() error
	FindSessionsLazy(appID string, orgID string) ([]model.LoginSession, error)
	///

	//Accounts
	FindAccount(context storage.TransactionContext, appOrgID string, authTypeID string, accountAuthTypeIdentifier string) (*model.Account, error)
	FindAccountByID(context storage.TransactionContext, id string) (*model.Account, error)
	FindAccountsByUsername(context storage.TransactionContext, appOrg *model.ApplicationOrganization, username string) ([]model.Account, error)
	InsertAccount(context storage.TransactionContext, account model.Account) (*model.Account, error)
	SaveAccount(context storage.TransactionContext, account *model.Account) error
	DeleteAccount(context storage.TransactionContext, id string) error
	UpdateAccountUsageInfo(context storage.TransactionContext, accountID string, updateLoginTime bool, updateAccessTokenTime bool, clientVersion *string) error

	//Profiles
	UpdateProfile(context storage.TransactionContext, profile model.Profile) error
	FindProfiles(appID string, authTypeID string, accountAuthTypeIdentifier string) ([]model.Profile, error)

	//ServiceAccounts
	FindServiceAccount(context storage.TransactionContext, accountID string, appID string, orgID string) (*model.ServiceAccount, error)
	FindServiceAccounts(params map[string]interface{}) ([]model.ServiceAccount, error)
	InsertServiceAccount(account *model.ServiceAccount) error
	UpdateServiceAccount(context storage.TransactionContext, account *model.ServiceAccount) (*model.ServiceAccount, error)
	DeleteServiceAccount(accountID string, appID string, orgID string) error
	DeleteServiceAccounts(accountID string) error

	//ServiceAccountCredentials
	InsertServiceAccountCredential(accountID string, creds *model.ServiceAccountCredential) error
	DeleteServiceAccountCredential(accountID string, credID string) error

	//AccountAuthTypes
	FindAccountByAuthTypeID(context storage.TransactionContext, id string) (*model.Account, error)
	InsertAccountAuthType(item model.AccountAuthType) error
	UpdateAccountAuthType(item model.AccountAuthType) error
	DeleteAccountAuthType(context storage.TransactionContext, item model.AccountAuthType) error

	//ExternalIDs
	UpdateAccountExternalIDs(accountID string, externalIDs map[string]string) error
	UpdateLoginSessionExternalIDs(accountID string, externalIDs map[string]string) error

	//Applications
	FindApplication(context storage.TransactionContext, ID string) (*model.Application, error)

	//Organizations
	FindOrganization(id string) (*model.Organization, error)

	//Credentials
	InsertCredential(context storage.TransactionContext, creds *model.Credential) error
	FindCredential(context storage.TransactionContext, ID string) (*model.Credential, error)
	UpdateCredential(context storage.TransactionContext, creds *model.Credential) error
	UpdateCredentialValue(ID string, value map[string]interface{}) error
	DeleteCredential(context storage.TransactionContext, ID string) error

	//MFA
	FindMFAType(context storage.TransactionContext, accountID string, identifier string, mfaType string) (*model.MFAType, error)
	FindMFATypes(accountID string) ([]model.MFAType, error)
	InsertMFAType(context storage.TransactionContext, mfa *model.MFAType, accountID string) error
	UpdateMFAType(context storage.TransactionContext, mfa *model.MFAType, accountID string) error
	DeleteMFAType(context storage.TransactionContext, accountID string, identifier string, mfaType string) error

	//ServiceRegs
	FindServiceRegs(serviceIDs []string) []model.ServiceRegistration
	FindServiceReg(serviceID string) (*model.ServiceRegistration, error)
	InsertServiceReg(reg *model.ServiceRegistration) error
	UpdateServiceReg(reg *model.ServiceRegistration) error
	SaveServiceReg(reg *model.ServiceRegistration, immediateCache bool) error
	DeleteServiceReg(serviceID string) error
	MigrateServiceRegs() error

	//IdentityProviders
	LoadIdentityProviders() ([]model.IdentityProvider, error)

	//ServiceAuthorizations
	FindServiceAuthorization(userID string, orgID string) (*model.ServiceAuthorization, error)
	SaveServiceAuthorization(authorization *model.ServiceAuthorization) error
	DeleteServiceAuthorization(userID string, orgID string) error

	//APIKeys
	LoadAPIKeys() ([]model.APIKey, error)
	InsertAPIKey(context storage.TransactionContext, apiKey model.APIKey) (*model.APIKey, error)
	UpdateAPIKey(apiKey model.APIKey) error
	DeleteAPIKey(ID string) error

	//ApplicationTypes
	FindApplicationType(id string) (*model.ApplicationType, error)

	//ApplicationsOrganizations
	FindApplicationsOrganizations() ([]model.ApplicationOrganization, error)
	FindApplicationOrganizations(appID *string, orgID *string) ([]model.ApplicationOrganization, error)
	FindApplicationOrganization(appID string, orgID string) (*model.ApplicationOrganization, error)

	//Device
	FindDevice(context storage.TransactionContext, deviceID string, accountID string) (*model.Device, error)
	InsertDevice(context storage.TransactionContext, device model.Device) (*model.Device, error)
	DeleteDevice(context storage.TransactionContext, id string) error

	//Permissions
	FindPermissions(context storage.TransactionContext, ids []string) ([]model.Permission, error)
	FindPermissionsByName(context storage.TransactionContext, names []string) ([]model.Permission, error)
	InsertAccountPermissions(context storage.TransactionContext, accountID string, permissions []model.Permission) error
	UpdateAccountPermissions(context storage.TransactionContext, accountID string, permissions []model.Permission) error

	//ApplicationRoles
	FindAppOrgRolesByIDs(context storage.TransactionContext, ids []string, appOrgID string) ([]model.AppOrgRole, error)
	//AccountRoles
	UpdateAccountRoles(context storage.TransactionContext, accountID string, roles []model.AccountRole) error
	InsertAccountRoles(context storage.TransactionContext, accountID string, appOrgID string, roles []model.AccountRole) error

	UpdateAccountScopes(context storage.TransactionContext, accountID string, scopes []string) error

	//ApplicationGroups
	FindAppOrgGroupsByIDs(context storage.TransactionContext, ids []string, appOrgID string) ([]model.AppOrgGroup, error)
	//AccountGroups
	UpdateAccountGroups(context storage.TransactionContext, accountID string, groups []model.AccountGroup) error
	InsertAccountGroups(context storage.TransactionContext, accountID string, appOrgID string, groups []model.AccountGroup) error
}

// ProfileBuildingBlock is used by auth to communicate with the profile building block.
type ProfileBuildingBlock interface {
	GetProfileBBData(queryParams map[string]string, l *logs.Log) (*model.Profile, map[string]interface{}, error)
}

// Emailer is used by core to send emails
type Emailer interface {
	Send(toEmail string, subject string, body string, attachmentFilename *string) error
}<|MERGE_RESOLUTION|>--- conflicted
+++ resolved
@@ -235,11 +235,7 @@
 
 	//CreateAdminAccount creates an account for a new admin user
 	CreateAdminAccount(authenticationType string, appID string, orgID string, identifier string, profile model.Profile, username string, permissions []string,
-<<<<<<< HEAD
-		roleIDs []string, groupIDs []string, scoeps []string, creatorPermissions []string, clientVersion *string, l *logs.Log) (*model.Account, map[string]interface{}, error)
-=======
 		roleIDs []string, groupIDs []string, scopes []string, creatorPermissions []string, clientVersion *string, l *logs.Log) (*model.Account, map[string]interface{}, error)
->>>>>>> 6dd34478
 
 	//UpdateAdminAccount updates an existing user's account with new permissions, roles, and groups
 	UpdateAdminAccount(authenticationType string, appID string, orgID string, identifier string, permissions []string, roleIDs []string,
