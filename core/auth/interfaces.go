--- conflicted
+++ resolved
@@ -21,17 +21,15 @@
 	//verifies credential (checks the verification code generated on email signup for email auth type)
 	// Returns:
 	//	authTypeCreds (map[string]interface{}): Updated Credential.Value
-<<<<<<< HEAD
-	verify(credential *model.Credential, verification string, l *logs.Log) (map[string]interface{}, error)
+	verifyCredential(credential *model.Credential, verification string, l *logs.Log) (map[string]interface{}, error)
+
+	//restarts the credential verification
+	restartCredentialVerification(credential *model.Credential, l *logs.Log) error
+
 	//sends the verification code to the identifier
 	// Returns:
 	//	authTypeCreds (map[string]interface{}): Updated Credential.Value
 	sendVerify(authType model.AuthType, identifier string, credential *model.Credential, l *logs.Log) (map[string]interface{}, error)
-=======
-	verifyCredential(credential *model.Credential, verification string, l *logs.Log) (map[string]interface{}, error)
-
-	//restarts the credential verification
-	restartCredentialVerification(credential *model.Credential, l *logs.Log) error
 
 	//updates the value of the credential object with new value
 	// Returns:
@@ -41,7 +39,6 @@
 	//apply forgot credential for the auth type (generates a reset password link with code and expiry and sends it to given identifier for email auth type)
 	forgotCredential(credential *model.Credential, identifier string, l *logs.Log) (map[string]interface{}, error)
 
->>>>>>> dfd9fcd4
 	//getUserIdentifier parses the credentials and returns the user identifier
 	// Returns:
 	//	userIdentifier (string): User identifier
@@ -138,6 +135,9 @@
 	//VerifyCredential verifies credential (checks the verification code in the credentials collection)
 	VerifyCredential(id string, verification string, l *logs.Log) error
 
+	//Send verification code to identifier
+	SendVerify(authenticationType string, appTypeIdentifier string, orgID string, apiKey string, identifier string, l *logs.Log) error
+
 	//UpdateCredential updates the credential object with the new value
 	//	Input:
 	//		accountID: id of the associated account to reset
@@ -167,8 +167,6 @@
 	//		error: if any
 	ResetForgotCredential(credsID string, resetCode string, params string, l *logs.Log) error
 
-	//Send verification code to identifier
-	SendVerify(authenticationType string, appTypeIdentifier string, orgID string, apiKey string, identifier string, l *logs.Log) error
 	//GetLoginURL returns a pre-formatted login url for SSO providers
 	//	Input:
 	//		authType (string): Name of the authentication method for provided creds (eg. "email", "username", "illinois_oidc")
