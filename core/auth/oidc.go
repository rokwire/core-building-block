package auth

import (
	"context"
	"core-building-block/core/model"
	"core-building-block/utils"
	"encoding/base64"
	"encoding/json"
	"fmt"
	"io/ioutil"
	"net/http"
	"net/url"
	"strconv"
	"strings"

	"github.com/coreos/go-oidc"
	"github.com/google/uuid"
	"gopkg.in/go-playground/validator.v9"

	"github.com/rokmetro/auth-library/authutils"
	"github.com/rokmetro/logging-library/errors"
	"github.com/rokmetro/logging-library/logs"
	"github.com/rokmetro/logging-library/logutils"
)

const (
	//AuthTypeOidc oidc auth type
	AuthTypeOidc string = "oidc"

	typeOidcAuthConfig    logutils.MessageDataType = "oidc auth config"
	typeOidcCheckParams   logutils.MessageDataType = "oidc check params"
	typeOidcLoginParams   logutils.MessageDataType = "oidc login params"
	typeOidcRefreshParams logutils.MessageDataType = "oidc refresh params"
	typeOidcToken         logutils.MessageDataType = "oidc token"
)

// OIDC implementation of authType
type oidcAuthImpl struct {
	auth     *Auth
	authType string
}

type oidcAuthConfig struct {
	Host               string            `json:"host" validate:"required"`
	AuthorizeURL       string            `json:"authorize_url"`
	TokenURL           string            `json:"token_url"`
	UserInfoURL        string            `json:"userinfo_url"`
	Scopes             string            `json:"scopes"`
	UseRefresh         bool              `json:"use_refresh"`
	UsePKCE            bool              `json:"use_pkce"`
	ClientID           string            `json:"client_id" validate:"required"`
	ClientSecret       string            `json:"client_secret"`
	AuthorizeClaims    string            `json:"authorize_claims"`
	Claims             map[string]string `json:"claims" validate:"required"`
	RequiredPopulation string            `json:"required_population"`
	Populations        map[string]string `json:"populations"`
}

type oidcLoginParams struct {
	CodeVerifier string `json:"pkce_verifier"`
	RedirectURI  string `json:"redirect_uri" validate:"required"`
}

type oidcResponseParams struct {
	OIDCToken oidcTokenResponseParams `json:"oidc_token"`
}

type oidcTokenResponseParams struct {
	IDToken     string `json:"id_token"`
	AccessToken string `json:"access_token"`
	TokenType   string `json:"token_type"`
}

type oidcToken struct {
	IDToken      string `json:"id_token" validate:"required"`
	AccessToken  string `json:"access_token" validate:"required"`
	RefreshToken string `json:"refresh_token"`
	TokenType    string `json:"token_type" validate:"required"`
	ExpiresIn    int    `json:"expires_in"`
}

type oidcCreds struct {
	Sub         string `bson:"sub"`
	IDPHost     string `bson:"idp_host"`
	IDPClientID string `bson:"idp_client_id"`
}

func (o *oidcCreds) toMap() map[string]interface{} {
	if o == nil {
		return map[string]interface{}{}
	}

	return map[string]interface{}{
		"sub":           o.Sub,
		"idp_host":      o.IDPHost,
		"idp_client_id": o.IDPClientID,
	}
}

func oidcCredsFromMap(val map[string]interface{}) (*oidcCreds, error) {
	sub, ok := val["sub"].(string)
	if !ok {
		return nil, errors.ErrorData(logutils.StatusMissing, "sub", nil)
	}

	idpHost, ok := val["idp_host"].(string)
	if !ok {
		return nil, errors.ErrorData(logutils.StatusMissing, "idp host", nil)
	}

	idpClientID, ok := val["idp_client_id"].(string)
	if !ok {
		return nil, errors.ErrorData(logutils.StatusMissing, "idp client id", nil)
	}

	return &oidcCreds{Sub: sub, IDPHost: idpHost, IDPClientID: idpClientID}, nil
}

type oidcRefreshParams struct {
	RefreshToken string `json:"refresh_token" bson:"refresh_token" validate:"required"`
	RedirectURI  string `json:"redirect_uri" bson:"redirect_uri" validate:"required"`
}

func (o *oidcRefreshParams) toMap() map[string]interface{} {
	if o == nil {
		return map[string]interface{}{}
	}

	return map[string]interface{}{
		"refresh_token": o.RefreshToken,
		"redirect_uri":  o.RedirectURI,
	}
}

func oidcRefreshParamsFromMap(val map[string]interface{}) (*oidcRefreshParams, error) {
	refreshToken, ok := val["refresh_token"].(string)
	if !ok {
		return nil, errors.ErrorData(logutils.StatusMissing, "refresh token", nil)
	}

	redirectURI, ok := val["redirect_uri"].(string)
	if !ok {
		return nil, errors.ErrorData(logutils.StatusMissing, "redirect uri", nil)
	}

	return &oidcRefreshParams{RefreshToken: refreshToken, RedirectURI: redirectURI}, nil
}

func (a *oidcAuthImpl) check(creds string, orgID string, appID string, params string, l *logs.Log) (*model.UserAuth, error) {
	var loginParams oidcLoginParams
	err := json.Unmarshal([]byte(params), &loginParams)
	if err != nil {
		return nil, errors.WrapErrorAction(logutils.ActionUnmarshal, typeOidcLoginParams, nil, err)
	}
	validate := validator.New()
	err = validate.Struct(loginParams)
	if err != nil {
		return nil, errors.WrapErrorAction(logutils.ActionValidate, typeOidcLoginParams, nil, err)
	}

	oidcConfig, err := a.getOidcAuthConfig(orgID, appID)
	if err != nil {
		return nil, errors.WrapErrorAction(logutils.ActionGet, typeOidcAuthConfig, nil, err)
	}

	parsedCreds, err := url.Parse(strings.ReplaceAll(creds, `"`, ""))
	if err != nil {
		return nil, errors.WrapErrorAction(logutils.ActionParse, "oidc login creds", nil, err)
	}
	userAuth, err := a.newToken(parsedCreds.Query().Get("code"), orgID, appID, &loginParams, oidcConfig, l)
	if err != nil {
		return nil, err
	}

<<<<<<< HEAD
	credentials, err := a.auth.storage.FindCredentials(orgID, appID, a.authType, userAuth.UserID)
=======
	userAuthCreds := oidcCreds{Sub: userAuth.Sub, IDPHost: oidcConfig.Host, IDPClientID: oidcConfig.ClientID}
	credentials, err := a.auth.storage.FindCredentials(orgID, authTypeOidc, userAuthCreds.toMap())
	userAuth.Creds = credentials
>>>>>>> 0a11f585
	if err != nil {
		errFields := logutils.FieldArgs{"org_id": orgID, "app_id": appID, "type": a.authType, "user_id": userAuth.UserID}
		l.LogAction(logs.Warn, logutils.StatusError, logutils.ActionFind, model.TypeAuthCred, &errFields)

		credsID, err := uuid.NewUUID()
		if err != nil {
			return nil, errors.WrapErrorAction("generate", "uuid", logutils.StringArgs("auth creds id"), err)
		}
		authCred := model.AuthCreds{
			ID:       credsID.String(),
			AuthType: a.authType,
			OrgID:    orgID,
			Creds:    userAuthCreds.toMap(),
		}
		userAuth.Creds = &authCred
		return userAuth, nil
	}

	ok, err := a.validateUser(userAuth, credentials.Creds)
	if err != nil || !ok {
		return userAuth, nil
	}

	userAuth.AccountID = credentials.AccountID
	return userAuth, nil
}

//refresh must be implemented for OIDC auth
func (a *oidcAuthImpl) refresh(params map[string]interface{}, orgID string, appID string, l *logs.Log) (*model.UserAuth, error) {
	refreshParams, err := oidcRefreshParamsFromMap(params)
	if err != nil {
		return nil, errors.WrapErrorAction(logutils.ActionParse, typeAuthRefreshParams, nil, err)
	}

	oidcConfig, err := a.getOidcAuthConfig(orgID, appID)
	if err != nil {
		return nil, errors.WrapErrorAction(logutils.ActionGet, typeOidcAuthConfig, nil, err)
	}

	userAuth, err := a.refreshToken(orgID, appID, refreshParams, oidcConfig, l)
	if err != nil {
		return nil, err
	}

	return userAuth, nil
}

func (a *oidcAuthImpl) getLoginURL(orgID string, appID string, redirectURI string, l *logs.Log) (string, map[string]interface{}, error) {
	oidcConfig, err := a.getOidcAuthConfig(orgID, appID)
	if err != nil {
		return "", nil, errors.WrapErrorAction(logutils.ActionGet, typeOidcAuthConfig, nil, err)
	}

	responseParams := map[string]interface{}{
		"redirect_uri": redirectURI,
	}

	scopes := oidcConfig.Scopes
	if len(scopes) == 0 {
		scopes = "openid profile email offline_access"
	}

	bodyData := map[string]string{
		"scope":         scopes,
		"response_type": "code",
		"redirect_uri":  redirectURI,
		"client_id":     oidcConfig.ClientID,
	}

	if len(oidcConfig.AuthorizeClaims) > 0 {
		bodyData["claims"] = oidcConfig.AuthorizeClaims
	}

	if oidcConfig.UsePKCE {
		codeChallenge, codeVerifier, err := generatePkceChallenge()
		if err != nil {
			return "", nil, errors.WrapErrorAction("generating", "pkce challenge", nil, err)
		}
		bodyData["code_challenge_method"] = "S256"
		bodyData["code_challenge"] = codeChallenge

		responseParams["pkce_verifier"] = codeVerifier
	}

	authURL := oidcConfig.Host + "/idp/profile/oidc/authorize"
	if len(oidcConfig.AuthorizeURL) > 0 {
		authURL = oidcConfig.AuthorizeURL
	}

	query := url.Values{}
	for k, v := range bodyData {
		query.Set(k, v)
	}
	return authURL + "?" + query.Encode(), responseParams, nil
}

func (a *oidcAuthImpl) isGlobal() bool {
	return false
}

func (a *oidcAuthImpl) checkToken(idToken string, orgID string, appID string, oidcConfig *oidcAuthConfig, l *logs.Log) (string, error) {
	var err error
	if oidcConfig == nil {
		oidcConfig, err = a.getOidcAuthConfig(orgID, appID)
		if err != nil {
			return "", errors.WrapErrorAction(logutils.ActionGet, typeOidcAuthConfig, nil, err)
		}
	}

	oidcProvider := oidcConfig.Host
	oidcClientID := oidcConfig.ClientID

	// Validate the token
	provider, err := oidc.NewProvider(context.Background(), oidcProvider)
	if err != nil {
		return "", errors.WrapErrorAction(logutils.ActionInitialize, "oidc provider", nil, err)
	}
	tokenVerifier := provider.Verifier(&oidc.Config{ClientID: oidcClientID})
	verifiedToken, err := tokenVerifier.Verify(context.Background(), idToken)
	if err != nil {
		return "", errors.WrapErrorAction(logutils.ActionValidate, logutils.TypeToken, nil, err)
	}

	var rawClaims map[string]interface{}
	if err := verifiedToken.Claims(&rawClaims); err != nil {
		return "", errors.WrapErrorAction(logutils.ActionUnmarshal, logutils.TypeClaim, nil, err)
	}

	sub, ok := rawClaims["sub"].(string)
	if !ok {
		return "", errors.ErrorData(logutils.StatusInvalid, logutils.TypeClaim, &logutils.FieldArgs{"sub": rawClaims["sub"]})
	}

	return sub, nil
}

func (a *oidcAuthImpl) newToken(code string, orgID string, appID string, params *oidcLoginParams, oidcConfig *oidcAuthConfig, l *logs.Log) (*model.UserAuth, error) {
	bodyData := map[string]string{
		"code":         code,
		"grant_type":   "authorization_code",
		"redirect_uri": params.RedirectURI,
		"client_id":    oidcConfig.ClientID,
	}
	if len(params.CodeVerifier) > 0 {
		bodyData["code_verifier"] = params.CodeVerifier
	}

	return a.loadOidcTokensAndInfo(bodyData, oidcConfig, orgID, appID, params.RedirectURI, l)
}

func (a *oidcAuthImpl) refreshToken(orgID string, appID string, params *oidcRefreshParams, oidcConfig *oidcAuthConfig, l *logs.Log) (*model.UserAuth, error) {
	if !oidcConfig.UseRefresh {
		return nil, errors.Newf("refresh tokens not enabled for org_id=%s, app_id=%s", orgID, appID)
	}

	bodyData := map[string]string{
		"refresh_token": params.RefreshToken,
		"grant_type":    "refresh_token",
		"redirect_uri":  params.RedirectURI,
		"client_id":     oidcConfig.ClientID,
	}

	return a.loadOidcTokensAndInfo(bodyData, oidcConfig, orgID, appID, params.RedirectURI, l)
}

func (a *oidcAuthImpl) loadOidcTokensAndInfo(bodyData map[string]string, oidcConfig *oidcAuthConfig, orgID string, appID string, redirectURI string, l *logs.Log) (*model.UserAuth, error) {
	token, err := a.loadOidcTokenWithParams(bodyData, oidcConfig)
	if err != nil {
		return nil, errors.WrapErrorAction(logutils.ActionGet, typeOidcToken, nil, err)
	}

	userAuth := model.UserAuth{}
	sub, err := a.checkToken(token.IDToken, orgID, appID, oidcConfig, l)
	if err != nil {
		return nil, errors.WrapErrorAction(logutils.ActionValidate, typeOidcToken, nil, err)
	}

	userInfoURL := oidcConfig.Host + "/idp/profile/oidc/userinfo"
	if len(oidcConfig.UserInfoURL) > 0 {
		userInfoURL = oidcConfig.UserInfoURL
	}
	userInfo, err := a.loadOidcUserInfo(token, userInfoURL)
	if err != nil {
		return nil, errors.WrapErrorAction(logutils.ActionGet, "user info", nil, err)
	}

	var userClaims map[string]interface{}
	err = json.Unmarshal(userInfo, &userClaims)
	if err != nil {
		return nil, errors.WrapErrorAction(logutils.ActionUnmarshal, "user info", nil, err)
	}
	userAuth.OrgData = userClaims

	userAuth.Sub = userClaims["sub"].(string)
	if userAuth.Sub != sub {
		return nil, errors.Newf("mismatching user info sub %s and id token sub %s", userAuth.Sub, sub)
	}
	var ok bool
	userID := readFromClaims("user_id", &oidcConfig.Claims, &userClaims)
	if userAuth.UserID, ok = userID.(string); !ok {
		l.LogAction(logs.Warn, logutils.StatusError, logutils.ActionCast, logutils.TypeString, &logutils.FieldArgs{"user_id": userID})
	}
	firstName := readFromClaims("given_name", &oidcConfig.Claims, &userClaims)
	if userAuth.FirstName, ok = firstName.(string); !ok {
		l.LogAction(logs.Warn, logutils.StatusError, logutils.ActionCast, logutils.TypeString, &logutils.FieldArgs{"given_name": firstName})
	}
	lastName := readFromClaims("family_name", &oidcConfig.Claims, &userClaims)
	if userAuth.LastName, ok = lastName.(string); !ok {
		l.LogAction(logs.Warn, logutils.StatusError, logutils.ActionCast, logutils.TypeString, &logutils.FieldArgs{"family_name": lastName})
	}
	email := readFromClaims("email", &oidcConfig.Claims, &userClaims)
	if userAuth.Email, ok = email.(string); !ok {
		l.LogAction(logs.Warn, logutils.StatusError, logutils.ActionCast, logutils.TypeString, &logutils.FieldArgs{"email": email})
	}
	phone := readFromClaims("phone", &oidcConfig.Claims, &userClaims)
	if userAuth.Phone, ok = phone.(string); !ok {
		l.LogAction(logs.Warn, logutils.StatusError, logutils.ActionCast, logutils.TypeString, &logutils.FieldArgs{"phone": phone})
	}
	exp := readFromClaims("exp", &oidcConfig.Claims, &userClaims)
	if expFloat, ok := exp.(float64); !ok {
		l.LogAction(logs.Warn, logutils.StatusError, logutils.ActionCast, "float64", &logutils.FieldArgs{"exp": exp})
	} else {
		expInt := int64(expFloat)
		userAuth.Exp = &expInt
	}

	var userPhoto []byte
	if photoURL, ok := readFromClaims("picture", &oidcConfig.Claims, &userClaims).(string); ok {
		userPhoto, err = a.loadOidcUserInfo(token, photoURL)
		if err != nil {
			l.WarnAction(logutils.ActionGet, "photo", err)
		}
	}
	userAuth.Picture = userPhoto

	if token.RefreshToken != "" {
		refreshParams := oidcRefreshParams{RefreshToken: token.RefreshToken, RedirectURI: redirectURI}
		userAuth.RefreshParams = refreshParams.toMap()
	}

	tokenResponseParams := oidcTokenResponseParams{IDToken: token.IDToken, AccessToken: token.AccessToken, TokenType: token.TokenType}
	userAuth.ResponseParams = oidcResponseParams{OIDCToken: tokenResponseParams}

	userAuth.OrgID = orgID

	return &userAuth, nil
}

func (a *oidcAuthImpl) loadOidcTokenWithParams(params map[string]string, oidcConfig *oidcAuthConfig) (*oidcToken, error) {
	tokenURI := ""
	oidcTokenURL := oidcConfig.Host + "/idp/profile/oidc/token"
	if len(oidcConfig.TokenURL) > 0 {
		oidcTokenURL = oidcConfig.TokenURL
	}
	if strings.Contains(oidcTokenURL, "{shibboleth_client_id}") {
		tokenURI = strings.ReplaceAll(oidcTokenURL, "{shibboleth_client_id}", oidcConfig.ClientID)
		tokenURI = strings.ReplaceAll(tokenURI, "{shibboleth_client_secret}", oidcConfig.ClientSecret)
	} else if len(oidcConfig.ClientSecret) > 0 {
		tokenURI = oidcTokenURL
		params["client_secret"] = oidcConfig.ClientSecret
	} else {
		tokenURI = oidcTokenURL
	}

	data := url.Values{}
	for k, v := range params {
		data.Set(k, v)
	}
	headers := map[string]string{
		"Content-Type":   "application/x-www-form-urlencoded",
		"Content-Length": strconv.Itoa(len(data.Encode())),
	}

	client := &http.Client{}
	req, err := http.NewRequest(http.MethodPost, tokenURI, strings.NewReader(data.Encode()))
	if err != nil {
		return nil, errors.WrapErrorAction(logutils.ActionCreate, logutils.TypeRequest, nil, err)
	}
	for k, v := range headers {
		req.Header.Set(k, v)
	}
	resp, err := client.Do(req)
	if err != nil {
		return nil, errors.WrapErrorAction(logutils.ActionSend, logutils.TypeRequest, nil, err)
	}

	defer resp.Body.Close()
	body, err := ioutil.ReadAll(resp.Body)
	if err != nil {
		return nil, errors.WrapErrorAction(logutils.ActionRead, logutils.TypeRequestBody, nil, err)
	}
	if resp.StatusCode != 200 {
		return nil, errors.ErrorData(logutils.StatusInvalid, logutils.TypeResponse, &logutils.FieldArgs{"status_code": resp.StatusCode, "error": string(body)})
	}

	var authToken oidcToken
	err = json.Unmarshal(body, &authToken)
	if err != nil {
		return nil, errors.WrapErrorAction(logutils.ActionUnmarshal, logutils.TypeToken, nil, err)
	}
	validate := validator.New()
	err = validate.Struct(authToken)
	if err != nil {
		return nil, errors.WrapErrorAction(logutils.ActionValidate, logutils.TypeToken, nil, err)
	}

	return &authToken, nil
}

func (a *oidcAuthImpl) loadOidcUserInfo(token *oidcToken, url string) ([]byte, error) {
	if len(token.AccessToken) == 0 {
		return nil, errors.ErrorData(logutils.StatusMissing, "access token", nil)
	}
	if len(token.TokenType) == 0 {
		return nil, errors.ErrorData(logutils.StatusMissing, "token type", nil)
	}
	if len(url) == 0 {
		return nil, errors.ErrorData(logutils.StatusMissing, "user info url", nil)
	}

	client := &http.Client{}
	req, err := http.NewRequest(http.MethodGet, url, nil)
	if err != nil {
		return nil, errors.WrapErrorAction(logutils.ActionCreate, logutils.TypeRequest, nil, err)
	}
	req.Header.Set("Authorization", fmt.Sprintf("%s %s", token.TokenType, token.AccessToken))

	resp, err := client.Do(req)
	if err != nil {
		return nil, errors.WrapErrorAction(logutils.ActionSend, logutils.TypeRequest, nil, err)
	}

	defer resp.Body.Close()
	body, err := ioutil.ReadAll(resp.Body)
	if err != nil {
		return nil, errors.WrapErrorAction(logutils.ActionRead, logutils.TypeResponse, nil, err)
	}
	if resp.StatusCode != 200 {
		return nil, errors.ErrorData(logutils.StatusInvalid, logutils.TypeResponse, &logutils.FieldArgs{"status_code": resp.StatusCode, "error": string(body)})
	}
	if len(body) == 0 {
		return nil, errors.ErrorData(logutils.StatusMissing, logutils.TypeResponseBody, nil)
	}

	return body, nil
}

func (a *oidcAuthImpl) getOidcAuthConfig(orgID string, appID string) (*oidcAuthConfig, error) {
	errFields := &logutils.FieldArgs{"org_id": orgID, "app_id": appID, "auth_type": a.authType}

	authConfig, err := a.auth.getAuthConfig(orgID, appID, a.authType)
	if err != nil {
		return nil, errors.WrapErrorAction(logutils.ActionFind, model.TypeAuthConfig, errFields, err)
	}

	configBytes, err := json.Marshal(authConfig.Config)
	if err != nil {
		return nil, errors.WrapErrorAction(logutils.ActionMarshal, model.TypeAuthConfig, errFields, err)
	}

	var oidcConfig oidcAuthConfig
	err = json.Unmarshal(configBytes, &oidcConfig)
	if err != nil {
		return nil, errors.WrapErrorAction(logutils.ActionUnmarshal, model.TypeAuthConfig, errFields, err)
	}

	validate := validator.New()
	err = validate.Struct(oidcConfig)
	if err != nil {
		return nil, errors.WrapErrorAction(logutils.ActionValidate, model.TypeAuthConfig, errFields, err)
	}

	return &oidcConfig, nil
}

func (a *oidcAuthImpl) validateUser(userAuth *model.UserAuth, credentials map[string]interface{}) (bool, error) {
	creds, err := oidcCredsFromMap(credentials)
	if err != nil {
		return false, err
	}

	if userAuth.Sub != creds.Sub {
		return false, errors.ErrorData(logutils.StatusInvalid, model.TypeUserAuth, logutils.StringArgs(userAuth.UserID))
	}
	return true, nil
}

// --- Helper functions ---
func readFromClaims(key string, claimsMap *map[string]string, rawClaims *map[string]interface{}) interface{} {
	if claimsMap == nil {
		return nil
	}
	if rawClaims == nil {
		return nil
	}

	claimsKey := (*claimsMap)[key]
	if len(claimsKey) > 0 {
		return (*rawClaims)[claimsKey]
	}
	return nil
}

//generatePkceChallenge generates and returns a PKCE code challenge and verifier
func generatePkceChallenge() (string, string, error) {
	codeVerifier, err := utils.GenerateRandomString(50)
	if err != nil {
		return "", "", errors.WrapErrorAction("generating", "code verifier", nil, err)
	}

	codeChallengeBytes, err := authutils.HashSha256([]byte(codeVerifier))
	if err != nil {
		return "", "", errors.WrapErrorAction("hashing", "code verifier", nil, err)
	}
	codeChallenge := base64.URLEncoding.EncodeToString(codeChallengeBytes)

	return codeChallenge, codeVerifier, nil
}

//initOidcAuth initializes and registers a new OIDC auth instance
func initOidcAuth(auth *Auth) (*oidcAuthImpl, error) {
	oidc := &oidcAuthImpl{auth: auth, authType: AuthTypeOidc}

	err := auth.registerAuthType(oidc.authType, oidc)
	if err != nil {
		return nil, errors.WrapErrorAction(logutils.ActionRegister, typeAuthType, nil, err)
	}

	return oidc, nil
}<|MERGE_RESOLUTION|>--- conflicted
+++ resolved
@@ -172,13 +172,9 @@
 		return nil, err
 	}
 
-<<<<<<< HEAD
-	credentials, err := a.auth.storage.FindCredentials(orgID, appID, a.authType, userAuth.UserID)
-=======
 	userAuthCreds := oidcCreds{Sub: userAuth.Sub, IDPHost: oidcConfig.Host, IDPClientID: oidcConfig.ClientID}
-	credentials, err := a.auth.storage.FindCredentials(orgID, authTypeOidc, userAuthCreds.toMap())
+	credentials, err := a.auth.storage.FindCredentials(orgID, a.authType, userAuthCreds.toMap())
 	userAuth.Creds = credentials
->>>>>>> 0a11f585
 	if err != nil {
 		errFields := logutils.FieldArgs{"org_id": orgID, "app_id": appID, "type": a.authType, "user_id": userAuth.UserID}
 		l.LogAction(logs.Warn, logutils.StatusError, logutils.ActionFind, model.TypeAuthCred, &errFields)
