--- conflicted
+++ resolved
@@ -172,21 +172,17 @@
 	return true, nil
 }
 
+func (a *oidcAuthImpl) verify(id string, verification string, l *logs.Log) error {
+	return errors.New(logutils.Unimplemented)
+}
+
 //refresh must be implemented for OIDC auth
 func (a *oidcAuthImpl) refresh(refreshToken string, orgID string, appID string, l *logs.Log) (*model.UserAuth, error) {
 	//TODO: Implement
 	return nil, errors.New(logutils.Unimplemented)
 }
 
-<<<<<<< HEAD
-func (a *oidcAuthImpl) verify(id string, verification string, l *log.Log) error {
-	return log.NewError(log.Unimplemented)
-}
-
-func (a *oidcAuthImpl) getLoginUrl(orgID string, appID string, redirectUri string, l *log.Log) (string, map[string]interface{}, error) {
-=======
 func (a *oidcAuthImpl) getLoginURL(orgID string, appID string, redirectURI string, l *logs.Log) (string, map[string]interface{}, error) {
->>>>>>> fc816435
 	oidcConfig, err := a.getOidcAuthConfig(orgID, appID)
 	if err != nil {
 		return "", nil, errors.WrapErrorAction(logutils.ActionGet, typeOidcAuthConfig, nil, err)
@@ -361,19 +357,9 @@
 	if userAuth.FirstName, ok = firstName.(string); !ok {
 		l.LogAction(logs.Warn, logutils.StatusError, logutils.ActionCast, logutils.TypeString, &logutils.FieldArgs{"given_name": firstName})
 	}
-<<<<<<< HEAD
-	firstName := readFromClaims("given_name", &oidcConfig.Claims, &userClaims)
-	if userAuth.FirstName, ok = firstName.(string); !ok {
-		l.LogAction(log.Warn, log.StatusError, log.ActionCast, log.TypeString, &log.FieldArgs{"given_name": firstName})
-	}
-	lastName := readFromClaims("family_name", &oidcConfig.Claims, &userClaims)
-	if userAuth.LastName, ok = lastName.(string); !ok {
-		l.LogAction(log.Warn, log.StatusError, log.ActionCast, log.TypeString, &log.FieldArgs{"family_name": lastName})
-=======
 	lastName := readFromClaims("family_name", &oidcConfig.Claims, &userClaims)
 	if userAuth.LastName, ok = lastName.(string); !ok {
 		l.LogAction(logs.Warn, logutils.StatusError, logutils.ActionCast, logutils.TypeString, &logutils.FieldArgs{"family_name": lastName})
->>>>>>> fc816435
 	}
 	email := readFromClaims("email", &oidcConfig.Claims, &userClaims)
 	if userAuth.Email, ok = email.(string); !ok {
