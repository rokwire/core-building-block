--- conflicted
+++ resolved
@@ -73,19 +73,11 @@
 	paramsMap := make(map[string]interface{})
 	err := json.Unmarshal([]byte(params), &paramsMap)
 	if err != nil {
-<<<<<<< HEAD
 		return nil, errors.WrapErrorAction(logutils.ActionUnmarshal, "params", nil, err)
 	}
 	credType, ok := paramsMap["cred_type"].(string)
 	if !ok {
 		return nil, errors.ErrorData(logutils.StatusInvalid, "param", &logutils.FieldArgs{"cred_type": paramsMap["cred_type"]})
-=======
-		return nil, log.WrapErrorAction(log.ActionUnmarshal, "params", nil, err)
-	}
-	credType, ok := paramsMap["cred_type"].(string)
-	if !ok {
-		return nil, log.ErrorData(log.StatusInvalid, "param", &log.FieldArgs{"cred_type": paramsMap["cred_type"]})
->>>>>>> 6e1b11c1
 	}
 
 	switch credType {
@@ -93,48 +85,28 @@
 		var loginParams oidcLoginParams
 		err := json.Unmarshal([]byte(params), &loginParams)
 		if err != nil {
-<<<<<<< HEAD
 			return nil, errors.WrapErrorAction(logutils.ActionUnmarshal, typeOidcLoginParams, nil, err)
-=======
-			return nil, log.WrapErrorAction(log.ActionUnmarshal, typeOidcLoginParams, nil, err)
->>>>>>> 6e1b11c1
 		}
 		validate := validator.New()
 		err = validate.Struct(loginParams)
 		if err != nil {
-<<<<<<< HEAD
 			return nil, errors.WrapErrorAction(logutils.ActionValidate, typeOidcLoginParams, nil, err)
-=======
-			return nil, log.WrapErrorAction(log.ActionValidate, typeOidcLoginParams, nil, err)
->>>>>>> 6e1b11c1
 		}
 		return a.newToken(creds, orgID, appID, &loginParams, l)
 	case "refresh_token":
 		var refreshParams oidcRefreshParams
 		err := json.Unmarshal([]byte(params), &refreshParams)
 		if err != nil {
-<<<<<<< HEAD
 			return nil, errors.WrapErrorAction(logutils.ActionUnmarshal, typeOidcRefreshParams, nil, err)
-=======
-			return nil, log.WrapErrorAction(log.ActionUnmarshal, typeOidcRefreshParams, nil, err)
->>>>>>> 6e1b11c1
 		}
 		validate := validator.New()
 		err = validate.Struct(refreshParams)
 		if err != nil {
-<<<<<<< HEAD
 			return nil, errors.WrapErrorAction(logutils.ActionValidate, typeOidcRefreshParams, nil, err)
 		}
 		return a.refreshToken(creds, orgID, appID, &refreshParams, l)
 	default:
 		return nil, errors.ErrorData(logutils.StatusInvalid, "cred type", logutils.StringArgs(credType))
-=======
-			return nil, log.WrapErrorAction(log.ActionValidate, typeOidcRefreshParams, nil, err)
-		}
-		return a.refreshToken(creds, orgID, appID, &refreshParams, l)
-	default:
-		return nil, log.ErrorData(log.StatusInvalid, "cred type", log.StringArgs(credType))
->>>>>>> 6e1b11c1
 	}
 }
 
@@ -144,17 +116,10 @@
 	return nil, errors.New(logutils.Unimplemented)
 }
 
-<<<<<<< HEAD
-func (a *oidcAuthImpl) getLoginUrl(orgID string, appID string, redirectUri string, l *logs.Log) (string, map[string]interface{}, error) {
+func (a *oidcAuthImpl) getLoginURL(orgID string, appID string, redirectUri string, l *logs.Log) (string, map[string]interface{}, error) {
 	oidcConfig, err := a.getOidcAuthConfig(orgID, appID)
 	if err != nil {
 		return "", nil, errors.WrapErrorAction(logutils.ActionGet, typeOidcAuthConfig, nil, err)
-=======
-func (a *oidcAuthImpl) getLoginURL(orgID string, appID string, redirectURI string, l *log.Log) (string, map[string]interface{}, error) {
-	oidcConfig, err := a.getOidcAuthConfig(orgID, appID)
-	if err != nil {
-		return "", nil, log.WrapErrorAction(log.ActionGet, typeOidcAuthConfig, nil, err)
->>>>>>> 6e1b11c1
 	}
 
 	responseParams := map[string]interface{}{
@@ -183,11 +148,7 @@
 	if oidcConfig.UsePKCE {
 		codeChallenge, codeVerifier, err := generatePkceChallenge()
 		if err != nil {
-<<<<<<< HEAD
 			return "", nil, errors.WrapErrorAction("generating", "pkce challenge", nil, err)
-=======
-			return "", nil, log.WrapErrorAction("generating", "pkce challenge", nil, err)
->>>>>>> 6e1b11c1
 		}
 		bodyData["code_challenge_method"] = "S256"
 		bodyData["code_challenge"] = codeChallenge
@@ -197,11 +158,7 @@
 
 	url, err := url.Parse(oidcConfig.Host + "/idp/profile/oidc/authorize")
 	if err != nil {
-<<<<<<< HEAD
 		return "", nil, errors.WrapErrorAction(logutils.ActionParse, "auth url", &logutils.FieldArgs{"org_id": orgID, "app_id": appID}, err)
-=======
-		return "", nil, log.WrapErrorAction(log.ActionParse, "auth url", &log.FieldArgs{"org_id": orgID, "app_id": appID}, err)
->>>>>>> 6e1b11c1
 	}
 	for k, v := range bodyData {
 		if len(url.RawQuery) < 1 {
@@ -219,11 +176,7 @@
 	if oidcConfig == nil {
 		oidcConfig, err = a.getOidcAuthConfig(orgID, appID)
 		if err != nil {
-<<<<<<< HEAD
 			return "", errors.WrapErrorAction(logutils.ActionGet, typeOidcAuthConfig, nil, err)
-=======
-			return "", log.WrapErrorAction(log.ActionGet, typeOidcAuthConfig, nil, err)
->>>>>>> 6e1b11c1
 		}
 	}
 
@@ -233,38 +186,22 @@
 	// Validate the token
 	provider, err := oidc.NewProvider(context.Background(), oidcProvider)
 	if err != nil {
-<<<<<<< HEAD
 		return "", errors.WrapErrorAction(logutils.ActionInitialize, "oidc provider", nil, err)
-=======
-		return "", log.WrapErrorAction(log.ActionInitialize, "oidc provider", nil, err)
->>>>>>> 6e1b11c1
 	}
 	tokenVerifier := provider.Verifier(&oidc.Config{ClientID: oidcClientID})
 	verifiedToken, err := tokenVerifier.Verify(context.Background(), idToken)
 	if err != nil {
-<<<<<<< HEAD
 		return "", errors.WrapErrorAction(logutils.ActionValidate, logutils.TypeToken, nil, err)
-=======
-		return "", log.WrapErrorAction(log.ActionValidate, log.TypeToken, nil, err)
->>>>>>> 6e1b11c1
 	}
 
 	var rawClaims map[string]interface{}
 	if err := verifiedToken.Claims(&rawClaims); err != nil {
-<<<<<<< HEAD
 		return "", errors.WrapErrorAction(logutils.ActionUnmarshal, logutils.TypeClaim, nil, err)
-=======
-		return "", log.WrapErrorAction(log.ActionUnmarshal, log.TypeClaim, nil, err)
->>>>>>> 6e1b11c1
 	}
 
 	sub, ok := rawClaims["sub"].(string)
 	if !ok {
-<<<<<<< HEAD
 		return "", errors.ErrorData(logutils.StatusInvalid, logutils.TypeClaim, &logutils.FieldArgs{"sub": rawClaims["sub"]})
-=======
-		return "", log.ErrorData(log.StatusInvalid, log.TypeClaim, &log.FieldArgs{"sub": rawClaims["sub"]})
->>>>>>> 6e1b11c1
 	}
 
 	return sub, nil
@@ -273,11 +210,7 @@
 func (a *oidcAuthImpl) newToken(code string, orgID string, appID string, params *oidcLoginParams, l *logs.Log) (*model.UserAuth, error) {
 	oidcConfig, err := a.getOidcAuthConfig(orgID, appID)
 	if err != nil {
-<<<<<<< HEAD
 		return nil, errors.WrapErrorAction(logutils.ActionGet, typeOidcAuthConfig, nil, err)
-=======
-		return nil, log.WrapErrorAction(log.ActionGet, typeOidcAuthConfig, nil, err)
->>>>>>> 6e1b11c1
 	}
 
 	bodyData := map[string]string{
@@ -296,11 +229,7 @@
 func (a *oidcAuthImpl) refreshToken(refreshToken string, orgID string, appID string, params *oidcRefreshParams, l *logs.Log) (*model.UserAuth, error) {
 	oidcConfig, err := a.getOidcAuthConfig(orgID, appID)
 	if err != nil {
-<<<<<<< HEAD
 		return nil, errors.WrapErrorAction(logutils.ActionGet, typeOidcAuthConfig, nil, err)
-=======
-		return nil, log.WrapErrorAction(log.ActionGet, typeOidcAuthConfig, nil, err)
->>>>>>> 6e1b11c1
 	}
 	if !oidcConfig.UseRefresh {
 		return nil, errors.Newf("refresh tokens not enabled for org_id=%s, app_id=%s", orgID, appID)
@@ -319,41 +248,25 @@
 func (a *oidcAuthImpl) loadOidcTokensAndInfo(bodyData map[string]string, oidcConfig *oidcAuthConfig, orgID string, appID string, l *logs.Log) (*model.UserAuth, error) {
 	oidcToken, err := a.loadOidcTokenWithParams(bodyData, oidcConfig)
 	if err != nil {
-<<<<<<< HEAD
 		return nil, errors.WrapErrorAction(logutils.ActionGet, typeOidcToken, nil, err)
-=======
-		return nil, log.WrapErrorAction(log.ActionGet, typeOidcToken, nil, err)
->>>>>>> 6e1b11c1
 	}
 
 	userAuth := model.UserAuth{}
 	sub, err := a.checkToken(oidcToken.IDToken, orgID, appID, oidcConfig, l)
 	if err != nil {
-<<<<<<< HEAD
 		return nil, errors.WrapErrorAction(logutils.ActionValidate, typeOidcToken, nil, err)
-=======
-		return nil, log.WrapErrorAction(log.ActionValidate, typeOidcToken, nil, err)
->>>>>>> 6e1b11c1
 	}
 	userAuth.RefreshToken = oidcToken.RefreshToken
 
 	userInfo, err := a.loadOidcUserInfo(oidcToken, oidcConfig.Host+"/idp/profile/oidc/userinfo")
 	if err != nil {
-<<<<<<< HEAD
 		return nil, errors.WrapErrorAction(logutils.ActionGet, "user info", nil, err)
-=======
-		return nil, log.WrapErrorAction(log.ActionGet, "user info", nil, err)
->>>>>>> 6e1b11c1
 	}
 
 	var userClaims map[string]interface{}
 	err = json.Unmarshal(userInfo, &userClaims)
 	if err != nil {
-<<<<<<< HEAD
 		return nil, errors.WrapErrorAction(logutils.ActionUnmarshal, "user info", nil, err)
-=======
-		return nil, log.WrapErrorAction(log.ActionUnmarshal, "user info", nil, err)
->>>>>>> 6e1b11c1
 	}
 
 	userAuth.Sub = userClaims["sub"].(string)
@@ -424,67 +337,40 @@
 	}
 	jsonData, err := json.Marshal(params)
 	if err != nil {
-<<<<<<< HEAD
 		return nil, errors.WrapErrorAction(logutils.ActionMarshal, "params", nil, err)
-=======
-		return nil, log.WrapErrorAction(log.ActionMarshal, "params", nil, err)
->>>>>>> 6e1b11c1
 	}
 
 	client := &http.Client{}
 	req, err := http.NewRequest("POST", tokenURI, bytes.NewReader(jsonData))
 	if err != nil {
-<<<<<<< HEAD
 		return nil, errors.WrapErrorAction(logutils.ActionCreate, logutils.TypeRequest, nil, err)
-=======
-		return nil, log.WrapErrorAction(log.ActionCreate, log.TypeRequest, nil, err)
->>>>>>> 6e1b11c1
 	}
 	for k, v := range headers {
 		req.Header.Set(k, v)
 	}
 	resp, err := client.Do(req)
 	if err != nil {
-<<<<<<< HEAD
 		return nil, errors.WrapErrorAction(logutils.ActionSend, logutils.TypeRequest, nil, err)
-=======
-		return nil, log.WrapErrorAction(log.ActionSend, log.TypeRequest, nil, err)
->>>>>>> 6e1b11c1
 	}
 
 	defer resp.Body.Close()
 	body, err := ioutil.ReadAll(resp.Body)
 	if err != nil {
-<<<<<<< HEAD
 		return nil, errors.WrapErrorAction(logutils.ActionRead, logutils.TypeRequestBody, nil, err)
 	}
 	if resp.StatusCode != 200 {
 		return nil, errors.ErrorData(logutils.StatusInvalid, logutils.TypeResponse, &logutils.FieldArgs{"status_code": resp.StatusCode, "error": string(body)})
-=======
-		return nil, log.WrapErrorAction(log.ActionRead, log.TypeRequestBody, nil, err)
-	}
-	if resp.StatusCode != 200 {
-		return nil, log.ErrorData(log.StatusInvalid, log.TypeResponse, &log.FieldArgs{"status_code": resp.StatusCode, "error": string(body)})
->>>>>>> 6e1b11c1
 	}
 
 	var authToken oidcToken
 	err = json.Unmarshal(body, &authToken)
 	if err != nil {
-<<<<<<< HEAD
 		return nil, errors.WrapErrorAction(logutils.ActionUnmarshal, logutils.TypeToken, nil, err)
-=======
-		return nil, log.WrapErrorAction(log.ActionUnmarshal, log.TypeToken, nil, err)
->>>>>>> 6e1b11c1
 	}
 	validate := validator.New()
 	err = validate.Struct(authToken)
 	if err != nil {
-<<<<<<< HEAD
 		return nil, errors.WrapErrorAction(logutils.ActionValidate, logutils.TypeToken, nil, err)
-=======
-		return nil, log.WrapErrorAction(log.ActionValidate, log.TypeToken, nil, err)
->>>>>>> 6e1b11c1
 	}
 
 	return &authToken, nil
@@ -492,7 +378,6 @@
 
 func (a *oidcAuthImpl) loadOidcUserInfo(token *oidcToken, url string) ([]byte, error) {
 	if len(token.AccessToken) == 0 {
-<<<<<<< HEAD
 		return nil, errors.ErrorData(logutils.StatusMissing, "access token", nil)
 	}
 	if len(token.TokenType) == 0 {
@@ -500,41 +385,23 @@
 	}
 	if len(url) == 0 {
 		return nil, errors.ErrorData(logutils.StatusMissing, "user info url", nil)
-=======
-		return nil, log.ErrorData(log.StatusMissing, "access token", nil)
-	}
-	if len(token.TokenType) == 0 {
-		return nil, log.ErrorData(log.StatusMissing, "token type", nil)
-	}
-	if len(url) == 0 {
-		return nil, log.ErrorData(log.StatusMissing, "user info url", nil)
->>>>>>> 6e1b11c1
 	}
 
 	client := &http.Client{}
 	req, err := http.NewRequest("GET", url, nil)
 	if err != nil {
-<<<<<<< HEAD
 		return nil, errors.WrapErrorAction(logutils.ActionCreate, logutils.TypeRequest, nil, err)
-=======
-		return nil, log.WrapErrorAction(log.ActionCreate, log.TypeRequest, nil, err)
->>>>>>> 6e1b11c1
 	}
 	req.Header.Set("Authorization", fmt.Sprintf("%s %s", token.TokenType, token.AccessToken))
 
 	resp, err := client.Do(req)
 	if err != nil {
-<<<<<<< HEAD
 		return nil, errors.WrapErrorAction(logutils.ActionSend, logutils.TypeRequest, nil, err)
-=======
-		return nil, log.WrapErrorAction(log.ActionSend, log.TypeRequest, nil, err)
->>>>>>> 6e1b11c1
 	}
 
 	defer resp.Body.Close()
 	body, err := ioutil.ReadAll(resp.Body)
 	if err != nil {
-<<<<<<< HEAD
 		return nil, errors.WrapErrorAction(logutils.ActionRead, logutils.TypeResponse, nil, err)
 	}
 	if resp.StatusCode != 200 {
@@ -542,15 +409,6 @@
 	}
 	if len(body) == 0 {
 		return nil, errors.ErrorData(logutils.StatusMissing, logutils.TypeResponseBody, nil)
-=======
-		return nil, log.WrapErrorAction(log.ActionRead, log.TypeResponse, nil, err)
-	}
-	if resp.StatusCode != 200 {
-		return nil, log.ErrorData(log.StatusInvalid, log.TypeResponse, &log.FieldArgs{"status_code": resp.StatusCode, "error": string(body)})
-	}
-	if len(body) == 0 {
-		return nil, log.ErrorData(log.StatusMissing, log.TypeResponseBody, nil)
->>>>>>> 6e1b11c1
 	}
 
 	return body, nil
@@ -561,31 +419,19 @@
 
 	authConfig, err := a.auth.getAuthConfig(orgID, appID, a.authType)
 	if err != nil {
-<<<<<<< HEAD
 		return nil, errors.WrapErrorAction(logutils.ActionFind, model.TypeAuthConfig, errFields, err)
-=======
-		return nil, log.WrapErrorAction(log.ActionFind, model.TypeAuthConfig, errFields, err)
->>>>>>> 6e1b11c1
 	}
 
 	var oidcConfig oidcAuthConfig
 	err = json.Unmarshal(authConfig.Config, &oidcConfig)
 	if err != nil {
-<<<<<<< HEAD
 		return nil, errors.WrapErrorAction(logutils.ActionUnmarshal, model.TypeAuthConfig, errFields, err)
-=======
-		return nil, log.WrapErrorAction(log.ActionUnmarshal, model.TypeAuthConfig, errFields, err)
->>>>>>> 6e1b11c1
 	}
 
 	validate := validator.New()
 	err = validate.Struct(oidcConfig)
 	if err != nil {
-<<<<<<< HEAD
 		return nil, errors.WrapErrorAction(logutils.ActionValidate, model.TypeAuthConfig, errFields, err)
-=======
-		return nil, log.WrapErrorAction(log.ActionValidate, model.TypeAuthConfig, errFields, err)
->>>>>>> 6e1b11c1
 	}
 
 	return &oidcConfig, nil
@@ -611,20 +457,12 @@
 func generatePkceChallenge() (string, string, error) {
 	codeVerifier, err := utils.GenerateRandomString(50)
 	if err != nil {
-<<<<<<< HEAD
 		return "", "", errors.WrapErrorAction("generating", "code verifier", nil, err)
-=======
-		return "", "", log.WrapErrorAction("generating", "code verifier", nil, err)
->>>>>>> 6e1b11c1
 	}
 
 	codeChallengeBytes, err := authutils.HashSha256([]byte(codeVerifier))
 	if err != nil {
-<<<<<<< HEAD
 		return "", "", errors.WrapErrorAction("hashing", "code verifier", nil, err)
-=======
-		return "", "", log.WrapErrorAction("hashing", "code verifier", nil, err)
->>>>>>> 6e1b11c1
 	}
 	codeChallenge := base64.URLEncoding.EncodeToString(codeChallengeBytes)
 
@@ -637,11 +475,7 @@
 
 	err := auth.registerAuthType(oidc.authType, oidc)
 	if err != nil {
-<<<<<<< HEAD
 		return nil, errors.WrapErrorAction(logutils.ActionRegister, typeAuthType, nil, err)
-=======
-		return nil, log.WrapErrorAction(log.ActionRegister, typeAuthType, nil, err)
->>>>>>> 6e1b11c1
 	}
 
 	return oidc, nil
