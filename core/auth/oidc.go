--- conflicted
+++ resolved
@@ -22,16 +22,9 @@
 )
 
 const (
-<<<<<<< HEAD
-	authTypeOidc          string      = "oidc"
+	authTypeOidc string = "oidc"
+
 	typeOidcAuthConfig    log.LogData = "oidc auth config"
-	typeOidcBaseParams    log.LogData = "oidc base params"
-	typeOidcMobileParams  log.LogData = "oidc mobile params"
-=======
-	authTypeOidc string = "oidc"
-
-	typeOidcAuthConfig    log.LogData = "oidc auth config"
->>>>>>> 2be0e8ec
 	typeOidcCheckParams   log.LogData = "oidc check params"
 	typeOidcLoginParams   log.LogData = "oidc login params"
 	typeOidcRefreshParams log.LogData = "oidc refresh params"
@@ -57,40 +50,16 @@
 	Populations        map[string]string `json:"populations"`
 }
 
-<<<<<<< HEAD
 type oidcCreds struct {
 	Sub string `json:"sub" validate:"required" bson:"sub"`
 }
 
-type oidcBaseParams struct {
-	OrgID string `json:"org_id" validate:"required"`
-	AppID string `json:"app_id" validate:"required"`
-}
-
-type oidcMobileParams struct {
-	oidcBaseParams
-	CodeChallenge string `json:"pkce_challenge"`
-	RedirectURI   string `json:"redirect_uri" validate:"required"`
-}
-
-type oidcCheckParams struct {
-	oidcBaseParams
-}
-
 type oidcLoginParams struct {
-	oidcBaseParams
-=======
-type oidcLoginParams struct {
->>>>>>> 2be0e8ec
 	CodeVerifier string `json:"pkce_verifier"`
 	RedirectURI  string `json:"redirect_uri" validate:"required"`
 }
 
 type oidcRefreshParams struct {
-<<<<<<< HEAD
-	oidcBaseParams
-=======
->>>>>>> 2be0e8ec
 	RedirectURI string `json:"redirect_uri" validate:"required"`
 }
 
@@ -125,18 +94,17 @@
 		if err != nil {
 			return nil, log.WrapActionError(log.ActionValidate, typeOidcLoginParams, nil, err)
 		}
-<<<<<<< HEAD
-
-		userAuth, err := a.newToken(creds, &loginParams, l)
+
+		userAuth, err := a.newToken(creds, orgID, appID, &loginParams, l)
 		if err != nil {
 			return nil, err
 		}
-		userAuth.OrgData["orgID"] = loginParams.OrgID
-		credentials, err := a.auth.storage.FindCredentials(loginParams.OrgID, loginParams.AppID, authTypeOidc, userAuth.UserID)
-		if err != nil {
-			errFields := log.FieldArgs{"org_id": loginParams.OrgID, "app_id": loginParams.AppID, "type": authTypeOidc, "user_id": userAuth.UserID}
+		userAuth.OrgData["orgID"] = orgID
+		credentials, err := a.auth.storage.FindCredentials(orgID, appID, authTypeOidc, userAuth.UserID)
+		if err != nil {
+			errFields := log.FieldArgs{"org_id": orgID, "app_id": appID, "type": authTypeOidc, "user_id": userAuth.UserID}
 			l.LogAction(log.Warn, log.StatusError, log.ActionFind, model.TypeAuthCred, &errFields)
-			newCreds, err := a.setCredentials(userAuth, loginParams.OrgID, loginParams.AppID)
+			newCreds, err := a.setCredentials(userAuth, orgID, appID)
 			userAuth.NewCreds = newCreds
 			return userAuth, fmt.Errorf("no credentials found: %s", err.Error())
 		}
@@ -146,9 +114,6 @@
 		}
 		userAuth.AccountID = credentials.AccountID
 		return userAuth, nil
-=======
-		return a.newToken(creds, orgID, appID, &loginParams, l)
->>>>>>> 2be0e8ec
 	case "refresh_token":
 		var refreshParams oidcRefreshParams
 		err := json.Unmarshal([]byte(params), &refreshParams)
@@ -160,18 +125,17 @@
 		if err != nil {
 			return nil, log.WrapActionError(log.ActionValidate, typeOidcRefreshParams, nil, err)
 		}
-<<<<<<< HEAD
-
-		userAuth, err := a.refreshToken(creds, &refreshParams, l)
+
+		userAuth, err := a.refreshToken(creds, orgID, appID, &refreshParams, l)
 		if err != nil {
 			return nil, err
 		}
-		userAuth.OrgData["orgID"] = refreshParams.OrgID
-		credentials, err := a.auth.storage.FindCredentials(refreshParams.OrgID, refreshParams.AppID, authTypeOidc, userAuth.UserID)
-		if err != nil {
-			errFields := log.FieldArgs{"org_id": refreshParams.OrgID, "app_id": refreshParams.AppID, "type": authTypeOidc, "user_id": userAuth.UserID}
+		userAuth.OrgData["orgID"] = orgID
+		credentials, err := a.auth.storage.FindCredentials(orgID, appID, authTypeOidc, userAuth.UserID)
+		if err != nil {
+			errFields := log.FieldArgs{"org_id": orgID, "app_id": appID, "type": authTypeOidc, "user_id": userAuth.UserID}
 			l.LogAction(log.Warn, log.StatusError, log.ActionFind, model.TypeAuthCred, &errFields)
-			newCreds, err := a.setCredentials(userAuth, refreshParams.OrgID, refreshParams.AppID)
+			newCreds, err := a.setCredentials(userAuth, orgID, appID)
 			userAuth.NewCreds = newCreds
 			return userAuth, fmt.Errorf("no credentials found: %s", err.Error())
 		}
@@ -181,15 +145,11 @@
 		}
 		userAuth.AccountID = credentials.AccountID
 		return userAuth, nil
-=======
-		return a.refreshToken(creds, orgID, appID, &refreshParams, l)
->>>>>>> 2be0e8ec
 	default:
 		return nil, log.DataError(log.StatusInvalid, "cred type", log.StringArgs(credType))
 	}
 }
 
-<<<<<<< HEAD
 func (a *oidcAuthImpl) validateUser(userAuth *model.UserAuth, credentials interface{}) (bool, error) {
 	credBytes, err := json.Marshal(credentials)
 	if err != nil {
@@ -221,15 +181,6 @@
 	return creds, nil
 }
 
-func (a *oidcAuthImpl) mobileLoginURL(params string, l *log.Log) (string, error) {
-	var mobileParams oidcMobileParams
-	err := json.Unmarshal([]byte(params), &mobileParams)
-	if err != nil {
-		return "", log.WrapActionError(log.ActionUnmarshal, typeOidcMobileParams, nil, err)
-	}
-	validate := validator.New()
-	err = validate.Struct(mobileParams)
-=======
 //refresh must be implemented for OIDC auth
 func (a *oidcAuthImpl) refresh(refreshToken string, orgID string, appID string, l *log.Log) (*model.UserAuth, error) {
 	//TODO: Implement
@@ -238,7 +189,6 @@
 
 func (a *oidcAuthImpl) getLoginUrl(orgID string, appID string, redirectUri string, l *log.Log) (string, map[string]interface{}, error) {
 	oidcConfig, err := a.getOidcAuthConfig(orgID, appID)
->>>>>>> 2be0e8ec
 	if err != nil {
 		return "", nil, log.WrapActionError(log.ActionGet, typeOidcAuthConfig, nil, err)
 	}
@@ -541,15 +491,9 @@
 }
 
 func (a *oidcAuthImpl) getOidcAuthConfig(orgID string, appID string) (*oidcAuthConfig, error) {
-<<<<<<< HEAD
-	errFields := &log.FieldArgs{"org_id": orgID, "app_id": appID, "auth_type": authTypeOidc}
-
-	authConfig, err := a.auth.getAuthConfig(orgID, appID, authTypeOidc)
-=======
 	errFields := &log.FieldArgs{"org_id": orgID, "app_id": appID, "auth_type": a.authType}
 
 	authConfig, err := a.auth.getAuthConfig(orgID, appID, a.authType)
->>>>>>> 2be0e8ec
 	if err != nil {
 		return nil, log.WrapActionError(log.ActionFind, model.TypeAuthConfig, errFields, err)
 	}
@@ -605,11 +549,7 @@
 func initOidcAuth(auth *Auth) (*oidcAuthImpl, error) {
 	oidc := &oidcAuthImpl{auth: auth, authType: authTypeOidc}
 
-<<<<<<< HEAD
-	err := auth.registerAuthType(authTypeOidc, oidc)
-=======
 	err := auth.registerAuthType(oidc.authType, oidc)
->>>>>>> 2be0e8ec
 	if err != nil {
 		return nil, log.WrapActionError(log.ActionRegister, typeAuthType, nil, err)
 	}
