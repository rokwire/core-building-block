--- conflicted
+++ resolved
@@ -99,13 +99,12 @@
 		return nil, nil, errors.WrapErrorAction(logutils.ActionValidate, typeOidcLoginParams, nil, err)
 	}
 
-<<<<<<< HEAD
 	userAuth, oidcToken, err := a.newToken(creds, orgID, appID, &loginParams, l)
 	if err != nil {
 		return nil, nil, err
 	}
 	userAuth.OrgData["orgID"] = orgID
-	userAuth.Refresh = a.setRefreshParams(oidcToken.RefreshToken, loginParams.RedirectURI)
+	userAuth.Refresh = oidcRefreshParams{IDPToken: oidcToken.RefreshToken, RedirectURI: loginParams.RedirectURI}
 	tokenResponseParams := oidcTokenResponseParams{IDToken: oidcToken.IDToken, AccessToken: oidcToken.AccessToken, TokenType: oidcToken.TokenType}
 	responseParams := oidcResponseParams{OIDCToken: tokenResponseParams}
 
@@ -122,95 +121,6 @@
 	}
 	userAuth.AccountID = credentials.AccountID
 	return userAuth, responseParams, nil
-}
-
-func (a *oidcAuthImpl) validateUser(userAuth *model.UserAuth, credentials interface{}) (bool, error) {
-	credBytes, err := json.Marshal(credentials)
-	if err != nil {
-		return false, err
-	}
-	var creds oidcCreds
-	err = json.Unmarshal(credBytes, &creds)
-	if err != nil {
-		return false, err
-	}
-	validate := validator.New()
-	err = validate.Struct(creds)
-	if err != nil {
-		return false, err
-	}
-
-	if userAuth.Sub != creds.Sub {
-		return false, errors.ErrorData(logutils.StatusInvalid, model.TypeUserAuth, logutils.StringArgs(userAuth.UserID))
-=======
-	switch credType {
-	case "code":
-		var loginParams oidcLoginParams
-		err := json.Unmarshal([]byte(params), &loginParams)
-		if err != nil {
-			return nil, errors.WrapErrorAction(logutils.ActionUnmarshal, typeOidcLoginParams, nil, err)
-		}
-		validate := validator.New()
-		err = validate.Struct(loginParams)
-		if err != nil {
-			return nil, errors.WrapErrorAction(logutils.ActionValidate, typeOidcLoginParams, nil, err)
-		}
-
-		userAuth, err := a.newToken(creds, orgID, appID, &loginParams, l)
-		if err != nil {
-			return nil, err
-		}
-		userAuth.OrgData["orgID"] = orgID
-		credentials, err := a.auth.storage.FindCredentials(orgID, appID, authTypeOidc, userAuth.UserID)
-		if err != nil {
-			errFields := logutils.FieldArgs{"org_id": orgID, "app_id": appID, "type": authTypeOidc, "user_id": userAuth.UserID}
-			l.LogAction(logs.Warn, logutils.StatusError, logutils.ActionFind, model.TypeAuthCred, &errFields)
-			userAuth.NewCreds = oidcCreds{Sub: userAuth.Sub}
-			return userAuth, nil
-		}
-		ok, err := a.validateUser(userAuth, credentials.Creds)
-		if err != nil || !ok {
-			return userAuth, nil
-		}
-		userAuth.AccountID = credentials.AccountID
-		return userAuth, nil
-	case "refresh_token":
-		var refreshParams oidcRefreshParams
-		err := json.Unmarshal([]byte(params), &refreshParams)
-		if err != nil {
-			return nil, errors.WrapErrorAction(logutils.ActionUnmarshal, typeOidcRefreshParams, nil, err)
-		}
-		validate := validator.New()
-		err = validate.Struct(refreshParams)
-		if err != nil {
-			return nil, errors.WrapErrorAction(logutils.ActionValidate, typeOidcRefreshParams, nil, err)
-		}
-
-		userAuth, err := a.refreshToken(creds, orgID, appID, &refreshParams, l)
-		if err != nil {
-			return nil, err
-		}
-		userAuth.OrgData["orgID"] = orgID
-		credentials, err := a.auth.storage.FindCredentials(orgID, appID, authTypeOidc, userAuth.UserID)
-		if err != nil {
-			return nil, err
-		}
-		ok, err := a.validateUser(userAuth, credentials.Creds)
-		if err != nil || !ok {
-			return nil, errors.WrapErrorAction(logutils.ActionValidate, model.TypeAuthCred, nil, err)
-		}
-		userAuth.AccountID = credentials.AccountID
-		return userAuth, nil
-	default:
-		return nil, errors.ErrorData(logutils.StatusInvalid, "cred type", logutils.StringArgs(credType))
->>>>>>> fc816435
-	}
-	return true, nil
-}
-
-func (a *oidcAuthImpl) setRefreshParams(token string, redirectURI string) oidcRefreshParams {
-	params := oidcRefreshParams{IDPToken: token, RedirectURI: redirectURI}
-	return params
 }
 
 func (a *oidcAuthImpl) validateUser(userAuth *model.UserAuth, credentials interface{}) (bool, error) {
