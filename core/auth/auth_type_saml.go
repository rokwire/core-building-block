// Copyright 2022 Board of Trustees of the University of Illinois.
//
// Licensed under the Apache License, Version 2.0 (the "License");
// you may not use this file except in compliance with the License.
// You may obtain a copy of the License at
//
//     http://www.apache.org/licenses/LICENSE-2.0
//
// Unless required by applicable law or agreed to in writing, software
// distributed under the License is distributed on an "AS IS" BASIS,
// WITHOUT WARRANTIES OR CONDITIONS OF ANY KIND, either express or implied.
// See the License for the specific language governing permissions and
// limitations under the License.

package auth

import (
	"core-building-block/core/model"

	"github.com/rokwire/logging-library-go/v2/errors"
	"github.com/rokwire/logging-library-go/v2/logs"
	"github.com/rokwire/logging-library-go/v2/logutils"
)

const (
	//AuthTypeSaml saml auth type
	AuthTypeSaml string = "saml"
)

// SAML implementation of authType
type samlAuthImpl struct {
	auth     *Auth
	authType string
}

func (a *samlAuthImpl) code() string {
	return a.authType
}

func (a *samlAuthImpl) externalLogin(appType model.ApplicationType, appOrg model.ApplicationOrganization, creds string, params string, l *logs.Log) (*model.ExternalSystemUser, map[string]interface{}, error) {
	return nil, nil, nil
}

<<<<<<< HEAD
func (a *samlAuthImpl) getLoginURL(appType model.ApplicationType, appOrg model.ApplicationOrganization, redirectURI string, l *logs.Log) (string, map[string]interface{}, error) {
	return "", nil, errors.Newf("get login url operation invalid for auth_type=%s", a.authType)
=======
func (a *samlAuthImpl) getLoginURL(authType model.AuthType, appType model.ApplicationType, redirectURI string, l *logs.Log) (string, map[string]interface{}, error) {
	return "", nil, errors.ErrorData(logutils.StatusInvalid, "operation", logutils.StringArgs(a.authType))
>>>>>>> 16d3825d
}

func (a *samlAuthImpl) refresh(params map[string]interface{}, appType model.ApplicationType, appOrg model.ApplicationOrganization, l *logs.Log) (*model.ExternalSystemUser, map[string]interface{}, error) {
	return nil, nil, nil
}

// initSamlAuth initializes and registers a new SAML auth instance
func initSamlAuth(auth *Auth) (*samlAuthImpl, error) {
	saml := &samlAuthImpl{auth: auth, authType: AuthTypeSaml}

	err := auth.registerAuthType(saml.authType, saml)
	if err != nil {
		return nil, errors.WrapErrorAction(logutils.ActionRegister, model.TypeAuthType, nil, err)
	}

	return saml, nil
}<|MERGE_RESOLUTION|>--- conflicted
+++ resolved
@@ -41,13 +41,8 @@
 	return nil, nil, nil
 }
 
-<<<<<<< HEAD
-func (a *samlAuthImpl) getLoginURL(appType model.ApplicationType, appOrg model.ApplicationOrganization, redirectURI string, l *logs.Log) (string, map[string]interface{}, error) {
-	return "", nil, errors.Newf("get login url operation invalid for auth_type=%s", a.authType)
-=======
-func (a *samlAuthImpl) getLoginURL(authType model.AuthType, appType model.ApplicationType, redirectURI string, l *logs.Log) (string, map[string]interface{}, error) {
+func (a *samlAuthImpl) getLoginURL(appType model.ApplicationType, redirectURI string, l *logs.Log) (string, map[string]interface{}, error) {
 	return "", nil, errors.ErrorData(logutils.StatusInvalid, "operation", logutils.StringArgs(a.authType))
->>>>>>> 16d3825d
 }
 
 func (a *samlAuthImpl) refresh(params map[string]interface{}, appType model.ApplicationType, appOrg model.ApplicationOrganization, l *logs.Log) (*model.ExternalSystemUser, map[string]interface{}, error) {
@@ -60,7 +55,7 @@
 
 	err := auth.registerAuthType(saml.authType, saml)
 	if err != nil {
-		return nil, errors.WrapErrorAction(logutils.ActionRegister, model.TypeAuthType, nil, err)
+		return nil, errors.WrapErrorAction(logutils.ActionRegister, typeExternalAuthType, nil, err)
 	}
 
 	return saml, nil
