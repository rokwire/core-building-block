package auth

import (
	"core-building-block/core/model"
	"core-building-block/utils"
	"encoding/json"
	"fmt"
	"net/url"
	"time"

	"github.com/rokwire/logging-library-go/errors"
	"github.com/rokwire/logging-library-go/logs"
	"github.com/rokwire/logging-library-go/logutils"
	"golang.org/x/crypto/bcrypt"
)

const (
	//AuthTypeEmail email auth type
	AuthTypeEmail string = "email"

	typeTime        logutils.MessageDataType = "time.Time"
	typeEmailCreds  logutils.MessageDataType = "email creds"
	typeEmailParams logutils.MessageDataType = "email params"
)

//enailCreds represents the creds struct for email auth
type emailCreds struct {
	Email              string    `json:"email" bson:"email" validate:"required"`
	Password           string    `json:"password" bson:"password"`
	VerificationCode   string    `json:"verification_code" bson:"verification_code"`
	VerificationExpiry time.Time `json:"verification_expiry" bson:"verification_expiry"`
}

// Email implementation of authType
type emailAuthImpl struct {
	auth     *Auth
	authType string
}

func (a *emailAuthImpl) signUp(authType model.AuthType, appType model.ApplicationType, appOrg model.ApplicationOrganization, creds string, params string, newCredentialID string, l *logs.Log) (string, map[string]interface{}, error) {
	type signUpEmailParams struct {
		ConfirmPassword string `json:"confirm_password"`
	}

	var sEmailCreds emailCreds
	err := json.Unmarshal([]byte(creds), &sEmailCreds)
	if err != nil {
		return "", nil, errors.WrapErrorAction(logutils.ActionUnmarshal, typeEmailCreds, nil, err)
	}

	var sEmailParams signUpEmailParams
	err = json.Unmarshal([]byte(params), &sEmailParams)
	if err != nil {
		return "", nil, errors.WrapErrorAction(logutils.ActionUnmarshal, typeEmailParams, nil, err)
	}

	email := sEmailCreds.Email
	password := sEmailCreds.Password
	confirmPassword := sEmailParams.ConfirmPassword
	if len(email) == 0 {
		return "", nil, errors.ErrorData(logutils.StatusMissing, typeEmailCreds, logutils.StringArgs("email"))
	}
	if len(password) == 0 {
		return "", nil, errors.ErrorData(logutils.StatusMissing, typeEmailCreds, logutils.StringArgs("password"))
	}
	if len(confirmPassword) == 0 {
		return "", nil, errors.ErrorData(logutils.StatusMissing, typeEmailParams, logutils.StringArgs("confirm_password"))
	}
	//check if the passwrod matches with the confirm password one
	if password != confirmPassword {
		return "", nil, errors.WrapErrorAction("passwords fields do not match", "", nil, err)
	}

	//password hash
	hashedPassword, err := bcrypt.GenerateFromPassword([]byte(password), bcrypt.DefaultCost)
	if err != nil {
		return "", nil, errors.WrapErrorAction(logutils.ActionCompute, model.TypeAuthCred, nil, errors.New("failed to generate hash from password"))
	}

	//verification code
	code, err := utils.GenerateRandomString(64)
	if err != nil {
		return "", nil, errors.WrapErrorAction(logutils.ActionCompute, model.TypeAuthCred, nil, errors.New("failed to generate random string for verify code"))

	}

	emailCredValue := emailCreds{Email: email, Password: string(hashedPassword), VerificationCode: code, VerificationExpiry: time.Now().Add(time.Hour * 24)}
	emailCredValueMap, err := emailCredsToMap(&emailCredValue)
	if err != nil {
		return "", nil, errors.WrapErrorAction("failed email params to map", "", nil, err)
	}

	//send verification code
	if err = a.sendVerificationCode(email, code, newCredentialID); err != nil {
		return "", nil, errors.WrapErrorAction(logutils.ActionSend, "verification email", nil, err)
	}

	return "verification code sent successfully", emailCredValueMap, nil
}

func (a *emailAuthImpl) checkCredentials(accountAuthType model.AccountAuthType, creds string, l *logs.Log) (string, *bool, error) {
	//check is verified
	if !accountAuthType.Credential.Verified {
		return "", nil, errors.ErrorAction("not verified", "", nil)
	}

	//get stored credential
	storedCreds, err := mapToEmailCreds(accountAuthType.Credential.Value)
	if err != nil {
		return "", nil, errors.WrapErrorAction("error on map to email creds", "", nil, err)
	}

	//get request credential
	type signInPasswordCred struct {
		Password string `json:"password"`
	}
	var sPasswordParams signInPasswordCred
	err = json.Unmarshal([]byte(creds), &sPasswordParams)
	if err != nil {
		return "", nil, errors.WrapErrorAction("error getting sign_in password creds", "", nil, err)
	}
	requestPassword := sPasswordParams.Password

	//compare stored and requets ones
	err = bcrypt.CompareHashAndPassword([]byte(storedCreds.Password), []byte(requestPassword))
	if err != nil {
		return "", nil, errors.WrapErrorAction("bad credentials", "", nil, err)
	}

	valid := true
	return "", &valid, nil
}

func (a *emailAuthImpl) sendVerificationCode(email string, verificationCode string, credentialID string) error {
	params := url.Values{}
	params.Add("id", credentialID)
	params.Add("code", verificationCode)

	verificationLink := a.auth.host + fmt.Sprintf("/services/auth/verify?%s", params.Encode())

	return a.auth.emailer.Send(email, "Verify your email address", "Please click the link below to verify your email address:\n"+verificationLink+"\n\nIf you did not request this verification link, please ignore this message.", nil)
}

//TODO: To be used in password reset flow
// func (a *emailAuthImpl) sendPasswordReset(email string, password string) error {
// 	return a.auth.Send(email, "Password Reset", "Your temporary password is "+password, "")
// }

func (a *emailAuthImpl) verify(credential *model.Credential, verification string, l *logs.Log) (map[string]interface{}, error) {
	credBytes, err := json.Marshal(credential.Value)
	if err != nil {
		return nil, errors.WrapErrorAction(logutils.ActionMarshal, typeEmailCreds, nil, err)
	}

	var creds *emailCreds
	err = json.Unmarshal(credBytes, &creds)
	if err != nil {
		return nil, errors.WrapErrorAction(logutils.ActionUnmarshal, typeEmailCreds, nil, err)
	}
	err = a.compareVerifyCode(creds.VerificationCode, verification, creds.VerificationExpiry, l)
	if err != nil {
		return nil, errors.WrapErrorAction(logutils.ActionValidate, model.TypeAuthCred, &logutils.FieldArgs{"verification_code": verification}, errors.New("invalid verification code"))
	}

	//Update verification data
	creds.VerificationCode = ""
	creds.VerificationExpiry = time.Time{}
	credsMap, err := emailCredsToMap(creds)
	if err != nil {
		return nil, errors.WrapErrorAction(logutils.ActionCast, typeEmailCreds, nil, err)
	}

	return credsMap, nil
}

func (a *emailAuthImpl) compareVerifyCode(credCode string, requestCode string, expiryTime time.Time, l *logs.Log) error {
	if expiryTime.Before(time.Now()) {
		return errors.WrapErrorAction(logutils.ActionValidate, typeTime, nil, errors.New("verification code has expired"))
	}

	if credCode != requestCode {
		return errors.WrapErrorAction(logutils.ActionValidate, typeTime, nil, errors.New("Invalid verification code"))
	}
	return nil

}
<<<<<<< HEAD
func (a *emailAuthImpl) userExist(authType model.AuthType, appType model.ApplicationType, appOrg model.ApplicationOrganization, creds string, l *logs.Log) (*model.AccountAuthType, []model.MFAType, error) {
	appID := appOrg.Application.ID
	orgID := appOrg.Organization.ID
	authTypeID := authType.ID
=======
>>>>>>> 8a9940d1

func (a *emailAuthImpl) getUserIdentifier(creds string) (string, error) {
	var requestCreds emailCreds
	err := json.Unmarshal([]byte(creds), &requestCreds)
	if err != nil {
<<<<<<< HEAD
		return nil, nil, errors.WrapErrorAction(logutils.ActionUnmarshal, typeEmailCreds, logutils.StringArgs("request"), err)
	}

	account, err := a.auth.storage.FindAccount(appID, orgID, authTypeID, requestCreds.Email)
	if err != nil {
		return nil, nil, errors.WrapErrorAction(logutils.ActionFind, model.TypeAccount, nil, err) //TODO add args..
	}

	if account == nil {
		return nil, nil, nil
	}

	accountAuthType, err := a.auth.findAccountAuthType(account, &authType, requestCreds.Email)
	if accountAuthType == nil {
		return nil, nil, errors.WrapErrorAction(logutils.ActionFind, model.TypeAccountAuthType, nil, err) //TODO add args..
	}

	return accountAuthType, account.GetVerifiedMFATypes(), nil
=======
		return "", errors.WrapErrorAction(logutils.ActionUnmarshal, typeEmailCreds, nil, err)
	}

	return requestCreds.Email, nil
>>>>>>> 8a9940d1
}

func emailCredsToMap(creds *emailCreds) (map[string]interface{}, error) {
	credBytes, err := json.Marshal(creds)
	if err != nil {
		return nil, errors.WrapErrorAction(logutils.ActionMarshal, model.TypeAuthCred, nil, err)
	}
	var credsMap map[string]interface{}
	err = json.Unmarshal(credBytes, &credsMap)
	if err != nil {
		return nil, errors.WrapErrorAction(logutils.ActionUnmarshal, model.TypeAuthCred, nil, err)
	}
	return credsMap, nil
}

func mapToEmailCreds(credsMap map[string]interface{}) (*emailCreds, error) {
	credBytes, err := json.Marshal(credsMap)
	if err != nil {
		return nil, errors.WrapErrorAction(logutils.ActionMarshal, typeEmailCreds, nil, err)
	}
	var creds emailCreds
	err = json.Unmarshal(credBytes, &creds)
	if err != nil {
		return nil, errors.WrapErrorAction(logutils.ActionUnmarshal, typeEmailCreds, nil, err)
	}
	return &creds, nil
}

//initEmailAuth initializes and registers a new email auth instance
func initEmailAuth(auth *Auth) (*emailAuthImpl, error) {
	email := &emailAuthImpl{auth: auth, authType: AuthTypeEmail}

	err := auth.registerAuthType(email.authType, email)
	if err != nil {
		return nil, errors.WrapErrorAction(logutils.ActionRegister, typeAuthType, nil, err)
	}

	return email, nil
}

// Email implementation of mfaType
type emailMfaImpl struct {
	auth    *Auth
	mfaType string
}

func (m *emailMfaImpl) verify(params map[string]interface{}, code string) (*string, error) {
	var message string

	storedCode, ok := params["code"].(string)
	if !ok {
		return nil, errors.ErrorData(logutils.StatusInvalid, "stored mfa code", nil)
	}
	if code != storedCode {
		message = "invalid code"
		return &message, errors.ErrorData(logutils.StatusInvalid, "mfa code", nil)
	}

	expiry, ok := params["expires"].(time.Time)
	if !ok {
		return nil, errors.ErrorData(logutils.StatusInvalid, "stored expiry", nil)
	}
	if time.Now().UTC().After(expiry) {
		message = "expired code"
		return &message, errors.ErrorData(logutils.StatusInvalid, "expired code", nil)
	}

	return nil, nil
}

func (m *emailMfaImpl) enroll(accountID string) (*model.MFAType, error) {
	return nil, errors.New(logutils.Unimplemented)
}

//sendCode not used for TOTP
func (m *emailMfaImpl) sendCode(accountID string) (string, error) {
	return "", nil
}

//initEmailMfa initializes and registers a new email mfa instance
func initEmailMfa(auth *Auth) (*emailMfaImpl, error) {
	email := &emailMfaImpl{auth: auth, mfaType: MfaTypeTotp}

	err := auth.registerMfaType(email.mfaType, email)
	if err != nil {
		return nil, errors.WrapErrorAction(logutils.ActionRegister, typeMfaType, nil, err)
	}

	return email, nil
}<|MERGE_RESOLUTION|>--- conflicted
+++ resolved
@@ -184,43 +184,15 @@
 	return nil
 
 }
-<<<<<<< HEAD
-func (a *emailAuthImpl) userExist(authType model.AuthType, appType model.ApplicationType, appOrg model.ApplicationOrganization, creds string, l *logs.Log) (*model.AccountAuthType, []model.MFAType, error) {
-	appID := appOrg.Application.ID
-	orgID := appOrg.Organization.ID
-	authTypeID := authType.ID
-=======
->>>>>>> 8a9940d1
 
 func (a *emailAuthImpl) getUserIdentifier(creds string) (string, error) {
 	var requestCreds emailCreds
 	err := json.Unmarshal([]byte(creds), &requestCreds)
 	if err != nil {
-<<<<<<< HEAD
-		return nil, nil, errors.WrapErrorAction(logutils.ActionUnmarshal, typeEmailCreds, logutils.StringArgs("request"), err)
-	}
-
-	account, err := a.auth.storage.FindAccount(appID, orgID, authTypeID, requestCreds.Email)
-	if err != nil {
-		return nil, nil, errors.WrapErrorAction(logutils.ActionFind, model.TypeAccount, nil, err) //TODO add args..
-	}
-
-	if account == nil {
-		return nil, nil, nil
-	}
-
-	accountAuthType, err := a.auth.findAccountAuthType(account, &authType, requestCreds.Email)
-	if accountAuthType == nil {
-		return nil, nil, errors.WrapErrorAction(logutils.ActionFind, model.TypeAccountAuthType, nil, err) //TODO add args..
-	}
-
-	return accountAuthType, account.GetVerifiedMFATypes(), nil
-=======
 		return "", errors.WrapErrorAction(logutils.ActionUnmarshal, typeEmailCreds, nil, err)
 	}
 
 	return requestCreds.Email, nil
->>>>>>> 8a9940d1
 }
 
 func emailCredsToMap(creds *emailCreds) (map[string]interface{}, error) {
