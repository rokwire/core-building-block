package auth

import (
	"core-building-block/core/model"
	"core-building-block/utils"
	"encoding/json"
	"fmt"
	"time"

	"github.com/rokmetro/logging-library/errors"
	"github.com/rokmetro/logging-library/logs"
	"github.com/rokmetro/logging-library/logutils"
	"golang.org/x/crypto/bcrypt"
)

const (
<<<<<<< HEAD
	//AuthTypeEmail email auth type
	AuthTypeEmail string = "email"
=======
	typeTime        logutils.MessageDataType = "time.Time"
	authTypeEmail   string                   = "email"
	typeEmailCreds  logutils.MessageDataType = "email creds"
	typeEmailParams logutils.MessageDataType = "email params"
>>>>>>> e99a1a40
)

//enailCreds represents the creds struct for email auth
type emailCreds struct {
	Email              string    `json:"email" bson:"email" validate:"required"`
	Password           string    `json:"password" bson:"password"`
	VerificationCode   string    `json:"verification_code" bson:"verification_code"`
	VerificationExpiry time.Time `json:"verification_expiry" bson:"verification_expiry"`
}

// Email implementation of authType
type emailAuthImpl struct {
	auth     *Auth
	authType string
}

func (a *emailAuthImpl) applySignUp(authType model.AuthType, appType model.ApplicationType, appOrg model.ApplicationOrganization, creds string, params string, l *logs.Log) (*string, map[string]interface{}, error) {
	type signUpEmailParams struct {
		Email           string `json:"email"`
		Password        string `json:"password"`
		ConfirmPassword string `json:"confirm_password"`
	}
	var sEmailParams signUpEmailParams
	err := json.Unmarshal([]byte(params), &sEmailParams)
	if err != nil {
		return nil, nil, errors.WrapErrorAction("error getting sign_up email params", "", nil, err)
	}
	email := sEmailParams.Email
	password := sEmailParams.Password
	confirmPassword := sEmailParams.ConfirmPassword
	if len(email) == 0 || len(password) == 0 || len(confirmPassword) == 0 {
		return nil, nil, errors.WrapErrorAction("bad params data", "", nil, err)
	}
	//check if the passwrod matches with the confirm password one
	if password != confirmPassword {
		return nil, nil, errors.WrapErrorAction("passwords fields do not match", "", nil, err)
	}

	//TODO do not allow to register the user if already exists

	//password hash
	hashedPassword, err := bcrypt.GenerateFromPassword([]byte(password), bcrypt.DefaultCost)
	if err != nil {
		return nil, nil, errors.WrapErrorAction(logutils.ActionCompute, model.TypeAuthCred, nil, errors.New("failed to generate hash from password"))
	}

	//verification code
	code, err := utils.GenerateRandomString(64)
	if err != nil {
		return nil, nil, errors.WrapErrorAction(logutils.ActionCompute, model.TypeAuthCred, nil, errors.New("failed to generate random string for verify code"))

	}

	//send verification code
	if err = a.sendVerificationCode(email, code, appOrg.Application.ID, appOrg.Organization.ID); err != nil {
		return nil, nil, errors.WrapErrorAction(logutils.ActionFind, model.TypeAuthCred, nil, errors.New("failed to send verification email to user"))
	}

	emailCredValue := emailCreds{Email: email, Password: string(hashedPassword), VerificationCode: code, VerificationExpiry: time.Now().Add(time.Hour * 24)}
	emailCredValueMap, err := emailCredsToMap(&emailCredValue)
	if err != nil {
		return nil, nil, errors.WrapErrorAction("failed email params to map", "", nil, err)
	}

	return &email, emailCredValueMap, nil
}

func (a *emailAuthImpl) checkCredentials(accountAuthType model.AccountAuthType, creds string, l *logs.Log) (*bool, error) {
	//check is verified
	if !accountAuthType.Credential.Verified {
		return nil, errors.ErrorAction("not verified", "", nil)
	}

	//get stored credential
	storedCreds, err := mapToEmailCreds(accountAuthType.Credential.Value)
	if err != nil {
		return nil, errors.WrapErrorAction("error on map to email creds", "", nil, err)
	}

	//get request credential
	type signInPasswordCred struct {
		Password string `json:"password"`
	}
	var sPasswordParams signInPasswordCred
	err = json.Unmarshal([]byte(creds), &sPasswordParams)
	if err != nil {
		return nil, errors.WrapErrorAction("error getting sign_in password creds", "", nil, err)
	}
	requestPassword := sPasswordParams.Password

	//compare stored and requets ones
	err = bcrypt.CompareHashAndPassword([]byte(storedCreds.Password), []byte(requestPassword))
	if err != nil {
		return nil, errors.WrapErrorAction("bad credentials", "", nil, err)
	}

	valid := true
	return &valid, nil
}

func (a *emailAuthImpl) sendVerificationCode(email string, verificationCode string, appID string, orgID string) error {
	verificationLink := a.auth.host + fmt.Sprintf("/auth/verify/%v/%v/%v/%v/%v", a.authType, email, verificationCode, appID, orgID)
	return a.auth.sendEmail(email, "Verify your email", "Please click the link below to verify your email:\n"+verificationLink, "")
}

//TODO: To be used in password reset flow
// func (a *emailAuthImpl) sendPasswordReset(email string, password string) error {
// 	return a.auth.SendEmail(email, "Password Reset", "Your temporary password is "+password, "")
// }

func (a *emailAuthImpl) verify(credential *model.Credential, verification string, l *logs.Log) (map[string]interface{}, error) {
	credBytes, err := json.Marshal(credential.Value)
	if err != nil {
		return nil, errors.WrapErrorAction(logutils.ActionMarshal, typeEmailCreds, nil, err)
	}

	var creds *emailCreds
	err = json.Unmarshal(credBytes, &creds)
	if err != nil {
		return nil, errors.WrapErrorAction(logutils.ActionUnmarshal, typeEmailCreds, nil, err)
	}
	err = a.compareVerifyCode(creds.VerificationCode, verification, creds.VerificationExpiry, l)
	if err != nil {
		return nil, errors.WrapErrorAction(logutils.ActionValidate, model.TypeAuthCred, &logutils.FieldArgs{"verification_code": verification}, errors.New("invalid verification code"))
	}

	//Update verification data
	creds.VerificationCode = ""
	creds.VerificationExpiry = time.Time{}
	credsMap, err := emailCredsToMap(creds)
	if err != nil {
		return nil, errors.WrapErrorAction(logutils.ActionCast, typeEmailCreds, nil, err)
	}

	return credsMap, nil
}

func (a *emailAuthImpl) compareVerifyCode(credCode string, requestCode string, expiryTime time.Time, l *logs.Log) error {
	if expiryTime.Before(time.Now()) {
		return errors.WrapErrorAction(logutils.ActionValidate, typeTime, nil, errors.New("verification code has expired"))
	}

	if credCode != requestCode {
		return errors.WrapErrorAction(logutils.ActionValidate, typeTime, nil, errors.New("Invalid verification code"))
	}
	return nil

}
func (a *emailAuthImpl) userExist(authType model.AuthType, appType model.ApplicationType, appOrg model.ApplicationOrganization, creds string, l *logs.Log) (*model.Account, *model.AccountAuthType, error) {
	appID := appOrg.Application.ID
	orgID := appOrg.Organization.ID
	authTypeID := authType.ID

	var requestCreds emailCreds
	err := json.Unmarshal([]byte(creds), &requestCreds)
	if err != nil {
		return nil, nil, errors.WrapErrorAction(logutils.ActionUnmarshal, typeEmailCreds, logutils.StringArgs("request"), err)
	}

	account, err := a.auth.storage.FindAccount(appID, orgID, authTypeID, requestCreds.Email)
	if err != nil {
		return nil, nil, errors.WrapErrorAction(logutils.ActionFind, model.TypeAccount, nil, err) //TODO add args..
	}

	if account == nil {
		return nil, nil, nil
	}

	accountAuthType, err := a.auth.findAccountAuthType(account, authTypeID, requestCreds.Email)
	if accountAuthType == nil {
		return nil, nil, errors.WrapErrorAction(logutils.ActionFind, model.TypeAccountAuthType, nil, err) //TODO add args..
	}

	return account, accountAuthType, nil
}

func emailCredsToMap(creds *emailCreds) (map[string]interface{}, error) {
	credBytes, err := json.Marshal(creds)
	if err != nil {
		return nil, errors.WrapErrorAction(logutils.ActionMarshal, model.TypeAuthCred, nil, err)
	}
	var credsMap map[string]interface{}
	err = json.Unmarshal(credBytes, &credsMap)
	if err != nil {
		return nil, errors.WrapErrorAction(logutils.ActionUnmarshal, model.TypeAuthCred, nil, err)
	}
	return credsMap, nil
}

func mapToEmailCreds(credsMap map[string]interface{}) (*emailCreds, error) {
	credBytes, err := json.Marshal(credsMap)
	if err != nil {
		return nil, errors.WrapErrorAction(logutils.ActionMarshal, typeEmailCreds, nil, err)
	}
	var creds emailCreds
	err = json.Unmarshal(credBytes, &creds)
	if err != nil {
		return nil, errors.WrapErrorAction(logutils.ActionUnmarshal, typeEmailCreds, nil, err)
	}
	return &creds, nil
}

//initEmailAuth initializes and registers a new email auth instance
func initEmailAuth(auth *Auth) (*emailAuthImpl, error) {
	email := &emailAuthImpl{auth: auth, authType: AuthTypeEmail}

	err := auth.registerAuthType(email.authType, email)
	if err != nil {
		return nil, errors.WrapErrorAction(logutils.ActionRegister, typeAuthType, nil, err)
	}

	return email, nil
}<|MERGE_RESOLUTION|>--- conflicted
+++ resolved
@@ -14,15 +14,12 @@
 )
 
 const (
-<<<<<<< HEAD
 	//AuthTypeEmail email auth type
 	AuthTypeEmail string = "email"
-=======
+
 	typeTime        logutils.MessageDataType = "time.Time"
-	authTypeEmail   string                   = "email"
 	typeEmailCreds  logutils.MessageDataType = "email creds"
 	typeEmailParams logutils.MessageDataType = "email params"
->>>>>>> e99a1a40
 )
 
 //enailCreds represents the creds struct for email auth
