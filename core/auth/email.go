--- conflicted
+++ resolved
@@ -5,14 +5,8 @@
 	"core-building-block/utils"
 	"encoding/json"
 	"errors"
-<<<<<<< HEAD
-	"time"
-
-	"golang.org/x/crypto/bcrypt"
-=======
 	"fmt"
 	"time"
->>>>>>> 7529bf31
 
 	"golang.org/x/crypto/bcrypt"
 
@@ -26,14 +20,6 @@
 }
 
 const (
-<<<<<<< HEAD
-	typeTime  log.LogData = "time.Time"
-	typeCreds log.LogData = "creds"
-)
-
-//credentials represents the credential struct for email auth
-type credential struct {
-=======
 	typeTime      log.LogData = "time.Time"
 	typeCreds     log.LogData = "creds"
 	authTypeEmail string      = "email"
@@ -41,7 +27,6 @@
 
 //credentials represents the emailCreds struct for email auth
 type emailCreds struct {
->>>>>>> 7529bf31
 	Email              string    `json:"email" bson:"email" validate:"required"`
 	Password           string    `json:"password" bson:"password"`
 	IsVerified         bool      `json:"is_verified" bson:"is_verified"`
@@ -49,13 +34,8 @@
 	VerificationExpiry time.Time `json:"verification_expiry" bson:"verification_expiry"`
 }
 
-<<<<<<< HEAD
-func (a *emailAuthImpl) check(creds string, params string, l *log.Log) (*model.UserAuth, error) {
-	var c *credential
-=======
 func (a *emailAuthImpl) check(creds string, orgID string, appID string, params string, l *log.Log) (*model.UserAuth, error) {
 	var c *emailCreds
->>>>>>> 7529bf31
 	err := json.Unmarshal([]byte(creds), &c)
 	if err != nil {
 		return nil, err
@@ -70,19 +50,6 @@
 		return nil, errors.New("newUser flag missing or invalid")
 	}
 
-<<<<<<< HEAD
-	user, err := a.auth.storage.GetEmailCredential(c.Email)
-	if err != nil {
-		return nil, errors.New("failed to get user credentials")
-	}
-
-	//Handle sign up
-	if newUser {
-		if err = a.handleSignup(c, user); err != nil {
-			return nil, err
-		}
-		return &model.UserAuth{Email: c.Email}, nil
-=======
 	authCreds, err := a.auth.storage.FindCredentials("", "", authTypeEmail, c.Email)
 	if err != nil {
 		errFields := log.FieldArgs{"org_id": "", "app_id": "", "type": authTypeEmail, "user_id": c.Email}
@@ -109,46 +76,11 @@
 		}
 		claims.NewCreds = newCreds
 		return claims, nil
->>>>>>> 7529bf31
 	}
 
 	if err = a.handleSignin(c, user); err != nil {
 		return nil, err
 	}
-<<<<<<< HEAD
-	claims := &model.UserAuth{Email: c.Email}
-	return claims, nil
-}
-
-func (a *emailAuthImpl) handleSignup(c *credential, user *credential) error {
-	if user != nil {
-		return errors.New("email already in use")
-	}
-	hashedPassword, err := bcrypt.GenerateFromPassword([]byte(c.Password), bcrypt.DefaultCost)
-	if err != nil {
-		return errors.New("failed to generate hash from password")
-	}
-
-	c.VerificationCode = utils.RandSeq(8)
-	c.Password = string(hashedPassword)
-	c.VerificationExpiry = time.Now().Add(time.Hour * 24)
-	if err = a.sendVerificationCode(c.Email, c.VerificationCode); err != nil {
-		return errors.New("failed to send verification email for user")
-	}
-	err = a.auth.storage.CreateEmailCredential(c)
-	if err != nil {
-		return errors.New("failed to store credentials to DB")
-	}
-	return nil
-}
-
-func (a *emailAuthImpl) handleSignin(c *credential, user *credential) error {
-	if user == nil {
-		return errors.New("no user credentials found")
-	}
-	if err := bcrypt.CompareHashAndPassword([]byte(user.Password), []byte(c.Password)); err != nil {
-		return errors.New("invalid password")
-=======
 	claims.AccountID = authCreds.AccountID
 	return claims, nil
 }
@@ -178,7 +110,6 @@
 	}
 	if err := bcrypt.CompareHashAndPassword([]byte(storageCreds.Password), []byte(requestCreds.Password)); err != nil {
 		return log.WrapActionError(log.ActionValidate, typeCreds, nil, err)
->>>>>>> 7529bf31
 	}
 	return nil
 }
@@ -187,16 +118,6 @@
 	return a.auth.SendEmail(email, "Verify your email", "Your verification code is "+verificationCode, "")
 }
 
-<<<<<<< HEAD
-func (a *emailAuthImpl) sendPasswordReset(email string, password string) error {
-	return a.auth.SendEmail(email, "Password Reset", "Your temporary password is "+password, "")
-}
-
-func (a *emailAuthImpl) verify(id string, verification string, l *log.Log) error {
-	creds, err := a.auth.storage.GetEmailCredential(id)
-	if err != nil {
-		return log.WrapActionError(log.ActionFind, typeCreds, nil, err)
-=======
 //TODO: To be used in password reset flow
 // func (a *emailAuthImpl) sendPasswordReset(email string, password string) error {
 // 	return a.auth.SendEmail(email, "Password Reset", "Your temporary password is "+password, "")
@@ -219,7 +140,6 @@
 	err = json.Unmarshal(credBytes, &creds)
 	if err != nil {
 		return log.WrapActionError(log.ActionUnmarshal, typeCreds, nil, err)
->>>>>>> 7529bf31
 	}
 	valid, err := a.compareVerifyCode(creds.VerificationCode, verification, creds.VerificationExpiry, l)
 	if err != nil {
@@ -232,12 +152,8 @@
 	creds.IsVerified = true
 	creds.VerificationCode = ""
 	creds.VerificationExpiry = time.Time{}
-<<<<<<< HEAD
-	if err = a.auth.storage.UpdateEmailCredential(creds); err != nil {
-=======
 	authCreds.Creds = creds
 	if err = a.auth.storage.UpdateCredentials("", "", authTypeEmail, authCreds); err != nil {
->>>>>>> 7529bf31
 		return err
 	}
 	return nil
