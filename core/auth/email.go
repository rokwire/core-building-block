package auth

import (
	"core-building-block/core/model"

	"github.com/rokmetro/logging-library/errors"
	"github.com/rokmetro/logging-library/logs"
	"github.com/rokmetro/logging-library/logutils"
)

const (
	authTypeEmail string = "email"
)

// Email implementation of authType
type emailAuthImpl struct {
	auth     *Auth
	authType string
}

func (a *emailAuthImpl) check(creds string, orgID string, appID string, params string, l *logs.Log) (*model.UserAuth, error) {
	//TODO: Implement
	return nil, errors.New("Unimplemented")
}

//refresh is enabled for email auth, but no operation is needed
func (a *emailAuthImpl) refresh(refreshToken string, orgID string, appID string, l *logs.Log) (*model.UserAuth, error) {
	return nil, nil
}

<<<<<<< HEAD
func (a *emailAuthImpl) getLoginUrl(orgID string, appID string, redirectUri string, l *logs.Log) (string, map[string]interface{}, error) {
	return "", nil, errors.Newf("get login url operation invalid for auth_type=%s", a.authType)
=======
func (a *emailAuthImpl) getLoginURL(orgID string, appID string, redirectURI string, l *log.Log) (string, map[string]interface{}, error) {
	return "", nil, log.NewErrorf("get login url operation invalid for auth_type=%s", a.authType)
>>>>>>> 6e1b11c1
}

//initEmailAuth initializes and registers a new email auth instance
func initEmailAuth(auth *Auth) (*emailAuthImpl, error) {
	email := &emailAuthImpl{auth: auth, authType: authTypeEmail}

	err := auth.registerAuthType(email.authType, email)
	if err != nil {
<<<<<<< HEAD
		return nil, errors.WrapErrorAction(logutils.ActionRegister, typeAuthType, nil, err)
=======
		return nil, log.WrapErrorAction(log.ActionRegister, typeAuthType, nil, err)
>>>>>>> 6e1b11c1
	}

	return email, nil
}<|MERGE_RESOLUTION|>--- conflicted
+++ resolved
@@ -28,13 +28,8 @@
 	return nil, nil
 }
 
-<<<<<<< HEAD
-func (a *emailAuthImpl) getLoginUrl(orgID string, appID string, redirectUri string, l *logs.Log) (string, map[string]interface{}, error) {
+func (a *emailAuthImpl) getLoginURL(orgID string, appID string, redirectUri string, l *logs.Log) (string, map[string]interface{}, error) {
 	return "", nil, errors.Newf("get login url operation invalid for auth_type=%s", a.authType)
-=======
-func (a *emailAuthImpl) getLoginURL(orgID string, appID string, redirectURI string, l *log.Log) (string, map[string]interface{}, error) {
-	return "", nil, log.NewErrorf("get login url operation invalid for auth_type=%s", a.authType)
->>>>>>> 6e1b11c1
 }
 
 //initEmailAuth initializes and registers a new email auth instance
@@ -43,11 +38,7 @@
 
 	err := auth.registerAuthType(email.authType, email)
 	if err != nil {
-<<<<<<< HEAD
 		return nil, errors.WrapErrorAction(logutils.ActionRegister, typeAuthType, nil, err)
-=======
-		return nil, log.WrapErrorAction(log.ActionRegister, typeAuthType, nil, err)
->>>>>>> 6e1b11c1
 	}
 
 	return email, nil
