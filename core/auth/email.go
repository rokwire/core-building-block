--- conflicted
+++ resolved
@@ -19,7 +19,6 @@
 	authType string
 }
 
-<<<<<<< HEAD
 const (
 	typeTime      logutils.MessageDataType = "time.Time"
 	authTypeEmail string                   = "email"
@@ -34,55 +33,72 @@
 	VerificationExpiry time.Time `json:"verification_expiry" bson:"verification_expiry"`
 }
 
-func (a *emailAuthImpl) check(creds string, orgID string, appID string, params string, l *logs.Log) (*model.UserAuth, error) {
+// check(creds string, orgID string, appID string, params string, l *logs.Log) (*model.UserAuth, error)
+func (a *emailAuthImpl) checkCredentials(accountAuthType *model.AccountAuthType, creds string, appOrg model.ApplicationOrganization, l *logs.Log) (*bool, *bool, error) {
+	appID := appOrg.Application.ID
+	orgID := appOrg.Organization.ID
+	isValid := false
+	isVerified := false
 	var c *emailCreds
 	err := json.Unmarshal([]byte(creds), &c)
 	if err != nil {
-		return nil, err
+		return nil, nil, err
 	}
 	paramsMap := make(map[string]interface{})
-	err = json.Unmarshal([]byte(params), &paramsMap)
-	if err != nil {
-		return nil, err
+	err = json.Unmarshal([]byte(creds), &paramsMap)
+	if err != nil {
+		return nil, nil, err
 	}
 	newUser, ok := paramsMap["newUser"].(bool)
 	if !ok {
-		return nil, errors.New("newUser flag missing or invalid")
-	}
-
-	authCreds, err := a.auth.storage.FindCredentials("", "", authTypeEmail, c.Email)
-	if err != nil {
-		errFields := logutils.FieldArgs{"org_id": "", "app_id": "", "type": authTypeEmail, "user_id": c.Email}
+		return nil, nil, errors.New("newUser flag missing or invalid")
+	}
+
+	params := map[string]interface{}{"email": c.Email}
+	//TODO appID orgID
+	authCreds, err := a.auth.storage.FindCredentials(orgID, appID, a.authType, params)
+	if err != nil {
+		errFields := logutils.FieldArgs{"org_id": orgID, "app_id": appID, "type": authTypeEmail, "user_id": c.Email}
 		l.LogAction(logs.Warn, logutils.StatusError, logutils.ActionFind, model.TypeAuthCred, &errFields)
-		return nil, fmt.Errorf("no credentials found: %s", err.Error())
-	}
-
-	credBytes, err := json.Marshal(authCreds.Creds)
-	if err != nil {
-		return nil, errors.WrapErrorAction(logutils.ActionMarshal, model.TypeAuthCred, nil, err)
-	}
-
+		return nil, nil, errors.WrapErrorAction("failed to find credentials: %s", err.Error()) //TODO
+	}
 	var user *emailCreds
-	err = json.Unmarshal(credBytes, &user)
-	if err != nil {
-		return nil, errors.WrapErrorAction(logutils.ActionUnmarshal, model.TypeAuthCred, nil, err)
-	}
-	claims := &model.UserAuth{Email: c.Email, UserID: c.Email}
+	if authCreds != nil {
+		credBytes, err := json.Marshal(authCreds.Creds)
+		if err != nil {
+			return nil, nil, errors.WrapErrorAction(logutils.ActionMarshal, model.TypeAuthCred, nil, err)
+		}
+
+		err = json.Unmarshal(credBytes, &user)
+		if err != nil {
+			return nil, nil, errors.WrapErrorAction(logutils.ActionUnmarshal, model.TypeAuthCred, nil, err)
+		}
+
+	}
+
 	//Handle sign up
-	if newUser {
+	//TODO: Prevent multiple signups if email is not verified
+	if accountAuthType == nil {
+		if !newUser {
+			return nil, nil, err // TODO:
+		}
+		if user != nil {
+			return nil, nil, errors.New("Email is not verified yet")
+		}
 		newCreds, err := a.handleSignup(c, user)
 		if err != nil {
-			return nil, err
-		}
-		claims.NewCreds = newCreds
-		return claims, nil
-	}
-
+			return nil, nil, err
+		}
+		//insert creds
+		return newCreds, &isVerified, nil
+	}
+
+	isVerified = true
 	if err = a.handleSignin(c, user); err != nil {
-		return nil, err
-	}
-	claims.AccountID = authCreds.AccountID
-	return claims, nil
+		return nil, nil, errors.WrapErrorAction()
+	}
+	isValid = true
+	return user, &isVerified, nil
 }
 
 func (a *emailAuthImpl) handleSignup(requestCreds *emailCreds, storageCreds *emailCreds) (*emailCreds, error) {
@@ -120,6 +136,7 @@
 }
 
 func (a *emailAuthImpl) sendVerificationCode(email string, verificationCode string) error {
+	//TODO: include appID orgID
 	verificationLink := a.auth.host + fmt.Sprintf("/auth/verify/%v/%v/%v", "emailAuthImpl", email, verificationCode)
 	return a.auth.sendEmail(email, "Verify your email", "Please click the link below to verify your email:\n"+verificationLink, "")
 }
@@ -130,7 +147,8 @@
 // }
 
 func (a *emailAuthImpl) verify(id string, verification string, l *logs.Log) error {
-	authCreds, err := a.auth.storage.FindCredentials("", "", authTypeEmail, id)
+	//TODO: parse apporg
+	authCreds, err := a.auth.storage.FindCredentialsByID(id)
 	if err != nil {
 		return errors.WrapErrorAction(logutils.ActionFind, model.TypeAuthCred, nil, errors.New("no credentials found in storage"))
 	}
@@ -153,7 +171,9 @@
 	creds.IsVerified = true
 	creds.VerificationCode = ""
 	creds.VerificationExpiry = time.Time{}
+	//Can we update authCreds model?
 	authCreds.Creds = creds
+	//TODO: marshall into bytes and unmarshal
 	if err = a.auth.storage.UpdateCredentials("", "", authTypeEmail, authCreds); err != nil {
 		return err
 	}
@@ -171,7 +191,6 @@
 	return nil
 
 }
-=======
 func (a *emailAuthImpl) userExist(authType model.AuthType, appType model.ApplicationType, appOrg model.ApplicationOrganization, creds string, l *logs.Log) (*model.Account, *model.AccountAuthType, error) {
 	appID := appOrg.Application.ID
 	orgID := appOrg.Organization.ID
@@ -182,7 +201,6 @@
 	if err != nil {
 		return nil, nil, errors.WrapErrorAction(logutils.ActionFind, model.TypeAccount, nil, err) //TODO add args..
 	}
->>>>>>> efe32a51
 
 	accountAuthType := account.FindAccountAuthType(authTypeID, accountAuthTypeIdentifier)
 	if accountAuthType == nil {
@@ -192,12 +210,12 @@
 	return account, accountAuthType, nil
 }
 
-func (a *emailAuthImpl) checkCredentials(accountAuthType model.AccountAuthType, creds string, l *logs.Log) (*bool, error) {
-	//TODO - get the password from the creds and check it using user auth type id - from the credentials collection
-
-	result := true
-	return &result, nil
-}
+// func (a *emailAuthImpl) checkCredentials(accountAuthType model.AccountAuthType, creds string, l *logs.Log) (*bool, error) {
+// 	//TODO - get the password from the creds and check it using user auth type id - from the credentials collection
+
+// 	result := true
+// 	return &result, nil
+// }
 
 //initEmailAuth initializes and registers a new email auth instance
 func initEmailAuth(auth *Auth) (*emailAuthImpl, error) {
