--- conflicted
+++ resolved
@@ -13,17 +13,12 @@
 	log "github.com/rokmetro/logging-library/loglib"
 )
 
-const (
-	authTypeEmail string = "email"
-)
-
 // Email implementation of authType
 type emailAuthImpl struct {
 	auth     *Auth
 	authType string
 }
 
-<<<<<<< HEAD
 const (
 	typeTime      log.LogData = "time.Time"
 	typeCreds     log.LogData = "creds"
@@ -39,7 +34,7 @@
 	VerificationExpiry time.Time `json:"verification_expiry" bson:"verification_expiry"`
 }
 
-func (a *emailAuthImpl) check(creds string, params string, l *log.Log) (*model.UserAuth, error) {
+func (a *emailAuthImpl) check(creds string, orgID string, appID string, params string, l *log.Log) (*model.UserAuth, error) {
 	var c *emailCreds
 	err := json.Unmarshal([]byte(creds), &c)
 	if err != nil {
@@ -175,11 +170,6 @@
 	}
 	return true, nil
 
-=======
-func (a *emailAuthImpl) check(creds string, orgID string, appID string, params string, l *log.Log) (*model.UserAuth, error) {
-	//TODO: Implement
-	return nil, log.NewError("Unimplemented")
->>>>>>> 2be0e8ec
 }
 
 //refresh is enabled for email auth, but no operation is needed
