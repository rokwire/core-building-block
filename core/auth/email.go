--- conflicted
+++ resolved
@@ -321,19 +321,11 @@
 
 func (a *emailAuthImpl) compareCode(credCode string, requestCode string, expiryTime time.Time, l *logs.Log) error {
 	if expiryTime.Before(time.Now()) {
-<<<<<<< HEAD
-		return errors.New("verification code has expired")
+		return errors.New("Code has expired")
 	}
 
 	if subtle.ConstantTimeCompare([]byte(credCode), []byte(requestCode)) == 0 {
-		return errors.ErrorData(logutils.StatusInvalid, "verification code", nil)
-=======
-		return errors.WrapErrorAction(logutils.ActionValidate, typeTime, nil, errors.New("Code has expired"))
-	}
-
-	if credCode != requestCode {
-		return errors.WrapErrorAction(logutils.ActionValidate, typeTime, nil, errors.New("Invalid code"))
->>>>>>> f9631c1c
+		return errors.ErrorData(logutils.StatusInvalid, "Invalid code", nil)
 	}
 	return nil
 }
