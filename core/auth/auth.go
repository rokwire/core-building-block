package auth

import (
	"core-building-block/core/model"
	"core-building-block/driven/profilebb"
	"core-building-block/driven/storage"
	"core-building-block/utils"
	"crypto/rsa"
	"encoding/json"
	"strings"
	"sync"
	"time"

	"github.com/golang-jwt/jwt"
	"github.com/google/uuid"
	"github.com/rokwire/core-auth-library-go/authorization"
	"github.com/rokwire/core-auth-library-go/authservice"
	"github.com/rokwire/core-auth-library-go/authutils"
	"github.com/rokwire/core-auth-library-go/sigauth"
	"github.com/rokwire/core-auth-library-go/tokenauth"
	"golang.org/x/sync/syncmap"
	"gopkg.in/go-playground/validator.v9"
	"gopkg.in/gomail.v2"

	"github.com/rokwire/logging-library-go/errors"
	"github.com/rokwire/logging-library-go/logs"
	"github.com/rokwire/logging-library-go/logutils"
)

const (
	authServiceID  string = "auth"
	authKeyAlg     string = "RS256"
	rokwireKeyword string = "ROKWIRE"

	typeMail              logutils.MessageDataType = "mail"
	typeAuthType          logutils.MessageDataType = "auth type"
	typeExternalAuthType  logutils.MessageDataType = "external auth type"
	typeAnonymousAuthType logutils.MessageDataType = "anonymous auth type"
<<<<<<< HEAD
	typeServiceAuthType   logutils.MessageDataType = "service auth type"
=======
	typeMfaType           logutils.MessageDataType = "mfa type"
>>>>>>> d5f4b40e
	typeAuth              logutils.MessageDataType = "auth"
	typeAuthRefreshParams logutils.MessageDataType = "auth refresh params"

	refreshTokenLength int = 256

	sessionExpiry       int = 7 * 24 * 60 //1 week
	sessionDeletePeriod int = 2
	sessionLimit        int = 3

	loginStateLength   int = 128
	loginStateDuration int = 5

	maxMfaAttempts    int = 5
	mfaCodeExpiration int = 5
	mfaCodeMax        int = 1000000
)

//Auth represents the auth functionality unit
type Auth struct {
	storage Storage
	emailer Emailer

	logger *logs.Logger

	authTypes          map[string]authType
	externalAuthTypes  map[string]externalAuthType
	anonymousAuthTypes map[string]anonymousAuthType
<<<<<<< HEAD
	serviceAuthTypes   map[string]serviceAuthType
=======
	mfaTypes           map[string]mfaType
>>>>>>> d5f4b40e

	authPrivKey *rsa.PrivateKey

	AuthService   *authservice.AuthService
	SignatureAuth *sigauth.SignatureAuth

	serviceID   string
	host        string //Service host
	minTokenExp int64  //Minimum access token expiration time in minutes
	maxTokenExp int64  //Maximum access token expiration time in minutes

	profileBB ProfileBuildingBlock

	emailFrom   string
	emailDialer *gomail.Dialer

	cachedIdentityProviders *syncmap.Map //cache identityProviders
	identityProvidersLock   *sync.RWMutex

	apiKeys     *syncmap.Map //cache api keys / api_key (string) -> APIKey
	apiKeysLock *sync.RWMutex

	//delete refresh tokens timer
	deleteSessionsTimer *time.Timer
	timerDone           chan bool
}

//NewAuth creates a new auth instance
func NewAuth(serviceID string, host string, authPrivKey *rsa.PrivateKey, storage Storage, emailer Emailer, minTokenExp *int64, maxTokenExp *int64, twilioAccountSID string,
	twilioToken string, twilioServiceSID string, profileBB *profilebb.Adapter, smtpHost string, smtpPortNum int, smtpUser string, smtpPassword string, smtpFrom string, logger *logs.Logger) (*Auth, error) {
	if minTokenExp == nil {
		var minTokenExpVal int64 = 5
		minTokenExp = &minTokenExpVal
	}

	if maxTokenExp == nil {
		var maxTokenExpVal int64 = 60
		maxTokenExp = &maxTokenExpVal
	}
	//maybe set up from config collection for diff types of auth
	emailDialer := gomail.NewDialer(smtpHost, smtpPortNum, smtpUser, smtpPassword)

	authTypes := map[string]authType{}
	externalAuthTypes := map[string]externalAuthType{}
	anonymousAuthTypes := map[string]anonymousAuthType{}
<<<<<<< HEAD
	serviceAuthTypes := map[string]serviceAuthType{}
=======
	mfaTypes := map[string]mfaType{}
>>>>>>> d5f4b40e

	cachedIdentityProviders := &syncmap.Map{}
	identityProvidersLock := &sync.RWMutex{}

	apiKeys := &syncmap.Map{}
	apiKeysLock := &sync.RWMutex{}

	timerDone := make(chan bool)

	auth := &Auth{storage: storage, emailer: emailer, logger: logger, authTypes: authTypes, externalAuthTypes: externalAuthTypes, anonymousAuthTypes: anonymousAuthTypes,
<<<<<<< HEAD
		serviceAuthTypes: serviceAuthTypes, authPrivKey: authPrivKey, AuthService: nil, serviceID: serviceID, host: host, minTokenExp: *minTokenExp,
=======
		mfaTypes: mfaTypes, authPrivKey: authPrivKey, AuthService: nil, serviceID: serviceID, host: host, minTokenExp: *minTokenExp,
>>>>>>> d5f4b40e
		maxTokenExp: *maxTokenExp, profileBB: profileBB, cachedIdentityProviders: cachedIdentityProviders, identityProvidersLock: identityProvidersLock,
		timerDone: timerDone, emailDialer: emailDialer, emailFrom: smtpFrom, apiKeys: apiKeys, apiKeysLock: apiKeysLock}

	err := auth.storeReg()
	if err != nil {
		return nil, errors.WrapErrorAction(logutils.ActionSave, "reg", nil, err)
	}

	serviceLoader := NewLocalServiceRegLoader(storage)

	authService, err := authservice.NewAuthService(serviceID, host, serviceLoader)
	if err != nil {
		return nil, errors.WrapErrorAction(logutils.ActionInitialize, "auth service", nil, err)
	}

	auth.AuthService = authService

	signatureAuth, err := sigauth.NewSignatureAuth(authPrivKey, authService)
	if err != nil {
		return nil, errors.WrapErrorAction(logutils.ActionInitialize, "signature auth", nil, err)
	}

	auth.SignatureAuth = signatureAuth

	//Initialize auth types
	initUsernameAuth(auth)
	initEmailAuth(auth)
	initPhoneAuth(auth, twilioAccountSID, twilioToken, twilioServiceSID)
	initFirebaseAuth(auth)
	initAnonymousAuth(auth)
	initSignatureAuth(auth)

	initOidcAuth(auth)
	initSamlAuth(auth)

<<<<<<< HEAD
	initStaticTokenServiceAuth(auth)
	initSignatureServiceAuth(auth)
=======
	initTotpMfa(auth)
	initEmailMfa(auth)
	initPhoneMfa(auth)
	initRecoveryMfa(auth)
>>>>>>> d5f4b40e

	err = auth.cacheIdentityProviders()
	if err != nil {
		logger.Warnf("NewAuth() failed to cache identity providers: %v", err)
	}

	err = auth.cacheAPIKeys()
	if err != nil {
		logger.Warnf("NewAuth() failed to cache api keys: %v", err)
	}

	return auth, nil

}

func (a *Auth) applyExternalAuthType(authType model.AuthType, appType model.ApplicationType, appOrg model.ApplicationOrganization,
	creds string, params string, regProfile model.Profile, regPreferences map[string]interface{}, l *logs.Log) (*model.AccountAuthType, map[string]interface{}, []model.MFAType, error) {
	var accountAuthType *model.AccountAuthType
	var profile *model.Profile
	var preferences map[string]interface{}
	var extParams map[string]interface{}
	var mfaTypes []model.MFAType

	//external auth type
	authImpl, err := a.getExternalAuthTypeImpl(authType)
	if err != nil {
		return nil, nil, nil, errors.WrapErrorAction(logutils.ActionLoadCache, typeExternalAuthType, nil, err)
	}

	//1. get the user from the external system
	var externalUser *model.ExternalSystemUser
	externalUser, extParams, err = authImpl.externalLogin(authType, appType, appOrg, creds, params, l)
	if err != nil {
		return nil, nil, nil, errors.WrapErrorAction("logging in", "external user", nil, err)
	}

	//2. check if the user exists
	account, err := a.storage.FindAccount(appOrg.ID, authType.ID, externalUser.Identifier)
	if err != nil {
		return nil, nil, nil, errors.WrapErrorAction(logutils.ActionFind, model.TypeAccount, nil, err)
	}
	if account != nil {
		//account exists

		//find account auth type
		accountAuthType, err = a.findAccountAuthType(account, &authType, externalUser.Identifier)
		if err != nil {
			return nil, nil, nil, err
		}

		//check if need to update the account
		err = a.updateAccountIfNeeded(*accountAuthType, *externalUser, authType, appOrg)
		if err != nil {
			return nil, nil, nil, errors.WrapErrorAction("update account if needed", "", nil, err)
		}

		mfaTypes = account.GetVerifiedMFATypes()
	} else {
		//user does not exist, we need to register it

		//TODO: use shared profile
		useSharedProfile := false

		identifier := externalUser.Identifier
		accountAuthTypeParams := map[string]interface{}{}
		accountAuthTypeParams["user"] = externalUser

		accountAuthType, _, profile, preferences, err = a.prepareRegistrationData(authType, identifier, accountAuthTypeParams, nil, nil, regProfile, regPreferences, l)
		if err != nil {
			return nil, nil, nil, errors.WrapErrorAction("error preparing registration data", model.TypeUserAuth, nil, err)
		}

		//roles and groups mapping
		roles, groups, err := a.getExternalUserAuthorization(*externalUser, appOrg, authType)
		if err != nil {
			l.WarnAction(logutils.ActionGet, "external authorization", err)
		}

		accountAuthType, err = a.registerUser(appOrg, *accountAuthType, nil, useSharedProfile, *profile, preferences, roles, groups, l)
		if err != nil {
			return nil, nil, nil, errors.WrapErrorAction(logutils.ActionRegister, model.TypeAccount, nil, err)
		}
	}

	//TODO: make sure we do not return any refresh tokens in extParams
	return accountAuthType, extParams, mfaTypes, nil
}

func (a *Auth) updateAccountIfNeeded(accountAuthType model.AccountAuthType, externalUser model.ExternalSystemUser,
	authType model.AuthType, appOrg model.ApplicationOrganization) error {
	//get the current external user
	currentDataMap := accountAuthType.Params["user"]
	currentDataJSON, err := utils.ConvertToJSON(currentDataMap)
	if err != nil {
		return errors.WrapErrorAction(logutils.ActionMarshal, "external user", nil, err)
	}
	var currentData *model.ExternalSystemUser
	err = json.Unmarshal(currentDataJSON, &currentData)
	if err != nil {
		return errors.ErrorAction(logutils.ActionUnmarshal, "external user", nil)
	}

	newData := externalUser

	//check if external system user needs to be updated
	if !currentData.Equals(newData) {
		//there is changes so we need to update it
		//TODO: Can we do this all in a single storage operation?
		accountAuthType.Params["user"] = newData
		now := time.Now()
		accountAuthType.DateUpdated = &now

		transaction := func(context storage.TransactionContext) error {
			//1. first find the account record
			account, err := a.storage.FindAccountByAuthTypeID(context, accountAuthType.ID)
			if err != nil {
				return errors.WrapErrorAction(logutils.ActionFind, model.TypeAccount, nil, err)
			}
			if account == nil {
				return errors.ErrorAction(logutils.ActionFind, "for some reason account is nil for account auth type", &logutils.FieldArgs{"account auth type id": accountAuthType.ID})
			}

			//2. update the account auth type in the account record
			newAccountAuthTypes := make([]model.AccountAuthType, len(account.AuthTypes))
			for j, aAuthType := range account.AuthTypes {
				if aAuthType.ID == accountAuthType.ID {
					newAccountAuthTypes[j] = accountAuthType
				} else {
					newAccountAuthTypes[j] = aAuthType
				}
			}
			account.AuthTypes = newAccountAuthTypes

			//3. update roles and groups mapping
			roles, groups, err := a.getExternalUserAuthorization(externalUser, appOrg, authType)
			if err != nil {
				return errors.WrapErrorAction(logutils.ActionGet, "external authorization", nil, err)
			}
			_, err = a.updateExternalAccountRoles(account, roles)
			if err != nil {
				return errors.WrapErrorAction(logutils.ActionUpdate, model.TypeAccountRoles, nil, err)
			}

			_, err = a.updateExternalAccountGroups(account, groups)
			if err != nil {
				return errors.WrapErrorAction(logutils.ActionUpdate, model.TypeAccountGroups, nil, err)
			}

			//4. update the account record
			err = a.storage.SaveAccount(context, account)
			if err != nil {
				return errors.WrapErrorAction(logutils.ActionSave, model.TypeAccount, nil, err)
			}

			return nil
		}

		err = a.storage.PerformTransaction(transaction)
		if err != nil {
			return errors.WrapErrorAction(logutils.ActionUpdate, model.TypeUserAuth, nil, err)
		}
		return nil
	}
	return nil
}

func (a *Auth) applyAnonymousAuthType(authType model.AuthType, appType model.ApplicationType, appOrg model.ApplicationOrganization, creds string, params string, l *logs.Log) (string, map[string]interface{}, error) { //auth type
	authImpl, err := a.getAnonymousAuthTypeImpl(authType)
	if err != nil {
		return "", nil, errors.WrapErrorAction(logutils.ActionLoadCache, typeAnonymousAuthType, nil, err)
	}

	//Check the credentials
	anonymousID, anonymousParams, err := authImpl.checkCredentials(authType, appType, appOrg, creds, l)
	if err != nil {
		return "", nil, errors.WrapErrorAction(logutils.ActionValidate, model.TypeCreds, nil, err)
	}

	return anonymousID, anonymousParams, nil
}

func (a *Auth) applyAuthType(authType model.AuthType, appType model.ApplicationType, appOrg model.ApplicationOrganization,
	creds string, params string, regProfile model.Profile, regPreferences map[string]interface{}, l *logs.Log) (string, *model.AccountAuthType, []model.MFAType, error) {
	var message string
	var account *model.Account
	var accountAuthType *model.AccountAuthType
	var credential *model.Credential
	var profile *model.Profile
	var preferences map[string]interface{}
	var mfaTypes []model.MFAType

	//auth type
	authImpl, err := a.getAuthTypeImpl(authType)
	if err != nil {
		return "", nil, nil, errors.WrapErrorAction(logutils.ActionLoadCache, typeAuthType, nil, err)
	}

	//check if the user exists check
	userIdentifier, err := authImpl.getUserIdentifier(creds)
	if err != nil {
		return "", nil, nil, errors.WrapErrorAction(logutils.ActionGet, "user identifier", nil, err)
	}
	account, err = a.storage.FindAccount(appOrg.ID, authType.ID, userIdentifier)
	if err != nil {
		return "", nil, nil, errors.WrapErrorAction(logutils.ActionFind, model.TypeAccount, nil, err) //TODO add args..
	}

	accountExists := (account != nil)

	//check if it is sign in or sign up
	isSignUp, err := a.isSignUp(accountExists, params, l)
	if err != nil {
		return "", nil, nil, errors.WrapErrorAction("error checking is sign up", "", nil, err)
	}
	if isSignUp {
		if accountExists {
			return "", nil, nil, errors.New("account already exists").SetStatus(utils.ErrorStatusAlreadyExists)
		}

		//TODO: use shared profile
		useSharedProfile := false

		credentialID, _ := uuid.NewUUID()
		credID := credentialID.String()

		///apply sign up
		message, credentialValue, err := authImpl.signUp(authType, appType, appOrg, creds, params, credentialID.String(), l)
		if err != nil {
			return "", nil, nil, errors.Wrap("error signing up", err)
		}

		accountAuthType, credential, profile, preferences, err = a.prepareRegistrationData(authType, userIdentifier, nil, &credID, credentialValue, regProfile, regPreferences, l)
		if err != nil {
			return "", nil, nil, errors.WrapErrorAction("error preparing registration data", model.TypeUserAuth, nil, err)
		}

		accountAuthType, err = a.registerUser(appOrg, *accountAuthType, credential, useSharedProfile, *profile, preferences, nil, nil, l)
		if err != nil {
			return "", nil, nil, errors.WrapErrorAction(logutils.ActionRegister, model.TypeAccount, nil, err)
		}

		return message, accountAuthType, nil, nil
	}

	///apply sign in
	if !accountExists {
		return "", nil, nil, errors.ErrorData(logutils.StatusMissing, model.TypeAccount, nil).SetStatus(utils.ErrorStatusNotFound)
	}
	mfaTypes = account.GetVerifiedMFATypes()

	//find account auth type
	accountAuthType, err = a.findAccountAuthType(account, &authType, userIdentifier)
	if accountAuthType == nil {
		return "", nil, nil, errors.WrapErrorAction(logutils.ActionFind, model.TypeAccountAuthType, nil, err)
	}

	//check the credentials
	message, err = authImpl.checkCredentials(*accountAuthType, creds, l)
	if err != nil {
		return "", nil, nil, errors.WrapErrorAction(logutils.ActionValidate, model.TypeCredential, nil, err)
	}

	//check is verified
	if authType.UseCredentials {
		verified, expired, err := authImpl.isCredentialVerified(accountAuthType.Credential, l)
		if err != nil {
			return "", nil, nil, errors.Wrap("error checking is credential verified", err)
		}
		if !*verified {
			//it is unverified

			//check if verification is expired
			if !*expired {
				//not expired, just notify the client that it is "unverified"
				return "", nil, nil, errors.ErrorData("", "unverified credential", nil).SetStatus(utils.ErrorStatusUnverified)
			}
			//expired, first restart the verification and then notify the client that it is unverified and verification is restarted

			//restart credential verification
			err = authImpl.restartCredentialVerification(accountAuthType.Credential, l)
			if err != nil {
				return "", nil, nil, errors.Wrap("error restarting creation verification", err)
			}

			//notify the client
			return "", nil, nil, errors.ErrorData("", "credential verification expired", nil).SetStatus(utils.ErrorStatusVerificationExpired)
		}
	}

	return message, accountAuthType, mfaTypes, nil
}

//validateAPIKey checks if the given API key is valid for the given app ID
func (a *Auth) validateAPIKey(apiKey string, appID string) error {
	validAPIKey, err := a.getCachedAPIKey(apiKey)
	if err != nil || validAPIKey == nil || validAPIKey.AppID != appID {
		return errors.Newf("incorrect key for app_id=%v", appID)
	}

	return nil
}

//isSignUp checks if the operation is sign in or sign up
// 	first check if the client has set sign_up field
//	if sign_up field has not been sent then check if the user exists
func (a *Auth) isSignUp(accountExists bool, params string, l *logs.Log) (bool, error) {
	//check if sign_up field has been passed
	useSignUpFieldCheck := strings.Contains(params, "sign_up")

	if useSignUpFieldCheck {
		type signUpParams struct {
			SignUp bool `json:"sign_up"`
		}
		var sParams signUpParams
		err := json.Unmarshal([]byte(params), &sParams)
		if err != nil {
			return false, errors.WrapErrorAction(logutils.ActionUnmarshal, "sign up params", nil, err)
		}

		return sParams.SignUp, nil
	}

	if accountExists {
		//the user exists, so return false
		return false, nil
	}

	//the user does not exists, so it has to register
	return true, nil
}

func (a *Auth) findAccountAuthType(account *model.Account, authType *model.AuthType, identifier string) (*model.AccountAuthType, error) {
	if account == nil {
		return nil, errors.ErrorData(logutils.StatusMissing, model.TypeAccount, nil)
	}

	if authType == nil {
		return nil, errors.ErrorData(logutils.StatusMissing, typeAuthType, nil)
	}

	accountAuthType := account.GetAccountAuthType(authType.ID, identifier)
	if accountAuthType == nil {
		return nil, errors.New("for some reasons the user auth type is nil")
	}

	accountAuthType.AuthType = *authType

	if accountAuthType.Credential != nil {
		//populate credentials in accountAuthType
		credential, err := a.storage.FindCredential(accountAuthType.Credential.ID)
		if err != nil {
			return nil, errors.WrapErrorAction(logutils.ActionFind, model.TypeCredential, nil, err)
		}
		credential.AuthType = *authType
		accountAuthType.Credential = credential
	}

	return accountAuthType, nil
}

func (a *Auth) findAccountAuthTypeByID(account *model.Account, accountAuthTypeID string) (*model.AccountAuthType, error) {
	if account == nil {
		return nil, errors.ErrorData(logutils.StatusMissing, model.TypeAccount, nil)
	}

	if accountAuthTypeID == "" {
		return nil, errors.ErrorData(logutils.StatusMissing, logutils.TypeString, nil)
	}

	accountAuthType := account.GetAccountAuthTypeByID(accountAuthTypeID)
	if accountAuthType == nil {
		return nil, errors.New("for some reasons the user auth type is nil")
	}

	authType, err := a.storage.FindAuthType(accountAuthType.AuthType.ID)
	if err != nil {
		return nil, errors.New("Failed to find authType by ID in accountAuthType")

	}
	accountAuthType.AuthType = *authType

	if accountAuthType.Credential != nil {
		//populate credentials in accountAuthType
		credential, err := a.storage.FindCredential(accountAuthType.Credential.ID)
		if err != nil {
			return nil, errors.WrapErrorAction(logutils.ActionFind, model.TypeCredential, nil, err)
		}
		credential.AuthType = *authType
		accountAuthType.Credential = credential
	}
	return accountAuthType, nil
}

func (a *Auth) applyLogin(anonymous bool, sub string, authType model.AuthType, appOrg model.ApplicationOrganization,
	accountAuthType *model.AccountAuthType, appType model.ApplicationType, ipAddress string, deviceType string,
	deviceOS *string, deviceID string, params map[string]interface{}, state string, l *logs.Log) (*model.LoginSession, error) {

	var err error
	var loginSession *model.LoginSession

	transaction := func(context storage.TransactionContext) error {
		///assign device to session and account
		var device *model.Device
		if !anonymous {
			//1. check if the device exists
			device, err = a.storage.FindDevice(context, deviceID, sub)
			if err != nil {
				return errors.WrapErrorAction(logutils.ActionFind, model.TypeDevice, nil, err)
			}
			if device != nil {
				//2.1 device exists, so do nothing
			} else {
				//2.2 device does not exist, we need to assign it to the account

				device, err = a.createDevice(sub, deviceType, deviceOS, deviceID, l)
				if err != nil {
					return errors.WrapErrorAction("error creating device", model.TypeDevice, nil, err)
				}
				_, err := a.storage.InsertDevice(context, *device)
				if err != nil {
					return errors.WrapErrorAction(logutils.ActionInsert, model.TypeDevice, nil, err)
				}
			}
		}
		///

		///create login session entity
		loginSession, err = a.createLoginSession(anonymous, sub, authType, appOrg, accountAuthType, appType, ipAddress, params, state, device, l)
		if err != nil {
			return errors.WrapErrorAction("error creating a session", "", nil, err)
		}

		//1. store login session
		err = a.storage.InsertLoginSession(context, *loginSession)
		if err != nil {
			return errors.WrapErrorAction(logutils.ActionInsert, model.TypeLoginSession, nil, err)
		}

		//2. check session limit against number of active sessions
		if sessionLimit > 0 {
			loginSessions, err := a.storage.FindLoginSessions(context, loginSession.Identifier)
			if err != nil {
				return errors.WrapErrorAction(logutils.ActionFind, model.TypeLoginSession, nil, err)
			}
			if len(loginSessions) < 1 {
				l.ErrorWithDetails("failed to find login session after inserting", logutils.Fields{"identifier": loginSession.Identifier})
			}

			if len(loginSessions) > sessionLimit {
				// delete first session in list (sorted by expiration)
				err = a.storage.DeleteLoginSession(context, loginSessions[0].ID)
				if err != nil {
					return errors.WrapErrorAction(logutils.ActionDelete, model.TypeLoginSession, nil, err)
				}
			}
		}
		///

		return nil
	}

	err = a.storage.PerformTransaction(transaction)
	if err != nil {
		return nil, errors.WrapErrorAction(logutils.ActionUpdate, model.TypeUserAuth, nil, err)
	}

	return loginSession, nil
}

func (a *Auth) createDevice(accountID string, deviceType string, deviceOS *string, deviceID string, l *logs.Log) (*model.Device, error) {
	//id
	idUUID, _ := uuid.NewUUID()
	id := idUUID.String()

	//account
	account := model.Account{ID: accountID}

	return &model.Device{ID: id, DeviceID: deviceID, Account: account,
		Type: deviceType, OS: *deviceOS, DateCreated: time.Now()}, nil
}

func (a *Auth) createLoginSession(anonymous bool, sub string, authType model.AuthType,
	appOrg model.ApplicationOrganization, accountAuthType *model.AccountAuthType, appType model.ApplicationType,
	ipAddress string, params map[string]interface{}, state string, device *model.Device, l *logs.Log) (*model.LoginSession, error) {

	//id
	idUUID, _ := uuid.NewUUID()
	id := idUUID.String()

	//account auth type
	if !anonymous {
		//only return auth type used for login
		accountAuthType.Account.AuthTypes = []model.AccountAuthType{*accountAuthType}
	}

	//access token
	orgID := appOrg.Organization.ID
	appID := appOrg.Application.ID
	uid := ""
	name := ""
	email := ""
	phone := ""
	permissions := []string{}
	if !anonymous {
		uid = accountAuthType.Identifier
		name = accountAuthType.Account.Profile.GetFullName()
		email = accountAuthType.Account.Profile.Email
		phone = accountAuthType.Account.Profile.Phone
		permissions = accountAuthType.Account.GetPermissionNames()
	}
	claims := a.getStandardClaims(sub, uid, name, email, phone, "rokwire", orgID, appID, authType.Code, nil, anonymous, true, false)
	accessToken, err := a.buildAccessToken(claims, strings.Join(permissions, ","), authorization.ScopeGlobal)
	if err != nil {
		return nil, errors.WrapErrorAction(logutils.ActionCreate, logutils.TypeToken, nil, err)
	}

	//refresh token
	refreshToken, expires, err := a.buildRefreshToken()
	if err != nil {
		return nil, errors.WrapErrorAction(logutils.ActionCreate, logutils.TypeToken, nil, err)
	}

	now := time.Now().UTC()
	var stateExpires *time.Time
	if state != "" {
		stateExpireTime := now.Add(time.Minute * time.Duration(loginStateDuration))
		stateExpires = &stateExpireTime
	}
	var forceExpires *time.Time
	if appType.Application.MaxLoginSessionDuration != nil {
		forceLogoutTime := now.Add(time.Duration(*appType.Application.MaxLoginSessionDuration) * time.Hour)
		forceExpires = &forceLogoutTime
	}

	loginSession := model.LoginSession{ID: id, AppOrg: appOrg, AuthType: authType,
		AppType: appType, Anonymous: anonymous, Identifier: sub, AccountAuthType: accountAuthType,
		Device: device, IPAddress: ipAddress, AccessToken: accessToken, RefreshTokens: []string{refreshToken}, Params: params,
		State: state, StateExpires: stateExpires, Expires: *expires, ForceExpires: forceExpires, DateCreated: now}

	return &loginSession, nil
}

func (a *Auth) deleteLoginSession(context storage.TransactionContext, sessionID string, l *logs.Log) {
	err := a.storage.DeleteLoginSession(context, sessionID)
	if err != nil {
		l.WarnAction(logutils.ActionDelete, model.TypeLoginSession, err)
	}
}

func (a *Auth) prepareRegistrationData(authType model.AuthType, identifier string, accountAuthTypeParams map[string]interface{},
	credentialID *string, credentialValue map[string]interface{},
	profile model.Profile, preferences map[string]interface{}, l *logs.Log) (*model.AccountAuthType, *model.Credential, *model.Profile, map[string]interface{}, error) {

	accountAuthType, credential, err := a.prepareAccountAuthType(authType, identifier, accountAuthTypeParams, credentialID, credentialValue)
	if err != nil {
		return nil, nil, nil, nil, errors.WrapErrorAction(logutils.ActionCreate, model.TypeAccountAuthType, nil, err)
	}
	///profile and preferences
	//get profile BB data
	gotProfile, gotPreferences, err := a.getProfileBBData(authType, identifier, l)
	if err != nil {
		args := &logutils.FieldArgs{"auth_type": authType.Code, "identifier": identifier}
		return nil, nil, nil, nil, errors.WrapErrorAction(logutils.ActionGet, "error getting profile BB data", args, err)
	}

	readyProfile := profile
	//if there is profile bb data
	if gotProfile != nil {
		readyProfile = a.prepareProfile(profile, *gotProfile)
	}
	readyPreferences := preferences
	//if there is preferences bb data
	if gotPreferences != nil {
		readyPreferences = a.preparePreferences(preferences, gotPreferences)
	}

	//generate profile ID
	profileID, _ := uuid.NewUUID()
	readyProfile.ID = profileID.String()
	//date created
	if readyProfile.DateCreated.IsZero() {
		readyProfile.DateCreated = time.Now()
	}

	if readyPreferences != nil {
		if readyPreferences["date_created"] == nil {
			readyPreferences["date_created"] = time.Now()
		} else {
			preferencesCreated, ok := readyPreferences["date_created"].(time.Time)
			if !ok || preferencesCreated.IsZero() {
				readyPreferences["date_created"] = time.Now()
			}
		}
	}
	///

	return accountAuthType, credential, &readyProfile, readyPreferences, nil
}

func (a *Auth) prepareAccountAuthType(authType model.AuthType, identifier string, accountAuthTypeParams map[string]interface{},
	credentialID *string, credentialValue map[string]interface{}) (*model.AccountAuthType, *model.Credential, error) {
	now := time.Now()

	//account auth type
	accountAuthTypeID, _ := uuid.NewUUID()
	active := true
	accountAuthType := &model.AccountAuthType{ID: accountAuthTypeID.String(), AuthType: authType,
		Identifier: identifier, Params: accountAuthTypeParams, Credential: nil, Active: active, DateCreated: now}

	//credential
	var credential *model.Credential
	if credentialID != nil && credentialValue != nil {
		//there is a credential
		credential = &model.Credential{ID: *credentialID, AccountsAuthTypes: []model.AccountAuthType{*accountAuthType}, Value: credentialValue, Verified: false,
			AuthType: authType, DateCreated: now, DateUpdated: &now}

		accountAuthType.Credential = credential
	}

	return accountAuthType, credential, nil
}

func (a *Auth) prepareProfile(clientData model.Profile, profileBBData model.Profile) model.Profile {
	clientData.PhotoURL = utils.SetStringIfEmpty(clientData.PhotoURL, profileBBData.PhotoURL)
	clientData.FirstName = utils.SetStringIfEmpty(clientData.FirstName, profileBBData.FirstName)
	clientData.LastName = utils.SetStringIfEmpty(clientData.LastName, profileBBData.LastName)
	clientData.Email = utils.SetStringIfEmpty(clientData.Email, profileBBData.Email)
	clientData.Phone = utils.SetStringIfEmpty(clientData.Phone, profileBBData.Phone)
	clientData.Address = utils.SetStringIfEmpty(clientData.Address, profileBBData.Address)
	clientData.ZipCode = utils.SetStringIfEmpty(clientData.ZipCode, profileBBData.ZipCode)
	clientData.State = utils.SetStringIfEmpty(clientData.State, profileBBData.State)
	clientData.Country = utils.SetStringIfEmpty(clientData.Country, profileBBData.Country)

	if clientData.BirthYear == 0 {
		clientData.BirthYear = profileBBData.BirthYear
	}

	return clientData
}

func (a *Auth) preparePreferences(clientData map[string]interface{}, profileBBData map[string]interface{}) map[string]interface{} {
	mergedData := profileBBData
	for k, v := range clientData {
		if profileBBData[k] == nil {
			mergedData[k] = v
		}
	}

	return mergedData
}

func (a *Auth) getProfileBBData(authType model.AuthType, identifier string, l *logs.Log) (*model.Profile, map[string]interface{}, error) {
	var profile *model.Profile
	var preferences map[string]interface{}
	var err error

	var profileSearch map[string]string
	if authType.Code == "twilio_phone" {
		profileSearch = map[string]string{"phone": identifier}
	} else if authType.Code == "illinois_oidc" {
		profileSearch = map[string]string{"uin": identifier}
	}

	if profileSearch != nil {
		profile, preferences, err = a.profileBB.GetProfileBBData(profileSearch, l)
		if err != nil {
			return nil, nil, err
		}
	}
	return profile, preferences, nil
}

//registerUser registers account for an organization in an application
//	Input:
//		appOrg (ApplicationOrganization): The application organization which the user is registering in
//		accountAuthType (AccountAuthType): In which way the user will be logging in the application
//		credential (*Credential): Information for the user
//		useSharedProfile (bool): It says if the system to look if the user has account in another application in the system and to use its profile instead of creating a new profile
//		preferences (map[string]interface{}): Preferences of the user
//		profile (Profile): Information for the user
//		l (*logs.Log): Log object pointer for request
//	Returns:
//		Registered account (AccountAuthType): Registered Account object
func (a *Auth) registerUser(appOrg model.ApplicationOrganization, accountAuthType model.AccountAuthType, credential *model.Credential,
	useSharedProfile bool, profile model.Profile, preferences map[string]interface{}, roleIDs []string, groupIDs []string, l *logs.Log) (*model.AccountAuthType, error) {

	//TODO - analyse what should go in one transaction

	//TODO - ignore useSharedProfile for now
	accountID, _ := uuid.NewUUID()
	authTypes := []model.AccountAuthType{accountAuthType}

	roles, err := a.storage.FindAppOrgRoles(roleIDs, appOrg.ID)
	if err != nil {
		l.WarnError(logutils.MessageAction(logutils.StatusError, logutils.ActionFind, model.TypeAppOrgRole, nil), err)
	}
	groups, err := a.storage.FindAppOrgGroups(groupIDs, appOrg.ID)
	if err != nil {
		l.WarnError(logutils.MessageAction(logutils.StatusError, logutils.ActionFind, model.TypeAppOrgGroup, nil), err)
	}

	account := model.Account{ID: accountID.String(), AppOrg: appOrg,
		Permissions: nil, Roles: model.AccountRolesFromAppOrgRoles(roles, true, false), Groups: model.AccountGroupsFromAppOrgGroups(groups, true, false),
		AuthTypes: authTypes, Preferences: preferences, Profile: profile, DateCreated: time.Now()} // Anonymous: accountAuthType.AuthType.IsAnonymous

	insertedAccount, err := a.storage.InsertAccount(account)
	if err != nil {
		return nil, errors.WrapErrorAction(logutils.ActionInsert, model.TypeAccount, nil, err)
	}

	if credential != nil {
		//TODO - in one transaction
		if err = a.storage.InsertCredential(credential); err != nil {
			return nil, errors.WrapErrorAction(logutils.ActionInsert, model.TypeCredential, nil, err)
		}
	}

	accountAuthType.Account = *insertedAccount

	return &accountAuthType, nil
}

func (a *Auth) linkAccountAuthType(account model.Account, authType model.AuthType, appType model.ApplicationType, appOrg model.ApplicationOrganization,
	creds string, params string, l *logs.Log) (string, *model.AccountAuthType, error) {
	authImpl, err := a.getAuthTypeImpl(authType)
	if err != nil {
		return "", nil, errors.WrapErrorAction(logutils.ActionLoadCache, typeAuthType, nil, err)
	}

	userIdentifier, err := authImpl.getUserIdentifier(creds)
	if err != nil {
		return "", nil, errors.WrapErrorAction(logutils.ActionGet, "user identifier", nil, err)
	}

	//2. check if the user exists
	newCredsAccount, err := a.storage.FindAccount(appOrg.ID, authType.ID, userIdentifier)
	if err != nil {
		return "", nil, errors.WrapErrorAction(logutils.ActionFind, model.TypeAccount, nil, err)
	}
	//cannot link creds if an account already exists for new creds
	if newCredsAccount != nil {
		return "", nil, errors.New("an account already exists for the provided credentials")
	}

	credentialID, _ := uuid.NewUUID()
	credID := credentialID.String()

	//apply sign up
	message, credentialValue, err := authImpl.signUp(authType, appType, appOrg, creds, params, credentialID.String(), l)
	if err != nil {
		return "", nil, errors.Wrap("error signing up", err)
	}

	accountAuthType, credential, err := a.prepareAccountAuthType(authType, userIdentifier, nil, &credID, credentialValue)
	if err != nil {
		return "", nil, errors.WrapErrorAction(logutils.ActionCreate, model.TypeAccountAuthType, nil, err)
	}
	accountAuthType.Account = account

	err = a.registerAccountAuthType(*accountAuthType, credential, l)
	if err != nil {
		return "", nil, errors.WrapErrorAction(logutils.ActionRegister, model.TypeAccountAuthType, nil, err)
	}

	return message, accountAuthType, nil
}

func (a *Auth) linkAccountAuthTypeExternal(account model.Account, authType model.AuthType, appType model.ApplicationType, appOrg model.ApplicationOrganization,
	creds string, params string, l *logs.Log) (*model.AccountAuthType, error) {
	authImpl, err := a.getExternalAuthTypeImpl(authType)
	if err != nil {
		return nil, errors.WrapErrorAction(logutils.ActionLoadCache, typeAuthType, nil, err)
	}

	externalUser, _, err := authImpl.externalLogin(authType, appType, appOrg, creds, params, l)
	if err != nil {
		return nil, errors.WrapErrorAction("logging in", "external user", nil, err)
	}

	//2. check if the user exists
	newCredsAccount, err := a.storage.FindAccount(appOrg.ID, authType.ID, externalUser.Identifier)
	if err != nil {
		return nil, errors.WrapErrorAction(logutils.ActionFind, model.TypeAccount, nil, err)
	}
	//cannot link creds if an account already exists for new creds
	if newCredsAccount != nil {
		return nil, errors.New("an account already exists for the provided credentials")
	}

	accountAuthTypeParams := map[string]interface{}{}
	accountAuthTypeParams["user"] = externalUser

	accountAuthType, credential, err := a.prepareAccountAuthType(authType, externalUser.Identifier, accountAuthTypeParams, nil, nil)
	if err != nil {
		return nil, errors.WrapErrorAction(logutils.ActionCreate, model.TypeAccountAuthType, nil, err)
	}
	accountAuthType.Account = account

	err = a.registerAccountAuthType(*accountAuthType, credential, l)
	if err != nil {
		return nil, errors.WrapErrorAction(logutils.ActionRegister, model.TypeAccountAuthType, nil, err)
	}

	return accountAuthType, nil
}

func (a *Auth) registerAccountAuthType(accountAuthType model.AccountAuthType, credential *model.Credential, l *logs.Log) error {
	var err error
	if credential != nil {
		//TODO - in one transaction
		if err = a.storage.InsertCredential(credential); err != nil {
			return errors.WrapErrorAction(logutils.ActionInsert, model.TypeCredential, nil, err)
		}
	}

	err = a.storage.InsertAccountAuthType(accountAuthType)
	if err != nil {
		return errors.WrapErrorAction(logutils.ActionInsert, model.TypeAccount, nil, err)
	}

	return nil
}

func (a *Auth) constructServiceAccount(id string, name string, orgID *string, appID *string, permissions []string, roles []string) (*model.ServiceAccount, error) {
	permissionList, err := a.storage.FindPermissionsByName(permissions)
	if err != nil {
		return nil, errors.WrapErrorAction(logutils.ActionFind, model.TypePermission, nil, err)
	}

	var application *model.Application
	if appID != nil {
		application, err = a.storage.FindApplication(*appID)
		if err != nil {
			return nil, errors.WrapErrorAction(logutils.ActionFind, model.TypeApplication, nil, err)
		}
	}
	var organization *model.Organization
	if orgID != nil {
		organization, err = a.storage.FindOrganization(*orgID)
		if err != nil {
			return nil, errors.WrapErrorAction(logutils.ActionFind, model.TypeOrganization, nil, err)
		}
	}

	var rolesList []model.AccountRole
	if appID != nil && orgID != nil {
		appOrg, err := a.storage.FindApplicationOrganizations(*appID, *orgID)
		if err != nil || appOrg == nil {
			return nil, errors.WrapErrorAction(logutils.ActionFind, model.TypeApplicationOrganization, nil, err)
		}

		appOrgRoles, err := a.storage.FindAppOrgRoles(roles, appOrg.ID)
		if err != nil {
			return nil, errors.WrapErrorAction(logutils.ActionFind, model.TypeAppOrgRole, nil, err)
		}

		rolesList = model.AccountRolesFromAppOrgRoles(appOrgRoles, true, false)
	}

	return &model.ServiceAccount{ID: id, Name: name, Application: application, Organization: organization,
		Permissions: permissionList, Roles: rolesList}, nil
}

func (a *Auth) registerAuthType(name string, auth authType) error {
	if _, ok := a.authTypes[name]; ok {
		return errors.Newf("the requested auth type name has already been registered: %s", name)
	}

	a.authTypes[name] = auth

	return nil
}

func (a *Auth) registerExternalAuthType(name string, auth externalAuthType) error {
	if _, ok := a.externalAuthTypes[name]; ok {
		return errors.Newf("the requested external auth type name has already been registered: %s", name)
	}

	a.externalAuthTypes[name] = auth

	return nil
}

func (a *Auth) registerAnonymousAuthType(name string, auth anonymousAuthType) error {
	if _, ok := a.anonymousAuthTypes[name]; ok {
		return errors.Newf("the requested anonymous auth type name has already been registered: %s", name)
	}

	a.anonymousAuthTypes[name] = auth

	return nil
}

<<<<<<< HEAD
func (a *Auth) registerServiceAuthType(name string, auth serviceAuthType) error {
	if _, ok := a.serviceAuthTypes[name]; ok {
		return errors.Newf("the requested service auth type name has already been registered: %s", name)
	}

	a.serviceAuthTypes[name] = auth
=======
func (a *Auth) registerMfaType(name string, mfa mfaType) error {
	if _, ok := a.mfaTypes[name]; ok {
		return errors.Newf("the requested mfa type name has already been registered: %s", name)
	}

	a.mfaTypes[name] = mfa
>>>>>>> d5f4b40e

	return nil
}

func (a *Auth) validateAuthType(authenticationType string, appTypeIdentifier string, orgID string) (*model.AuthType, *model.ApplicationType, *model.ApplicationOrganization, error) {
	//get the auth type
	authType, err := a.storage.FindAuthType(authenticationType)
	if err != nil {
		return nil, nil, nil, errors.WrapErrorAction(logutils.ActionValidate, typeAuthType, logutils.StringArgs(authenticationType), err)
	}

	//get the app type
	applicationType, err := a.storage.FindApplicationTypeByIdentifier(appTypeIdentifier)
	if err != nil {
		return nil, nil, nil, errors.WrapErrorAction(logutils.ActionFind, model.TypeApplicationType, logutils.StringArgs(appTypeIdentifier), err)

	}
	if applicationType == nil {
		return nil, nil, nil, errors.ErrorData(logutils.StatusMissing, model.TypeApplicationType, logutils.StringArgs(appTypeIdentifier))
	}

	//get the app org
	applicationID := applicationType.Application.ID
	appOrg, err := a.storage.FindApplicationOrganizations(applicationID, orgID)
	if err != nil {
		return nil, nil, nil, errors.WrapErrorAction(logutils.ActionFind, model.TypeApplicationOrganization, logutils.StringArgs(orgID), err)
	}

	//check if the auth type is supported for this application and organization
	if !appOrg.IsAuthTypeSupported(*applicationType, *authType) {
		return nil, nil, nil, errors.ErrorAction(logutils.ActionValidate, "not supported auth type for application and organization", nil)
	}

	return authType, applicationType, appOrg, nil
}

func (a *Auth) getAuthTypeImpl(authType model.AuthType) (authType, error) {
	if auth, ok := a.authTypes[authType.Code]; ok {
		return auth, nil
	}

	return nil, errors.ErrorData(logutils.StatusInvalid, typeAuthType, logutils.StringArgs(authType.Code))
}

func (a *Auth) getExternalAuthTypeImpl(authType model.AuthType) (externalAuthType, error) {
	key := authType.Code

	//illinois_oidc, other_oidc
	if strings.HasSuffix(authType.Code, "_oidc") {
		key = "oidc"
	}

	if auth, ok := a.externalAuthTypes[key]; ok {
		return auth, nil
	}

	return nil, errors.ErrorData(logutils.StatusInvalid, typeExternalAuthType, logutils.StringArgs(key))
}

func (a *Auth) getAnonymousAuthTypeImpl(authType model.AuthType) (anonymousAuthType, error) {
	if auth, ok := a.anonymousAuthTypes[authType.Code]; ok {
		return auth, nil
	}

	return nil, errors.ErrorData(logutils.StatusInvalid, typeAnonymousAuthType, logutils.StringArgs(authType.Code))
}

<<<<<<< HEAD
func (a *Auth) getServiceAuthTypeImpl(serviceAuthType string) (serviceAuthType, error) {
	if auth, ok := a.serviceAuthTypes[serviceAuthType]; ok {
		return auth, nil
	}

	return nil, errors.ErrorData(logutils.StatusInvalid, typeServiceAuthType, logutils.StringArgs(serviceAuthType))
=======
func (a *Auth) getMfaTypeImpl(mfaType string) (mfaType, error) {
	if mfa, ok := a.mfaTypes[mfaType]; ok {
		return mfa, nil
	}

	return nil, errors.ErrorData(logutils.StatusInvalid, typeMfaType, logutils.StringArgs(mfaType))
>>>>>>> d5f4b40e
}

func (a *Auth) buildAccessToken(claims tokenauth.Claims, permissions string, scope string) (string, error) {
	claims.Purpose = "access"
	if !claims.Anonymous {
		claims.Permissions = permissions
	}
	claims.Scope = scope
	return a.generateToken(&claims)
}

func (a *Auth) buildCsrfToken(claims tokenauth.Claims) (string, error) {
	claims.Purpose = "csrf"
	return a.generateToken(&claims)
}

func (a *Auth) buildRefreshToken() (string, *time.Time, error) {
	newToken, err := utils.GenerateRandomString(refreshTokenLength)
	if err != nil {
		return "", nil, errors.WrapErrorAction(logutils.ActionCompute, logutils.TypeToken, nil, err)
	}

	expireTime := time.Now().UTC().Add(time.Minute * time.Duration(sessionExpiry))
	return newToken, &expireTime, nil
}

func (a *Auth) getStandardClaims(sub string, uid string, name string, email string, phone string, aud string, orgID string, appID string,
	authType string, exp *int64, anonymous bool, authenticated bool, service bool) tokenauth.Claims {
	return tokenauth.Claims{
		StandardClaims: jwt.StandardClaims{
			Audience:  aud,
			Subject:   sub,
			ExpiresAt: a.getExp(exp),
			IssuedAt:  time.Now().Unix(),
			Issuer:    a.host,
		}, OrgID: orgID, AppID: appID, AuthType: authType, UID: uid, Name: name, Email: email, Phone: phone, Anonymous: anonymous, Authenticated: authenticated, Service: service,
	}
}

func (a *Auth) generateToken(claims *tokenauth.Claims) (string, error) {
	token := jwt.NewWithClaims(jwt.SigningMethodRS256, claims)
	kid, err := authutils.GetKeyFingerprint(&a.authPrivKey.PublicKey)
	if err != nil {
		return "", errors.WrapErrorAction(logutils.ActionCompute, "fingerprint", logutils.StringArgs("auth key"), err)
	}
	token.Header["kid"] = kid
	return token.SignedString(a.authPrivKey)
}

func (a *Auth) getExp(exp *int64) int64 {
	if exp == nil {
		defaultTime := time.Now().Add(30 * time.Minute) //TODO: Set up org configs for default token exp
		return defaultTime.Unix()
	}
	expTime := time.Unix(*exp, 0)
	minTime := time.Now().Add(time.Duration(a.minTokenExp) * time.Minute)
	maxTime := time.Now().Add(time.Duration(a.maxTokenExp) * time.Minute)

	if expTime.Before(minTime) {
		return minTime.Unix()
	} else if expTime.After(maxTime) {
		return maxTime.Unix()
	}

	return *exp
}

func (a *Auth) getExternalUserAuthorization(externalUser model.ExternalSystemUser, appOrg model.ApplicationOrganization, authType model.AuthType) ([]string, []string, error) {
	identityProviderID, ok := authType.Params["identity_provider"].(string)
	if !ok {
		return nil, nil, errors.ErrorData(logutils.StatusMissing, "identitiy provider id", nil)
	}
	identityProviderSetting := appOrg.FindIdentityProviderSetting(identityProviderID)
	if identityProviderSetting == nil {
		return nil, nil, errors.ErrorData(logutils.StatusMissing, model.TypeIdentityProvider, nil)
	}

	//roles
	roles := []string{}
	for _, item := range externalUser.Roles {
		roleID := identityProviderSetting.Roles[item]
		if len(roleID) > 0 {
			roles = append(roles, roleID)
		}
	}

	//groups
	groups := []string{}
	for _, item := range externalUser.Groups {
		groupID := identityProviderSetting.Groups[item]
		if len(groupID) > 0 {
			groups = append(groups, groupID)
		}
	}

	return roles, groups, nil
}

func (a *Auth) updateExternalAccountRoles(account *model.Account, newExternalRoleIDs []string) (bool, error) {
	if account == nil {
		return false, errors.ErrorData(logutils.StatusInvalid, model.TypeAccount, logutils.StringArgs("nil"))
	}

	updated := false
	newRoles := []model.AccountRole{}
	//Remove any roles which were not set by an admin and are not in new list
	for _, role := range account.Roles {
		if role.AdminSet || authutils.ContainsString(newExternalRoleIDs, role.Role.ID) {
			newRoles = append(newRoles, role)
		} else {
			updated = true
		}
	}

	//Add any new roles that account does not currently have
	addedRoleIDs := []string{}
	for _, roleID := range newExternalRoleIDs {
		if account.GetRole(roleID) == nil {
			addedRoleIDs = append(addedRoleIDs, roleID)
			updated = true
		}
	}

	addedRoles, err := a.storage.FindAppOrgRoles(addedRoleIDs, account.AppOrg.ID)
	if err != nil {
		return false, errors.WrapErrorAction(logutils.ActionFind, model.TypeAccountRoles, nil, err)
	}
	newRoles = append(newRoles, model.AccountRolesFromAppOrgRoles(addedRoles, true, false)...)

	account.Roles = newRoles
	return updated, nil
}

func (a *Auth) updateExternalAccountGroups(account *model.Account, newExternalGroupIDs []string) (bool, error) {
	if account == nil {
		return false, errors.ErrorData(logutils.StatusInvalid, model.TypeAccount, logutils.StringArgs("nil"))
	}

	updated := false
	newGroups := []model.AccountGroup{}
	//Remove any groups which were not set by an admin and are not in new list
	for _, group := range account.Groups {
		if group.AdminSet || authutils.ContainsString(newExternalGroupIDs, group.Group.ID) {
			newGroups = append(newGroups, group)
		} else {
			updated = true
		}
	}

	addedGroupIDs := []string{}
	for _, groupID := range newExternalGroupIDs {
		if account.GetGroup(groupID) == nil {
			addedGroupIDs = append(addedGroupIDs, groupID)
			updated = true
		}
	}

	addedGroups, err := a.storage.FindAppOrgGroups(addedGroupIDs, account.AppOrg.ID)
	if err != nil {
		return false, errors.WrapErrorAction(logutils.ActionFind, model.TypeAccountGroups, nil, err)
	}
	newGroups = append(newGroups, model.AccountGroupsFromAppOrgGroups(addedGroups, true, false)...)

	account.Groups = newGroups
	return updated, nil
}

//storeReg stores the service registration record
func (a *Auth) storeReg() error {
	pem, err := authutils.GetPubKeyPem(&a.authPrivKey.PublicKey)
	if err != nil {
		return errors.WrapErrorAction(logutils.ActionEncode, model.TypePubKey, logutils.StringArgs("auth"), err)
	}

	key := authservice.PubKey{KeyPem: pem, Alg: authKeyAlg}

	// Setup "auth" registration for token validation
	authReg := model.ServiceReg{Registration: authservice.ServiceReg{ServiceID: authServiceID, Host: a.host, PubKey: &key},
		Name: "ROKWIRE Auth Service", Description: "The Auth Service is a subsystem of the Core Building Block that manages authentication and authorization.", FirstParty: true}
	err = a.storage.SaveServiceReg(&authReg)
	if err != nil {
		return errors.WrapErrorAction(logutils.ActionSave, model.TypeServiceReg, logutils.StringArgs(authServiceID), err)
	}

	// Setup core registration for signature validation
	coreReg := model.ServiceReg{Registration: authservice.ServiceReg{ServiceID: a.serviceID, Host: a.host, PubKey: &key},
		Name: "ROKWIRE Core Building Block", Description: "The Core Building Block manages user, auth, and organization data for the ROKWIRE platform.", FirstParty: true}
	err = a.storage.SaveServiceReg(&coreReg)
	if err != nil {
		return errors.WrapErrorAction(logutils.ActionSave, model.TypeServiceReg, logutils.StringArgs(a.serviceID), err)
	}

	return nil
}

//cacheIdentityProviders caches the identity providers
func (a *Auth) cacheIdentityProviders() error {
	a.logger.Info("cacheIdentityProviders..")

	identityProviders, err := a.storage.LoadIdentityProviders()
	if err != nil {
		return errors.WrapErrorAction(logutils.ActionFind, model.TypeIdentityProvider, nil, err)
	}

	a.setCachedIdentityProviders(identityProviders)

	return nil
}

func (a *Auth) setCachedIdentityProviders(identityProviders []model.IdentityProvider) {
	a.identityProvidersLock.Lock()
	defer a.identityProvidersLock.Unlock()

	a.cachedIdentityProviders = &syncmap.Map{}
	validate := validator.New()

	for _, idPr := range identityProviders {
		err := validate.Struct(idPr)
		if err == nil {
			a.cachedIdentityProviders.Store(idPr.ID, idPr)
		} else {
			a.logger.Errorf("failed to validate and cache identity provider with id %s: %s", idPr.ID, err.Error())
		}
	}
}

func (a *Auth) getCachedIdentityProviderConfig(id string, appTypeID string) (*model.IdentityProviderConfig, error) {
	a.identityProvidersLock.RLock()
	defer a.identityProvidersLock.RUnlock()

	errArgs := &logutils.FieldArgs{"id": id, "app_type_id": appTypeID}

	item, _ := a.cachedIdentityProviders.Load(id)
	if item != nil {
		identityProvider, ok := item.(model.IdentityProvider)
		if !ok {
			return nil, errors.ErrorAction(logutils.ActionCast, model.TypeIdentityProvider, errArgs)
		}
		//find the identity provider config
		for _, idPrConfig := range identityProvider.Configs {
			if idPrConfig.AppTypeID == appTypeID {
				return &idPrConfig, nil
			}
		}
		return nil, errors.ErrorData(logutils.StatusMissing, model.TypeIdentityProviderConfig, errArgs)
	}
	return nil, errors.ErrorData(logutils.StatusMissing, model.TypeOrganization, errArgs)
}

func (a *Auth) cacheAPIKeys() error {
	apiKeys, err := a.storage.LoadAPIKeys()
	if err != nil {
		return errors.WrapErrorAction("loading", model.TypeAPIKey, nil, err)
	}
	a.setCachedAPIKeys(apiKeys)
	return nil
}

func (a *Auth) setCachedAPIKeys(apiKeys []model.APIKey) {
	a.apiKeysLock.Lock()
	defer a.apiKeysLock.Unlock()

	a.apiKeys = &syncmap.Map{}
	for _, apiKey := range apiKeys {
		a.apiKeys.Store(apiKey.Key, apiKey)
	}
}

func (a *Auth) getCachedAPIKey(key string) (*model.APIKey, error) {
	a.apiKeysLock.RLock()
	defer a.apiKeysLock.RUnlock()

	item, _ := a.apiKeys.Load(key)
	if item != nil {
		if key, ok := item.(model.APIKey); ok {
			return &key, nil
		}
		return nil, errors.ErrorData(logutils.StatusInvalid, model.TypeAPIKey, nil)
	}
	return nil, errors.ErrorAction(logutils.ActionLoadCache, model.TypeAPIKey, nil)
}

func (a *Auth) setupDeleteSessionsTimer() {
	a.logger.Info("setupDeleteSessionsTimer")

	//cancel if active
	if a.deleteSessionsTimer != nil {
		a.timerDone <- true
		a.deleteSessionsTimer.Stop()
	}

	a.deleteExpiredSessions()
}

func (a *Auth) deleteExpiredSessions() {
	a.logger.Info("deleteExpiredSessions")

	now := time.Now().UTC()
	err := a.storage.DeleteExpiredSessions(&now)
	if err != nil {
		a.logger.Error(err.Error())
	}

	duration := time.Hour * time.Duration(sessionDeletePeriod)
	a.deleteSessionsTimer = time.NewTimer(duration)
	select {
	case <-a.deleteSessionsTimer.C:
		// timer expired
		a.deleteSessionsTimer = nil

		a.deleteExpiredSessions()
	case <-a.timerDone:
		// timer aborted
		a.deleteSessionsTimer = nil
	}
}

//LocalServiceRegLoaderImpl provides a local implementation for ServiceRegLoader
type LocalServiceRegLoaderImpl struct {
	storage Storage
	*authservice.ServiceRegSubscriptions
}

//LoadServices implements ServiceRegLoader interface
func (l *LocalServiceRegLoaderImpl) LoadServices() ([]authservice.ServiceReg, error) {
	regs, err := l.storage.FindServiceRegs(l.GetSubscribedServices())
	if err != nil {
		return nil, errors.WrapErrorAction(logutils.ActionFind, model.TypeServiceReg, nil, err)
	}

	authRegs := make([]authservice.ServiceReg, len(regs))
	for i, serviceReg := range regs {
		reg := serviceReg.Registration
		reg.PubKey.LoadKeyFromPem()
		authRegs[i] = reg
	}

	return authRegs, nil
}

//NewLocalServiceRegLoader creates and configures a new LocalServiceRegLoaderImpl instance
func NewLocalServiceRegLoader(storage Storage) *LocalServiceRegLoaderImpl {
	subscriptions := authservice.NewServiceRegSubscriptions([]string{"all"})
	return &LocalServiceRegLoaderImpl{storage: storage, ServiceRegSubscriptions: subscriptions}
}

//StorageListener represents storage listener implementation for the auth package
type StorageListener struct {
	auth *Auth
	storage.DefaultListenerImpl
}

//OnIdentityProvidersUpdated notifies that identity providers have been updated
func (al *StorageListener) OnIdentityProvidersUpdated() {
	al.auth.cacheIdentityProviders()
}

//OnAPIKeysUpdated notifies api keys have been updated
func (al *StorageListener) OnAPIKeysUpdated() {
	al.auth.cacheAPIKeys()
}

//OnServiceRegsUpdated notifies that a service registration has been updated
func (al *StorageListener) OnServiceRegsUpdated() {
	al.auth.AuthService.LoadServices()
}<|MERGE_RESOLUTION|>--- conflicted
+++ resolved
@@ -36,11 +36,8 @@
 	typeAuthType          logutils.MessageDataType = "auth type"
 	typeExternalAuthType  logutils.MessageDataType = "external auth type"
 	typeAnonymousAuthType logutils.MessageDataType = "anonymous auth type"
-<<<<<<< HEAD
 	typeServiceAuthType   logutils.MessageDataType = "service auth type"
-=======
 	typeMfaType           logutils.MessageDataType = "mfa type"
->>>>>>> d5f4b40e
 	typeAuth              logutils.MessageDataType = "auth"
 	typeAuthRefreshParams logutils.MessageDataType = "auth refresh params"
 
@@ -68,11 +65,8 @@
 	authTypes          map[string]authType
 	externalAuthTypes  map[string]externalAuthType
 	anonymousAuthTypes map[string]anonymousAuthType
-<<<<<<< HEAD
 	serviceAuthTypes   map[string]serviceAuthType
-=======
 	mfaTypes           map[string]mfaType
->>>>>>> d5f4b40e
 
 	authPrivKey *rsa.PrivateKey
 
@@ -118,11 +112,8 @@
 	authTypes := map[string]authType{}
 	externalAuthTypes := map[string]externalAuthType{}
 	anonymousAuthTypes := map[string]anonymousAuthType{}
-<<<<<<< HEAD
 	serviceAuthTypes := map[string]serviceAuthType{}
-=======
 	mfaTypes := map[string]mfaType{}
->>>>>>> d5f4b40e
 
 	cachedIdentityProviders := &syncmap.Map{}
 	identityProvidersLock := &sync.RWMutex{}
@@ -133,11 +124,7 @@
 	timerDone := make(chan bool)
 
 	auth := &Auth{storage: storage, emailer: emailer, logger: logger, authTypes: authTypes, externalAuthTypes: externalAuthTypes, anonymousAuthTypes: anonymousAuthTypes,
-<<<<<<< HEAD
-		serviceAuthTypes: serviceAuthTypes, authPrivKey: authPrivKey, AuthService: nil, serviceID: serviceID, host: host, minTokenExp: *minTokenExp,
-=======
-		mfaTypes: mfaTypes, authPrivKey: authPrivKey, AuthService: nil, serviceID: serviceID, host: host, minTokenExp: *minTokenExp,
->>>>>>> d5f4b40e
+		serviceAuthTypes: serviceAuthTypes, mfaTypes: mfaTypes, authPrivKey: authPrivKey, AuthService: nil, serviceID: serviceID, host: host, minTokenExp: *minTokenExp,
 		maxTokenExp: *maxTokenExp, profileBB: profileBB, cachedIdentityProviders: cachedIdentityProviders, identityProvidersLock: identityProvidersLock,
 		timerDone: timerDone, emailDialer: emailDialer, emailFrom: smtpFrom, apiKeys: apiKeys, apiKeysLock: apiKeysLock}
 
@@ -173,15 +160,13 @@
 	initOidcAuth(auth)
 	initSamlAuth(auth)
 
-<<<<<<< HEAD
 	initStaticTokenServiceAuth(auth)
 	initSignatureServiceAuth(auth)
-=======
+
 	initTotpMfa(auth)
 	initEmailMfa(auth)
 	initPhoneMfa(auth)
 	initRecoveryMfa(auth)
->>>>>>> d5f4b40e
 
 	err = auth.cacheIdentityProviders()
 	if err != nil {
@@ -1075,21 +1060,22 @@
 	return nil
 }
 
-<<<<<<< HEAD
 func (a *Auth) registerServiceAuthType(name string, auth serviceAuthType) error {
 	if _, ok := a.serviceAuthTypes[name]; ok {
 		return errors.Newf("the requested service auth type name has already been registered: %s", name)
 	}
 
 	a.serviceAuthTypes[name] = auth
-=======
+
+	return nil
+}
+
 func (a *Auth) registerMfaType(name string, mfa mfaType) error {
 	if _, ok := a.mfaTypes[name]; ok {
 		return errors.Newf("the requested mfa type name has already been registered: %s", name)
 	}
 
 	a.mfaTypes[name] = mfa
->>>>>>> d5f4b40e
 
 	return nil
 }
@@ -1157,21 +1143,20 @@
 	return nil, errors.ErrorData(logutils.StatusInvalid, typeAnonymousAuthType, logutils.StringArgs(authType.Code))
 }
 
-<<<<<<< HEAD
 func (a *Auth) getServiceAuthTypeImpl(serviceAuthType string) (serviceAuthType, error) {
 	if auth, ok := a.serviceAuthTypes[serviceAuthType]; ok {
 		return auth, nil
 	}
 
 	return nil, errors.ErrorData(logutils.StatusInvalid, typeServiceAuthType, logutils.StringArgs(serviceAuthType))
-=======
+}
+
 func (a *Auth) getMfaTypeImpl(mfaType string) (mfaType, error) {
 	if mfa, ok := a.mfaTypes[mfaType]; ok {
 		return mfa, nil
 	}
 
 	return nil, errors.ErrorData(logutils.StatusInvalid, typeMfaType, logutils.StringArgs(mfaType))
->>>>>>> d5f4b40e
 }
 
 func (a *Auth) buildAccessToken(claims tokenauth.Claims, permissions string, scope string) (string, error) {
