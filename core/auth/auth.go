--- conflicted
+++ resolved
@@ -342,7 +342,7 @@
 	//check if the user exists check
 	account, accountAuthType, err = authImpl.userExist(authType, appType, appOrg, creds, l)
 	if err != nil {
-		return nil, nil, nil, errors.WrapErrorAction(logutils.ActionFind, model.TypeAccount, nil, err)
+		return "", nil, nil, errors.WrapErrorAction(logutils.ActionFind, model.TypeAccount, nil, err)
 	}
 
 	accountExists := (account != nil && accountAuthType != nil)
@@ -354,21 +354,15 @@
 	}
 	if isSignUp {
 		if accountExists {
-			return nil, nil, nil, errors.New("account already exists")
+			return "", nil, nil, errors.New("account already exists")
 		}
 
 		credentialID, _ := uuid.NewUUID()
 
 		//apply sign up
-<<<<<<< HEAD
-		message, identifier, credentialValue, err := authImpl.applySignUp(authType, appType, appOrg, creds, params, l)
-		if err != nil {
-			return message, nil, nil, errors.WrapErrorAction("error applying sign up", "", nil, err)
-=======
-		identifier, credentialValue, err := authImpl.signUp(authType, appType, appOrg, creds, params, credentialID.String(), l)
-		if err != nil {
-			return nil, nil, nil, errors.Wrap("error signing up", err)
->>>>>>> 300c951a
+		message, identifier, credentialValue, err := authImpl.signUp(authType, appType, appOrg, creds, params, credentialID.String(), l)
+		if err != nil {
+			return "", nil, nil, errors.Wrap("error signing up", err)
 		}
 
 		//setup account
@@ -395,40 +389,21 @@
 			return "", nil, nil, errors.WrapErrorAction(logutils.ActionRegister, model.TypeAccount, nil, err)
 		}
 
-		message = "verification code sent successfully"
-
 		return message, account, accountAuthType, nil
 	}
 
-<<<<<<< HEAD
-	//1. check if the account exists
-	account, accountAuthType, err = authImpl.userExist(authType, appType, appOrg, creds, l)
-	if err != nil {
-		return "", nil, nil, errors.WrapErrorAction(logutils.ActionFind, model.TypeAccount, nil, err)
-	}
-	if account == nil || accountAuthType == nil {
-		return "", nil, nil, errors.WrapErrorAction("exist", model.TypeAccount, nil, err)
-=======
 	//apply sign in
 	if !accountExists {
-		return nil, nil, nil, errors.ErrorData(logutils.StatusMissing, model.TypeAccount, nil)
->>>>>>> 300c951a
+		return "", nil, nil, errors.ErrorData(logutils.StatusMissing, model.TypeAccount, nil)
 	}
 
 	//2. it seems the user exist, now check the credentials
 	message, validCredentials, err := authImpl.checkCredentials(*accountAuthType, creds, l)
 	if err != nil {
-<<<<<<< HEAD
-		return message, nil, nil, errors.WrapErrorAction("error checking credentials", "", nil, err)
+		return "", nil, nil, errors.WrapErrorAction(logutils.ActionValidate, model.TypeCredential, nil, err)
 	}
 	if !*validCredentials {
-		return message, nil, nil, errors.WrapErrorAction("invalid credentials", "", nil, err)
-=======
-		return nil, nil, nil, errors.WrapErrorAction(logutils.ActionValidate, model.TypeCredential, nil, err)
-	}
-	if !*validCredentials {
-		return nil, nil, nil, errors.ErrorData(logutils.StatusInvalid, model.TypeCredential, nil)
->>>>>>> 300c951a
+		return "", nil, nil, errors.ErrorData(logutils.StatusInvalid, model.TypeCredential, nil)
 	}
 
 	return message, account, accountAuthType, nil
