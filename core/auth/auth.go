--- conflicted
+++ resolved
@@ -172,39 +172,8 @@
 
 }
 
-<<<<<<< HEAD
-//sendEmail is used to send verification and password reset emails using Smtp connection
-func (a *Auth) sendEmail(toEmail string, subject string, body string, attachmentFilename *string) error {
-	if a.emailDialer == nil {
-		return errors.New("email dialer is nil")
-	}
-	if toEmail == "" {
-		return errors.New("missing email addresses")
-	}
-
-	emails := strings.Split(toEmail, ",")
-
-	m := gomail.NewMessage()
-	m.SetHeader("From", a.emailFrom)
-	m.SetHeader("To", emails...)
-	m.SetHeader("Subject", subject)
-	m.SetBody("text/plain", body)
-	if attachmentFilename != nil {
-		m.Attach(*attachmentFilename)
-	}
-
-	if err := a.emailDialer.DialAndSend(m); err != nil {
-		return errors.WrapErrorAction(logutils.ActionSend, typeMail, nil, err)
-	}
-	return nil
-}
-
-func (a *Auth) applyExternalAuthType(authType model.AuthType, appType model.ApplicationType, appOrg model.ApplicationOrganization,
-	creds string, params string, anonymousID string, l *logs.Log) (*model.Account, *model.AccountAuthType, interface{}, error) {
-=======
 func (a *Auth) applyExternalAuthType(authType model.AuthType, appType model.ApplicationType, appOrg model.ApplicationOrganization,
 	creds string, params string, anonymousID string, profile model.Profile, preferences map[string]interface{}, l *logs.Log) (*model.Account, *model.AccountAuthType, interface{}, error) {
->>>>>>> a5df0860
 	var account *model.Account
 	var accountAuthType *model.AccountAuthType
 	var extParams interface{}
@@ -272,11 +241,7 @@
 			return nil, nil, nil, errors.WrapErrorAction("error preparing registration data", model.TypeUserAuth, nil, err)
 		}
 
-<<<<<<< HEAD
-		account, err = a.registerUser(appOrg, *accountAuthType, nil, useSharedProfile, profile, anonymousID, l)
-=======
 		account, err = a.registerUser(appOrg, *accountAuthType, nil, useSharedProfile, profile, preferences, anonymousID, l)
->>>>>>> a5df0860
 		if err != nil {
 			return nil, nil, nil, errors.WrapErrorAction(logutils.ActionRegister, model.TypeAccount, nil, err)
 		}
@@ -308,11 +273,7 @@
 }
 
 func (a *Auth) applyAuthType(authType model.AuthType, appType model.ApplicationType, appOrg model.ApplicationOrganization,
-<<<<<<< HEAD
-	creds string, params string, anonymousID string, l *logs.Log) (*string, *model.Account, *model.AccountAuthType, error) {
-=======
 	creds string, params string, anonymousID string, profile model.Profile, preferences map[string]interface{}, l *logs.Log) (string, *model.Account, *model.AccountAuthType, error) {
->>>>>>> a5df0860
 	var message string
 	var account *model.Account
 	var accountAuthType *model.AccountAuthType
@@ -353,30 +314,7 @@
 			return "", nil, nil, errors.Wrap("error signing up", err)
 		}
 
-<<<<<<< HEAD
-		//setup account
-		now := time.Now()
-		//account auth type
-		accountAuthTypeID, _ := uuid.NewUUID()
-		accountAuthType = &model.AccountAuthType{ID: accountAuthTypeID.String(), AuthType: authType,
-			Identifier: *identifier, Params: nil, Active: true, Active2FA: false, DateCreated: now}
-
-		credential := model.Credential{ID: credentialID.String(), AccountsAuthTypes: []model.AccountAuthType{*accountAuthType}, Value: credentialValue, Verified: false,
-			AuthType: authType, DateCreated: now, DateUpdated: &now}
-
-		accountAuthType.Credential = &credential
-
-		//TODO: use shared profile
-		useSharedProfile := false
-
-		//profile
-		profileID, _ := uuid.NewUUID()
-		profile := &model.Profile{ID: profileID.String(), PhotoURL: "", FirstName: "", LastName: "", DateCreated: now}
-
-		account, err = a.registerUser(appOrg, *accountAuthType, &credential, useSharedProfile, profile, anonymousID, l)
-=======
 		accountAuthType, credential, err := a.prepareRegistrationData(authType, *identifier, nil, &credID, credentialValue, l)
->>>>>>> a5df0860
 		if err != nil {
 			return "", nil, nil, errors.WrapErrorAction("error preparing registration data", model.TypeUserAuth, nil, err)
 		}
@@ -534,11 +472,7 @@
 //	Returns:
 //		Registered account (Account): Registered Account object
 func (a *Auth) registerUser(appOrg model.ApplicationOrganization, accountAuthType model.AccountAuthType, credential *model.Credential,
-<<<<<<< HEAD
-	useSharedProfile bool, profile *model.Profile, anonymousID string, l *logs.Log) (*model.Account, error) {
-=======
 	useSharedProfile bool, profile model.Profile, preferences map[string]interface{}, anonymousID string, l *logs.Log) (*model.Account, error) {
->>>>>>> a5df0860
 	//TODO - analyse what should go in one transaction
 
 	//TODO - ignore useSharedProfile for now
@@ -554,11 +488,7 @@
 	authTypes := []model.AccountAuthType{accountAuthType}
 
 	account := model.Account{ID: accountID, Application: application, Organization: organization,
-<<<<<<< HEAD
-		Permissions: nil, Roles: nil, Groups: nil, AuthTypes: authTypes, Profile: *profile, DateCreated: time.Now()} // Anonymous: accountAuthType.AuthType.IsAnonymous
-=======
 		Permissions: nil, Roles: nil, Groups: nil, AuthTypes: authTypes, Preferences: preferences, Profile: profile, DateCreated: time.Now()} // Anonymous: accountAuthType.AuthType.IsAnonymous
->>>>>>> a5df0860
 
 	insertedAccount, err := a.storage.InsertAccount(account)
 	if err != nil {
