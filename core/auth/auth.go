package auth

import (
	"core-building-block/core/model"
	"core-building-block/driven/storage"
	"core-building-block/utils"
	"crypto/rsa"
	"encoding/json"
	"fmt"
	"strings"
	"sync"
	"time"

	"github.com/golang-jwt/jwt"
	"github.com/google/uuid"
	"github.com/rokmetro/auth-library/authorization"
	"github.com/rokmetro/auth-library/authservice"
	"github.com/rokmetro/auth-library/authutils"
	"github.com/rokmetro/auth-library/tokenauth"
	"golang.org/x/sync/syncmap"
	"gopkg.in/go-playground/validator.v9"
	"gopkg.in/gomail.v2"

	"github.com/rokmetro/logging-library/errors"
	"github.com/rokmetro/logging-library/logs"
	"github.com/rokmetro/logging-library/logutils"
)

const (
	authServiceID  string = "auth"
	authKeyAlg     string = "RS256"
	rokwireKeyword string = "ROKWIRE"

<<<<<<< HEAD
	typeAuthType logutils.MessageDataType = "auth type"
	typeAuth     logutils.MessageDataType = "auth"
	typeMail     logutils.MessageDataType = "mail"
)

//Interface for authentication mechanisms
type authType interface {
	//checks the verification code generated on email signup
	verify(id string, verification string, l *logs.Log) error
	//check checks the validity of provided credentials
	check(creds string, orgID string, appID string, params string, l *logs.Log) (*model.UserAuth, error)
	//refresh refreshes the access token using provided refresh token
	refresh(refreshToken string, orgID string, appID string, l *logs.Log) (*model.UserAuth, error)
	//getLoginUrl retrieves and pre-formats a login url and params for the SSO provider
	getLoginURL(orgID string, appID string, redirectURI string, l *logs.Log) (string, map[string]interface{}, error)
}
=======
	typeAuthType          logutils.MessageDataType = "auth type"
	typeExternalAuthType  logutils.MessageDataType = "external auth type"
	typeAuth              logutils.MessageDataType = "auth"
	typeAuthRefreshParams logutils.MessageDataType = "auth refresh params"

	refreshTokenLength       int = 256
	refreshTokenExpiry       int = 7 * 24 * 60
	refreshTokenDeletePeriod int = 2
	refreshTokenLimit        int = 3
)
>>>>>>> efe32a51

//Auth represents the auth functionality unit
type Auth struct {
	storage Storage

	logger *logs.Logger

	authTypes         map[string]authType
	externalAuthTypes map[string]externalAuthType

	authPrivKey *rsa.PrivateKey

	AuthService *authservice.AuthService

	serviceID   string
	host        string //Service host
	minTokenExp int64  //Minimum access token expiration time in minutes
	maxTokenExp int64  //Maximum access token expiration time in minutes

<<<<<<< HEAD
	emailFrom   string
	emailDialer *gomail.Dialer

	authConfigs     *syncmap.Map //cache authConfigs / orgID_appID -> authConfig
	authConfigsLock *sync.RWMutex
=======
	cachedAuthTypes *syncmap.Map //cache auth types
	authTypesLock   *sync.RWMutex

	cachedIdentityProviders *syncmap.Map //cache identityProviders
	identityProvidersLock   *sync.RWMutex

	cachedApplicationsOrganizations *syncmap.Map //cache applications organizations
	applicationsOrganizationsLock   *sync.RWMutex

	//delete refresh tokens timer
	deleteRefreshTimer *time.Timer
	timerDone          chan bool
>>>>>>> efe32a51
}

//TokenClaims is a temporary claims model to provide backwards compatibility
//TODO: Once the profile has been transferred and the new user ID scheme has been adopted across all services
//		this should be replaced by tokenauth.Claims directly
type TokenClaims struct {
	tokenauth.Claims
	UID   string `json:"uid,omitempty"`
	Email string `json:"email,omitempty"`
	Phone string `json:"phone,omitempty"`
}

//NewAuth creates a new auth instance
func NewAuth(serviceID string, host string, authPrivKey *rsa.PrivateKey, storage Storage, minTokenExp *int64, maxTokenExp *int64, smtpHost string, smtpPortNum int, smtpUser string, smtpPassword string, smtpFrom string, logger *logs.Logger) (*Auth, error) {
	if minTokenExp == nil {
		var minTokenExpVal int64 = 5
		minTokenExp = &minTokenExpVal
	}

	if maxTokenExp == nil {
		var maxTokenExpVal int64 = 60
		maxTokenExp = &maxTokenExpVal
	}
	//maybe set up from config collection for diff types of auth
	emailDialer := gomail.NewDialer(smtpHost, smtpPortNum, smtpUser, smtpPassword)

	authTypes := map[string]authType{}
	externalAuthTypes := map[string]externalAuthType{}

	cachedAuthTypes := &syncmap.Map{}
	authTypesLock := &sync.RWMutex{}

<<<<<<< HEAD
	authConfigs := &syncmap.Map{}
	authConfigsLock := &sync.RWMutex{}
	auth := &Auth{storage: storage, authTypes: authTypes, authPrivKey: authPrivKey, AuthService: nil,
		serviceID: serviceID, host: host, minTokenExp: *minTokenExp, maxTokenExp: *maxTokenExp,
		authConfigs: authConfigs, authConfigsLock: authConfigsLock, emailDialer: emailDialer, emailFrom: smtpFrom}
=======
	cachedIdentityProviders := &syncmap.Map{}
	identityProvidersLock := &sync.RWMutex{}

	cachedApplicationsOrganizations := &syncmap.Map{}
	applicationsOrganizationsLock := &sync.RWMutex{}

	timerDone := make(chan bool)
	auth := &Auth{storage: storage, logger: logger, authTypes: authTypes, externalAuthTypes: externalAuthTypes,
		authPrivKey: authPrivKey, AuthService: nil, serviceID: serviceID, host: host, minTokenExp: *minTokenExp,
		maxTokenExp: *maxTokenExp, cachedIdentityProviders: cachedIdentityProviders, identityProvidersLock: identityProvidersLock,
		cachedAuthTypes: cachedAuthTypes, authTypesLock: authTypesLock,
		cachedApplicationsOrganizations: cachedApplicationsOrganizations, applicationsOrganizationsLock: applicationsOrganizationsLock,
		timerDone: timerDone}
>>>>>>> efe32a51

	err = auth.storeReg()
	if err != nil {
		return nil, errors.WrapErrorAction(logutils.ActionSave, "reg", nil, err)
	}

	serviceLoader := NewLocalServiceRegLoader(storage)

	authService, err := authservice.NewAuthService(serviceID, host, serviceLoader)
	if err != nil {
		return nil, errors.WrapErrorAction(logutils.ActionInitialize, "auth service", nil, err)
	}

	auth.AuthService = authService

	//Initialize auth types
	initUsernameAuth(auth)
	initEmailAuth(auth)
	initPhoneAuth(auth)
	initFirebaseAuth(auth)
	initAPIKeyAuth(auth)
	initSignatureAuth(auth)

	initOidcAuth(auth)
	initSamlAuth(auth)

	err = auth.cacheAuthTypes()
	if err != nil {
		logger.Warnf("NewAuth() failed to cache auth types: %v", err)
	}

<<<<<<< HEAD
	claims, err := auth.check(creds, orgID, appID, params, l)
	if len(claims.AccountID) > 0 {
		user, err := a.findAccount(claims)
		if err != nil {
			return "", "", nil, err
		}
		user, update, newMembership := a.needsUserUpdate(claims, user)
		if update {
			var newMembershipOrgData *map[string]interface{}
			if newMembership {
				newMembershipOrgData = &claims.OrgData
			}
			_, err = a.updateAccount(user, newMembershipOrgData)
			if err != nil {
				return "", "", nil, err
			}
		}
	} else {
		if claims.NewCreds != nil {
			authCred := model.AuthCred{
				OrgID:  orgID,
				AppID:  appID,
				Type:   authType,
				UserID: claims.UserID,
				Creds:  claims.NewCreds,
			}
			user, err = a.createAccount(claims, &authCred)
			if err != nil {
				return "", "", nil, err
			}
		} else {
			return "", "", nil, errors.WrapErrorAction(logutils.ActionValidate, model.TypeAuthCred, nil, err)
		}
	}

	userAuth, err := auth.check(creds, orgID, appID, params, l)
=======
	err = auth.cacheIdentityProviders()
>>>>>>> efe32a51
	if err != nil {
		logger.Warnf("NewAuth() failed to cache identity providers: %v", err)
	}

<<<<<<< HEAD
	if len(userAuth.AccountID) > 0 {
		user, err = a.findAccount(userAuth)
		if err != nil {
			return "", "", nil, err
		}
		user, update, newMembership := a.needsUserUpdate(userAuth, user)
		if update {
			var newMembershipOrgData *map[string]interface{}
			if newMembership {
				newMembershipOrgData = &userAuth.OrgData
			}
			_, err = a.updateAccount(user, newMembershipOrgData)
			if err != nil {
				return "", "", nil, err
			}
		}
	} else {
		if userAuth.NewCreds != nil {
			authCred := model.AuthCred{
				OrgID:  orgID,
				AppID:  appID,
				Type:   authType,
				UserID: userAuth.UserID,
				Creds:  userAuth.NewCreds,
			}
			user, err = a.createAccount(userAuth, &authCred)
			if err != nil {
				return "", "", nil, err
			}
		} else {
			return "", "", nil, errors.WrapErrorAction(logutils.ActionValidate, model.TypeAuthCred, nil, err)
		}
	}

	tokenClaims := a.getStandardClaims("", userAuth.UserID, userAuth.Email, userAuth.Phone, "rokwire", orgID, appID, userAuth.Exp)
	token, err := a.buildAccessToken(tokenClaims, "", "all")
=======
	err = auth.cacheApplicationsOrganizations()
>>>>>>> efe32a51
	if err != nil {
		logger.Warnf("NewAuth() failed to cache applications organizations: %v", err)
	}
	return token, userAuth.RefreshToken, user, nil

}

func (a *Auth) Verify(authType string, id string, verification string, l *logs.Log) error {
	auth, err := a.getAuthType(authType)
	if err != nil {
		return errors.WrapErrorAction(logutils.ActionLoadCache, typeAuthType, nil, err)
	}

<<<<<<< HEAD
	//TODO: Implement account management
	err = auth.verify(id, verification, l)
	if err != nil {
		errors.WrapErrorAction(logutils.ActionValidate, "creds", nil, err)
	}

	return nil
}

//sendEmail is used to send verification and password reset emails using Smtp connection
func (a *Auth) sendEmail(toEmail string, subject string, body string, attachmentFilename string) error {
	if a.emailDialer == nil {
		return errors.New("email Dialer is nil")
	}
	if toEmail == "" {
		return errors.New("Missing email addresses")
	}

	emails := strings.Split(toEmail, ",")

	m := gomail.NewMessage()
	m.SetHeader("From", a.emailFrom)
	m.SetHeader("To", emails...)
	m.SetHeader("Subject", subject)
	m.SetBody("text/plain", body)
	m.Attach(attachmentFilename)

	if err := a.emailDialer.DialAndSend(m); err != nil {
		return errors.WrapErrorAction(logutils.ActionSend, typeMail, nil, err)
	}
	return nil
=======
	return auth, nil
>>>>>>> efe32a51
}

func (a *Auth) applyExternalAuthType(authType model.AuthType, appType model.ApplicationType, appOrg model.ApplicationOrganization, creds string, params string, l *logs.Log) (*model.Account, *model.AccountAuthType, interface{}, error) {
	var account *model.Account
	var accountAuthType *model.AccountAuthType
	var extParams interface{}

	//external auth type
	authImpl, err := a.getExternalAuthTypeImpl(authType)
	if err != nil {
		return nil, nil, nil, errors.WrapErrorAction(logutils.ActionLoadCache, typeExternalAuthType, nil, err)
	}

	//1. get the user from the external system
	var externalUser *model.ExternalSystemUser
	externalUser, extParams, err = authImpl.externalLogin(authType, appType, appOrg, creds, params, l)
	if err != nil {
		return nil, nil, nil, errors.WrapErrorAction("error getting external user", "external user", nil, err)
	}

	//2. check if the user exists
	account, err = authImpl.userExist(externalUser.Identifier, authType, appType, appOrg, l)
	if err != nil {
		return nil, nil, nil, errors.WrapErrorAction("error checking if external user exists", "external user", nil, err)
	}
	if account != nil {
		//user exists, just check if need to update it

		//get the current external user
		accountAuthType = account.FindAccountAuthType(authType.ID, externalUser.Identifier)
		if accountAuthType == nil {
			return nil, nil, nil, errors.ErrorAction("for some reasons the user auth type is nil", "", nil)
		}
		currentDataMap := accountAuthType.Params["user"]
		currentDataJSON, err := utils.ConvertToJSON(currentDataMap)
		if err != nil {
			return nil, nil, nil, errors.WrapErrorAction("error converting map to json", "", nil, err)
		}
		var currentData *model.ExternalSystemUser
		err = json.Unmarshal(currentDataJSON, &currentData)
		if err != nil {
			return nil, nil, nil, errors.ErrorAction("error converting json to type", "", nil)
		}

		newData := *externalUser

		//check if external system user needs to be updated
		if !currentData.Equals(newData) {
			//there is changes so we need to update it
			accountAuthType.Params["user"] = newData
			err = a.storage.UpdateAccountAuthType(*accountAuthType)
			if err != nil {
				return nil, nil, nil, errors.WrapErrorAction(logutils.ActionUpdate, model.TypeUserAuth, nil, err)
			}
		}
	} else {
		//user does not exist, we need to register it

		now := time.Now()

		//account auth type
		accountAuthTypeID, _ := uuid.NewUUID()
		accAuthType := authType
		identifier := externalUser.Identifier
		var credential *model.Credential //it is nill as it is external user
		params := map[string]interface{}{}
		params["user"] = externalUser
		active := true
		active2FA := false
		accountAuthType = &model.AccountAuthType{ID: accountAuthTypeID.String(), AuthType: accAuthType,
			Identifier: identifier, Params: params, Credential: credential, Active: active, Active2FA: active2FA, DateCreated: now}

		//use shared profile
		useSharedProfile := false

		//profile
		profileID, _ := uuid.NewUUID()
		photoURL := ""
		firstName := ""
		lastName := ""
		profile := &model.Profile{ID: profileID.String(), PhotoURL: photoURL, FirstName: firstName, LastName: lastName, DateCreated: now}

		account, err = a.registerUser(appOrg, *accountAuthType, useSharedProfile, profile, l)
		if err != nil {
			return nil, nil, nil, errors.WrapErrorAction(logutils.ActionRegister, model.TypeAccount, nil, err)
		}
	}

	return account, accountAuthType, extParams, nil
}

func (a *Auth) applyAuthType(authType model.AuthType, appType model.ApplicationType, appOrg model.ApplicationOrganization, creds string, params string, l *logs.Log) (*model.Account, *model.AccountAuthType, error) {
	var account *model.Account
	var accountAuthType *model.AccountAuthType

	//auth type
	authImpl, err := a.getAuthTypeImpl(authType)
	if err != nil {
		return nil, nil, errors.WrapErrorAction(logutils.ActionLoadCache, typeAuthType, nil, err)
	}

	//1. check if the account exists
	account, accountAuthType, err = authImpl.userExist(authType, appType, appOrg, creds, l)
	if err != nil {
		return nil, nil, errors.WrapErrorAction(logutils.ActionFind, model.TypeAccount, nil, err)
	}
	if account == nil || accountAuthType == nil {
		return nil, nil, errors.WrapErrorAction("exist", model.TypeAccount, nil, err)
	}

	//2. it seems the user exist, now check the credentials
	validCredentials, err := authImpl.checkCredentials(*accountAuthType, creds, l)
	if err != nil {
		return nil, nil, errors.WrapErrorAction("error checking credentials", "", nil, err)
	}
	if !*validCredentials {
		return nil, nil, errors.WrapErrorAction("invalid credentials", "", nil, err)
	}

	return account, accountAuthType, nil
}

func (a *Auth) applyLogin(account model.Account, accountAuthType model.AccountAuthType, appType model.ApplicationType, params interface{}, l *logs.Log) (*string, *string, error) {
	//TODO add login session which keeps the tokens, the auth type params(illinois tokens), eventually the device etc
	//TODO think if to return the whole login session object..

	//access token
	orgID := account.Organization.ID
	appTypeIdentifier := appType.Identifier
	claims := a.getStandardClaims(account.ID, account.ID, "", "", "rokwire", orgID, appTypeIdentifier, nil)
	accessToken, err := a.buildAccessToken(claims, "", authorization.ScopeGlobal)
	if err != nil {
		return nil, nil, errors.WrapErrorAction(logutils.ActionCreate, logutils.TypeToken, nil, err)
	}

	//refresh token
	refreshToken, _, err := a.buildRefreshToken()
	if err != nil {
		return nil, nil, errors.WrapErrorAction(logutils.ActionCreate, logutils.TypeToken, nil, err)
	}

	return &accessToken, &refreshToken, nil
}

//registerUser registers account for an organization in an application
//	Input:
//		appOrg (ApplicationOrganization): The application organization which the user is registering in
//		accountAuthType (AccountAuthType): In which way the user will be logging in the application
//		useSharedProfile (bool): It says if the system to look if the user has account in another application in the system and to use its profile instead of creating a new profile
//		profile (Profile): Information for the user
//		l (*logs.Log): Log object pointer for request
//	Returns:
//		Registered account (Account): Registered Account object
func (a *Auth) registerUser(appOrg model.ApplicationOrganization, accountAuthType model.AccountAuthType, useSharedProfile bool, profile *model.Profile, l *logs.Log) (*model.Account, error) {
	//TODO - analyse what should go in one transaction

	//TODO - ignore useSharedProfile for now
	accountID, _ := uuid.NewUUID()
	application := appOrg.Application
	organization := appOrg.Organization
	authTypes := []model.AccountAuthType{accountAuthType}
	account := model.Account{ID: accountID.String(), Application: application, Organization: organization,
		Permissions: nil, Roles: nil, Groups: nil, AuthTypes: authTypes, Profile: *profile, DateCreated: time.Now()}

	insertedAccount, err := a.storage.InsertAccount(account)
	if err != nil {
		return nil, errors.WrapErrorAction(logutils.ActionInsert, model.TypeAccount, nil, err)
	}
	return insertedAccount, nil
}

//findAccount retrieves a user's account information
func (a *Auth) findAccount(userAuth *model.UserAuth) (*model.Account, error) {
	//TODO
	return nil, nil
	//return a.storage.FindUserByAccountID(userAuth.AccountID)
}

//createAccount creates a new user account
func (a *Auth) createAccount(userAuth *model.UserAuth) (*model.Account, error) {
	/*	if userAuth == nil {
			return nil, errors.ErrorData(logutils.StatusMissing, model.TypeUserAuth, nil)
		}

		newUser, err := a.setupUser(userAuth)
		if err != nil {
			return nil, errors.WrapErrorAction(logutils.ActionCreate, model.TypeUser, nil, err)
		}
		return a.storage.InsertUser(newUser, userAuth.Creds) */
	return nil, nil
}

//updateAccount updates a user's account information
func (a *Auth) updateAccount(user *model.Account, orgID string, newOrgData *map[string]interface{}) (*model.Account, error) {
	return a.storage.UpdateAccount(user, orgID, newOrgData)
}

//deleteAccount deletes a user account
func (a *Auth) deleteAccount(id string) error {
	return a.storage.DeleteAccount(id)
}

func (a *Auth) setupUser(userAuth *model.UserAuth) (*model.Account, error) {
	return nil, nil
	/*if userAuth == nil {
		return nil, errors.ErrorData(logutils.StatusInvalid, logutils.TypeArg, logutils.StringArgs(model.TypeUserAuth))
	}

	now := time.Now().UTC()
	newID, err := uuid.NewUUID()
	if err != nil {
		return nil, errors.WrapErrorAction("generate", "uuid", logutils.StringArgs("user_id"), err)
	}
	newUser := model.User{ID: newID.String(), DateCreated: now}

	accountID, err := uuid.NewUUID()
	if err != nil {
		return nil, errors.WrapErrorAction("generate", "uuid", logutils.StringArgs("account_id"), err)
	}
	newUser.Account = model.UserAccount{ID: accountID.String(), Email: userAuth.Email, Phone: userAuth.Phone, Username: userAuth.UserID, DateCreated: now}

	profileID, err := uuid.NewUUID()
	if err != nil {
		return nil, errors.WrapErrorAction("generate", "uuid", logutils.StringArgs("profile_id"), err)
	}
	newUser.Profile = model.UserProfile{ID: profileID.String(), FirstName: userAuth.FirstName, LastName: userAuth.LastName, DateCreated: now}

	if userAuth.OrgID != "" {
		membershipID, err := uuid.NewUUID()
		if err != nil {
			return nil, errors.WrapErrorAction("generate", "uuid", logutils.StringArgs("membership_id"), err)
		}

		organization, err := a.storage.FindOrganization(userAuth.OrgID)
		if err != nil {
			return nil, err
		}
		newOrgMembership := model.OrganizationMembership{ID: membershipID.String(), Organization: *organization, OrgUserData: userAuth.OrgData, DateCreated: now}

		// TODO:
		// maybe set groups based on organization populations

		newUser.OrganizationsMemberships = []model.OrganizationMembership{newOrgMembership}
	}

	//TODO: populate new device with device information (search for existing device first)
	deviceID, err := uuid.NewUUID()
	if err != nil {
		return nil, errors.WrapErrorAction("generate", "uuid", logutils.StringArgs("device_id"), err)
	}
	newDevice := model.Device{ID: deviceID.String(), Type: "other", Users: []model.User{newUser}, DateCreated: now}
	newUser.Devices = []model.Device{newDevice}

	return &newUser, nil */
}

//needsUserUpdate determines if user should be updated by userAuth (assumes userAuth is most up-to-date)
func (a *Auth) needsUserUpdate(userAuth *model.UserAuth, user *model.Account) (*model.Account, bool, bool) {
	return nil, false, false
	/*	update := false

		// account
		if len(user.Account.Email) == 0 && len(userAuth.Email) > 0 {
			user.Account.Email = userAuth.Email
			update = true
		}
		if len(user.Account.Phone) == 0 && len(userAuth.Phone) > 0 {
			user.Account.Phone = userAuth.Phone
			update = true
		}

		// profile
		if user.Profile.FirstName != userAuth.FirstName {
			user.Profile.FirstName = userAuth.FirstName
			update = true
		}
		if user.Profile.LastName != userAuth.LastName {
			user.Profile.LastName = userAuth.LastName
			update = true
		}

		// org data
		foundOrg := false
		for _, m := range user.OrganizationsMemberships {
			if m.Organization.ID == userAuth.OrgID {
				foundOrg = true

				orgDataBytes, err := json.Marshal(m.OrgUserData)
				if err != nil {
					break
				}
				var orgData map[string]interface{}
				json.Unmarshal(orgDataBytes, &orgData)

				if !reflect.DeepEqual(userAuth.OrgData, orgData) {
					m.OrgUserData = userAuth.OrgData
					update = true
				}
				break
			}
		}

		return user, update, !foundOrg
	*/
}

func (a *Auth) registerAuthType(name string, auth authType) error {
	if _, ok := a.authTypes[name]; ok {
		return errors.Newf("the requested auth type name has already been registered: %s", name)
	}

	a.authTypes[name] = auth

	return nil
}

func (a *Auth) registerExternalAuthType(name string, auth externalAuthType) error {
	if _, ok := a.externalAuthTypes[name]; ok {
		return errors.Newf("the requested external auth type name has already been registered: %s", name)
	}

	a.externalAuthTypes[name] = auth

	return nil
}

func (a *Auth) validateAuthType(authenticationType string, appID string, orgID string) (*model.AuthType, *model.ApplicationType, *model.ApplicationOrganization, error) {
	//get the auth type
	authType, err := a.getCachedAuthType(authenticationType)
	if err != nil {
		return nil, nil, nil, errors.WrapErrorAction(logutils.ActionValidate, typeAuthType, logutils.StringArgs(authenticationType), err)
	}

	//get the app type
	applicationType, err := a.storage.FindApplicationTypeByIdentifier(appID)
	if err != nil {
		return nil, nil, nil, errors.WrapErrorAction(logutils.ActionFind, model.TypeApplicationType, logutils.StringArgs(appID), err)

	}
	if applicationType == nil {
		return nil, nil, nil, errors.ErrorData(logutils.StatusMissing, model.TypeApplicationType, logutils.StringArgs(appID))
	}

	//get the app org
	applicationID := applicationType.Application.ID
	appOrg, err := a.getCachedApplicationOrganization(applicationID, orgID)
	if err != nil {
		return nil, nil, nil, errors.WrapErrorAction(logutils.ActionFind, model.TypeApplicationOrganization, logutils.StringArgs(orgID), err)
	}

	//check if the auth type is supported for this application and organization
	if !appOrg.IsAuthTypeSupported(*applicationType, *authType) {
		return nil, nil, nil, errors.ErrorAction(logutils.ActionValidate, "not supported auth type for application and organization", nil)
	}

	return authType, applicationType, appOrg, nil
}

func (a *Auth) getAuthTypeImpl(authType model.AuthType) (authType, error) {
	if auth, ok := a.authTypes[authType.Code]; ok {
		return auth, nil
	}

	return nil, errors.ErrorData(logutils.StatusInvalid, typeAuthType, logutils.StringArgs(authType.Code))
}

func (a *Auth) getExternalAuthTypeImpl(authType model.AuthType) (externalAuthType, error) {
	key := authType.Code

	//illinois_oidc, other_oidc
	if strings.HasSuffix(authType.Code, "_oidc") {
		key = "oidc"
	}

	if auth, ok := a.externalAuthTypes[key]; ok {
		return auth, nil
	}

	return nil, errors.ErrorData(logutils.StatusInvalid, typeExternalAuthType, logutils.StringArgs(key))
}

func (a *Auth) buildAccessToken(claims TokenClaims, permissions string, scope string) (string, error) {
	claims.Purpose = "access"
	claims.Permissions = permissions
	claims.Scope = scope
	return a.generateToken(&claims)
}

func (a *Auth) buildCsrfToken(claims TokenClaims) (string, error) {
	claims.Purpose = "csrf"
	return a.generateToken(&claims)
}

func (a *Auth) buildRefreshToken() (string, *time.Time, error) {
	newToken, err := utils.GenerateRandomString(refreshTokenLength)
	if err != nil {
		return "", nil, errors.WrapErrorAction(logutils.ActionCompute, logutils.TypeToken, nil, err)
	}

	expireTime := time.Now().UTC().Add(time.Minute * time.Duration(refreshTokenExpiry))
	return newToken, &expireTime, nil
}

func (a *Auth) getStandardClaims(sub string, uid string, email string, phone string, aud string, orgID string, appID string, exp *int64) TokenClaims {
	return TokenClaims{
		Claims: tokenauth.Claims{
			StandardClaims: jwt.StandardClaims{
				Audience:  aud,
				Subject:   sub,
				ExpiresAt: a.getExp(exp),
				IssuedAt:  time.Now().Unix(),
				Issuer:    a.host,
			}, OrgID: orgID, AppID: appID,
		}, UID: uid, Email: email, Phone: phone,
	}
}

func (a *Auth) generateToken(claims *TokenClaims) (string, error) {
	token := jwt.NewWithClaims(jwt.SigningMethodRS256, claims)
	kid, err := authutils.GetKeyFingerprint(&a.authPrivKey.PublicKey)
	if err != nil {
		return "", errors.WrapErrorAction(logutils.ActionCompute, "fingerprint", logutils.StringArgs("auth key"), err)
	}
	token.Header["kid"] = kid
	return token.SignedString(a.authPrivKey)
}

func (a *Auth) getExp(exp *int64) int64 {
	if exp == nil {
		defaultTime := time.Now().Add(30 * time.Minute) //TODO: Set up org configs for default token exp
		return defaultTime.Unix()
	}
	expTime := time.Unix(*exp, 0)
	minTime := time.Now().Add(time.Duration(a.minTokenExp) * time.Minute)
	maxTime := time.Now().Add(time.Duration(a.maxTokenExp) * time.Minute)

	if expTime.Before(minTime) {
		return minTime.Unix()
	} else if expTime.After(maxTime) {
		return maxTime.Unix()
	}

	return *exp
}

//storeReg stores the service registration record
func (a *Auth) storeReg() error {
	pem, err := authutils.GetPubKeyPem(&a.authPrivKey.PublicKey)
	if err != nil {
		return errors.WrapErrorAction(logutils.ActionEncode, model.TypePubKey, logutils.StringArgs("auth"), err)
	}

	key := authservice.PubKey{KeyPem: pem, Alg: authKeyAlg}

	// Setup "auth" registration for token validation
	authReg := model.ServiceReg{Registration: authservice.ServiceReg{ServiceID: authServiceID, Host: a.host, PubKey: &key},
		Name: "ROKWIRE Auth Service", Description: "The Auth Service is a subsystem of the Core Building Block that manages authentication and authorization.", FirstParty: true}
	err = a.storage.SaveServiceReg(&authReg)
	if err != nil {
		return errors.WrapErrorAction(logutils.ActionSave, model.TypeServiceReg, logutils.StringArgs(authServiceID), err)
	}

	// Setup core registration for signature validation
	coreReg := model.ServiceReg{Registration: authservice.ServiceReg{ServiceID: a.serviceID, Host: a.host, PubKey: &key},
		Name: "ROKWIRE Core Building Block", Description: "The Core Building Block manages user, auth, and organization data for the ROKWIRE platform.", FirstParty: true}
	err = a.storage.SaveServiceReg(&coreReg)
	if err != nil {
		return errors.WrapErrorAction(logutils.ActionSave, model.TypeServiceReg, logutils.StringArgs(a.serviceID), err)
	}

	return nil
}

//cacheAuthTypes caches the auth types
func (a *Auth) cacheAuthTypes() error {
	a.logger.Info("cacheAuthTypes..")

	authTypes, err := a.storage.LoadAuthTypes()
	if err != nil {
		return errors.WrapErrorAction(logutils.ActionFind, model.TypeAuthType, nil, err)
	}

	a.setCachedAuthTypes(authTypes)

	return nil
}

func (a *Auth) setCachedAuthTypes(authProviders []model.AuthType) {
	a.authTypesLock.Lock()
	defer a.authTypesLock.Unlock()

	a.cachedAuthTypes = &syncmap.Map{}
	validate := validator.New()

	for _, authType := range authProviders {
		err := validate.Struct(authType)
		if err == nil {
			//we will get it by id and code as well
			a.cachedAuthTypes.Store(authType.ID, authType)
			a.cachedAuthTypes.Store(authType.Code, authType)
		} else {
			a.logger.Errorf("failed to validate and cache auth type with code %s: %s", authType.Code, err.Error())
		}
	}
}

func (a *Auth) getCachedAuthType(key string) (*model.AuthType, error) {
	a.authTypesLock.RLock()
	defer a.authTypesLock.RUnlock()

	errArgs := &logutils.FieldArgs{"code or id": key}

	item, _ := a.cachedAuthTypes.Load(key)
	if item != nil {
		authType, ok := item.(model.AuthType)
		if !ok {
			return nil, errors.ErrorAction(logutils.ActionCast, model.TypeAuthType, errArgs)
		}
		return &authType, nil
	}
	return nil, errors.ErrorData(logutils.StatusMissing, model.TypeOrganization, errArgs)
}

//cacheIdentityProviders caches the identity providers
func (a *Auth) cacheIdentityProviders() error {
	a.logger.Info("cacheIdentityProviders..")

	identityProviders, err := a.storage.LoadIdentityProviders()
	if err != nil {
		return errors.WrapErrorAction(logutils.ActionFind, model.TypeIdentityProvider, nil, err)
	}

	a.setCachedIdentityProviders(identityProviders)

	return nil
}

func (a *Auth) setCachedIdentityProviders(identityProviders []model.IdentityProvider) {
	a.identityProvidersLock.Lock()
	defer a.identityProvidersLock.Unlock()

	a.cachedIdentityProviders = &syncmap.Map{}
	validate := validator.New()

	for _, idPr := range identityProviders {
		err := validate.Struct(idPr)
		if err == nil {
			a.cachedIdentityProviders.Store(idPr.ID, idPr)
		} else {
			a.logger.Errorf("failed to validate and cache identity provider with id %s: %s", idPr.ID, err.Error())
		}
	}
}

func (a *Auth) getCachedIdentityProviderConfig(id string, appTypeID string) (*model.IdentityProviderConfig, error) {
	a.identityProvidersLock.RLock()
	defer a.identityProvidersLock.RUnlock()

	errArgs := &logutils.FieldArgs{"id": id, "app_type_id": appTypeID}

	item, _ := a.cachedIdentityProviders.Load(id)
	if item != nil {
		identityProvider, ok := item.(model.IdentityProvider)
		if !ok {
			return nil, errors.ErrorAction(logutils.ActionCast, model.TypeIdentityProvider, errArgs)
		}
		//find the identity provider config
		for _, idPrConfig := range identityProvider.Configs {
			if idPrConfig.AppTypeID == appTypeID {
				return &idPrConfig, nil
			}
		}
		return nil, errors.ErrorData(logutils.StatusMissing, model.TypeIdentityProviderConfig, errArgs)
	}
	return nil, errors.ErrorData(logutils.StatusMissing, model.TypeOrganization, errArgs)
}

//cacheApplicationsOrganizations caches the applications organizations
func (a *Auth) cacheApplicationsOrganizations() error {
	a.logger.Info("cacheApplicationsOrganizations..")

	applicationsOrganizations, err := a.storage.LoadApplicationsOrganizations()
	if err != nil {
		return errors.WrapErrorAction(logutils.ActionFind, model.TypeApplicationOrganization, nil, err)
	}

	a.setCachedApplicationsOrganizations(applicationsOrganizations)

	return nil
}

func (a *Auth) setCachedApplicationsOrganizations(applicationsOrganization []model.ApplicationOrganization) {
	a.applicationsOrganizationsLock.Lock()
	defer a.applicationsOrganizationsLock.Unlock()

	a.cachedApplicationsOrganizations = &syncmap.Map{}
	validate := validator.New()

	for _, appOrg := range applicationsOrganization {
		err := validate.Struct(appOrg)
		if err == nil {
			key := fmt.Sprintf("%s_%s", appOrg.Application.ID, appOrg.Organization.ID)
			a.cachedApplicationsOrganizations.Store(key, appOrg)
		} else {
			a.logger.Errorf("failed to validate and cache applications organizations with ids %s-%s: %s",
				appOrg.Application.ID, appOrg.Organization.ID, err.Error())
		}
	}
}

func (a *Auth) getCachedApplicationOrganization(appID string, orgID string) (*model.ApplicationOrganization, error) {
	a.applicationsOrganizationsLock.RLock()
	defer a.applicationsOrganizationsLock.RUnlock()

	key := fmt.Sprintf("%s_%s", appID, orgID)
	errArgs := &logutils.FieldArgs{"key": key}

	item, _ := a.cachedApplicationsOrganizations.Load(key)
	if item != nil {
		appOrg, ok := item.(model.ApplicationOrganization)
		if !ok {
			return nil, errors.ErrorAction(logutils.ActionCast, model.TypeApplicationOrganization, errArgs)
		}
		return &appOrg, nil
	}
	return nil, errors.ErrorData(logutils.StatusMissing, model.TypeApplicationOrganization, errArgs)
}

func (a *Auth) checkRefreshTokenLimit(orgID string, appID string, credsID string) error {
	tokens, err := a.storage.LoadRefreshTokens(orgID, appID, credsID)
	if err != nil {
		return errors.WrapErrorAction("limit checking", model.TypeAuthRefresh, nil, err)
	}
	if len(tokens) >= refreshTokenLimit {
		err = a.storage.DeleteRefreshToken(tokens[0].CurrentToken)
		if err != nil {
			return errors.WrapErrorAction("limit checking", model.TypeAuthRefresh, nil, err)
		}
	}
	return nil
}

func (a *Auth) setupDeleteRefreshTimer() {
	//cancel if active
	if a.deleteRefreshTimer != nil {
		a.timerDone <- true
		a.deleteRefreshTimer.Stop()
	}

	a.deleteExpiredRefreshTokens()
}

func (a *Auth) deleteExpiredRefreshTokens() {
	now := time.Now().UTC()
	err := a.storage.DeleteExpiredRefreshTokens(&now)
	if err != nil {
		a.logger.Error(err.Error())
	}

	duration := time.Hour * time.Duration(refreshTokenDeletePeriod)
	a.deleteRefreshTimer = time.NewTimer(duration)
	select {
	case <-a.deleteRefreshTimer.C:
		// timer expired
		a.deleteRefreshTimer = nil

		a.deleteExpiredRefreshTokens()
	case <-a.timerDone:
		// timer aborted
		a.deleteRefreshTimer = nil
	}
}

//LocalServiceRegLoaderImpl provides a local implementation for ServiceRegLoader
type LocalServiceRegLoaderImpl struct {
	storage Storage
	*authservice.ServiceRegSubscriptions
}

//LoadServices implements ServiceRegLoader interface
func (l *LocalServiceRegLoaderImpl) LoadServices() ([]authservice.ServiceReg, error) {
	regs, err := l.storage.FindServiceRegs(l.GetSubscribedServices())
	if err != nil {
		return nil, errors.WrapErrorAction(logutils.ActionFind, model.TypeServiceReg, nil, err)
	}

	authRegs := make([]authservice.ServiceReg, len(regs))
	serviceErrors := map[string]error{}
	for i, serviceReg := range regs {
		reg := serviceReg.Registration
		err = reg.PubKey.LoadKeyFromPem()
		if err != nil {
			serviceErrors[reg.ServiceID] = err
		}
		authRegs[i] = reg
	}

	err = nil
	if len(serviceErrors) > 0 {
		err = fmt.Errorf("error loading services: %v", serviceErrors)
	}

	return authRegs, err
}

//NewLocalServiceRegLoader creates and configures a new LocalServiceRegLoaderImpl instance
func NewLocalServiceRegLoader(storage Storage) *LocalServiceRegLoaderImpl {
	subscriptions := authservice.NewServiceRegSubscriptions([]string{"all"})
	return &LocalServiceRegLoaderImpl{storage: storage, ServiceRegSubscriptions: subscriptions}
}

<<<<<<< HEAD
//Storage interface to communicate with the storage
type Storage interface {
	FindUserByAccountID(accountID string) (*model.User, error)
	InsertUser(user *model.User, authCred *model.AuthCred) (*model.User, error)
	UpdateUser(user *model.User, newOrgData *map[string]interface{}) (*model.User, error)
	DeleteUser(id string) error

	FindCredentials(orgID string, appID string, authType string, userID string) (*model.AuthCred, error)
	UpdateCredentials(orgID string, appID string, authType string, creds *model.AuthCred) error
	FindOrganization(id string) (*model.Organization, error)

	//ServiceRegs
	FindServiceRegs(serviceIDs []string) ([]model.ServiceReg, error)
	FindServiceReg(serviceID string) (*model.ServiceReg, error)
	InsertServiceReg(reg *model.ServiceReg) error
	UpdateServiceReg(reg *model.ServiceReg) error
	SaveServiceReg(reg *model.ServiceReg) error
	DeleteServiceReg(serviceID string) error

	//AuthConfigs
	FindAuthConfig(orgID string, appID string, authType string) (*model.AuthConfig, error)
	LoadAuthConfigs() (*[]model.AuthConfig, error)

	//ServiceAuthorizations
	FindServiceAuthorization(userID string, orgID string) (*model.ServiceAuthorization, error)
	SaveServiceAuthorization(authorization *model.ServiceAuthorization) error
	DeleteServiceAuthorization(userID string, orgID string) error
}

=======
>>>>>>> efe32a51
//StorageListener represents storage listener implementation for the auth package
type StorageListener struct {
	auth *Auth
	storage.DefaultListenerImpl
}

//OnAuthTypesUpdated notifies that auth types have been has been updated
func (al *StorageListener) OnAuthTypesUpdated() {
	al.auth.cacheAuthTypes()
}

//OnIdentityProvidersUpdated notifies that identity providers have been updated
func (al *StorageListener) OnIdentityProvidersUpdated() {
	al.auth.cacheIdentityProviders()
}

//OnApplicationsOrganizationsUpdated notifies that applications organizations have been updated
func (al *StorageListener) OnApplicationsOrganizationsUpdated() {
	al.auth.cacheApplicationsOrganizations()
}

//OnServiceRegsUpdated notifies that a service registration has been updated
func (al *StorageListener) OnServiceRegsUpdated() {
	al.auth.AuthService.LoadServices()
}<|MERGE_RESOLUTION|>--- conflicted
+++ resolved
@@ -31,24 +31,7 @@
 	authKeyAlg     string = "RS256"
 	rokwireKeyword string = "ROKWIRE"
 
-<<<<<<< HEAD
-	typeAuthType logutils.MessageDataType = "auth type"
-	typeAuth     logutils.MessageDataType = "auth"
-	typeMail     logutils.MessageDataType = "mail"
-)
-
-//Interface for authentication mechanisms
-type authType interface {
-	//checks the verification code generated on email signup
-	verify(id string, verification string, l *logs.Log) error
-	//check checks the validity of provided credentials
-	check(creds string, orgID string, appID string, params string, l *logs.Log) (*model.UserAuth, error)
-	//refresh refreshes the access token using provided refresh token
-	refresh(refreshToken string, orgID string, appID string, l *logs.Log) (*model.UserAuth, error)
-	//getLoginUrl retrieves and pre-formats a login url and params for the SSO provider
-	getLoginURL(orgID string, appID string, redirectURI string, l *logs.Log) (string, map[string]interface{}, error)
-}
-=======
+	typeMail              logutils.MessageDataType = "mail"
 	typeAuthType          logutils.MessageDataType = "auth type"
 	typeExternalAuthType  logutils.MessageDataType = "external auth type"
 	typeAuth              logutils.MessageDataType = "auth"
@@ -59,7 +42,6 @@
 	refreshTokenDeletePeriod int = 2
 	refreshTokenLimit        int = 3
 )
->>>>>>> efe32a51
 
 //Auth represents the auth functionality unit
 type Auth struct {
@@ -79,13 +61,8 @@
 	minTokenExp int64  //Minimum access token expiration time in minutes
 	maxTokenExp int64  //Maximum access token expiration time in minutes
 
-<<<<<<< HEAD
-	emailFrom   string
-	emailDialer *gomail.Dialer
-
-	authConfigs     *syncmap.Map //cache authConfigs / orgID_appID -> authConfig
-	authConfigsLock *sync.RWMutex
-=======
+	emailFrom       string
+	emailDialer     *gomail.Dialer
 	cachedAuthTypes *syncmap.Map //cache auth types
 	authTypesLock   *sync.RWMutex
 
@@ -98,7 +75,6 @@
 	//delete refresh tokens timer
 	deleteRefreshTimer *time.Timer
 	timerDone          chan bool
->>>>>>> efe32a51
 }
 
 //TokenClaims is a temporary claims model to provide backwards compatibility
@@ -131,13 +107,6 @@
 	cachedAuthTypes := &syncmap.Map{}
 	authTypesLock := &sync.RWMutex{}
 
-<<<<<<< HEAD
-	authConfigs := &syncmap.Map{}
-	authConfigsLock := &sync.RWMutex{}
-	auth := &Auth{storage: storage, authTypes: authTypes, authPrivKey: authPrivKey, AuthService: nil,
-		serviceID: serviceID, host: host, minTokenExp: *minTokenExp, maxTokenExp: *maxTokenExp,
-		authConfigs: authConfigs, authConfigsLock: authConfigsLock, emailDialer: emailDialer, emailFrom: smtpFrom}
-=======
 	cachedIdentityProviders := &syncmap.Map{}
 	identityProvidersLock := &sync.RWMutex{}
 
@@ -150,10 +119,9 @@
 		maxTokenExp: *maxTokenExp, cachedIdentityProviders: cachedIdentityProviders, identityProvidersLock: identityProvidersLock,
 		cachedAuthTypes: cachedAuthTypes, authTypesLock: authTypesLock,
 		cachedApplicationsOrganizations: cachedApplicationsOrganizations, applicationsOrganizationsLock: applicationsOrganizationsLock,
-		timerDone: timerDone}
->>>>>>> efe32a51
-
-	err = auth.storeReg()
+		timerDone: timerDone, emailDialer: emailDialer, emailFrom: smtpFrom}
+
+	err := auth.storeReg()
 	if err != nil {
 		return nil, errors.WrapErrorAction(logutils.ActionSave, "reg", nil, err)
 	}
@@ -183,111 +151,17 @@
 		logger.Warnf("NewAuth() failed to cache auth types: %v", err)
 	}
 
-<<<<<<< HEAD
-	claims, err := auth.check(creds, orgID, appID, params, l)
-	if len(claims.AccountID) > 0 {
-		user, err := a.findAccount(claims)
-		if err != nil {
-			return "", "", nil, err
-		}
-		user, update, newMembership := a.needsUserUpdate(claims, user)
-		if update {
-			var newMembershipOrgData *map[string]interface{}
-			if newMembership {
-				newMembershipOrgData = &claims.OrgData
-			}
-			_, err = a.updateAccount(user, newMembershipOrgData)
-			if err != nil {
-				return "", "", nil, err
-			}
-		}
-	} else {
-		if claims.NewCreds != nil {
-			authCred := model.AuthCred{
-				OrgID:  orgID,
-				AppID:  appID,
-				Type:   authType,
-				UserID: claims.UserID,
-				Creds:  claims.NewCreds,
-			}
-			user, err = a.createAccount(claims, &authCred)
-			if err != nil {
-				return "", "", nil, err
-			}
-		} else {
-			return "", "", nil, errors.WrapErrorAction(logutils.ActionValidate, model.TypeAuthCred, nil, err)
-		}
-	}
-
-	userAuth, err := auth.check(creds, orgID, appID, params, l)
-=======
 	err = auth.cacheIdentityProviders()
->>>>>>> efe32a51
 	if err != nil {
 		logger.Warnf("NewAuth() failed to cache identity providers: %v", err)
 	}
 
-<<<<<<< HEAD
-	if len(userAuth.AccountID) > 0 {
-		user, err = a.findAccount(userAuth)
-		if err != nil {
-			return "", "", nil, err
-		}
-		user, update, newMembership := a.needsUserUpdate(userAuth, user)
-		if update {
-			var newMembershipOrgData *map[string]interface{}
-			if newMembership {
-				newMembershipOrgData = &userAuth.OrgData
-			}
-			_, err = a.updateAccount(user, newMembershipOrgData)
-			if err != nil {
-				return "", "", nil, err
-			}
-		}
-	} else {
-		if userAuth.NewCreds != nil {
-			authCred := model.AuthCred{
-				OrgID:  orgID,
-				AppID:  appID,
-				Type:   authType,
-				UserID: userAuth.UserID,
-				Creds:  userAuth.NewCreds,
-			}
-			user, err = a.createAccount(userAuth, &authCred)
-			if err != nil {
-				return "", "", nil, err
-			}
-		} else {
-			return "", "", nil, errors.WrapErrorAction(logutils.ActionValidate, model.TypeAuthCred, nil, err)
-		}
-	}
-
-	tokenClaims := a.getStandardClaims("", userAuth.UserID, userAuth.Email, userAuth.Phone, "rokwire", orgID, appID, userAuth.Exp)
-	token, err := a.buildAccessToken(tokenClaims, "", "all")
-=======
 	err = auth.cacheApplicationsOrganizations()
->>>>>>> efe32a51
 	if err != nil {
 		logger.Warnf("NewAuth() failed to cache applications organizations: %v", err)
 	}
-	return token, userAuth.RefreshToken, user, nil
-
-}
-
-func (a *Auth) Verify(authType string, id string, verification string, l *logs.Log) error {
-	auth, err := a.getAuthType(authType)
-	if err != nil {
-		return errors.WrapErrorAction(logutils.ActionLoadCache, typeAuthType, nil, err)
-	}
-
-<<<<<<< HEAD
-	//TODO: Implement account management
-	err = auth.verify(id, verification, l)
-	if err != nil {
-		errors.WrapErrorAction(logutils.ActionValidate, "creds", nil, err)
-	}
-
-	return nil
+	return auth, nil
+
 }
 
 //sendEmail is used to send verification and password reset emails using Smtp connection
@@ -312,9 +186,6 @@
 		return errors.WrapErrorAction(logutils.ActionSend, typeMail, nil, err)
 	}
 	return nil
-=======
-	return auth, nil
->>>>>>> efe32a51
 }
 
 func (a *Auth) applyExternalAuthType(authType model.AuthType, appType model.ApplicationType, appOrg model.ApplicationOrganization, creds string, params string, l *logs.Log) (*model.Account, *model.AccountAuthType, interface{}, error) {
@@ -421,17 +292,65 @@
 	if err != nil {
 		return nil, nil, errors.WrapErrorAction(logutils.ActionFind, model.TypeAccount, nil, err)
 	}
-	if account == nil || accountAuthType == nil {
-		return nil, nil, errors.WrapErrorAction("exist", model.TypeAccount, nil, err)
-	}
-
-	//2. it seems the user exist, now check the credentials
-	validCredentials, err := authImpl.checkCredentials(*accountAuthType, creds, l)
-	if err != nil {
-		return nil, nil, errors.WrapErrorAction("error checking credentials", "", nil, err)
-	}
-	if !*validCredentials {
-		return nil, nil, errors.WrapErrorAction("invalid credentials", "", nil, err)
+	if account != nil && accountAuthType != nil {
+		//User exists
+		//TODO: Do we need to update any account info?
+		//2. it seems the user exist, now check the credentials
+		validCredentials, isVerified, err := authImpl.checkCredentials(accountAuthType, creds, appOrg, l)
+		if err != nil {
+			return nil, nil, errors.WrapErrorAction("error checking credentials", "", nil, err)
+		}
+		if !*validCredentials {
+			return nil, nil, errors.WrapErrorAction("invalid credentials", "", nil, err)
+		}
+		if !*isVerified {
+			return nil, nil, errors.WrapErrorAction("credentials is not verified", "", nil, err)
+		}
+
+	} else if account == nil && accountAuthType == nil {
+		//2. it seems the user exist, now check the credentials
+		validCredentials, isVerified, err := authImpl.checkCredentials(accountAuthType, creds, appOrg, l)
+		if err != nil {
+			return nil, nil, errors.WrapErrorAction("error checking credentials", "", nil, err)
+		}
+		if !*validCredentials {
+			return nil, nil, errors.WrapErrorAction("invalid credentials", "", nil, err)
+		}
+		if !*isVerified {
+			//TODO: return verification sent message
+			return nil, nil, nil
+			// return nil, nil, errors.WrapErrorAction("credentials is not verified", "", nil, err)
+		}
+
+		//setup account
+		now := time.Now()
+		//account auth type
+		accountAuthTypeID, _ := uuid.NewUUID()
+		accAuthType := authType
+		var credential *model.Credential
+		identifier := authType.Code //TODO: Verify if this is correct???
+		params := map[string]interface{}{}
+		active := true
+		active2FA := false
+		accountAuthType = &model.AccountAuthType{ID: accountAuthTypeID.String(), AuthType: accAuthType,
+			Identifier: identifier, Params: params, Credential: credential, Active: active, Active2FA: active2FA, DateCreated: now}
+
+		//use shared profile
+		useSharedProfile := false
+
+		//profile
+		profileID, _ := uuid.NewUUID()
+		photoURL := ""
+		firstName := ""
+		lastName := ""
+		profile := &model.Profile{ID: profileID.String(), PhotoURL: photoURL, FirstName: firstName, LastName: lastName, DateCreated: now}
+
+		account, err = a.registerUser(appOrg, *accountAuthType, useSharedProfile, profile, l)
+		if err != nil {
+			return nil, nil, errors.WrapErrorAction(logutils.ActionRegister, model.TypeAccount, nil, err)
+		}
+	} else {
+		return nil, nil, errors.WrapErrorAction("doesnt exist", model.TypeAccount, nil, err)
 	}
 
 	return account, accountAuthType, nil
@@ -1026,38 +945,6 @@
 	return &LocalServiceRegLoaderImpl{storage: storage, ServiceRegSubscriptions: subscriptions}
 }
 
-<<<<<<< HEAD
-//Storage interface to communicate with the storage
-type Storage interface {
-	FindUserByAccountID(accountID string) (*model.User, error)
-	InsertUser(user *model.User, authCred *model.AuthCred) (*model.User, error)
-	UpdateUser(user *model.User, newOrgData *map[string]interface{}) (*model.User, error)
-	DeleteUser(id string) error
-
-	FindCredentials(orgID string, appID string, authType string, userID string) (*model.AuthCred, error)
-	UpdateCredentials(orgID string, appID string, authType string, creds *model.AuthCred) error
-	FindOrganization(id string) (*model.Organization, error)
-
-	//ServiceRegs
-	FindServiceRegs(serviceIDs []string) ([]model.ServiceReg, error)
-	FindServiceReg(serviceID string) (*model.ServiceReg, error)
-	InsertServiceReg(reg *model.ServiceReg) error
-	UpdateServiceReg(reg *model.ServiceReg) error
-	SaveServiceReg(reg *model.ServiceReg) error
-	DeleteServiceReg(serviceID string) error
-
-	//AuthConfigs
-	FindAuthConfig(orgID string, appID string, authType string) (*model.AuthConfig, error)
-	LoadAuthConfigs() (*[]model.AuthConfig, error)
-
-	//ServiceAuthorizations
-	FindServiceAuthorization(userID string, orgID string) (*model.ServiceAuthorization, error)
-	SaveServiceAuthorization(authorization *model.ServiceAuthorization) error
-	DeleteServiceAuthorization(userID string, orgID string) error
-}
-
-=======
->>>>>>> efe32a51
 //StorageListener represents storage listener implementation for the auth package
 type StorageListener struct {
 	auth *Auth
