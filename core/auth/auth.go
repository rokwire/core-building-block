package auth

import (
	"core-building-block/core/model"
	"core-building-block/driven/profilebb"
	"core-building-block/driven/storage"
	"core-building-block/utils"
	"crypto/rsa"
	"encoding/json"
	"strings"
	"sync"
	"time"

	"github.com/golang-jwt/jwt"
	"github.com/google/uuid"
	"github.com/rokwire/core-auth-library-go/authorization"
	"github.com/rokwire/core-auth-library-go/authservice"
	"github.com/rokwire/core-auth-library-go/authutils"
	"github.com/rokwire/core-auth-library-go/tokenauth"
	"golang.org/x/sync/syncmap"
	"gopkg.in/go-playground/validator.v9"
	"gopkg.in/gomail.v2"

	"github.com/rokwire/logging-library-go/errors"
	"github.com/rokwire/logging-library-go/logs"
	"github.com/rokwire/logging-library-go/logutils"
)

const (
	authServiceID  string = "auth"
	authKeyAlg     string = "RS256"
	rokwireKeyword string = "ROKWIRE"

	typeMail              logutils.MessageDataType = "mail"
	typeAuthType          logutils.MessageDataType = "auth type"
	typeExternalAuthType  logutils.MessageDataType = "external auth type"
	typeAnonymousAuthType logutils.MessageDataType = "anonymous auth type"
	typeMfaType           logutils.MessageDataType = "mfa type"
	typeAuth              logutils.MessageDataType = "auth"
	typeAuthRefreshParams logutils.MessageDataType = "auth refresh params"

	refreshTokenLength int = 256

	sessionExpiry       int = 7 * 24 * 60 //1 week
	sessionDeletePeriod int = 2
	sessionLimit        int = 3

	loginStateLength int = 128
)

//Auth represents the auth functionality unit
type Auth struct {
	storage Storage
	emailer Emailer

	logger *logs.Logger

	authTypes          map[string]authType
	externalAuthTypes  map[string]externalAuthType
	anonymousAuthTypes map[string]anonymousAuthType
	mfaTypes           map[string]mfaType

	authPrivKey *rsa.PrivateKey

	AuthService *authservice.AuthService

	serviceID   string
	host        string //Service host
	minTokenExp int64  //Minimum access token expiration time in minutes
	maxTokenExp int64  //Maximum access token expiration time in minutes

	profileBB ProfileBuildingBlock

	emailFrom   string
	emailDialer *gomail.Dialer

	cachedIdentityProviders *syncmap.Map //cache identityProviders
	identityProvidersLock   *sync.RWMutex

	apiKeys     *syncmap.Map //cache api keys / api_key (string) -> APIKey
	apiKeysLock *sync.RWMutex

	//delete refresh tokens timer
	deleteSessionsTimer *time.Timer
	timerDone           chan bool
}

//NewAuth creates a new auth instance
func NewAuth(serviceID string, host string, authPrivKey *rsa.PrivateKey, storage Storage, emailer Emailer, minTokenExp *int64, maxTokenExp *int64, twilioAccountSID string,
	twilioToken string, twilioServiceSID string, profileBB *profilebb.Adapter, smtpHost string, smtpPortNum int, smtpUser string, smtpPassword string, smtpFrom string, logger *logs.Logger) (*Auth, error) {
	if minTokenExp == nil {
		var minTokenExpVal int64 = 5
		minTokenExp = &minTokenExpVal
	}

	if maxTokenExp == nil {
		var maxTokenExpVal int64 = 60
		maxTokenExp = &maxTokenExpVal
	}
	//maybe set up from config collection for diff types of auth
	emailDialer := gomail.NewDialer(smtpHost, smtpPortNum, smtpUser, smtpPassword)

	authTypes := map[string]authType{}
	externalAuthTypes := map[string]externalAuthType{}
	anonymousAuthTypes := map[string]anonymousAuthType{}
	mfaTypes := map[string]mfaType{}

	cachedIdentityProviders := &syncmap.Map{}
	identityProvidersLock := &sync.RWMutex{}

	apiKeys := &syncmap.Map{}
	apiKeysLock := &sync.RWMutex{}

	timerDone := make(chan bool)

	auth := &Auth{storage: storage, emailer: emailer, logger: logger, authTypes: authTypes, externalAuthTypes: externalAuthTypes, anonymousAuthTypes: anonymousAuthTypes,
		mfaTypes: mfaTypes, authPrivKey: authPrivKey, AuthService: nil, serviceID: serviceID, host: host, minTokenExp: *minTokenExp,
		maxTokenExp: *maxTokenExp, profileBB: profileBB, cachedIdentityProviders: cachedIdentityProviders, identityProvidersLock: identityProvidersLock,
		timerDone: timerDone, emailDialer: emailDialer, emailFrom: smtpFrom, apiKeys: apiKeys, apiKeysLock: apiKeysLock}

	err := auth.storeReg()
	if err != nil {
		return nil, errors.WrapErrorAction(logutils.ActionSave, "reg", nil, err)
	}

	serviceLoader := NewLocalServiceRegLoader(storage)

	authService, err := authservice.NewAuthService(serviceID, host, serviceLoader)
	if err != nil {
		return nil, errors.WrapErrorAction(logutils.ActionInitialize, "auth service", nil, err)
	}

	auth.AuthService = authService

	//Initialize auth types
	initUsernameAuth(auth)
	initEmailAuth(auth)
	initPhoneAuth(auth, twilioAccountSID, twilioToken, twilioServiceSID)
	initFirebaseAuth(auth)
	initAnonymousAuth(auth)
	initSignatureAuth(auth)

	initOidcAuth(auth)
	initSamlAuth(auth)

	initTotpMfa(auth)
	initEmailMfa(auth)
	initPhoneMfa(auth)
	initRecoveryMfa(auth)

	err = auth.cacheIdentityProviders()
	if err != nil {
		logger.Warnf("NewAuth() failed to cache identity providers: %v", err)
	}

	err = auth.cacheAPIKeys()
	if err != nil {
		logger.Warnf("NewAuth() failed to cache api keys: %v", err)
	}

	return auth, nil

}

func (a *Auth) applyExternalAuthType(authType model.AuthType, appType model.ApplicationType, appOrg model.ApplicationOrganization,
	creds string, params string, regProfile model.Profile, regPreferences map[string]interface{}, l *logs.Log) (*model.AccountAuthType, map[string]interface{}, []model.MFAType, error) {
	var accountAuthType *model.AccountAuthType
	var profile *model.Profile
	var preferences map[string]interface{}
	var extParams map[string]interface{}
	var mfaTypes []model.MFAType

	//external auth type
	authImpl, err := a.getExternalAuthTypeImpl(authType)
	if err != nil {
		return nil, nil, nil, errors.WrapErrorAction(logutils.ActionLoadCache, typeExternalAuthType, nil, err)
	}

	//1. get the user from the external system
	var externalUser *model.ExternalSystemUser
	externalUser, extParams, err = authImpl.externalLogin(authType, appType, appOrg, creds, params, l)
	if err != nil {
		return nil, nil, nil, errors.WrapErrorAction("logging in", "external user", nil, err)
	}

	//2. check if the user exists
	account, err := a.storage.FindAccount(appOrg.ID, authType.ID, externalUser.Identifier)
	if err != nil {
		return nil, nil, nil, errors.WrapErrorAction(logutils.ActionFind, model.TypeAccount, nil, err)
	}
	if account != nil {
		//user exists, just check if need to update it

		//get the current external user
		accountAuthType, err = a.findAccountAuthType(account, &authType, externalUser.Identifier)
		if err != nil {
			return nil, nil, nil, err
		}
		currentDataMap := accountAuthType.Params["user"]
		currentDataJSON, err := utils.ConvertToJSON(currentDataMap)
		if err != nil {
			return nil, nil, nil, errors.WrapErrorAction(logutils.ActionMarshal, "external user", nil, err)
		}
		var currentData *model.ExternalSystemUser
		err = json.Unmarshal(currentDataJSON, &currentData)
		if err != nil {
			return nil, nil, nil, errors.ErrorAction(logutils.ActionUnmarshal, "external user", nil)
		}
		mfaTypes = account.GetVerifiedMFATypes()

		newData := *externalUser

		//check if external system user needs to be updated
		if !currentData.Equals(newData) {
			//there is changes so we need to update it
			accountAuthType.Params["user"] = newData
			now := time.Now()
			accountAuthType.DateUpdated = &now

			transaction := func(context storage.TransactionContext) error {
				//1. first find the account record
				account, err := a.storage.FindAccountByAuthTypeID(context, accountAuthType.ID)
				if err != nil {
					return errors.WrapErrorAction(logutils.ActionFind, model.TypeAccount, nil, err)
				}
				if account == nil {
					return errors.ErrorAction(logutils.ActionFind, "for some reason account is nil for account auth type", &logutils.FieldArgs{"account auth type id": accountAuthType.ID})
				}

				//2. update the account auth type in the account record
				newAccountAuthTypes := make([]model.AccountAuthType, len(account.AuthTypes))
				for j, aAuthType := range account.AuthTypes {
					if aAuthType.ID == accountAuthType.ID {
						newAccountAuthTypes[j] = *accountAuthType
					} else {
						newAccountAuthTypes[j] = aAuthType
					}
				}
				account.AuthTypes = newAccountAuthTypes

				//3. update the account record
				err = a.storage.SaveAccount(context, account)
				if err != nil {
					return errors.WrapErrorAction(logutils.ActionSave, model.TypeAccount, nil, err)
				}

				return nil
			}

			err = a.storage.PerformTransaction(transaction)
			if err != nil {
				return nil, nil, nil, errors.WrapErrorAction(logutils.ActionUpdate, model.TypeUserAuth, nil, err)
			}
		}
	} else {
		//user does not exist, we need to register it

		//TODO: use shared profile
		useSharedProfile := false

		identifier := externalUser.Identifier
		accountAuthTypeParams := map[string]interface{}{}
		accountAuthTypeParams["user"] = externalUser

		accountAuthType, _, profile, preferences, err = a.prepareRegistrationData(authType, identifier, accountAuthTypeParams, nil, nil, regProfile, regPreferences, l)

		if err != nil {
			return nil, nil, nil, errors.WrapErrorAction("error preparing registration data", model.TypeUserAuth, nil, err)
		}

		accountAuthType, err = a.registerUser(appOrg, *accountAuthType, nil, useSharedProfile, *profile, preferences, l)
		if err != nil {
			return nil, nil, nil, errors.WrapErrorAction(logutils.ActionRegister, model.TypeAccount, nil, err)
		}
	}

	//TODO: make sure we do not return any refresh tokens in extParams
	return accountAuthType, extParams, mfaTypes, nil
}

func (a *Auth) applyAnonymousAuthType(authType model.AuthType, appType model.ApplicationType, appOrg model.ApplicationOrganization, creds string, params string, l *logs.Log) (string, map[string]interface{}, error) { //auth type
	authImpl, err := a.getAnonymousAuthTypeImpl(authType)
	if err != nil {
		return "", nil, errors.WrapErrorAction(logutils.ActionLoadCache, typeAnonymousAuthType, nil, err)
	}

	//Check the credentials
	anonymousID, anonymousParams, err := authImpl.checkCredentials(authType, appType, appOrg, creds, l)
	if err != nil {
		return "", nil, errors.WrapErrorAction(logutils.ActionValidate, model.TypeCreds, nil, err)
	}

	return anonymousID, anonymousParams, nil
}

func (a *Auth) applyAuthType(authType model.AuthType, appType model.ApplicationType, appOrg model.ApplicationOrganization,
	creds string, params string, regProfile model.Profile, regPreferences map[string]interface{}, l *logs.Log) (string, *model.AccountAuthType, []model.MFAType, error) {
	var message string
	var account *model.Account
	var accountAuthType *model.AccountAuthType
	var credential *model.Credential
	var profile *model.Profile
	var preferences map[string]interface{}
	var mfaTypes []model.MFAType

	//auth type
	authImpl, err := a.getAuthTypeImpl(authType)
	if err != nil {
		return "", nil, nil, errors.WrapErrorAction(logutils.ActionLoadCache, typeAuthType, nil, err)
	}

	//check if the user exists check
	userIdentifier, err := authImpl.getUserIdentifier(creds)
	if err != nil {
		return "", nil, nil, errors.WrapErrorAction(logutils.ActionGet, "user identifier", nil, err)
	}
	account, err = a.storage.FindAccount(appOrg.ID, authType.ID, userIdentifier)
	if err != nil {
		return "", nil, nil, errors.WrapErrorAction(logutils.ActionFind, model.TypeAccount, nil, err) //TODO add args..
	}

	accountExists := (account != nil)

	//check if it is sign in or sign up
	isSignUp, err := a.isSignUp(accountExists, params, l)
	if err != nil {
		return "", nil, nil, errors.WrapErrorAction("error checking is sign up", "", nil, err)
	}
	if isSignUp {
		if accountExists {
<<<<<<< HEAD
			return "", nil, nil, errors.New("account already exists")
=======
			return "", nil, errors.New("account already exists").SetStatus(utils.ErrorStatusAlreadyExists)
>>>>>>> fb6644cf
		}

		//TODO: use shared profile
		useSharedProfile := false

		credentialID, _ := uuid.NewUUID()
		credID := credentialID.String()

		//apply sign up
		message, credentialValue, err := authImpl.signUp(authType, appType, appOrg, creds, params, credentialID.String(), l)
		if err != nil {
			return "", nil, nil, errors.Wrap("error signing up", err)
		}

		accountAuthType, credential, profile, preferences, err = a.prepareRegistrationData(authType, userIdentifier, nil, &credID, credentialValue, regProfile, regPreferences, l)
		if err != nil {
			return "", nil, nil, errors.WrapErrorAction("error preparing registration data", model.TypeUserAuth, nil, err)
		}

		accountAuthType, err = a.registerUser(appOrg, *accountAuthType, credential, useSharedProfile, *profile, preferences, l)
		if err != nil {
			return "", nil, nil, errors.WrapErrorAction(logutils.ActionRegister, model.TypeAccount, nil, err)
		}

		return message, accountAuthType, nil, nil
	}

	//apply sign in
	if !accountExists {
<<<<<<< HEAD
		return "", nil, nil, errors.ErrorData(logutils.StatusMissing, model.TypeAccount, nil)
=======
		return "", nil, errors.ErrorData(logutils.StatusMissing, model.TypeAccount, nil).SetStatus(utils.ErrorStatusNotFound)
>>>>>>> fb6644cf
	}
	mfaTypes = account.GetVerifiedMFATypes()

	accountAuthType, err = a.findAccountAuthType(account, &authType, userIdentifier)
	if accountAuthType == nil {
		return "", nil, nil, errors.WrapErrorAction(logutils.ActionFind, model.TypeAccountAuthType, nil, err)
	}

	//2. it seems the user exist, now check the credentials
	message, err = authImpl.checkCredentials(*accountAuthType, creds, l)
	if err != nil {
		return "", nil, nil, errors.WrapErrorAction(logutils.ActionValidate, model.TypeCredential, nil, err)
	}
<<<<<<< HEAD
	if !*validCredentials {
		return "", nil, nil, errors.ErrorData(logutils.StatusInvalid, model.TypeCredential, nil)
	}
=======
>>>>>>> fb6644cf

	return message, accountAuthType, mfaTypes, nil
}

//validateAPIKey checks if the given API key is valid for the given app ID
func (a *Auth) validateAPIKey(apiKey string, appID string) error {
	validAPIKey, err := a.getCachedAPIKey(apiKey)
	if err != nil || validAPIKey == nil || validAPIKey.AppID != appID {
		return errors.Newf("incorrect key for app_id=%v", appID)
	}

	return nil
}

//isSignUp checks if the operation is sign in or sign up
// 	first check if the client has set sign_up field
//	if sign_up field has not been sent then check if the user exists
func (a *Auth) isSignUp(accountExists bool, params string, l *logs.Log) (bool, error) {
	//check if sign_up field has been passed
	useSignUpFieldCheck := strings.Contains(params, "sign_up")

	if useSignUpFieldCheck {
		type signUpParams struct {
			SignUp bool `json:"sign_up"`
		}
		var sParams signUpParams
		err := json.Unmarshal([]byte(params), &sParams)
		if err != nil {
			return false, errors.WrapErrorAction(logutils.ActionUnmarshal, "sign up params", nil, err)
		}

		return sParams.SignUp, nil
	}

	if accountExists {
		//the user exists, so return false
		return false, nil
	}

	//the user does not exists, so it has to register
	return true, nil
}

func (a *Auth) findAccountAuthType(account *model.Account, authType *model.AuthType, identifier string) (*model.AccountAuthType, error) {
	if account == nil {
		return nil, errors.ErrorData(logutils.StatusMissing, model.TypeAccount, nil)
	}

	if authType == nil {
		return nil, errors.ErrorData(logutils.StatusMissing, typeAuthType, nil)
	}

	accountAuthType := account.GetAccountAuthType(authType.ID, identifier)
	if accountAuthType == nil {
		return nil, errors.New("for some reasons the user auth type is nil")
	}

	accountAuthType.AuthType = *authType

	if accountAuthType.Credential != nil {
		//populate credentials in accountAuthType
		credential, err := a.storage.FindCredential(accountAuthType.Credential.ID)
		if err != nil {
			return nil, errors.WrapErrorAction(logutils.ActionFind, model.TypeCredential, nil, err)
		}
		accountAuthType.Credential = credential
	}

	return accountAuthType, nil
}

func (a *Auth) applyLogin(anonymous bool, sub string, authType model.AuthType, appOrg model.ApplicationOrganization,
	accountAuthType *model.AccountAuthType, appType model.ApplicationType, ipAddress string, deviceType string,
	deviceOS *string, deviceID string, params map[string]interface{}, state string, l *logs.Log) (*model.LoginSession, error) {

	//TODO - check what should go in one transaction

	//TODO - ignore the device for now; assign to user etc
	device := model.Device{ID: "1234", Type: "mobile"}

	//create login session entity
	loginSession, err := a.createLoginSession(anonymous, sub, authType, appOrg, accountAuthType, appType, ipAddress, params, state, device, l)
	if err != nil {
		return nil, errors.WrapErrorAction("error creating a session", "", nil, err)
	}

	//store it
	_, err = a.storage.InsertLoginSession(*loginSession)
	if err != nil {
		return nil, errors.WrapErrorAction(logutils.ActionInsert, model.TypeLoginSession, nil, err)
	}

	return loginSession, nil
}

func (a *Auth) createLoginSession(anonymous bool, sub string, authType model.AuthType,
	appOrg model.ApplicationOrganization, accountAuthType *model.AccountAuthType, appType model.ApplicationType,
	ipAddress string, params map[string]interface{}, state string, device model.Device, l *logs.Log) (*model.LoginSession, error) {

	//id
	idUUID, _ := uuid.NewUUID()
	id := idUUID.String()

	//account auth type
	if !anonymous {
		//only return auth type used for login
		accountAuthType.Account.AuthTypes = []model.AccountAuthType{*accountAuthType}
	}

	//access token
	orgID := appOrg.Organization.ID
	appID := appOrg.Application.ID
	uid := ""
	email := ""
	phone := ""
	permissions := []string{}
	if !anonymous {
		uid = accountAuthType.Identifier
		email = accountAuthType.Account.Profile.Email
		phone = accountAuthType.Account.Profile.Phone
		permissions = accountAuthType.Account.GetPermissionNames()
	}
	claims := a.getStandardClaims(sub, uid, email, phone, "rokwire", orgID, appID, authType.Code, nil, anonymous, true)
	accessToken, err := a.buildAccessToken(claims, strings.Join(permissions, ","), authorization.ScopeGlobal)
	if err != nil {
		return nil, errors.WrapErrorAction(logutils.ActionCreate, logutils.TypeToken, nil, err)
	}

	//refresh token
	refreshToken, expires, err := a.buildRefreshToken()
	if err != nil {
		return nil, errors.WrapErrorAction(logutils.ActionCreate, logutils.TypeToken, nil, err)
	}

	loginSession := model.LoginSession{ID: id, AppOrg: appOrg, AuthType: authType,
		AppType: appType, Anonymous: anonymous, Identifier: sub, AccountAuthType: accountAuthType,
<<<<<<< HEAD
		Device: device, IPAddress: ipAddress, AccessToken: accessToken, RefreshToken: refreshToken, Params: params,
		State: state, Expires: *expires, DateCreated: time.Now()}
=======
		Device: device, IPAddress: ipAddress, AccessToken: accessToken, RefreshTokens: []string{refreshToken}, Params: params, Expires: *expires, DateCreated: time.Now()}
>>>>>>> fb6644cf

	return &loginSession, nil
}

func (a *Auth) deleteLoginSession(sessionID string, l *logs.Log) {
	err := a.storage.DeleteLoginSession(sessionID)
	if err != nil {
		l.WarnAction(logutils.ActionDelete, model.TypeLoginSession, err)
	}
}

func (a *Auth) prepareRegistrationData(authType model.AuthType, identifier string, accountAuthTypeParams map[string]interface{},
	credentialID *string, credentialValue map[string]interface{},
	profile model.Profile, preferences map[string]interface{}, l *logs.Log) (*model.AccountAuthType, *model.Credential, *model.Profile, map[string]interface{}, error) {
	now := time.Now()

	//account auth type
	accountAuthTypeID, _ := uuid.NewUUID()
	active := true
	accountAuthType := &model.AccountAuthType{ID: accountAuthTypeID.String(), AuthType: authType,
		Identifier: identifier, Params: accountAuthTypeParams, Credential: nil, Active: active, DateCreated: now}

	//credential
	var credential *model.Credential
	if credentialID != nil && credentialValue != nil {
		//there is a credential
		credential = &model.Credential{ID: *credentialID, AccountsAuthTypes: []model.AccountAuthType{*accountAuthType}, Value: credentialValue, Verified: false,
			AuthType: authType, DateCreated: now, DateUpdated: &now}

		accountAuthType.Credential = credential
	}

	///profile and preferences
	//get profile BB data
	gotProfile, gotPreferences, err := a.getProfileBBData(authType, identifier, l)
	if err != nil {
		args := &logutils.FieldArgs{"auth_type": authType.Code, "identifier": identifier}
		return nil, nil, nil, nil, errors.WrapErrorAction(logutils.ActionGet, "error getting profile BB data", args, err)
	}

	readyProfile := profile
	//if there is profile bb data
	if gotProfile != nil {
		readyProfile = a.prepareProfile(profile, *gotProfile)
	}
	readyPreferences := preferences
	//if there is preferences bb data
	if gotPreferences != nil {
		readyPreferences = a.preparePreferences(preferences, gotPreferences)
	}

	//generate profile ID
	profileID, _ := uuid.NewUUID()
	readyProfile.ID = profileID.String()
	//date created
	if readyProfile.DateCreated.IsZero() {
		readyProfile.DateCreated = time.Now()
	}
	if preferences["date_created"] == nil {
		preferences["date_created"] = time.Now()
	} else {
		preferencesCreated, ok := preferences["date_created"].(time.Time)
		if !ok || preferencesCreated.IsZero() {
			preferences["date_created"] = time.Now()
		}
	}
	///

	return accountAuthType, credential, &readyProfile, readyPreferences, nil
}

func (a *Auth) prepareProfile(clientData model.Profile, profileBBData model.Profile) model.Profile {
	clientData.PhotoURL = utils.SetStringIfEmpty(clientData.PhotoURL, profileBBData.PhotoURL)
	clientData.FirstName = utils.SetStringIfEmpty(clientData.FirstName, profileBBData.FirstName)
	clientData.LastName = utils.SetStringIfEmpty(clientData.LastName, profileBBData.LastName)
	clientData.Email = utils.SetStringIfEmpty(clientData.Email, profileBBData.Email)
	clientData.Phone = utils.SetStringIfEmpty(clientData.Phone, profileBBData.Phone)
	clientData.Address = utils.SetStringIfEmpty(clientData.Address, profileBBData.Address)
	clientData.ZipCode = utils.SetStringIfEmpty(clientData.ZipCode, profileBBData.ZipCode)
	clientData.State = utils.SetStringIfEmpty(clientData.State, profileBBData.State)
	clientData.Country = utils.SetStringIfEmpty(clientData.Country, profileBBData.Country)

	if clientData.BirthYear == 0 {
		clientData.BirthYear = profileBBData.BirthYear
	}

	return clientData
}

func (a *Auth) preparePreferences(clientData map[string]interface{}, profileBBData map[string]interface{}) map[string]interface{} {
	mergedData := profileBBData
	for k, v := range clientData {
		if profileBBData[k] == nil {
			mergedData[k] = v
		}
	}

	return mergedData
}

func (a *Auth) getProfileBBData(authType model.AuthType, identifier string, l *logs.Log) (*model.Profile, map[string]interface{}, error) {
	var profile *model.Profile
	var preferences map[string]interface{}
	var err error

	profileSearch := make(map[string]string)
	if authType.Code == "twilio_phone" {
		profileSearch["phone"] = identifier
	}
	if authType.Code == "illinois_oidc" {
		profileSearch["uin"] = identifier
	}
	if profileSearch != nil {
		profile, preferences, err = a.profileBB.GetProfileBBData(profileSearch, l)
		if err != nil {
			return nil, nil, err
		}
	}
	return profile, preferences, nil
}

//registerUser registers account for an organization in an application
//	Input:
//		appOrg (ApplicationOrganization): The application organization which the user is registering in
//		accountAuthType (AccountAuthType): In which way the user will be logging in the application
//		credential (*Credential): Information for the user
//		useSharedProfile (bool): It says if the system to look if the user has account in another application in the system and to use its profile instead of creating a new profile
//		preferences (map[string]interface{}): Preferences of the user
//		profile (Profile): Information for the user
//		l (*logs.Log): Log object pointer for request
//	Returns:
//		Registered account (AccountAuthType): Registered Account object
func (a *Auth) registerUser(appOrg model.ApplicationOrganization, accountAuthType model.AccountAuthType, credential *model.Credential,
	useSharedProfile bool, profile model.Profile, preferences map[string]interface{}, l *logs.Log) (*model.AccountAuthType, error) {

	//TODO - analyse what should go in one transaction

	//TODO - ignore useSharedProfile for now
	accountID, _ := uuid.NewUUID()
	authTypes := []model.AccountAuthType{accountAuthType}

	account := model.Account{ID: accountID.String(), AppOrg: appOrg,
		Permissions: nil, Roles: nil, Groups: nil, AuthTypes: authTypes, Preferences: preferences, Profile: profile, DateCreated: time.Now()} // Anonymous: accountAuthType.AuthType.IsAnonymous

	insertedAccount, err := a.storage.InsertAccount(account)
	if err != nil {
		return nil, errors.WrapErrorAction(logutils.ActionInsert, model.TypeAccount, nil, err)
	}

	if credential != nil {
		//TODO - in one transaction
		if err = a.storage.InsertCredential(credential); err != nil {
			return nil, errors.WrapErrorAction(logutils.ActionInsert, model.TypeCredential, nil, err)
		}
	}

	accountAuthType.Account = *insertedAccount

	return &accountAuthType, nil
}

func (a *Auth) registerAuthType(name string, auth authType) error {
	if _, ok := a.authTypes[name]; ok {
		return errors.Newf("the requested auth type name has already been registered: %s", name)
	}

	a.authTypes[name] = auth

	return nil
}

func (a *Auth) registerExternalAuthType(name string, auth externalAuthType) error {
	if _, ok := a.externalAuthTypes[name]; ok {
		return errors.Newf("the requested external auth type name has already been registered: %s", name)
	}

	a.externalAuthTypes[name] = auth

	return nil
}

func (a *Auth) registerAnonymousAuthType(name string, auth anonymousAuthType) error {
	if _, ok := a.anonymousAuthTypes[name]; ok {
		return errors.Newf("the requested anonymous auth type name has already been registered: %s", name)
	}

	a.anonymousAuthTypes[name] = auth

	return nil
}

func (a *Auth) registerMfaType(name string, mfa mfaType) error {
	if _, ok := a.mfaTypes[name]; ok {
		return errors.Newf("the requested mfa type name has already been registered: %s", name)
	}

	a.mfaTypes[name] = mfa

	return nil
}

func (a *Auth) validateAuthType(authenticationType string, appTypeIdentifier string, orgID string) (*model.AuthType, *model.ApplicationType, *model.ApplicationOrganization, error) {
	//get the auth type
	authType, err := a.storage.FindAuthType(authenticationType)
	if err != nil {
		return nil, nil, nil, errors.WrapErrorAction(logutils.ActionValidate, typeAuthType, logutils.StringArgs(authenticationType), err)
	}

	//get the app type
	applicationType, err := a.storage.FindApplicationTypeByIdentifier(appTypeIdentifier)
	if err != nil {
		return nil, nil, nil, errors.WrapErrorAction(logutils.ActionFind, model.TypeApplicationType, logutils.StringArgs(appTypeIdentifier), err)

	}
	if applicationType == nil {
		return nil, nil, nil, errors.ErrorData(logutils.StatusMissing, model.TypeApplicationType, logutils.StringArgs(appTypeIdentifier))
	}

	//get the app org
	applicationID := applicationType.Application.ID
	appOrg, err := a.storage.FindApplicationOrganizations(applicationID, orgID)
	if err != nil {
		return nil, nil, nil, errors.WrapErrorAction(logutils.ActionFind, model.TypeApplicationOrganization, logutils.StringArgs(orgID), err)
	}

	//check if the auth type is supported for this application and organization
	if !appOrg.IsAuthTypeSupported(*applicationType, *authType) {
		return nil, nil, nil, errors.ErrorAction(logutils.ActionValidate, "not supported auth type for application and organization", nil)
	}

	return authType, applicationType, appOrg, nil
}

func (a *Auth) getAuthTypeImpl(authType model.AuthType) (authType, error) {
	if auth, ok := a.authTypes[authType.Code]; ok {
		return auth, nil
	}

	return nil, errors.ErrorData(logutils.StatusInvalid, typeAuthType, logutils.StringArgs(authType.Code))
}

func (a *Auth) getExternalAuthTypeImpl(authType model.AuthType) (externalAuthType, error) {
	key := authType.Code

	//illinois_oidc, other_oidc
	if strings.HasSuffix(authType.Code, "_oidc") {
		key = "oidc"
	}

	if auth, ok := a.externalAuthTypes[key]; ok {
		return auth, nil
	}

	return nil, errors.ErrorData(logutils.StatusInvalid, typeExternalAuthType, logutils.StringArgs(key))
}

func (a *Auth) getAnonymousAuthTypeImpl(authType model.AuthType) (anonymousAuthType, error) {
	if auth, ok := a.anonymousAuthTypes[authType.Code]; ok {
		return auth, nil
	}

	return nil, errors.ErrorData(logutils.StatusInvalid, typeAnonymousAuthType, logutils.StringArgs(authType.Code))
}

func (a *Auth) getMfaTypeImpl(mfaType string) (mfaType, error) {
	if mfa, ok := a.mfaTypes[mfaType]; ok {
		return mfa, nil
	}

	return nil, errors.ErrorData(logutils.StatusInvalid, typeMfaType, logutils.StringArgs(mfaType))
}

func (a *Auth) buildAccessToken(claims tokenauth.Claims, permissions string, scope string) (string, error) {
	claims.Purpose = "access"
	if !claims.Anonymous {
		claims.Permissions = permissions
	}
	claims.Scope = scope
	return a.generateToken(&claims)
}

func (a *Auth) buildCsrfToken(claims tokenauth.Claims) (string, error) {
	claims.Purpose = "csrf"
	return a.generateToken(&claims)
}

func (a *Auth) buildRefreshToken() (string, *time.Time, error) {
	newToken, err := utils.GenerateRandomString(refreshTokenLength)
	if err != nil {
		return "", nil, errors.WrapErrorAction(logutils.ActionCompute, logutils.TypeToken, nil, err)
	}

	expireTime := time.Now().UTC().Add(time.Minute * time.Duration(sessionExpiry))
	return newToken, &expireTime, nil
}

func (a *Auth) getStandardClaims(sub string, uid string, email string, phone string, aud string, orgID string, appID string,
	authType string, exp *int64, anonymous bool, authenticated bool) tokenauth.Claims {
	return tokenauth.Claims{
		StandardClaims: jwt.StandardClaims{
			Audience:  aud,
			Subject:   sub,
			ExpiresAt: a.getExp(exp),
			IssuedAt:  time.Now().Unix(),
			Issuer:    a.host,
		}, OrgID: orgID, AppID: appID, AuthType: authType, UID: uid, Email: email, Phone: phone, Anonymous: anonymous, Authenticated: authenticated,
	}
}

func (a *Auth) generateToken(claims *tokenauth.Claims) (string, error) {
	token := jwt.NewWithClaims(jwt.SigningMethodRS256, claims)
	kid, err := authutils.GetKeyFingerprint(&a.authPrivKey.PublicKey)
	if err != nil {
		return "", errors.WrapErrorAction(logutils.ActionCompute, "fingerprint", logutils.StringArgs("auth key"), err)
	}
	token.Header["kid"] = kid
	return token.SignedString(a.authPrivKey)
}

func (a *Auth) getExp(exp *int64) int64 {
	if exp == nil {
		defaultTime := time.Now().Add(30 * time.Minute) //TODO: Set up org configs for default token exp
		return defaultTime.Unix()
	}
	expTime := time.Unix(*exp, 0)
	minTime := time.Now().Add(time.Duration(a.minTokenExp) * time.Minute)
	maxTime := time.Now().Add(time.Duration(a.maxTokenExp) * time.Minute)

	if expTime.Before(minTime) {
		return minTime.Unix()
	} else if expTime.After(maxTime) {
		return maxTime.Unix()
	}

	return *exp
}

//storeReg stores the service registration record
func (a *Auth) storeReg() error {
	pem, err := authutils.GetPubKeyPem(&a.authPrivKey.PublicKey)
	if err != nil {
		return errors.WrapErrorAction(logutils.ActionEncode, model.TypePubKey, logutils.StringArgs("auth"), err)
	}

	key := authservice.PubKey{KeyPem: pem, Alg: authKeyAlg}

	// Setup "auth" registration for token validation
	authReg := model.ServiceReg{Registration: authservice.ServiceReg{ServiceID: authServiceID, Host: a.host, PubKey: &key},
		Name: "ROKWIRE Auth Service", Description: "The Auth Service is a subsystem of the Core Building Block that manages authentication and authorization.", FirstParty: true}
	err = a.storage.SaveServiceReg(&authReg)
	if err != nil {
		return errors.WrapErrorAction(logutils.ActionSave, model.TypeServiceReg, logutils.StringArgs(authServiceID), err)
	}

	// Setup core registration for signature validation
	coreReg := model.ServiceReg{Registration: authservice.ServiceReg{ServiceID: a.serviceID, Host: a.host, PubKey: &key},
		Name: "ROKWIRE Core Building Block", Description: "The Core Building Block manages user, auth, and organization data for the ROKWIRE platform.", FirstParty: true}
	err = a.storage.SaveServiceReg(&coreReg)
	if err != nil {
		return errors.WrapErrorAction(logutils.ActionSave, model.TypeServiceReg, logutils.StringArgs(a.serviceID), err)
	}

	return nil
}

//cacheIdentityProviders caches the identity providers
func (a *Auth) cacheIdentityProviders() error {
	a.logger.Info("cacheIdentityProviders..")

	identityProviders, err := a.storage.LoadIdentityProviders()
	if err != nil {
		return errors.WrapErrorAction(logutils.ActionFind, model.TypeIdentityProvider, nil, err)
	}

	a.setCachedIdentityProviders(identityProviders)

	return nil
}

func (a *Auth) setCachedIdentityProviders(identityProviders []model.IdentityProvider) {
	a.identityProvidersLock.Lock()
	defer a.identityProvidersLock.Unlock()

	a.cachedIdentityProviders = &syncmap.Map{}
	validate := validator.New()

	for _, idPr := range identityProviders {
		err := validate.Struct(idPr)
		if err == nil {
			a.cachedIdentityProviders.Store(idPr.ID, idPr)
		} else {
			a.logger.Errorf("failed to validate and cache identity provider with id %s: %s", idPr.ID, err.Error())
		}
	}
}

func (a *Auth) getCachedIdentityProviderConfig(id string, appTypeID string) (*model.IdentityProviderConfig, error) {
	a.identityProvidersLock.RLock()
	defer a.identityProvidersLock.RUnlock()

	errArgs := &logutils.FieldArgs{"id": id, "app_type_id": appTypeID}

	item, _ := a.cachedIdentityProviders.Load(id)
	if item != nil {
		identityProvider, ok := item.(model.IdentityProvider)
		if !ok {
			return nil, errors.ErrorAction(logutils.ActionCast, model.TypeIdentityProvider, errArgs)
		}
		//find the identity provider config
		for _, idPrConfig := range identityProvider.Configs {
			if idPrConfig.AppTypeID == appTypeID {
				return &idPrConfig, nil
			}
		}
		return nil, errors.ErrorData(logutils.StatusMissing, model.TypeIdentityProviderConfig, errArgs)
	}
	return nil, errors.ErrorData(logutils.StatusMissing, model.TypeOrganization, errArgs)
}

func (a *Auth) cacheAPIKeys() error {
	apiKeys, err := a.storage.LoadAPIKeys()
	if err != nil {
		return errors.WrapErrorAction("loading", model.TypeAPIKey, nil, err)
	}
	a.setCachedAPIKeys(apiKeys)
	return nil
}

func (a *Auth) setCachedAPIKeys(apiKeys []model.APIKey) {
	a.apiKeysLock.Lock()
	defer a.apiKeysLock.Unlock()

	a.apiKeys = &syncmap.Map{}
	for _, apiKey := range apiKeys {
		a.apiKeys.Store(apiKey.Key, apiKey)
	}
}

func (a *Auth) getCachedAPIKey(key string) (*model.APIKey, error) {
	a.apiKeysLock.RLock()
	defer a.apiKeysLock.RUnlock()

	item, _ := a.apiKeys.Load(key)
	if item != nil {
		if key, ok := item.(model.APIKey); ok {
			return &key, nil
		}
		return nil, errors.ErrorData(logutils.StatusInvalid, model.TypeAPIKey, nil)
	}
	return nil, errors.ErrorAction(logutils.ActionLoadCache, model.TypeAPIKey, nil)
}

func (a *Auth) setupDeleteSessionsTimer() {
	a.logger.Info("setupDeleteSessionsTimer")

	//cancel if active
	if a.deleteSessionsTimer != nil {
		a.timerDone <- true
		a.deleteSessionsTimer.Stop()
	}

	a.deleteExpiredSessions()
}

func (a *Auth) deleteExpiredSessions() {
	a.logger.Info("deleteExpiredSessions")

	now := time.Now().UTC()
	err := a.storage.DeleteExpiredSessions(&now)
	if err != nil {
		a.logger.Error(err.Error())
	}

	duration := time.Hour * time.Duration(sessionDeletePeriod)
	a.deleteSessionsTimer = time.NewTimer(duration)
	select {
	case <-a.deleteSessionsTimer.C:
		// timer expired
		a.deleteSessionsTimer = nil

		a.deleteExpiredSessions()
	case <-a.timerDone:
		// timer aborted
		a.deleteSessionsTimer = nil
	}
}

//LocalServiceRegLoaderImpl provides a local implementation for ServiceRegLoader
type LocalServiceRegLoaderImpl struct {
	storage Storage
	*authservice.ServiceRegSubscriptions
}

//LoadServices implements ServiceRegLoader interface
func (l *LocalServiceRegLoaderImpl) LoadServices() ([]authservice.ServiceReg, error) {
	regs, err := l.storage.FindServiceRegs(l.GetSubscribedServices())
	if err != nil {
		return nil, errors.WrapErrorAction(logutils.ActionFind, model.TypeServiceReg, nil, err)
	}

	authRegs := make([]authservice.ServiceReg, len(regs))
	for i, serviceReg := range regs {
		reg := serviceReg.Registration
		reg.PubKey.LoadKeyFromPem()
		authRegs[i] = reg
	}

	return authRegs, nil
}

//NewLocalServiceRegLoader creates and configures a new LocalServiceRegLoaderImpl instance
func NewLocalServiceRegLoader(storage Storage) *LocalServiceRegLoaderImpl {
	subscriptions := authservice.NewServiceRegSubscriptions([]string{"all"})
	return &LocalServiceRegLoaderImpl{storage: storage, ServiceRegSubscriptions: subscriptions}
}

//StorageListener represents storage listener implementation for the auth package
type StorageListener struct {
	auth *Auth
	storage.DefaultListenerImpl
}

//OnIdentityProvidersUpdated notifies that identity providers have been updated
func (al *StorageListener) OnIdentityProvidersUpdated() {
	al.auth.cacheIdentityProviders()
}

//OnAPIKeysUpdated notifies api keys have been updated
func (al *StorageListener) OnAPIKeysUpdated() {
	al.auth.cacheAPIKeys()
}

//OnServiceRegsUpdated notifies that a service registration has been updated
func (al *StorageListener) OnServiceRegsUpdated() {
	al.auth.AuthService.LoadServices()
}<|MERGE_RESOLUTION|>--- conflicted
+++ resolved
@@ -328,11 +328,7 @@
 	}
 	if isSignUp {
 		if accountExists {
-<<<<<<< HEAD
-			return "", nil, nil, errors.New("account already exists")
-=======
-			return "", nil, errors.New("account already exists").SetStatus(utils.ErrorStatusAlreadyExists)
->>>>>>> fb6644cf
+			return "", nil, nil, errors.New("account already exists").SetStatus(utils.ErrorStatusAlreadyExists)
 		}
 
 		//TODO: use shared profile
@@ -362,11 +358,7 @@
 
 	//apply sign in
 	if !accountExists {
-<<<<<<< HEAD
-		return "", nil, nil, errors.ErrorData(logutils.StatusMissing, model.TypeAccount, nil)
-=======
-		return "", nil, errors.ErrorData(logutils.StatusMissing, model.TypeAccount, nil).SetStatus(utils.ErrorStatusNotFound)
->>>>>>> fb6644cf
+		return "", nil, nil, errors.ErrorData(logutils.StatusMissing, model.TypeAccount, nil).SetStatus(utils.ErrorStatusNotFound)
 	}
 	mfaTypes = account.GetVerifiedMFATypes()
 
@@ -380,12 +372,6 @@
 	if err != nil {
 		return "", nil, nil, errors.WrapErrorAction(logutils.ActionValidate, model.TypeCredential, nil, err)
 	}
-<<<<<<< HEAD
-	if !*validCredentials {
-		return "", nil, nil, errors.ErrorData(logutils.StatusInvalid, model.TypeCredential, nil)
-	}
-=======
->>>>>>> fb6644cf
 
 	return message, accountAuthType, mfaTypes, nil
 }
@@ -522,12 +508,8 @@
 
 	loginSession := model.LoginSession{ID: id, AppOrg: appOrg, AuthType: authType,
 		AppType: appType, Anonymous: anonymous, Identifier: sub, AccountAuthType: accountAuthType,
-<<<<<<< HEAD
-		Device: device, IPAddress: ipAddress, AccessToken: accessToken, RefreshToken: refreshToken, Params: params,
+		Device: device, IPAddress: ipAddress, AccessToken: accessToken, RefreshTokens: []string{refreshToken}, Params: params,
 		State: state, Expires: *expires, DateCreated: time.Now()}
-=======
-		Device: device, IPAddress: ipAddress, AccessToken: accessToken, RefreshTokens: []string{refreshToken}, Params: params, Expires: *expires, DateCreated: time.Now()}
->>>>>>> fb6644cf
 
 	return &loginSession, nil
 }
