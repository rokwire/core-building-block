package auth

import (
	"core-building-block/core/model"
	"core-building-block/driven/storage"
	"core-building-block/utils"
	"crypto/rsa"
	"encoding/json"
	"fmt"
	"strings"
	"sync"
	"time"

	"github.com/golang-jwt/jwt"
	"github.com/google/uuid"
	"github.com/rokmetro/auth-library/authorization"
	"github.com/rokmetro/auth-library/authservice"
	"github.com/rokmetro/auth-library/authutils"
	"github.com/rokmetro/auth-library/tokenauth"
	"golang.org/x/sync/syncmap"
	"gopkg.in/go-playground/validator.v9"

	"github.com/rokmetro/logging-library/errors"
	"github.com/rokmetro/logging-library/logs"
	"github.com/rokmetro/logging-library/logutils"
)

const (
	authServiceID  string = "auth"
	authKeyAlg     string = "RS256"
	rokwireKeyword string = "ROKWIRE"

	typeAuthType          logutils.MessageDataType = "auth type"
	typeExternalAuthType  logutils.MessageDataType = "external auth type"
	typeAuth              logutils.MessageDataType = "auth"
	typeAuthRefreshParams logutils.MessageDataType = "auth refresh params"

	refreshTokenLength       int = 256
	refreshTokenExpiry       int = 7 * 24 * 60
	refreshTokenDeletePeriod int = 2
	refreshTokenLimit        int = 3
)

//Auth represents the auth functionality unit
type Auth struct {
	storage Storage

	logger *logs.Logger

	authTypes         map[string]authType
	externalAuthTypes map[string]externalAuthType

	authPrivKey *rsa.PrivateKey

	AuthService *authservice.AuthService

	serviceID   string
	host        string //Service host
	minTokenExp int64  //Minimum access token expiration time in minutes
	maxTokenExp int64  //Maximum access token expiration time in minutes

	cachedAuthTypes *syncmap.Map //cache auth types
	authTypesLock   *sync.RWMutex

	cachedIdentityProviders *syncmap.Map //cache identityProviders
	identityProvidersLock   *sync.RWMutex

	cachedApplicationsOrganizations *syncmap.Map //cache applications organizations
	applicationsOrganizationsLock   *sync.RWMutex

	apiKeys     *syncmap.Map //cache api keys / api_key (string) -> APIKey
	apiKeysLock *sync.RWMutex

	//delete refresh tokens timer
	deleteRefreshTimer *time.Timer
	timerDone          chan bool
}

//TokenClaims is a temporary claims model to provide backwards compatibility
//TODO: Once the profile has been transferred and the new user ID scheme has been adopted across all services
//		this should be replaced by tokenauth.Claims directly
type TokenClaims struct {
	tokenauth.Claims
	UID   string `json:"uid,omitempty"`
	Email string `json:"email,omitempty"`
	Phone string `json:"phone,omitempty"`
}

//NewAuth creates a new auth instance
func NewAuth(serviceID string, host string, authPrivKey *rsa.PrivateKey, storage Storage, minTokenExp *int64, maxTokenExp *int64, logger *logs.Logger) (*Auth, error) {
	if minTokenExp == nil {
		var minTokenExpVal int64 = 5
		minTokenExp = &minTokenExpVal
	}

	if maxTokenExp == nil {
		var maxTokenExpVal int64 = 60
		maxTokenExp = &maxTokenExpVal
	}

	authTypes := map[string]authType{}
	externalAuthTypes := map[string]externalAuthType{}

	cachedAuthTypes := &syncmap.Map{}
	authTypesLock := &sync.RWMutex{}

	cachedIdentityProviders := &syncmap.Map{}
	identityProvidersLock := &sync.RWMutex{}

	cachedApplicationsOrganizations := &syncmap.Map{}
	applicationsOrganizationsLock := &sync.RWMutex{}

	apiKeys := &syncmap.Map{}
	apiKeysLock := &sync.RWMutex{}

	timerDone := make(chan bool)
<<<<<<< HEAD

	auth := &Auth{storage: storage, logger: logger, authTypes: authTypes, authPrivKey: authPrivKey, AuthService: nil,
		serviceID: serviceID, host: host, minTokenExp: *minTokenExp, maxTokenExp: *maxTokenExp,
		authConfigs: authConfigs, authConfigsLock: authConfigsLock, timerDone: timerDone,
		apiKeys: apiKeys, apiKeysLock: apiKeysLock}
=======
	auth := &Auth{storage: storage, logger: logger, authTypes: authTypes, externalAuthTypes: externalAuthTypes,
		authPrivKey: authPrivKey, AuthService: nil, serviceID: serviceID, host: host, minTokenExp: *minTokenExp,
		maxTokenExp: *maxTokenExp, cachedIdentityProviders: cachedIdentityProviders, identityProvidersLock: identityProvidersLock,
		cachedAuthTypes: cachedAuthTypes, authTypesLock: authTypesLock,
		cachedApplicationsOrganizations: cachedApplicationsOrganizations, applicationsOrganizationsLock: applicationsOrganizationsLock,
		timerDone: timerDone}
>>>>>>> f2288351

	err := auth.storeReg()
	if err != nil {
		return nil, errors.WrapErrorAction(logutils.ActionSave, "reg", nil, err)
	}

	serviceLoader := NewLocalServiceRegLoader(storage)

	authService, err := authservice.NewAuthService(serviceID, host, serviceLoader)
	if err != nil {
		return nil, errors.WrapErrorAction(logutils.ActionInitialize, "auth service", nil, err)
	}

	auth.AuthService = authService

	//Initialize auth types
	initUsernameAuth(auth)
	initEmailAuth(auth)
	initPhoneAuth(auth)
	initFirebaseAuth(auth)
	initAPIKeyAuth(auth)
	initSignatureAuth(auth)

	initOidcAuth(auth)
	initSamlAuth(auth)

	err = auth.cacheAuthTypes()
	if err != nil {
		logger.Warnf("NewAuth() failed to cache auth types: %v", err)
	}

	err = auth.cacheIdentityProviders()
	if err != nil {
		logger.Warnf("NewAuth() failed to cache identity providers: %v", err)
	}

	err = auth.cacheApplicationsOrganizations()
	if err != nil {
		logger.Warnf("NewAuth() failed to cache applications organizations: %v", err)
	}

	err = auth.loadAPIKeys()
	if err != nil {
		logger.Warnf("NewAuth() failed to cache api keys: %v", err)
	}

	return auth, nil
}

func (a *Auth) applyExternalAuthType(authType model.AuthType, appType model.ApplicationType, appOrg model.ApplicationOrganization, creds string, params string, l *logs.Log) (*model.Account, *model.AccountAuthType, interface{}, error) {
	var account *model.Account
	var accountAuthType *model.AccountAuthType
	var extParams interface{}

	//external auth type
	authImpl, err := a.getExternalAuthTypeImpl(authType)
	if err != nil {
		return nil, nil, nil, errors.WrapErrorAction(logutils.ActionLoadCache, typeExternalAuthType, nil, err)
	}

	//1. get the user from the external system
	var externalUser *model.ExternalSystemUser
	externalUser, extParams, err = authImpl.externalLogin(authType, appType, appOrg, creds, params, l)
	if err != nil {
		return nil, nil, nil, errors.WrapErrorAction("error getting external user", "external user", nil, err)
	}

	//2. check if the user exists
	account, err = authImpl.userExist(externalUser.Identifier, authType, appType, appOrg, l)
	if err != nil {
		return nil, nil, nil, errors.WrapErrorAction("error checking if external user exists", "external user", nil, err)
	}
	if account != nil {
		//user exists, just check if need to update it

		//get the current external user
		accountAuthType = account.FindAccountAuthType(authType.ID, externalUser.Identifier)
		if accountAuthType == nil {
			return nil, nil, nil, errors.ErrorAction("for some reasons the user auth type is nil", "", nil)
		}
		currentDataMap := accountAuthType.Params["user"]
		currentDataJSON, err := utils.ConvertToJSON(currentDataMap)
		if err != nil {
			return nil, nil, nil, errors.WrapErrorAction("error converting map to json", "", nil, err)
		}
		var currentData *model.ExternalSystemUser
		err = json.Unmarshal(currentDataJSON, &currentData)
		if err != nil {
			return nil, nil, nil, errors.ErrorAction("error converting json to type", "", nil)
		}

		newData := *externalUser

		//check if external system user needs to be updated
		if !currentData.Equals(newData) {
			//there is changes so we need to update it
			accountAuthType.Params["user"] = newData
			err = a.storage.UpdateAccountAuthType(*accountAuthType)
			if err != nil {
				return nil, nil, nil, errors.WrapErrorAction(logutils.ActionUpdate, model.TypeUserAuth, nil, err)
			}
		}
	} else {
		//user does not exist, we need to register it

		now := time.Now()

		//account auth type
		accountAuthTypeID, _ := uuid.NewUUID()
		accAuthType := authType
		identifier := externalUser.Identifier
		var credential *model.Credential //it is nill as it is external user
		params := map[string]interface{}{}
		params["user"] = externalUser
		active := true
		active2FA := false
		accountAuthType = &model.AccountAuthType{ID: accountAuthTypeID.String(), AuthType: accAuthType,
			Identifier: identifier, Params: params, Credential: credential, Active: active, Active2FA: active2FA, DateCreated: now}

		//use shared profile
		useSharedProfile := false

		//profile
		profileID, _ := uuid.NewUUID()
		photoURL := ""
		firstName := ""
		lastName := ""
		profile := &model.Profile{ID: profileID.String(), PhotoURL: photoURL, FirstName: firstName, LastName: lastName, DateCreated: now}

		account, err = a.registerUser(appOrg, *accountAuthType, useSharedProfile, profile, l)
		if err != nil {
			return nil, nil, nil, errors.WrapErrorAction(logutils.ActionRegister, model.TypeAccount, nil, err)
		}
	}

	return account, accountAuthType, extParams, nil
}

func (a *Auth) applyAuthType(authType model.AuthType, appType model.ApplicationType, appOrg model.ApplicationOrganization, creds string, params string, l *logs.Log) (*model.Account, *model.AccountAuthType, error) {
	var account *model.Account
	var accountAuthType *model.AccountAuthType

	//auth type
	authImpl, err := a.getAuthTypeImpl(authType)
	if err != nil {
		return nil, nil, errors.WrapErrorAction(logutils.ActionLoadCache, typeAuthType, nil, err)
	}

	//1. check if the account exists
	account, accountAuthType, err = authImpl.userExist(authType, appType, appOrg, creds, l)
	if err != nil {
		return nil, nil, errors.WrapErrorAction(logutils.ActionFind, model.TypeAccount, nil, err)
	}
	if account == nil || accountAuthType == nil {
		return nil, nil, errors.WrapErrorAction("exist", model.TypeAccount, nil, err)
	}

	//2. it seems the user exist, now check the credentials
	validCredentials, err := authImpl.checkCredentials(*accountAuthType, creds, l)
	if err != nil {
		return nil, nil, errors.WrapErrorAction("error checking credentials", "", nil, err)
	}
	if !*validCredentials {
		return nil, nil, errors.WrapErrorAction("invalid credentials", "", nil, err)
	}

	return account, accountAuthType, nil
}

func (a *Auth) applyLogin(account model.Account, accountAuthType model.AccountAuthType, appType model.ApplicationType, params interface{}, l *logs.Log) (*string, *string, error) {
	//TODO add login session which keeps the tokens, the auth type params(illinois tokens), eventually the device etc
	//TODO think if to return the whole login session object..

	//access token
	orgID := account.Organization.ID
	appTypeIdentifier := appType.Identifier
	claims := a.getStandardClaims(account.ID, account.ID, "", "", "rokwire", orgID, appTypeIdentifier, nil)
	accessToken, err := a.buildAccessToken(claims, "", authorization.ScopeGlobal)
	if err != nil {
		return nil, nil, errors.WrapErrorAction(logutils.ActionCreate, logutils.TypeToken, nil, err)
	}

	//refresh token
	refreshToken, _, err := a.buildRefreshToken()
	if err != nil {
		return nil, nil, errors.WrapErrorAction(logutils.ActionCreate, logutils.TypeToken, nil, err)
	}

	return &accessToken, &refreshToken, nil
}

//registerUser registers account for an organization in an application
//	Input:
//		appOrg (ApplicationOrganization): The application organization which the user is registering in
//		accountAuthType (AccountAuthType): In which way the user will be logging in the application
//		useSharedProfile (bool): It says if the system to look if the user has account in another application in the system and to use its profile instead of creating a new profile
//		profile (Profile): Information for the user
//		l (*logs.Log): Log object pointer for request
//	Returns:
//		Registered account (Account): Registered Account object
func (a *Auth) registerUser(appOrg model.ApplicationOrganization, accountAuthType model.AccountAuthType, useSharedProfile bool, profile *model.Profile, l *logs.Log) (*model.Account, error) {
	//TODO - analyse what should go in one transaction

	//TODO - ignore useSharedProfile for now
	accountID, _ := uuid.NewUUID()
	application := appOrg.Application
	organization := appOrg.Organization
	authTypes := []model.AccountAuthType{accountAuthType}
	account := model.Account{ID: accountID.String(), Application: application, Organization: organization,
		Permissions: nil, Roles: nil, Groups: nil, AuthTypes: authTypes, Profile: *profile, DateCreated: time.Now()}

	insertedAccount, err := a.storage.InsertAccount(account)
	if err != nil {
		return nil, errors.WrapErrorAction(logutils.ActionInsert, model.TypeAccount, nil, err)
	}
	return insertedAccount, nil
}

//findAccount retrieves a user's account information
func (a *Auth) findAccount(userAuth *model.UserAuth) (*model.Account, error) {
	//TODO
	return nil, nil
	//return a.storage.FindUserByAccountID(userAuth.AccountID)
}

//createAccount creates a new user account
func (a *Auth) createAccount(userAuth *model.UserAuth) (*model.Account, error) {
	/*	if userAuth == nil {
			return nil, errors.ErrorData(logutils.StatusMissing, model.TypeUserAuth, nil)
		}

		newUser, err := a.setupUser(userAuth)
		if err != nil {
			return nil, errors.WrapErrorAction(logutils.ActionCreate, model.TypeUser, nil, err)
		}
		return a.storage.InsertUser(newUser, userAuth.Creds) */
	return nil, nil
}

//updateAccount updates a user's account information
func (a *Auth) updateAccount(user *model.Account, orgID string, newOrgData *map[string]interface{}) (*model.Account, error) {
	return a.storage.UpdateAccount(user, orgID, newOrgData)
}

//deleteAccount deletes a user account
func (a *Auth) deleteAccount(id string) error {
	return a.storage.DeleteAccount(id)
}

func (a *Auth) setupUser(userAuth *model.UserAuth) (*model.Account, error) {
	return nil, nil
	/*if userAuth == nil {
		return nil, errors.ErrorData(logutils.StatusInvalid, logutils.TypeArg, logutils.StringArgs(model.TypeUserAuth))
	}

	now := time.Now().UTC()
	newID, err := uuid.NewUUID()
	if err != nil {
		return nil, errors.WrapErrorAction("generating", "uuid", logutils.StringArgs("user_id"), err)
	}
	newUser := model.User{ID: newID.String(), DateCreated: now}

	accountID, err := uuid.NewUUID()
	if err != nil {
		return nil, errors.WrapErrorAction("generating", "uuid", logutils.StringArgs("account_id"), err)
	}
	newUser.Account = model.UserAccount{ID: accountID.String(), Email: userAuth.Email, Phone: userAuth.Phone, Username: userAuth.UserID, DateCreated: now}

	profileID, err := uuid.NewUUID()
	if err != nil {
		return nil, errors.WrapErrorAction("generating", "uuid", logutils.StringArgs("profile_id"), err)
	}
	newUser.Profile = model.UserProfile{ID: profileID.String(), FirstName: userAuth.FirstName, LastName: userAuth.LastName, DateCreated: now}

	if userAuth.OrgID != "" {
		membershipID, err := uuid.NewUUID()
		if err != nil {
			return nil, errors.WrapErrorAction("generating", "uuid", logutils.StringArgs("membership_id"), err)
		}

		organization, err := a.storage.FindOrganization(userAuth.OrgID)
		if err != nil {
			return nil, err
		}
		newOrgMembership := model.OrganizationMembership{ID: membershipID.String(), Organization: *organization, OrgUserData: userAuth.OrgData, DateCreated: now}

		// TODO:
		// maybe set groups based on organization populations

		newUser.OrganizationsMemberships = []model.OrganizationMembership{newOrgMembership}
	}

	//TODO: populate new device with device information (search for existing device first)
	deviceID, err := uuid.NewUUID()
	if err != nil {
		return nil, errors.WrapErrorAction("generating", "uuid", logutils.StringArgs("device_id"), err)
	}
	newDevice := model.Device{ID: deviceID.String(), Type: "other", Users: []model.User{newUser}, DateCreated: now}
	newUser.Devices = []model.Device{newDevice}

	return &newUser, nil */
}

//needsUserUpdate determines if user should be updated by userAuth (assumes userAuth is most up-to-date)
func (a *Auth) needsUserUpdate(userAuth *model.UserAuth, user *model.Account) (*model.Account, bool, bool) {
	return nil, false, false
	/*	update := false

		// account
		if len(user.Account.Email) == 0 && len(userAuth.Email) > 0 {
			user.Account.Email = userAuth.Email
			update = true
		}
		if len(user.Account.Phone) == 0 && len(userAuth.Phone) > 0 {
			user.Account.Phone = userAuth.Phone
			update = true
		}

		// profile
		if user.Profile.FirstName != userAuth.FirstName {
			user.Profile.FirstName = userAuth.FirstName
			update = true
		}
		if user.Profile.LastName != userAuth.LastName {
			user.Profile.LastName = userAuth.LastName
			update = true
		}

		// org data
		foundOrg := false
		for _, m := range user.OrganizationsMemberships {
			if m.Organization.ID == userAuth.OrgID {
				foundOrg = true

				orgDataBytes, err := json.Marshal(m.OrgUserData)
				if err != nil {
					break
				}
				var orgData map[string]interface{}
				json.Unmarshal(orgDataBytes, &orgData)

				if !reflect.DeepEqual(userAuth.OrgData, orgData) {
					m.OrgUserData = userAuth.OrgData
					update = true
				}
				break
			}
		}

		return user, update, !foundOrg
	*/
}

func (a *Auth) registerAuthType(name string, auth authType) error {
	if _, ok := a.authTypes[name]; ok {
		return errors.Newf("the requested auth type name has already been registered: %s", name)
	}

	a.authTypes[name] = auth

	return nil
}

func (a *Auth) registerExternalAuthType(name string, auth externalAuthType) error {
	if _, ok := a.externalAuthTypes[name]; ok {
		return errors.Newf("the requested external auth type name has already been registered: %s", name)
	}

	a.externalAuthTypes[name] = auth

	return nil
}

func (a *Auth) validateAuthType(authenticationType string, appID string, orgID string) (*model.AuthType, *model.ApplicationType, *model.ApplicationOrganization, error) {
	//get the auth type
	authType, err := a.getCachedAuthType(authenticationType)
	if err != nil {
		return nil, nil, nil, errors.WrapErrorAction(logutils.ActionValidate, typeAuthType, logutils.StringArgs(authenticationType), err)
	}

	//get the app type
	applicationType, err := a.storage.FindApplicationTypeByIdentifier(appID)
	if err != nil {
		return nil, nil, nil, errors.WrapErrorAction(logutils.ActionFind, model.TypeApplicationType, logutils.StringArgs(appID), err)

	}
	if applicationType == nil {
		return nil, nil, nil, errors.ErrorData(logutils.StatusMissing, model.TypeApplicationType, logutils.StringArgs(appID))
	}

	//get the app org
	applicationID := applicationType.Application.ID
	appOrg, err := a.getCachedApplicationOrganization(applicationID, orgID)
	if err != nil {
		return nil, nil, nil, errors.WrapErrorAction(logutils.ActionFind, model.TypeApplicationOrganization, logutils.StringArgs(orgID), err)
	}

	//check if the auth type is supported for this application and organization
	if !appOrg.IsAuthTypeSupported(*applicationType, *authType) {
		return nil, nil, nil, errors.ErrorAction(logutils.ActionValidate, "not supported auth type for application and organization", nil)
	}

	return authType, applicationType, appOrg, nil
}

func (a *Auth) getAuthTypeImpl(authType model.AuthType) (authType, error) {
	if auth, ok := a.authTypes[authType.Code]; ok {
		return auth, nil
	}

	return nil, errors.ErrorData(logutils.StatusInvalid, typeAuthType, logutils.StringArgs(authType.Code))
}

func (a *Auth) getExternalAuthTypeImpl(authType model.AuthType) (externalAuthType, error) {
	key := authType.Code

	//illinois_oidc, other_oidc
	if strings.HasSuffix(authType.Code, "_oidc") {
		key = "oidc"
	}

	if auth, ok := a.externalAuthTypes[key]; ok {
		return auth, nil
	}

	return nil, errors.ErrorData(logutils.StatusInvalid, typeExternalAuthType, logutils.StringArgs(key))
}

func (a *Auth) buildAccessToken(claims TokenClaims, permissions string, scope string) (string, error) {
	claims.Purpose = "access"
	claims.Permissions = permissions
	claims.Scope = scope
	return a.generateToken(&claims)
}

func (a *Auth) buildCsrfToken(claims TokenClaims) (string, error) {
	claims.Purpose = "csrf"
	return a.generateToken(&claims)
}

func (a *Auth) buildRefreshToken() (string, *time.Time, error) {
	newToken, err := utils.GenerateRandomString(refreshTokenLength)
	if err != nil {
		return "", nil, errors.WrapErrorAction(logutils.ActionCompute, logutils.TypeToken, nil, err)
	}

	expireTime := time.Now().UTC().Add(time.Minute * time.Duration(refreshTokenExpiry))
	return newToken, &expireTime, nil
}

func (a *Auth) getStandardClaims(sub string, uid string, email string, phone string, aud string, orgID string, appID string, exp *int64) TokenClaims {
	return TokenClaims{
		Claims: tokenauth.Claims{
			StandardClaims: jwt.StandardClaims{
				Audience:  aud,
				Subject:   sub,
				ExpiresAt: a.getExp(exp),
				IssuedAt:  time.Now().Unix(),
				Issuer:    a.host,
			}, OrgID: orgID, AppID: appID,
		}, UID: uid, Email: email, Phone: phone,
	}
}

func (a *Auth) generateToken(claims *TokenClaims) (string, error) {
	token := jwt.NewWithClaims(jwt.SigningMethodRS256, claims)
	kid, err := authutils.GetKeyFingerprint(&a.authPrivKey.PublicKey)
	if err != nil {
		return "", errors.WrapErrorAction(logutils.ActionCompute, "fingerprint", logutils.StringArgs("auth key"), err)
	}
	token.Header["kid"] = kid
	return token.SignedString(a.authPrivKey)
}

func (a *Auth) getExp(exp *int64) int64 {
	if exp == nil {
		defaultTime := time.Now().Add(30 * time.Minute) //TODO: Set up org configs for default token exp
		return defaultTime.Unix()
	}
	expTime := time.Unix(*exp, 0)
	minTime := time.Now().Add(time.Duration(a.minTokenExp) * time.Minute)
	maxTime := time.Now().Add(time.Duration(a.maxTokenExp) * time.Minute)

	if expTime.Before(minTime) {
		return minTime.Unix()
	} else if expTime.After(maxTime) {
		return maxTime.Unix()
	}

	return *exp
}

//storeReg stores the service registration record
func (a *Auth) storeReg() error {
	pem, err := authutils.GetPubKeyPem(&a.authPrivKey.PublicKey)
	if err != nil {
		return errors.WrapErrorAction(logutils.ActionEncode, model.TypePubKey, logutils.StringArgs("auth"), err)
	}

	key := authservice.PubKey{KeyPem: pem, Alg: authKeyAlg}

	// Setup "auth" registration for token validation
	authReg := model.ServiceReg{Registration: authservice.ServiceReg{ServiceID: authServiceID, Host: a.host, PubKey: &key},
		Name: "ROKWIRE Auth Service", Description: "The Auth Service is a subsystem of the Core Building Block that manages authentication and authorization.", FirstParty: true}
	err = a.storage.SaveServiceReg(&authReg)
	if err != nil {
		return errors.WrapErrorAction(logutils.ActionSave, model.TypeServiceReg, logutils.StringArgs(authServiceID), err)
	}

	// Setup core registration for signature validation
	coreReg := model.ServiceReg{Registration: authservice.ServiceReg{ServiceID: a.serviceID, Host: a.host, PubKey: &key},
		Name: "ROKWIRE Core Building Block", Description: "The Core Building Block manages user, auth, and organization data for the ROKWIRE platform.", FirstParty: true}
	err = a.storage.SaveServiceReg(&coreReg)
	if err != nil {
		return errors.WrapErrorAction(logutils.ActionSave, model.TypeServiceReg, logutils.StringArgs(a.serviceID), err)
	}

	return nil
}

//cacheAuthTypes caches the auth types
func (a *Auth) cacheAuthTypes() error {
	a.logger.Info("cacheAuthTypes..")

	authTypes, err := a.storage.LoadAuthTypes()
	if err != nil {
		return errors.WrapErrorAction(logutils.ActionFind, model.TypeAuthType, nil, err)
	}

	a.setCachedAuthTypes(authTypes)

	return nil
}

func (a *Auth) setCachedAuthTypes(authProviders []model.AuthType) {
	a.authTypesLock.Lock()
	defer a.authTypesLock.Unlock()

	a.cachedAuthTypes = &syncmap.Map{}
	validate := validator.New()

	for _, authType := range authProviders {
		err := validate.Struct(authType)
		if err == nil {
			//we will get it by id and code as well
			a.cachedAuthTypes.Store(authType.ID, authType)
			a.cachedAuthTypes.Store(authType.Code, authType)
		} else {
			a.logger.Errorf("failed to validate and cache auth type with code %s: %s", authType.Code, err.Error())
		}
	}
}

func (a *Auth) getCachedAuthType(key string) (*model.AuthType, error) {
	a.authTypesLock.RLock()
	defer a.authTypesLock.RUnlock()

	errArgs := &logutils.FieldArgs{"code or id": key}

	item, _ := a.cachedAuthTypes.Load(key)
	if item != nil {
		authType, ok := item.(model.AuthType)
		if !ok {
			return nil, errors.ErrorAction(logutils.ActionCast, model.TypeAuthType, errArgs)
		}
		return &authType, nil
	}
	return nil, errors.ErrorData(logutils.StatusMissing, model.TypeOrganization, errArgs)
}

<<<<<<< HEAD
func (a *Auth) loadAPIKeys() error {
	apiKeys, err := a.storage.LoadAPIKeys()
	if err != nil {
		return errors.WrapErrorAction("loading", model.TypeAPIKey, nil, err)
	}
	a.setAPIKeys(apiKeys)
	return nil
}

func (a *Auth) getAPIKey(key string) (*model.APIKey, error) {
	a.apiKeysLock.RLock()
	defer a.apiKeysLock.RUnlock()

	item, _ := a.apiKeys.Load(key)
	if item != nil {
		if key, ok := item.(model.APIKey); ok {
			return &key, nil
		}
		return nil, errors.ErrorData(logutils.StatusInvalid, model.TypeAPIKey, nil)
	}
	return nil, errors.ErrorAction(logutils.ActionLoadCache, model.TypeAPIKey, nil)
}

func (a *Auth) setAuthConfigs(authConfigs []model.AuthConfig) {
	validate := validator.New()

	a.authConfigsLock.Lock()
	defer a.authConfigsLock.Unlock()

	a.authConfigs = &syncmap.Map{}
	for _, authConfig := range authConfigs {
		err := validate.Struct(authConfig)
=======
//cacheIdentityProviders caches the identity providers
func (a *Auth) cacheIdentityProviders() error {
	a.logger.Info("cacheIdentityProviders..")

	identityProviders, err := a.storage.LoadIdentityProviders()
	if err != nil {
		return errors.WrapErrorAction(logutils.ActionFind, model.TypeIdentityProvider, nil, err)
	}

	a.setCachedIdentityProviders(identityProviders)

	return nil
}

func (a *Auth) setCachedIdentityProviders(identityProviders []model.IdentityProvider) {
	a.identityProvidersLock.Lock()
	defer a.identityProvidersLock.Unlock()

	a.cachedIdentityProviders = &syncmap.Map{}
	validate := validator.New()

	for _, idPr := range identityProviders {
		err := validate.Struct(idPr)
>>>>>>> f2288351
		if err == nil {
			a.cachedIdentityProviders.Store(idPr.ID, idPr)
		} else {
			a.logger.Errorf("failed to validate and cache identity provider with id %s: %s", idPr.ID, err.Error())
		}
	}
}

func (a *Auth) getCachedIdentityProviderConfig(id string, appTypeID string) (*model.IdentityProviderConfig, error) {
	a.identityProvidersLock.RLock()
	defer a.identityProvidersLock.RUnlock()

	errArgs := &logutils.FieldArgs{"id": id, "app_type_id": appTypeID}

	item, _ := a.cachedIdentityProviders.Load(id)
	if item != nil {
		identityProvider, ok := item.(model.IdentityProvider)
		if !ok {
			return nil, errors.ErrorAction(logutils.ActionCast, model.TypeIdentityProvider, errArgs)
		}
		//find the identity provider config
		for _, idPrConfig := range identityProvider.Configs {
			if idPrConfig.AppTypeID == appTypeID {
				return &idPrConfig, nil
			}
		}
		return nil, errors.ErrorData(logutils.StatusMissing, model.TypeIdentityProviderConfig, errArgs)
	}
	return nil, errors.ErrorData(logutils.StatusMissing, model.TypeOrganization, errArgs)
}

//cacheApplicationsOrganizations caches the applications organizations
func (a *Auth) cacheApplicationsOrganizations() error {
	a.logger.Info("cacheApplicationsOrganizations..")

	applicationsOrganizations, err := a.storage.LoadApplicationsOrganizations()
	if err != nil {
		return errors.WrapErrorAction(logutils.ActionFind, model.TypeApplicationOrganization, nil, err)
	}

	a.setCachedApplicationsOrganizations(applicationsOrganizations)

	return nil
}

func (a *Auth) setCachedApplicationsOrganizations(applicationsOrganization []model.ApplicationOrganization) {
	a.applicationsOrganizationsLock.Lock()
	defer a.applicationsOrganizationsLock.Unlock()

	a.cachedApplicationsOrganizations = &syncmap.Map{}
	validate := validator.New()

	for _, appOrg := range applicationsOrganization {
		err := validate.Struct(appOrg)
		if err == nil {
			key := fmt.Sprintf("%s_%s", appOrg.Application.ID, appOrg.Organization.ID)
			a.cachedApplicationsOrganizations.Store(key, appOrg)
		} else {
			a.logger.Errorf("failed to validate and cache applications organizations with ids %s-%s: %s",
				appOrg.Application.ID, appOrg.Organization.ID, err.Error())
		}
	}
}

<<<<<<< HEAD
func (a *Auth) setAPIKeys(apiKeys []model.APIKey) {
	a.apiKeysLock.Lock()
	defer a.apiKeysLock.Unlock()

	a.apiKeys = &syncmap.Map{}
	for _, apiKey := range apiKeys {
		a.apiKeys.Store(apiKey.Key, apiKey)
	}
=======
func (a *Auth) getCachedApplicationOrganization(appID string, orgID string) (*model.ApplicationOrganization, error) {
	a.applicationsOrganizationsLock.RLock()
	defer a.applicationsOrganizationsLock.RUnlock()

	key := fmt.Sprintf("%s_%s", appID, orgID)
	errArgs := &logutils.FieldArgs{"key": key}

	item, _ := a.cachedApplicationsOrganizations.Load(key)
	if item != nil {
		appOrg, ok := item.(model.ApplicationOrganization)
		if !ok {
			return nil, errors.ErrorAction(logutils.ActionCast, model.TypeApplicationOrganization, errArgs)
		}
		return &appOrg, nil
	}
	return nil, errors.ErrorData(logutils.StatusMissing, model.TypeApplicationOrganization, errArgs)
>>>>>>> f2288351
}

func (a *Auth) checkRefreshTokenLimit(orgID string, appID string, credsID string) error {
	tokens, err := a.storage.LoadRefreshTokens(orgID, appID, credsID)
	if err != nil {
		return errors.WrapErrorAction("limit checking", model.TypeAuthRefresh, nil, err)
	}
	if len(tokens) >= refreshTokenLimit {
		err = a.storage.DeleteRefreshToken(tokens[0].CurrentToken)
		if err != nil {
			return errors.WrapErrorAction("limit checking", model.TypeAuthRefresh, nil, err)
		}
	}
	return nil
}

func (a *Auth) setupDeleteRefreshTimer() {
	//cancel if active
	if a.deleteRefreshTimer != nil {
		a.timerDone <- true
		a.deleteRefreshTimer.Stop()
	}

	a.deleteExpiredRefreshTokens()
}

func (a *Auth) deleteExpiredRefreshTokens() {
	now := time.Now().UTC()
	err := a.storage.DeleteExpiredRefreshTokens(&now)
	if err != nil {
		a.logger.Error(err.Error())
	}

	duration := time.Hour * time.Duration(refreshTokenDeletePeriod)
	a.deleteRefreshTimer = time.NewTimer(duration)
	select {
	case <-a.deleteRefreshTimer.C:
		// timer expired
		a.deleteRefreshTimer = nil

		a.deleteExpiredRefreshTokens()
	case <-a.timerDone:
		// timer aborted
		a.deleteRefreshTimer = nil
	}
}

//LocalServiceRegLoaderImpl provides a local implementation for ServiceRegLoader
type LocalServiceRegLoaderImpl struct {
	storage Storage
	*authservice.ServiceRegSubscriptions
}

//LoadServices implements ServiceRegLoader interface
func (l *LocalServiceRegLoaderImpl) LoadServices() ([]authservice.ServiceReg, error) {
	regs, err := l.storage.FindServiceRegs(l.GetSubscribedServices())
	if err != nil {
		return nil, errors.WrapErrorAction(logutils.ActionFind, model.TypeServiceReg, nil, err)
	}

	authRegs := make([]authservice.ServiceReg, len(regs))
	serviceErrors := map[string]error{}
	for i, serviceReg := range regs {
		reg := serviceReg.Registration
		err = reg.PubKey.LoadKeyFromPem()
		if err != nil {
			serviceErrors[reg.ServiceID] = err
		}
		authRegs[i] = reg
	}

	err = nil
	if len(serviceErrors) > 0 {
		err = fmt.Errorf("error loading services: %v", serviceErrors)
	}

	return authRegs, err
}

//NewLocalServiceRegLoader creates and configures a new LocalServiceRegLoaderImpl instance
func NewLocalServiceRegLoader(storage Storage) *LocalServiceRegLoaderImpl {
	subscriptions := authservice.NewServiceRegSubscriptions([]string{"all"})
	return &LocalServiceRegLoaderImpl{storage: storage, ServiceRegSubscriptions: subscriptions}
}

//StorageListener represents storage listener implementation for the auth package
type StorageListener struct {
	auth *Auth
	storage.DefaultListenerImpl
}

<<<<<<< HEAD
//OnAPIKeysUpdated notifies api keys have been updated
func (al *StorageListener) OnAPIKeysUpdated() {
	al.auth.loadAPIKeys()
}

//OnAuthConfigUpdated notifies that an auth config has been updated
func (al *StorageListener) OnAuthConfigUpdated() {
	al.auth.loadAuthConfigs()
=======
//OnAuthTypesUpdated notifies that auth types have been has been updated
func (al *StorageListener) OnAuthTypesUpdated() {
	al.auth.cacheAuthTypes()
}

//OnIdentityProvidersUpdated notifies that identity providers have been updated
func (al *StorageListener) OnIdentityProvidersUpdated() {
	al.auth.cacheIdentityProviders()
}

//OnApplicationsOrganizationsUpdated notifies that applications organizations have been updated
func (al *StorageListener) OnApplicationsOrganizationsUpdated() {
	al.auth.cacheApplicationsOrganizations()
>>>>>>> f2288351
}

//OnServiceRegsUpdated notifies that a service registration has been updated
func (al *StorageListener) OnServiceRegsUpdated() {
	al.auth.AuthService.LoadServices()
}<|MERGE_RESOLUTION|>--- conflicted
+++ resolved
@@ -32,6 +32,7 @@
 
 	typeAuthType          logutils.MessageDataType = "auth type"
 	typeExternalAuthType  logutils.MessageDataType = "external auth type"
+	typeAnonymousAuthType logutils.MessageDataType = "anonymous auth type"
 	typeAuth              logutils.MessageDataType = "auth"
 	typeAuthRefreshParams logutils.MessageDataType = "auth refresh params"
 
@@ -47,8 +48,9 @@
 
 	logger *logs.Logger
 
-	authTypes         map[string]authType
-	externalAuthTypes map[string]externalAuthType
+	authTypes          map[string]authType
+	externalAuthTypes  map[string]externalAuthType
+	anonymousAuthTypes map[string]anonymousAuthType
 
 	authPrivKey *rsa.PrivateKey
 
@@ -100,6 +102,7 @@
 
 	authTypes := map[string]authType{}
 	externalAuthTypes := map[string]externalAuthType{}
+	anonymousAuthTypes := map[string]anonymousAuthType{}
 
 	cachedAuthTypes := &syncmap.Map{}
 	authTypesLock := &sync.RWMutex{}
@@ -114,20 +117,12 @@
 	apiKeysLock := &sync.RWMutex{}
 
 	timerDone := make(chan bool)
-<<<<<<< HEAD
-
-	auth := &Auth{storage: storage, logger: logger, authTypes: authTypes, authPrivKey: authPrivKey, AuthService: nil,
-		serviceID: serviceID, host: host, minTokenExp: *minTokenExp, maxTokenExp: *maxTokenExp,
-		authConfigs: authConfigs, authConfigsLock: authConfigsLock, timerDone: timerDone,
-		apiKeys: apiKeys, apiKeysLock: apiKeysLock}
-=======
-	auth := &Auth{storage: storage, logger: logger, authTypes: authTypes, externalAuthTypes: externalAuthTypes,
+	auth := &Auth{storage: storage, logger: logger, authTypes: authTypes, externalAuthTypes: externalAuthTypes, anonymousAuthTypes: anonymousAuthTypes,
 		authPrivKey: authPrivKey, AuthService: nil, serviceID: serviceID, host: host, minTokenExp: *minTokenExp,
 		maxTokenExp: *maxTokenExp, cachedIdentityProviders: cachedIdentityProviders, identityProvidersLock: identityProvidersLock,
 		cachedAuthTypes: cachedAuthTypes, authTypesLock: authTypesLock,
 		cachedApplicationsOrganizations: cachedApplicationsOrganizations, applicationsOrganizationsLock: applicationsOrganizationsLock,
-		timerDone: timerDone}
->>>>>>> f2288351
+		timerDone: timerDone, apiKeys: apiKeys, apiKeysLock: apiKeysLock}
 
 	err := auth.storeReg()
 	if err != nil {
@@ -169,7 +164,7 @@
 		logger.Warnf("NewAuth() failed to cache applications organizations: %v", err)
 	}
 
-	err = auth.loadAPIKeys()
+	err = auth.cacheAPIKeys()
 	if err != nil {
 		logger.Warnf("NewAuth() failed to cache api keys: %v", err)
 	}
@@ -192,13 +187,13 @@
 	var externalUser *model.ExternalSystemUser
 	externalUser, extParams, err = authImpl.externalLogin(authType, appType, appOrg, creds, params, l)
 	if err != nil {
-		return nil, nil, nil, errors.WrapErrorAction("error getting external user", "external user", nil, err)
+		return nil, nil, nil, errors.WrapErrorAction("logging in", "external user", nil, err)
 	}
 
 	//2. check if the user exists
 	account, err = authImpl.userExist(externalUser.Identifier, authType, appType, appOrg, l)
 	if err != nil {
-		return nil, nil, nil, errors.WrapErrorAction("error checking if external user exists", "external user", nil, err)
+		return nil, nil, nil, errors.WrapErrorData(logutils.StatusMissing, "external user", nil, err)
 	}
 	if account != nil {
 		//user exists, just check if need to update it
@@ -211,12 +206,12 @@
 		currentDataMap := accountAuthType.Params["user"]
 		currentDataJSON, err := utils.ConvertToJSON(currentDataMap)
 		if err != nil {
-			return nil, nil, nil, errors.WrapErrorAction("error converting map to json", "", nil, err)
+			return nil, nil, nil, errors.WrapErrorAction(logutils.ActionMarshal, "external user", nil, err)
 		}
 		var currentData *model.ExternalSystemUser
 		err = json.Unmarshal(currentDataJSON, &currentData)
 		if err != nil {
-			return nil, nil, nil, errors.ErrorAction("error converting json to type", "", nil)
+			return nil, nil, nil, errors.ErrorAction(logutils.ActionUnmarshal, "external user", nil)
 		}
 
 		newData := *externalUser
@@ -233,29 +228,12 @@
 	} else {
 		//user does not exist, we need to register it
 
-		now := time.Now()
-
-		//account auth type
-		accountAuthTypeID, _ := uuid.NewUUID()
-		accAuthType := authType
-		identifier := externalUser.Identifier
-		var credential *model.Credential //it is nill as it is external user
-		params := map[string]interface{}{}
-		params["user"] = externalUser
-		active := true
-		active2FA := false
-		accountAuthType = &model.AccountAuthType{ID: accountAuthTypeID.String(), AuthType: accAuthType,
-			Identifier: identifier, Params: params, Credential: credential, Active: active, Active2FA: active2FA, DateCreated: now}
-
 		//use shared profile
 		useSharedProfile := false
 
-		//profile
-		profileID, _ := uuid.NewUUID()
-		photoURL := ""
-		firstName := ""
-		lastName := ""
-		profile := &model.Profile{ID: profileID.String(), PhotoURL: photoURL, FirstName: firstName, LastName: lastName, DateCreated: now}
+		var profile *model.Profile
+		accountAuthType, profile = a.createNewUser(externalUser.Identifier, authType)
+		accountAuthType.Params["user"] = externalUser
 
 		account, err = a.registerUser(appOrg, *accountAuthType, useSharedProfile, profile, l)
 		if err != nil {
@@ -266,6 +244,55 @@
 	return account, accountAuthType, extParams, nil
 }
 
+func (a *Auth) applyAnonymousAuthType(authType model.AuthType, appType model.ApplicationType, appOrg model.ApplicationOrganization, creds string, params string, l *logs.Log) (*model.Account, *model.AccountAuthType, error) {
+	var account *model.Account
+	var accountAuthType *model.AccountAuthType
+
+	//auth type
+	authImpl, err := a.getAnonymousAuthTypeImpl(authType)
+	if err != nil {
+		return nil, nil, errors.WrapErrorAction(logutils.ActionLoadCache, typeAnonymousAuthType, nil, err)
+	}
+
+	//Check the credentials
+	anonymousProfileID, err := authImpl.checkCredentials(authType, appType, appOrg, creds, l)
+	if err != nil {
+		return nil, nil, errors.WrapErrorAction(logutils.ActionValidate, model.TypeCreds, nil, err)
+	}
+
+	if anonymousProfileID != "" {
+		appID := appOrg.Application.ID
+		orgID := appOrg.Organization.ID
+		authTypeID := authType.ID
+		identifier := anonymousProfileID
+
+		//FindAccount(appID string, orgID string, authTypeID string, accountAuthTypeIdentifier string) (*model.Account, error)
+		account, err = a.storage.FindAccount(appID, orgID, authTypeID, identifier)
+		if err != nil {
+			return nil, nil, errors.WrapErrorAction(logutils.ActionFind, model.TypeAccount, nil, err)
+		}
+
+		//TODO: Check if account is anonymous. If it is not, return error
+		//CRITICAL: CANNOT ACCESS NON-ANONYMOUS ACCOUNTS THROUGH ANONYMOUS AUTH TYPES
+	} else {
+		//use shared profile
+		useSharedProfile := false
+
+		anonymousID, _ := uuid.NewUUID()
+
+		var profile *model.Profile
+		accountAuthType, profile = a.createNewUser(anonymousID.String(), authType)
+		//TODO: Set anonymousID in AnonymousProfile
+
+		account, err = a.registerUser(appOrg, *accountAuthType, useSharedProfile, profile, l)
+		if err != nil {
+			return nil, nil, errors.WrapErrorAction(logutils.ActionRegister, model.TypeAccount, nil, err)
+		}
+	}
+
+	return account, accountAuthType, nil
+}
+
 func (a *Auth) applyAuthType(authType model.AuthType, appType model.ApplicationType, appOrg model.ApplicationOrganization, creds string, params string, l *logs.Log) (*model.Account, *model.AccountAuthType, error) {
 	var account *model.Account
 	var accountAuthType *model.AccountAuthType
@@ -288,10 +315,10 @@
 	//2. it seems the user exist, now check the credentials
 	validCredentials, err := authImpl.checkCredentials(*accountAuthType, creds, l)
 	if err != nil {
-		return nil, nil, errors.WrapErrorAction("error checking credentials", "", nil, err)
+		return nil, nil, errors.WrapErrorAction(logutils.ActionValidate, model.TypeCreds, nil, err)
 	}
 	if !*validCredentials {
-		return nil, nil, errors.WrapErrorAction("invalid credentials", "", nil, err)
+		return nil, nil, errors.WrapErrorData(logutils.StatusInvalid, model.TypeCreds, nil, err)
 	}
 
 	return account, accountAuthType, nil
@@ -304,7 +331,8 @@
 	//access token
 	orgID := account.Organization.ID
 	appTypeIdentifier := appType.Identifier
-	claims := a.getStandardClaims(account.ID, account.ID, "", "", "rokwire", orgID, appTypeIdentifier, nil)
+	//TODO: Set anonymous in getStandardClaims to account.Anonymous
+	claims := a.getStandardClaims(account.ID, account.ID, "", "", "rokwire", orgID, appTypeIdentifier, nil, false)
 	accessToken, err := a.buildAccessToken(claims, "", authorization.ScopeGlobal)
 	if err != nil {
 		return nil, nil, errors.WrapErrorAction(logutils.ActionCreate, logutils.TypeToken, nil, err)
@@ -317,6 +345,33 @@
 	}
 
 	return &accessToken, &refreshToken, nil
+}
+
+//createNewUser creates a new empty user object
+func (a *Auth) createNewUser(id string, authType model.AuthType) (*model.AccountAuthType, *model.Profile) {
+	var accountAuthType *model.AccountAuthType
+
+	now := time.Now()
+
+	//account auth type
+	accountAuthTypeID, _ := uuid.NewUUID()
+	accAuthType := authType
+	identifier := id
+	var credential *model.Credential //it is nill as it is external user
+	params := map[string]interface{}{}
+	active := true
+	active2FA := false
+	accountAuthType = &model.AccountAuthType{ID: accountAuthTypeID.String(), AuthType: accAuthType,
+		Identifier: identifier, Params: params, Credential: credential, Active: active, Active2FA: active2FA, DateCreated: now}
+
+	//profile
+	profileID, _ := uuid.NewUUID()
+	photoURL := ""
+	firstName := ""
+	lastName := ""
+	profile := &model.Profile{ID: profileID.String(), PhotoURL: photoURL, FirstName: firstName, LastName: lastName, DateCreated: now}
+
+	return accountAuthType, profile
 }
 
 //registerUser registers account for an organization in an application
@@ -336,6 +391,8 @@
 	application := appOrg.Application
 	organization := appOrg.Organization
 	authTypes := []model.AccountAuthType{accountAuthType}
+
+	//TODO: Set anonymous account: accountAuthType.AuthType.IsAnonymous
 	account := model.Account{ID: accountID.String(), Application: application, Organization: organization,
 		Permissions: nil, Roles: nil, Groups: nil, AuthTypes: authTypes, Profile: *profile, DateCreated: time.Now()}
 
@@ -501,6 +558,16 @@
 	return nil
 }
 
+func (a *Auth) registerAnonymousAuthType(name string, auth anonymousAuthType) error {
+	if _, ok := a.anonymousAuthTypes[name]; ok {
+		return errors.Newf("the requested anonymous auth type name has already been registered: %s", name)
+	}
+
+	a.anonymousAuthTypes[name] = auth
+
+	return nil
+}
+
 func (a *Auth) validateAuthType(authenticationType string, appID string, orgID string) (*model.AuthType, *model.ApplicationType, *model.ApplicationOrganization, error) {
 	//get the auth type
 	authType, err := a.getCachedAuthType(authenticationType)
@@ -556,9 +623,19 @@
 	return nil, errors.ErrorData(logutils.StatusInvalid, typeExternalAuthType, logutils.StringArgs(key))
 }
 
+func (a *Auth) getAnonymousAuthTypeImpl(authType model.AuthType) (anonymousAuthType, error) {
+	if auth, ok := a.anonymousAuthTypes[authType.Code]; ok {
+		return auth, nil
+	}
+
+	return nil, errors.ErrorData(logutils.StatusInvalid, typeAnonymousAuthType, logutils.StringArgs(authType.Code))
+}
+
 func (a *Auth) buildAccessToken(claims TokenClaims, permissions string, scope string) (string, error) {
 	claims.Purpose = "access"
-	claims.Permissions = permissions
+	if !claims.Anonymous {
+		claims.Permissions = permissions
+	}
 	claims.Scope = scope
 	return a.generateToken(&claims)
 }
@@ -578,7 +655,7 @@
 	return newToken, &expireTime, nil
 }
 
-func (a *Auth) getStandardClaims(sub string, uid string, email string, phone string, aud string, orgID string, appID string, exp *int64) TokenClaims {
+func (a *Auth) getStandardClaims(sub string, uid string, email string, phone string, aud string, orgID string, appID string, exp *int64, anonymous bool) TokenClaims {
 	return TokenClaims{
 		Claims: tokenauth.Claims{
 			StandardClaims: jwt.StandardClaims{
@@ -587,7 +664,7 @@
 				ExpiresAt: a.getExp(exp),
 				IssuedAt:  time.Now().Unix(),
 				Issuer:    a.host,
-			}, OrgID: orgID, AppID: appID,
+			}, OrgID: orgID, AppID: appID, Anonymous: anonymous,
 		}, UID: uid, Email: email, Phone: phone,
 	}
 }
@@ -698,40 +775,6 @@
 	return nil, errors.ErrorData(logutils.StatusMissing, model.TypeOrganization, errArgs)
 }
 
-<<<<<<< HEAD
-func (a *Auth) loadAPIKeys() error {
-	apiKeys, err := a.storage.LoadAPIKeys()
-	if err != nil {
-		return errors.WrapErrorAction("loading", model.TypeAPIKey, nil, err)
-	}
-	a.setAPIKeys(apiKeys)
-	return nil
-}
-
-func (a *Auth) getAPIKey(key string) (*model.APIKey, error) {
-	a.apiKeysLock.RLock()
-	defer a.apiKeysLock.RUnlock()
-
-	item, _ := a.apiKeys.Load(key)
-	if item != nil {
-		if key, ok := item.(model.APIKey); ok {
-			return &key, nil
-		}
-		return nil, errors.ErrorData(logutils.StatusInvalid, model.TypeAPIKey, nil)
-	}
-	return nil, errors.ErrorAction(logutils.ActionLoadCache, model.TypeAPIKey, nil)
-}
-
-func (a *Auth) setAuthConfigs(authConfigs []model.AuthConfig) {
-	validate := validator.New()
-
-	a.authConfigsLock.Lock()
-	defer a.authConfigsLock.Unlock()
-
-	a.authConfigs = &syncmap.Map{}
-	for _, authConfig := range authConfigs {
-		err := validate.Struct(authConfig)
-=======
 //cacheIdentityProviders caches the identity providers
 func (a *Auth) cacheIdentityProviders() error {
 	a.logger.Info("cacheIdentityProviders..")
@@ -755,7 +798,6 @@
 
 	for _, idPr := range identityProviders {
 		err := validate.Struct(idPr)
->>>>>>> f2288351
 		if err == nil {
 			a.cachedIdentityProviders.Store(idPr.ID, idPr)
 		} else {
@@ -785,6 +827,39 @@
 		return nil, errors.ErrorData(logutils.StatusMissing, model.TypeIdentityProviderConfig, errArgs)
 	}
 	return nil, errors.ErrorData(logutils.StatusMissing, model.TypeOrganization, errArgs)
+}
+
+func (a *Auth) cacheAPIKeys() error {
+	apiKeys, err := a.storage.LoadAPIKeys()
+	if err != nil {
+		return errors.WrapErrorAction("loading", model.TypeAPIKey, nil, err)
+	}
+	a.setCachedAPIKeys(apiKeys)
+	return nil
+}
+
+func (a *Auth) setCachedAPIKeys(apiKeys []model.APIKey) {
+	a.apiKeysLock.Lock()
+	defer a.apiKeysLock.Unlock()
+
+	a.apiKeys = &syncmap.Map{}
+	for _, apiKey := range apiKeys {
+		a.apiKeys.Store(apiKey.Key, apiKey)
+	}
+}
+
+func (a *Auth) getCachedAPIKey(key string) (*model.APIKey, error) {
+	a.apiKeysLock.RLock()
+	defer a.apiKeysLock.RUnlock()
+
+	item, _ := a.apiKeys.Load(key)
+	if item != nil {
+		if key, ok := item.(model.APIKey); ok {
+			return &key, nil
+		}
+		return nil, errors.ErrorData(logutils.StatusInvalid, model.TypeAPIKey, nil)
+	}
+	return nil, errors.ErrorAction(logutils.ActionLoadCache, model.TypeAPIKey, nil)
 }
 
 //cacheApplicationsOrganizations caches the applications organizations
@@ -820,16 +895,6 @@
 	}
 }
 
-<<<<<<< HEAD
-func (a *Auth) setAPIKeys(apiKeys []model.APIKey) {
-	a.apiKeysLock.Lock()
-	defer a.apiKeysLock.Unlock()
-
-	a.apiKeys = &syncmap.Map{}
-	for _, apiKey := range apiKeys {
-		a.apiKeys.Store(apiKey.Key, apiKey)
-	}
-=======
 func (a *Auth) getCachedApplicationOrganization(appID string, orgID string) (*model.ApplicationOrganization, error) {
 	a.applicationsOrganizationsLock.RLock()
 	defer a.applicationsOrganizationsLock.RUnlock()
@@ -846,7 +911,6 @@
 		return &appOrg, nil
 	}
 	return nil, errors.ErrorData(logutils.StatusMissing, model.TypeApplicationOrganization, errArgs)
->>>>>>> f2288351
 }
 
 func (a *Auth) checkRefreshTokenLimit(orgID string, appID string, credsID string) error {
@@ -938,16 +1002,6 @@
 	storage.DefaultListenerImpl
 }
 
-<<<<<<< HEAD
-//OnAPIKeysUpdated notifies api keys have been updated
-func (al *StorageListener) OnAPIKeysUpdated() {
-	al.auth.loadAPIKeys()
-}
-
-//OnAuthConfigUpdated notifies that an auth config has been updated
-func (al *StorageListener) OnAuthConfigUpdated() {
-	al.auth.loadAuthConfigs()
-=======
 //OnAuthTypesUpdated notifies that auth types have been has been updated
 func (al *StorageListener) OnAuthTypesUpdated() {
 	al.auth.cacheAuthTypes()
@@ -958,10 +1012,14 @@
 	al.auth.cacheIdentityProviders()
 }
 
+//OnAPIKeysUpdated notifies api keys have been updated
+func (al *StorageListener) OnAPIKeysUpdated() {
+	al.auth.cacheAPIKeys()
+}
+
 //OnApplicationsOrganizationsUpdated notifies that applications organizations have been updated
 func (al *StorageListener) OnApplicationsOrganizationsUpdated() {
 	al.auth.cacheApplicationsOrganizations()
->>>>>>> f2288351
 }
 
 //OnServiceRegsUpdated notifies that a service registration has been updated
