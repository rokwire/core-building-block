--- conflicted
+++ resolved
@@ -129,64 +129,52 @@
 //	Returns:
 //		Access token (string): Signed ROKWIRE access token to be used to authorize future requests
 //		User (User): User object for authenticated user
-<<<<<<< HEAD
-func (a *Auth) Login(authType string, creds string, params string, orgID string, appID string, l *log.Log) (string, *model.User, error) {
+//		Refresh Token (string): Refresh token that can be sent to refresh the access token once it expires
+func (a *Auth) Login(authType string, creds string, orgID string, appID string, params string, l *log.Log) (string, string, *model.User, error) {
 	var user *model.User
 	var err error
-
-=======
-//		Refresh Token (string): Refresh token that can be sent to refresh the access token once it expires
-func (a *Auth) Login(authType string, creds string, orgID string, appID string, params string, l *log.Log) (string, string, *model.User, error) {
->>>>>>> 2be0e8ec
 	auth, err := a.getAuthType(authType)
 	if err != nil {
 		return "", "", nil, log.WrapActionError(log.ActionLoadCache, typeAuthType, nil, err)
 	}
 
-<<<<<<< HEAD
-	claims, err := auth.check(creds, params, l)
-
-	if len(claims.AccountID) > 0 {
-		user, err = a.findAccount(claims)
+	userAuth, err := auth.check(creds, orgID, appID, params, l)
+	if err != nil {
+		return "", "", nil, log.WrapActionError(log.ActionLoadCache, typeAuthType, nil, err)
+	}
+
+	if len(userAuth.AccountID) > 0 {
+		user, err = a.findAccount(userAuth)
 		if err != nil {
-			return "", nil, err
+			return "", "", nil, err
 		}
-		user, update, newMembership := a.needsUserUpdate(claims, user)
+		user, update, newMembership := a.needsUserUpdate(userAuth, user)
 		if update {
 			var newMembershipOrgData *map[string]interface{}
 			if newMembership {
-				newMembershipOrgData = &claims.OrgData
+				newMembershipOrgData = &userAuth.OrgData
 			}
 			_, err = a.updateAccount(user, newMembershipOrgData)
 			if err != nil {
-				return "", nil, err
+				return "", "", nil, err
 			}
 		}
 	} else {
-		if claims.NewCreds != nil {
+		if userAuth.NewCreds != nil {
 			authCred := model.AuthCred{
 				OrgID:  orgID,
 				AppID:  appID,
 				Type:   authType,
-				UserID: claims.UserID,
-				Creds:  claims.NewCreds,
+				UserID: userAuth.UserID,
+				Creds:  userAuth.NewCreds,
 			}
-			user, err = a.createAccount(claims, &authCred)
+			user, err = a.createAccount(userAuth, &authCred)
 			if err != nil {
-				return "", nil, err
+				return "", "", nil, err
 			}
 		} else {
-			return "", nil, log.WrapActionError(log.ActionValidate, model.TypeAuthCred, nil, err)
+			return "", "", nil, log.WrapActionError(log.ActionValidate, model.TypeAuthCred, nil, err)
 		}
-	}
-
-	//TODO: return token and user using claims
-
-	return "", user, nil
-=======
-	userAuth, err := auth.check(creds, orgID, appID, params, l)
-	if err != nil {
-		return "", "", nil, log.WrapActionError(log.ActionValidate, "creds", nil, err)
 	}
 
 	claims := a.getStandardClaims("", userAuth.UserID, userAuth.Email, userAuth.Phone, "rokwire", orgID, appID, userAuth.Exp)
@@ -197,7 +185,7 @@
 
 	//TODO: Implement account management
 
-	return token, userAuth.RefreshToken, nil, nil
+	return token, userAuth.RefreshToken, user, nil
 }
 
 //Refresh refreshes an access token using a refresh token
@@ -233,7 +221,6 @@
 	}
 
 	return loginUrl, params, nil
->>>>>>> 2be0e8ec
 }
 
 //GetScopedAccessToken TODO
