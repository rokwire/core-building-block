--- conflicted
+++ resolved
@@ -1488,50 +1488,6 @@
 	return nil
 }
 
-<<<<<<< HEAD
-func (a *Auth) checkGroups(context storage.TransactionContext, appOrg model.ApplicationOrganization, groupIDs []string, assignerPermissions []string) ([]model.AppOrgGroup, error) {
-	//find groups
-	groups, err := a.storage.FindAppOrgGroupsByIDs(context, groupIDs, appOrg.ID)
-	if err != nil {
-		return nil, errors.WrapErrorAction(logutils.ActionFind, model.TypeAppOrgGroup, nil, err)
-	}
-	_, err = model.GetMissingGroupIDs(groups, groupIDs)
-	if err != nil {
-		return nil, err
-	}
-
-	//check assigners
-	for _, group := range groups {
-		err = group.CheckAssigners(assignerPermissions)
-		if err != nil {
-			return nil, errors.WrapErrorAction(logutils.ActionValidate, "assigner permissions", &logutils.FieldArgs{"id": group.ID}, err)
-		}
-	}
-
-	return groups, nil
-}
-
-func (a *Auth) checkRevokedGroups(context storage.TransactionContext, appOrg model.ApplicationOrganization, groupIDs []string, assignerPermissions []string) error {
-	//find groups
-	groups, err := a.storage.FindAppOrgGroupsByIDs(context, groupIDs, appOrg.ID)
-	if err != nil {
-		return errors.WrapErrorAction(logutils.ActionFind, model.TypeAppOrgGroup, nil, err)
-	}
-	//Revoke missing groups
-
-	//check assigners
-	for _, group := range groups {
-		err = group.CheckAssigners(assignerPermissions)
-		if err != nil {
-			return errors.WrapErrorAction(logutils.ActionValidate, "assigner permissions", &logutils.FieldArgs{"id": group.ID}, err)
-		}
-	}
-
-	return nil
-}
-
-=======
->>>>>>> 460d554e
 func (a *Auth) linkAccountAuthType(account model.Account, authType model.AuthType, appOrg model.ApplicationOrganization,
 	creds string, params string, l *logs.Log) (string, *model.AccountAuthType, error) {
 	authImpl, err := a.getAuthTypeImpl(authType)
