--- conflicted
+++ resolved
@@ -122,13 +122,8 @@
 }
 
 // NewAuth creates a new auth instance
-<<<<<<< HEAD
-func NewAuth(serviceID string, host string, authPrivKey *rsa.PrivateKey, storage Storage, emailer Emailer, minTokenExp *int64, maxTokenExp *int64, twilioAccountSID string, twilioToken string,
-	twilioServiceSID string, profileBB *profilebb.Adapter, smtpHost string, smtpPortNum int, smtpUser string, smtpPassword string, smtpFrom string, logger *logs.Logger) (*Auth, error) {
-=======
 func NewAuth(serviceID string, host string, authPrivKey *keys.PrivKey, authService *authservice.AuthService, storage Storage, emailer Emailer, minTokenExp *int64, maxTokenExp *int64, supportLegacySigs bool, twilioAccountSID string,
 	twilioToken string, twilioServiceSID string, profileBB ProfileBuildingBlock, smtpHost string, smtpPortNum int, smtpUser string, smtpPassword string, smtpFrom string, logger *logs.Logger) (*Auth, error) {
->>>>>>> b5c6af97
 	if minTokenExp == nil {
 		var minTokenExpVal int64 = 5
 		minTokenExp = &minTokenExpVal
