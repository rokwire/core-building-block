--- conflicted
+++ resolved
@@ -500,12 +500,8 @@
 
 	loginSession := model.LoginSession{ID: id, AppOrg: appOrg, AuthType: authType,
 		AppType: appType, Anonymous: anonymous, Identifier: sub, AccountAuthType: accountAuthType,
-<<<<<<< HEAD
-		Device: device, IPAddress: ipAddress, AccessToken: accessToken, RefreshToken: refreshToken, Params: params,
+		Device: device, IPAddress: ipAddress, AccessToken: accessToken, RefreshTokens: []string{refreshToken}, Params: params,
 		Expires: *expires, ForceExpires: forceExpires, DateCreated: now}
-=======
-		Device: device, IPAddress: ipAddress, AccessToken: accessToken, RefreshTokens: []string{refreshToken}, Params: params, Expires: *expires, DateCreated: time.Now()}
->>>>>>> fb6644cf
 
 	return &loginSession, nil
 }
