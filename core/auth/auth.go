--- conflicted
+++ resolved
@@ -191,13 +191,8 @@
 
 }
 
-<<<<<<< HEAD
-func (a *Auth) applyExternalAuthType(authImpl externalAuthType, appType model.ApplicationType, appOrg model.ApplicationOrganization,
-	creds string, params string, regProfile model.Profile, regPreferences map[string]interface{}, admin bool, l *logs.Log) (*model.AccountAuthType, map[string]interface{}, []model.MFAType, map[string]string, error) {
-=======
-func (a *Auth) applyExternalAuthType(authType model.AuthType, appType model.ApplicationType, appOrg model.ApplicationOrganization,
-	creds string, params string, clientVersion *string, regProfile model.Profile, regPreferences map[string]interface{}, admin bool, l *logs.Log) (*model.AccountAuthType, map[string]interface{}, []model.MFAType, map[string]string, error) {
->>>>>>> 14266e91
+func (a *Auth) applyExternalAuthType(authImpl externalAuthType, appType model.ApplicationType, appOrg model.ApplicationOrganization, creds string, params string, clientVersion *string,
+	regProfile model.Profile, regPreferences map[string]interface{}, admin bool, l *logs.Log) (*model.AccountAuthType, map[string]interface{}, []model.MFAType, map[string]string, error) {
 	var accountAuthType *model.AccountAuthType
 	var mfaTypes []model.MFAType
 	var externalIDs map[string]string
@@ -226,11 +221,7 @@
 		externalIDs = account.ExternalIDs
 	} else if !admin {
 		//user does not exist, we need to register it
-<<<<<<< HEAD
-		accountAuthType, err = a.applySignUpExternal(nil, authImpl, appOrg, *externalUser, regProfile, regPreferences, l)
-=======
-		accountAuthType, err = a.applySignUpExternal(nil, authType, appOrg, *externalUser, regProfile, regPreferences, clientVersion, l)
->>>>>>> 14266e91
+		accountAuthType, err = a.applySignUpExternal(nil, authImpl, appOrg, *externalUser, regProfile, regPreferences, clientVersion, l)
 		if err != nil {
 			return nil, nil, nil, nil, errors.Wrap("error on apply sign up external", err)
 		}
@@ -281,13 +272,8 @@
 	return accountAuthType, nil
 }
 
-<<<<<<< HEAD
 func (a *Auth) applySignUpExternal(context storage.TransactionContext, authImpl externalAuthType, appOrg model.ApplicationOrganization,
-	externalUser model.ExternalSystemUser, regProfile model.Profile, regPreferences map[string]interface{}, l *logs.Log) (*model.AccountAuthType, error) {
-=======
-func (a *Auth) applySignUpExternal(context storage.TransactionContext, authType model.AuthType, appOrg model.ApplicationOrganization,
 	externalUser model.ExternalSystemUser, regProfile model.Profile, regPreferences map[string]interface{}, clientVersion *string, l *logs.Log) (*model.AccountAuthType, error) {
->>>>>>> 14266e91
 	var accountAuthType *model.AccountAuthType
 
 	//1. prepare external admin user data
@@ -309,13 +295,8 @@
 	}
 
 	//4. register the account
-<<<<<<< HEAD
 	accountAuthType, err = a.registerUser(context, authImpl, identifier, aatParams, appOrg, nil, useSharedProfile,
-		externalUser.ExternalIDs, *profile, preferences, nil, externalRoles, externalGroups, nil, l)
-=======
-	accountAuthType, err = a.registerUser(context, authType, identifier, aatParams, appOrg, nil, useSharedProfile,
 		externalUser.ExternalIDs, *profile, preferences, nil, externalRoles, externalGroups, nil, clientVersion, l)
->>>>>>> 14266e91
 	if err != nil {
 		return nil, errors.WrapErrorAction(logutils.ActionRegister, model.TypeAccount, nil, err)
 	}
@@ -323,13 +304,8 @@
 	return accountAuthType, nil
 }
 
-<<<<<<< HEAD
 func (a *Auth) applySignUpAdminExternal(context storage.TransactionContext, authImpl externalAuthType, appOrg model.ApplicationOrganization, externalUser model.ExternalSystemUser,
-	regProfile model.Profile, permissions []string, roleIDs []string, groupIDs []string, creatorPermissions []string, l *logs.Log) (*model.AccountAuthType, error) {
-=======
-func (a *Auth) applySignUpAdminExternal(context storage.TransactionContext, authType model.AuthType, appOrg model.ApplicationOrganization, externalUser model.ExternalSystemUser,
 	regProfile model.Profile, permissions []string, roleIDs []string, groupIDs []string, creatorPermissions []string, clientVersion *string, l *logs.Log) (*model.AccountAuthType, error) {
->>>>>>> 14266e91
 	var accountAuthType *model.AccountAuthType
 
 	//1. prepare external admin user data
@@ -339,13 +315,8 @@
 	}
 
 	//2. register the account
-<<<<<<< HEAD
 	accountAuthType, err = a.registerUser(context, authImpl, identifier, aatParams, appOrg, nil, useSharedProfile, nil, *profile, nil,
-		permissions, roleIDs, groupIDs, creatorPermissions, l)
-=======
-	accountAuthType, err = a.registerUser(context, authType, identifier, aatParams, appOrg, nil, useSharedProfile, nil, *profile, nil,
 		permissions, roleIDs, groupIDs, creatorPermissions, clientVersion, l)
->>>>>>> 14266e91
 	if err != nil {
 		return nil, errors.WrapErrorAction(logutils.ActionRegister, "admin account", nil, err)
 	}
@@ -556,11 +527,7 @@
 	return anonymousID, anonymousParams, nil
 }
 
-<<<<<<< HEAD
-func (a *Auth) applyAuthType(authImpl internalAuthType, appOrg model.ApplicationOrganization, creds string, params string,
-=======
-func (a *Auth) applyAuthType(authType model.AuthType, appOrg model.ApplicationOrganization, creds string, params string, clientVersion *string,
->>>>>>> 14266e91
+func (a *Auth) applyAuthType(authImpl internalAuthType, appOrg model.ApplicationOrganization, creds string, params string, clientVersion *string,
 	regProfile model.Profile, regPreferences map[string]interface{}, admin bool, l *logs.Log) (string, *model.AccountAuthType, []model.MFAType, map[string]string, error) {
 	//check if the user exists check
 	userIdentifier, err := authImpl.getUserIdentifier(creds)
@@ -593,12 +560,7 @@
 		if admin {
 			return "", nil, nil, nil, errors.Newf("admin account sign up is not allowed: identifier=%s auth_type=%s app_org_id=%s", userIdentifier, authTypeCode, appOrg.ID).SetStatus(utils.ErrorStatusNotAllowed)
 		}
-<<<<<<< HEAD
-		message, accountAuthType, err := a.applySignUp(authImpl, account, appOrg, userIdentifier, creds, params, regProfile, regPreferences, l)
-=======
-		message, accountAuthType, err := a.applySignUp(authImpl, account, authType, appOrg, userIdentifier, creds, params, clientVersion,
-			regProfile, regPreferences, l)
->>>>>>> 14266e91
+		message, accountAuthType, err := a.applySignUp(authImpl, account, appOrg, userIdentifier, creds, params, clientVersion, regProfile, regPreferences, l)
 		if err != nil {
 			return "", nil, nil, nil, err
 		}
@@ -683,13 +645,8 @@
 	return message, nil
 }
 
-<<<<<<< HEAD
-func (a *Auth) applySignUp(authImpl internalAuthType, account *model.Account, appOrg model.ApplicationOrganization, userIdentifier string,
-	creds string, params string, regProfile model.Profile, regPreferences map[string]interface{}, l *logs.Log) (string, *model.AccountAuthType, error) {
-=======
-func (a *Auth) applySignUp(authImpl authType, account *model.Account, authType model.AuthType, appOrg model.ApplicationOrganization, userIdentifier string,
-	creds string, params string, clientVersion *string, regProfile model.Profile, regPreferences map[string]interface{}, l *logs.Log) (string, *model.AccountAuthType, error) {
->>>>>>> 14266e91
+func (a *Auth) applySignUp(authImpl internalAuthType, account *model.Account, appOrg model.ApplicationOrganization, userIdentifier string, creds string,
+	params string, clientVersion *string, regProfile model.Profile, regPreferences map[string]interface{}, l *logs.Log) (string, *model.AccountAuthType, error) {
 	if account != nil {
 		err := a.handleAccountAuthTypeConflict(*account, authImpl.code(), userIdentifier, true)
 		if err != nil {
@@ -697,11 +654,7 @@
 		}
 	}
 
-<<<<<<< HEAD
-	retParams, accountAuthType, err := a.signUpNewAccount(nil, authImpl, appOrg, userIdentifier, creds, params, regProfile, regPreferences, nil, nil, nil, nil, l)
-=======
-	retParams, accountAuthType, err := a.signUpNewAccount(nil, authImpl, authType, appOrg, userIdentifier, creds, params, clientVersion, regProfile, regPreferences, nil, nil, nil, nil, l)
->>>>>>> 14266e91
+	retParams, accountAuthType, err := a.signUpNewAccount(nil, authImpl, appOrg, userIdentifier, creds, params, clientVersion, regProfile, regPreferences, nil, nil, nil, nil, l)
 	if err != nil {
 		return "", nil, err
 	}
@@ -710,25 +663,14 @@
 	return message, accountAuthType, nil
 }
 
-<<<<<<< HEAD
-func (a *Auth) applySignUpAdmin(context storage.TransactionContext, authImpl internalAuthType, account *model.Account, appOrg model.ApplicationOrganization,
-	identifier string, password string, regProfile model.Profile, permissions []string, roles []string, groups []string, creatorPermissions []string, l *logs.Log) (map[string]interface{}, *model.AccountAuthType, error) {
-
-	return a.signUpNewAccount(context, authImpl, appOrg, identifier, password, "", regProfile, nil, permissions, roles, groups, creatorPermissions, l)
-}
-
-func (a *Auth) signUpNewAccount(context storage.TransactionContext, authImpl internalAuthType, appOrg model.ApplicationOrganization,
-	userIdentifier string, creds string, params string, regProfile model.Profile, regPreferences map[string]interface{}, permissions []string,
-=======
-func (a *Auth) applySignUpAdmin(context storage.TransactionContext, authImpl authType, account *model.Account, authType model.AuthType, appOrg model.ApplicationOrganization,
-	identifier string, password string, regProfile model.Profile, permissions []string, roles []string, groups []string, creatorPermissions []string, clientVersion *string, l *logs.Log) (map[string]interface{}, *model.AccountAuthType, error) {
-
-	return a.signUpNewAccount(context, authImpl, authType, appOrg, identifier, password, "", clientVersion, regProfile, nil, permissions, roles, groups, creatorPermissions, l)
-}
-
-func (a *Auth) signUpNewAccount(context storage.TransactionContext, authImpl authType, authType model.AuthType, appOrg model.ApplicationOrganization,
-	userIdentifier string, creds string, params string, clientVersion *string, regProfile model.Profile, regPreferences map[string]interface{}, permissions []string,
->>>>>>> 14266e91
+func (a *Auth) applySignUpAdmin(context storage.TransactionContext, authImpl internalAuthType, account *model.Account, appOrg model.ApplicationOrganization, identifier string, password string,
+	regProfile model.Profile, permissions []string, roles []string, groups []string, creatorPermissions []string, clientVersion *string, l *logs.Log) (map[string]interface{}, *model.AccountAuthType, error) {
+
+	return a.signUpNewAccount(context, authImpl, appOrg, identifier, password, "", clientVersion, regProfile, nil, permissions, roles, groups, creatorPermissions, l)
+}
+
+func (a *Auth) signUpNewAccount(context storage.TransactionContext, authImpl internalAuthType, appOrg model.ApplicationOrganization, userIdentifier string,
+	creds string, params string, clientVersion *string, regProfile model.Profile, regPreferences map[string]interface{}, permissions []string,
 	roles []string, groups []string, creatorPermissions []string, l *logs.Log) (map[string]interface{}, *model.AccountAuthType, error) {
 	var retParams map[string]interface{}
 	var credential *model.Credential
@@ -796,11 +738,7 @@
 		}
 	}
 
-<<<<<<< HEAD
-	accountAuthType, err := a.registerUser(context, authImpl, userIdentifier, nil, appOrg, credential, useSharedProfile, nil, profile, preferences, permissions, roles, groups, creatorPermissions, l)
-=======
-	accountAuthType, err := a.registerUser(context, authType, userIdentifier, nil, appOrg, credential, useSharedProfile, nil, profile, preferences, permissions, roles, groups, creatorPermissions, clientVersion, l)
->>>>>>> 14266e91
+	accountAuthType, err := a.registerUser(context, authImpl, userIdentifier, nil, appOrg, credential, useSharedProfile, nil, profile, preferences, permissions, roles, groups, creatorPermissions, clientVersion, l)
 	if err != nil {
 		return nil, nil, errors.WrapErrorAction(logutils.ActionRegister, model.TypeAccount, nil, err)
 	}
@@ -1065,15 +1003,9 @@
 	return nil
 }
 
-<<<<<<< HEAD
 func (a *Auth) applyLogin(anonymous bool, sub string, authTypeCode string, appOrg model.ApplicationOrganization, accountAuthType *model.AccountAuthType,
 	appType model.ApplicationType, externalIDs map[string]string, ipAddress string, deviceType string, deviceOS *string, deviceID string,
-	params map[string]interface{}, state string, l *logs.Log) (*model.LoginSession, error) {
-=======
-func (a *Auth) applyLogin(anonymous bool, sub string, authType model.AuthType, appOrg model.ApplicationOrganization,
-	accountAuthType *model.AccountAuthType, appType model.ApplicationType, externalIDs map[string]string, ipAddress string, deviceType string,
-	deviceOS *string, deviceID string, clientVersion *string, params map[string]interface{}, state string, l *logs.Log) (*model.LoginSession, error) {
->>>>>>> 14266e91
+	clientVersion *string, params map[string]interface{}, state string, l *logs.Log) (*model.LoginSession, error) {
 
 	var err error
 	var loginSession *model.LoginSession
@@ -1398,13 +1330,8 @@
 		}
 	}
 
-<<<<<<< HEAD
 	accountAuthType, err := a.constructAccount(context, authImpl.code(), userIdentifier, accountAuthTypeParams, appOrg, credential,
-		unverified, externalIDs, profile, preferences, permissionNames, roleIDs, groupIDs, creatorPermissions, l)
-=======
-	accountAuthType, err := a.constructAccount(context, authType, userIdentifier, accountAuthTypeParams, appOrg, credential,
 		unverified, externalIDs, profile, preferences, permissionNames, roleIDs, groupIDs, creatorPermissions, clientVersion, l)
->>>>>>> 14266e91
 	if err != nil {
 		return nil, errors.WrapErrorAction("constructing", model.TypeAccount, nil, err)
 	}
