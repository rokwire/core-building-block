package auth

import (
	"core-building-block/core/model"
	"fmt"
	"log"
<<<<<<< HEAD
	"sync"

	"golang.org/x/sync/syncmap"
)

type UserAuth struct {
	UserID       string
	Sub          string
	Name         string
	Email        string
	Phone        string
	Picture      []byte
	Exp          float64
	RefreshToken string
}

type AuthConfig struct {
	OrgID  string      `json:"org_id" bson:"org_id"`
	AppID  string      `json:"app_id" bson:"app_id"`
	Type   string      `json:"type" bson:"type"`
	Config interface{} `json:"config" bson:"config"`
=======
)

//Claims represents claims entity
type Claims struct {
	ID     string
	Name   string
	Email  string
	Phone  string
	Groups interface{}
	Issuer string
	Exp    float64
>>>>>>> dea4cdf7
}

//Interface for authentication mechanisms
type authType interface {
	//Check validity of provided credentials
	check(creds string, params string) (*UserAuth, error)
}

//Auth interface TODO
type Auth struct {
	storage Storage

	authTypes       map[string]authType
	authConfigs     *syncmap.Map //cache authConfigs / orgID_appID -> authConfig
	authConfigsLock *sync.RWMutex
}

//NewAuth creates a new auth instance
func NewAuth(storage Storage) *Auth {
	authConfigs := &syncmap.Map{}
	authConfigsLock := &sync.RWMutex{}
	auth := &Auth{storage: storage, authConfigs: authConfigs, authConfigsLock: authConfigsLock}

	//Initialize auth types
	initEmailAuth(auth)
	initPhoneAuth(auth)
	initOidcAuth(auth)
	initSamlAuth(auth)
	initFirebaseAuth(auth)

	err := auth.LoadAuthConfigs()
	if err != nil {
		log.Println("NewAuth() -> failed to cache auth info documents")
	}

	return auth
}

func (a *Auth) registerAuthType(name string, auth authType) error {
	if _, ok := a.authTypes[name]; ok {
		return fmt.Errorf("the requested auth type name has already been registered: %s", name)
	}

	a.authTypes[name] = auth

	return nil
}

func (a Auth) getAuthType(name string) (authType, error) {
	if auth, ok := a.authTypes[name]; ok {
		return auth, nil
	}

	return nil, fmt.Errorf("invalid auth type: %s", name)
}

<<<<<<< HEAD
func (a Auth) Login(authName string, creds string, params string) (*model.User, error) {
=======
//Login logins an user
func (a Auth) Login(authName string, creds string) (*model.User, error) {
>>>>>>> dea4cdf7
	auth, err := a.getAuthType(authName)
	if err != nil {
		return nil, err
	}

	claims, err := auth.check(creds, params)
	if err != nil {
		return nil, err
	}
	log.Println(claims)

	//TODO: Implement account management and return user using claims

	return nil, nil
}

//createAccount creates a new user account
func (a Auth) createAccount(claims *UserAuth) {
	//TODO: Implement
}

//updateAccount updates a user's account information
func (a Auth) updateAccount(claims *UserAuth) {
	//TODO: Implement
}

//deleteAccount deletes a user account
func (a Auth) deleteAccount(claims *UserAuth) {
	//TODO: Implement
}

<<<<<<< HEAD
func (a Auth) LoadAuthConfigs() error {
	authConfigDocs, err := a.storage.LoadAuthConfigs()
	if err != nil {
		return err
	}

	a.setAuthConfigs(authConfigDocs)

	return nil
}

func (a Auth) getAuthConfig(orgID string, appID string, authType string) *AuthConfig {
	a.authConfigsLock.RLock()
	defer a.authConfigsLock.RUnlock()

	var authConfig *AuthConfig //to return

	item, _ := a.authConfigs.Load(fmt.Sprintf("%s_%s_%s", orgID, appID, authType))
	if item != nil {
		authConfigFromCache, ok := item.(AuthConfig)
		if !ok {
			log.Println("getAuthConfig(): failed to cast cache item to AuthConfig")
			return nil
		}
		authConfig = &authConfigFromCache
	} else {
		var err error
		authConfig, err = a.storage.FindAuthConfig(orgID, appID, authType)
		if err != nil {
			return nil
		}
	}

	return authConfig
}

func (a Auth) setAuthConfigs(authConfigs map[string]AuthConfig) {
	a.authConfigsLock.Lock()
	defer a.authConfigsLock.Unlock()

	a.authConfigs = &syncmap.Map{}

	for key, value := range authConfigs {
		a.authConfigs.Store(key, value)
	}
}

=======
//Storage interface TODO
>>>>>>> dea4cdf7
type Storage interface {
	FindAuthConfig(orgID string, appID string, authType string) (*AuthConfig, error)
	LoadAuthConfigs() (map[string]AuthConfig, error)
}<|MERGE_RESOLUTION|>--- conflicted
+++ resolved
@@ -4,7 +4,6 @@
 	"core-building-block/core/model"
 	"fmt"
 	"log"
-<<<<<<< HEAD
 	"sync"
 
 	"golang.org/x/sync/syncmap"
@@ -26,19 +25,6 @@
 	AppID  string      `json:"app_id" bson:"app_id"`
 	Type   string      `json:"type" bson:"type"`
 	Config interface{} `json:"config" bson:"config"`
-=======
-)
-
-//Claims represents claims entity
-type Claims struct {
-	ID     string
-	Name   string
-	Email  string
-	Phone  string
-	Groups interface{}
-	Issuer string
-	Exp    float64
->>>>>>> dea4cdf7
 }
 
 //Interface for authentication mechanisms
@@ -95,12 +81,7 @@
 	return nil, fmt.Errorf("invalid auth type: %s", name)
 }
 
-<<<<<<< HEAD
 func (a Auth) Login(authName string, creds string, params string) (*model.User, error) {
-=======
-//Login logins an user
-func (a Auth) Login(authName string, creds string) (*model.User, error) {
->>>>>>> dea4cdf7
 	auth, err := a.getAuthType(authName)
 	if err != nil {
 		return nil, err
@@ -132,7 +113,6 @@
 	//TODO: Implement
 }
 
-<<<<<<< HEAD
 func (a Auth) LoadAuthConfigs() error {
 	authConfigDocs, err := a.storage.LoadAuthConfigs()
 	if err != nil {
@@ -180,9 +160,6 @@
 	}
 }
 
-=======
-//Storage interface TODO
->>>>>>> dea4cdf7
 type Storage interface {
 	FindAuthConfig(orgID string, appID string, authType string) (*AuthConfig, error)
 	LoadAuthConfigs() (map[string]AuthConfig, error)
