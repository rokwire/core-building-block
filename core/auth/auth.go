package auth

import (
	"core-building-block/core/model"
	"core-building-block/driven/profilebb"
	"core-building-block/driven/storage"
	"core-building-block/utils"
	"crypto/rsa"
	"encoding/json"
	"strings"
	"sync"
	"time"

	"github.com/golang-jwt/jwt"
	"github.com/google/uuid"
	"github.com/rokwire/core-auth-library-go/authorization"
	"github.com/rokwire/core-auth-library-go/authservice"
	"github.com/rokwire/core-auth-library-go/authutils"
	"github.com/rokwire/core-auth-library-go/sigauth"
	"github.com/rokwire/core-auth-library-go/tokenauth"
	"golang.org/x/sync/syncmap"
	"gopkg.in/go-playground/validator.v9"
	"gopkg.in/gomail.v2"

	"github.com/rokwire/logging-library-go/errors"
	"github.com/rokwire/logging-library-go/logs"
	"github.com/rokwire/logging-library-go/logutils"
)

const (
	authServiceID  string = "auth"
	authKeyAlg     string = "RS256"
	rokwireKeyword string = "ROKWIRE"

	typeMail              logutils.MessageDataType = "mail"
	typeAuthType          logutils.MessageDataType = "auth type"
	typeExternalAuthType  logutils.MessageDataType = "external auth type"
	typeAnonymousAuthType logutils.MessageDataType = "anonymous auth type"
	typeServiceAuthType   logutils.MessageDataType = "service auth type"
	typeAuth              logutils.MessageDataType = "auth"
	typeAuthRefreshParams logutils.MessageDataType = "auth refresh params"

	refreshTokenLength int = 256

	sessionExpiry       int = 7 * 24 * 60 //1 week
	sessionDeletePeriod int = 2
	sessionLimit        int = 3
)

//Auth represents the auth functionality unit
type Auth struct {
	storage Storage
	emailer Emailer

	logger *logs.Logger

	authTypes          map[string]authType
	externalAuthTypes  map[string]externalAuthType
	anonymousAuthTypes map[string]anonymousAuthType
	serviceAuthTypes   map[string]serviceAuthType

	authPrivKey *rsa.PrivateKey

	AuthService   *authservice.AuthService
	SignatureAuth *sigauth.SignatureAuth

	serviceID   string
	host        string //Service host
	minTokenExp int64  //Minimum access token expiration time in minutes
	maxTokenExp int64  //Maximum access token expiration time in minutes

	profileBB ProfileBuildingBlock

	emailFrom   string
	emailDialer *gomail.Dialer

	cachedIdentityProviders *syncmap.Map //cache identityProviders
	identityProvidersLock   *sync.RWMutex

	apiKeys     *syncmap.Map //cache api keys / api_key (string) -> APIKey
	apiKeysLock *sync.RWMutex

	//delete refresh tokens timer
	deleteSessionsTimer *time.Timer
	timerDone           chan bool
}

//NewAuth creates a new auth instance
func NewAuth(serviceID string, host string, authPrivKey *rsa.PrivateKey, storage Storage, emailer Emailer, minTokenExp *int64, maxTokenExp *int64, twilioAccountSID string,
	twilioToken string, twilioServiceSID string, profileBB *profilebb.Adapter, smtpHost string, smtpPortNum int, smtpUser string, smtpPassword string, smtpFrom string, logger *logs.Logger) (*Auth, error) {
	if minTokenExp == nil {
		var minTokenExpVal int64 = 5
		minTokenExp = &minTokenExpVal
	}

	if maxTokenExp == nil {
		var maxTokenExpVal int64 = 60
		maxTokenExp = &maxTokenExpVal
	}
	//maybe set up from config collection for diff types of auth
	emailDialer := gomail.NewDialer(smtpHost, smtpPortNum, smtpUser, smtpPassword)

	authTypes := map[string]authType{}
	externalAuthTypes := map[string]externalAuthType{}
	anonymousAuthTypes := map[string]anonymousAuthType{}
	serviceAuthTypes := map[string]serviceAuthType{}

	cachedIdentityProviders := &syncmap.Map{}
	identityProvidersLock := &sync.RWMutex{}

	apiKeys := &syncmap.Map{}
	apiKeysLock := &sync.RWMutex{}

	timerDone := make(chan bool)

	auth := &Auth{storage: storage, emailer: emailer, logger: logger, authTypes: authTypes, externalAuthTypes: externalAuthTypes, anonymousAuthTypes: anonymousAuthTypes,
		serviceAuthTypes: serviceAuthTypes, authPrivKey: authPrivKey, AuthService: nil, serviceID: serviceID, host: host, minTokenExp: *minTokenExp,
		maxTokenExp: *maxTokenExp, profileBB: profileBB, cachedIdentityProviders: cachedIdentityProviders, identityProvidersLock: identityProvidersLock,
		timerDone: timerDone, emailDialer: emailDialer, emailFrom: smtpFrom, apiKeys: apiKeys, apiKeysLock: apiKeysLock}

	err := auth.storeReg()
	if err != nil {
		return nil, errors.WrapErrorAction(logutils.ActionSave, "reg", nil, err)
	}

	serviceLoader := NewLocalServiceRegLoader(storage)

	authService, err := authservice.NewAuthService(serviceID, host, serviceLoader)
	if err != nil {
		return nil, errors.WrapErrorAction(logutils.ActionInitialize, "auth service", nil, err)
	}

	auth.AuthService = authService

	signatureAuth, err := sigauth.NewSignatureAuth(authPrivKey, authService)
	if err != nil {
		return nil, errors.WrapErrorAction(logutils.ActionInitialize, "signature auth", nil, err)
	}

	auth.SignatureAuth = signatureAuth

	//Initialize auth types
	initUsernameAuth(auth)
	initEmailAuth(auth)
	initPhoneAuth(auth, twilioAccountSID, twilioToken, twilioServiceSID)
	initFirebaseAuth(auth)
	initAnonymousAuth(auth)
	initSignatureAuth(auth)

	initOidcAuth(auth)
	initSamlAuth(auth)

	initStaticTokenServiceAuth(auth)
	initSignatureServiceAuth(auth)

	err = auth.cacheIdentityProviders()
	if err != nil {
		logger.Warnf("NewAuth() failed to cache identity providers: %v", err)
	}

	err = auth.cacheAPIKeys()
	if err != nil {
		logger.Warnf("NewAuth() failed to cache api keys: %v", err)
	}

	return auth, nil

}

func (a *Auth) applyExternalAuthType(authType model.AuthType, appType model.ApplicationType, appOrg model.ApplicationOrganization,
	creds string, params string, regProfile model.Profile, regPreferences map[string]interface{}, l *logs.Log) (*model.AccountAuthType, map[string]interface{}, error) {
	var accountAuthType *model.AccountAuthType
	var profile *model.Profile
	var preferences map[string]interface{}
	var extParams map[string]interface{}

	//external auth type
	authImpl, err := a.getExternalAuthTypeImpl(authType)
	if err != nil {
		return nil, nil, errors.WrapErrorAction(logutils.ActionLoadCache, typeExternalAuthType, nil, err)
	}

	//1. get the user from the external system
	var externalUser *model.ExternalSystemUser
	externalUser, extParams, err = authImpl.externalLogin(authType, appType, appOrg, creds, params, l)
	if err != nil {
		return nil, nil, errors.WrapErrorAction("logging in", "external user", nil, err)
	}

	//2. check if the user exists
	account, err := a.storage.FindAccount(appOrg.ID, authType.ID, externalUser.Identifier)
	if err != nil {
		return nil, nil, errors.WrapErrorAction(logutils.ActionFind, model.TypeAccount, nil, err)
	}
	if account != nil {
		//account exists

		//find account auth type
		accountAuthType, err = a.findAccountAuthType(account, &authType, externalUser.Identifier)
		if err != nil {
			return nil, nil, err
		}

		//check if need to update the account
		err = a.updateAccountIfNeeded(*accountAuthType, *externalUser, authType, appOrg)
		if err != nil {
			return nil, nil, errors.WrapErrorAction("update account if needed", "", nil, err)
		}
	} else {
		//user does not exist, we need to register it

		//TODO: use shared profile
		useSharedProfile := false

		identifier := externalUser.Identifier
		accountAuthTypeParams := map[string]interface{}{}
		accountAuthTypeParams["user"] = externalUser

		accountAuthType, _, profile, preferences, err = a.prepareRegistrationData(authType, identifier, accountAuthTypeParams, nil, nil, regProfile, regPreferences, l)
		if err != nil {
			return nil, nil, errors.WrapErrorAction("error preparing registration data", model.TypeUserAuth, nil, err)
		}

		//roles and groups mapping
		roles, groups, err := a.getExternalUserAuthorization(*externalUser, appOrg, authType)
		if err != nil {
			l.WarnAction(logutils.ActionGet, "external authorization", err)
		}

		accountAuthType, err = a.registerUser(appOrg, *accountAuthType, nil, useSharedProfile, *profile, preferences, roles, groups, l)
		if err != nil {
			return nil, nil, errors.WrapErrorAction(logutils.ActionRegister, model.TypeAccount, nil, err)
		}
	}

	return accountAuthType, extParams, nil
}

func (a *Auth) updateAccountIfNeeded(accountAuthType model.AccountAuthType, externalUser model.ExternalSystemUser,
	authType model.AuthType, appOrg model.ApplicationOrganization) error {
	//get the current external user
	currentDataMap := accountAuthType.Params["user"]
	currentDataJSON, err := utils.ConvertToJSON(currentDataMap)
	if err != nil {
		return errors.WrapErrorAction(logutils.ActionMarshal, "external user", nil, err)
	}
	var currentData *model.ExternalSystemUser
	err = json.Unmarshal(currentDataJSON, &currentData)
	if err != nil {
		return errors.ErrorAction(logutils.ActionUnmarshal, "external user", nil)
	}

	newData := externalUser

	//check if external system user needs to be updated
	if !currentData.Equals(newData) {
		//there is changes so we need to update it
		//TODO: Can we do this all in a single storage operation?
		accountAuthType.Params["user"] = newData
		now := time.Now()
		accountAuthType.DateUpdated = &now

		transaction := func(context storage.TransactionContext) error {
			//1. first find the account record
			account, err := a.storage.FindAccountByAuthTypeID(context, accountAuthType.ID)
			if err != nil {
				return errors.WrapErrorAction(logutils.ActionFind, model.TypeAccount, nil, err)
			}
			if account == nil {
				return errors.ErrorAction(logutils.ActionFind, "for some reason account is nil for account auth type", &logutils.FieldArgs{"account auth type id": accountAuthType.ID})
			}

			//2. update the account auth type in the account record
			newAccountAuthTypes := make([]model.AccountAuthType, len(account.AuthTypes))
			for j, aAuthType := range account.AuthTypes {
				if aAuthType.ID == accountAuthType.ID {
					newAccountAuthTypes[j] = accountAuthType
				} else {
					newAccountAuthTypes[j] = aAuthType
				}
			}
			account.AuthTypes = newAccountAuthTypes

			//3. update roles and groups mapping
			roles, groups, err := a.getExternalUserAuthorization(externalUser, appOrg, authType)
			if err != nil {
				return errors.WrapErrorAction(logutils.ActionGet, "external authorization", nil, err)
			}
			_, err = a.updateExternalAccountRoles(account, roles)
			if err != nil {
				return errors.WrapErrorAction(logutils.ActionUpdate, model.TypeAccountRoles, nil, err)
			}

			_, err = a.updateExternalAccountGroups(account, groups)
			if err != nil {
				return errors.WrapErrorAction(logutils.ActionUpdate, model.TypeAccountGroups, nil, err)
			}

			//4. update the account record
			err = a.storage.SaveAccount(context, account)
			if err != nil {
				return errors.WrapErrorAction(logutils.ActionSave, model.TypeAccount, nil, err)
			}

			return nil
		}

		err = a.storage.PerformTransaction(transaction)
		if err != nil {
			return errors.WrapErrorAction(logutils.ActionUpdate, model.TypeUserAuth, nil, err)
		}
		return nil
	}
	return nil
}

func (a *Auth) applyAnonymousAuthType(authType model.AuthType, appType model.ApplicationType, appOrg model.ApplicationOrganization, creds string, params string, l *logs.Log) (string, map[string]interface{}, error) { //auth type
	authImpl, err := a.getAnonymousAuthTypeImpl(authType)
	if err != nil {
		return "", nil, errors.WrapErrorAction(logutils.ActionLoadCache, typeAnonymousAuthType, nil, err)
	}

	//Check the credentials
	anonymousID, anonymousParams, err := authImpl.checkCredentials(authType, appType, appOrg, creds, l)
	if err != nil {
		return "", nil, errors.WrapErrorAction(logutils.ActionValidate, model.TypeCreds, nil, err)
	}

	return anonymousID, anonymousParams, nil
}

func (a *Auth) applyAuthType(authType model.AuthType, appType model.ApplicationType, appOrg model.ApplicationOrganization,
	creds string, params string, regProfile model.Profile, regPreferences map[string]interface{}, l *logs.Log) (string, *model.AccountAuthType, error) {
	var message string
	var account *model.Account
	var accountAuthType *model.AccountAuthType
	var credential *model.Credential
	var profile *model.Profile
	var preferences map[string]interface{}

	//auth type
	authImpl, err := a.getAuthTypeImpl(authType)
	if err != nil {
		return "", nil, errors.WrapErrorAction(logutils.ActionLoadCache, typeAuthType, nil, err)
	}

	//check if the user exists check
	userIdentifier, err := authImpl.getUserIdentifier(creds)
	if err != nil {
		return "", nil, errors.WrapErrorAction(logutils.ActionGet, "user identifier", nil, err)
	}
	account, err = a.storage.FindAccount(appOrg.ID, authType.ID, userIdentifier)
	if err != nil {
		return "", nil, errors.WrapErrorAction(logutils.ActionFind, model.TypeAccount, nil, err) //TODO add args..
	}

	accountExists := (account != nil)

	//check if it is sign in or sign up
	isSignUp, err := a.isSignUp(accountExists, params, l)
	if err != nil {
		return "", nil, errors.WrapErrorAction("error checking is sign up", "", nil, err)
	}
	if isSignUp {
		if accountExists {
			return "", nil, errors.New("account already exists").SetStatus(utils.ErrorStatusAlreadyExists)
		}

		//TODO: use shared profile
		useSharedProfile := false

		credentialID, _ := uuid.NewUUID()
		credID := credentialID.String()

		///apply sign up
		message, credentialValue, err := authImpl.signUp(authType, appType, appOrg, creds, params, credentialID.String(), l)
		if err != nil {
			return "", nil, errors.Wrap("error signing up", err)
		}

		accountAuthType, credential, profile, preferences, err = a.prepareRegistrationData(authType, userIdentifier, nil, &credID, credentialValue, regProfile, regPreferences, l)
		if err != nil {
			return "", nil, errors.WrapErrorAction("error preparing registration data", model.TypeUserAuth, nil, err)
		}

		accountAuthType, err = a.registerUser(appOrg, *accountAuthType, credential, useSharedProfile, *profile, preferences, nil, nil, l)
		if err != nil {
			return "", nil, errors.WrapErrorAction(logutils.ActionRegister, model.TypeAccount, nil, err)
		}

		return message, accountAuthType, nil
	}

	///apply sign in
	if !accountExists {
		return "", nil, errors.ErrorData(logutils.StatusMissing, model.TypeAccount, nil).SetStatus(utils.ErrorStatusNotFound)
	}

	//find account auth type
	accountAuthType, err = a.findAccountAuthType(account, &authType, userIdentifier)
	if accountAuthType == nil {
		return "", nil, errors.WrapErrorAction(logutils.ActionFind, model.TypeAccountAuthType, nil, err)
	}

	//check the credentials
	message, err = authImpl.checkCredentials(*accountAuthType, creds, l)
	if err != nil {
		return "", nil, errors.WrapErrorAction(logutils.ActionValidate, model.TypeCredential, nil, err)
	}

	//check is verified
	if authType.UseCredentials {
		verified, expired, err := authImpl.isCredentialVerified(accountAuthType.Credential, l)
		if err != nil {
			return "", nil, errors.Wrap("error checking is credential verified", err)
		}
		if !*verified {
			//it is unverified

			//check if verification is expired
			if !*expired {
				//not expired, just notify the client that it is "unverified"
				return "", nil, errors.ErrorData("", "unverified credential", nil).SetStatus(utils.ErrorStatusUnverified)
			}
			//expired, first restart the verification and then notify the client that it is unverified and verification is restarted

			//restart credential verification
			err = authImpl.restartCredentialVerification(accountAuthType.Credential, l)
			if err != nil {
				return "", nil, errors.Wrap("error restarting creation verification", err)
			}

			//notify the client
			return "", nil, errors.ErrorData("", "credential verification expired", nil).SetStatus(utils.ErrorStatusVerificationExpired)
		}
	}

	return message, accountAuthType, nil
}

//validateAPIKey checks if the given API key is valid for the given app ID
func (a *Auth) validateAPIKey(apiKey string, appID string) error {
	validAPIKey, err := a.getCachedAPIKey(apiKey)
	if err != nil || validAPIKey == nil || validAPIKey.AppID != appID {
		return errors.Newf("incorrect key for app_id=%v", appID)
	}

	return nil
}

//isSignUp checks if the operation is sign in or sign up
// 	first check if the client has set sign_up field
//	if sign_up field has not been sent then check if the user exists
func (a *Auth) isSignUp(accountExists bool, params string, l *logs.Log) (bool, error) {
	//check if sign_up field has been passed
	useSignUpFieldCheck := strings.Contains(params, "sign_up")

	if useSignUpFieldCheck {
		type signUpParams struct {
			SignUp bool `json:"sign_up"`
		}
		var sParams signUpParams
		err := json.Unmarshal([]byte(params), &sParams)
		if err != nil {
			return false, errors.WrapErrorAction(logutils.ActionUnmarshal, "sign up params", nil, err)
		}

		return sParams.SignUp, nil
	}

	if accountExists {
		//the user exists, so return false
		return false, nil
	}

	//the user does not exists, so it has to register
	return true, nil
}

func (a *Auth) findAccountAuthType(account *model.Account, authType *model.AuthType, identifier string) (*model.AccountAuthType, error) {
	if account == nil {
		return nil, errors.ErrorData(logutils.StatusMissing, model.TypeAccount, nil)
	}

	if authType == nil {
		return nil, errors.ErrorData(logutils.StatusMissing, typeAuthType, nil)
	}

	accountAuthType := account.GetAccountAuthType(authType.ID, identifier)
	if accountAuthType == nil {
		return nil, errors.New("for some reasons the user auth type is nil")
	}

	accountAuthType.AuthType = *authType

	if accountAuthType.Credential != nil {
		//populate credentials in accountAuthType
		credential, err := a.storage.FindCredential(accountAuthType.Credential.ID)
		if err != nil {
			return nil, errors.WrapErrorAction(logutils.ActionFind, model.TypeCredential, nil, err)
		}
		credential.AuthType = *authType
		accountAuthType.Credential = credential
	}

	return accountAuthType, nil
}

func (a *Auth) findAccountAuthTypeByID(account *model.Account, accountAuthTypeID string) (*model.AccountAuthType, error) {
	if account == nil {
		return nil, errors.ErrorData(logutils.StatusMissing, model.TypeAccount, nil)
	}

	if accountAuthTypeID == "" {
		return nil, errors.ErrorData(logutils.StatusMissing, logutils.TypeString, nil)
	}

	accountAuthType := account.GetAccountAuthTypeByID(accountAuthTypeID)
	if accountAuthType == nil {
		return nil, errors.New("for some reasons the user auth type is nil")
	}

	authType, err := a.storage.FindAuthType(accountAuthType.AuthType.ID)
	if err != nil {
		return nil, errors.New("Failed to find authType by ID in accountAuthType")

	}
	accountAuthType.AuthType = *authType

	if accountAuthType.Credential != nil {
		//populate credentials in accountAuthType
		credential, err := a.storage.FindCredential(accountAuthType.Credential.ID)
		if err != nil {
			return nil, errors.WrapErrorAction(logutils.ActionFind, model.TypeCredential, nil, err)
		}
		credential.AuthType = *authType
		accountAuthType.Credential = credential
	}
	return accountAuthType, nil
}

func (a *Auth) applyLogin(anonymous bool, sub string, authType model.AuthType, appOrg model.ApplicationOrganization,
	accountAuthType *model.AccountAuthType, appType model.ApplicationType, ipAddress string, deviceType string,
	deviceOS *string, deviceID string, params map[string]interface{}, l *logs.Log) (*model.LoginSession, error) {

	//TODO - check what should go in one transaction

	//TODO - ignore the device for now; assign to user etc
	device := model.Device{ID: "1234", Type: "mobile"}

	//create login session entity
	loginSession, err := a.createLoginSession(anonymous, sub, authType, appOrg, accountAuthType, appType, ipAddress, params, device, l)
	if err != nil {
		return nil, errors.WrapErrorAction("error creating a session", "", nil, err)
	}

	transaction := func(context storage.TransactionContext) error {
		//1. store login session
		err := a.storage.InsertLoginSession(context, *loginSession)
		if err != nil {
			return errors.WrapErrorAction(logutils.ActionInsert, model.TypeLoginSession, nil, err)
		}

		//2. check session limit against number of active sessions
		if sessionLimit > 0 {
			loginSessions, err := a.storage.FindLoginSessions(context, loginSession.Identifier)
			if err != nil {
				return errors.WrapErrorAction(logutils.ActionFind, model.TypeLoginSession, nil, err)
			}
			if len(loginSessions) < 1 {
				l.ErrorWithDetails("failed to find login session after inserting", logutils.Fields{"identifier": loginSession.Identifier})
			}

			if len(loginSessions) > sessionLimit {
				// delete first session in list (sorted by expiration)
				err = a.storage.DeleteLoginSession(context, loginSessions[0].ID)
				if err != nil {
					return errors.WrapErrorAction(logutils.ActionDelete, model.TypeLoginSession, nil, err)
				}
			}
		}

		return nil
	}

	err = a.storage.PerformTransaction(transaction)
	if err != nil {
		return nil, errors.WrapErrorAction(logutils.ActionUpdate, model.TypeUserAuth, nil, err)
	}

	return loginSession, nil
}

func (a *Auth) createLoginSession(anonymous bool, sub string, authType model.AuthType,
	appOrg model.ApplicationOrganization, accountAuthType *model.AccountAuthType, appType model.ApplicationType,
	ipAddress string, params map[string]interface{}, device model.Device, l *logs.Log) (*model.LoginSession, error) {

	//id
	idUUID, _ := uuid.NewUUID()
	id := idUUID.String()

	//account auth type
	if !anonymous {
		//only return auth type used for login
		accountAuthType.Account.AuthTypes = []model.AccountAuthType{*accountAuthType}
	}

	//access token
	orgID := appOrg.Organization.ID
	appID := appOrg.Application.ID
	uid := ""
	name := ""
	email := ""
	phone := ""
	permissions := []string{}
	if !anonymous {
		uid = accountAuthType.Identifier
		name = accountAuthType.Account.Profile.GetFullName()
		email = accountAuthType.Account.Profile.Email
		phone = accountAuthType.Account.Profile.Phone
		permissions = accountAuthType.Account.GetPermissionNames()
	}
	claims := a.getStandardClaims(sub, uid, name, email, phone, "rokwire", orgID, appID, authType.Code, nil, anonymous, true, false)
	accessToken, err := a.buildAccessToken(claims, strings.Join(permissions, ","), authorization.ScopeGlobal)
	if err != nil {
		return nil, errors.WrapErrorAction(logutils.ActionCreate, logutils.TypeToken, nil, err)
	}

	//refresh token
	refreshToken, expires, err := a.buildRefreshToken()
	if err != nil {
		return nil, errors.WrapErrorAction(logutils.ActionCreate, logutils.TypeToken, nil, err)
	}

	now := time.Now().UTC()
	var forceExpires *time.Time
	if appType.Application.MaxLoginSessionDuration != nil {
		forceLogoutTime := now.Add(time.Duration(*appType.Application.MaxLoginSessionDuration) * time.Hour)
		forceExpires = &forceLogoutTime
	}

	loginSession := model.LoginSession{ID: id, AppOrg: appOrg, AuthType: authType,
		AppType: appType, Anonymous: anonymous, Identifier: sub, AccountAuthType: accountAuthType,
		Device: device, IPAddress: ipAddress, AccessToken: accessToken, RefreshTokens: []string{refreshToken}, Params: params,
		Expires: *expires, ForceExpires: forceExpires, DateCreated: now}

	return &loginSession, nil
}

func (a *Auth) prepareRegistrationData(authType model.AuthType, identifier string, accountAuthTypeParams map[string]interface{},
	credentialID *string, credentialValue map[string]interface{},
	profile model.Profile, preferences map[string]interface{}, l *logs.Log) (*model.AccountAuthType, *model.Credential, *model.Profile, map[string]interface{}, error) {

	accountAuthType, credential, err := a.prepareAccountAuthType(authType, identifier, accountAuthTypeParams, credentialID, credentialValue)
	if err != nil {
		return nil, nil, nil, nil, errors.WrapErrorAction(logutils.ActionCreate, model.TypeAccountAuthType, nil, err)
	}
	///profile and preferences
	//get profile BB data
	gotProfile, gotPreferences, err := a.getProfileBBData(authType, identifier, l)
	if err != nil {
		args := &logutils.FieldArgs{"auth_type": authType.Code, "identifier": identifier}
		return nil, nil, nil, nil, errors.WrapErrorAction(logutils.ActionGet, "error getting profile BB data", args, err)
	}

	readyProfile := profile
	//if there is profile bb data
	if gotProfile != nil {
		readyProfile = a.prepareProfile(profile, *gotProfile)
	}
	readyPreferences := preferences
	//if there is preferences bb data
	if gotPreferences != nil {
		readyPreferences = a.preparePreferences(preferences, gotPreferences)
	}

	//generate profile ID
	profileID, _ := uuid.NewUUID()
	readyProfile.ID = profileID.String()
	//date created
	if readyProfile.DateCreated.IsZero() {
		readyProfile.DateCreated = time.Now()
	}

	if readyPreferences != nil {
		if readyPreferences["date_created"] == nil {
			readyPreferences["date_created"] = time.Now()
		} else {
			preferencesCreated, ok := readyPreferences["date_created"].(time.Time)
			if !ok || preferencesCreated.IsZero() {
				readyPreferences["date_created"] = time.Now()
			}
		}
	}
	///

	return accountAuthType, credential, &readyProfile, readyPreferences, nil
}

func (a *Auth) prepareAccountAuthType(authType model.AuthType, identifier string, accountAuthTypeParams map[string]interface{},
	credentialID *string, credentialValue map[string]interface{}) (*model.AccountAuthType, *model.Credential, error) {
	now := time.Now()

	//account auth type
	accountAuthTypeID, _ := uuid.NewUUID()
	active := true
	active2FA := false
	accountAuthType := &model.AccountAuthType{ID: accountAuthTypeID.String(), AuthType: authType,
		Identifier: identifier, Params: accountAuthTypeParams, Credential: nil, Active: active, Active2FA: active2FA, DateCreated: now}

	//credential
	var credential *model.Credential
	if credentialID != nil && credentialValue != nil {
		//there is a credential
		credential = &model.Credential{ID: *credentialID, AccountsAuthTypes: []model.AccountAuthType{*accountAuthType}, Value: credentialValue, Verified: false,
			AuthType: authType, DateCreated: now, DateUpdated: &now}

		accountAuthType.Credential = credential
	}

	return accountAuthType, credential, nil
}

func (a *Auth) prepareProfile(clientData model.Profile, profileBBData model.Profile) model.Profile {
	clientData.PhotoURL = utils.SetStringIfEmpty(clientData.PhotoURL, profileBBData.PhotoURL)
	clientData.FirstName = utils.SetStringIfEmpty(clientData.FirstName, profileBBData.FirstName)
	clientData.LastName = utils.SetStringIfEmpty(clientData.LastName, profileBBData.LastName)
	clientData.Email = utils.SetStringIfEmpty(clientData.Email, profileBBData.Email)
	clientData.Phone = utils.SetStringIfEmpty(clientData.Phone, profileBBData.Phone)
	clientData.Address = utils.SetStringIfEmpty(clientData.Address, profileBBData.Address)
	clientData.ZipCode = utils.SetStringIfEmpty(clientData.ZipCode, profileBBData.ZipCode)
	clientData.State = utils.SetStringIfEmpty(clientData.State, profileBBData.State)
	clientData.Country = utils.SetStringIfEmpty(clientData.Country, profileBBData.Country)

	if clientData.BirthYear == 0 {
		clientData.BirthYear = profileBBData.BirthYear
	}

	return clientData
}

func (a *Auth) preparePreferences(clientData map[string]interface{}, profileBBData map[string]interface{}) map[string]interface{} {
	mergedData := profileBBData
	for k, v := range clientData {
		if profileBBData[k] == nil {
			mergedData[k] = v
		}
	}

	return mergedData
}

func (a *Auth) getProfileBBData(authType model.AuthType, identifier string, l *logs.Log) (*model.Profile, map[string]interface{}, error) {
	var profile *model.Profile
	var preferences map[string]interface{}
	var err error

	var profileSearch map[string]string
	if authType.Code == "twilio_phone" {
		profileSearch = map[string]string{"phone": identifier}
	} else if authType.Code == "illinois_oidc" {
		profileSearch = map[string]string{"uin": identifier}
	}

	if profileSearch != nil {
		profile, preferences, err = a.profileBB.GetProfileBBData(profileSearch, l)
		if err != nil {
			return nil, nil, err
		}
	}
	return profile, preferences, nil
}

//registerUser registers account for an organization in an application
//	Input:
//		appOrg (ApplicationOrganization): The application organization which the user is registering in
//		accountAuthType (AccountAuthType): In which way the user will be logging in the application
//		credential (*Credential): Information for the user
//		useSharedProfile (bool): It says if the system to look if the user has account in another application in the system and to use its profile instead of creating a new profile
//		preferences (map[string]interface{}): Preferences of the user
//		profile (Profile): Information for the user
//		l (*logs.Log): Log object pointer for request
//	Returns:
//		Registered account (AccountAuthType): Registered Account object
func (a *Auth) registerUser(appOrg model.ApplicationOrganization, accountAuthType model.AccountAuthType, credential *model.Credential,
	useSharedProfile bool, profile model.Profile, preferences map[string]interface{}, roleIDs []string, groupIDs []string, l *logs.Log) (*model.AccountAuthType, error) {

	//TODO - analyse what should go in one transaction

	//TODO - ignore useSharedProfile for now
	accountID, _ := uuid.NewUUID()
	authTypes := []model.AccountAuthType{accountAuthType}

	roles, err := a.storage.FindAppOrgRoles(roleIDs, appOrg.ID)
	if err != nil {
		l.WarnError(logutils.MessageAction(logutils.StatusError, logutils.ActionFind, model.TypeAppOrgRole, nil), err)
	}
	groups, err := a.storage.FindAppOrgGroups(groupIDs, appOrg.ID)
	if err != nil {
		l.WarnError(logutils.MessageAction(logutils.StatusError, logutils.ActionFind, model.TypeAppOrgGroup, nil), err)
	}

	account := model.Account{ID: accountID.String(), AppOrg: appOrg,
		Permissions: nil, Roles: model.AccountRolesFromAppOrgRoles(roles, true, false), Groups: model.AccountGroupsFromAppOrgGroups(groups, true, false),
		AuthTypes: authTypes, Preferences: preferences, Profile: profile, DateCreated: time.Now()} // Anonymous: accountAuthType.AuthType.IsAnonymous

	insertedAccount, err := a.storage.InsertAccount(account)
	if err != nil {
		return nil, errors.WrapErrorAction(logutils.ActionInsert, model.TypeAccount, nil, err)
	}

	if credential != nil {
		//TODO - in one transaction
		if err = a.storage.InsertCredential(credential); err != nil {
			return nil, errors.WrapErrorAction(logutils.ActionInsert, model.TypeCredential, nil, err)
		}
	}

	accountAuthType.Account = *insertedAccount

	return &accountAuthType, nil
}

<<<<<<< HEAD
func (a *Auth) constructServiceAccount(id string, name string, orgID *string, appID *string, permissions []string, roles []string) (*model.ServiceAccount, error) {
	permissionList, err := a.storage.FindPermissionsByName(permissions)
	if err != nil {
		return nil, errors.WrapErrorAction(logutils.ActionFind, model.TypePermission, nil, err)
	}

	var application *model.Application
	if appID != nil {
		application, err = a.storage.FindApplication(*appID)
		if err != nil {
			return nil, errors.WrapErrorAction(logutils.ActionFind, model.TypeApplication, nil, err)
		}
	}
	var organization *model.Organization
	if orgID != nil {
		organization, err = a.storage.FindOrganization(*orgID)
		if err != nil {
			return nil, errors.WrapErrorAction(logutils.ActionFind, model.TypeOrganization, nil, err)
		}
	}

	var rolesList []model.AccountRole
	if appID != nil && orgID != nil {
		appOrg, err := a.storage.FindApplicationOrganizations(*appID, *orgID)
		if err != nil || appOrg == nil {
			return nil, errors.WrapErrorAction(logutils.ActionFind, model.TypeApplicationOrganization, nil, err)
		}

		appOrgRoles, err := a.storage.FindAppOrgRoles(roles, appOrg.ID)
		if err != nil {
			return nil, errors.WrapErrorAction(logutils.ActionFind, model.TypeAppOrgRole, nil, err)
		}

		rolesList = model.AccountRolesFromAppOrgRoles(appOrgRoles, true, false)
	}

	return &model.ServiceAccount{ID: id, Name: name, Application: application, Organization: organization,
		Permissions: permissionList, Roles: rolesList}, nil
=======
func (a *Auth) linkAccountAuthType(account model.Account, authType model.AuthType, appType model.ApplicationType, appOrg model.ApplicationOrganization,
	creds string, params string, l *logs.Log) (string, *model.AccountAuthType, error) {
	authImpl, err := a.getAuthTypeImpl(authType)
	if err != nil {
		return "", nil, errors.WrapErrorAction(logutils.ActionLoadCache, typeAuthType, nil, err)
	}

	userIdentifier, err := authImpl.getUserIdentifier(creds)
	if err != nil {
		return "", nil, errors.WrapErrorAction(logutils.ActionGet, "user identifier", nil, err)
	}

	//2. check if the user exists
	newCredsAccount, err := a.storage.FindAccount(appOrg.ID, authType.ID, userIdentifier)
	if err != nil {
		return "", nil, errors.WrapErrorAction(logutils.ActionFind, model.TypeAccount, nil, err)
	}
	//cannot link creds if an account already exists for new creds
	if newCredsAccount != nil {
		return "", nil, errors.New("an account already exists for the provided credentials")
	}

	credentialID, _ := uuid.NewUUID()
	credID := credentialID.String()

	//apply sign up
	message, credentialValue, err := authImpl.signUp(authType, appType, appOrg, creds, params, credentialID.String(), l)
	if err != nil {
		return "", nil, errors.Wrap("error signing up", err)
	}

	accountAuthType, credential, err := a.prepareAccountAuthType(authType, userIdentifier, nil, &credID, credentialValue)
	if err != nil {
		return "", nil, errors.WrapErrorAction(logutils.ActionCreate, model.TypeAccountAuthType, nil, err)
	}
	accountAuthType.Account = account

	err = a.registerAccountAuthType(*accountAuthType, credential, l)
	if err != nil {
		return "", nil, errors.WrapErrorAction(logutils.ActionRegister, model.TypeAccountAuthType, nil, err)
	}

	return message, accountAuthType, nil
}

func (a *Auth) linkAccountAuthTypeExternal(account model.Account, authType model.AuthType, appType model.ApplicationType, appOrg model.ApplicationOrganization,
	creds string, params string, l *logs.Log) (*model.AccountAuthType, error) {
	authImpl, err := a.getExternalAuthTypeImpl(authType)
	if err != nil {
		return nil, errors.WrapErrorAction(logutils.ActionLoadCache, typeAuthType, nil, err)
	}

	externalUser, _, err := authImpl.externalLogin(authType, appType, appOrg, creds, params, l)
	if err != nil {
		return nil, errors.WrapErrorAction("logging in", "external user", nil, err)
	}

	//2. check if the user exists
	newCredsAccount, err := a.storage.FindAccount(appOrg.ID, authType.ID, externalUser.Identifier)
	if err != nil {
		return nil, errors.WrapErrorAction(logutils.ActionFind, model.TypeAccount, nil, err)
	}
	//cannot link creds if an account already exists for new creds
	if newCredsAccount != nil {
		return nil, errors.New("an account already exists for the provided credentials")
	}

	accountAuthTypeParams := map[string]interface{}{}
	accountAuthTypeParams["user"] = externalUser

	accountAuthType, credential, err := a.prepareAccountAuthType(authType, externalUser.Identifier, accountAuthTypeParams, nil, nil)
	if err != nil {
		return nil, errors.WrapErrorAction(logutils.ActionCreate, model.TypeAccountAuthType, nil, err)
	}
	accountAuthType.Account = account

	err = a.registerAccountAuthType(*accountAuthType, credential, l)
	if err != nil {
		return nil, errors.WrapErrorAction(logutils.ActionRegister, model.TypeAccountAuthType, nil, err)
	}

	return accountAuthType, nil
}

func (a *Auth) registerAccountAuthType(accountAuthType model.AccountAuthType, credential *model.Credential, l *logs.Log) error {
	var err error
	if credential != nil {
		//TODO - in one transaction
		if err = a.storage.InsertCredential(credential); err != nil {
			return errors.WrapErrorAction(logutils.ActionInsert, model.TypeCredential, nil, err)
		}
	}

	err = a.storage.InsertAccountAuthType(accountAuthType)
	if err != nil {
		return errors.WrapErrorAction(logutils.ActionInsert, model.TypeAccount, nil, err)
	}

	return nil
>>>>>>> 4cc22625
}

func (a *Auth) registerAuthType(name string, auth authType) error {
	if _, ok := a.authTypes[name]; ok {
		return errors.Newf("the requested auth type name has already been registered: %s", name)
	}

	a.authTypes[name] = auth

	return nil
}

func (a *Auth) registerExternalAuthType(name string, auth externalAuthType) error {
	if _, ok := a.externalAuthTypes[name]; ok {
		return errors.Newf("the requested external auth type name has already been registered: %s", name)
	}

	a.externalAuthTypes[name] = auth

	return nil
}

func (a *Auth) registerAnonymousAuthType(name string, auth anonymousAuthType) error {
	if _, ok := a.anonymousAuthTypes[name]; ok {
		return errors.Newf("the requested anonymous auth type name has already been registered: %s", name)
	}

	a.anonymousAuthTypes[name] = auth

	return nil
}

func (a *Auth) registerServiceAuthType(name string, auth serviceAuthType) error {
	if _, ok := a.serviceAuthTypes[name]; ok {
		return errors.Newf("the requested service auth type name has already been registered: %s", name)
	}

	a.serviceAuthTypes[name] = auth

	return nil
}

func (a *Auth) validateAuthType(authenticationType string, appTypeIdentifier string, orgID string) (*model.AuthType, *model.ApplicationType, *model.ApplicationOrganization, error) {
	//get the auth type
	authType, err := a.storage.FindAuthType(authenticationType)
	if err != nil {
		return nil, nil, nil, errors.WrapErrorAction(logutils.ActionValidate, typeAuthType, logutils.StringArgs(authenticationType), err)
	}

	//get the app type
	applicationType, err := a.storage.FindApplicationTypeByIdentifier(appTypeIdentifier)
	if err != nil {
		return nil, nil, nil, errors.WrapErrorAction(logutils.ActionFind, model.TypeApplicationType, logutils.StringArgs(appTypeIdentifier), err)

	}
	if applicationType == nil {
		return nil, nil, nil, errors.ErrorData(logutils.StatusMissing, model.TypeApplicationType, logutils.StringArgs(appTypeIdentifier))
	}

	//get the app org
	applicationID := applicationType.Application.ID
	appOrg, err := a.storage.FindApplicationOrganizations(applicationID, orgID)
	if err != nil {
		return nil, nil, nil, errors.WrapErrorAction(logutils.ActionFind, model.TypeApplicationOrganization, logutils.StringArgs(orgID), err)
	}

	//check if the auth type is supported for this application and organization
	if !appOrg.IsAuthTypeSupported(*applicationType, *authType) {
		return nil, nil, nil, errors.ErrorAction(logutils.ActionValidate, "not supported auth type for application and organization", nil)
	}

	return authType, applicationType, appOrg, nil
}

func (a *Auth) getAuthTypeImpl(authType model.AuthType) (authType, error) {
	if auth, ok := a.authTypes[authType.Code]; ok {
		return auth, nil
	}

	return nil, errors.ErrorData(logutils.StatusInvalid, typeAuthType, logutils.StringArgs(authType.Code))
}

func (a *Auth) getExternalAuthTypeImpl(authType model.AuthType) (externalAuthType, error) {
	key := authType.Code

	//illinois_oidc, other_oidc
	if strings.HasSuffix(authType.Code, "_oidc") {
		key = "oidc"
	}

	if auth, ok := a.externalAuthTypes[key]; ok {
		return auth, nil
	}

	return nil, errors.ErrorData(logutils.StatusInvalid, typeExternalAuthType, logutils.StringArgs(key))
}

func (a *Auth) getAnonymousAuthTypeImpl(authType model.AuthType) (anonymousAuthType, error) {
	if auth, ok := a.anonymousAuthTypes[authType.Code]; ok {
		return auth, nil
	}

	return nil, errors.ErrorData(logutils.StatusInvalid, typeAnonymousAuthType, logutils.StringArgs(authType.Code))
}

func (a *Auth) getServiceAuthTypeImpl(serviceAuthType string) (serviceAuthType, error) {
	if auth, ok := a.serviceAuthTypes[serviceAuthType]; ok {
		return auth, nil
	}

	return nil, errors.ErrorData(logutils.StatusInvalid, typeServiceAuthType, logutils.StringArgs(serviceAuthType))
}

func (a *Auth) buildAccessToken(claims tokenauth.Claims, permissions string, scope string) (string, error) {
	claims.Purpose = "access"
	if !claims.Anonymous {
		claims.Permissions = permissions
	}
	claims.Scope = scope
	return a.generateToken(&claims)
}

func (a *Auth) buildCsrfToken(claims tokenauth.Claims) (string, error) {
	claims.Purpose = "csrf"
	return a.generateToken(&claims)
}

func (a *Auth) buildRefreshToken() (string, *time.Time, error) {
	newToken, err := utils.GenerateRandomString(refreshTokenLength)
	if err != nil {
		return "", nil, errors.WrapErrorAction(logutils.ActionCompute, logutils.TypeToken, nil, err)
	}

	expireTime := time.Now().UTC().Add(time.Minute * time.Duration(sessionExpiry))
	return newToken, &expireTime, nil
}

func (a *Auth) getStandardClaims(sub string, uid string, name string, email string, phone string, aud string, orgID string, appID string,
	authType string, exp *int64, anonymous bool, authenticated bool, service bool) tokenauth.Claims {
	return tokenauth.Claims{
		StandardClaims: jwt.StandardClaims{
			Audience:  aud,
			Subject:   sub,
			ExpiresAt: a.getExp(exp),
			IssuedAt:  time.Now().Unix(),
			Issuer:    a.host,
		}, OrgID: orgID, AppID: appID, AuthType: authType, UID: uid, Name: name, Email: email, Phone: phone, Anonymous: anonymous, Authenticated: authenticated, Service: service,
	}
}

func (a *Auth) generateToken(claims *tokenauth.Claims) (string, error) {
	token := jwt.NewWithClaims(jwt.SigningMethodRS256, claims)
	kid, err := authutils.GetKeyFingerprint(&a.authPrivKey.PublicKey)
	if err != nil {
		return "", errors.WrapErrorAction(logutils.ActionCompute, "fingerprint", logutils.StringArgs("auth key"), err)
	}
	token.Header["kid"] = kid
	return token.SignedString(a.authPrivKey)
}

func (a *Auth) getExp(exp *int64) int64 {
	if exp == nil {
		defaultTime := time.Now().Add(30 * time.Minute) //TODO: Set up org configs for default token exp
		return defaultTime.Unix()
	}
	expTime := time.Unix(*exp, 0)
	minTime := time.Now().Add(time.Duration(a.minTokenExp) * time.Minute)
	maxTime := time.Now().Add(time.Duration(a.maxTokenExp) * time.Minute)

	if expTime.Before(minTime) {
		return minTime.Unix()
	} else if expTime.After(maxTime) {
		return maxTime.Unix()
	}

	return *exp
}

func (a *Auth) getExternalUserAuthorization(externalUser model.ExternalSystemUser, appOrg model.ApplicationOrganization, authType model.AuthType) ([]string, []string, error) {
	identityProviderID, ok := authType.Params["identity_provider"].(string)
	if !ok {
		return nil, nil, errors.ErrorData(logutils.StatusMissing, "identitiy provider id", nil)
	}
	identityProviderSetting := appOrg.FindIdentityProviderSetting(identityProviderID)
	if identityProviderSetting == nil {
		return nil, nil, errors.ErrorData(logutils.StatusMissing, model.TypeIdentityProvider, nil)
	}

	//roles
	roles := []string{}
	for _, item := range externalUser.Roles {
		roleID := identityProviderSetting.Roles[item]
		if len(roleID) > 0 {
			roles = append(roles, roleID)
		}
	}

	//groups
	groups := []string{}
	for _, item := range externalUser.Groups {
		groupID := identityProviderSetting.Groups[item]
		if len(groupID) > 0 {
			groups = append(groups, groupID)
		}
	}

	return roles, groups, nil
}

func (a *Auth) updateExternalAccountRoles(account *model.Account, newExternalRoleIDs []string) (bool, error) {
	if account == nil {
		return false, errors.ErrorData(logutils.StatusInvalid, model.TypeAccount, logutils.StringArgs("nil"))
	}

	updated := false
	newRoles := []model.AccountRole{}
	//Remove any roles which were not set by an admin and are not in new list
	for _, role := range account.Roles {
		if role.AdminSet || authutils.ContainsString(newExternalRoleIDs, role.Role.ID) {
			newRoles = append(newRoles, role)
		} else {
			updated = true
		}
	}

	//Add any new roles that account does not currently have
	addedRoleIDs := []string{}
	for _, roleID := range newExternalRoleIDs {
		if account.GetRole(roleID) == nil {
			addedRoleIDs = append(addedRoleIDs, roleID)
			updated = true
		}
	}

	addedRoles, err := a.storage.FindAppOrgRoles(addedRoleIDs, account.AppOrg.ID)
	if err != nil {
		return false, errors.WrapErrorAction(logutils.ActionFind, model.TypeAccountRoles, nil, err)
	}
	newRoles = append(newRoles, model.AccountRolesFromAppOrgRoles(addedRoles, true, false)...)

	account.Roles = newRoles
	return updated, nil
}

func (a *Auth) updateExternalAccountGroups(account *model.Account, newExternalGroupIDs []string) (bool, error) {
	if account == nil {
		return false, errors.ErrorData(logutils.StatusInvalid, model.TypeAccount, logutils.StringArgs("nil"))
	}

	updated := false
	newGroups := []model.AccountGroup{}
	//Remove any groups which were not set by an admin and are not in new list
	for _, group := range account.Groups {
		if group.AdminSet || authutils.ContainsString(newExternalGroupIDs, group.Group.ID) {
			newGroups = append(newGroups, group)
		} else {
			updated = true
		}
	}

	addedGroupIDs := []string{}
	for _, groupID := range newExternalGroupIDs {
		if account.GetGroup(groupID) == nil {
			addedGroupIDs = append(addedGroupIDs, groupID)
			updated = true
		}
	}

	addedGroups, err := a.storage.FindAppOrgGroups(addedGroupIDs, account.AppOrg.ID)
	if err != nil {
		return false, errors.WrapErrorAction(logutils.ActionFind, model.TypeAccountGroups, nil, err)
	}
	newGroups = append(newGroups, model.AccountGroupsFromAppOrgGroups(addedGroups, true, false)...)

	account.Groups = newGroups
	return updated, nil
}

//storeReg stores the service registration record
func (a *Auth) storeReg() error {
	pem, err := authutils.GetPubKeyPem(&a.authPrivKey.PublicKey)
	if err != nil {
		return errors.WrapErrorAction(logutils.ActionEncode, model.TypePubKey, logutils.StringArgs("auth"), err)
	}

	key := authservice.PubKey{KeyPem: pem, Alg: authKeyAlg}

	// Setup "auth" registration for token validation
	authReg := model.ServiceReg{Registration: authservice.ServiceReg{ServiceID: authServiceID, Host: a.host, PubKey: &key},
		Name: "ROKWIRE Auth Service", Description: "The Auth Service is a subsystem of the Core Building Block that manages authentication and authorization.", FirstParty: true}
	err = a.storage.SaveServiceReg(&authReg)
	if err != nil {
		return errors.WrapErrorAction(logutils.ActionSave, model.TypeServiceReg, logutils.StringArgs(authServiceID), err)
	}

	// Setup core registration for signature validation
	coreReg := model.ServiceReg{Registration: authservice.ServiceReg{ServiceID: a.serviceID, Host: a.host, PubKey: &key},
		Name: "ROKWIRE Core Building Block", Description: "The Core Building Block manages user, auth, and organization data for the ROKWIRE platform.", FirstParty: true}
	err = a.storage.SaveServiceReg(&coreReg)
	if err != nil {
		return errors.WrapErrorAction(logutils.ActionSave, model.TypeServiceReg, logutils.StringArgs(a.serviceID), err)
	}

	return nil
}

//cacheIdentityProviders caches the identity providers
func (a *Auth) cacheIdentityProviders() error {
	a.logger.Info("cacheIdentityProviders..")

	identityProviders, err := a.storage.LoadIdentityProviders()
	if err != nil {
		return errors.WrapErrorAction(logutils.ActionFind, model.TypeIdentityProvider, nil, err)
	}

	a.setCachedIdentityProviders(identityProviders)

	return nil
}

func (a *Auth) setCachedIdentityProviders(identityProviders []model.IdentityProvider) {
	a.identityProvidersLock.Lock()
	defer a.identityProvidersLock.Unlock()

	a.cachedIdentityProviders = &syncmap.Map{}
	validate := validator.New()

	for _, idPr := range identityProviders {
		err := validate.Struct(idPr)
		if err == nil {
			a.cachedIdentityProviders.Store(idPr.ID, idPr)
		} else {
			a.logger.Errorf("failed to validate and cache identity provider with id %s: %s", idPr.ID, err.Error())
		}
	}
}

func (a *Auth) getCachedIdentityProviderConfig(id string, appTypeID string) (*model.IdentityProviderConfig, error) {
	a.identityProvidersLock.RLock()
	defer a.identityProvidersLock.RUnlock()

	errArgs := &logutils.FieldArgs{"id": id, "app_type_id": appTypeID}

	item, _ := a.cachedIdentityProviders.Load(id)
	if item != nil {
		identityProvider, ok := item.(model.IdentityProvider)
		if !ok {
			return nil, errors.ErrorAction(logutils.ActionCast, model.TypeIdentityProvider, errArgs)
		}
		//find the identity provider config
		for _, idPrConfig := range identityProvider.Configs {
			if idPrConfig.AppTypeID == appTypeID {
				return &idPrConfig, nil
			}
		}
		return nil, errors.ErrorData(logutils.StatusMissing, model.TypeIdentityProviderConfig, errArgs)
	}
	return nil, errors.ErrorData(logutils.StatusMissing, model.TypeOrganization, errArgs)
}

func (a *Auth) cacheAPIKeys() error {
	apiKeys, err := a.storage.LoadAPIKeys()
	if err != nil {
		return errors.WrapErrorAction("loading", model.TypeAPIKey, nil, err)
	}
	a.setCachedAPIKeys(apiKeys)
	return nil
}

func (a *Auth) setCachedAPIKeys(apiKeys []model.APIKey) {
	a.apiKeysLock.Lock()
	defer a.apiKeysLock.Unlock()

	a.apiKeys = &syncmap.Map{}
	for _, apiKey := range apiKeys {
		a.apiKeys.Store(apiKey.Key, apiKey)
	}
}

func (a *Auth) getCachedAPIKey(key string) (*model.APIKey, error) {
	a.apiKeysLock.RLock()
	defer a.apiKeysLock.RUnlock()

	item, _ := a.apiKeys.Load(key)
	if item != nil {
		if key, ok := item.(model.APIKey); ok {
			return &key, nil
		}
		return nil, errors.ErrorData(logutils.StatusInvalid, model.TypeAPIKey, nil)
	}
	return nil, errors.ErrorAction(logutils.ActionLoadCache, model.TypeAPIKey, nil)
}

func (a *Auth) setupDeleteSessionsTimer() {
	a.logger.Info("setupDeleteSessionsTimer")

	//cancel if active
	if a.deleteSessionsTimer != nil {
		a.timerDone <- true
		a.deleteSessionsTimer.Stop()
	}

	a.deleteExpiredSessions()
}

func (a *Auth) deleteExpiredSessions() {
	a.logger.Info("deleteExpiredSessions")

	now := time.Now().UTC()
	err := a.storage.DeleteExpiredSessions(&now)
	if err != nil {
		a.logger.Error(err.Error())
	}

	duration := time.Hour * time.Duration(sessionDeletePeriod)
	a.deleteSessionsTimer = time.NewTimer(duration)
	select {
	case <-a.deleteSessionsTimer.C:
		// timer expired
		a.deleteSessionsTimer = nil

		a.deleteExpiredSessions()
	case <-a.timerDone:
		// timer aborted
		a.deleteSessionsTimer = nil
	}
}

//LocalServiceRegLoaderImpl provides a local implementation for ServiceRegLoader
type LocalServiceRegLoaderImpl struct {
	storage Storage
	*authservice.ServiceRegSubscriptions
}

//LoadServices implements ServiceRegLoader interface
func (l *LocalServiceRegLoaderImpl) LoadServices() ([]authservice.ServiceReg, error) {
	regs, err := l.storage.FindServiceRegs(l.GetSubscribedServices())
	if err != nil {
		return nil, errors.WrapErrorAction(logutils.ActionFind, model.TypeServiceReg, nil, err)
	}

	authRegs := make([]authservice.ServiceReg, len(regs))
	for i, serviceReg := range regs {
		reg := serviceReg.Registration
		reg.PubKey.LoadKeyFromPem()
		authRegs[i] = reg
	}

	return authRegs, nil
}

//NewLocalServiceRegLoader creates and configures a new LocalServiceRegLoaderImpl instance
func NewLocalServiceRegLoader(storage Storage) *LocalServiceRegLoaderImpl {
	subscriptions := authservice.NewServiceRegSubscriptions([]string{"all"})
	return &LocalServiceRegLoaderImpl{storage: storage, ServiceRegSubscriptions: subscriptions}
}

//StorageListener represents storage listener implementation for the auth package
type StorageListener struct {
	auth *Auth
	storage.DefaultListenerImpl
}

//OnIdentityProvidersUpdated notifies that identity providers have been updated
func (al *StorageListener) OnIdentityProvidersUpdated() {
	al.auth.cacheIdentityProviders()
}

//OnAPIKeysUpdated notifies api keys have been updated
func (al *StorageListener) OnAPIKeysUpdated() {
	al.auth.cacheAPIKeys()
}

//OnServiceRegsUpdated notifies that a service registration has been updated
func (al *StorageListener) OnServiceRegsUpdated() {
	al.auth.AuthService.LoadServices()
}<|MERGE_RESOLUTION|>--- conflicted
+++ resolved
@@ -821,46 +821,6 @@
 	return &accountAuthType, nil
 }
 
-<<<<<<< HEAD
-func (a *Auth) constructServiceAccount(id string, name string, orgID *string, appID *string, permissions []string, roles []string) (*model.ServiceAccount, error) {
-	permissionList, err := a.storage.FindPermissionsByName(permissions)
-	if err != nil {
-		return nil, errors.WrapErrorAction(logutils.ActionFind, model.TypePermission, nil, err)
-	}
-
-	var application *model.Application
-	if appID != nil {
-		application, err = a.storage.FindApplication(*appID)
-		if err != nil {
-			return nil, errors.WrapErrorAction(logutils.ActionFind, model.TypeApplication, nil, err)
-		}
-	}
-	var organization *model.Organization
-	if orgID != nil {
-		organization, err = a.storage.FindOrganization(*orgID)
-		if err != nil {
-			return nil, errors.WrapErrorAction(logutils.ActionFind, model.TypeOrganization, nil, err)
-		}
-	}
-
-	var rolesList []model.AccountRole
-	if appID != nil && orgID != nil {
-		appOrg, err := a.storage.FindApplicationOrganizations(*appID, *orgID)
-		if err != nil || appOrg == nil {
-			return nil, errors.WrapErrorAction(logutils.ActionFind, model.TypeApplicationOrganization, nil, err)
-		}
-
-		appOrgRoles, err := a.storage.FindAppOrgRoles(roles, appOrg.ID)
-		if err != nil {
-			return nil, errors.WrapErrorAction(logutils.ActionFind, model.TypeAppOrgRole, nil, err)
-		}
-
-		rolesList = model.AccountRolesFromAppOrgRoles(appOrgRoles, true, false)
-	}
-
-	return &model.ServiceAccount{ID: id, Name: name, Application: application, Organization: organization,
-		Permissions: permissionList, Roles: rolesList}, nil
-=======
 func (a *Auth) linkAccountAuthType(account model.Account, authType model.AuthType, appType model.ApplicationType, appOrg model.ApplicationOrganization,
 	creds string, params string, l *logs.Log) (string, *model.AccountAuthType, error) {
 	authImpl, err := a.getAuthTypeImpl(authType)
@@ -960,7 +920,46 @@
 	}
 
 	return nil
->>>>>>> 4cc22625
+}
+
+func (a *Auth) constructServiceAccount(id string, name string, orgID *string, appID *string, permissions []string, roles []string) (*model.ServiceAccount, error) {
+	permissionList, err := a.storage.FindPermissionsByName(permissions)
+	if err != nil {
+		return nil, errors.WrapErrorAction(logutils.ActionFind, model.TypePermission, nil, err)
+	}
+
+	var application *model.Application
+	if appID != nil {
+		application, err = a.storage.FindApplication(*appID)
+		if err != nil {
+			return nil, errors.WrapErrorAction(logutils.ActionFind, model.TypeApplication, nil, err)
+		}
+	}
+	var organization *model.Organization
+	if orgID != nil {
+		organization, err = a.storage.FindOrganization(*orgID)
+		if err != nil {
+			return nil, errors.WrapErrorAction(logutils.ActionFind, model.TypeOrganization, nil, err)
+		}
+	}
+
+	var rolesList []model.AccountRole
+	if appID != nil && orgID != nil {
+		appOrg, err := a.storage.FindApplicationOrganizations(*appID, *orgID)
+		if err != nil || appOrg == nil {
+			return nil, errors.WrapErrorAction(logutils.ActionFind, model.TypeApplicationOrganization, nil, err)
+		}
+
+		appOrgRoles, err := a.storage.FindAppOrgRoles(roles, appOrg.ID)
+		if err != nil {
+			return nil, errors.WrapErrorAction(logutils.ActionFind, model.TypeAppOrgRole, nil, err)
+		}
+
+		rolesList = model.AccountRolesFromAppOrgRoles(appOrgRoles, true, false)
+	}
+
+	return &model.ServiceAccount{ID: id, Name: name, Application: application, Organization: organization,
+		Permissions: permissionList, Roles: rolesList}, nil
 }
 
 func (a *Auth) registerAuthType(name string, auth authType) error {
