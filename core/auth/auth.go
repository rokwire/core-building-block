--- conflicted
+++ resolved
@@ -17,13 +17,10 @@
 	"github.com/rokmetro/auth-library/authservice"
 	"github.com/rokmetro/auth-library/authutils"
 	"github.com/rokmetro/auth-library/tokenauth"
-<<<<<<< HEAD
-=======
 	"golang.org/x/sync/syncmap"
 	"gopkg.in/go-playground/validator.v9"
 	"gopkg.in/gomail.v2"
 
->>>>>>> e99a1a40
 	"github.com/rokmetro/logging-library/errors"
 	"github.com/rokmetro/logging-library/logs"
 	"github.com/rokmetro/logging-library/logutils"
@@ -123,11 +120,7 @@
 		maxTokenExp: *maxTokenExp, cachedIdentityProviders: cachedIdentityProviders, identityProvidersLock: identityProvidersLock,
 		cachedAuthTypes: cachedAuthTypes, authTypesLock: authTypesLock,
 		cachedApplicationsOrganizations: cachedApplicationsOrganizations, applicationsOrganizationsLock: applicationsOrganizationsLock,
-<<<<<<< HEAD
-		timerDone: timerDone, apiKeys: apiKeys, apiKeysLock: apiKeysLock}
-=======
-		timerDone: timerDone, emailDialer: emailDialer, emailFrom: smtpFrom}
->>>>>>> e99a1a40
+		timerDone: timerDone, emailDialer: emailDialer, emailFrom: smtpFrom, apiKeys: apiKeys, apiKeysLock: apiKeysLock}
 
 	err := auth.storeReg()
 	if err != nil {
@@ -168,15 +161,12 @@
 	if err != nil {
 		logger.Warnf("NewAuth() failed to cache applications organizations: %v", err)
 	}
-<<<<<<< HEAD
 
 	err = auth.cacheAPIKeys()
 	if err != nil {
 		logger.Warnf("NewAuth() failed to cache api keys: %v", err)
 	}
 
-=======
->>>>>>> e99a1a40
 	return auth, nil
 
 }
@@ -261,9 +251,6 @@
 	} else {
 		//user does not exist, we need to register it
 
-<<<<<<< HEAD
-		//use shared profile
-=======
 		now := time.Now()
 
 		//account auth type
@@ -279,7 +266,6 @@
 			Identifier: identifier, Params: params, Credential: credential, Active: active, Active2FA: active2FA, DateCreated: now}
 
 		//TODO: use shared profile
->>>>>>> e99a1a40
 		useSharedProfile := false
 
 		var profile *model.Profile
@@ -295,7 +281,6 @@
 	return account, accountAuthType, extParams, nil
 }
 
-<<<<<<< HEAD
 func (a *Auth) applyAnonymousAuthType(authType model.AuthType, appType model.ApplicationType, appOrg model.ApplicationOrganization, creds string, params string, l *logs.Log) (string, interface{}, error) { //auth type
 	authImpl, err := a.getAnonymousAuthTypeImpl(authType)
 	if err != nil {
@@ -342,11 +327,8 @@
 	return anonymousID, anonymousParams, nil
 }
 
-func (a *Auth) applyAuthType(authType model.AuthType, appType model.ApplicationType, appOrg model.ApplicationOrganization, creds string, params string, l *logs.Log) (*model.Account, *model.AccountAuthType, error) {
-=======
 func (a *Auth) applyAuthType(authType model.AuthType, appType model.ApplicationType, appOrg model.ApplicationOrganization, creds string, params string, l *logs.Log) (*string, *model.Account, *model.AccountAuthType, error) {
 	var message string
->>>>>>> e99a1a40
 	var account *model.Account
 	var accountAuthType *model.AccountAuthType
 
@@ -453,15 +435,6 @@
 	}
 }
 
-<<<<<<< HEAD
-	//2. it seems the user exist, now check the credentials
-	validCredentials, err := authImpl.checkCredentials(*accountAuthType, creds, l)
-	if err != nil {
-		return nil, nil, errors.WrapErrorAction(logutils.ActionValidate, model.TypeCreds, nil, err)
-	}
-	if !*validCredentials {
-		return nil, nil, errors.WrapErrorData(logutils.StatusInvalid, model.TypeCreds, nil, err)
-=======
 func (a *Auth) findAccountAuthType(account *model.Account, authTypeID string, identifier string) (*model.AccountAuthType, error) {
 	if account == nil {
 		return nil, errors.New("account is nil")
@@ -470,7 +443,6 @@
 	accountAuthType := account.GetAccountAuthType(authTypeID, identifier)
 	if accountAuthType == nil {
 		return nil, errors.New("for some reasons the user auth type is nil")
->>>>>>> e99a1a40
 	}
 
 	if accountAuthType.Credential != nil {
