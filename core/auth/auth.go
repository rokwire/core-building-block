package auth

import (
	"bytes"
	"core-building-block/core/model"
	"core-building-block/driven/storage"
	"crypto/rsa"
	"fmt"
	"reflect"
	"strconv"
	"strings"
	"sync"
	"time"

	"github.com/golang-jwt/jwt"
	"github.com/rokmetro/auth-library/authservice"
	"github.com/rokmetro/auth-library/authutils"
	"github.com/rokmetro/auth-library/tokenauth"
	"golang.org/x/sync/syncmap"
	"gopkg.in/go-playground/validator.v9"
	"gopkg.in/gomail.v2"

	log "github.com/rokmetro/logging-library/loglib"
)

const (
	authServiceID string = "auth"
	authKeyAlg    string = "RS256"

	typeAuthType log.LogData = "auth type"
	typeMail     log.LogData = "mail"
	typeAuth     log.LogData = "auth"
)

//Interface for authentication mechanisms
type authType interface {
	//Check validity of provided credentials
	check(creds string, params string, l *log.Log) (*model.UserAuth, error)
<<<<<<< HEAD
	verify(id string, verification string, l *log.Log) error

	//Set new credentials
	set(userAuth *model.UserAuth, orgID string, appID string) (*model.AuthCred, error)
=======
>>>>>>> dc03cf2c
}

//Auth represents the auth functionality unit
type Auth struct {
	storage Storage

	authTypes map[string]authType

	authPrivKey *rsa.PrivateKey

	AuthService *authservice.AuthService

	serviceID   string
	host        string //Service host
	minTokenExp int64  //Minimum access token expiration time in minutes
	maxTokenExp int64  //Maximum access token expiration time in minutes

	emailFrom   string
	emailDialer *gomail.Dialer

	authConfigs     *syncmap.Map //cache authConfigs / orgID_appID -> authConfig
	authConfigsLock *sync.RWMutex
}

//NewAuth creates a new auth instance
func NewAuth(serviceID string, host string, authPrivKey *rsa.PrivateKey, storage Storage, minTokenExp *int64, maxTokenExp *int64, smtpHost string, smtpPort string, smtpUser string, smtpPassword string, smtpFrom string, logger *log.Logger) (*Auth, error) {
	if minTokenExp == nil {
		var minTokenExpVal int64 = 5
		minTokenExp = &minTokenExpVal
	}

	if maxTokenExp == nil {
		var maxTokenExpVal int64 = 60
		maxTokenExp = &maxTokenExpVal
	}
	smtpPortNum, err := strconv.Atoi(smtpPort)
	if err != nil {
		// handle error
		logger.Fatal("Invalid SMTP port")
	}
	//maybe set up from config collection for diff types of auth
	emailDialer := gomail.NewDialer(smtpHost, smtpPortNum, smtpUser, smtpPassword)

	authTypes := map[string]authType{}

	authConfigs := &syncmap.Map{}
	authConfigsLock := &sync.RWMutex{}
	auth := &Auth{storage: storage, authTypes: authTypes, authPrivKey: authPrivKey, AuthService: nil,
		serviceID: serviceID, host: host, minTokenExp: *minTokenExp, maxTokenExp: *maxTokenExp,
		authConfigs: authConfigs, authConfigsLock: authConfigsLock, emailDialer: emailDialer, emailFrom: smtpFrom}

	err = auth.storeReg()
	if err != nil {
		return nil, log.WrapActionError(log.ActionSave, "reg", nil, err)
	}

	serviceLoader := NewLocalServiceRegLoader(storage)

	authService, err := authservice.NewAuthService(serviceID, host, serviceLoader)
	if err != nil {
		return nil, log.WrapActionError(log.ActionInitialize, "auth service", nil, err)
	}

	auth.AuthService = authService

	//Initialize auth types
	initEmailAuth(auth)
	initPhoneAuth(auth)
	initOidcAuth(auth)
	initSamlAuth(auth)
	initFirebaseAuth(auth)

	initAPIKeyAuth(auth)
	initSignatureAuth(auth)

	err = auth.LoadAuthConfigs()
	if err != nil {
		logger.Warn("NewAuth() failed to cache auth configs")
	}

	return auth, nil
}

//Login logs a user in using the specified credentials and authentication method
//	Input:
//		authType (string): Name of the authentication method for provided creds (eg. "email")
//		creds (string): Credentials/JSON encoded credential structure defined for the specified auth type
//		params (string): JSON encoded params defined by specified auth type
//		l (*loglib.Log): Log object pointer for request
//	Returns:
//		Access token (string): Signed ROKWIRE access token to be used to authorize future requests
//		User (User): User object for authenticated user
func (a *Auth) Login(authType string, creds string, params string, orgID string, appID string, l *log.Log) (string, *model.User, error) {
	var user *model.User
	var err error

	auth, err := a.getAuthType(authType)
	if err != nil {
		return "", nil, log.WrapActionError(log.ActionLoadCache, typeAuthType, nil, err)
	}

	claims, err := auth.check(creds, params, l)

	if len(claims.AccountID) > 0 {
		user, err = a.findAccount(claims)
		if err != nil {
			return "", nil, err
		}
		user, update, newMembership := a.needsUserUpdate(claims, user)
		if update {
			var newMembershipOrgData *map[string]interface{}
			if newMembership {
				newMembershipOrgData = &claims.OrgData
			}
			_, err = a.updateAccount(user, newMembershipOrgData)
			if err != nil {
				return "", nil, err
			}
		}
	} else {
		if claims.NewCreds != nil {
			authCred := model.AuthCred{
				OrgID:  orgID,
				AppID:  appID,
				Type:   authType,
				UserID: claims.UserID,
				Creds:  claims.NewCreds,
			}
			user, err = a.createAccount(claims, &authCred)
			if err != nil {
				return "", nil, err
			}
		} else {
			return "", nil, log.WrapActionError(log.ActionValidate, model.TypeAuthCred, nil, err)
		}
	}

	//TODO: return token and user using claims

	return "", user, nil
}

func (a *Auth) Verify(authType string, id string, verification string, l *log.Log) error {
	auth, err := a.getAuthType(authType)
	if err != nil {
		return log.WrapActionError(log.ActionLoadCache, typeAuthType, nil, err)
	}

	err = auth.verify(id, verification, l)
	if err != nil {
		log.WrapActionError(log.ActionValidate, "creds", nil, err)
	}

	return nil
}

//SendEmail is used to send verification and password reset emails using Smtp connection
func (a *Auth) SendEmail(toEmail string, subject string, body string, attachmentFilename string) error {
	if a.emailDialer == nil {
		return log.NewError("email Dialer is nil")
	}
	if toEmail == "" {
		return log.NewError("Missing email addresses")
	}

	emails := strings.Split(toEmail, ",")

	m := gomail.NewMessage()
	m.SetHeader("From", a.emailFrom)
	m.SetHeader("To", emails...)
	m.SetHeader("Subject", subject)
	m.SetBody("text/plain", body)
	m.Attach(attachmentFilename)

	if err := a.emailDialer.DialAndSend(m); err != nil {
		return log.WrapActionError(log.ActionSend, typeMail, nil, err)
	}
	return nil
}

func (a *Auth) GetScopedAccessToken(claims tokenauth.Claims, serviceID string, scope string) (string, error) {
	scopedClaims := a.getStandardClaims(claims.Subject, serviceID, claims.OrgID, claims.AppID, nil)
	return a.buildAccessToken(scopedClaims, "", scope)
}

//GetServiceRegistrations retrieves all service registrations
func (a *Auth) GetServiceRegistrations(serviceIDs []string) ([]authservice.ServiceReg, error) {
	return a.storage.FindServiceRegs(serviceIDs)
}

//RegisterService creates a new service registration
func (a *Auth) RegisterService(reg *authservice.ServiceReg) error {
	return a.storage.InsertServiceReg(reg)
}

//UpdateServiceRegistration updates an existing service registration
func (a *Auth) UpdateServiceRegistration(reg *authservice.ServiceReg) error {
	if reg.ServiceID == authServiceID || reg.ServiceID == a.serviceID {
		return log.NewErrorf("modifying service registration not allowed for service id %v", reg.ServiceID)
	}
	return a.storage.UpdateServiceReg(reg)
}

//DeregisterService deletes an existing service registration
func (a *Auth) DeregisterService(serviceID string) error {
	if serviceID == authServiceID || serviceID == a.serviceID {
		return log.NewErrorf("deregistering service not allowed for service id %v", serviceID)
	}
	return a.storage.DeleteServiceReg(serviceID)
}

//findAccount retrieves a user's account information
func (a *Auth) findAccount(userAuth *model.UserAuth) (*model.User, error) {
	return a.storage.FindUserByAccountID(userAuth.AccountID)
}

//createAccount creates a new user account
func (a *Auth) createAccount(userAuth *model.UserAuth, authCred *model.AuthCred) (*model.User, error) {
	return a.storage.InsertUser(userAuth, authCred)
}

//updateAccount updates a user's account information
func (a *Auth) updateAccount(user *model.User, newOrgData *map[string]interface{}) (*model.User, error) {
	return a.storage.UpdateUser(user, newOrgData)
}

//deleteAccount deletes a user account
func (a *Auth) deleteAccount(id string) error {
	return a.storage.DeleteUser(id)
}

//needsUserUpdate determines if user should be updated by userAuth (assumes userAuth is most up-to-date)
func (a *Auth) needsUserUpdate(userAuth *model.UserAuth, user *model.User) (*model.User, bool, bool) {
	update := false

	// account
	if userAuth.Email != user.Account.Email {
		user.Account.Email = userAuth.Email
		update = true
	}
	if userAuth.Phone != user.Account.Phone {
		user.Account.Phone = userAuth.Phone
		update = true
	}

	// profile
	if !bytes.Equal(userAuth.Picture, []byte(user.Profile.Photo)) {
		user.Profile.Photo = string(userAuth.Picture)
		update = true
	}
	if user.Profile.FirstName != userAuth.FirstName {
		user.Profile.FirstName = userAuth.FirstName
		update = true
	}
	if user.Profile.LastName != userAuth.LastName {
		user.Profile.LastName = userAuth.LastName
		update = true
	}

	// org data
	foundOrg := false
	for _, m := range user.OrganizationsMemberships {
		if m.Organization.ID == userAuth.OrgData["orgID"] {
			foundOrg = true
			if !reflect.DeepEqual(userAuth.OrgData, m.OrgUserData) {
				m.OrgUserData = userAuth.OrgData
				update = true
			}
		}
	}

	return user, update, !foundOrg
}

func (a *Auth) registerAuthType(name string, auth authType) error {
	if _, ok := a.authTypes[name]; ok {
		return log.NewErrorf("the requested auth type name has already been registered: %s", name)
	}

	a.authTypes[name] = auth

	return nil
}

func (a *Auth) getAuthType(name string) (authType, error) {
	if auth, ok := a.authTypes[name]; ok {
		return auth, nil
	}

	return nil, log.DataError(log.StatusInvalid, typeAuthType, log.StringArgs(name))
}

func (a *Auth) buildAccessToken(claims tokenauth.Claims, permissions string, scope string) (string, error) {
	claims.Purpose = "access"
	claims.Permissions = permissions
	claims.Scope = scope
	return a.generateToken(&claims)
}

func (a *Auth) buildCsrfToken(claims tokenauth.Claims) (string, error) {
	claims.Purpose = "csrf"
	return a.generateToken(&claims)
}

func (a *Auth) getStandardClaims(sub string, aud string, orgID string, appID string, exp *int64) tokenauth.Claims {
	return tokenauth.Claims{
		StandardClaims: jwt.StandardClaims{
			Audience:  aud,
			Subject:   sub,
			ExpiresAt: a.getExp(exp),
			IssuedAt:  time.Now().Unix(),
			Issuer:    a.host,
		}, OrgID: orgID, AppID: appID,
	}
}

func (a *Auth) generateToken(claims *tokenauth.Claims) (string, error) {
	token := jwt.NewWithClaims(jwt.SigningMethodRS256, claims)
	kid, err := authutils.GetKeyFingerprint(&a.authPrivKey.PublicKey)
	if err != nil {
		return "", log.WrapActionError(log.ActionCompute, "fingerprint", log.StringArgs("auth key"), err)
	}
	token.Header["kid"] = kid
	return token.SignedString(a.authPrivKey)
}

func (a *Auth) getExp(exp *int64) int64 {
	if exp == nil {
		defaultTime := time.Now().Add(30 * time.Minute) //TODO: Set up org configs for default token exp
		return defaultTime.Unix()
	}
	expTime := time.Unix(*exp, 0)
	minTime := time.Now().Add(time.Duration(a.minTokenExp) * time.Minute)
	maxTime := time.Now().Add(time.Duration(a.maxTokenExp) * time.Minute)

	if expTime.Before(minTime) {
		return minTime.Unix()
	} else if expTime.After(maxTime) {
		return maxTime.Unix()
	}

	return *exp
}

//storeReg stores the service registration record
func (a *Auth) storeReg() error {
	pem, err := authutils.GetPubKeyPem(&a.authPrivKey.PublicKey)
	if err != nil {
		return log.WrapActionError(log.ActionEncode, "auth pub key", nil, err)
	}

	key := authservice.PubKey{KeyPem: pem, Alg: authKeyAlg}

	// Setup "auth" registration for token validation
	authReg := authservice.ServiceReg{ServiceID: authServiceID, Host: a.host, PubKey: &key}
	err = a.storage.SaveServiceReg(&authReg)
	if err != nil {
		return log.WrapActionError(log.ActionSave, model.TypeServiceReg, log.StringArgs(authServiceID), err)
	}

	// Setup core registration for signature validation
	coreReg := authservice.ServiceReg{ServiceID: a.serviceID, Host: a.host, PubKey: &key}
	err = a.storage.SaveServiceReg(&coreReg)
	if err != nil {
		return log.WrapActionError(log.ActionSave, model.TypeServiceReg, log.StringArgs(a.serviceID), err)
	}

	return nil
}

//LoadAuthConfigs loads the auth configs
func (a *Auth) LoadAuthConfigs() error {
	authConfigDocs, err := a.storage.LoadAuthConfigs()
	if err != nil {
		return log.WrapActionError(log.ActionFind, model.TypeAuthConfig, nil, err)
	}

	a.setAuthConfigs(authConfigDocs)

	return nil
}

func (a *Auth) getAuthConfig(orgID string, appID string, authType string) (*model.AuthConfig, error) {
	a.authConfigsLock.RLock()
	defer a.authConfigsLock.RUnlock()

	var authConfig *model.AuthConfig //to return

	errArgs := &log.FieldArgs{"org_id": orgID, "app_id": appID, "auth_type": authType}

	item, _ := a.authConfigs.Load(fmt.Sprintf("%s_%s_%s", orgID, appID, authType))
	if item != nil {
		authConfigFromCache, ok := item.(model.AuthConfig)
		if !ok {
			return nil, log.ActionError(log.ActionCast, model.TypeAuthConfig, errArgs)
		}
		authConfig = &authConfigFromCache
		return authConfig, nil
	}
	return nil, log.DataError(log.StatusMissing, model.TypeAuthConfig, errArgs)
}

func (a *Auth) setAuthConfigs(authConfigs *[]model.AuthConfig) {
	a.authConfigs = &syncmap.Map{}
	validate := validator.New()

	a.authConfigsLock.Lock()
	defer a.authConfigsLock.Unlock()
	for _, authConfig := range *authConfigs {
		err := validate.Struct(authConfig)
		if err == nil {
			a.authConfigs.Store(fmt.Sprintf("%s_%s_%s", authConfig.OrgID, authConfig.AppID, authConfig.Type), authConfig)
		}
	}
}

//LocalServiceRegLoaderImpl provides a local implementation for ServiceRegLoader
type LocalServiceRegLoaderImpl struct {
	storage Storage
	*authservice.ServiceRegSubscriptions
}

//LoadServices implements ServiceRegLoader interface
func (l *LocalServiceRegLoaderImpl) LoadServices() ([]authservice.ServiceReg, error) {
	return l.storage.FindServiceRegs(l.GetSubscribedServices())
}

//NewLocalServiceRegLoader creates and configures a new LocalServiceRegLoaderImpl instance
func NewLocalServiceRegLoader(storage Storage) *LocalServiceRegLoaderImpl {
	subscriptions := authservice.NewServiceRegSubscriptions([]string{"all"})
	return &LocalServiceRegLoaderImpl{storage: storage, ServiceRegSubscriptions: subscriptions}
}

//Storage interface to communicate with the storage
type Storage interface {
	ReadTODO() error
	CreateEmailCredential(*credential) error
	UpdateEmailCredential(*credential) error
	GetEmailCredential(username string) (*credential, error)
	GetServiceRegs(serviceIDs []string) ([]authservice.ServiceReg, error)
	FindUserByAccountID(accountID string) (*model.User, error)
	InsertUser(userAuth *model.UserAuth, authCred *model.AuthCred) (*model.User, error)
	UpdateUser(user *model.User, newOrgData *map[string]interface{}) (*model.User, error)
	DeleteUser(id string) error

	FindCredentials(orgID string, appID string, authType string, userID string) (*model.AuthCred, error)

	FindOrganization(id string) (*model.Organization, error)

	//ServiceRegs
	FindServiceRegs(serviceIDs []string) ([]authservice.ServiceReg, error)
	FindServiceReg(serviceID string) (*authservice.ServiceReg, error)
	InsertServiceReg(reg *authservice.ServiceReg) error
	UpdateServiceReg(reg *authservice.ServiceReg) error
	SaveServiceReg(reg *authservice.ServiceReg) error
	DeleteServiceReg(serviceID string) error

	//AuthConfigs
	FindAuthConfig(orgID string, appID string, authType string) (*model.AuthConfig, error)
	LoadAuthConfigs() (*[]model.AuthConfig, error)
}

//StorageListener represents storage listener implementation for the auth package
type StorageListener struct {
	Auth *Auth
	storage.DefaultListenerImpl
}

//OnAuthConfigUpdated notifies that an auth config has been updated
func (al *StorageListener) OnAuthConfigUpdated() {
	al.Auth.LoadAuthConfigs()
}

//OnServiceRegsUpdated notifies that a service registration has been updated
func (al *StorageListener) OnServiceRegsUpdated() {
	al.Auth.AuthService.LoadServices()
}<|MERGE_RESOLUTION|>--- conflicted
+++ resolved
@@ -36,13 +36,10 @@
 type authType interface {
 	//Check validity of provided credentials
 	check(creds string, params string, l *log.Log) (*model.UserAuth, error)
-<<<<<<< HEAD
 	verify(id string, verification string, l *log.Log) error
 
 	//Set new credentials
 	set(userAuth *model.UserAuth, orgID string, appID string) (*model.AuthCred, error)
-=======
->>>>>>> dc03cf2c
 }
 
 //Auth represents the auth functionality unit
