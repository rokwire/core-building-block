package auth

import (
	"core-building-block/core/model"
	"core-building-block/driven/storage"
	"crypto/rsa"
	"fmt"
<<<<<<< HEAD
	"log"
	"strings"
=======
>>>>>>> d33dde03
	"sync"
	"time"

	"github.com/golang-jwt/jwt"
	"github.com/rokmetro/auth-library/authservice"
	"github.com/rokmetro/auth-library/authutils"
	"github.com/rokmetro/auth-library/tokenauth"
	"golang.org/x/sync/syncmap"
	"gopkg.in/go-playground/validator.v9"

	log "github.com/rokmetro/logging-library/loglib"
)

const (
	typeAuthType log.LogData = "auth type"
	TypeAuth     log.LogData = "auth"
)

//Interface for authentication mechanisms
type authType interface {
	//Check validity of provided credentials
	check(creds string, params string, l *log.Log) (*model.UserAuth, error)
}

//Auth represents the auth functionality unit
type Auth struct {
	storage Storage

	authTypes map[string]authType

	authPrivKey *rsa.PrivateKey

	AuthService *authservice.AuthService

	serviceID   string
	host        string //Service host
	minTokenExp int64  //Minimum access token expiration time in minutes
	maxTokenExp int64  //Maximum access token expiration time in minutes

	authConfigs     *syncmap.Map //cache authConfigs / orgID_appID -> authConfig
	authConfigsLock *sync.RWMutex
}

//NewAuth creates a new auth instance
func NewAuth(serviceID string, host string, authPrivKey *rsa.PrivateKey, storage Storage, minTokenExp *int64, maxTokenExp *int64, logger *log.Logger) (*Auth, error) {
	if minTokenExp == nil {
		var minTokenExpVal int64 = 5
		minTokenExp = &minTokenExpVal
	}

	if maxTokenExp == nil {
		var maxTokenExpVal int64 = 60
		maxTokenExp = &maxTokenExpVal
	}

	authTypes := map[string]authType{}

	authConfigs := &syncmap.Map{}
	authConfigsLock := &sync.RWMutex{}
	auth := &Auth{storage: storage, authTypes: authTypes, authPrivKey: authPrivKey, AuthService: nil,
		serviceID: serviceID, host: host, minTokenExp: *minTokenExp, maxTokenExp: *maxTokenExp,
		authConfigs: authConfigs, authConfigsLock: authConfigsLock}

	err := auth.storeReg()
	if err != nil {
		return nil, log.WrapActionError(log.ActionSave, "reg", nil, err)
	}

	serviceLoader := NewLocalServiceRegLoader(storage)

	authService, err := authservice.NewAuthService(serviceID, host, serviceLoader)
	if err != nil {
		return nil, log.WrapActionError(log.ActionInitialize, "auth service", nil, err)
	}

	auth.AuthService = authService

	//Initialize auth types
	initEmailAuth(auth)
	initPhoneAuth(auth)
	initOidcAuth(auth)
	initSamlAuth(auth)
	initFirebaseAuth(auth)

	initAPIKeyAuth(auth)
	initSignatureAuth(auth)

	err = auth.LoadAuthConfigs()
	if err != nil {
		logger.Warn("NewAuth() failed to cache auth info documents")
	}

	return auth, nil
}

func (a *Auth) registerAuthType(name string, auth authType) error {
	if _, ok := a.authTypes[name]; ok {
		return log.NewErrorf("the requested auth type name has already been registered: %s", name)
	}

	a.authTypes[name] = auth

	return nil
}

func (a *Auth) getAuthType(name string) (authType, error) {
	if auth, ok := a.authTypes[name]; ok {
		return auth, nil
	}

	return nil, log.DataError(log.StatusInvalid, typeAuthType, log.StringArgs(name))
}

//Login logs a user in using the specified credentials and authentication method
//	Input:
//		authType (string): Name of the authentication method for provided creds (eg. "email")
//		creds (string): Credentials/JSON encoded credential structure defined for the specified auth type
//		params (string): JSON encoded params defined by specified auth type
//		l (*loglib.Log): Log object pointer for request
//	Returns:
//		Access token (string): Signed ROKWIRE access token to be used to authorize future requests
//		User (User): User object for authenticated user
<<<<<<< HEAD
func (a *Auth) Login(authName string, creds string, params string) (string, *model.User, error) {
	var user *model.User
	var err error

	auth, err := a.getAuthType(authName)
=======
func (a *Auth) Login(authType string, creds string, params string, l *log.Log) (string, *model.User, error) {
	auth, err := a.getAuthType(authType)
>>>>>>> d33dde03
	if err != nil {
		return "", nil, log.WrapActionError(log.ActionLoadCache, typeAuthType, nil, err)
	}

	_, err = auth.check(creds, params, l)
	if err != nil {
		return "", nil, log.WrapActionError(log.ActionValidate, "creds", nil, err)
	}
<<<<<<< HEAD

	if len(claims.AccountID) > 0 {
		user, err = a.findAccount(claims)
		if err != nil {
			return "", nil, err
		}
	} else {
		if strings.Contains(err.Error(), "no credentials found") {
			user, err = a.createAccount(claims)
			if err != nil {
				return "", nil, err
			}
		} else if strings.Contains(err.Error(), "credentials do not match") {
			// Or reject login entirely?
			user, err = a.updateAccount(claims)
			if err != nil {
				return "", nil, err
			}
		}
	}

	// generate token
=======
>>>>>>> d33dde03

	//TODO: Implement account management and return token and user using claims

	return "", user, nil
}

//GetScopedAccessToken TODO
func (a *Auth) GetScopedAccessToken(claims tokenauth.Claims, serviceID string, scope string) (string, error) {
	scopedClaims := a.getStandardClaims(claims.Subject, serviceID, claims.OrgID, claims.AppID, nil)
	return a.buildAccessToken(scopedClaims, "", scope)
}

func (a *Auth) buildAccessToken(claims tokenauth.Claims, permissions string, scope string) (string, error) {
	claims.Purpose = "access"
	claims.Permissions = permissions
	claims.Scope = scope
	return a.generateToken(&claims)
}

func (a *Auth) buildCsrfToken(claims tokenauth.Claims) (string, error) {
	claims.Purpose = "csrf"
	return a.generateToken(&claims)
}

func (a *Auth) getStandardClaims(sub string, aud string, orgID string, appID string, exp *int64) tokenauth.Claims {
	return tokenauth.Claims{
		StandardClaims: jwt.StandardClaims{
			Audience:  aud,
			Subject:   sub,
			ExpiresAt: a.getExp(exp),
			IssuedAt:  time.Now().Unix(),
			Issuer:    a.host,
		}, OrgID: orgID, AppID: appID,
	}
}

func (a *Auth) generateToken(claims *tokenauth.Claims) (string, error) {
	token := jwt.NewWithClaims(jwt.SigningMethodRS256, claims)
	kid, err := authutils.GetKeyFingerprint(&a.authPrivKey.PublicKey)
	if err != nil {
		return "", log.WrapActionError(log.ActionCompute, "fingerprint", log.StringArgs("auth key"), err)
	}
	token.Header["kid"] = kid
	return token.SignedString(a.authPrivKey)
}

func (a *Auth) getExp(exp *int64) int64 {
	if exp == nil {
		defaultTime := time.Now().Add(30 * time.Minute) //TODO: Set up org configs for default token exp
		return defaultTime.Unix()
	}
	expTime := time.Unix(*exp, 0)
	minTime := time.Now().Add(time.Duration(a.minTokenExp) * time.Minute)
	maxTime := time.Now().Add(time.Duration(a.maxTokenExp) * time.Minute)

	if expTime.Before(minTime) {
		return minTime.Unix()
	} else if expTime.After(maxTime) {
		return maxTime.Unix()
	}

	return *exp
}

//findAccount retrieves a user's account information
func (a *Auth) findAccount(userAuth *model.UserAuth) (*model.User, error) {
	return a.storage.FindUser(userAuth.UserID)
}

//createAccount creates a new user account
func (a *Auth) createAccount(userAuth *model.UserAuth) (*model.User, error) {
	names := strings.Split(userAuth.Name, " ")
	newUser := model.User{}

	newAccount := model.UserAccount{Email: userAuth.Email, Phone: userAuth.Phone, Username: userAuth.UserID}
	newUser.Account = newAccount
	newProfile := model.UserProfile{FirstName: names[0], LastName: names[len(names)-1]}
	newUser.Profile = newProfile

	newOrgMembership := model.OrganizationMembership{}
	organization, err := a.storage.FindOrganization(userAuth.OrgData["orgID"].(string))
	if err != nil {
		return nil, err
	}
	newOrgMembership.Organization = *organization

	newOrgMembership.Permissions = strings.Split(userAuth.OrgData["permissions"].(string), ",")

	device := model.Device{}
	newUser.Devices = []model.Device{device}

	newUser.OrganizationsMemberships = []model.OrganizationMembership{newOrgMembership}
	newUser.OrganizationsMemberships[0].User = newUser

	return a.storage.InsertUser(&newUser)
}

//updateAccount updates a user's account information
func (a *Auth) updateAccount(userAuth *model.UserAuth) (*model.User, error) {
	updatedUser := model.User{}
	return a.storage.UpdateUser(&updatedUser)
}

//deleteAccount deletes a user account
func (a *Auth) deleteAccount(userAuth *model.UserAuth) error {
	return a.storage.DeleteUser(userAuth.UserID)
}

//storeReg stores the service registration record
func (a *Auth) storeReg() error {
	pem, err := authutils.GetPubKeyPem(&a.authPrivKey.PublicKey)
	if err != nil {
		return log.WrapActionError(log.ActionEncode, "auth pub key", nil, err)
	}

	key := authservice.PubKey{KeyPem: pem, Alg: "RS256"}

	// Setup "auth" registration for token validation
	authReg := authservice.ServiceReg{ServiceID: "auth", Host: a.host, PubKey: &key}
	err = a.storage.SaveServiceReg(&authReg)
	if err != nil {
		return log.WrapActionError(log.ActionSave, model.TypeServiceReg, log.StringArgs("auth"), err)
	}

	// Setup core registration for signature validation
	coreReg := authservice.ServiceReg{ServiceID: a.serviceID, Host: a.host, PubKey: &key}
	err = a.storage.SaveServiceReg(&coreReg)
	if err != nil {
		return log.WrapActionError(log.ActionSave, model.TypeServiceReg, log.StringArgs("core"), err)
	}

	return nil
}

//LoadAuthConfigs loads the auth configs
func (a *Auth) LoadAuthConfigs() error {
	authConfigDocs, err := a.storage.LoadAuthConfigs()
	if err != nil {
		return log.WrapActionError(log.ActionFind, model.TypeAuthConfig, nil, err)
	}

	a.setAuthConfigs(authConfigDocs)

	return nil
}

func (a *Auth) getAuthConfig(orgID string, appID string, authType string) (*model.AuthConfig, error) {
	a.authConfigsLock.RLock()
	defer a.authConfigsLock.RUnlock()

	var authConfig *model.AuthConfig //to return

	errArgs := &log.FieldArgs{"org_id": orgID, "app_id": appID, "auth_type": authType}

	item, _ := a.authConfigs.Load(fmt.Sprintf("%s_%s_%s", orgID, appID, authType))
	if item != nil {
		authConfigFromCache, ok := item.(model.AuthConfig)
		if !ok {
			return nil, log.ActionError(log.ActionCast, model.TypeAuthConfig, errArgs)
		}
		authConfig = &authConfigFromCache
		return authConfig, nil
	}
	return nil, log.DataError(log.StatusMissing, model.TypeAuthConfig, errArgs)
}

func (a *Auth) setAuthConfigs(authConfigs *[]model.AuthConfig) {
	a.authConfigs = &syncmap.Map{}
	validate := validator.New()
	var err error

	a.authConfigsLock.Lock()
	defer a.authConfigsLock.Unlock()
	for _, authConfig := range *authConfigs {
		err = validate.Struct(authConfig)
		if err == nil {
			a.authConfigs.Store(fmt.Sprintf("%s_%s_%s", authConfig.OrgID, authConfig.AppID, authConfig.Type), authConfig)
		}
	}
}

//LocalServiceRegLoaderImpl provides a local implementation for ServiceRegLoader
type LocalServiceRegLoaderImpl struct {
	storage Storage
	*authservice.ServiceRegSubscriptions
}

//LoadServices implements ServiceRegLoader interface
func (l *LocalServiceRegLoaderImpl) LoadServices() ([]authservice.ServiceReg, error) {
	return l.storage.GetServiceRegs(l.GetSubscribedServices())
}

//NewLocalServiceRegLoader creates and configures a new LocalServiceRegLoaderImpl instance
func NewLocalServiceRegLoader(storage Storage) *LocalServiceRegLoaderImpl {
	subscriptions := authservice.NewServiceRegSubscriptions([]string{"all"})
	return &LocalServiceRegLoaderImpl{storage: storage, ServiceRegSubscriptions: subscriptions}
}

//Storage interface to communicate with the storage
type Storage interface {
	FindUser(accountID string) (*model.User, error)
	InsertUser(user *model.User) (*model.User, error)
	UpdateUser(user *model.User) (*model.User, error)
	DeleteUser(id string) error

	FindCredentials(orgID string, appID string, authType string, userID string) (*model.AuthCred, error)
	InsertCredentials(creds *model.AuthCred) (*model.AuthCred, error)

	FindOrganization(id string) (*model.Organization, error)

	GetServiceRegs(serviceIDs []string) ([]authservice.ServiceReg, error)
	SaveServiceReg(reg *authservice.ServiceReg) error

	FindAuthConfig(orgID string, appID string, authType string) (*model.AuthConfig, error)
	LoadAuthConfigs() (*[]model.AuthConfig, error)
}

//StorageListener represents storage listener implementation for the auth package
type StorageListener struct {
	Auth *Auth
	storage.DefaultListenerImpl
}

//OnAuthConfigUpdated notifies that an auth config has been updated
func (al *StorageListener) OnAuthConfigUpdated() {
	al.Auth.LoadAuthConfigs()
}<|MERGE_RESOLUTION|>--- conflicted
+++ resolved
@@ -5,11 +5,7 @@
 	"core-building-block/driven/storage"
 	"crypto/rsa"
 	"fmt"
-<<<<<<< HEAD
-	"log"
 	"strings"
-=======
->>>>>>> d33dde03
 	"sync"
 	"time"
 
@@ -132,25 +128,19 @@
 //	Returns:
 //		Access token (string): Signed ROKWIRE access token to be used to authorize future requests
 //		User (User): User object for authenticated user
-<<<<<<< HEAD
-func (a *Auth) Login(authName string, creds string, params string) (string, *model.User, error) {
+func (a *Auth) Login(authType string, creds string, params string, l *log.Log) (string, *model.User, error) {
 	var user *model.User
 	var err error
 
-	auth, err := a.getAuthType(authName)
-=======
-func (a *Auth) Login(authType string, creds string, params string, l *log.Log) (string, *model.User, error) {
 	auth, err := a.getAuthType(authType)
->>>>>>> d33dde03
 	if err != nil {
 		return "", nil, log.WrapActionError(log.ActionLoadCache, typeAuthType, nil, err)
 	}
 
-	_, err = auth.check(creds, params, l)
+	claims, err := auth.check(creds, params, l)
 	if err != nil {
 		return "", nil, log.WrapActionError(log.ActionValidate, "creds", nil, err)
 	}
-<<<<<<< HEAD
 
 	if len(claims.AccountID) > 0 {
 		user, err = a.findAccount(claims)
@@ -173,8 +163,6 @@
 	}
 
 	// generate token
-=======
->>>>>>> d33dde03
 
 	//TODO: Implement account management and return token and user using claims
 
