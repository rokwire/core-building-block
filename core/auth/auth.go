--- conflicted
+++ resolved
@@ -32,18 +32,9 @@
 
 //Interface for authentication mechanisms
 type authType interface {
-<<<<<<< HEAD
-	//check checks the validity of provided credentials
-	check(creds string, orgID string, appID string, params string, l *log.Log) (*model.UserAuth, error)
-	//refresh refreshes the access token using provided refresh token
-	refresh(refreshToken string, orgID string, appID string, l *log.Log) (*model.UserAuth, error)
-	//getLoginUrl retrieves and pre-formats a login url and params for the SSO provider
-	getLoginUrl(orgID string, appID string, redirectUri string, l *log.Log) (string, map[string]interface{}, error)
-=======
 	//Check validity of provided credentials
 	check(creds string, params string, l *log.Log) (*model.UserAuth, error)
 	verify(id string, verification string, l *log.Log) error
->>>>>>> fb648e82
 }
 
 //Auth represents the auth functionality unit
@@ -206,11 +197,6 @@
 	return loginUrl, params, nil
 }
 
-<<<<<<< HEAD
-//GetScopedAccessToken TODO
-func (a *Auth) GetScopedAccessToken(claims tokenClaims, serviceID string, scope string) (string, error) {
-	scopedClaims := a.getStandardClaims(claims.Subject, claims.UID, "", "", serviceID, claims.OrgID, claims.AppID, nil)
-=======
 func (a *Auth) Verify(authType string, id string, verification string, l *log.Log) error {
 	auth, err := a.getAuthType(authType)
 	if err != nil {
@@ -251,7 +237,6 @@
 
 func (a *Auth) GetScopedAccessToken(claims tokenauth.Claims, serviceID string, scope string) (string, error) {
 	scopedClaims := a.getStandardClaims(claims.Subject, serviceID, claims.OrgID, claims.AppID, nil)
->>>>>>> fb648e82
 	return a.buildAccessToken(scopedClaims, "", scope)
 }
 
@@ -459,19 +444,11 @@
 
 //Storage interface to communicate with the storage
 type Storage interface {
-<<<<<<< HEAD
-	//ServiceRegs
-	FindServiceRegs(serviceIDs []string) ([]authservice.ServiceReg, error)
-	FindServiceReg(serviceID string) (*authservice.ServiceReg, error)
-	InsertServiceReg(reg *authservice.ServiceReg) error
-	UpdateServiceReg(reg *authservice.ServiceReg) error
-=======
 	ReadTODO() error
 	CreateEmailCredential(*credential) error
 	UpdateEmailCredential(*credential) error
 	GetEmailCredential(username string) (*credential, error)
 	GetServiceRegs(serviceIDs []string) ([]authservice.ServiceReg, error)
->>>>>>> fb648e82
 	SaveServiceReg(reg *authservice.ServiceReg) error
 	DeleteServiceReg(serviceID string) error
 
