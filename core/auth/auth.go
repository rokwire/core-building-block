--- conflicted
+++ resolved
@@ -207,12 +207,8 @@
 
 }
 
-func (a *Auth) applyExternalAuthType(authType model.AuthType, appType model.ApplicationType, appOrg model.ApplicationOrganization,
-<<<<<<< HEAD
-	creds string, params string, regProfile model.Profile, regPreferences map[string]interface{}, username string, admin bool, l *logs.Log) (*model.AccountAuthType, map[string]interface{}, []model.MFAType, map[string]string, error) {
-=======
-	creds string, params string, clientVersion *string, regProfile model.Profile, regPreferences map[string]interface{}, admin bool, l *logs.Log) (*model.AccountAuthType, map[string]interface{}, []model.MFAType, map[string]string, error) {
->>>>>>> 14266e91
+func (a *Auth) applyExternalAuthType(authType model.AuthType, appType model.ApplicationType, appOrg model.ApplicationOrganization, creds string, params string, clientVersion *string,
+	regProfile model.Profile, regPreferences map[string]interface{}, username string, admin bool, l *logs.Log) (*model.AccountAuthType, map[string]interface{}, []model.MFAType, map[string]string, error) {
 	var accountAuthType *model.AccountAuthType
 	var mfaTypes []model.MFAType
 	var externalIDs map[string]string
@@ -246,11 +242,7 @@
 		externalIDs = account.ExternalIDs
 	} else if !admin {
 		//user does not exist, we need to register it
-<<<<<<< HEAD
-		accountAuthType, err = a.applySignUpExternal(nil, authType, appOrg, *externalUser, regProfile, regPreferences, username, l)
-=======
-		accountAuthType, err = a.applySignUpExternal(nil, authType, appOrg, *externalUser, regProfile, regPreferences, clientVersion, l)
->>>>>>> 14266e91
+		accountAuthType, err = a.applySignUpExternal(nil, authType, appOrg, *externalUser, regProfile, regPreferences, username, clientVersion, l)
 		if err != nil {
 			return nil, nil, nil, nil, errors.Wrap("error on apply sign up external", err)
 		}
@@ -302,12 +294,8 @@
 	return accountAuthType, nil
 }
 
-func (a *Auth) applySignUpExternal(context storage.TransactionContext, authType model.AuthType, appOrg model.ApplicationOrganization,
-<<<<<<< HEAD
-	externalUser model.ExternalSystemUser, regProfile model.Profile, regPreferences map[string]interface{}, username string, l *logs.Log) (*model.AccountAuthType, error) {
-=======
-	externalUser model.ExternalSystemUser, regProfile model.Profile, regPreferences map[string]interface{}, clientVersion *string, l *logs.Log) (*model.AccountAuthType, error) {
->>>>>>> 14266e91
+func (a *Auth) applySignUpExternal(context storage.TransactionContext, authType model.AuthType, appOrg model.ApplicationOrganization, externalUser model.ExternalSystemUser,
+	regProfile model.Profile, regPreferences map[string]interface{}, username string, clientVersion *string, l *logs.Log) (*model.AccountAuthType, error) {
 	var accountAuthType *model.AccountAuthType
 
 	//1. prepare external admin user data
@@ -341,11 +329,7 @@
 
 	//5. register the account
 	accountAuthType, err = a.registerUser(context, authType, identifier, aatParams, appOrg, nil, useSharedProfile,
-<<<<<<< HEAD
-		externalUser.ExternalIDs, *profile, preferences, username, nil, externalRoles, externalGroups, nil, l)
-=======
-		externalUser.ExternalIDs, *profile, preferences, nil, externalRoles, externalGroups, nil, clientVersion, l)
->>>>>>> 14266e91
+		externalUser.ExternalIDs, *profile, preferences, username, nil, externalRoles, externalGroups, nil, clientVersion, l)
 	if err != nil {
 		return nil, errors.WrapErrorAction(logutils.ActionRegister, model.TypeAccount, nil, err)
 	}
@@ -353,12 +337,8 @@
 	return accountAuthType, nil
 }
 
-func (a *Auth) applySignUpAdminExternal(context storage.TransactionContext, authType model.AuthType, appOrg model.ApplicationOrganization, externalUser model.ExternalSystemUser,
-<<<<<<< HEAD
-	regProfile model.Profile, username string, permissions []string, roleIDs []string, groupIDs []string, creatorPermissions []string, l *logs.Log) (*model.AccountAuthType, error) {
-=======
-	regProfile model.Profile, permissions []string, roleIDs []string, groupIDs []string, creatorPermissions []string, clientVersion *string, l *logs.Log) (*model.AccountAuthType, error) {
->>>>>>> 14266e91
+func (a *Auth) applySignUpAdminExternal(context storage.TransactionContext, authType model.AuthType, appOrg model.ApplicationOrganization, externalUser model.ExternalSystemUser, regProfile model.Profile,
+	username string, permissions []string, roleIDs []string, groupIDs []string, creatorPermissions []string, clientVersion *string, l *logs.Log) (*model.AccountAuthType, error) {
 	var accountAuthType *model.AccountAuthType
 
 	//1. prepare external admin user data
@@ -380,11 +360,7 @@
 
 	//3. register the account
 	accountAuthType, err = a.registerUser(context, authType, identifier, aatParams, appOrg, nil, useSharedProfile, nil, *profile, nil,
-<<<<<<< HEAD
-		username, permissions, roleIDs, groupIDs, creatorPermissions, l)
-=======
-		permissions, roleIDs, groupIDs, creatorPermissions, clientVersion, l)
->>>>>>> 14266e91
+		username, permissions, roleIDs, groupIDs, creatorPermissions, clientVersion, l)
 	if err != nil {
 		return nil, errors.WrapErrorAction(logutils.ActionRegister, "admin account", nil, err)
 	}
@@ -602,13 +578,8 @@
 	return anonymousID, anonymousParams, nil
 }
 
-<<<<<<< HEAD
-func (a *Auth) applyAuthType(authType model.AuthType, appOrg model.ApplicationOrganization, creds string, params string,
-	regProfile model.Profile, regPreferences map[string]interface{}, username string, admin bool, l *logs.Log) (string, *model.AccountAuthType, []model.MFAType, map[string]string, error) {
-=======
-func (a *Auth) applyAuthType(authType model.AuthType, appOrg model.ApplicationOrganization, creds string, params string, clientVersion *string,
-	regProfile model.Profile, regPreferences map[string]interface{}, admin bool, l *logs.Log) (string, *model.AccountAuthType, []model.MFAType, map[string]string, error) {
->>>>>>> 14266e91
+func (a *Auth) applyAuthType(authType model.AuthType, appOrg model.ApplicationOrganization, creds string, params string, clientVersion *string, regProfile model.Profile,
+	regPreferences map[string]interface{}, username string, admin bool, l *logs.Log) (string, *model.AccountAuthType, []model.MFAType, map[string]string, error) {
 
 	//auth type
 	authImpl, err := a.getAuthTypeImpl(authType)
@@ -646,13 +617,8 @@
 		if admin {
 			return "", nil, nil, nil, errors.Newf("admin account sign up is not allowed: identifier=%s auth_type=%s app_org_id=%s", userIdentifier, authType.Code, appOrg.ID).SetStatus(utils.ErrorStatusNotAllowed)
 		}
-<<<<<<< HEAD
-		message, accountAuthType, err := a.applySignUp(authImpl, account, authType, appOrg, userIdentifier, creds, params,
+		message, accountAuthType, err := a.applySignUp(authImpl, account, authType, appOrg, userIdentifier, creds, params, clientVersion,
 			regProfile, regPreferences, username, l)
-=======
-		message, accountAuthType, err := a.applySignUp(authImpl, account, authType, appOrg, userIdentifier, creds, params, clientVersion,
-			regProfile, regPreferences, l)
->>>>>>> 14266e91
 		if err != nil {
 			return "", nil, nil, nil, err
 		}
@@ -740,12 +706,8 @@
 	return message, nil
 }
 
-func (a *Auth) applySignUp(authImpl authType, account *model.Account, authType model.AuthType, appOrg model.ApplicationOrganization, userIdentifier string,
-<<<<<<< HEAD
-	creds string, params string, regProfile model.Profile, regPreferences map[string]interface{}, username string, l *logs.Log) (string, *model.AccountAuthType, error) {
-=======
-	creds string, params string, clientVersion *string, regProfile model.Profile, regPreferences map[string]interface{}, l *logs.Log) (string, *model.AccountAuthType, error) {
->>>>>>> 14266e91
+func (a *Auth) applySignUp(authImpl authType, account *model.Account, authType model.AuthType, appOrg model.ApplicationOrganization, userIdentifier string, creds string,
+	params string, clientVersion *string, regProfile model.Profile, regPreferences map[string]interface{}, username string, l *logs.Log) (string, *model.AccountAuthType, error) {
 	if account != nil {
 		err := a.handleAccountAuthTypeConflict(*account, authType.ID, userIdentifier, true)
 		if err != nil {
@@ -753,7 +715,6 @@
 		}
 	}
 
-<<<<<<< HEAD
 	if username != "" {
 		accounts, err := a.storage.FindAccountsByUsername(nil, &appOrg, username)
 		if err != nil {
@@ -764,10 +725,7 @@
 		}
 	}
 
-	retParams, accountAuthType, err := a.signUpNewAccount(nil, authImpl, authType, appOrg, userIdentifier, creds, params, regProfile, regPreferences, username, nil, nil, nil, nil, l)
-=======
-	retParams, accountAuthType, err := a.signUpNewAccount(nil, authImpl, authType, appOrg, userIdentifier, creds, params, clientVersion, regProfile, regPreferences, nil, nil, nil, nil, l)
->>>>>>> 14266e91
+	retParams, accountAuthType, err := a.signUpNewAccount(nil, authImpl, authType, appOrg, userIdentifier, creds, params, clientVersion, regProfile, regPreferences, username, nil, nil, nil, nil, l)
 	if err != nil {
 		return "", nil, err
 	}
@@ -776,9 +734,8 @@
 	return message, accountAuthType, nil
 }
 
-func (a *Auth) applySignUpAdmin(context storage.TransactionContext, authImpl authType, account *model.Account, authType model.AuthType, appOrg model.ApplicationOrganization,
-<<<<<<< HEAD
-	identifier string, password string, regProfile model.Profile, username string, permissions []string, roles []string, groups []string, creatorPermissions []string, l *logs.Log) (map[string]interface{}, *model.AccountAuthType, error) {
+func (a *Auth) applySignUpAdmin(context storage.TransactionContext, authImpl authType, account *model.Account, authType model.AuthType, appOrg model.ApplicationOrganization, identifier string, password string,
+	regProfile model.Profile, username string, permissions []string, roles []string, groups []string, creatorPermissions []string, clientVersion *string, l *logs.Log) (map[string]interface{}, *model.AccountAuthType, error) {
 
 	if username != "" {
 		accounts, err := a.storage.FindAccountsByUsername(nil, &appOrg, username)
@@ -790,20 +747,11 @@
 		}
 	}
 
-	return a.signUpNewAccount(context, authImpl, authType, appOrg, identifier, password, "", regProfile, nil, username, permissions, roles, groups, creatorPermissions, l)
-}
-
-func (a *Auth) signUpNewAccount(context storage.TransactionContext, authImpl authType, authType model.AuthType, appOrg model.ApplicationOrganization,
-	userIdentifier string, creds string, params string, regProfile model.Profile, regPreferences map[string]interface{}, username string, permissions []string,
-=======
-	identifier string, password string, regProfile model.Profile, permissions []string, roles []string, groups []string, creatorPermissions []string, clientVersion *string, l *logs.Log) (map[string]interface{}, *model.AccountAuthType, error) {
-
-	return a.signUpNewAccount(context, authImpl, authType, appOrg, identifier, password, "", clientVersion, regProfile, nil, permissions, roles, groups, creatorPermissions, l)
-}
-
-func (a *Auth) signUpNewAccount(context storage.TransactionContext, authImpl authType, authType model.AuthType, appOrg model.ApplicationOrganization,
-	userIdentifier string, creds string, params string, clientVersion *string, regProfile model.Profile, regPreferences map[string]interface{}, permissions []string,
->>>>>>> 14266e91
+	return a.signUpNewAccount(context, authImpl, authType, appOrg, identifier, password, "", clientVersion, regProfile, nil, username, permissions, roles, groups, creatorPermissions, l)
+}
+
+func (a *Auth) signUpNewAccount(context storage.TransactionContext, authImpl authType, authType model.AuthType, appOrg model.ApplicationOrganization, userIdentifier string,
+	creds string, params string, clientVersion *string, regProfile model.Profile, regPreferences map[string]interface{}, username string, permissions []string,
 	roles []string, groups []string, creatorPermissions []string, l *logs.Log) (map[string]interface{}, *model.AccountAuthType, error) {
 	var retParams map[string]interface{}
 	var credential *model.Credential
@@ -871,11 +819,7 @@
 		}
 	}
 
-<<<<<<< HEAD
-	accountAuthType, err := a.registerUser(context, authType, userIdentifier, nil, appOrg, credential, useSharedProfile, nil, profile, preferences, username, permissions, roles, groups, creatorPermissions, l)
-=======
-	accountAuthType, err := a.registerUser(context, authType, userIdentifier, nil, appOrg, credential, useSharedProfile, nil, profile, preferences, permissions, roles, groups, creatorPermissions, clientVersion, l)
->>>>>>> 14266e91
+	accountAuthType, err := a.registerUser(context, authType, userIdentifier, nil, appOrg, credential, useSharedProfile, nil, profile, preferences, username, permissions, roles, groups, creatorPermissions, clientVersion, l)
 	if err != nil {
 		return nil, nil, errors.WrapErrorAction(logutils.ActionRegister, model.TypeAccount, nil, err)
 	}
@@ -1470,12 +1414,8 @@
 //	Returns:
 //		Registered account (AccountAuthType): Registered Account object
 func (a *Auth) registerUser(context storage.TransactionContext, authType model.AuthType, userIdentifier string, accountAuthTypeParams map[string]interface{},
-	appOrg model.ApplicationOrganization, credential *model.Credential, useSharedProfile bool, externalIDs map[string]string, profile model.Profile,
-<<<<<<< HEAD
-	preferences map[string]interface{}, username string, permissionNames []string, roleIDs []string, groupIDs []string, creatorPermissions []string, l *logs.Log) (*model.AccountAuthType, error) {
-=======
-	preferences map[string]interface{}, permissionNames []string, roleIDs []string, groupIDs []string, creatorPermissions []string, clientVersion *string, l *logs.Log) (*model.AccountAuthType, error) {
->>>>>>> 14266e91
+	appOrg model.ApplicationOrganization, credential *model.Credential, useSharedProfile bool, externalIDs map[string]string, profile model.Profile, preferences map[string]interface{},
+	username string, permissionNames []string, roleIDs []string, groupIDs []string, creatorPermissions []string, clientVersion *string, l *logs.Log) (*model.AccountAuthType, error) {
 
 	//External and anonymous auth is automatically verified, otherwise verified if credential has been verified previously
 	unverified := true
@@ -1488,11 +1428,7 @@
 	}
 
 	accountAuthType, err := a.constructAccount(context, authType, userIdentifier, accountAuthTypeParams, appOrg, credential,
-<<<<<<< HEAD
-		unverified, externalIDs, profile, preferences, username, permissionNames, roleIDs, groupIDs, creatorPermissions, l)
-=======
-		unverified, externalIDs, profile, preferences, permissionNames, roleIDs, groupIDs, creatorPermissions, clientVersion, l)
->>>>>>> 14266e91
+		unverified, externalIDs, profile, preferences, username, permissionNames, roleIDs, groupIDs, creatorPermissions, clientVersion, l)
 	if err != nil {
 		return nil, errors.WrapErrorAction("constructing", model.TypeAccount, nil, err)
 	}
@@ -1506,12 +1442,8 @@
 }
 
 func (a *Auth) constructAccount(context storage.TransactionContext, authType model.AuthType, userIdentifier string, accountAuthTypeParams map[string]interface{},
-	appOrg model.ApplicationOrganization, credential *model.Credential, unverified bool, externalIDs map[string]string, profile model.Profile,
-<<<<<<< HEAD
-	preferences map[string]interface{}, username string, permissionNames []string, roleIDs []string, groupIDs []string, assignerPermissions []string, l *logs.Log) (*model.AccountAuthType, error) {
-=======
-	preferences map[string]interface{}, permissionNames []string, roleIDs []string, groupIDs []string, assignerPermissions []string, clientVersion *string, l *logs.Log) (*model.AccountAuthType, error) {
->>>>>>> 14266e91
+	appOrg model.ApplicationOrganization, credential *model.Credential, unverified bool, externalIDs map[string]string, profile model.Profile, preferences map[string]interface{},
+	username string, permissionNames []string, roleIDs []string, groupIDs []string, assignerPermissions []string, clientVersion *string, l *logs.Log) (*model.AccountAuthType, error) {
 	//create account auth type
 	accountAuthType, credential, err := a.prepareAccountAuthType(authType, userIdentifier, accountAuthTypeParams, credential, unverified, false)
 	if err != nil {
@@ -1562,12 +1494,8 @@
 	hasPermissions := len(permissions) > 0 || len(roles) > 0 || len(groups) > 0
 	now := time.Now()
 	account := model.Account{ID: accountID.String(), AppOrg: appOrg, HasPermissions: hasPermissions, Permissions: permissions,
-		Roles: model.AccountRolesFromAppOrgRoles(roles, true, adminSet), Groups: model.AccountGroupsFromAppOrgGroups(groups, true, adminSet),
-<<<<<<< HEAD
-		AuthTypes: authTypes, ExternalIDs: externalIDs, Preferences: preferences, Profile: profile, Username: username, DateCreated: time.Now()}
-=======
-		AuthTypes: authTypes, ExternalIDs: externalIDs, Preferences: preferences, Profile: profile, DateCreated: now, MostRecentClientVersion: clientVersion}
->>>>>>> 14266e91
+		Roles: model.AccountRolesFromAppOrgRoles(roles, true, adminSet), Groups: model.AccountGroupsFromAppOrgGroups(groups, true, adminSet), AuthTypes: authTypes,
+		ExternalIDs: externalIDs, Preferences: preferences, Profile: profile, Username: username, DateCreated: now, MostRecentClientVersion: clientVersion}
 
 	accountAuthType.Account = account
 	return accountAuthType, nil
