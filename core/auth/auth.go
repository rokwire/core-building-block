package auth

import (
	"core-building-block/core/model"
	"core-building-block/driven/profilebb"
	"core-building-block/driven/storage"
	"core-building-block/utils"
	"crypto/rsa"
	"encoding/json"
	"fmt"
	"strings"
	"sync"
	"time"

	"github.com/golang-jwt/jwt"
	"github.com/google/uuid"
	"github.com/rokmetro/auth-library/authorization"
	"github.com/rokmetro/auth-library/authservice"
	"github.com/rokmetro/auth-library/authutils"
	"github.com/rokmetro/auth-library/tokenauth"
	"golang.org/x/sync/syncmap"
	"gopkg.in/go-playground/validator.v9"
	"gopkg.in/gomail.v2"

	"github.com/rokmetro/logging-library/errors"
	"github.com/rokmetro/logging-library/logs"
	"github.com/rokmetro/logging-library/logutils"
)

const (
	authServiceID  string = "auth"
	authKeyAlg     string = "RS256"
	rokwireKeyword string = "ROKWIRE"

	typeMail              logutils.MessageDataType = "mail"
	typeAuthType          logutils.MessageDataType = "auth type"
	typeExternalAuthType  logutils.MessageDataType = "external auth type"
	typeAnonymousAuthType logutils.MessageDataType = "anonymous auth type"
	typeAnonymousID       logutils.MessageDataType = "anonymous id"
	typeAuth              logutils.MessageDataType = "auth"
	typeAuthRefreshParams logutils.MessageDataType = "auth refresh params"

	refreshTokenLength       int = 256
	refreshTokenExpiry       int = 7 * 24 * 60
	refreshTokenDeletePeriod int = 2
	refreshTokenLimit        int = 3
)

//Auth represents the auth functionality unit
type Auth struct {
	storage Storage

	logger *logs.Logger

	authTypes          map[string]authType
	externalAuthTypes  map[string]externalAuthType
	anonymousAuthTypes map[string]anonymousAuthType

	authPrivKey *rsa.PrivateKey

	AuthService *authservice.AuthService

	serviceID   string
	host        string //Service host
	minTokenExp int64  //Minimum access token expiration time in minutes
	maxTokenExp int64  //Maximum access token expiration time in minutes

	profileBB ProfileBuildingBlock

	emailFrom       string
	emailDialer     *gomail.Dialer
	cachedAuthTypes *syncmap.Map //cache auth types
	authTypesLock   *sync.RWMutex

	cachedIdentityProviders *syncmap.Map //cache identityProviders
	identityProvidersLock   *sync.RWMutex

	cachedApplicationsOrganizations *syncmap.Map //cache applications organizations
	applicationsOrganizationsLock   *sync.RWMutex

	apiKeys     *syncmap.Map //cache api keys / api_key (string) -> APIKey
	apiKeysLock *sync.RWMutex

	//delete refresh tokens timer
	deleteRefreshTimer *time.Timer
	timerDone          chan bool
}

//NewAuth creates a new auth instance
<<<<<<< HEAD
func NewAuth(serviceID string, host string, authPrivKey *rsa.PrivateKey, storage Storage, minTokenExp *int64, maxTokenExp *int64, profileBB *profilebb.Adapter, smtpHost string, smtpPortNum int, smtpUser string, smtpPassword string, smtpFrom string, logger *logs.Logger) (*Auth, error) {
=======
func NewAuth(serviceID string, host string, authPrivKey *rsa.PrivateKey, storage Storage, minTokenExp *int64, maxTokenExp *int64, twilioAccountSID string,
	twilioToken string, twilioServiceSID string, smtpHost string, smtpPortNum int, smtpUser string, smtpPassword string, smtpFrom string, logger *logs.Logger) (*Auth, error) {
>>>>>>> 750e67fd
	if minTokenExp == nil {
		var minTokenExpVal int64 = 5
		minTokenExp = &minTokenExpVal
	}

	if maxTokenExp == nil {
		var maxTokenExpVal int64 = 60
		maxTokenExp = &maxTokenExpVal
	}
	//maybe set up from config collection for diff types of auth
	emailDialer := gomail.NewDialer(smtpHost, smtpPortNum, smtpUser, smtpPassword)

	authTypes := map[string]authType{}
	externalAuthTypes := map[string]externalAuthType{}
	anonymousAuthTypes := map[string]anonymousAuthType{}

	cachedAuthTypes := &syncmap.Map{}
	authTypesLock := &sync.RWMutex{}

	cachedIdentityProviders := &syncmap.Map{}
	identityProvidersLock := &sync.RWMutex{}

	cachedApplicationsOrganizations := &syncmap.Map{}
	applicationsOrganizationsLock := &sync.RWMutex{}

	apiKeys := &syncmap.Map{}
	apiKeysLock := &sync.RWMutex{}

	timerDone := make(chan bool)
	auth := &Auth{storage: storage, logger: logger, authTypes: authTypes, externalAuthTypes: externalAuthTypes, anonymousAuthTypes: anonymousAuthTypes,
		authPrivKey: authPrivKey, AuthService: nil, serviceID: serviceID, host: host, minTokenExp: *minTokenExp, maxTokenExp: *maxTokenExp,
		profileBB: profileBB, cachedIdentityProviders: cachedIdentityProviders, identityProvidersLock: identityProvidersLock,
		cachedAuthTypes: cachedAuthTypes, authTypesLock: authTypesLock,
		cachedApplicationsOrganizations: cachedApplicationsOrganizations, applicationsOrganizationsLock: applicationsOrganizationsLock,
		timerDone: timerDone, emailDialer: emailDialer, emailFrom: smtpFrom, apiKeys: apiKeys, apiKeysLock: apiKeysLock}

	err := auth.storeReg()
	if err != nil {
		return nil, errors.WrapErrorAction(logutils.ActionSave, "reg", nil, err)
	}

	serviceLoader := NewLocalServiceRegLoader(storage)

	authService, err := authservice.NewAuthService(serviceID, host, serviceLoader)
	if err != nil {
		return nil, errors.WrapErrorAction(logutils.ActionInitialize, "auth service", nil, err)
	}

	auth.AuthService = authService

	//Initialize auth types
	initUsernameAuth(auth)
	initEmailAuth(auth)
	initPhoneAuth(auth, twilioAccountSID, twilioToken, twilioServiceSID)
	initFirebaseAuth(auth)
	initAPIKeyAuth(auth)
	initSignatureAuth(auth)

	initOidcAuth(auth)
	initSamlAuth(auth)

	err = auth.cacheAuthTypes()
	if err != nil {
		logger.Warnf("NewAuth() failed to cache auth types: %v", err)
	}

	err = auth.cacheIdentityProviders()
	if err != nil {
		logger.Warnf("NewAuth() failed to cache identity providers: %v", err)
	}

	err = auth.cacheApplicationsOrganizations()
	if err != nil {
		logger.Warnf("NewAuth() failed to cache applications organizations: %v", err)
	}

	err = auth.cacheAPIKeys()
	if err != nil {
		logger.Warnf("NewAuth() failed to cache api keys: %v", err)
	}

	return auth, nil

}

//sendEmail is used to send verification and password reset emails using Smtp connection
func (a *Auth) sendEmail(toEmail string, subject string, body string, attachmentFilename *string) error {
	if a.emailDialer == nil {
		return errors.New("email dialer is nil")
	}
	if toEmail == "" {
		return errors.New("missing email addresses")
	}

	emails := strings.Split(toEmail, ",")

	m := gomail.NewMessage()
	m.SetHeader("From", a.emailFrom)
	m.SetHeader("To", emails...)
	m.SetHeader("Subject", subject)
	m.SetBody("text/plain", body)
	if attachmentFilename != nil {
		m.Attach(*attachmentFilename)
	}

	if err := a.emailDialer.DialAndSend(m); err != nil {
		return errors.WrapErrorAction(logutils.ActionSend, typeMail, nil, err)
	}
	return nil
}

func (a *Auth) applyExternalAuthType(authType model.AuthType, appType model.ApplicationType, appOrg model.ApplicationOrganization,
	creds string, params string, anonymousID string, profile model.Profile, preferences map[string]interface{}, l *logs.Log) (*model.Account, *model.AccountAuthType, interface{}, error) {
	var account *model.Account
	var accountAuthType *model.AccountAuthType
	var extParams interface{}

	//external auth type
	authImpl, err := a.getExternalAuthTypeImpl(authType)
	if err != nil {
		return nil, nil, nil, errors.WrapErrorAction(logutils.ActionLoadCache, typeExternalAuthType, nil, err)
	}

	//1. get the user from the external system
	var externalUser *model.ExternalSystemUser
	externalUser, extParams, err = authImpl.externalLogin(authType, appType, appOrg, creds, params, l)
	if err != nil {
		return nil, nil, nil, errors.WrapErrorAction("logging in", "external user", nil, err)
	}

	//2. check if the user exists
	account, err = authImpl.userExist(externalUser.Identifier, authType, appType, appOrg, l)
	if err != nil {
		return nil, nil, nil, errors.WrapErrorData(logutils.StatusMissing, "external user", nil, err)
	}
	if account != nil {
		//user exists, just check if need to update it

		//get the current external user
		accountAuthType, err = a.findAccountAuthType(account, &authType, externalUser.Identifier)
		if err != nil {
			return nil, nil, nil, err
		}
		currentDataMap := accountAuthType.Params["user"]
		currentDataJSON, err := utils.ConvertToJSON(currentDataMap)
		if err != nil {
			return nil, nil, nil, errors.WrapErrorAction(logutils.ActionMarshal, "external user", nil, err)
		}
		var currentData *model.ExternalSystemUser
		err = json.Unmarshal(currentDataJSON, &currentData)
		if err != nil {
			return nil, nil, nil, errors.ErrorAction(logutils.ActionUnmarshal, "external user", nil)
		}

		newData := *externalUser

		//check if external system user needs to be updated
		if !currentData.Equals(newData) {
			//there is changes so we need to update it
			accountAuthType.Params["user"] = newData
			err = a.storage.UpdateAccountAuthType(*accountAuthType)
			if err != nil {
				return nil, nil, nil, errors.WrapErrorAction(logutils.ActionUpdate, model.TypeUserAuth, nil, err)
			}
		}
	} else {
		//user does not exist, we need to register it

		//TODO: use shared profile
		useSharedProfile := false

<<<<<<< HEAD
		//profile
		profileSearch := map[string]string{
			"uin": identifier,
		}
		profile, preferences, err := a.profileBB.GetProfileBBData(profileSearch, l)
		if err != nil {
			l.ErrorAction(logutils.ActionGet, "profile building block data", err)
		}
		profileID, _ := uuid.NewUUID()
		if profile == nil {
			accountAuthType, profile = a.createNewUser(externalUser.Identifier, authType)
			accountAuthType.Params["user"] = externalUser
		} else {
			profile.ID = profileID.String()
			profile.DateUpdated = &now
		}

		account, err = a.registerUser(appOrg, *accountAuthType, nil, useSharedProfile, preferences, profile, l)
=======
		identifier := externalUser.Identifier
		accountAuthTypeParams := map[string]interface{}{}
		accountAuthTypeParams["user"] = externalUser

		accountAuthType, credential, err := a.prepareRegistrationData(authType, identifier, accountAuthTypeParams, nil, nil, l)
		if err != nil {
			return nil, nil, nil, errors.WrapErrorAction("error preparing registration data", model.TypeUserAuth, nil, err)
		}

		account, err = a.registerUser(appOrg, *accountAuthType, credential, useSharedProfile, profile, preferences, anonymousID, l)
>>>>>>> 750e67fd
		if err != nil {
			return nil, nil, nil, errors.WrapErrorAction(logutils.ActionRegister, model.TypeAccount, nil, err)
		}
	}

	return account, accountAuthType, extParams, nil
}

func (a *Auth) applyAnonymousAuthType(authType model.AuthType, appType model.ApplicationType, appOrg model.ApplicationOrganization,
	creds string, params string, anonymousID string, l *logs.Log) (string, interface{}, error) { //auth type
	authImpl, err := a.getAnonymousAuthTypeImpl(authType)
	if err != nil {
		return "", nil, errors.WrapErrorAction(logutils.ActionLoadCache, typeAnonymousAuthType, nil, err)
	}

	// Prevent using existing account IDs as anonymous IDs
	account, err := a.storage.FindAccountByID(anonymousID)
	if err == nil && account != nil {
		return "", nil, errors.ErrorData(logutils.StatusInvalid, typeAnonymousID, nil)
	}

	//Check the credentials
	anonymousID, anonymousParams, err := authImpl.checkCredentials(authType, appType, appOrg, creds, anonymousID, l)
	if err != nil {
		return "", nil, errors.WrapErrorAction(logutils.ActionValidate, model.TypeCreds, nil, err)
	}

	return anonymousID, anonymousParams, nil
}

func (a *Auth) applyAuthType(authType model.AuthType, appType model.ApplicationType, appOrg model.ApplicationOrganization,
	creds string, params string, anonymousID string, profile model.Profile, preferences map[string]interface{}, l *logs.Log) (string, *model.Account, *model.AccountAuthType, error) {
	var message string
	var account *model.Account
	var accountAuthType *model.AccountAuthType

	//auth type
	authImpl, err := a.getAuthTypeImpl(authType)
	if err != nil {
		return "", nil, nil, errors.WrapErrorAction(logutils.ActionLoadCache, typeAuthType, nil, err)
	}

	//check if the user exists check
	account, accountAuthType, err = authImpl.userExist(authType, appType, appOrg, creds, l)
	if err != nil {
		return "", nil, nil, errors.WrapErrorAction(logutils.ActionFind, model.TypeAccount, nil, err)
	}

	accountExists := (account != nil && accountAuthType != nil)

	//check if it is sign in or sign up
	isSignUp, err := a.isSignUp(accountExists, params, l)
	if err != nil {
		return "", nil, nil, errors.WrapErrorAction("error checking is sign up", "", nil, err)
	}
	if isSignUp {
		if accountExists {
			return "", nil, nil, errors.New("account already exists")
		}

		//TODO: use shared profile
		useSharedProfile := false

		credentialID, _ := uuid.NewUUID()
		credID := credentialID.String()

		//apply sign up
		message, identifier, credentialValue, err := authImpl.signUp(authType, appType, appOrg, creds, params, credentialID.String(), l)
		if err != nil {
			return "", nil, nil, errors.Wrap("error signing up", err)
		}

<<<<<<< HEAD
		//setup account
		now := time.Now()
		//account auth type
		accountAuthTypeID, _ := uuid.NewUUID()
		accountAuthType = &model.AccountAuthType{ID: accountAuthTypeID.String(), AuthType: authType,
			Identifier: *identifier, Params: nil, Active: true, Active2FA: false, DateCreated: now}

		credential := model.Credential{ID: credentialID.String(), AccountsAuthTypes: []model.AccountAuthType{*accountAuthType}, Value: credentialValue, Verified: false,
			AuthType: authType, DateCreated: now, DateUpdated: &now}

		accountAuthType.Credential = &credential

		//TODO: use shared profile
		useSharedProfile := false

		//profile
		var profile *model.Profile
		var preferences map[string]interface{}
		if authType.Code == "phone" {
			profileSearch := map[string]string{
				"phone": *identifier,
			}
			profile, preferences, err = a.profileBB.GetProfileBBData(profileSearch, l)
			if err != nil {
				l.ErrorAction(logutils.ActionGet, "profile building block data", err)
			}
		}

		profileID, _ := uuid.NewUUID()
		if profile == nil {
			profile = &model.Profile{ID: profileID.String(), PhotoURL: "", FirstName: "", LastName: "", DateCreated: now}
		} else {
			profile.ID = profileID.String()
			profile.DateUpdated = &now
		}

		account, err = a.registerUser(appOrg, *accountAuthType, &credential, useSharedProfile, preferences, profile, l)
=======
		accountAuthType, credential, err := a.prepareRegistrationData(authType, *identifier, nil, &credID, credentialValue, l)
>>>>>>> 750e67fd
		if err != nil {
			return "", nil, nil, errors.WrapErrorAction("error preparing registration data", model.TypeUserAuth, nil, err)
		}

		account, err = a.registerUser(appOrg, *accountAuthType, credential, useSharedProfile, profile, preferences, anonymousID, l)
		if err != nil {
			return "", nil, nil, errors.WrapErrorAction(logutils.ActionRegister, model.TypeAccount, nil, err)
		}

		return message, account, accountAuthType, nil
	}

	//apply sign in
	if !accountExists {
		return "", nil, nil, errors.ErrorData(logutils.StatusMissing, model.TypeAccount, nil)
	}

	//2. it seems the user exist, now check the credentials
	message, validCredentials, err := authImpl.checkCredentials(*accountAuthType, creds, l)
	if err != nil {
		return "", nil, nil, errors.WrapErrorAction(logutils.ActionValidate, model.TypeCredential, nil, err)
	}
	if !*validCredentials {
		return "", nil, nil, errors.ErrorData(logutils.StatusInvalid, model.TypeCredential, nil)
	}

	return message, account, accountAuthType, nil
}

//isSignUp checks if the operation is sign in or sign up
// 	first check if the client has set sign_up field
//	if sign_up field has not been sent then check if the user exists
func (a *Auth) isSignUp(accountExists bool, params string, l *logs.Log) (bool, error) {
	//check if sign_up field has been passed
	useSignUpFieldCheck := strings.Contains(params, "sign_up")

	if useSignUpFieldCheck {
		type signUpParams struct {
			SignUp bool `json:"sign_up"`
		}
		var sParams signUpParams
		err := json.Unmarshal([]byte(params), &sParams)
		if err != nil {
			return false, errors.WrapErrorAction(logutils.ActionUnmarshal, "sign up params", nil, err)
		}

		return sParams.SignUp, nil
	}

	if accountExists {
		//the user exists, so return false
		return false, nil
	}

	//the user does not exists, so it has to register
	return true, nil
}

func (a *Auth) findAccountAuthType(account *model.Account, authType *model.AuthType, identifier string) (*model.AccountAuthType, error) {
	if account == nil {
		return nil, errors.ErrorData(logutils.StatusMissing, model.TypeAccount, nil)
	}

	if authType == nil {
		return nil, errors.ErrorData(logutils.StatusMissing, typeAuthType, nil)
	}

	accountAuthType := account.GetAccountAuthType(authType.ID, identifier)
	if accountAuthType == nil {
		return nil, errors.New("for some reasons the user auth type is nil")
	}

	accountAuthType.AuthType = *authType

	if accountAuthType.Credential != nil {
		//populate credentials in accountAuthType
		credential, err := a.storage.FindCredential(accountAuthType.Credential.ID)
		if err != nil {
			return nil, errors.WrapErrorAction(logutils.ActionFind, model.TypeCredential, nil, err)
		}
		accountAuthType.Credential = credential
	}

	return accountAuthType, nil
}

func (a *Auth) applyLogin(account model.Account, accountAuthType model.AccountAuthType, appType model.ApplicationType, params interface{}, l *logs.Log) (*string, *string, error) {
	//TODO add login session which keeps the tokens, the auth type params(illinois tokens), eventually the device etc
	//TODO think if to return the whole login session object..

	//access token
	orgID := account.Organization.ID
	appID := account.Application.ID
	claims := a.getStandardClaims(account.ID, accountAuthType.Identifier, account.Profile.Email, account.Profile.Phone, "rokwire", orgID, appID, accountAuthType.AuthType.Code, nil, false)
	permissions := account.GetPermissionNames()
	accessToken, err := a.buildAccessToken(claims, strings.Join(permissions, ","), authorization.ScopeGlobal)
	if err != nil {
		return nil, nil, errors.WrapErrorAction(logutils.ActionCreate, logutils.TypeToken, nil, err)
	}

	//refresh token
	refreshToken, _, err := a.buildRefreshToken()
	if err != nil {
		return nil, nil, errors.WrapErrorAction(logutils.ActionCreate, logutils.TypeToken, nil, err)
	}

	return &accessToken, &refreshToken, nil
}

func (a *Auth) applyAnonymousLogin(authType *model.AuthType, anonymousID string, orgID string, appType model.ApplicationType, params interface{}, l *logs.Log) (*string, error) {
	//access token
	appTypeIdentifier := appType.Identifier
	claims := a.getStandardClaims(anonymousID, "", "", "", "rokwire", orgID, appTypeIdentifier, authType.Code, nil, true)
	accessToken, err := a.buildAccessToken(claims, "", authorization.ScopeGlobal)
	if err != nil {
		return nil, errors.WrapErrorAction(logutils.ActionCreate, logutils.TypeToken, nil, err)
	}

	return &accessToken, nil
}

func (a *Auth) prepareRegistrationData(authType model.AuthType, identifier string, accountAuthTypeParams map[string]interface{},
	credentialID *string, credentialValue map[string]interface{}, l *logs.Log) (*model.AccountAuthType, *model.Credential, error) {
	now := time.Now()

	//account auth type
	accountAuthTypeID, _ := uuid.NewUUID()
	active := true
	active2FA := false
	accountAuthType := &model.AccountAuthType{ID: accountAuthTypeID.String(), AuthType: authType,
		Identifier: identifier, Params: accountAuthTypeParams, Credential: nil, Active: active, Active2FA: active2FA, DateCreated: now}

	//credential
	var credential *model.Credential
	if credentialID != nil && credentialValue != nil {
		//there is a credential
		credential = &model.Credential{ID: *credentialID, AccountsAuthTypes: []model.AccountAuthType{*accountAuthType}, Value: credentialValue, Verified: false,
			AuthType: authType, DateCreated: now, DateUpdated: &now}

		accountAuthType.Credential = credential
	}

	return accountAuthType, credential, nil
}

//registerUser registers account for an organization in an application
//	Input:
//		appOrg (ApplicationOrganization): The application organization which the user is registering in
//		accountAuthType (AccountAuthType): In which way the user will be logging in the application
//		credential (*Credential): Information for the user
//		useSharedProfile (bool): It says if the system to look if the user has account in another application in the system and to use its profile instead of creating a new profile
//		preferences (map[string]interface{}): Preferences of the user
//		profile (Profile): Information for the user
//		l (*logs.Log): Log object pointer for request
//	Returns:
//		Registered account (Account): Registered Account object
func (a *Auth) registerUser(appOrg model.ApplicationOrganization, accountAuthType model.AccountAuthType, credential *model.Credential,
<<<<<<< HEAD
	useSharedProfile bool, preferences map[string]interface{}, profile *model.Profile, l *logs.Log) (*model.Account, error) {
=======
	useSharedProfile bool, profile model.Profile, preferences map[string]interface{}, anonymousID string, l *logs.Log) (*model.Account, error) {
>>>>>>> 750e67fd
	//TODO - analyse what should go in one transaction

	//TODO - ignore useSharedProfile for now

	// Use anonymous ID as the account ID if it is provided, otherwise generate new UUID
	accountID := anonymousID
	if accountID == "" {
		accountUUID, _ := uuid.NewUUID()
		accountID = accountUUID.String()
	}
	application := appOrg.Application
	organization := appOrg.Organization
	authTypes := []model.AccountAuthType{accountAuthType}

<<<<<<< HEAD
	account := model.Account{ID: accountID.String(), Application: application, Organization: organization,
		Permissions: nil, Roles: nil, Groups: nil, AuthTypes: authTypes, Preferences: preferences, Profile: *profile, DateCreated: time.Now()} // Anonymous: accountAuthType.AuthType.IsAnonymous
=======
	account := model.Account{ID: accountID, Application: application, Organization: organization,
		Permissions: nil, Roles: nil, Groups: nil, AuthTypes: authTypes, Preferences: preferences, Profile: profile, DateCreated: time.Now()} // Anonymous: accountAuthType.AuthType.IsAnonymous
>>>>>>> 750e67fd

	insertedAccount, err := a.storage.InsertAccount(account)
	if err != nil {
		return nil, errors.WrapErrorAction(logutils.ActionInsert, model.TypeAccount, nil, err)
	}

	if credential != nil {
		//TODO - in one transaction
		if err = a.storage.InsertCredential(credential, nil); err != nil {
			return nil, errors.WrapErrorAction(logutils.ActionInsert, model.TypeCredential, nil, err)
		}
	}

	return insertedAccount, nil
}

func (a *Auth) registerAuthType(name string, auth authType) error {
	if _, ok := a.authTypes[name]; ok {
		return errors.Newf("the requested auth type name has already been registered: %s", name)
	}

	a.authTypes[name] = auth

	return nil
}

func (a *Auth) registerExternalAuthType(name string, auth externalAuthType) error {
	if _, ok := a.externalAuthTypes[name]; ok {
		return errors.Newf("the requested external auth type name has already been registered: %s", name)
	}

	a.externalAuthTypes[name] = auth

	return nil
}

func (a *Auth) registerAnonymousAuthType(name string, auth anonymousAuthType) error {
	if _, ok := a.anonymousAuthTypes[name]; ok {
		return errors.Newf("the requested anonymous auth type name has already been registered: %s", name)
	}

	a.anonymousAuthTypes[name] = auth

	return nil
}

func (a *Auth) validateAuthType(authenticationType string, appTypeIdentifier string, orgID string) (*model.AuthType, *model.ApplicationType, *model.ApplicationOrganization, error) {
	//get the auth type
	authType, err := a.getCachedAuthType(authenticationType)
	if err != nil {
		return nil, nil, nil, errors.WrapErrorAction(logutils.ActionValidate, typeAuthType, logutils.StringArgs(authenticationType), err)
	}

	//get the app type
	applicationType, err := a.storage.FindApplicationTypeByIdentifier(appTypeIdentifier)
	if err != nil {
		return nil, nil, nil, errors.WrapErrorAction(logutils.ActionFind, model.TypeApplicationType, logutils.StringArgs(appTypeIdentifier), err)

	}
	if applicationType == nil {
		return nil, nil, nil, errors.ErrorData(logutils.StatusMissing, model.TypeApplicationType, logutils.StringArgs(appTypeIdentifier))
	}

	//get the app org
	applicationID := applicationType.Application.ID
	appOrg, err := a.getCachedApplicationOrganization(applicationID, orgID)
	if err != nil {
		return nil, nil, nil, errors.WrapErrorAction(logutils.ActionFind, model.TypeApplicationOrganization, logutils.StringArgs(orgID), err)
	}

	//check if the auth type is supported for this application and organization
	if !appOrg.IsAuthTypeSupported(*applicationType, *authType) {
		return nil, nil, nil, errors.ErrorAction(logutils.ActionValidate, "not supported auth type for application and organization", nil)
	}

	return authType, applicationType, appOrg, nil
}

func (a *Auth) getAuthTypeImpl(authType model.AuthType) (authType, error) {
	if auth, ok := a.authTypes[authType.Code]; ok {
		return auth, nil
	}

	return nil, errors.ErrorData(logutils.StatusInvalid, typeAuthType, logutils.StringArgs(authType.Code))
}

func (a *Auth) getExternalAuthTypeImpl(authType model.AuthType) (externalAuthType, error) {
	key := authType.Code

	//illinois_oidc, other_oidc
	if strings.HasSuffix(authType.Code, "_oidc") {
		key = "oidc"
	}

	if auth, ok := a.externalAuthTypes[key]; ok {
		return auth, nil
	}

	return nil, errors.ErrorData(logutils.StatusInvalid, typeExternalAuthType, logutils.StringArgs(key))
}

func (a *Auth) getAnonymousAuthTypeImpl(authType model.AuthType) (anonymousAuthType, error) {
	if auth, ok := a.anonymousAuthTypes[authType.Code]; ok {
		return auth, nil
	}

	return nil, errors.ErrorData(logutils.StatusInvalid, typeAnonymousAuthType, logutils.StringArgs(authType.Code))
}

func (a *Auth) buildAccessToken(claims tokenauth.Claims, permissions string, scope string) (string, error) {
	claims.Purpose = "access"
	if !claims.Anonymous {
		claims.Permissions = permissions
	}
	claims.Scope = scope
	return a.generateToken(&claims)
}

func (a *Auth) buildCsrfToken(claims tokenauth.Claims) (string, error) {
	claims.Purpose = "csrf"
	return a.generateToken(&claims)
}

func (a *Auth) buildRefreshToken() (string, *time.Time, error) {
	newToken, err := utils.GenerateRandomString(refreshTokenLength)
	if err != nil {
		return "", nil, errors.WrapErrorAction(logutils.ActionCompute, logutils.TypeToken, nil, err)
	}

	expireTime := time.Now().UTC().Add(time.Minute * time.Duration(refreshTokenExpiry))
	return newToken, &expireTime, nil
}

func (a *Auth) getStandardClaims(sub string, uid string, email string, phone string, aud string, orgID string, appID string, authType string, exp *int64, anonymous bool) tokenauth.Claims {
	return tokenauth.Claims{
		StandardClaims: jwt.StandardClaims{
			Audience:  aud,
			Subject:   sub,
			ExpiresAt: a.getExp(exp),
			IssuedAt:  time.Now().Unix(),
			Issuer:    a.host,
		}, OrgID: orgID, AppID: appID, AuthType: authType, UID: uid, Email: email, Phone: phone, Anonymous: anonymous,
	}
}

func (a *Auth) generateToken(claims *tokenauth.Claims) (string, error) {
	token := jwt.NewWithClaims(jwt.SigningMethodRS256, claims)
	kid, err := authutils.GetKeyFingerprint(&a.authPrivKey.PublicKey)
	if err != nil {
		return "", errors.WrapErrorAction(logutils.ActionCompute, "fingerprint", logutils.StringArgs("auth key"), err)
	}
	token.Header["kid"] = kid
	return token.SignedString(a.authPrivKey)
}

func (a *Auth) getExp(exp *int64) int64 {
	if exp == nil {
		defaultTime := time.Now().Add(30 * time.Minute) //TODO: Set up org configs for default token exp
		return defaultTime.Unix()
	}
	expTime := time.Unix(*exp, 0)
	minTime := time.Now().Add(time.Duration(a.minTokenExp) * time.Minute)
	maxTime := time.Now().Add(time.Duration(a.maxTokenExp) * time.Minute)

	if expTime.Before(minTime) {
		return minTime.Unix()
	} else if expTime.After(maxTime) {
		return maxTime.Unix()
	}

	return *exp
}

//storeReg stores the service registration record
func (a *Auth) storeReg() error {
	pem, err := authutils.GetPubKeyPem(&a.authPrivKey.PublicKey)
	if err != nil {
		return errors.WrapErrorAction(logutils.ActionEncode, model.TypePubKey, logutils.StringArgs("auth"), err)
	}

	key := authservice.PubKey{KeyPem: pem, Alg: authKeyAlg}

	// Setup "auth" registration for token validation
	authReg := model.ServiceReg{Registration: authservice.ServiceReg{ServiceID: authServiceID, Host: a.host, PubKey: &key},
		Name: "ROKWIRE Auth Service", Description: "The Auth Service is a subsystem of the Core Building Block that manages authentication and authorization.", FirstParty: true}
	err = a.storage.SaveServiceReg(&authReg)
	if err != nil {
		return errors.WrapErrorAction(logutils.ActionSave, model.TypeServiceReg, logutils.StringArgs(authServiceID), err)
	}

	// Setup core registration for signature validation
	coreReg := model.ServiceReg{Registration: authservice.ServiceReg{ServiceID: a.serviceID, Host: a.host, PubKey: &key},
		Name: "ROKWIRE Core Building Block", Description: "The Core Building Block manages user, auth, and organization data for the ROKWIRE platform.", FirstParty: true}
	err = a.storage.SaveServiceReg(&coreReg)
	if err != nil {
		return errors.WrapErrorAction(logutils.ActionSave, model.TypeServiceReg, logutils.StringArgs(a.serviceID), err)
	}

	return nil
}

//cacheAuthTypes caches the auth types
func (a *Auth) cacheAuthTypes() error {
	a.logger.Info("cacheAuthTypes..")

	authTypes, err := a.storage.LoadAuthTypes()
	if err != nil {
		return errors.WrapErrorAction(logutils.ActionFind, model.TypeAuthType, nil, err)
	}

	a.setCachedAuthTypes(authTypes)

	return nil
}

func (a *Auth) setCachedAuthTypes(authProviders []model.AuthType) {
	a.authTypesLock.Lock()
	defer a.authTypesLock.Unlock()

	a.cachedAuthTypes = &syncmap.Map{}
	validate := validator.New()

	for _, authType := range authProviders {
		err := validate.Struct(authType)
		if err == nil {
			//we will get it by id and code as well
			a.cachedAuthTypes.Store(authType.ID, authType)
			a.cachedAuthTypes.Store(authType.Code, authType)
		} else {
			a.logger.Errorf("failed to validate and cache auth type with code %s: %s", authType.Code, err.Error())
		}
	}
}

func (a *Auth) getCachedAuthType(key string) (*model.AuthType, error) {
	a.authTypesLock.RLock()
	defer a.authTypesLock.RUnlock()

	errArgs := &logutils.FieldArgs{"code or id": key}

	item, _ := a.cachedAuthTypes.Load(key)
	if item != nil {
		authType, ok := item.(model.AuthType)
		if !ok {
			return nil, errors.ErrorAction(logutils.ActionCast, model.TypeAuthType, errArgs)
		}
		return &authType, nil
	}
	return nil, errors.ErrorData(logutils.StatusMissing, model.TypeOrganization, errArgs)
}

//cacheIdentityProviders caches the identity providers
func (a *Auth) cacheIdentityProviders() error {
	a.logger.Info("cacheIdentityProviders..")

	identityProviders, err := a.storage.LoadIdentityProviders()
	if err != nil {
		return errors.WrapErrorAction(logutils.ActionFind, model.TypeIdentityProvider, nil, err)
	}

	a.setCachedIdentityProviders(identityProviders)

	return nil
}

func (a *Auth) setCachedIdentityProviders(identityProviders []model.IdentityProvider) {
	a.identityProvidersLock.Lock()
	defer a.identityProvidersLock.Unlock()

	a.cachedIdentityProviders = &syncmap.Map{}
	validate := validator.New()

	for _, idPr := range identityProviders {
		err := validate.Struct(idPr)
		if err == nil {
			a.cachedIdentityProviders.Store(idPr.ID, idPr)
		} else {
			a.logger.Errorf("failed to validate and cache identity provider with id %s: %s", idPr.ID, err.Error())
		}
	}
}

func (a *Auth) getCachedIdentityProviderConfig(id string, appTypeID string) (*model.IdentityProviderConfig, error) {
	a.identityProvidersLock.RLock()
	defer a.identityProvidersLock.RUnlock()

	errArgs := &logutils.FieldArgs{"id": id, "app_type_id": appTypeID}

	item, _ := a.cachedIdentityProviders.Load(id)
	if item != nil {
		identityProvider, ok := item.(model.IdentityProvider)
		if !ok {
			return nil, errors.ErrorAction(logutils.ActionCast, model.TypeIdentityProvider, errArgs)
		}
		//find the identity provider config
		for _, idPrConfig := range identityProvider.Configs {
			if idPrConfig.AppTypeID == appTypeID {
				return &idPrConfig, nil
			}
		}
		return nil, errors.ErrorData(logutils.StatusMissing, model.TypeIdentityProviderConfig, errArgs)
	}
	return nil, errors.ErrorData(logutils.StatusMissing, model.TypeOrganization, errArgs)
}

func (a *Auth) cacheAPIKeys() error {
	apiKeys, err := a.storage.LoadAPIKeys()
	if err != nil {
		return errors.WrapErrorAction("loading", model.TypeAPIKey, nil, err)
	}
	a.setCachedAPIKeys(apiKeys)
	return nil
}

func (a *Auth) setCachedAPIKeys(apiKeys []model.APIKey) {
	a.apiKeysLock.Lock()
	defer a.apiKeysLock.Unlock()

	a.apiKeys = &syncmap.Map{}
	for _, apiKey := range apiKeys {
		a.apiKeys.Store(apiKey.Key, apiKey)
	}
}

func (a *Auth) getCachedAPIKey(key string) (*model.APIKey, error) {
	a.apiKeysLock.RLock()
	defer a.apiKeysLock.RUnlock()

	item, _ := a.apiKeys.Load(key)
	if item != nil {
		if key, ok := item.(model.APIKey); ok {
			return &key, nil
		}
		return nil, errors.ErrorData(logutils.StatusInvalid, model.TypeAPIKey, nil)
	}
	return nil, errors.ErrorAction(logutils.ActionLoadCache, model.TypeAPIKey, nil)
}

//cacheApplicationsOrganizations caches the applications organizations
func (a *Auth) cacheApplicationsOrganizations() error {
	a.logger.Info("cacheApplicationsOrganizations..")

	applicationsOrganizations, err := a.storage.LoadApplicationsOrganizations()
	if err != nil {
		return errors.WrapErrorAction(logutils.ActionFind, model.TypeApplicationOrganization, nil, err)
	}

	a.setCachedApplicationsOrganizations(applicationsOrganizations)

	return nil
}

func (a *Auth) setCachedApplicationsOrganizations(applicationsOrganization []model.ApplicationOrganization) {
	a.applicationsOrganizationsLock.Lock()
	defer a.applicationsOrganizationsLock.Unlock()

	a.cachedApplicationsOrganizations = &syncmap.Map{}
	validate := validator.New()

	for _, appOrg := range applicationsOrganization {
		err := validate.Struct(appOrg)
		if err == nil {
			key := fmt.Sprintf("%s_%s", appOrg.Application.ID, appOrg.Organization.ID)
			a.cachedApplicationsOrganizations.Store(key, appOrg)
		} else {
			a.logger.Errorf("failed to validate and cache applications organizations with ids %s-%s: %s",
				appOrg.Application.ID, appOrg.Organization.ID, err.Error())
		}
	}
}

func (a *Auth) getCachedApplicationOrganization(appID string, orgID string) (*model.ApplicationOrganization, error) {
	a.applicationsOrganizationsLock.RLock()
	defer a.applicationsOrganizationsLock.RUnlock()

	key := fmt.Sprintf("%s_%s", appID, orgID)
	errArgs := &logutils.FieldArgs{"key": key}

	item, _ := a.cachedApplicationsOrganizations.Load(key)
	if item != nil {
		appOrg, ok := item.(model.ApplicationOrganization)
		if !ok {
			return nil, errors.ErrorAction(logutils.ActionCast, model.TypeApplicationOrganization, errArgs)
		}
		return &appOrg, nil
	}
	return nil, errors.ErrorData(logutils.StatusMissing, model.TypeApplicationOrganization, errArgs)
}

func (a *Auth) checkRefreshTokenLimit(orgID string, appID string, credsID string) error {
	tokens, err := a.storage.LoadRefreshTokens(orgID, appID, credsID)
	if err != nil {
		return errors.WrapErrorAction("limit checking", model.TypeAuthRefresh, nil, err)
	}
	if len(tokens) >= refreshTokenLimit {
		err = a.storage.DeleteRefreshToken(tokens[0].CurrentToken)
		if err != nil {
			return errors.WrapErrorAction("limit checking", model.TypeAuthRefresh, nil, err)
		}
	}
	return nil
}

func (a *Auth) setupDeleteRefreshTimer() {
	//cancel if active
	if a.deleteRefreshTimer != nil {
		a.timerDone <- true
		a.deleteRefreshTimer.Stop()
	}

	a.deleteExpiredRefreshTokens()
}

func (a *Auth) deleteExpiredRefreshTokens() {
	now := time.Now().UTC()
	err := a.storage.DeleteExpiredRefreshTokens(&now)
	if err != nil {
		a.logger.Error(err.Error())
	}

	duration := time.Hour * time.Duration(refreshTokenDeletePeriod)
	a.deleteRefreshTimer = time.NewTimer(duration)
	select {
	case <-a.deleteRefreshTimer.C:
		// timer expired
		a.deleteRefreshTimer = nil

		a.deleteExpiredRefreshTokens()
	case <-a.timerDone:
		// timer aborted
		a.deleteRefreshTimer = nil
	}
}

//LocalServiceRegLoaderImpl provides a local implementation for ServiceRegLoader
type LocalServiceRegLoaderImpl struct {
	storage Storage
	*authservice.ServiceRegSubscriptions
}

//LoadServices implements ServiceRegLoader interface
func (l *LocalServiceRegLoaderImpl) LoadServices() ([]authservice.ServiceReg, error) {
	regs, err := l.storage.FindServiceRegs(l.GetSubscribedServices())
	if err != nil {
		return nil, errors.WrapErrorAction(logutils.ActionFind, model.TypeServiceReg, nil, err)
	}

	authRegs := make([]authservice.ServiceReg, len(regs))
	serviceErrors := map[string]error{}
	for i, serviceReg := range regs {
		reg := serviceReg.Registration
		err = reg.PubKey.LoadKeyFromPem()
		if err != nil {
			serviceErrors[reg.ServiceID] = err
		}
		authRegs[i] = reg
	}

	err = nil
	if len(serviceErrors) > 0 {
		err = fmt.Errorf("error loading services: %v", serviceErrors)
	}

	return authRegs, err
}

//NewLocalServiceRegLoader creates and configures a new LocalServiceRegLoaderImpl instance
func NewLocalServiceRegLoader(storage Storage) *LocalServiceRegLoaderImpl {
	subscriptions := authservice.NewServiceRegSubscriptions([]string{"all"})
	return &LocalServiceRegLoaderImpl{storage: storage, ServiceRegSubscriptions: subscriptions}
}

//StorageListener represents storage listener implementation for the auth package
type StorageListener struct {
	auth *Auth
	storage.DefaultListenerImpl
}

//OnAuthTypesUpdated notifies that auth types have been has been updated
func (al *StorageListener) OnAuthTypesUpdated() {
	al.auth.cacheAuthTypes()
}

//OnIdentityProvidersUpdated notifies that identity providers have been updated
func (al *StorageListener) OnIdentityProvidersUpdated() {
	al.auth.cacheIdentityProviders()
}

//OnAPIKeysUpdated notifies api keys have been updated
func (al *StorageListener) OnAPIKeysUpdated() {
	al.auth.cacheAPIKeys()
}

//OnApplicationsOrganizationsUpdated notifies that applications organizations have been updated
func (al *StorageListener) OnApplicationsOrganizationsUpdated() {
	al.auth.cacheApplicationsOrganizations()
}

//OnServiceRegsUpdated notifies that a service registration has been updated
func (al *StorageListener) OnServiceRegsUpdated() {
	al.auth.AuthService.LoadServices()
}<|MERGE_RESOLUTION|>--- conflicted
+++ resolved
@@ -87,12 +87,8 @@
 }
 
 //NewAuth creates a new auth instance
-<<<<<<< HEAD
-func NewAuth(serviceID string, host string, authPrivKey *rsa.PrivateKey, storage Storage, minTokenExp *int64, maxTokenExp *int64, profileBB *profilebb.Adapter, smtpHost string, smtpPortNum int, smtpUser string, smtpPassword string, smtpFrom string, logger *logs.Logger) (*Auth, error) {
-=======
 func NewAuth(serviceID string, host string, authPrivKey *rsa.PrivateKey, storage Storage, minTokenExp *int64, maxTokenExp *int64, twilioAccountSID string,
-	twilioToken string, twilioServiceSID string, smtpHost string, smtpPortNum int, smtpUser string, smtpPassword string, smtpFrom string, logger *logs.Logger) (*Auth, error) {
->>>>>>> 750e67fd
+	twilioToken string, twilioServiceSID string, profileBB *profilebb.Adapter, smtpHost string, smtpPortNum int, smtpUser string, smtpPassword string, smtpFrom string, logger *logs.Logger) (*Auth, error) {
 	if minTokenExp == nil {
 		var minTokenExpVal int64 = 5
 		minTokenExp = &minTokenExpVal
@@ -264,37 +260,16 @@
 		//TODO: use shared profile
 		useSharedProfile := false
 
-<<<<<<< HEAD
-		//profile
-		profileSearch := map[string]string{
-			"uin": identifier,
-		}
-		profile, preferences, err := a.profileBB.GetProfileBBData(profileSearch, l)
-		if err != nil {
-			l.ErrorAction(logutils.ActionGet, "profile building block data", err)
-		}
-		profileID, _ := uuid.NewUUID()
-		if profile == nil {
-			accountAuthType, profile = a.createNewUser(externalUser.Identifier, authType)
-			accountAuthType.Params["user"] = externalUser
-		} else {
-			profile.ID = profileID.String()
-			profile.DateUpdated = &now
-		}
-
-		account, err = a.registerUser(appOrg, *accountAuthType, nil, useSharedProfile, preferences, profile, l)
-=======
 		identifier := externalUser.Identifier
 		accountAuthTypeParams := map[string]interface{}{}
 		accountAuthTypeParams["user"] = externalUser
 
-		accountAuthType, credential, err := a.prepareRegistrationData(authType, identifier, accountAuthTypeParams, nil, nil, l)
+		accountAuthType, credential, profile, preferences, err := a.prepareRegistrationData(authType, identifier, accountAuthTypeParams, nil, nil, l)
 		if err != nil {
 			return nil, nil, nil, errors.WrapErrorAction("error preparing registration data", model.TypeUserAuth, nil, err)
 		}
 
 		account, err = a.registerUser(appOrg, *accountAuthType, credential, useSharedProfile, profile, preferences, anonymousID, l)
->>>>>>> 750e67fd
 		if err != nil {
 			return nil, nil, nil, errors.WrapErrorAction(logutils.ActionRegister, model.TypeAccount, nil, err)
 		}
@@ -367,47 +342,7 @@
 			return "", nil, nil, errors.Wrap("error signing up", err)
 		}
 
-<<<<<<< HEAD
-		//setup account
-		now := time.Now()
-		//account auth type
-		accountAuthTypeID, _ := uuid.NewUUID()
-		accountAuthType = &model.AccountAuthType{ID: accountAuthTypeID.String(), AuthType: authType,
-			Identifier: *identifier, Params: nil, Active: true, Active2FA: false, DateCreated: now}
-
-		credential := model.Credential{ID: credentialID.String(), AccountsAuthTypes: []model.AccountAuthType{*accountAuthType}, Value: credentialValue, Verified: false,
-			AuthType: authType, DateCreated: now, DateUpdated: &now}
-
-		accountAuthType.Credential = &credential
-
-		//TODO: use shared profile
-		useSharedProfile := false
-
-		//profile
-		var profile *model.Profile
-		var preferences map[string]interface{}
-		if authType.Code == "phone" {
-			profileSearch := map[string]string{
-				"phone": *identifier,
-			}
-			profile, preferences, err = a.profileBB.GetProfileBBData(profileSearch, l)
-			if err != nil {
-				l.ErrorAction(logutils.ActionGet, "profile building block data", err)
-			}
-		}
-
-		profileID, _ := uuid.NewUUID()
-		if profile == nil {
-			profile = &model.Profile{ID: profileID.String(), PhotoURL: "", FirstName: "", LastName: "", DateCreated: now}
-		} else {
-			profile.ID = profileID.String()
-			profile.DateUpdated = &now
-		}
-
-		account, err = a.registerUser(appOrg, *accountAuthType, &credential, useSharedProfile, preferences, profile, l)
-=======
-		accountAuthType, credential, err := a.prepareRegistrationData(authType, *identifier, nil, &credID, credentialValue, l)
->>>>>>> 750e67fd
+		accountAuthType, credential, profile, preferences, err := a.prepareRegistrationData(authType, *identifier, nil, &credID, credentialValue, l)
 		if err != nil {
 			return "", nil, nil, errors.WrapErrorAction("error preparing registration data", model.TypeUserAuth, nil, err)
 		}
@@ -530,7 +465,7 @@
 }
 
 func (a *Auth) prepareRegistrationData(authType model.AuthType, identifier string, accountAuthTypeParams map[string]interface{},
-	credentialID *string, credentialValue map[string]interface{}, l *logs.Log) (*model.AccountAuthType, *model.Credential, error) {
+	credentialID *string, credentialValue map[string]interface{}, l *logs.Log) (*model.AccountAuthType, *model.Credential, *model.Profile, map[string]interface{}, error) {
 	now := time.Now()
 
 	//account auth type
@@ -550,7 +485,34 @@
 		accountAuthType.Credential = credential
 	}
 
-	return accountAuthType, credential, nil
+	//profile
+	var profile *model.Profile
+	var preferences map[string]interface{}
+	var err error
+
+	profileSearch := make(map[string]string)
+	if authType.Code == "phone" {
+		profileSearch["phone"] = identifier
+	}
+	if authType.Code == "illinois_oidc" {
+		profileSearch["uin"] = identifier
+	}
+	if profileSearch != nil {
+		profile, preferences, err = a.profileBB.GetProfileBBData(profileSearch, l)
+		if err != nil {
+			l.ErrorAction(logutils.ActionGet, "profile building block data", err)
+		}
+	}
+
+	profileID, _ := uuid.NewUUID()
+	if profile == nil {
+		profile = &model.Profile{ID: profileID.String(), PhotoURL: "", FirstName: "", LastName: "", DateCreated: now}
+	} else {
+		profile.ID = profileID.String()
+		profile.DateUpdated = &now
+	}
+
+	return accountAuthType, credential, profile, preferences, nil
 }
 
 //registerUser registers account for an organization in an application
@@ -565,11 +527,7 @@
 //	Returns:
 //		Registered account (Account): Registered Account object
 func (a *Auth) registerUser(appOrg model.ApplicationOrganization, accountAuthType model.AccountAuthType, credential *model.Credential,
-<<<<<<< HEAD
-	useSharedProfile bool, preferences map[string]interface{}, profile *model.Profile, l *logs.Log) (*model.Account, error) {
-=======
-	useSharedProfile bool, profile model.Profile, preferences map[string]interface{}, anonymousID string, l *logs.Log) (*model.Account, error) {
->>>>>>> 750e67fd
+	useSharedProfile bool, profile *model.Profile, preferences map[string]interface{}, anonymousID string, l *logs.Log) (*model.Account, error) {
 	//TODO - analyse what should go in one transaction
 
 	//TODO - ignore useSharedProfile for now
@@ -584,13 +542,8 @@
 	organization := appOrg.Organization
 	authTypes := []model.AccountAuthType{accountAuthType}
 
-<<<<<<< HEAD
-	account := model.Account{ID: accountID.String(), Application: application, Organization: organization,
+	account := model.Account{ID: accountID, Application: application, Organization: organization,
 		Permissions: nil, Roles: nil, Groups: nil, AuthTypes: authTypes, Preferences: preferences, Profile: *profile, DateCreated: time.Now()} // Anonymous: accountAuthType.AuthType.IsAnonymous
-=======
-	account := model.Account{ID: accountID, Application: application, Organization: organization,
-		Permissions: nil, Roles: nil, Groups: nil, AuthTypes: authTypes, Preferences: preferences, Profile: profile, DateCreated: time.Now()} // Anonymous: accountAuthType.AuthType.IsAnonymous
->>>>>>> 750e67fd
 
 	insertedAccount, err := a.storage.InsertAccount(account)
 	if err != nil {
