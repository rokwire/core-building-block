package auth

import (
	"core-building-block/core/model"
	"core-building-block/driven/storage"
	"core-building-block/utils"
	"crypto/rsa"
	"encoding/json"
	"fmt"
	"strings"
	"sync"
	"time"

	"github.com/golang-jwt/jwt"
	"github.com/google/uuid"
	"github.com/rokmetro/auth-library/authorization"
	"github.com/rokmetro/auth-library/authservice"
	"github.com/rokmetro/auth-library/authutils"
	"github.com/rokmetro/auth-library/tokenauth"
	"golang.org/x/sync/syncmap"
	"gopkg.in/go-playground/validator.v9"
	"gopkg.in/gomail.v2"

	"github.com/rokmetro/logging-library/errors"
	"github.com/rokmetro/logging-library/logs"
	"github.com/rokmetro/logging-library/logutils"
)

const (
	authServiceID  string = "auth"
	authKeyAlg     string = "RS256"
	rokwireKeyword string = "ROKWIRE"

	typeMail              logutils.MessageDataType = "mail"
	typeAuthType          logutils.MessageDataType = "auth type"
	typeExternalAuthType  logutils.MessageDataType = "external auth type"
	typeAuth              logutils.MessageDataType = "auth"
	typeAuthRefreshParams logutils.MessageDataType = "auth refresh params"

	refreshTokenLength       int = 256
	refreshTokenExpiry       int = 7 * 24 * 60
	refreshTokenDeletePeriod int = 2
	refreshTokenLimit        int = 3
)

//Auth represents the auth functionality unit
type Auth struct {
	storage Storage

	logger *logs.Logger

	authTypes         map[string]authType
	externalAuthTypes map[string]externalAuthType

	authPrivKey *rsa.PrivateKey

	AuthService *authservice.AuthService

	serviceID   string
	host        string //Service host
	minTokenExp int64  //Minimum access token expiration time in minutes
	maxTokenExp int64  //Maximum access token expiration time in minutes

	emailFrom       string
	emailDialer     *gomail.Dialer
	cachedAuthTypes *syncmap.Map //cache auth types
	authTypesLock   *sync.RWMutex

	phoneVerifyServiceID string

	cachedIdentityProviders *syncmap.Map //cache identityProviders
	identityProvidersLock   *sync.RWMutex

	cachedApplicationsOrganizations *syncmap.Map //cache applications organizations
	applicationsOrganizationsLock   *sync.RWMutex

	//delete refresh tokens timer
	deleteRefreshTimer *time.Timer
	timerDone          chan bool
}

//NewAuth creates a new auth instance
<<<<<<< HEAD
func NewAuth(serviceID string, host string, authPrivKey *rsa.PrivateKey, storage Storage, minTokenExp *int64, maxTokenExp *int64, phoneVerifyServiceID string, smtpHost string, smtpPortNum int, smtpUser string, smtpPassword string, smtpFrom string, logger *logs.Logger) (*Auth, error) {
=======
func NewAuth(serviceID string, host string, authPrivKey *rsa.PrivateKey, storage Storage, minTokenExp *int64, maxTokenExp *int64, smtpHost string, smtpPortNum int, smtpUser string, smtpPassword string, smtpFrom string, logger *logs.Logger) (*Auth, error) {
>>>>>>> e99a1a40
	if minTokenExp == nil {
		var minTokenExpVal int64 = 5
		minTokenExp = &minTokenExpVal
	}

	if maxTokenExp == nil {
		var maxTokenExpVal int64 = 60
		maxTokenExp = &maxTokenExpVal
	}
	//maybe set up from config collection for diff types of auth
	emailDialer := gomail.NewDialer(smtpHost, smtpPortNum, smtpUser, smtpPassword)

	authTypes := map[string]authType{}
	externalAuthTypes := map[string]externalAuthType{}

	cachedAuthTypes := &syncmap.Map{}
	authTypesLock := &sync.RWMutex{}

	cachedIdentityProviders := &syncmap.Map{}
	identityProvidersLock := &sync.RWMutex{}

	cachedApplicationsOrganizations := &syncmap.Map{}
	applicationsOrganizationsLock := &sync.RWMutex{}

	timerDone := make(chan bool)
	auth := &Auth{storage: storage, logger: logger, authTypes: authTypes, externalAuthTypes: externalAuthTypes,
		authPrivKey: authPrivKey, AuthService: nil, serviceID: serviceID, host: host, minTokenExp: *minTokenExp,
		maxTokenExp: *maxTokenExp, cachedIdentityProviders: cachedIdentityProviders, identityProvidersLock: identityProvidersLock,
		cachedAuthTypes: cachedAuthTypes, authTypesLock: authTypesLock,
		cachedApplicationsOrganizations: cachedApplicationsOrganizations, applicationsOrganizationsLock: applicationsOrganizationsLock,
<<<<<<< HEAD
		timerDone: timerDone, emailDialer: emailDialer, emailFrom: smtpFrom, phoneVerifyServiceID: phoneVerifyServiceID}
=======
		timerDone: timerDone, emailDialer: emailDialer, emailFrom: smtpFrom}
>>>>>>> e99a1a40

	err := auth.storeReg()
	if err != nil {
		return nil, errors.WrapErrorAction(logutils.ActionSave, "reg", nil, err)
	}

	serviceLoader := NewLocalServiceRegLoader(storage)

	authService, err := authservice.NewAuthService(serviceID, host, serviceLoader)
	if err != nil {
		return nil, errors.WrapErrorAction(logutils.ActionInitialize, "auth service", nil, err)
	}

	auth.AuthService = authService

	//Initialize auth types
	initUsernameAuth(auth)
	initEmailAuth(auth)
	initPhoneAuth(auth)
	initFirebaseAuth(auth)
	initAPIKeyAuth(auth)
	initSignatureAuth(auth)

	initOidcAuth(auth)
	initSamlAuth(auth)

	err = auth.cacheAuthTypes()
	if err != nil {
		logger.Warnf("NewAuth() failed to cache auth types: %v", err)
	}

	err = auth.cacheIdentityProviders()
	if err != nil {
		logger.Warnf("NewAuth() failed to cache identity providers: %v", err)
	}

	err = auth.cacheApplicationsOrganizations()
	if err != nil {
		logger.Warnf("NewAuth() failed to cache applications organizations: %v", err)
	}
	return auth, nil

}

//sendEmail is used to send verification and password reset emails using Smtp connection
func (a *Auth) sendEmail(toEmail string, subject string, body string, attachmentFilename string) error {
	if a.emailDialer == nil {
		return errors.New("email Dialer is nil")
	}
	if toEmail == "" {
		return errors.New("Missing email addresses")
	}

	emails := strings.Split(toEmail, ",")

	m := gomail.NewMessage()
	m.SetHeader("From", a.emailFrom)
	m.SetHeader("To", emails...)
	m.SetHeader("Subject", subject)
	m.SetBody("text/plain", body)
	m.Attach(attachmentFilename)

	if err := a.emailDialer.DialAndSend(m); err != nil {
		return errors.WrapErrorAction(logutils.ActionSend, typeMail, nil, err)
	}
	return nil
}

func (a *Auth) applyExternalAuthType(authType model.AuthType, appType model.ApplicationType, appOrg model.ApplicationOrganization, creds string, params string, l *logs.Log) (*model.Account, *model.AccountAuthType, interface{}, error) {
	var account *model.Account
	var accountAuthType *model.AccountAuthType
	var extParams interface{}

	//external auth type
	authImpl, err := a.getExternalAuthTypeImpl(authType)
	if err != nil {
		return nil, nil, nil, errors.WrapErrorAction(logutils.ActionLoadCache, typeExternalAuthType, nil, err)
	}

	//1. get the user from the external system
	var externalUser *model.ExternalSystemUser
	externalUser, extParams, err = authImpl.externalLogin(authType, appType, appOrg, creds, params, l)
	if err != nil {
		return nil, nil, nil, errors.WrapErrorAction("error getting external user", "external user", nil, err)
	}

	//2. check if the user exists
	account, err = authImpl.userExist(externalUser.Identifier, authType, appType, appOrg, l)
	if err != nil {
		return nil, nil, nil, errors.WrapErrorAction("error checking if external user exists", "external user", nil, err)
	}
	if account != nil {
		//user exists, just check if need to update it

		//get the current external user
		accountAuthType, err = a.findAccountAuthType(account, authType.ID, externalUser.Identifier)
		if err != nil {
			return nil, nil, nil, err
		}
		currentDataMap := accountAuthType.Params["user"]
		currentDataJSON, err := utils.ConvertToJSON(currentDataMap)
		if err != nil {
			return nil, nil, nil, errors.WrapErrorAction("error converting map to json", "", nil, err)
		}
		var currentData *model.ExternalSystemUser
		err = json.Unmarshal(currentDataJSON, &currentData)
		if err != nil {
			return nil, nil, nil, errors.ErrorAction("error converting json to type", "", nil)
		}

		newData := *externalUser

		//check if external system user needs to be updated
		if !currentData.Equals(newData) {
			//there is changes so we need to update it
			accountAuthType.Params["user"] = newData
			err = a.storage.UpdateAccountAuthType(*accountAuthType)
			if err != nil {
				return nil, nil, nil, errors.WrapErrorAction(logutils.ActionUpdate, model.TypeUserAuth, nil, err)
			}
		}
	} else {
		//user does not exist, we need to register it

		now := time.Now()

		//account auth type
		accountAuthTypeID, _ := uuid.NewUUID()
		accAuthType := authType
		identifier := externalUser.Identifier
		var credential *model.Credential //it is nill as it is external user
		params := map[string]interface{}{}
		params["user"] = externalUser
		active := true
		active2FA := false
		accountAuthType = &model.AccountAuthType{ID: accountAuthTypeID.String(), AuthType: accAuthType,
			Identifier: identifier, Params: params, Credential: credential, Active: active, Active2FA: active2FA, DateCreated: now}

		//TODO: use shared profile
		useSharedProfile := false

		//profile
		profileID, _ := uuid.NewUUID()
		photoURL := ""
		firstName := ""
		lastName := ""
		profile := &model.Profile{ID: profileID.String(), PhotoURL: photoURL, FirstName: firstName, LastName: lastName, DateCreated: now}

		account, err = a.registerUser(appOrg, *accountAuthType, nil, useSharedProfile, profile, l)
		if err != nil {
			return nil, nil, nil, errors.WrapErrorAction(logutils.ActionRegister, model.TypeAccount, nil, err)
		}
	}

	return account, accountAuthType, extParams, nil
}

func (a *Auth) applyAuthType(authType model.AuthType, appType model.ApplicationType, appOrg model.ApplicationOrganization, creds string, params string, l *logs.Log) (*string, *model.Account, *model.AccountAuthType, error) {
	var message string
	var account *model.Account
	var accountAuthType *model.AccountAuthType

	//auth type
	authImpl, err := a.getAuthTypeImpl(authType)
	if err != nil {
<<<<<<< HEAD
		return &message, nil, nil, errors.WrapErrorAction(logutils.ActionLoadCache, typeAuthType, nil, err)
	}

	//check if it is sign in or sign up
	isSignUp, err := a.isSignUp(authImpl, authType, appType, appOrg, creds, params, l)
	if err != nil {
		return nil, nil, nil, errors.WrapErrorAction("error checking is sign up", "", nil, err)
=======
		return nil, nil, nil, errors.WrapErrorAction(logutils.ActionLoadCache, typeAuthType, nil, err)
>>>>>>> e99a1a40
	}
	if *isSignUp {
		//apply sign up
		message, identifier, credentialValue, err := authImpl.applySignUp(authType, appType, appOrg, creds, params, l)
		if err != nil {
			return &message, nil, nil, errors.WrapErrorAction("error applying sign up", "", nil, err)
		}

		//setup account
		now := time.Now()
		//account auth type
		accountAuthTypeID, _ := uuid.NewUUID()
		accountAuthType = &model.AccountAuthType{ID: accountAuthTypeID.String(), AuthType: authType,
			Identifier: *identifier, Params: nil, Active: true, Active2FA: false, DateCreated: now}
		credential := model.Credential{ID: accountAuthTypeID.String(), AccountsAuthTypes: []model.AccountAuthType{*accountAuthType}, Value: credentialValue, Verified: false,
			AuthType: authType, DateCreated: now, DateUpdated: &now}
		accountAuthType.Credential = &credential

		//TODO: use shared profile
		useSharedProfile := false

		//profile
		profileID, _ := uuid.NewUUID()
		profile := &model.Profile{ID: profileID.String(), PhotoURL: "", FirstName: "", LastName: "", DateCreated: now}

		account, err = a.registerUser(appOrg, *accountAuthType, &credential, useSharedProfile, profile, l)
		if err != nil {
			return nil, nil, nil, errors.WrapErrorAction(logutils.ActionRegister, model.TypeAccount, nil, err)
		}

<<<<<<< HEAD
		message = "verification code sent successfully"

		return &message, account, accountAuthType, nil
	}
	//apply sign in
	//1. check if the account exists
	account, accountAuthType, err = authImpl.userExist(authType, appType, appOrg, creds, l)
	if err != nil {
		return nil, nil, nil, errors.WrapErrorAction(logutils.ActionFind, model.TypeAccount, nil, err)
	}
	if account == nil || accountAuthType == nil {
		return nil, nil, nil, errors.WrapErrorAction("exist", model.TypeAccount, nil, err)
=======
	//check if it is sign in or sign up
	isSignUp, err := a.isSignUp(authImpl, authType, appType, appOrg, creds, params, l)
	if err != nil {
		return nil, nil, nil, errors.WrapErrorAction("error checking is sign up", "", nil, err)
	}
	if *isSignUp {
		//apply sign up
		identifier, credentialValue, err := authImpl.applySignUp(authType, appType, appOrg, creds, params, l)
		if err != nil {
			return nil, nil, nil, errors.WrapErrorAction("error applying sign up", "", nil, err)
		}

		//setup account
		now := time.Now()
		//account auth type
		accountAuthTypeID, _ := uuid.NewUUID()
		accountAuthType = &model.AccountAuthType{ID: accountAuthTypeID.String(), AuthType: authType,
			Identifier: *identifier, Params: nil, Active: true, Active2FA: false, DateCreated: now}
		credential := model.Credential{ID: accountAuthTypeID.String(), AccountsAuthTypes: []model.AccountAuthType{*accountAuthType}, Value: credentialValue, Verified: false,
			AuthType: authType, DateCreated: now, DateUpdated: &now}
		accountAuthType.Credential = &credential

		//TODO: use shared profile
		useSharedProfile := false

		//profile
		profileID, _ := uuid.NewUUID()
		profile := &model.Profile{ID: profileID.String(), PhotoURL: "", FirstName: "", LastName: "", DateCreated: now}

		account, err = a.registerUser(appOrg, *accountAuthType, &credential, useSharedProfile, profile, l)
		if err != nil {
			return nil, nil, nil, errors.WrapErrorAction(logutils.ActionRegister, model.TypeAccount, nil, err)
		}

		message = "verification code sent successfully"

		return &message, account, accountAuthType, nil
	} else {
		//apply sign in

		//1. check if the account exists
		account, accountAuthType, err = authImpl.userExist(authType, appType, appOrg, creds, l)
		if err != nil {
			return nil, nil, nil, errors.WrapErrorAction(logutils.ActionFind, model.TypeAccount, nil, err)
		}
		if account == nil || accountAuthType == nil {
			return nil, nil, nil, errors.WrapErrorAction("exist", model.TypeAccount, nil, err)
		}

		//2. it seems the user exist, now check the credentials
		validCredentials, err := authImpl.checkCredentials(*accountAuthType, creds, l)
		if err != nil {
			return nil, nil, nil, errors.WrapErrorAction("error checking credentials", "", nil, err)
		}
		if !*validCredentials {
			return nil, nil, nil, errors.WrapErrorAction("invalid credentials", "", nil, err)
		}

		return nil, account, accountAuthType, nil
	}
}

//isSignUp checks if the operation is sign in or sign up
// 	first check if the client has set sign_up field
//	if sign_up field has not been sent then check if the user exists
func (a *Auth) isSignUp(authImpl authType, authType model.AuthType, appType model.ApplicationType, appOrg model.ApplicationOrganization, creds string, params string, l *logs.Log) (*bool, error) {
	//check if sign_up field has been passed
	useSignUpFieldCheck := strings.Contains(params, "sign_up")

	if useSignUpFieldCheck {
		type signUpParams struct {
			SignUp bool `json:"sign_up"`
		}
		var sParams signUpParams
		err := json.Unmarshal([]byte(params), &sParams)
		if err != nil {
			return nil, errors.WrapErrorAction("error getting sign_up field", "", nil, err)
		}
		return &sParams.SignUp, nil
	} else {
		//check if the user exists check
		account, accountAuthType, err := authImpl.userExist(authType, appType, appOrg, creds, l)
		if err != nil {
			return nil, errors.WrapErrorAction("error checking if the user exists", "", nil, err)
		}
		var signUp bool
		if account != nil && accountAuthType != nil {
			//the user exists, so return false
			signUp = false
		} else {
			//the user does not exists, so it has to register
			signUp = true
		}
		return &signUp, nil
>>>>>>> e99a1a40
	}
}

<<<<<<< HEAD
	//2. it seems the user exist, now check the credentials
	message, validCredentials, err := authImpl.checkCredentials(*accountAuthType, creds, l)
	if err != nil {
		return &message, nil, nil, errors.WrapErrorAction("error checking credentials", "", nil, err)
	}
	if !*validCredentials {
		return &message, nil, nil, errors.WrapErrorAction("invalid credentials", "", nil, err)
	}

	message = "signed in successfully"

	return &message, account, accountAuthType, nil
}

//isSignUp checks if the operation is sign in or sign up
// 	first check if the client has set sign_up field
//	if sign_up field has not been sent then check if the user exists
func (a *Auth) isSignUp(authImpl authType, authType model.AuthType, appType model.ApplicationType, appOrg model.ApplicationOrganization, creds string, params string, l *logs.Log) (*bool, error) {
	//check if sign_up field has been passed
	useSignUpFieldCheck := strings.Contains(params, "sign_up")

	if useSignUpFieldCheck {
		type signUpParams struct {
			SignUp bool `json:"sign_up"`
		}
		var sParams signUpParams
		err := json.Unmarshal([]byte(params), &sParams)
		if err != nil {
			return nil, errors.WrapErrorAction("error getting sign_up field", "", nil, err)
		}
		return &sParams.SignUp, nil
	}

	//check if the user exists check
	account, accountAuthType, err := authImpl.userExist(authType, appType, appOrg, creds, l)
	if err != nil {
		return nil, errors.WrapErrorAction("error checking if the user exists", "", nil, err)
	}
	var signUp bool
	if account != nil && accountAuthType != nil {
		//the user exists, so return false
		signUp = false
	} else {
		//the user does not exists, so it has to register
		signUp = true
	}

	return &signUp, nil
}

func (a *Auth) findAccountAuthType(account *model.Account, authTypeID string, identifier string) (*model.AccountAuthType, error) {
	if account == nil {
		return nil, errors.New("account is nil")
	}

	accountAuthType := account.GetAccountAuthType(authTypeID, identifier)
	if accountAuthType == nil {
		return nil, errors.New("for some reasons the user auth type is nil")
	}

=======
func (a *Auth) findAccountAuthType(account *model.Account, authTypeID string, identifier string) (*model.AccountAuthType, error) {
	if account == nil {
		return nil, errors.New("account is nil")
	}

	accountAuthType := account.GetAccountAuthType(authTypeID, identifier)
	if accountAuthType == nil {
		return nil, errors.New("for some reasons the user auth type is nil")
	}

>>>>>>> e99a1a40
	if accountAuthType.Credential != nil {
		//populate credentials in accountAuthType
		credential, err := a.storage.FindCredential(accountAuthType.Credential.ID)
		if err != nil {
			return nil, errors.WrapErrorAction(logutils.ActionFind, model.TypeCredential, nil, err)
		}
		accountAuthType.Credential = credential
	}

	return accountAuthType, nil
}

func (a *Auth) applyLogin(account model.Account, accountAuthType model.AccountAuthType, appType model.ApplicationType, params interface{}, l *logs.Log) (*string, *string, error) {
	//TODO add login session which keeps the tokens, the auth type params(illinois tokens), eventually the device etc
	//TODO think if to return the whole login session object..

	//access token
	orgID := account.Organization.ID
	appTypeIdentifier := appType.Identifier
	claims := a.getStandardClaims(account.ID, accountAuthType.Identifier, account.Profile.Email, account.Profile.Phone, "rokwire", orgID, appTypeIdentifier, accountAuthType.AuthType.Code, nil)
	accessToken, err := a.buildAccessToken(claims, "", authorization.ScopeGlobal)
	if err != nil {
		return nil, nil, errors.WrapErrorAction(logutils.ActionCreate, logutils.TypeToken, nil, err)
	}

	//refresh token
	refreshToken, _, err := a.buildRefreshToken()
	if err != nil {
		return nil, nil, errors.WrapErrorAction(logutils.ActionCreate, logutils.TypeToken, nil, err)
	}

	return &accessToken, &refreshToken, nil
}

//registerUser registers account for an organization in an application
//	Input:
//		appOrg (ApplicationOrganization): The application organization which the user is registering in
//		accountAuthType (AccountAuthType): In which way the user will be logging in the application
//		credential (*Credential): Information for the user
//		useSharedProfile (bool): It says if the system to look if the user has account in another application in the system and to use its profile instead of creating a new profile
//		profile (Profile): Information for the user
//		l (*logs.Log): Log object pointer for request
//	Returns:
//		Registered account (Account): Registered Account object
func (a *Auth) registerUser(appOrg model.ApplicationOrganization, accountAuthType model.AccountAuthType, credential *model.Credential,
	useSharedProfile bool, profile *model.Profile, l *logs.Log) (*model.Account, error) {
	//TODO - analyse what should go in one transaction

	//TODO - ignore useSharedProfile for now
	accountID, _ := uuid.NewUUID()
	application := appOrg.Application
	organization := appOrg.Organization
	authTypes := []model.AccountAuthType{accountAuthType}
	account := model.Account{ID: accountID.String(), Application: application, Organization: organization,
		Permissions: nil, Roles: nil, Groups: nil, AuthTypes: authTypes, Profile: *profile, DateCreated: time.Now()}

	insertedAccount, err := a.storage.InsertAccount(account)
	if err != nil {
		return nil, errors.WrapErrorAction(logutils.ActionInsert, model.TypeAccount, nil, err)
	}

	if credential != nil {
		//TODO - in one transaction
		if err = a.storage.InsertCredential(credential, nil); err != nil {
			return nil, errors.WrapErrorAction(logutils.ActionInsert, model.TypeCredential, nil, err)
		}
	}

	return insertedAccount, nil
}

//findAccount retrieves a user's account information
func (a *Auth) findAccount(userAuth *model.UserAuth) (*model.Account, error) {
	//TODO
	return nil, nil
	//return a.storage.FindUserByAccountID(userAuth.AccountID)
}

//createAccount creates a new user account
func (a *Auth) createAccount(userAuth *model.UserAuth) (*model.Account, error) {
	/*	if userAuth == nil {
			return nil, errors.ErrorData(logutils.StatusMissing, model.TypeUserAuth, nil)
		}

		newUser, err := a.setupUser(userAuth)
		if err != nil {
			return nil, errors.WrapErrorAction(logutils.ActionCreate, model.TypeUser, nil, err)
		}
		return a.storage.InsertUser(newUser, userAuth.Creds) */
	return nil, nil
}

//updateAccount updates a user's account information
func (a *Auth) updateAccount(user *model.Account, orgID string, newOrgData *map[string]interface{}) (*model.Account, error) {
	return a.storage.UpdateAccount(user, orgID, newOrgData)
}

//deleteAccount deletes a user account
func (a *Auth) deleteAccount(id string) error {
	return a.storage.DeleteAccount(id)
}

func (a *Auth) setupUser(userAuth *model.UserAuth) (*model.Account, error) {
	return nil, nil
	/*if userAuth == nil {
		return nil, errors.ErrorData(logutils.StatusInvalid, logutils.TypeArg, logutils.StringArgs(model.TypeUserAuth))
	}

	now := time.Now().UTC()
	newID, err := uuid.NewUUID()
	if err != nil {
		return nil, errors.WrapErrorAction("generate", "uuid", logutils.StringArgs("user_id"), err)
	}
	newUser := model.User{ID: newID.String(), DateCreated: now}

	accountID, err := uuid.NewUUID()
	if err != nil {
		return nil, errors.WrapErrorAction("generate", "uuid", logutils.StringArgs("account_id"), err)
	}
	newUser.Account = model.UserAccount{ID: accountID.String(), Email: userAuth.Email, Phone: userAuth.Phone, Username: userAuth.UserID, DateCreated: now}

	profileID, err := uuid.NewUUID()
	if err != nil {
		return nil, errors.WrapErrorAction("generate", "uuid", logutils.StringArgs("profile_id"), err)
	}
	newUser.Profile = model.UserProfile{ID: profileID.String(), PII: &model.UserPII{FirstName: userAuth.FirstName, LastName: userAuth.LastName}, DateCreated: now}

	if userAuth.OrgID != "" {
		membershipID, err := uuid.NewUUID()
		if err != nil {
			return nil, errors.WrapErrorAction("generate", "uuid", logutils.StringArgs("membership_id"), err)
		}

		organization, err := a.storage.FindOrganization(userAuth.OrgID)
		if err != nil {
			return nil, err
		}
		newOrgMembership := model.OrganizationMembership{ID: membershipID.String(), Organization: *organization, OrgUserData: userAuth.OrgData, DateCreated: now}

		// TODO:
		// maybe set groups based on organization populations

		newUser.OrganizationsMemberships = []model.OrganizationMembership{newOrgMembership}
	}

	//TODO: populate new device with device information (search for existing device first)
	deviceID, err := uuid.NewUUID()
	if err != nil {
		return nil, errors.WrapErrorAction("generate", "uuid", logutils.StringArgs("device_id"), err)
	}
	newDevice := model.Device{ID: deviceID.String(), Type: "other", Users: []model.User{newUser}, DateCreated: now}
	newUser.Devices = []model.Device{newDevice}

	return &newUser, nil */
}

//needsUserUpdate determines if user should be updated by userAuth (assumes userAuth is most up-to-date)
func (a *Auth) needsUserUpdate(userAuth *model.UserAuth, user *model.Account) (*model.Account, bool, bool) {
	return nil, false, false
	/*	update := false

		// account
		if len(user.Account.Email) == 0 && len(userAuth.Email) > 0 {
			user.Account.Email = userAuth.Email
			update = true
		}
		if len(user.Account.Phone) == 0 && len(userAuth.Phone) > 0 {
			user.Account.Phone = userAuth.Phone
			update = true
		}

		// profile
		if user.Profile.FirstName != userAuth.FirstName {
			user.Profile.FirstName = userAuth.FirstName
			update = true
		}
		if user.Profile.LastName != userAuth.LastName {
			user.Profile.LastName = userAuth.LastName
			update = true
		}

		// org data
		foundOrg := false
		for _, m := range user.OrganizationsMemberships {
			if m.Organization.ID == userAuth.OrgID {
				foundOrg = true

				orgDataBytes, err := json.Marshal(m.OrgUserData)
				if err != nil {
					break
				}
				var orgData map[string]interface{}
				json.Unmarshal(orgDataBytes, &orgData)

				if !reflect.DeepEqual(userAuth.OrgData, orgData) {
					m.OrgUserData = userAuth.OrgData
					update = true
				}
				break
			}
		}

		return user, update, !foundOrg
	*/
}

func (a *Auth) registerAuthType(name string, auth authType) error {
	if _, ok := a.authTypes[name]; ok {
		return errors.Newf("the requested auth type name has already been registered: %s", name)
	}

	a.authTypes[name] = auth

	return nil
}

func (a *Auth) registerExternalAuthType(name string, auth externalAuthType) error {
	if _, ok := a.externalAuthTypes[name]; ok {
		return errors.Newf("the requested external auth type name has already been registered: %s", name)
	}

	a.externalAuthTypes[name] = auth

	return nil
}

func (a *Auth) validateAuthType(authenticationType string, appID string, orgID string) (*model.AuthType, *model.ApplicationType, *model.ApplicationOrganization, error) {
	//get the auth type
	authType, err := a.getCachedAuthType(authenticationType)
	if err != nil {
		return nil, nil, nil, errors.WrapErrorAction(logutils.ActionValidate, typeAuthType, logutils.StringArgs(authenticationType), err)
	}

	//get the app type
	applicationType, err := a.storage.FindApplicationTypeByIdentifier(appID)
	if err != nil {
		return nil, nil, nil, errors.WrapErrorAction(logutils.ActionFind, model.TypeApplicationType, logutils.StringArgs(appID), err)

	}
	if applicationType == nil {
		return nil, nil, nil, errors.ErrorData(logutils.StatusMissing, model.TypeApplicationType, logutils.StringArgs(appID))
	}

	//get the app org
	applicationID := applicationType.Application.ID
	appOrg, err := a.getCachedApplicationOrganization(applicationID, orgID)
	if err != nil {
		return nil, nil, nil, errors.WrapErrorAction(logutils.ActionFind, model.TypeApplicationOrganization, logutils.StringArgs(orgID), err)
	}

	//check if the auth type is supported for this application and organization
	if !appOrg.IsAuthTypeSupported(*applicationType, *authType) {
		return nil, nil, nil, errors.ErrorAction(logutils.ActionValidate, "not supported auth type for application and organization", nil)
	}

	return authType, applicationType, appOrg, nil
}

func (a *Auth) getAuthTypeImpl(authType model.AuthType) (authType, error) {
	if auth, ok := a.authTypes[authType.Code]; ok {
		return auth, nil
	}

	return nil, errors.ErrorData(logutils.StatusInvalid, typeAuthType, logutils.StringArgs(authType.Code))
}

func (a *Auth) getExternalAuthTypeImpl(authType model.AuthType) (externalAuthType, error) {
	key := authType.Code

	//illinois_oidc, other_oidc
	if strings.HasSuffix(authType.Code, "_oidc") {
		key = "oidc"
	}

	if auth, ok := a.externalAuthTypes[key]; ok {
		return auth, nil
	}

	return nil, errors.ErrorData(logutils.StatusInvalid, typeExternalAuthType, logutils.StringArgs(key))
}

func (a *Auth) buildAccessToken(claims tokenauth.Claims, permissions string, scope string) (string, error) {
	claims.Purpose = "access"
	claims.Permissions = permissions
	claims.Scope = scope
	return a.generateToken(&claims)
}

func (a *Auth) buildCsrfToken(claims tokenauth.Claims) (string, error) {
	claims.Purpose = "csrf"
	return a.generateToken(&claims)
}

func (a *Auth) buildRefreshToken() (string, *time.Time, error) {
	newToken, err := utils.GenerateRandomString(refreshTokenLength)
	if err != nil {
		return "", nil, errors.WrapErrorAction(logutils.ActionCompute, logutils.TypeToken, nil, err)
	}

	expireTime := time.Now().UTC().Add(time.Minute * time.Duration(refreshTokenExpiry))
	return newToken, &expireTime, nil
}

func (a *Auth) getStandardClaims(sub string, uid string, email string, phone string, aud string, orgID string, appID string, authType string, exp *int64) tokenauth.Claims {
	return tokenauth.Claims{
		StandardClaims: jwt.StandardClaims{
			Audience:  aud,
			Subject:   sub,
			ExpiresAt: a.getExp(exp),
			IssuedAt:  time.Now().Unix(),
			Issuer:    a.host,
		}, OrgID: orgID, AppID: appID, AuthType: authType, UID: uid, Email: email, Phone: phone,
	}
}

func (a *Auth) generateToken(claims *tokenauth.Claims) (string, error) {
	token := jwt.NewWithClaims(jwt.SigningMethodRS256, claims)
	kid, err := authutils.GetKeyFingerprint(&a.authPrivKey.PublicKey)
	if err != nil {
		return "", errors.WrapErrorAction(logutils.ActionCompute, "fingerprint", logutils.StringArgs("auth key"), err)
	}
	token.Header["kid"] = kid
	return token.SignedString(a.authPrivKey)
}

func (a *Auth) getExp(exp *int64) int64 {
	if exp == nil {
		defaultTime := time.Now().Add(30 * time.Minute) //TODO: Set up org configs for default token exp
		return defaultTime.Unix()
	}
	expTime := time.Unix(*exp, 0)
	minTime := time.Now().Add(time.Duration(a.minTokenExp) * time.Minute)
	maxTime := time.Now().Add(time.Duration(a.maxTokenExp) * time.Minute)

	if expTime.Before(minTime) {
		return minTime.Unix()
	} else if expTime.After(maxTime) {
		return maxTime.Unix()
	}

	return *exp
}

//storeReg stores the service registration record
func (a *Auth) storeReg() error {
	pem, err := authutils.GetPubKeyPem(&a.authPrivKey.PublicKey)
	if err != nil {
		return errors.WrapErrorAction(logutils.ActionEncode, model.TypePubKey, logutils.StringArgs("auth"), err)
	}

	key := authservice.PubKey{KeyPem: pem, Alg: authKeyAlg}

	// Setup "auth" registration for token validation
	authReg := model.ServiceReg{Registration: authservice.ServiceReg{ServiceID: authServiceID, Host: a.host, PubKey: &key},
		Name: "ROKWIRE Auth Service", Description: "The Auth Service is a subsystem of the Core Building Block that manages authentication and authorization.", FirstParty: true}
	err = a.storage.SaveServiceReg(&authReg)
	if err != nil {
		return errors.WrapErrorAction(logutils.ActionSave, model.TypeServiceReg, logutils.StringArgs(authServiceID), err)
	}

	// Setup core registration for signature validation
	coreReg := model.ServiceReg{Registration: authservice.ServiceReg{ServiceID: a.serviceID, Host: a.host, PubKey: &key},
		Name: "ROKWIRE Core Building Block", Description: "The Core Building Block manages user, auth, and organization data for the ROKWIRE platform.", FirstParty: true}
	err = a.storage.SaveServiceReg(&coreReg)
	if err != nil {
		return errors.WrapErrorAction(logutils.ActionSave, model.TypeServiceReg, logutils.StringArgs(a.serviceID), err)
	}

	return nil
}

//cacheAuthTypes caches the auth types
func (a *Auth) cacheAuthTypes() error {
	a.logger.Info("cacheAuthTypes..")

	authTypes, err := a.storage.LoadAuthTypes()
	if err != nil {
		return errors.WrapErrorAction(logutils.ActionFind, model.TypeAuthType, nil, err)
	}

	a.setCachedAuthTypes(authTypes)

	return nil
}

func (a *Auth) setCachedAuthTypes(authProviders []model.AuthType) {
	a.authTypesLock.Lock()
	defer a.authTypesLock.Unlock()

	a.cachedAuthTypes = &syncmap.Map{}
	validate := validator.New()

	for _, authType := range authProviders {
		err := validate.Struct(authType)
		if err == nil {
			//we will get it by id and code as well
			a.cachedAuthTypes.Store(authType.ID, authType)
			a.cachedAuthTypes.Store(authType.Code, authType)
		} else {
			a.logger.Errorf("failed to validate and cache auth type with code %s: %s", authType.Code, err.Error())
		}
	}
}

func (a *Auth) getCachedAuthType(key string) (*model.AuthType, error) {
	a.authTypesLock.RLock()
	defer a.authTypesLock.RUnlock()

	errArgs := &logutils.FieldArgs{"code or id": key}

	item, _ := a.cachedAuthTypes.Load(key)
	if item != nil {
		authType, ok := item.(model.AuthType)
		if !ok {
			return nil, errors.ErrorAction(logutils.ActionCast, model.TypeAuthType, errArgs)
		}
		return &authType, nil
	}
	return nil, errors.ErrorData(logutils.StatusMissing, model.TypeOrganization, errArgs)
}

//cacheIdentityProviders caches the identity providers
func (a *Auth) cacheIdentityProviders() error {
	a.logger.Info("cacheIdentityProviders..")

	identityProviders, err := a.storage.LoadIdentityProviders()
	if err != nil {
		return errors.WrapErrorAction(logutils.ActionFind, model.TypeIdentityProvider, nil, err)
	}

	a.setCachedIdentityProviders(identityProviders)

	return nil
}

func (a *Auth) setCachedIdentityProviders(identityProviders []model.IdentityProvider) {
	a.identityProvidersLock.Lock()
	defer a.identityProvidersLock.Unlock()

	a.cachedIdentityProviders = &syncmap.Map{}
	validate := validator.New()

	for _, idPr := range identityProviders {
		err := validate.Struct(idPr)
		if err == nil {
			a.cachedIdentityProviders.Store(idPr.ID, idPr)
		} else {
			a.logger.Errorf("failed to validate and cache identity provider with id %s: %s", idPr.ID, err.Error())
		}
	}
}

func (a *Auth) getCachedIdentityProviderConfig(id string, appTypeID string) (*model.IdentityProviderConfig, error) {
	a.identityProvidersLock.RLock()
	defer a.identityProvidersLock.RUnlock()

	errArgs := &logutils.FieldArgs{"id": id, "app_type_id": appTypeID}

	item, _ := a.cachedIdentityProviders.Load(id)
	if item != nil {
		identityProvider, ok := item.(model.IdentityProvider)
		if !ok {
			return nil, errors.ErrorAction(logutils.ActionCast, model.TypeIdentityProvider, errArgs)
		}
		//find the identity provider config
		for _, idPrConfig := range identityProvider.Configs {
			if idPrConfig.AppTypeID == appTypeID {
				return &idPrConfig, nil
			}
		}
		return nil, errors.ErrorData(logutils.StatusMissing, model.TypeIdentityProviderConfig, errArgs)
	}
	return nil, errors.ErrorData(logutils.StatusMissing, model.TypeOrganization, errArgs)
}

//cacheApplicationsOrganizations caches the applications organizations
func (a *Auth) cacheApplicationsOrganizations() error {
	a.logger.Info("cacheApplicationsOrganizations..")

	applicationsOrganizations, err := a.storage.LoadApplicationsOrganizations()
	if err != nil {
		return errors.WrapErrorAction(logutils.ActionFind, model.TypeApplicationOrganization, nil, err)
	}

	a.setCachedApplicationsOrganizations(applicationsOrganizations)

	return nil
}

func (a *Auth) setCachedApplicationsOrganizations(applicationsOrganization []model.ApplicationOrganization) {
	a.applicationsOrganizationsLock.Lock()
	defer a.applicationsOrganizationsLock.Unlock()

	a.cachedApplicationsOrganizations = &syncmap.Map{}
	validate := validator.New()

	for _, appOrg := range applicationsOrganization {
		err := validate.Struct(appOrg)
		if err == nil {
			key := fmt.Sprintf("%s_%s", appOrg.Application.ID, appOrg.Organization.ID)
			a.cachedApplicationsOrganizations.Store(key, appOrg)
		} else {
			a.logger.Errorf("failed to validate and cache applications organizations with ids %s-%s: %s",
				appOrg.Application.ID, appOrg.Organization.ID, err.Error())
		}
	}
}

func (a *Auth) getCachedApplicationOrganization(appID string, orgID string) (*model.ApplicationOrganization, error) {
	a.applicationsOrganizationsLock.RLock()
	defer a.applicationsOrganizationsLock.RUnlock()

	key := fmt.Sprintf("%s_%s", appID, orgID)
	errArgs := &logutils.FieldArgs{"key": key}

	item, _ := a.cachedApplicationsOrganizations.Load(key)
	if item != nil {
		appOrg, ok := item.(model.ApplicationOrganization)
		if !ok {
			return nil, errors.ErrorAction(logutils.ActionCast, model.TypeApplicationOrganization, errArgs)
		}
		return &appOrg, nil
	}
	return nil, errors.ErrorData(logutils.StatusMissing, model.TypeApplicationOrganization, errArgs)
}

func (a *Auth) checkRefreshTokenLimit(orgID string, appID string, credsID string) error {
	tokens, err := a.storage.LoadRefreshTokens(orgID, appID, credsID)
	if err != nil {
		return errors.WrapErrorAction("limit checking", model.TypeAuthRefresh, nil, err)
	}
	if len(tokens) >= refreshTokenLimit {
		err = a.storage.DeleteRefreshToken(tokens[0].CurrentToken)
		if err != nil {
			return errors.WrapErrorAction("limit checking", model.TypeAuthRefresh, nil, err)
		}
	}
	return nil
}

func (a *Auth) setupDeleteRefreshTimer() {
	//cancel if active
	if a.deleteRefreshTimer != nil {
		a.timerDone <- true
		a.deleteRefreshTimer.Stop()
	}

	a.deleteExpiredRefreshTokens()
}

func (a *Auth) deleteExpiredRefreshTokens() {
	now := time.Now().UTC()
	err := a.storage.DeleteExpiredRefreshTokens(&now)
	if err != nil {
		a.logger.Error(err.Error())
	}

	duration := time.Hour * time.Duration(refreshTokenDeletePeriod)
	a.deleteRefreshTimer = time.NewTimer(duration)
	select {
	case <-a.deleteRefreshTimer.C:
		// timer expired
		a.deleteRefreshTimer = nil

		a.deleteExpiredRefreshTokens()
	case <-a.timerDone:
		// timer aborted
		a.deleteRefreshTimer = nil
	}
}

//LocalServiceRegLoaderImpl provides a local implementation for ServiceRegLoader
type LocalServiceRegLoaderImpl struct {
	storage Storage
	*authservice.ServiceRegSubscriptions
}

//LoadServices implements ServiceRegLoader interface
func (l *LocalServiceRegLoaderImpl) LoadServices() ([]authservice.ServiceReg, error) {
	regs, err := l.storage.FindServiceRegs(l.GetSubscribedServices())
	if err != nil {
		return nil, errors.WrapErrorAction(logutils.ActionFind, model.TypeServiceReg, nil, err)
	}

	authRegs := make([]authservice.ServiceReg, len(regs))
	serviceErrors := map[string]error{}
	for i, serviceReg := range regs {
		reg := serviceReg.Registration
		err = reg.PubKey.LoadKeyFromPem()
		if err != nil {
			serviceErrors[reg.ServiceID] = err
		}
		authRegs[i] = reg
	}

	err = nil
	if len(serviceErrors) > 0 {
		err = fmt.Errorf("error loading services: %v", serviceErrors)
	}

	return authRegs, err
}

//NewLocalServiceRegLoader creates and configures a new LocalServiceRegLoaderImpl instance
func NewLocalServiceRegLoader(storage Storage) *LocalServiceRegLoaderImpl {
	subscriptions := authservice.NewServiceRegSubscriptions([]string{"all"})
	return &LocalServiceRegLoaderImpl{storage: storage, ServiceRegSubscriptions: subscriptions}
}

//StorageListener represents storage listener implementation for the auth package
type StorageListener struct {
	auth *Auth
	storage.DefaultListenerImpl
}

//OnAuthTypesUpdated notifies that auth types have been has been updated
func (al *StorageListener) OnAuthTypesUpdated() {
	al.auth.cacheAuthTypes()
}

//OnIdentityProvidersUpdated notifies that identity providers have been updated
func (al *StorageListener) OnIdentityProvidersUpdated() {
	al.auth.cacheIdentityProviders()
}

//OnApplicationsOrganizationsUpdated notifies that applications organizations have been updated
func (al *StorageListener) OnApplicationsOrganizationsUpdated() {
	al.auth.cacheApplicationsOrganizations()
}

//OnServiceRegsUpdated notifies that a service registration has been updated
func (al *StorageListener) OnServiceRegsUpdated() {
	al.auth.AuthService.LoadServices()
}<|MERGE_RESOLUTION|>--- conflicted
+++ resolved
@@ -80,11 +80,7 @@
 }
 
 //NewAuth creates a new auth instance
-<<<<<<< HEAD
 func NewAuth(serviceID string, host string, authPrivKey *rsa.PrivateKey, storage Storage, minTokenExp *int64, maxTokenExp *int64, phoneVerifyServiceID string, smtpHost string, smtpPortNum int, smtpUser string, smtpPassword string, smtpFrom string, logger *logs.Logger) (*Auth, error) {
-=======
-func NewAuth(serviceID string, host string, authPrivKey *rsa.PrivateKey, storage Storage, minTokenExp *int64, maxTokenExp *int64, smtpHost string, smtpPortNum int, smtpUser string, smtpPassword string, smtpFrom string, logger *logs.Logger) (*Auth, error) {
->>>>>>> e99a1a40
 	if minTokenExp == nil {
 		var minTokenExpVal int64 = 5
 		minTokenExp = &minTokenExpVal
@@ -115,11 +111,7 @@
 		maxTokenExp: *maxTokenExp, cachedIdentityProviders: cachedIdentityProviders, identityProvidersLock: identityProvidersLock,
 		cachedAuthTypes: cachedAuthTypes, authTypesLock: authTypesLock,
 		cachedApplicationsOrganizations: cachedApplicationsOrganizations, applicationsOrganizationsLock: applicationsOrganizationsLock,
-<<<<<<< HEAD
 		timerDone: timerDone, emailDialer: emailDialer, emailFrom: smtpFrom, phoneVerifyServiceID: phoneVerifyServiceID}
-=======
-		timerDone: timerDone, emailDialer: emailDialer, emailFrom: smtpFrom}
->>>>>>> e99a1a40
 
 	err := auth.storeReg()
 	if err != nil {
@@ -285,17 +277,13 @@
 	//auth type
 	authImpl, err := a.getAuthTypeImpl(authType)
 	if err != nil {
-<<<<<<< HEAD
-		return &message, nil, nil, errors.WrapErrorAction(logutils.ActionLoadCache, typeAuthType, nil, err)
+		return nil, nil, nil, errors.WrapErrorAction(logutils.ActionLoadCache, typeAuthType, nil, err)
 	}
 
 	//check if it is sign in or sign up
 	isSignUp, err := a.isSignUp(authImpl, authType, appType, appOrg, creds, params, l)
 	if err != nil {
 		return nil, nil, nil, errors.WrapErrorAction("error checking is sign up", "", nil, err)
-=======
-		return nil, nil, nil, errors.WrapErrorAction(logutils.ActionLoadCache, typeAuthType, nil, err)
->>>>>>> e99a1a40
 	}
 	if *isSignUp {
 		//apply sign up
@@ -326,12 +314,12 @@
 			return nil, nil, nil, errors.WrapErrorAction(logutils.ActionRegister, model.TypeAccount, nil, err)
 		}
 
-<<<<<<< HEAD
 		message = "verification code sent successfully"
 
 		return &message, account, accountAuthType, nil
 	}
 	//apply sign in
+
 	//1. check if the account exists
 	account, accountAuthType, err = authImpl.userExist(authType, appType, appOrg, creds, l)
 	if err != nil {
@@ -339,67 +327,18 @@
 	}
 	if account == nil || accountAuthType == nil {
 		return nil, nil, nil, errors.WrapErrorAction("exist", model.TypeAccount, nil, err)
-=======
-	//check if it is sign in or sign up
-	isSignUp, err := a.isSignUp(authImpl, authType, appType, appOrg, creds, params, l)
-	if err != nil {
-		return nil, nil, nil, errors.WrapErrorAction("error checking is sign up", "", nil, err)
-	}
-	if *isSignUp {
-		//apply sign up
-		identifier, credentialValue, err := authImpl.applySignUp(authType, appType, appOrg, creds, params, l)
-		if err != nil {
-			return nil, nil, nil, errors.WrapErrorAction("error applying sign up", "", nil, err)
-		}
-
-		//setup account
-		now := time.Now()
-		//account auth type
-		accountAuthTypeID, _ := uuid.NewUUID()
-		accountAuthType = &model.AccountAuthType{ID: accountAuthTypeID.String(), AuthType: authType,
-			Identifier: *identifier, Params: nil, Active: true, Active2FA: false, DateCreated: now}
-		credential := model.Credential{ID: accountAuthTypeID.String(), AccountsAuthTypes: []model.AccountAuthType{*accountAuthType}, Value: credentialValue, Verified: false,
-			AuthType: authType, DateCreated: now, DateUpdated: &now}
-		accountAuthType.Credential = &credential
-
-		//TODO: use shared profile
-		useSharedProfile := false
-
-		//profile
-		profileID, _ := uuid.NewUUID()
-		profile := &model.Profile{ID: profileID.String(), PhotoURL: "", FirstName: "", LastName: "", DateCreated: now}
-
-		account, err = a.registerUser(appOrg, *accountAuthType, &credential, useSharedProfile, profile, l)
-		if err != nil {
-			return nil, nil, nil, errors.WrapErrorAction(logutils.ActionRegister, model.TypeAccount, nil, err)
-		}
-
-		message = "verification code sent successfully"
-
-		return &message, account, accountAuthType, nil
-	} else {
-		//apply sign in
-
-		//1. check if the account exists
-		account, accountAuthType, err = authImpl.userExist(authType, appType, appOrg, creds, l)
-		if err != nil {
-			return nil, nil, nil, errors.WrapErrorAction(logutils.ActionFind, model.TypeAccount, nil, err)
-		}
-		if account == nil || accountAuthType == nil {
-			return nil, nil, nil, errors.WrapErrorAction("exist", model.TypeAccount, nil, err)
-		}
-
-		//2. it seems the user exist, now check the credentials
-		validCredentials, err := authImpl.checkCredentials(*accountAuthType, creds, l)
-		if err != nil {
-			return nil, nil, nil, errors.WrapErrorAction("error checking credentials", "", nil, err)
-		}
-		if !*validCredentials {
-			return nil, nil, nil, errors.WrapErrorAction("invalid credentials", "", nil, err)
-		}
-
-		return nil, account, accountAuthType, nil
-	}
+	}
+
+	//2. it seems the user exist, now check the credentials
+	message, validCredentials, err := authImpl.checkCredentials(*accountAuthType, creds, l)
+	if err != nil {
+		return &message, nil, nil, errors.WrapErrorAction("error checking credentials", "", nil, err)
+	}
+	if !*validCredentials {
+		return &message, nil, nil, errors.WrapErrorAction("invalid credentials", "", nil, err)
+	}
+
+	return &message, account, accountAuthType, nil
 }
 
 //isSignUp checks if the operation is sign in or sign up
@@ -419,59 +358,7 @@
 			return nil, errors.WrapErrorAction("error getting sign_up field", "", nil, err)
 		}
 		return &sParams.SignUp, nil
-	} else {
-		//check if the user exists check
-		account, accountAuthType, err := authImpl.userExist(authType, appType, appOrg, creds, l)
-		if err != nil {
-			return nil, errors.WrapErrorAction("error checking if the user exists", "", nil, err)
-		}
-		var signUp bool
-		if account != nil && accountAuthType != nil {
-			//the user exists, so return false
-			signUp = false
-		} else {
-			//the user does not exists, so it has to register
-			signUp = true
-		}
-		return &signUp, nil
->>>>>>> e99a1a40
-	}
-}
-
-<<<<<<< HEAD
-	//2. it seems the user exist, now check the credentials
-	message, validCredentials, err := authImpl.checkCredentials(*accountAuthType, creds, l)
-	if err != nil {
-		return &message, nil, nil, errors.WrapErrorAction("error checking credentials", "", nil, err)
-	}
-	if !*validCredentials {
-		return &message, nil, nil, errors.WrapErrorAction("invalid credentials", "", nil, err)
-	}
-
-	message = "signed in successfully"
-
-	return &message, account, accountAuthType, nil
-}
-
-//isSignUp checks if the operation is sign in or sign up
-// 	first check if the client has set sign_up field
-//	if sign_up field has not been sent then check if the user exists
-func (a *Auth) isSignUp(authImpl authType, authType model.AuthType, appType model.ApplicationType, appOrg model.ApplicationOrganization, creds string, params string, l *logs.Log) (*bool, error) {
-	//check if sign_up field has been passed
-	useSignUpFieldCheck := strings.Contains(params, "sign_up")
-
-	if useSignUpFieldCheck {
-		type signUpParams struct {
-			SignUp bool `json:"sign_up"`
-		}
-		var sParams signUpParams
-		err := json.Unmarshal([]byte(params), &sParams)
-		if err != nil {
-			return nil, errors.WrapErrorAction("error getting sign_up field", "", nil, err)
-		}
-		return &sParams.SignUp, nil
-	}
-
+	}
 	//check if the user exists check
 	account, accountAuthType, err := authImpl.userExist(authType, appType, appOrg, creds, l)
 	if err != nil {
@@ -485,7 +372,6 @@
 		//the user does not exists, so it has to register
 		signUp = true
 	}
-
 	return &signUp, nil
 }
 
@@ -499,18 +385,6 @@
 		return nil, errors.New("for some reasons the user auth type is nil")
 	}
 
-=======
-func (a *Auth) findAccountAuthType(account *model.Account, authTypeID string, identifier string) (*model.AccountAuthType, error) {
-	if account == nil {
-		return nil, errors.New("account is nil")
-	}
-
-	accountAuthType := account.GetAccountAuthType(authTypeID, identifier)
-	if accountAuthType == nil {
-		return nil, errors.New("for some reasons the user auth type is nil")
-	}
-
->>>>>>> e99a1a40
 	if accountAuthType.Credential != nil {
 		//populate credentials in accountAuthType
 		credential, err := a.storage.FindCredential(accountAuthType.Credential.ID)
