// Copyright 2022 Board of Trustees of the University of Illinois.
//
// Licensed under the Apache License, Version 2.0 (the "License");
// you may not use this file except in compliance with the License.
// You may obtain a copy of the License at
//
//     http://www.apache.org/licenses/LICENSE-2.0
//
// Unless required by applicable law or agreed to in writing, software
// distributed under the License is distributed on an "AS IS" BASIS,
// WITHOUT WARRANTIES OR CONDITIONS OF ANY KIND, either express or implied.
// See the License for the specific language governing permissions and
// limitations under the License.

package auth

import (
	"core-building-block/core/model"
	"core-building-block/driven/profilebb"
	"core-building-block/driven/storage"
	"core-building-block/utils"
	"crypto/rsa"
	"encoding/json"
	"fmt"
	"strings"
	"sync"
	"time"

	"github.com/golang-jwt/jwt"
	"github.com/google/uuid"
	"github.com/rokwire/core-auth-library-go/authorization"
	"github.com/rokwire/core-auth-library-go/authservice"
	"github.com/rokwire/core-auth-library-go/authutils"
	"github.com/rokwire/core-auth-library-go/sigauth"
	"github.com/rokwire/core-auth-library-go/tokenauth"
	"golang.org/x/sync/syncmap"
	"gopkg.in/go-playground/validator.v9"
	"gopkg.in/gomail.v2"

	"github.com/rokwire/logging-library-go/errors"
	"github.com/rokwire/logging-library-go/logs"
	"github.com/rokwire/logging-library-go/logutils"
)

const (
	authServiceID  string = "auth"
	authKeyAlg     string = "RS256"
	rokwireKeyword string = "ROKWIRE"

	rokwireTokenAud string = "rokwire"

	typeMail              logutils.MessageDataType = "mail"
	typeAuthType          logutils.MessageDataType = "auth type"
	typeExternalAuthType  logutils.MessageDataType = "external auth type"
	typeAnonymousAuthType logutils.MessageDataType = "anonymous auth type"
	typeServiceAuthType   logutils.MessageDataType = "service auth type"
	typeMfaType           logutils.MessageDataType = "mfa type"
	typeAuth              logutils.MessageDataType = "auth"
	typeAuthRefreshParams logutils.MessageDataType = "auth refresh params"

	refreshTokenLength int = 256

	sessionDeletePeriod int = 24
	maxSessionsDelete   int = 250

	loginStateLength   int = 128
	loginStateDuration int = 5

	maxMfaAttempts    int = 5
	mfaCodeExpiration int = 5
	mfaCodeMax        int = 1000000
)

//Auth represents the auth functionality unit
type Auth struct {
	storage Storage
	emailer Emailer

	logger *logs.Logger

	authTypes          map[string]authType
	externalAuthTypes  map[string]externalAuthType
	anonymousAuthTypes map[string]anonymousAuthType
	serviceAuthTypes   map[string]serviceAuthType
	mfaTypes           map[string]mfaType

	authPrivKey *rsa.PrivateKey

	AuthService   *authservice.AuthService
	SignatureAuth *sigauth.SignatureAuth

	serviceID   string
	host        string //Service host
	minTokenExp int64  //Minimum access token expiration time in minutes
	maxTokenExp int64  //Maximum access token expiration time in minutes

	profileBB ProfileBuildingBlock

	emailFrom   string
	emailDialer *gomail.Dialer

	cachedIdentityProviders *syncmap.Map //cache identityProviders
	identityProvidersLock   *sync.RWMutex

	apiKeys     *syncmap.Map //cache api keys / api_key (string) -> APIKey
	apiKeysLock *sync.RWMutex

	//delete refresh tokens timer
	deleteSessionsTimer *time.Timer
	timerDone           chan bool
}

//NewAuth creates a new auth instance
func NewAuth(serviceID string, host string, authPrivKey *rsa.PrivateKey, storage Storage, emailer Emailer, minTokenExp *int64, maxTokenExp *int64, twilioAccountSID string,
	twilioToken string, twilioServiceSID string, profileBB *profilebb.Adapter, smtpHost string, smtpPortNum int, smtpUser string, smtpPassword string, smtpFrom string, logger *logs.Logger) (*Auth, error) {
	if minTokenExp == nil {
		var minTokenExpVal int64 = 5
		minTokenExp = &minTokenExpVal
	}

	if maxTokenExp == nil {
		var maxTokenExpVal int64 = 60
		maxTokenExp = &maxTokenExpVal
	}
	//maybe set up from config collection for diff types of auth
	emailDialer := gomail.NewDialer(smtpHost, smtpPortNum, smtpUser, smtpPassword)

	authTypes := map[string]authType{}
	externalAuthTypes := map[string]externalAuthType{}
	anonymousAuthTypes := map[string]anonymousAuthType{}
	serviceAuthTypes := map[string]serviceAuthType{}
	mfaTypes := map[string]mfaType{}

	cachedIdentityProviders := &syncmap.Map{}
	identityProvidersLock := &sync.RWMutex{}

	apiKeys := &syncmap.Map{}
	apiKeysLock := &sync.RWMutex{}

	timerDone := make(chan bool)

	auth := &Auth{storage: storage, emailer: emailer, logger: logger, authTypes: authTypes, externalAuthTypes: externalAuthTypes, anonymousAuthTypes: anonymousAuthTypes,
		serviceAuthTypes: serviceAuthTypes, mfaTypes: mfaTypes, authPrivKey: authPrivKey, AuthService: nil, serviceID: serviceID, host: host, minTokenExp: *minTokenExp,
		maxTokenExp: *maxTokenExp, profileBB: profileBB, cachedIdentityProviders: cachedIdentityProviders, identityProvidersLock: identityProvidersLock,
		timerDone: timerDone, emailDialer: emailDialer, emailFrom: smtpFrom, apiKeys: apiKeys, apiKeysLock: apiKeysLock}

	err := auth.storeReg()
	if err != nil {
		return nil, errors.WrapErrorAction(logutils.ActionSave, "reg", nil, err)
	}

	dataLoader := NewLocalDataLoader(storage)

	authService, err := authservice.NewAuthService(serviceID, host, dataLoader)
	if err != nil {
		return nil, errors.WrapErrorAction(logutils.ActionInitialize, "auth service", nil, err)
	}

	auth.AuthService = authService

	signatureAuth, err := sigauth.NewSignatureAuth(authPrivKey, authService, true)
	if err != nil {
		return nil, errors.WrapErrorAction(logutils.ActionInitialize, "signature auth", nil, err)
	}

	auth.SignatureAuth = signatureAuth

	//Initialize auth types
	initUsernameAuth(auth)
	initEmailAuth(auth)
	initPhoneAuth(auth, twilioAccountSID, twilioToken, twilioServiceSID)
	initFirebaseAuth(auth)
	initAnonymousAuth(auth)
	initSignatureAuth(auth)

	initOidcAuth(auth)
	initSamlAuth(auth)

	initStaticTokenServiceAuth(auth)
	initSignatureServiceAuth(auth)

	initTotpMfa(auth)
	initEmailMfa(auth)
	initPhoneMfa(auth)
	initRecoveryMfa(auth)

	err = auth.cacheIdentityProviders()
	if err != nil {
		logger.Warnf("NewAuth() failed to cache identity providers: %v", err)
	}

	err = auth.cacheAPIKeys()
	if err != nil {
		logger.Warnf("NewAuth() failed to cache api keys: %v", err)
	}

	return auth, nil

}

func (a *Auth) applyExternalAuthType(authType model.AuthType, appType model.ApplicationType, appOrg model.ApplicationOrganization,
	creds string, params string, regProfile model.Profile, regPreferences map[string]interface{}, admin bool, l *logs.Log) (*model.AccountAuthType, map[string]interface{}, []model.MFAType, map[string]string, error) {
	var accountAuthType *model.AccountAuthType
	var mfaTypes []model.MFAType
	var externalIDs map[string]string

	//external auth type
	authImpl, err := a.getExternalAuthTypeImpl(authType)
	if err != nil {
		return nil, nil, nil, nil, errors.WrapErrorAction(logutils.ActionLoadCache, typeExternalAuthType, nil, err)
	}

	//1. get the user from the external system
	//var externalUser *model.ExternalSystemUser
	externalUser, extParams, err := authImpl.externalLogin(authType, appType, appOrg, creds, params, l)
	if err != nil {
		return nil, nil, nil, nil, errors.WrapErrorAction("logging in", "external user", nil, err)
	}

	//2. check if the user exists
	account, err := a.storage.FindAccount(nil, appOrg.ID, authType.ID, externalUser.Identifier)
	if err != nil {
		return nil, nil, nil, nil, errors.WrapErrorAction(logutils.ActionFind, model.TypeAccount, nil, err)
	}
	canSignIn := a.canSignIn(account, authType.ID, externalUser.Identifier)
	if canSignIn {
		//account exists
		accountAuthType, err = a.applySignInExternal(account, authType, appOrg, *externalUser, l)
		if err != nil {
			return nil, nil, nil, nil, errors.Wrap("error on apply sign in external", err)
		}
		mfaTypes = account.GetVerifiedMFATypes()
		externalIDs = account.ExternalIDs
	} else if !admin {
		//user does not exist, we need to register it
		accountAuthType, err = a.applySignUpExternal(nil, authType, appOrg, *externalUser, regProfile, regPreferences, l)
		if err != nil {
			return nil, nil, nil, nil, errors.Wrap("error on apply sign up external", err)
		}
		externalIDs = externalUser.ExternalIDs
	} else {
		return nil, nil, nil, nil, errors.Newf("admin account sign up is not allowed: identifier=%s auth_type=%s app_org_id=%s", externalUser.Identifier, authType.Code, appOrg.ID).SetStatus(utils.ErrorStatusNotAllowed)
	}

	//TODO: make sure we do not return any refresh tokens in extParams
	return accountAuthType, extParams, mfaTypes, externalIDs, nil
}

func (a *Auth) applySignInExternal(account *model.Account, authType model.AuthType, appOrg model.ApplicationOrganization,
	externalUser model.ExternalSystemUser, l *logs.Log) (*model.AccountAuthType, error) {
	var accountAuthType *model.AccountAuthType
	var externalIDChanges map[string]string
	var err error

	//find account auth type
	accountAuthType, err = a.findAccountAuthType(account, &authType, externalUser.Identifier)
	if err != nil {
		return nil, err
	}

	//check if need to update the account data
	externalIDChanges, err = a.updateDataIfNeeded(*accountAuthType, externalUser, authType, appOrg, l)
	if err != nil {
		return nil, errors.WrapErrorAction("update account if needed", "", nil, err)
	}

	//apply external id changes to account
	if account != nil {
		for k, v := range externalIDChanges {
			if account.ExternalIDs == nil {
				account.ExternalIDs = make(map[string]string)
			}
			account.ExternalIDs[k] = v
		}
	}

	if accountAuthType.Unverified {
		accountAuthType.SetUnverified(false)
		err := a.storage.UpdateAccountAuthType(*accountAuthType)
		if err != nil {
			return nil, errors.WrapErrorAction(logutils.ActionUpdate, model.TypeAccountAuthType, nil, err)
		}
	}

	return accountAuthType, nil
}

func (a *Auth) applySignUpExternal(context storage.TransactionContext, authType model.AuthType, appOrg model.ApplicationOrganization,
	externalUser model.ExternalSystemUser, regProfile model.Profile, regPreferences map[string]interface{}, l *logs.Log) (*model.AccountAuthType, error) {
	var accountAuthType *model.AccountAuthType

	//1. prepare external admin user data
	identifier, aatParams, useSharedProfile, profile, preferences, err := a.prepareExternalUserData(authType, appOrg, externalUser, regProfile, nil, l)
	if err != nil {
		return nil, errors.WrapErrorAction("preparing", "external admin user data", nil, err)
	}

	//2. apply profile data from the external user if not provided
	_, err = a.applyProfileDataFromExternalUser(profile, externalUser, l)
	if err != nil {
		return nil, errors.WrapErrorAction("error applying profile data from external user on registration", model.TypeProfile, nil, err)
	}

	//3. roles and groups mapping
	externalRoles, externalGroups, err := a.getExternalUserAuthorization(externalUser, appOrg, authType)
	if err != nil {
		l.WarnAction(logutils.ActionGet, "external authorization", err)
	}

	//4. register the account
	accountAuthType, err = a.registerUser(context, authType, identifier, aatParams, appOrg, nil, useSharedProfile,
		externalUser.ExternalIDs, *profile, preferences, nil, externalRoles, externalGroups, nil, l)
	if err != nil {
		return nil, errors.WrapErrorAction(logutils.ActionRegister, model.TypeAccount, nil, err)
	}

	return accountAuthType, nil
}

func (a *Auth) applySignUpAdminExternal(context storage.TransactionContext, authType model.AuthType, appOrg model.ApplicationOrganization, externalUser model.ExternalSystemUser,
	regProfile model.Profile, permissions []string, roleIDs []string, groupIDs []string, creatorPermissions []string, l *logs.Log) (*model.AccountAuthType, error) {
	var accountAuthType *model.AccountAuthType

	//1. prepare external admin user data
	identifier, aatParams, useSharedProfile, profile, _, err := a.prepareExternalUserData(authType, appOrg, externalUser, regProfile, nil, l)
	if err != nil {
		return nil, errors.WrapErrorAction("preparing", "external admin user data", nil, err)
	}

	//2. register the account
	accountAuthType, err = a.registerUser(context, authType, identifier, aatParams, appOrg, nil, useSharedProfile, nil, *profile, nil,
		permissions, roleIDs, groupIDs, creatorPermissions, l)
	if err != nil {
		return nil, errors.WrapErrorAction(logutils.ActionRegister, "admin account", nil, err)
	}

	return accountAuthType, nil
}

func (a *Auth) prepareExternalUserData(authType model.AuthType, appOrg model.ApplicationOrganization, externalUser model.ExternalSystemUser, regProfile model.Profile,
	regPreferences map[string]interface{}, l *logs.Log) (string, map[string]interface{}, bool, *model.Profile, map[string]interface{}, error) {
	var profile model.Profile
	var preferences map[string]interface{}

	//1. check if needs to use shared profile
	useSharedProfile, sharedProfile, _, err := a.applySharedProfile(appOrg.Application, authType.ID, externalUser.Identifier, l)
	if err != nil {
		return "", nil, false, nil, nil, errors.Wrap("error applying shared profile", err)
	}

	if useSharedProfile {
		l.Infof("%s uses a shared profile", externalUser.Identifier)

		//merge client profile and shared profile
		profile = a.mergeClientAndSharedProfile(regProfile, *sharedProfile)
		preferences = regPreferences
	} else {
		l.Infof("%s does not use a shared profile", externalUser.Identifier)

		profile = regProfile
		preferences = regPreferences

		//prepare profile and preferences
		preparedProfile, preparedPreferences, err := a.prepareRegistrationData(authType, externalUser.Identifier, profile, preferences, l)
		if err != nil {
			return "", nil, false, nil, nil, errors.WrapErrorAction("error preparing registration data", model.TypeUserAuth, nil, err)
		}
		profile = *preparedProfile
		preferences = preparedPreferences
	}

	//2. prepare the registration data
	params := map[string]interface{}{}
	params["user"] = externalUser

	return externalUser.Identifier, params, useSharedProfile, &profile, preferences, nil
}

func (a *Auth) applyProfileDataFromExternalUser(profile *model.Profile, externalUser model.ExternalSystemUser, l *logs.Log) (*bool, error) {
	l.Info("applyProfileDataFromExternalUser")

	if profile == nil {
		l.Error("for some reasons the profile is nil")
		return nil, errors.New("for some reasons the profile is nil")
	}

	changed := false
	//first name
	if len(profile.FirstName) == 0 && len(externalUser.FirstName) > 0 {
		profile.FirstName = externalUser.FirstName
		changed = true
	}
	//last name
	if len(profile.LastName) == 0 && len(externalUser.LastName) > 0 {
		profile.LastName = externalUser.LastName
		changed = true
	}
	//email
	if len(profile.Email) == 0 && len(externalUser.Email) > 0 {
		profile.Email = externalUser.Email
		changed = true
	}
	return &changed, nil
}

func (a *Auth) updateDataIfNeeded(accountAuthType model.AccountAuthType, externalUser model.ExternalSystemUser,
	authType model.AuthType, appOrg model.ApplicationOrganization, l *logs.Log) (map[string]string, error) {
	l.Info("updateDataIfNeeded")

	//1. check if need to update the external user data
	externalIDs, err := a.updateExternalUserIfNeeded(accountAuthType, externalUser, authType, appOrg, l)
	if err != nil {
		return nil, errors.WrapErrorAction("error on updating external user if needed", "", nil, err)
	}

	//2. check if need to update the profile data
	err = a.updateProfileIfNeeded(accountAuthType.Account, externalUser, l)
	if err != nil {
		return nil, errors.WrapErrorAction("error on updating profile if needed", "", nil, err)
	}
	return externalIDs, nil
}

func (a *Auth) updateExternalUserIfNeeded(accountAuthType model.AccountAuthType, externalUser model.ExternalSystemUser,
	authType model.AuthType, appOrg model.ApplicationOrganization, l *logs.Log) (map[string]string, error) {
	l.Info("updateExternalUserIfNeeded")

	//get the current external user
	currentDataMap := accountAuthType.Params["user"]
	currentDataJSON, err := utils.ConvertToJSON(currentDataMap)
	if err != nil {
		return nil, errors.WrapErrorAction(logutils.ActionMarshal, "external user", nil, err)
	}
	var currentData *model.ExternalSystemUser
	err = json.Unmarshal(currentDataJSON, &currentData)
	if err != nil {
		return nil, errors.ErrorAction(logutils.ActionUnmarshal, "external user", nil)
	}

	newData := externalUser

	//check if external system user needs to be updated
	externalIDChanges := make(map[string]string)
	if !currentData.Equals(newData) {
		//there is changes so we need to update it
		//TODO: Can we do this all in a single storage operation?
		accountAuthType.Params["user"] = newData
		now := time.Now()
		accountAuthType.DateUpdated = &now

		transaction := func(context storage.TransactionContext) error {
			//1. first find the account record
			account, err := a.storage.FindAccountByAuthTypeID(context, accountAuthType.ID)
			if err != nil {
				return errors.WrapErrorAction(logutils.ActionFind, model.TypeAccount, nil, err)
			}
			if account == nil {
				return errors.ErrorAction(logutils.ActionFind, "for some reason account is nil for account auth type", &logutils.FieldArgs{"account auth type id": accountAuthType.ID})
			}

			//2. update the account auth type in the account record
			newAccountAuthTypes := make([]model.AccountAuthType, len(account.AuthTypes))
			for j, aAuthType := range account.AuthTypes {
				if aAuthType.ID == accountAuthType.ID {
					newAccountAuthTypes[j] = accountAuthType
				} else {
					newAccountAuthTypes[j] = aAuthType
				}
			}
			account.AuthTypes = newAccountAuthTypes

			//3. update external ids
			for k, v := range externalUser.ExternalIDs {
				if account.ExternalIDs == nil {
					account.ExternalIDs = make(map[string]string)
				}
				if account.ExternalIDs[k] != v {
					account.ExternalIDs[k] = v
					externalIDChanges[k] = v
				}
			}

			//4. update roles and groups mapping
			roles, groups, err := a.getExternalUserAuthorization(externalUser, appOrg, authType)
			if err != nil {
				return errors.WrapErrorAction(logutils.ActionGet, "external authorization", nil, err)
			}
			_, err = a.updateExternalAccountRoles(account, roles)
			if err != nil {
				return errors.WrapErrorAction(logutils.ActionUpdate, model.TypeAccountRoles, nil, err)
			}

			_, err = a.updateExternalAccountGroups(account, groups)
			if err != nil {
				return errors.WrapErrorAction(logutils.ActionUpdate, model.TypeAccountGroups, nil, err)
			}

			//5. update the account record
			err = a.storage.SaveAccount(context, account)
			if err != nil {
				return errors.WrapErrorAction(logutils.ActionSave, model.TypeAccount, nil, err)
			}

			return nil
		}

		err = a.storage.PerformTransaction(transaction)
		if err != nil {
			return nil, errors.WrapErrorAction(logutils.ActionUpdate, model.TypeUserAuth, nil, err)
		}
		return externalIDChanges, nil
	}

	return nil, nil
}

func (a *Auth) updateProfileIfNeeded(account model.Account, externalUser model.ExternalSystemUser, l *logs.Log) error {
	l.Info("updateProfileIfNeeded")

	profile := account.Profile
	changed, err := a.applyProfileDataFromExternalUser(&profile, externalUser, l)
	if err != nil {
		return errors.WrapErrorAction("error applying profile data from external user", model.TypeProfile, nil, err)
	}

	if *changed {
		l.Info("the profile will be updated")
		err := a.storage.UpdateProfile(nil, profile)
		if err != nil {
			return errors.WrapErrorData("error updating profile from external user data", model.TypeProfile, nil, err)
		}
	}
	return nil
}

func (a *Auth) applyAnonymousAuthType(authType model.AuthType, creds string) (string, map[string]interface{}, error) { //auth type
	authImpl, err := a.getAnonymousAuthTypeImpl(authType)
	if err != nil {
		return "", nil, errors.WrapErrorAction(logutils.ActionLoadCache, typeAnonymousAuthType, nil, err)
	}

	//Check the credentials
	anonymousID, anonymousParams, err := authImpl.checkCredentials(creds)
	if err != nil {
		return "", nil, errors.WrapErrorAction(logutils.ActionValidate, model.TypeCreds, nil, err)
	}

	return anonymousID, anonymousParams, nil
}

func (a *Auth) applyAuthType(authType model.AuthType, appOrg model.ApplicationOrganization, creds string, params string,
	regProfile model.Profile, regPreferences map[string]interface{}, admin bool, l *logs.Log) (string, *model.AccountAuthType, []model.MFAType, map[string]string, error) {

	//auth type
	authImpl, err := a.getAuthTypeImpl(authType)
	if err != nil {
		return "", nil, nil, nil, errors.WrapErrorAction(logutils.ActionLoadCache, typeAuthType, nil, err)
	}

	//check if the user exists check
	userIdentifier, err := authImpl.getUserIdentifier(creds)
	if err != nil {
		return "", nil, nil, nil, errors.WrapErrorAction(logutils.ActionGet, "user identifier", nil, err)
	}

	if userIdentifier != "" {
		if authType.Code == "twilio_phone" && regProfile.Phone == "" {
			regProfile.Phone = userIdentifier
		} else if authType.Code == "email" && regProfile.Email == "" {
			regProfile.Email = userIdentifier
		}
	}

	account, err := a.storage.FindAccount(nil, appOrg.ID, authType.ID, userIdentifier)
	if err != nil {
		return "", nil, nil, nil, errors.WrapErrorAction(logutils.ActionFind, model.TypeAccount, nil, err) //TODO: add args..
	}

	canSignIn := a.canSignIn(account, authType.ID, userIdentifier)

	//check if it is sign in or sign up
	isSignUp, err := a.isSignUp(canSignIn, params, l)
	if err != nil {
		return "", nil, nil, nil, errors.WrapErrorAction("error checking is sign up", "", nil, err)
	}
	if isSignUp {
		if admin {
			return "", nil, nil, nil, errors.Newf("admin account sign up is not allowed: identifier=%s auth_type=%s app_org_id=%s", userIdentifier, authType.Code, appOrg.ID).SetStatus(utils.ErrorStatusNotAllowed)
		}
		message, accountAuthType, err := a.applySignUp(authImpl, account, authType, appOrg, userIdentifier, creds, params,
			regProfile, regPreferences, l)
		if err != nil {
			return "", nil, nil, nil, err
		}
		return message, accountAuthType, nil, nil, nil
	}
	///apply sign in
	return a.applySignIn(authImpl, authType, account, userIdentifier, creds, l)
}

func (a *Auth) applySignIn(authImpl authType, authType model.AuthType, account *model.Account, userIdentifier string,
	creds string, l *logs.Log) (string, *model.AccountAuthType, []model.MFAType, map[string]string, error) {
	if account == nil {
		return "", nil, nil, nil, errors.ErrorData(logutils.StatusMissing, model.TypeAccount, nil).SetStatus(utils.ErrorStatusNotFound)
	}

	//find account auth type
	accountAuthType, err := a.findAccountAuthType(account, &authType, userIdentifier)
	if accountAuthType == nil {
		return "", nil, nil, nil, errors.WrapErrorAction(logutils.ActionFind, model.TypeAccountAuthType, nil, err)
	}

	if accountAuthType.Unverified && accountAuthType.Linked {
		return "", nil, nil, nil, errors.New("cannot verify linked auth type")
	}

	var message string
	message, err = a.checkCredentials(authImpl, authType, accountAuthType, creds, l)
	if err != nil {
		return "", nil, nil, nil, errors.WrapErrorAction("verifying", "credentials", nil, err)
	}

	return message, accountAuthType, account.GetVerifiedMFATypes(), account.ExternalIDs, nil
}

func (a *Auth) checkCredentialVerified(authImpl authType, accountAuthType *model.AccountAuthType, l *logs.Log) error {
	verified, expired, err := authImpl.isCredentialVerified(accountAuthType.Credential, l)
	if err != nil {
		return errors.Wrap("error checking is credential verified", err)
	}
	if !*verified {
		//it is unverified
		if !*expired {
			//not expired, just notify the client that it is "unverified"
			return errors.ErrorData("unverified", "credential", nil).SetStatus(utils.ErrorStatusUnverified)
		}
		//expired, first restart the verification and then notify the client that it is unverified and verification is restarted

		//restart credential verification
		err = authImpl.restartCredentialVerification(accountAuthType.Credential, accountAuthType.Account.AppOrg.Application.Name, l)
		if err != nil {
			return errors.Wrap("error restarting creation verification", err)
		}

		//notify the client
		return errors.ErrorData("expired", "credential verification", nil).SetStatus(utils.ErrorStatusVerificationExpired)
	}

	return nil
}

func (a *Auth) checkCredentials(authImpl authType, authType model.AuthType, accountAuthType *model.AccountAuthType, creds string, l *logs.Log) (string, error) {
	//check is verified
	if authType.UseCredentials {
		err := a.checkCredentialVerified(authImpl, accountAuthType, l)
		if err != nil {
			return "", err
		}
	}

	//check the credentials
	message, err := authImpl.checkCredentials(*accountAuthType, creds, l)
	if err != nil {
		return message, errors.WrapErrorAction(logutils.ActionValidate, model.TypeCredential, nil, err)
	}

	//if sign in was completed successfully, set auth type to verified
	if message == "" && accountAuthType.Unverified {
		accountAuthType.SetUnverified(false)
		err := a.storage.UpdateAccountAuthType(*accountAuthType)
		if err != nil {
			return "", errors.WrapErrorAction(logutils.ActionUpdate, model.TypeAccountAuthType, nil, err)
		}
	}

	return message, nil
}

func (a *Auth) applySignUp(authImpl authType, account *model.Account, authType model.AuthType, appOrg model.ApplicationOrganization, userIdentifier string,
	creds string, params string, regProfile model.Profile, regPreferences map[string]interface{}, l *logs.Log) (string, *model.AccountAuthType, error) {
	if account != nil {
		err := a.handleAccountAuthTypeConflict(*account, authType.ID, userIdentifier, true)
		if err != nil {
			return "", nil, err
		}
	}

	retParams, accountAuthType, err := a.signUpNewAccount(nil, authImpl, authType, appOrg, userIdentifier, creds, params, regProfile, regPreferences, nil, nil, nil, nil, l)
	if err != nil {
		return "", nil, err
	}

	message, _ := retParams["message"].(string)
	return message, accountAuthType, nil
}

func (a *Auth) applySignUpAdmin(context storage.TransactionContext, authImpl authType, account *model.Account, authType model.AuthType, appOrg model.ApplicationOrganization,
	identifier string, password string, regProfile model.Profile, permissions []string, roles []string, groups []string, creatorPermissions []string, l *logs.Log) (map[string]interface{}, *model.AccountAuthType, error) {

	return a.signUpNewAccount(context, authImpl, authType, appOrg, identifier, password, "", regProfile, nil, permissions, roles, groups, creatorPermissions, l)
}

func (a *Auth) signUpNewAccount(context storage.TransactionContext, authImpl authType, authType model.AuthType, appOrg model.ApplicationOrganization,
	userIdentifier string, creds string, params string, regProfile model.Profile, regPreferences map[string]interface{}, permissions []string,
	roles []string, groups []string, creatorPermissions []string, l *logs.Log) (map[string]interface{}, *model.AccountAuthType, error) {
	var retParams map[string]interface{}
	var credential *model.Credential
	var profile model.Profile
	var preferences map[string]interface{}

	//check if needs to use shared profile
	useSharedProfile, sharedProfile, sharedCredential, err := a.applySharedProfile(appOrg.Application, authType.ID, userIdentifier, l)
	if err != nil {
		return nil, nil, errors.Wrap("error applying shared profile", err)
	}

	if useSharedProfile {
		l.Infof("%s uses a shared profile", userIdentifier)

		//allow sign up only if the shared credential is verified
		if credential != nil && !credential.Verified {
			l.Infof("trying to sign up in %s with unverified shared credentials", appOrg.Organization.Name)
			return nil, nil, errors.New("unverified credentials").SetStatus(utils.ErrorStatusSharedCredentialUnverified)
		}

		//merge client profile and shared profile
		profile = a.mergeClientAndSharedProfile(regProfile, *sharedProfile)
		preferences = regPreferences

		credential = sharedCredential
		retParams = map[string]interface{}{"message": "successfuly registered"}
	} else {
		l.Infof("%s does not use a shared profile", userIdentifier)

		profile = regProfile
		preferences = regPreferences

		preparedProfile, preparedPreferences, err := a.prepareRegistrationData(authType, userIdentifier, profile, preferences, l)
		if err != nil {
			return nil, nil, errors.WrapErrorAction("error preparing registration data", model.TypeUserAuth, nil, err)
		}
		profile = *preparedProfile
		preferences = preparedPreferences

		credID := uuid.NewString()

		//apply sign up
		var credentialValue map[string]interface{}
		if creatorPermissions == nil {
			var message string
			message, credentialValue, err = authImpl.signUp(authType, appOrg, creds, params, credID, l)
			if err != nil {
				return nil, nil, errors.Wrap("error signing up", err)
			}

			retParams = map[string]interface{}{"message": message}
		} else {
			retParams, credentialValue, err = authImpl.signUpAdmin(authType, appOrg, userIdentifier, creds, credID)
			if err != nil {
				return nil, nil, errors.WrapErrorAction("signing up", "admin user", nil, err)
			}
		}

		//credential
		if credentialValue != nil {
			now := time.Now()
			credential = &model.Credential{ID: credID, AccountsAuthTypes: nil, Value: credentialValue, Verified: false,
				AuthType: authType, DateCreated: now, DateUpdated: &now}
		}
	}

	accountAuthType, err := a.registerUser(context, authType, userIdentifier, nil, appOrg, credential, useSharedProfile, nil, profile, preferences, permissions, roles, groups, creatorPermissions, l)
	if err != nil {
		return nil, nil, errors.WrapErrorAction(logutils.ActionRegister, model.TypeAccount, nil, err)
	}

	return retParams, accountAuthType, nil
}

func (a *Auth) mergeClientAndSharedProfile(clientData model.Profile, sharedProfile model.Profile) model.Profile {
	clientData.ID = sharedProfile.ID

	clientData.PhotoURL = utils.SetStringIfEmpty(clientData.PhotoURL, sharedProfile.PhotoURL)
	clientData.FirstName = utils.SetStringIfEmpty(clientData.FirstName, sharedProfile.FirstName)
	clientData.LastName = utils.SetStringIfEmpty(clientData.LastName, sharedProfile.LastName)
	clientData.Email = utils.SetStringIfEmpty(clientData.Email, sharedProfile.Email)
	clientData.Phone = utils.SetStringIfEmpty(clientData.Phone, sharedProfile.Phone)
	clientData.Address = utils.SetStringIfEmpty(clientData.Address, sharedProfile.Address)
	clientData.ZipCode = utils.SetStringIfEmpty(clientData.ZipCode, sharedProfile.ZipCode)
	clientData.State = utils.SetStringIfEmpty(clientData.State, sharedProfile.State)
	clientData.Country = utils.SetStringIfEmpty(clientData.Country, sharedProfile.Country)

	if clientData.BirthYear == 0 {
		clientData.BirthYear = sharedProfile.BirthYear
	}

	return clientData
}

func (a *Auth) applySharedProfile(app model.Application, authTypeID string, userIdentifier string, l *logs.Log) (bool, *model.Profile, *model.Credential, error) {
	//do not share profiles by default
	useSharedProfile := false

	var sharedProfile *model.Profile
	var sharedCredential *model.Credential

	var err error

	//the application uses shared profiles
	if app.SharedIdentities {
		l.Infof("%s uses shared identities", app.Name)

		hasSharedProfile := false
		hasSharedProfile, sharedProfile, sharedCredential, err = a.hasSharedProfile(app, authTypeID, userIdentifier, l)
		if err != nil {
			return false, nil, nil, errors.Wrap("error checking shared profile", err)
		}
		if hasSharedProfile {
			l.Infof("%s already has a profile, so use it", userIdentifier)
			useSharedProfile = true
		} else {
			l.Infof("%s does not have a profile", userIdentifier)
		}
	} else {
		l.Infof("%s does not use shared identities", app.Name)
	}

	return useSharedProfile, sharedProfile, sharedCredential, nil
}

func (a *Auth) hasSharedProfile(app model.Application, authTypeID string, userIdentifier string, l *logs.Log) (bool, *model.Profile, *model.Credential, error) {
	l.Info("hasSharedProfile")

	//find if already there is a profile for the application
	profiles, err := a.storage.FindProfiles(app.ID, authTypeID, userIdentifier)
	if err != nil {
		return false, nil, nil, errors.Wrap("error finding profiles", err)
	}
	if len(profiles) == 0 {
		l.Info("there is no profile yet")
		return false, nil, nil, nil
	}

	//find profile
	var profile *model.Profile
	var credential *model.Credential
	var credentialID *string
	for _, current := range profiles {
		for _, account := range current.Accounts {
			for _, accAuthType := range account.AuthTypes {
				if accAuthType.Identifier == userIdentifier {
					//get the profile
					profile = &current

					if accAuthType.Credential != nil {
						credentialID = &accAuthType.Credential.ID //we have only the id loaded in the credential object
					}
					break
				}
			}
		}
	}

	if profile == nil {
		return false, nil, nil, nil
	}

	//find the credential
	if credentialID != nil {
		credential, err = a.storage.FindCredential(nil, *credentialID)
		if err != nil {
			return false, nil, nil, errors.Wrap("error finding a credential", err)
		}
	}
	return true, profile, credential, nil
}

//validateAPIKey checks if the given API key is valid for the given app ID
func (a *Auth) validateAPIKey(apiKey string, appID string) error {
	validAPIKey, err := a.getCachedAPIKey(apiKey)
	if err != nil || validAPIKey == nil || validAPIKey.AppID != appID {
		return errors.Newf("incorrect key for app_id=%v", appID)
	}

	return nil
}

func (a *Auth) canSignIn(account *model.Account, authTypeID string, userIdentifier string) bool {
	if account != nil {
		aat := account.GetAccountAuthType(authTypeID, userIdentifier)
		return aat == nil || !aat.Linked || !aat.Unverified
	}

	return false
}

//isSignUp checks if the operation is sign in or sign up
// 	first check if the client has set sign_up field
//	if sign_up field has not been sent then check if the user exists
func (a *Auth) isSignUp(accountExists bool, params string, l *logs.Log) (bool, error) {
	//check if sign_up field has been passed
	useSignUpFieldCheck := strings.Contains(params, "sign_up")

	if useSignUpFieldCheck {
		type signUpParams struct {
			SignUp bool `json:"sign_up"`
		}
		var sParams signUpParams
		err := json.Unmarshal([]byte(params), &sParams)
		if err != nil {
			return false, errors.WrapErrorAction(logutils.ActionUnmarshal, "sign up params", nil, err)
		}

		return sParams.SignUp, nil
	}

	if accountExists {
		//the user exists, so return false
		return false, nil
	}

	//the user does not exists, so it has to register
	return true, nil
}

func (a *Auth) getAccount(authenticationType string, userIdentifier string, apiKey string, appTypeIdentifier string, orgID string) (*model.Account, string, error) {
	//validate if the provided auth type is supported by the provided application and organization
	authType, _, appOrg, err := a.validateAuthType(authenticationType, appTypeIdentifier, orgID)
	if err != nil {
		return nil, "", errors.WrapErrorAction(logutils.ActionValidate, typeAuthType, nil, err)
	}

	//do not allow for admins
	if appOrg.Application.Admin {
		return nil, "", errors.New("not allowed for admins")
	}

	//TODO: Ideally we would not make many database calls before validating the API key. Currently needed to get app ID
	err = a.validateAPIKey(apiKey, appOrg.Application.ID)
	if err != nil {
		return nil, "", errors.WrapErrorData(logutils.StatusInvalid, model.TypeAPIKey, nil, err)
	}

	//check if the account exists check
	account, err := a.storage.FindAccount(nil, appOrg.ID, authType.ID, userIdentifier)
	if err != nil {
		return nil, "", errors.WrapErrorAction(logutils.ActionFind, model.TypeAccount, nil, err)
	}

	return account, authType.ID, nil
}

func (a *Auth) findAccountAuthType(account *model.Account, authType *model.AuthType, identifier string) (*model.AccountAuthType, error) {
	if account == nil {
		return nil, errors.ErrorData(logutils.StatusMissing, model.TypeAccount, nil)
	}

	if authType == nil {
		return nil, errors.ErrorData(logutils.StatusMissing, typeAuthType, nil)
	}

	accountAuthType := account.GetAccountAuthType(authType.ID, identifier)
	if accountAuthType == nil {
		return nil, errors.New("for some reasons the user auth type is nil")
	}

	accountAuthType.AuthType = *authType

	if accountAuthType.Credential != nil {
		//populate credentials in accountAuthType
		credential, err := a.storage.FindCredential(nil, accountAuthType.Credential.ID)
		if err != nil {
			return nil, errors.WrapErrorAction(logutils.ActionFind, model.TypeCredential, nil, err)
		}
		credential.AuthType = *authType
		accountAuthType.Credential = credential
	}

	return accountAuthType, nil
}

func (a *Auth) findAccountAuthTypeByID(account *model.Account, accountAuthTypeID string) (*model.AccountAuthType, error) {
	if account == nil {
		return nil, errors.ErrorData(logutils.StatusMissing, model.TypeAccount, nil)
	}

	if accountAuthTypeID == "" {
		return nil, errors.ErrorData(logutils.StatusMissing, logutils.TypeString, nil)
	}

	accountAuthType := account.GetAccountAuthTypeByID(accountAuthTypeID)
	if accountAuthType == nil {
		return nil, errors.New("for some reasons the user auth type is nil")
	}

	authType, err := a.storage.FindAuthType(accountAuthType.AuthType.ID)
	if err != nil || authType == nil {
		return nil, errors.WrapErrorAction(logutils.ActionLoadCache, typeAuthType, logutils.StringArgs(accountAuthType.AuthType.ID), err)
	}

	accountAuthType.AuthType = *authType

	if accountAuthType.Credential != nil {
		//populate credentials in accountAuthType
		credential, err := a.storage.FindCredential(nil, accountAuthType.Credential.ID)
		if err != nil {
			return nil, errors.WrapErrorAction(logutils.ActionFind, model.TypeCredential, nil, err)
		}
		credential.AuthType = *authType
		accountAuthType.Credential = credential
	}
	return accountAuthType, nil
}

func (a *Auth) clearExpiredSessions(identifier string, l *logs.Log) error {
	l.Info("clearExpiredSessions")

	//load the sessions for the identifier
	loginsSessions, err := a.storage.FindLoginSessions(nil, identifier)
	if err != nil {
		return errors.Wrap("error finding logins sessions for clearing them", err)
	}

	//determine the expired sessions
	expiredSessions := []model.LoginSession{}
	for _, session := range loginsSessions {
		if session.IsExpired() {
			expiredSessions = append(expiredSessions, session)
		}
	}

	//log sessions and expired sessions count
	l.Info(fmt.Sprintf("there are %d sessions", len(loginsSessions)))
	l.Info(fmt.Sprintf("there are %d expired sessions", len(expiredSessions)))

	//clear the expird sessions if there are such ones
	if len(expiredSessions) > 0 {
		l.Info("there is expired sessions for deleting")

		err = a.deleteLoginSessions(nil, expiredSessions, l)
		if err != nil {
			return errors.Wrap("error on deleting logins sessions", err)
		}
	} else {
		l.Info("there is no expired sessions for deleting")
	}

	return nil
}

func (a *Auth) applyLogin(anonymous bool, sub string, authType model.AuthType, appOrg model.ApplicationOrganization,
	accountAuthType *model.AccountAuthType, appType model.ApplicationType, externalIDs map[string]string, ipAddress string, deviceType string,
	deviceOS *string, deviceID string, params map[string]interface{}, state string, l *logs.Log) (*model.LoginSession, error) {

	var err error
	var loginSession *model.LoginSession

	transaction := func(context storage.TransactionContext) error {
		///1. assign device to session and account
		var device *model.Device
		if !anonymous {
			//1. check if the device exists
			device, err = a.storage.FindDevice(context, deviceID, sub)
			if err != nil {
				return errors.WrapErrorAction(logutils.ActionFind, model.TypeDevice, nil, err)
			}
			if device != nil {
				//2.1 device exists, so do nothing
			} else {
				//2.2 device does not exist, we need to assign it to the account

				device, err = a.createDevice(sub, deviceType, deviceOS, deviceID, l)
				if err != nil {
					return errors.WrapErrorAction("error creating device", model.TypeDevice, nil, err)
				}
				_, err := a.storage.InsertDevice(context, *device)
				if err != nil {
					return errors.WrapErrorAction(logutils.ActionInsert, model.TypeDevice, nil, err)
				}
			}
		}
		///

		///create login session entity
		loginSession, err = a.createLoginSession(anonymous, sub, authType, appOrg, accountAuthType, appType, externalIDs, ipAddress, params, state, device, l)
		if err != nil {
			return errors.WrapErrorAction("error creating a session", "", nil, err)
		}

		//1. store login session
		err = a.storage.InsertLoginSession(context, *loginSession)
		if err != nil {
			return errors.WrapErrorAction(logutils.ActionInsert, model.TypeLoginSession, nil, err)
		}

		//2. check session limit against number of active sessions
		sessionLimit := appOrg.LoginsSessionsSetting.MaxConcurrentSessions
		if sessionLimit > 0 {
			loginSessions, err := a.storage.FindLoginSessions(context, loginSession.Identifier)
			if err != nil {
				return errors.WrapErrorAction(logutils.ActionFind, model.TypeLoginSession, nil, err)
			}
			if len(loginSessions) < 1 {
				l.ErrorWithDetails("failed to find login session after inserting", logutils.Fields{"identifier": loginSession.Identifier})
			}

			if len(loginSessions) > sessionLimit {
				// delete first session in list (sorted by date created)
				err = a.deleteLoginSession(context, loginSessions[0], l)
				if err != nil {
					return errors.WrapErrorAction(logutils.ActionDelete, model.TypeLoginSession, nil, err)
				}
			}
		}
		///

		return nil
	}

	err = a.storage.PerformTransaction(transaction)
	if err != nil {
		return nil, errors.WrapErrorAction(logutils.ActionUpdate, model.TypeUserAuth, nil, err)
	}

	return loginSession, nil
}

func (a *Auth) createDevice(accountID string, deviceType string, deviceOS *string, deviceID string, l *logs.Log) (*model.Device, error) {
	//id
	idUUID, _ := uuid.NewUUID()
	id := idUUID.String()

	//account
	account := model.Account{ID: accountID}

	return &model.Device{ID: id, DeviceID: deviceID, Account: account,
		Type: deviceType, OS: *deviceOS, DateCreated: time.Now()}, nil
}

func (a *Auth) createLoginSession(anonymous bool, sub string, authType model.AuthType,
	appOrg model.ApplicationOrganization, accountAuthType *model.AccountAuthType, appType model.ApplicationType,
	externalIDs map[string]string, ipAddress string, params map[string]interface{}, state string, device *model.Device, l *logs.Log) (*model.LoginSession, error) {

	//id
	idUUID, _ := uuid.NewUUID()
	id := idUUID.String()

	//account auth type
	if !anonymous {
		//sort account auth types by the one used for login
		accountAuthType.Account.SortAccountAuthTypes(accountAuthType.Identifier)
	}

	//access token
	orgID := appOrg.Organization.ID
	appID := appOrg.Application.ID
	uid := ""
	name := ""
	email := ""
	phone := ""
	permissions := []string{}
	if !anonymous {
		uid = accountAuthType.Identifier
		name = accountAuthType.Account.Profile.GetFullName()
		email = accountAuthType.Account.Profile.Email
		phone = accountAuthType.Account.Profile.Phone
		permissions = accountAuthType.Account.GetPermissionNames()
	}
	claims := a.getStandardClaims(sub, uid, name, email, phone, rokwireTokenAud, orgID, appID, authType.Code, externalIDs, nil, anonymous, true, appOrg.Application.Admin, appOrg.Organization.System, false, true, idUUID.String())
	accessToken, err := a.buildAccessToken(claims, strings.Join(permissions, ","), authorization.ScopeGlobal)
	if err != nil {
		return nil, errors.WrapErrorAction(logutils.ActionCreate, logutils.TypeToken, nil, err)
	}

	//refresh token
	refreshToken, err := a.buildRefreshToken()
	if err != nil {
		return nil, errors.WrapErrorAction(logutils.ActionCreate, logutils.TypeToken, nil, err)
	}

	now := time.Now().UTC()
	var stateExpires *time.Time
	if state != "" {
		stateExpireTime := now.Add(time.Minute * time.Duration(loginStateDuration))
		stateExpires = &stateExpireTime
	}

	loginSession := model.LoginSession{ID: id, AppOrg: appOrg, AuthType: authType,
		AppType: appType, Anonymous: anonymous, Identifier: sub, ExternalIDs: externalIDs, AccountAuthType: accountAuthType,
		Device: device, IPAddress: ipAddress, AccessToken: accessToken, RefreshTokens: []string{refreshToken}, Params: params,
		State: state, StateExpires: stateExpires, DateCreated: now}

	return &loginSession, nil
}

func (a *Auth) deleteLoginSession(context storage.TransactionContext, loginSession model.LoginSession, l *logs.Log) error {
	//always log what session has been deleted
	l.Info("deleting loging session - " + loginSession.LogInfo())

	err := a.storage.DeleteLoginSession(context, loginSession.ID)
	if err != nil {
		l.WarnAction(logutils.ActionDelete, model.TypeLoginSession, err)
		return err
	}
	return nil
}

func (a *Auth) deleteLoginSessions(context storage.TransactionContext, loginSessions []model.LoginSession, l *logs.Log) error {
	//always log what session has been deleted, also prepare the IDs
	ids := make([]string, len(loginSessions))
	l.Info("expired sessions to be deleted:")
	for i, session := range loginSessions {
		l.Info("deleting loging session - " + session.LogInfo())

		ids[i] = session.ID
	}

	//delete the sessions from the storage
	err := a.storage.DeleteLoginSessionsByIDs(context, ids)
	if err != nil {
		l.WarnAction(logutils.ActionDelete, model.TypeLoginSession, err)
		return err
	}
	return nil
}

func (a *Auth) prepareRegistrationData(authType model.AuthType, identifier string,
	profile model.Profile, preferences map[string]interface{}, l *logs.Log) (*model.Profile, map[string]interface{}, error) {
	//no need to merge from profile BB for new apps

	///profile and preferences
	//get profile BB data
	gotProfile, gotPreferences, err := a.getProfileBBData(authType, identifier, l)
	if err != nil {
		args := &logutils.FieldArgs{"auth_type": authType.Code, "identifier": identifier}
		return nil, nil, errors.WrapErrorAction(logutils.ActionGet, "error getting profile BB data", args, err)
	}

	readyProfile := profile
	//if there is profile bb data
	if gotProfile != nil {
		readyProfile = a.prepareProfile(profile, *gotProfile)
	}
	readyPreferences := preferences
	//if there is preferences bb data
	if gotPreferences != nil {
		readyPreferences = a.preparePreferences(preferences, gotPreferences)
	}

	//generate profile ID
	profileID, _ := uuid.NewUUID()
	readyProfile.ID = profileID.String()
	//date created
	if readyProfile.DateCreated.IsZero() {
		readyProfile.DateCreated = time.Now()
	}

	if readyPreferences != nil {
		if readyPreferences["date_created"] == nil {
			readyPreferences["date_created"] = time.Now()
		} else {
			preferencesCreated, ok := readyPreferences["date_created"].(time.Time)
			if !ok || preferencesCreated.IsZero() {
				readyPreferences["date_created"] = time.Now()
			}
		}
	}
	///

	return &readyProfile, readyPreferences, nil
}

func (a *Auth) prepareAccountAuthType(authType model.AuthType, identifier string, accountAuthTypeParams map[string]interface{},
	credential *model.Credential, unverified bool, linked bool) (*model.AccountAuthType, *model.Credential, error) {
	now := time.Now()

	//account auth type
	accountAuthTypeID, _ := uuid.NewUUID()
	active := true
	accountAuthType := &model.AccountAuthType{ID: accountAuthTypeID.String(), AuthType: authType,
		Identifier: identifier, Params: accountAuthTypeParams, Credential: credential, Unverified: unverified, Linked: linked, Active: active, DateCreated: now}

	//credential
	if credential != nil {
		//there is a credential
		credential.AccountsAuthTypes = append(credential.AccountsAuthTypes, *accountAuthType)
	}

	return accountAuthType, credential, nil
}

func (a *Auth) prepareProfile(clientData model.Profile, profileBBData model.Profile) model.Profile {
	clientData.PhotoURL = utils.SetStringIfEmpty(clientData.PhotoURL, profileBBData.PhotoURL)
	clientData.FirstName = utils.SetStringIfEmpty(clientData.FirstName, profileBBData.FirstName)
	clientData.LastName = utils.SetStringIfEmpty(clientData.LastName, profileBBData.LastName)
	clientData.Email = utils.SetStringIfEmpty(clientData.Email, profileBBData.Email)
	clientData.Phone = utils.SetStringIfEmpty(clientData.Phone, profileBBData.Phone)
	clientData.Address = utils.SetStringIfEmpty(clientData.Address, profileBBData.Address)
	clientData.ZipCode = utils.SetStringIfEmpty(clientData.ZipCode, profileBBData.ZipCode)
	clientData.State = utils.SetStringIfEmpty(clientData.State, profileBBData.State)
	clientData.Country = utils.SetStringIfEmpty(clientData.Country, profileBBData.Country)

	if clientData.BirthYear == 0 {
		clientData.BirthYear = profileBBData.BirthYear
	}

	return clientData
}

func (a *Auth) preparePreferences(clientData map[string]interface{}, profileBBData map[string]interface{}) map[string]interface{} {
	mergedData := profileBBData
	for k, v := range clientData {
		if profileBBData[k] == nil {
			mergedData[k] = v
		}
	}

	return mergedData
}

func (a *Auth) getProfileBBData(authType model.AuthType, identifier string, l *logs.Log) (*model.Profile, map[string]interface{}, error) {
	var profile *model.Profile
	var preferences map[string]interface{}
	var err error

	var profileSearch map[string]string
	if authType.Code == "twilio_phone" {
		profileSearch = map[string]string{"phone": identifier}
	} else if authType.Code == "illinois_oidc" {
		profileSearch = map[string]string{"uin": identifier}
	}

	if profileSearch != nil {
		profile, preferences, err = a.profileBB.GetProfileBBData(profileSearch, l)
		if err != nil {
			return nil, nil, err
		}
	}
	return profile, preferences, nil
}

//registerUser registers account for an organization in an application
//	Input:
//		authType (AuthType): The authentication type
//		userIdentifier (string): The user identifier
//		accountAuthTypeParams (map[string]interface{}): Account auth type params
//		appOrg (ApplicationOrganization): The application organization which the user is registering in
//		credential (*Credential): Information for the user
//		useSharedProfile (bool): It says if the system to look if the user has account in another application in the system and to use its profile instead of creating a new profile
//		preferences (map[string]interface{}): Preferences of the user
//		profile (Profile): Information for the user
//		permissionNames ([]string): set of permissions to assign to the user
//		roleIDs ([]string): set of roles to assign to the user
//		groupIDs ([]string): set of groups to assign to the user
//		adminSet (bool): whether an admin is trying to set permissions, roles, or groups for the user
//		creatorPermissions ([]string): an admin user's permissions to validate
//		l (*logs.Log): Log object pointer for request
//	Returns:
//		Registered account (AccountAuthType): Registered Account object
func (a *Auth) registerUser(context storage.TransactionContext, authType model.AuthType, userIdentifier string, accountAuthTypeParams map[string]interface{},
<<<<<<< HEAD
	appOrg model.ApplicationOrganization, credential *model.Credential, useSharedProfile bool, externalIDs map[string]string,
	profile model.Profile, preferences map[string]interface{}, permissionIDs []string, roleIDs []string, groupIDs []string, l *logs.Log) (*model.AccountAuthType, error) {

	//TODO: - analyse what should go in one transaction
=======
	appOrg model.ApplicationOrganization, credential *model.Credential, useSharedProfile bool, externalIDs map[string]string, profile model.Profile,
	preferences map[string]interface{}, permissionNames []string, roleIDs []string, groupIDs []string, creatorPermissions []string, l *logs.Log) (*model.AccountAuthType, error) {
>>>>>>> d68c1082

	//External and anonymous auth is automatically verified, otherwise verified if credential has been verified previously
	unverified := true
	if creatorPermissions == nil {
		if authType.IsExternal || authType.IsAnonymous {
			unverified = false
		} else if credential != nil {
			unverified = !credential.Verified
		}
	}

	accountAuthType, err := a.constructAccount(context, authType, userIdentifier, accountAuthTypeParams, appOrg, credential,
		unverified, externalIDs, profile, preferences, permissionNames, roleIDs, groupIDs, creatorPermissions, l)
	if err != nil {
		return nil, errors.WrapErrorAction("constructing", model.TypeAccount, nil, err)
	}

	err = a.storeNewAccountInfo(context, accountAuthType.Account, credential, useSharedProfile, profile)
	if err != nil {
		return nil, errors.WrapErrorAction("storing", "new account information", nil, err)
	}

	return accountAuthType, nil
}

func (a *Auth) constructAccount(context storage.TransactionContext, authType model.AuthType, userIdentifier string, accountAuthTypeParams map[string]interface{},
	appOrg model.ApplicationOrganization, credential *model.Credential, unverified bool, externalIDs map[string]string, profile model.Profile,
	preferences map[string]interface{}, permissionNames []string, roleIDs []string, groupIDs []string, assignerPermissions []string, l *logs.Log) (*model.AccountAuthType, error) {
	//create account auth type
	accountAuthType, credential, err := a.prepareAccountAuthType(authType, userIdentifier, accountAuthTypeParams, credential, unverified, false)
	if err != nil {
		return nil, errors.WrapErrorAction(logutils.ActionCreate, model.TypeAccountAuthType, nil, err)
	}

	//create account object
	accountID, _ := uuid.NewUUID()
	authTypes := []model.AccountAuthType{*accountAuthType}

	//assumes admin creator permissions are always non-nil
	adminSet := assignerPermissions != nil
	var permissions []model.Permission
	var roles []model.AppOrgRole
	var groups []model.AppOrgGroup
	if adminSet {
		permissions, err = a.CheckPermissions(context, &appOrg, permissionNames, assignerPermissions)
		if err != nil {
			return nil, errors.WrapErrorAction(logutils.ActionValidate, model.TypePermission, nil, err)
		}

		roles, err = a.CheckRoles(context, &appOrg, roleIDs, assignerPermissions)
		if err != nil {
			return nil, errors.WrapErrorAction(logutils.ActionValidate, model.TypeAppOrgRole, nil, err)
		}

		groups, err = a.checkGroups(context, appOrg, groupIDs, assignerPermissions)
		if err != nil {
			return nil, errors.WrapErrorAction(logutils.ActionGet, model.TypeAppOrgGroup, nil, err)
		}
	} else {
		permissions, err = a.storage.FindPermissionsByName(context, permissionNames)
		if err != nil {
			l.WarnError(logutils.MessageAction(logutils.StatusError, logutils.ActionFind, model.TypePermission, nil), err)
		}

		roles, err = a.storage.FindAppOrgRolesByIDs(context, roleIDs, appOrg.ID)
		if err != nil {
			l.WarnError(logutils.MessageAction(logutils.StatusError, logutils.ActionFind, model.TypeAppOrgRole, nil), err)
		}

		groups, err = a.storage.FindAppOrgGroupsByIDs(context, groupIDs, appOrg.ID)
		if err != nil {
			l.WarnError(logutils.MessageAction(logutils.StatusError, logutils.ActionFind, model.TypeAppOrgGroup, nil), err)
		}
	}

	hasPermissions := len(permissions) > 0 || len(roles) > 0 || len(groups) > 0
	account := model.Account{ID: accountID.String(), AppOrg: appOrg, HasPermissions: hasPermissions, Permissions: permissions,
		Roles: model.AccountRolesFromAppOrgRoles(roles, true, adminSet), Groups: model.AccountGroupsFromAppOrgGroups(groups, true, adminSet),
		AuthTypes: authTypes, ExternalIDs: externalIDs, Preferences: preferences, Profile: profile, DateCreated: time.Now()}

	accountAuthType.Account = account
	return accountAuthType, nil
}

func (a *Auth) storeNewAccountInfo(context storage.TransactionContext, account model.Account, credential *model.Credential, useSharedProfile bool, profile model.Profile) error {
	//insert account object - it includes the account auth type
	_, err := a.storage.InsertAccount(context, account)
	if err != nil {
		return errors.WrapErrorAction(logutils.ActionInsert, model.TypeAccount, nil, err)
	}

	//insert or update credential
	if credential != nil {
		if useSharedProfile {
			//update credential
			err = a.storage.UpdateCredential(context, credential)
			if err != nil {
				return errors.Wrapf("error updating a credential", err)
			}
		} else {
			//create credential
			err = a.storage.InsertCredential(context, credential)
			if err != nil {
				return errors.Wrapf("error inserting a credential", err)
			}
		}
	}

	//update profile if shared
	if useSharedProfile {
		err = a.storage.UpdateProfile(context, profile)
		if err != nil {
			return errors.Wrapf("error updating profile on register", err)
		}
	}
<<<<<<< HEAD
	//TODO: - in one transaction
=======
>>>>>>> d68c1082

	return nil
}

func (a *Auth) checkGroups(context storage.TransactionContext, appOrg model.ApplicationOrganization, groupIDs []string, assignerPermissions []string) ([]model.AppOrgGroup, error) {
	//find groups
	groups, err := a.storage.FindAppOrgGroupsByIDs(context, groupIDs, appOrg.ID)
	if err != nil {
		return nil, errors.WrapErrorAction(logutils.ActionFind, model.TypeAppOrgGroup, nil, err)
	}
	if len(groups) != len(groupIDs) {
		badIDs := make([]string, 0)
		for _, gID := range groupIDs {
			bad := true
			for _, g := range groups {
				if g.ID == gID {
					bad = false
					break
				}
			}
			if bad {
				badIDs = append(badIDs, gID)
			}
		}
		return nil, errors.ErrorData(logutils.StatusInvalid, model.TypeAppOrgGroup, &logutils.FieldArgs{"ids": badIDs})
	}

	//check assigners
	for _, group := range groups {
		err = group.CheckAssigners(assignerPermissions)
		if err != nil {
			return nil, errors.WrapErrorAction(logutils.ActionValidate, "assigner permissions", &logutils.FieldArgs{"id": group.ID}, err)
		}
	}

	return groups, nil
}

func (a *Auth) checkRevokedGroups(context storage.TransactionContext, appOrg model.ApplicationOrganization, groupIDs []string, assignerPermissions []string) error {
	//find groups
	groups, err := a.storage.FindAppOrgGroupsByIDs(context, groupIDs, appOrg.ID)
	if err != nil {
		return errors.WrapErrorAction(logutils.ActionFind, model.TypeAppOrgGroup, nil, err)
	}
	//Revoke missing groups

	//check assigners
	for _, group := range groups {
		err = group.CheckAssigners(assignerPermissions)
		if err != nil {
			return errors.WrapErrorAction(logutils.ActionValidate, "assigner permissions", &logutils.FieldArgs{"id": group.ID}, err)
		}
	}

	return nil
}

func (a *Auth) linkAccountAuthType(account model.Account, authType model.AuthType, appOrg model.ApplicationOrganization,
	creds string, params string, l *logs.Log) (string, *model.AccountAuthType, error) {
	authImpl, err := a.getAuthTypeImpl(authType)
	if err != nil {
		return "", nil, errors.WrapErrorAction(logutils.ActionLoadCache, typeAuthType, nil, err)
	}

	userIdentifier, err := authImpl.getUserIdentifier(creds)
	if err != nil {
		return "", nil, errors.WrapErrorAction(logutils.ActionGet, "user identifier", nil, err)
	}

	//2. check if the user exists
	newCredsAccount, err := a.storage.FindAccount(nil, appOrg.ID, authType.ID, userIdentifier)
	if err != nil {
		return "", nil, errors.WrapErrorAction(logutils.ActionFind, model.TypeAccount, nil, err)
	}
	if newCredsAccount != nil {
		//if account is current account, attempt sign-in. Otherwise, handle conflict
		if newCredsAccount.ID == account.ID {
			message, aat, err := a.applyLinkVerify(authImpl, authType, &account, userIdentifier, creds, l)
			if err != nil {
				return "", nil, err
			}
			if message != "" {
				return "", nil, errors.New("verification not complete").SetStatus(utils.ErrorStatusUnverified)
			}
			if aat != nil {
				for i, accAuthType := range account.AuthTypes {
					if accAuthType.ID == aat.ID {
						account.AuthTypes[i] = *aat
						break
					}
				}
			}
			return "", nil, nil
		}

		err = a.handleAccountAuthTypeConflict(*newCredsAccount, authType.ID, userIdentifier, false)
		if err != nil {
			return "", nil, err
		}
	}

	credentialID, _ := uuid.NewUUID()
	credID := credentialID.String()

	//apply sign up
	message, credentialValue, err := authImpl.signUp(authType, appOrg, creds, params, credID, l)
	if err != nil {
		return "", nil, errors.Wrap("error signing up", err)
	}

	//credential
	var credential *model.Credential
	if credentialValue != nil {
		now := time.Now()
		credential = &model.Credential{ID: credID, AccountsAuthTypes: nil, Value: credentialValue, Verified: false,
			AuthType: authType, DateCreated: now, DateUpdated: &now}
	}

	accountAuthType, credential, err := a.prepareAccountAuthType(authType, userIdentifier, nil, credential, true, true)
	if err != nil {
		return "", nil, errors.WrapErrorAction(logutils.ActionCreate, model.TypeAccountAuthType, nil, err)
	}
	accountAuthType.Account = account

	err = a.registerAccountAuthType(*accountAuthType, credential, nil, l)
	if err != nil {
		return "", nil, errors.WrapErrorAction(logutils.ActionRegister, model.TypeAccountAuthType, nil, err)
	}

	return message, accountAuthType, nil
}

func (a *Auth) applyLinkVerify(authImpl authType, authType model.AuthType, account *model.Account,
	userIdentifier string, creds string, l *logs.Log) (string, *model.AccountAuthType, error) {
	//find account auth type
	accountAuthType, err := a.findAccountAuthType(account, &authType, userIdentifier)
	if accountAuthType == nil {
		return "", nil, errors.WrapErrorAction(logutils.ActionFind, model.TypeAccountAuthType, nil, err)
	}

	if !accountAuthType.Linked {
		return "", nil, errors.New("cannot verify non-linked auth type")
	}

	if !accountAuthType.Unverified {
		return "", nil, errors.New("auth type already verified")
	}

	var message string
	message, err = a.checkCredentials(authImpl, authType, accountAuthType, creds, l)
	if err != nil {
		return "", nil, errors.WrapErrorAction("verifying", "credentials", nil, err)
	}

	return message, accountAuthType, nil
}

func (a *Auth) linkAccountAuthTypeExternal(account model.Account, authType model.AuthType, appType model.ApplicationType, appOrg model.ApplicationOrganization,
	creds string, params string, l *logs.Log) (*model.AccountAuthType, error) {
	authImpl, err := a.getExternalAuthTypeImpl(authType)
	if err != nil {
		return nil, errors.WrapErrorAction(logutils.ActionLoadCache, typeAuthType, nil, err)
	}

	externalUser, _, err := authImpl.externalLogin(authType, appType, appOrg, creds, params, l)
	if err != nil {
		return nil, errors.WrapErrorAction("logging in", "external user", nil, err)
	}

	//2. check if the user exists
	newCredsAccount, err := a.storage.FindAccount(nil, appOrg.ID, authType.ID, externalUser.Identifier)
	if err != nil {
		return nil, errors.WrapErrorAction(logutils.ActionFind, model.TypeAccount, nil, err)
	}
	//cannot link creds if an account already exists for new creds
	if newCredsAccount != nil {
		return nil, errors.New("account already exists").SetStatus(utils.ErrorStatusAlreadyExists)
	}

	accountAuthTypeParams := map[string]interface{}{}
	accountAuthTypeParams["user"] = externalUser

	accountAuthType, credential, err := a.prepareAccountAuthType(authType, externalUser.Identifier, accountAuthTypeParams, nil, false, true)
	if err != nil {
		return nil, errors.WrapErrorAction(logutils.ActionCreate, model.TypeAccountAuthType, nil, err)
	}
	accountAuthType.Account = account

	for k, v := range externalUser.ExternalIDs {
		if account.ExternalIDs == nil {
			account.ExternalIDs = make(map[string]string)
		}
		if account.ExternalIDs[k] == "" {
			account.ExternalIDs[k] = v
		}
	}

	err = a.registerAccountAuthType(*accountAuthType, credential, account.ExternalIDs, l)
	if err != nil {
		return nil, errors.WrapErrorAction(logutils.ActionRegister, model.TypeAccountAuthType, nil, err)
	}

	return accountAuthType, nil
}

func (a *Auth) registerAccountAuthType(accountAuthType model.AccountAuthType, credential *model.Credential, externalIDs map[string]string, l *logs.Log) error {
	var err error
	if credential != nil {
		//TODO - in one transaction
		if err = a.storage.InsertCredential(nil, credential); err != nil {
			return errors.WrapErrorAction(logutils.ActionInsert, model.TypeCredential, nil, err)
		}
	}

	err = a.storage.InsertAccountAuthType(accountAuthType)
	if err != nil {
		return errors.WrapErrorAction(logutils.ActionInsert, model.TypeAccount, nil, err)
	}

	if externalIDs != nil {
		err = a.storage.UpdateAccountExternalIDs(accountAuthType.Account.ID, externalIDs)
		if err != nil {
			return errors.WrapErrorAction(logutils.ActionUpdate, "account external IDs", nil, err)
		}

		err = a.storage.UpdateLoginSessionExternalIDs(accountAuthType.Account.ID, externalIDs)
		if err != nil {
			return errors.WrapErrorAction(logutils.ActionUpdate, "login session external IDs", nil, err)
		}
	}

	return nil
}

func (a *Auth) unlinkAccountAuthType(accountID string, authenticationType string, appTypeIdentifier string, identifier string, l *logs.Log) (*model.Account, error) {
	account, err := a.storage.FindAccountByID(nil, accountID)
	if err != nil {
		return nil, errors.WrapErrorAction(logutils.ActionFind, model.TypeAccount, nil, err)
	}
	if account == nil {
		return nil, errors.ErrorData(logutils.StatusMissing, model.TypeAccount, &logutils.FieldArgs{"id": accountID})
	}

	for i, aat := range account.AuthTypes {
		// unlink auth type with matching code and identifier
		if aat.AuthType.Code == authenticationType && aat.Identifier == identifier {
			aat.Account = *account
			err := a.removeAccountAuthType(aat)
			if err != nil {
				return nil, errors.WrapErrorAction("unlinking", model.TypeAccountAuthType, nil, err)
			}

			account.AuthTypes = append(account.AuthTypes[:i], account.AuthTypes[i+1:]...)
			break
		}
	}

	return account, nil
}

func (a *Auth) handleAccountAuthTypeConflict(account model.Account, authTypeID string, userIdentifier string, newAccount bool) error {
	aat := account.GetAccountAuthType(authTypeID, userIdentifier)
	if aat == nil || !aat.Unverified {
		//cannot link creds if a verified account already exists for new creds
		return errors.New("account already exists").SetStatus(utils.ErrorStatusAlreadyExists)
	}

	//if this is the only auth type (this will only be possible for accounts created through sign up that were never verified/used)
	if len(account.AuthTypes) == 1 {
		//if signing up, do not replace previous unverified account created through sign up
		if newAccount {
			return errors.New("account already exists").SetStatus(utils.ErrorStatusAlreadyExists)
		}
		//if linked to a different unverified account, remove whole account
		err := a.deleteAccount(nil, account)
		if err != nil {
			return errors.WrapErrorAction(logutils.ActionDelete, model.TypeAccount, nil, err)
		}
	} else {
		//Otherwise unlink auth type from account
		err := a.removeAccountAuthType(*aat)
		if err != nil {
			return errors.WrapErrorAction(logutils.ActionDelete, model.TypeAccountAuthType, nil, err)
		}
	}

	return nil
}

func (a *Auth) removeAccountAuthType(aat model.AccountAuthType) error {
	transaction := func(context storage.TransactionContext) error {
		//1. delete account auth type in account
		err := a.storage.DeleteAccountAuthType(context, aat)
		if err != nil {
			return errors.WrapErrorAction(logutils.ActionDelete, model.TypeAccountAuthType, nil, err)
		}

		//2. delete credential if it exists
		if aat.Credential != nil {
			err = a.removeAccountAuthTypeCredential(context, aat)
			if err != nil {
				return errors.WrapErrorAction(logutils.ActionDelete, model.TypeCredential, nil, err)
			}
		}

		//3. delete login sessions using unlinked account auth type (if unverified no sessions should exist)
		if !aat.Unverified {
			err = a.storage.DeleteLoginSessionsByAccountAuthTypeID(context, aat.ID)
			if err != nil {
				return errors.WrapErrorAction(logutils.ActionDelete, model.TypeLoginSession, nil, err)
			}
		}

		return nil
	}

	return a.storage.PerformTransaction(transaction)
}

func (a *Auth) removeAccountAuthTypeCredential(context storage.TransactionContext, aat model.AccountAuthType) error {
	credential, err := a.storage.FindCredential(context, aat.Credential.ID)
	if err != nil {
		return errors.WrapErrorAction(logutils.ActionFind, model.TypeCredential, nil, err)
	}

	if len(credential.AccountsAuthTypes) > 1 {
		now := time.Now().UTC()
		for i, credAat := range credential.AccountsAuthTypes {
			if credAat.ID == aat.ID {
				credential.AccountsAuthTypes = append(credential.AccountsAuthTypes[:i], credential.AccountsAuthTypes[i+1:]...)
				credential.DateUpdated = &now
				err = a.storage.UpdateCredential(context, credential)
				if err != nil {
					return errors.WrapErrorAction(logutils.ActionUpdate, model.TypeCredential, nil, err)
				}
				break
			}
		}
	} else {
		err = a.storage.DeleteCredential(context, credential.ID)
		if err != nil {
			return errors.WrapErrorAction(logutils.ActionDelete, model.TypeCredential, nil, err)
		}
	}

	return nil
}

func (a *Auth) deleteAccount(context storage.TransactionContext, account model.Account) error {
	//1. delete the account record
	err := a.storage.DeleteAccount(context, account.ID)
	if err != nil {
		return errors.WrapErrorAction(logutils.ActionDelete, model.TypeAccount, nil, err)
	}

	//2. remove account auth types from or delete credentials
	for _, aat := range account.AuthTypes {
		if aat.Credential != nil {
			err = a.removeAccountAuthTypeCredential(context, aat)
			if err != nil {
				return errors.WrapErrorAction(logutils.ActionDelete, model.TypeCredential, nil, err)
			}
		}
	}

	//3. delete login sessions
	err = a.storage.DeleteLoginSessionsByIdentifier(context, account.ID)
	if err != nil {
		return errors.WrapErrorAction(logutils.ActionDelete, model.TypeLoginSession, nil, err)
	}

	//4. delete devices records
	for _, device := range account.Devices {
		err = a.storage.DeleteDevice(context, device.ID)
		if err != nil {
			return errors.WrapErrorAction(logutils.ActionDelete, model.TypeDevice, nil, err)
		}
	}

	return nil
}

func (a *Auth) constructServiceAccount(accountID string, name string, appID *string, orgID *string, permissions []string, firstParty bool, assignerPermissions []string) (*model.ServiceAccount, error) {
	permissionList, err := a.storage.FindPermissionsByName(nil, permissions)
	if err != nil {
		return nil, errors.WrapErrorAction(logutils.ActionFind, model.TypePermission, nil, err)
	}
	for _, permission := range permissionList {
		err = permission.CheckAssigners(assignerPermissions)
		if err != nil {
			return nil, errors.WrapErrorAction(logutils.ActionValidate, "assigner permissions", &logutils.FieldArgs{"name": permission.Name}, err)
		}
	}

	var application *model.Application
	if appID != nil {
		application, err = a.storage.FindApplication(*appID)
		if err != nil {
			return nil, errors.WrapErrorAction(logutils.ActionFind, model.TypeApplication, nil, err)
		}
	}
	var organization *model.Organization
	if orgID != nil {
		organization, err = a.storage.FindOrganization(*orgID)
		if err != nil {
			return nil, errors.WrapErrorAction(logutils.ActionFind, model.TypeOrganization, nil, err)
		}
	}

	return &model.ServiceAccount{AccountID: accountID, Name: name, Application: application, Organization: organization,
		Permissions: permissionList, FirstParty: firstParty}, nil
}

func (a *Auth) checkServiceAccountCreds(r *sigauth.Request, accountID *string, firstParty bool, single bool, l *logs.Log) ([]model.ServiceAccount, string, error) {
	var requestData model.ServiceAccountTokenRequest
	err := json.Unmarshal(r.Body, &requestData)
	if err != nil {
		return nil, "", errors.WrapErrorAction(logutils.ActionUnmarshal, logutils.MessageDataType("service account access token request"), nil, err)
	}

	serviceAuthType, err := a.getServiceAuthTypeImpl(requestData.AuthType)
	if err != nil {
		l.Info("error getting service auth type on get service access token")
		return nil, "", errors.WrapErrorAction("error getting service auth type on get service access token", "", nil, err)
	}

	params := map[string]interface{}{"first_party": firstParty}
	if accountID == nil {
		params["account_id"] = requestData.AccountID
	} else {
		params["account_id"] = *accountID
	}
	if single {
		params["app_id"] = requestData.AppID
		params["org_id"] = requestData.OrgID
	}

	accounts, err := serviceAuthType.checkCredentials(r, requestData.Creds, params)
	if err != nil {
		return nil, "", errors.WrapErrorAction(logutils.ActionValidate, "service account creds", nil, err)
	}

	return accounts, requestData.AuthType, nil
}

func (a *Auth) buildAccessTokenForServiceAccount(account model.ServiceAccount, authType string) (string, *model.AppOrgPair, error) {
	permissions := account.GetPermissionNames()
	var appID string
	if account.Application != nil {
		appID = account.Application.ID
	}
	var orgID string
	if account.Organization != nil {
		orgID = account.Organization.ID
	}

	claims := a.getStandardClaims(account.AccountID, "", account.Name, "", "", rokwireTokenAud, orgID, appID, authType, nil, nil, false, true, false, false, true, account.FirstParty, "")
	accessToken, err := a.buildAccessToken(claims, strings.Join(permissions, ","), "")
	if err != nil {
		return "", nil, errors.WrapErrorAction(logutils.ActionCreate, logutils.TypeToken, nil, err)
	}
	return accessToken, &model.AppOrgPair{AppID: utils.StringOrNil(appID), OrgID: utils.StringOrNil(orgID)}, nil
}

func (a *Auth) registerAuthType(name string, auth authType) error {
	if _, ok := a.authTypes[name]; ok {
		return errors.Newf("the requested auth type name has already been registered: %s", name)
	}

	a.authTypes[name] = auth

	return nil
}

func (a *Auth) registerExternalAuthType(name string, auth externalAuthType) error {
	if _, ok := a.externalAuthTypes[name]; ok {
		return errors.Newf("the requested external auth type name has already been registered: %s", name)
	}

	a.externalAuthTypes[name] = auth

	return nil
}

func (a *Auth) registerAnonymousAuthType(name string, auth anonymousAuthType) error {
	if _, ok := a.anonymousAuthTypes[name]; ok {
		return errors.Newf("the requested anonymous auth type name has already been registered: %s", name)
	}

	a.anonymousAuthTypes[name] = auth

	return nil
}

func (a *Auth) registerServiceAuthType(name string, auth serviceAuthType) error {
	if _, ok := a.serviceAuthTypes[name]; ok {
		return errors.Newf("the requested service auth type name has already been registered: %s", name)
	}

	a.serviceAuthTypes[name] = auth

	return nil
}

func (a *Auth) registerMfaType(name string, mfa mfaType) error {
	if _, ok := a.mfaTypes[name]; ok {
		return errors.Newf("the requested mfa type name has already been registered: %s", name)
	}

	a.mfaTypes[name] = mfa

	return nil
}

func (a *Auth) validateAuthType(authenticationType string, appTypeIdentifier string, orgID string) (*model.AuthType, *model.ApplicationType, *model.ApplicationOrganization, error) {
	//get the auth type
	authType, err := a.storage.FindAuthType(authenticationType)
	if err != nil || authType == nil {
		return nil, nil, nil, errors.WrapErrorAction(logutils.ActionValidate, typeAuthType, logutils.StringArgs(authenticationType), err)
	}

	//get the app type
	applicationType, err := a.storage.FindApplicationType(appTypeIdentifier)
	if err != nil {
		return nil, nil, nil, errors.WrapErrorAction(logutils.ActionFind, model.TypeApplicationType, logutils.StringArgs(appTypeIdentifier), err)

	}
	if applicationType == nil {
		return nil, nil, nil, errors.ErrorData(logutils.StatusMissing, model.TypeApplicationType, logutils.StringArgs(appTypeIdentifier))
	}

	//get the app org
	applicationID := applicationType.Application.ID
	appOrg, err := a.storage.FindApplicationOrganization(applicationID, orgID)
	if err != nil {
		return nil, nil, nil, errors.WrapErrorAction(logutils.ActionFind, model.TypeApplicationOrganization, &logutils.FieldArgs{"app_id": applicationID, "org_id": orgID}, err)
	}
	if appOrg == nil {
		return nil, nil, nil, errors.ErrorData(logutils.StatusMissing, model.TypeApplicationOrganization, &logutils.FieldArgs{"app_id": applicationID, "org_id": orgID})
	}

	//check if the auth type is supported for this application and organization
	if !appOrg.IsAuthTypeSupported(*applicationType, *authType) {
		return nil, nil, nil, errors.ErrorAction(logutils.ActionValidate, "not supported auth type for application and organization", &logutils.FieldArgs{"app_type_id": applicationType.ID, "auth_type_id": authType.ID})
	}

	return authType, applicationType, appOrg, nil
}

func (a *Auth) validateAuthTypeForAppOrg(authenticationType string, appID string, orgID string) (*model.AuthType, *model.ApplicationOrganization, error) {
	authType, err := a.storage.FindAuthType(authenticationType)
	if err != nil || authType == nil {
		return nil, nil, errors.WrapErrorAction(logutils.ActionFind, typeAuthType, logutils.StringArgs(authenticationType), err)
	}

	appOrg, err := a.storage.FindApplicationOrganization(appID, orgID)
	if err != nil {
		return nil, nil, errors.WrapErrorAction(logutils.ActionFind, model.TypeApplicationOrganization, &logutils.FieldArgs{"app_id": appID, "org_id": orgID}, err)
	}
	if appOrg == nil {
		return nil, nil, errors.ErrorData(logutils.StatusMissing, model.TypeApplicationOrganization, &logutils.FieldArgs{"app_id": appID, "org_id": orgID})
	}

	for _, appType := range appOrg.Application.Types {
		if appOrg.IsAuthTypeSupported(appType, *authType) {
			return authType, appOrg, nil
		}
	}

	return nil, nil, errors.ErrorData(logutils.StatusInvalid, typeAuthType, &logutils.FieldArgs{"app_org_id": appOrg.ID, "auth_type": authenticationType})
}

func (a *Auth) getAuthTypeImpl(authType model.AuthType) (authType, error) {
	if auth, ok := a.authTypes[authType.Code]; ok {
		return auth, nil
	}

	return nil, errors.ErrorData(logutils.StatusInvalid, typeAuthType, logutils.StringArgs(authType.Code))
}

func (a *Auth) getExternalAuthTypeImpl(authType model.AuthType) (externalAuthType, error) {
	key := authType.Code

	//illinois_oidc, other_oidc
	if strings.HasSuffix(authType.Code, "_oidc") {
		key = "oidc"
	}

	if auth, ok := a.externalAuthTypes[key]; ok {
		return auth, nil
	}

	return nil, errors.ErrorData(logutils.StatusInvalid, typeExternalAuthType, logutils.StringArgs(key))
}

func (a *Auth) getAnonymousAuthTypeImpl(authType model.AuthType) (anonymousAuthType, error) {
	if auth, ok := a.anonymousAuthTypes[authType.Code]; ok {
		return auth, nil
	}

	return nil, errors.ErrorData(logutils.StatusInvalid, typeAnonymousAuthType, logutils.StringArgs(authType.Code))
}

func (a *Auth) getServiceAuthTypeImpl(serviceAuthType string) (serviceAuthType, error) {
	if auth, ok := a.serviceAuthTypes[serviceAuthType]; ok {
		return auth, nil
	}

	return nil, errors.ErrorData(logutils.StatusInvalid, typeServiceAuthType, logutils.StringArgs(serviceAuthType))
}

func (a *Auth) getMfaTypeImpl(mfaType string) (mfaType, error) {
	if mfa, ok := a.mfaTypes[mfaType]; ok {
		return mfa, nil
	}

	return nil, errors.ErrorData(logutils.StatusInvalid, typeMfaType, logutils.StringArgs(mfaType))
}

func (a *Auth) buildAccessToken(claims tokenauth.Claims, permissions string, scope string) (string, error) {
	claims.Purpose = "access"
	if !claims.Anonymous {
		claims.Permissions = permissions
	}
	claims.Scope = scope
	return a.generateToken(&claims)
}

func (a *Auth) buildCsrfToken(claims tokenauth.Claims) (string, error) {
	claims.Purpose = "csrf"
	return a.generateToken(&claims)
}

func (a *Auth) buildRefreshToken() (string, error) {
	newToken, err := utils.GenerateRandomString(refreshTokenLength)
	if err != nil {
		return "", errors.WrapErrorAction(logutils.ActionCompute, logutils.TypeToken, nil, err)
	}

	return newToken, nil
}

//getScopedAccessToken returns a scoped access token with the requested scopes
func (a *Auth) getScopedAccessToken(claims tokenauth.Claims, serviceID string, scopes []authorization.Scope) (string, error) {
	scopeStrings := []string{}
	services := []string{serviceID}
	for _, scope := range scopes {
		scopeStrings = append(scopeStrings, scope.String())
		if !authutils.ContainsString(services, scope.ServiceID) {
			services = append(services, scope.ServiceID)
		}
	}

	aud := strings.Join(services, ",")
	scope := strings.Join(scopeStrings, " ")

	scopedClaims := a.getStandardClaims(claims.Subject, "", "", "", "", aud, claims.OrgID, claims.AppID, claims.AuthType, claims.ExternalIDs, &claims.ExpiresAt, claims.Anonymous, claims.Authenticated, false, false, claims.Service, false, claims.SessionID)
	return a.buildAccessToken(scopedClaims, "", scope)
}

func (a *Auth) getStandardClaims(sub string, uid string, name string, email string, phone string, aud string, orgID string, appID string,
	authType string, externalIDs map[string]string, exp *int64, anonymous bool, authenticated bool, admin bool, system bool, service bool, firstParty bool, sessionID string) tokenauth.Claims {
	return tokenauth.Claims{
		StandardClaims: jwt.StandardClaims{
			Audience:  aud,
			Subject:   sub,
			ExpiresAt: a.getExp(exp),
			IssuedAt:  time.Now().Unix(),
			Issuer:    a.host,
		}, OrgID: orgID, AppID: appID, AuthType: authType, UID: uid, Name: name, Email: email, Phone: phone,
		ExternalIDs: externalIDs, Anonymous: anonymous, Authenticated: authenticated, Admin: admin, System: system,
		Service: service, FirstParty: firstParty, SessionID: sessionID,
	}
}

func (a *Auth) generateToken(claims *tokenauth.Claims) (string, error) {
	token := jwt.NewWithClaims(jwt.SigningMethodRS256, claims)
	kid, err := authutils.GetKeyFingerprint(&a.authPrivKey.PublicKey)
	if err != nil {
		return "", errors.WrapErrorAction(logutils.ActionCompute, "fingerprint", logutils.StringArgs("auth key"), err)
	}
	token.Header["kid"] = kid
	return token.SignedString(a.authPrivKey)
}

func (a *Auth) getExp(exp *int64) int64 {
	if exp == nil {
		defaultTime := time.Now().Add(30 * time.Minute) //TODO: Set up org configs for default token exp
		return defaultTime.Unix()
	}
	expTime := time.Unix(*exp, 0)
	minTime := time.Now().Add(time.Duration(a.minTokenExp) * time.Minute)
	maxTime := time.Now().Add(time.Duration(a.maxTokenExp) * time.Minute)

	if expTime.Before(minTime) {
		return minTime.Unix()
	} else if expTime.After(maxTime) {
		return maxTime.Unix()
	}

	return *exp
}

func (a *Auth) getExternalUserAuthorization(externalUser model.ExternalSystemUser, appOrg model.ApplicationOrganization, authType model.AuthType) ([]string, []string, error) {
	identityProviderID, ok := authType.Params["identity_provider"].(string)
	if !ok {
		return nil, nil, errors.ErrorData(logutils.StatusMissing, "identitiy provider id", nil)
	}
	identityProviderSetting := appOrg.FindIdentityProviderSetting(identityProviderID)
	if identityProviderSetting == nil {
		return nil, nil, errors.ErrorData(logutils.StatusMissing, model.TypeIdentityProvider, nil)
	}

	//roles
	roles := []string{}
	for _, item := range externalUser.Roles {
		roleID := identityProviderSetting.Roles[item]
		if len(roleID) > 0 {
			roles = append(roles, roleID)
		}
	}

	//groups
	groups := []string{}
	for _, item := range externalUser.Groups {
		groupID := identityProviderSetting.Groups[item]
		if len(groupID) > 0 {
			groups = append(groups, groupID)
		}
	}

	return roles, groups, nil
}

func (a *Auth) updateExternalAccountRoles(account *model.Account, newExternalRoleIDs []string) (bool, error) {
	if account == nil {
		return false, errors.ErrorData(logutils.StatusInvalid, model.TypeAccount, logutils.StringArgs("nil"))
	}

	updated := false
	newRoles := []model.AccountRole{}
	//Remove any roles which were not set by an admin and are not in new list
	for _, role := range account.Roles {
		if role.AdminSet || authutils.ContainsString(newExternalRoleIDs, role.Role.ID) {
			newRoles = append(newRoles, role)
		} else {
			updated = true
		}
	}

	//Add any new roles that account does not currently have
	addedRoleIDs := []string{}
	for _, roleID := range newExternalRoleIDs {
		if account.GetRole(roleID) == nil {
			addedRoleIDs = append(addedRoleIDs, roleID)
			updated = true
		}
	}

	addedRoles, err := a.storage.FindAppOrgRolesByIDs(nil, addedRoleIDs, account.AppOrg.ID)
	if err != nil {
		return false, errors.WrapErrorAction(logutils.ActionFind, model.TypeAccountRoles, nil, err)
	}
	newRoles = append(newRoles, model.AccountRolesFromAppOrgRoles(addedRoles, true, false)...)

	account.Roles = newRoles
	return updated, nil
}

func (a *Auth) updateExternalAccountGroups(account *model.Account, newExternalGroupIDs []string) (bool, error) {
	if account == nil {
		return false, errors.ErrorData(logutils.StatusInvalid, model.TypeAccount, logutils.StringArgs("nil"))
	}

	updated := false
	newGroups := []model.AccountGroup{}
	//Remove any groups which were not set by an admin and are not in new list
	for _, group := range account.Groups {
		if group.AdminSet || authutils.ContainsString(newExternalGroupIDs, group.Group.ID) {
			newGroups = append(newGroups, group)
		} else {
			updated = true
		}
	}

	addedGroupIDs := []string{}
	for _, groupID := range newExternalGroupIDs {
		if account.GetGroup(groupID) == nil {
			addedGroupIDs = append(addedGroupIDs, groupID)
			updated = true
		}
	}

	addedGroups, err := a.storage.FindAppOrgGroupsByIDs(nil, addedGroupIDs, account.AppOrg.ID)
	if err != nil {
		return false, errors.WrapErrorAction(logutils.ActionFind, model.TypeAccountGroups, nil, err)
	}
	newGroups = append(newGroups, model.AccountGroupsFromAppOrgGroups(addedGroups, true, false)...)

	account.Groups = newGroups
	return updated, nil
}

//storeReg stores the service registration record
func (a *Auth) storeReg() error {
	pem, err := authutils.GetPubKeyPem(&a.authPrivKey.PublicKey)
	if err != nil {
		return errors.WrapErrorAction(logutils.ActionEncode, model.TypePubKey, logutils.StringArgs("auth"), err)
	}

	key := authservice.PubKey{KeyPem: pem, Alg: authKeyAlg}

	// Setup "auth" registration for token validation
	authReg := model.ServiceReg{Registration: authservice.ServiceReg{ServiceID: authServiceID, Host: a.host, PubKey: &key},
		Name: "ROKWIRE Auth Service", Description: "The Auth Service is a subsystem of the Core Building Block that manages authentication and authorization.", FirstParty: true}
	err = a.storage.SaveServiceReg(&authReg)
	if err != nil {
		return errors.WrapErrorAction(logutils.ActionSave, model.TypeServiceReg, logutils.StringArgs(authServiceID), err)
	}

	// Setup core registration for signature validation
	coreReg := model.ServiceReg{Registration: authservice.ServiceReg{ServiceID: a.serviceID, Host: a.host, PubKey: &key},
		Name: "ROKWIRE Core Building Block", Description: "The Core Building Block manages user, auth, and organization data for the ROKWIRE platform.", FirstParty: true}
	err = a.storage.SaveServiceReg(&coreReg)
	if err != nil {
		return errors.WrapErrorAction(logutils.ActionSave, model.TypeServiceReg, logutils.StringArgs(a.serviceID), err)
	}

	return nil
}

//cacheIdentityProviders caches the identity providers
func (a *Auth) cacheIdentityProviders() error {
	a.logger.Info("cacheIdentityProviders..")

	identityProviders, err := a.storage.LoadIdentityProviders()
	if err != nil {
		return errors.WrapErrorAction(logutils.ActionFind, model.TypeIdentityProvider, nil, err)
	}

	a.setCachedIdentityProviders(identityProviders)

	return nil
}

func (a *Auth) setCachedIdentityProviders(identityProviders []model.IdentityProvider) {
	a.identityProvidersLock.Lock()
	defer a.identityProvidersLock.Unlock()

	a.cachedIdentityProviders = &syncmap.Map{}
	validate := validator.New()

	for _, idPr := range identityProviders {
		err := validate.Struct(idPr)
		if err == nil {
			a.cachedIdentityProviders.Store(idPr.ID, idPr)
		} else {
			a.logger.Errorf("failed to validate and cache identity provider with id %s: %s", idPr.ID, err.Error())
		}
	}
}

func (a *Auth) getCachedIdentityProviderConfig(id string, appTypeID string) (*model.IdentityProviderConfig, error) {
	a.identityProvidersLock.RLock()
	defer a.identityProvidersLock.RUnlock()

	errArgs := &logutils.FieldArgs{"id": id, "app_type_id": appTypeID}

	item, _ := a.cachedIdentityProviders.Load(id)
	if item != nil {
		identityProvider, ok := item.(model.IdentityProvider)
		if !ok {
			return nil, errors.ErrorAction(logutils.ActionCast, model.TypeIdentityProvider, errArgs)
		}
		//find the identity provider config
		for _, idPrConfig := range identityProvider.Configs {
			if idPrConfig.AppTypeID == appTypeID {
				return &idPrConfig, nil
			}
		}
		return nil, errors.ErrorData(logutils.StatusMissing, model.TypeIdentityProviderConfig, errArgs)
	}
	return nil, errors.ErrorData(logutils.StatusMissing, model.TypeOrganization, errArgs)
}

func (a *Auth) cacheAPIKeys() error {
	apiKeys, err := a.storage.LoadAPIKeys()
	if err != nil {
		return errors.WrapErrorAction("loading", model.TypeAPIKey, nil, err)
	}
	a.setCachedAPIKeys(apiKeys)
	return nil
}

func (a *Auth) setCachedAPIKeys(apiKeys []model.APIKey) {
	a.apiKeysLock.Lock()
	defer a.apiKeysLock.Unlock()

	a.apiKeys = &syncmap.Map{}
	for _, apiKey := range apiKeys {
		a.apiKeys.Store(apiKey.ID, apiKey)
		a.apiKeys.Store(apiKey.Key, apiKey)
	}
}

func (a *Auth) getCachedAPIKey(key string) (*model.APIKey, error) {
	a.apiKeysLock.RLock()
	defer a.apiKeysLock.RUnlock()

	item, _ := a.apiKeys.Load(key)
	if item != nil {
		if key, ok := item.(model.APIKey); ok {
			return &key, nil
		}
		return nil, errors.ErrorData(logutils.StatusInvalid, model.TypeAPIKey, nil)
	}
	return nil, errors.ErrorAction(logutils.ActionLoadCache, model.TypeAPIKey, nil)
}

func (a *Auth) getCachedAPIKeys() ([]model.APIKey, error) {
	a.apiKeysLock.RLock()
	defer a.apiKeysLock.RUnlock()

	var err error
	apiKeyList := make([]model.APIKey, 0)
	idsFound := make([]string, 0)
	a.apiKeys.Range(func(key, item interface{}) bool {
		errArgs := &logutils.FieldArgs{"key": key}
		if item == nil {
			err = errors.ErrorData(logutils.StatusInvalid, model.TypeAPIKey, errArgs)
			return false
		}

		apiKey, ok := item.(model.APIKey)
		if !ok {
			err = errors.ErrorAction(logutils.ActionCast, model.TypeAPIKey, errArgs)
			return false
		}

		if !utils.Contains(idsFound, apiKey.ID) {
			apiKeyList = append(apiKeyList, apiKey)
			idsFound = append(idsFound, apiKey.ID)
		}

		return true
	})

	return apiKeyList, err
}

func (a *Auth) setupDeleteSessionsTimer() {
	a.logger.Info("setupDeleteSessionsTimer")

	//cancel if active
	if a.deleteSessionsTimer != nil {
		a.timerDone <- true
		a.deleteSessionsTimer.Stop()
	}

	a.deleteSessions()
}

func (a *Auth) deleteSessions() {
	a.logger.Info("deleteSessions")

	// to delete:
	// - not completed MFA
	// - expired sessions

	//1. not completed MFA
	a.deleteNotCompletedMFASessions()

	//2. expired sessions
	a.deleteExpiredSessions()

	duration := time.Hour * time.Duration(sessionDeletePeriod)
	a.deleteSessionsTimer = time.NewTimer(duration)
	select {
	case <-a.deleteSessionsTimer.C:
		// timer expired
		a.deleteSessionsTimer = nil

		a.deleteSessions()
	case <-a.timerDone:
		// timer aborted
		a.deleteSessionsTimer = nil
	}
}

func (a *Auth) deleteNotCompletedMFASessions() {
	a.logger.Info("deleteNotCompletedMFASessions")

	err := a.storage.DeleteMFAExpiredSessions()
	if err != nil {
		a.logger.Error(err.Error())
	}
}

func (a *Auth) deleteExpiredSessions() {
	a.logger.Info("deleteExpiredSessions")

	appsOrgs, err := a.storage.FindApplicationsOrganizations()
	if err != nil {
		a.logger.Error(err.Error())
	}

	if len(appsOrgs) == 0 {
		a.logger.Error("for some reasons apps orgs are missing")
		return
	}

	for _, appOrg := range appsOrgs {
		a.logger.Infof("delete expired sessions for %s app org", appOrg.ID)

		//find the app/org sessions
		sessions, err := a.storage.FindSessionsLazy(appOrg.Application.ID, appOrg.Organization.ID)
		if err != nil {
			a.logger.Errorf("error on finding unused sessions - %s", err)
		}

		//continue if no sessions
		if len(sessions) == 0 {
			a.logger.Infof("no sessions for %s app org", appOrg.ID)
			continue
		}

		//determine which sessions are expired
		forDelete := []model.LoginSession{}
		for _, session := range sessions {
			if session.IsExpired() {
				forDelete = append(forDelete, session)
			}
		}

		//count if no expired sessions
		if len(forDelete) == 0 {
			a.logger.Infof("no expired sessions for %s app org", appOrg.ID)
			continue
		}

		//we have expired sessions, so we need to delete them
		expiredCount := len(forDelete)
		a.logger.Infof("we have %d expired sessions, so we need to delete them", expiredCount)

		//we delete max 250 items
		if expiredCount > maxSessionsDelete {
			a.logger.Infof("%d expired sessions > %d, so remove only %d",
				expiredCount, maxSessionsDelete, maxSessionsDelete)
			forDelete = forDelete[0 : maxSessionsDelete-1]
		} else {
			a.logger.Infof("%d expired sessions <= %d, so do nothing", expiredCount, maxSessionsDelete)
		}

		//log the data that will be deleted and prepare the IDs
		ids := make([]string, len(forDelete))
		a.logger.Info("expired sessions to be deleted:")
		for i, session := range forDelete {
			a.logger.Info("deleting loging session - " + session.LogInfo())

			ids[i] = session.ID
		}

		//delete the sessions from the storage
		err = a.storage.DeleteLoginSessionsByIDs(nil, ids)
		if err != nil {
			a.logger.Errorf("error on deleting logins sessions - %s", err)
		}
	}
}

//LocalDataLoaderImpl provides a local implementation for AuthDataLoader
type LocalDataLoaderImpl struct {
	storage Storage
	*authservice.ServiceRegSubscriptions
}

//GetAccessToken implements AuthDataLoader interface
func (l *LocalDataLoaderImpl) GetAccessToken() error {
	return nil
}

//GetDeletedAccounts implements AuthDataLoader interface
func (l *LocalDataLoaderImpl) GetDeletedAccounts() ([]string, error) {
	//TODO: get deleted accounts from storage here
	return nil, nil
}

//LoadServices implements ServiceRegLoader interface
func (l *LocalDataLoaderImpl) LoadServices() ([]authservice.ServiceReg, error) {
	regs, err := l.storage.FindServiceRegs(l.GetSubscribedServices())
	if err != nil {
		return nil, errors.WrapErrorAction(logutils.ActionFind, model.TypeServiceReg, nil, err)
	}

	authRegs := make([]authservice.ServiceReg, len(regs))
	for i, serviceReg := range regs {
		reg := serviceReg.Registration
		reg.PubKey.LoadKeyFromPem()
		authRegs[i] = reg
	}

	return authRegs, nil
}

//NewLocalDataLoader creates and configures a new LocalDataLoaderImpl instance
func NewLocalDataLoader(storage Storage) *LocalDataLoaderImpl {
	subscriptions := authservice.NewServiceRegSubscriptions([]string{"all"})
	return &LocalDataLoaderImpl{storage: storage, ServiceRegSubscriptions: subscriptions}
}

//StorageListener represents storage listener implementation for the auth package
type StorageListener struct {
	auth *Auth
	storage.DefaultListenerImpl
}

//OnIdentityProvidersUpdated notifies that identity providers have been updated
func (al *StorageListener) OnIdentityProvidersUpdated() {
	al.auth.cacheIdentityProviders()
}

//OnAPIKeysUpdated notifies api keys have been updated
func (al *StorageListener) OnAPIKeysUpdated() {
	al.auth.cacheAPIKeys()
}

//OnServiceRegsUpdated notifies that a service registration has been updated
func (al *StorageListener) OnServiceRegsUpdated() {
	al.auth.AuthService.LoadServices()
}<|MERGE_RESOLUTION|>--- conflicted
+++ resolved
@@ -1358,15 +1358,8 @@
 //	Returns:
 //		Registered account (AccountAuthType): Registered Account object
 func (a *Auth) registerUser(context storage.TransactionContext, authType model.AuthType, userIdentifier string, accountAuthTypeParams map[string]interface{},
-<<<<<<< HEAD
-	appOrg model.ApplicationOrganization, credential *model.Credential, useSharedProfile bool, externalIDs map[string]string,
-	profile model.Profile, preferences map[string]interface{}, permissionIDs []string, roleIDs []string, groupIDs []string, l *logs.Log) (*model.AccountAuthType, error) {
-
-	//TODO: - analyse what should go in one transaction
-=======
 	appOrg model.ApplicationOrganization, credential *model.Credential, useSharedProfile bool, externalIDs map[string]string, profile model.Profile,
 	preferences map[string]interface{}, permissionNames []string, roleIDs []string, groupIDs []string, creatorPermissions []string, l *logs.Log) (*model.AccountAuthType, error) {
->>>>>>> d68c1082
 
 	//External and anonymous auth is automatically verified, otherwise verified if credential has been verified previously
 	unverified := true
@@ -1482,10 +1475,6 @@
 			return errors.Wrapf("error updating profile on register", err)
 		}
 	}
-<<<<<<< HEAD
-	//TODO: - in one transaction
-=======
->>>>>>> d68c1082
 
 	return nil
 }
