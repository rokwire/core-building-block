// Copyright 2022 Board of Trustees of the University of Illinois.
//
// Licensed under the Apache License, Version 2.0 (the "License");
// you may not use this file except in compliance with the License.
// You may obtain a copy of the License at
//
//     http://www.apache.org/licenses/LICENSE-2.0
//
// Unless required by applicable law or agreed to in writing, software
// distributed under the License is distributed on an "AS IS" BASIS,
// WITHOUT WARRANTIES OR CONDITIONS OF ANY KIND, either express or implied.
// See the License for the specific language governing permissions and
// limitations under the License.

package auth

import (
	"core-building-block/core/model"
	"core-building-block/driven/phoneverifier"
	"core-building-block/driven/storage"
	"core-building-block/utils"
	"encoding/json"
	"fmt"
	"strings"
	"sync"
	"time"

	"github.com/golang-jwt/jwt"
	"github.com/google/uuid"
	"github.com/rokwire/core-auth-library-go/v3/authorization"
	"github.com/rokwire/core-auth-library-go/v3/authservice"
	"github.com/rokwire/core-auth-library-go/v3/authutils"
	"github.com/rokwire/core-auth-library-go/v3/keys"
	"github.com/rokwire/core-auth-library-go/v3/sigauth"
	"github.com/rokwire/core-auth-library-go/v3/tokenauth"
	"golang.org/x/sync/syncmap"
	"gopkg.in/go-playground/validator.v9"

	"github.com/rokwire/logging-library-go/v2/errors"
	"github.com/rokwire/logging-library-go/v2/logs"
	"github.com/rokwire/logging-library-go/v2/logutils"
)

const (
	//ServiceAuthTypeCore core auth type
	ServiceAuthTypeCore string = "core"

	authServiceID  string = "auth"
	authKeyAlg     string = "RS256"
	rokwireKeyword string = "ROKWIRE"

	rokwireTokenAud string = "rokwire"

	allServices string = "all"

	// AdminScopePrefix is the prefix on scope resources used to indicate that the scope is intended for administration
	AdminScopePrefix string = "admin_"
	// UpdateScopesPermission is the permission that allows an admin to update account/role scopes
	UpdateScopesPermission string = "update_auth_scopes"

	defaultIllinoisOIDCIdentifier string = "uin"
	illinoisOIDCCode              string = "illinois_oidc"

	typeMail              logutils.MessageDataType = "mail"
	typeIdentifierType    logutils.MessageDataType = "identifier type"
	typeExternalAuthType  logutils.MessageDataType = "external auth type"
	typeAnonymousAuthType logutils.MessageDataType = "anonymous auth type"
	typeServiceAuthType   logutils.MessageDataType = "service auth type"
	typeAuth              logutils.MessageDataType = "auth"
	typeAuthRefreshParams logutils.MessageDataType = "auth refresh params"

	typeVerificationCode string = "verification code"

	refreshTokenLength int = 256

	sessionDeletePeriod int = 24 // hours
	maxSessionsDelete   int = 250

	sessionIDRateLimit  int = 5
	sessionIDRatePeriod int = 5 // minutes

	loginStateLength   int = 128
	loginStateDuration int = 5 // minutes

	maxMfaAttempts    int = 5
	mfaCodeExpiration int = 5 // minutes
	mfaCodeMax        int = 1000000
)

// Auth represents the auth functionality unit
type Auth struct {
	storage       Storage
	emailer       Emailer
	phoneVerifier PhoneVerifier

	logger *logs.Logger

	identifierTypes    map[string]identifierType
	authTypes          map[string]authType
	externalAuthTypes  map[string]externalAuthType
	anonymousAuthTypes map[string]anonymousAuthType
	serviceAuthTypes   map[string]serviceAuthType
	mfaTypes           map[string]mfaType

	authPrivKey *keys.PrivKey

	ServiceRegManager *authservice.ServiceRegManager
	SignatureAuth     *sigauth.SignatureAuth

	serviceID   string
	host        string //Service host
	minTokenExp int64  //Minimum access token expiration time in minutes
	maxTokenExp int64  //Maximum access token expiration time in minutes

	profileBB  ProfileBuildingBlock
	identityBB IdentityBuildingBlock

	cachedIdentityProviders *syncmap.Map //cache identityProviders
	identityProvidersLock   *sync.RWMutex

	apiKeys     *syncmap.Map //cache api keys / api_key (string) -> APIKey
	apiKeysLock *sync.RWMutex

	//delete sessions timer
	deleteSessionsTimer     *time.Timer
	deleteSessionsTimerDone chan bool

	version string
}

// NewAuth creates a new auth instance
<<<<<<< HEAD
func NewAuth(serviceID string, host string, authPrivKey *keys.PrivKey, authService *authservice.AuthService, storage Storage, emailer Emailer, phoneVerifier PhoneVerifier,
	profileBB ProfileBuildingBlock, minTokenExp *int64, maxTokenExp *int64, supportLegacySigs bool, version string, logger *logs.Logger) (*Auth, error) {
=======
func NewAuth(serviceID string, host string, authPrivKey *keys.PrivKey, authService *authservice.AuthService, storage Storage, emailer Emailer, minTokenExp *int64,
	maxTokenExp *int64, supportLegacySigs bool, twilioAccountSID string, twilioToken string, twilioServiceSID string, profileBB ProfileBuildingBlock,
	smtpHost string, smtpPortNum int, smtpUser string, smtpPassword string, smtpFrom string, logger *logs.Logger, version string) (*Auth, error) {
>>>>>>> 4eb98cc7
	if minTokenExp == nil {
		var minTokenExpVal int64 = 5
		minTokenExp = &minTokenExpVal
	}

	if maxTokenExp == nil {
		var maxTokenExpVal int64 = 60
		maxTokenExp = &maxTokenExpVal
	}

	identifierTypes := map[string]identifierType{}
	authTypes := map[string]authType{}
	externalAuthTypes := map[string]externalAuthType{}
	anonymousAuthTypes := map[string]anonymousAuthType{}
	serviceAuthTypes := map[string]serviceAuthType{}
	mfaTypes := map[string]mfaType{}

	cachedIdentityProviders := &syncmap.Map{}
	identityProvidersLock := &sync.RWMutex{}

	apiKeys := &syncmap.Map{}
	apiKeysLock := &sync.RWMutex{}

	deleteSessionsTimerDone := make(chan bool)

<<<<<<< HEAD
	auth := &Auth{storage: storage, emailer: emailer, phoneVerifier: phoneVerifier, logger: logger, identifierTypes: identifierTypes, authTypes: authTypes,
		externalAuthTypes: externalAuthTypes, anonymousAuthTypes: anonymousAuthTypes, serviceAuthTypes: serviceAuthTypes, mfaTypes: mfaTypes, authPrivKey: authPrivKey,
		ServiceRegManager: nil, serviceID: serviceID, host: host, minTokenExp: *minTokenExp, maxTokenExp: *maxTokenExp, profileBB: profileBB,
		cachedIdentityProviders: cachedIdentityProviders, identityProvidersLock: identityProvidersLock, apiKeys: apiKeys, apiKeysLock: apiKeysLock,
		deleteSessionsTimerDone: deleteSessionsTimerDone, version: version}
=======
	auth := &Auth{storage: storage, emailer: emailer, logger: logger, authTypes: authTypes, externalAuthTypes: externalAuthTypes, anonymousAuthTypes: anonymousAuthTypes,
		serviceAuthTypes: serviceAuthTypes, mfaTypes: mfaTypes, authPrivKey: authPrivKey, ServiceRegManager: nil, serviceID: serviceID, host: host, minTokenExp: *minTokenExp,
		maxTokenExp: *maxTokenExp, profileBB: profileBB, cachedIdentityProviders: cachedIdentityProviders, identityProvidersLock: identityProvidersLock,
		apiKeys: apiKeys, apiKeysLock: apiKeysLock, deleteSessionsTimerDone: deleteSessionsTimerDone, version: version}
>>>>>>> 4eb98cc7

	err := auth.storeCoreRegs()
	if err != nil {
		return nil, errors.WrapErrorAction(logutils.ActionSave, model.TypeServiceReg, nil, err)
	}
	auth.storeCoreServiceAccount()

	serviceRegLoader := NewLocalServiceRegLoader(storage)

	// Instantiate a ServiceRegManager to manage the service registration data loaded by serviceRegLoader
	serviceRegManager, err := authservice.NewServiceRegManager(authService, serviceRegLoader, true)
	if err != nil {
		return nil, errors.WrapErrorAction(logutils.ActionInitialize, "service reg manager", nil, err)
	}

	auth.ServiceRegManager = serviceRegManager

	signatureAuth, err := sigauth.NewSignatureAuth(authPrivKey, serviceRegManager, true, supportLegacySigs)
	if err != nil {
		return nil, errors.WrapErrorAction(logutils.ActionInitialize, "signature auth", nil, err)
	}

	auth.SignatureAuth = signatureAuth

<<<<<<< HEAD
	// identifier types
	initUsernameIdentifier(auth)
	initEmailIdentifier(auth)
	initPhoneIdentifier(auth)
	initExternalIdentifier(auth)

	// auth types
=======
	// auth types
	initUsernameAuth(auth)
	initEmailAuth(auth)
	initPhoneAuth(auth, twilioAccountSID, twilioToken, twilioServiceSID)
	initFirebaseAuth(auth)
>>>>>>> 4eb98cc7
	initAnonymousAuth(auth)
	initPasswordAuth(auth)
	initCodeAuth(auth)
	initWebAuthnAuth(auth)
	// initFirebaseAuth(auth)
	// initSignatureAuth(auth)

	// external auth types
	initOidcAuth(auth)
	initSamlAuth(auth)

	// service auth types
	initStaticTokenServiceAuth(auth)
	initSignatureServiceAuth(auth)

	// mfa types
	initTotpMfa(auth)
	initEmailMfa(auth)
	initPhoneMfa(auth)
	initRecoveryMfa(auth)

	err = auth.cacheIdentityProviders()
	if err != nil {
		logger.Warnf("NewAuth() failed to cache identity providers: %v", err)
	}

	err = auth.cacheAPIKeys()
	if err != nil {
		logger.Warnf("NewAuth() failed to cache api keys: %v", err)
	}

	return auth, nil

}

// SetIdentityBB sets the identity BB adapter
func (a *Auth) SetIdentityBB(identityBB IdentityBuildingBlock) {
	a.identityBB = identityBB
}

func (a *Auth) applyExternalAuthType(supportedAuthType model.SupportedAuthType, appType model.ApplicationType, appOrg model.ApplicationOrganization, creds string, params string, clientVersion *string,
	regProfile model.Profile, privacy model.Privacy, regPreferences map[string]interface{}, admin bool, l *logs.Log) (map[string]interface{}, *model.Account, []model.MFAType, error) {
	var newAccount *model.Account
	var mfaTypes []model.MFAType

	//external auth type
	authImpl, err := a.getExternalAuthTypeImpl(supportedAuthType.AuthType)
	if err != nil {
		return nil, nil, nil, errors.WrapErrorAction(logutils.ActionLoadCache, typeExternalAuthType, nil, err)
	}

	//1. get the user from the external system
	//var externalUser *model.ExternalSystemUser
	externalUser, extParams, externalCreds, err := authImpl.externalLogin(supportedAuthType.AuthType, appType, appOrg, creds, params, l)
	if err != nil {
		return nil, nil, nil, errors.WrapErrorAction("logging in", "external user", nil, err)
	}

	//2. check if the user exists
	// get the correct code for the external identifier from the external IDs map
	code := ""
	for k, v := range externalUser.ExternalIDs {
		if v == externalUser.Identifier {
			code = k
		}
	}
	if code == "" && externalUser.Email == externalUser.Identifier {
		code = IdentifierTypeEmail
	}

	account, err := a.storage.FindAccount(nil, appOrg.ID, code, externalUser.Identifier)
	if err != nil {
		return nil, nil, nil, errors.WrapErrorAction(logutils.ActionFind, model.TypeAccount, nil, err)
	}
	a.setLogContext(account, l)

	canSignIn := a.canSignIn(account, code, externalUser.Identifier)
	if canSignIn {
		//account exists
		newAccount, err = a.applySignInExternal(account, supportedAuthType, appOrg, *externalUser, externalCreds, l)
		if err != nil {
			return nil, nil, nil, errors.WrapErrorAction(logutils.ActionApply, "external sign in", nil, err)
		}
		mfaTypes = account.GetVerifiedMFATypes()
	} else if !admin {
		//user does not exist, we need to register it
		newAccount, err = a.applySignUpExternal(nil, supportedAuthType, appOrg, *externalUser, externalCreds, regProfile, privacy, regPreferences, clientVersion, l)
		if err != nil {
			return nil, nil, nil, errors.WrapErrorAction(logutils.ActionApply, "external sign up", nil, err)
		}
	} else {
		return nil, nil, nil, errors.ErrorData(logutils.StatusInvalid, "sign up", &logutils.FieldArgs{"identifier": externalUser.Identifier, "auth_type": supportedAuthType.AuthType.Code, "app_org_id": appOrg.ID, "admin": true}).SetStatus(utils.ErrorStatusNotAllowed)
	}

	//TODO: make sure we do not return any refresh tokens in extParams
	return extParams, newAccount, mfaTypes, nil
}

func (a *Auth) applySignInExternal(account *model.Account, supportedAuthType model.SupportedAuthType, appOrg model.ApplicationOrganization,
	externalUser model.ExternalSystemUser, externalCreds string, l *logs.Log) (*model.Account, error) {
	var accountAuthTypes []model.AccountAuthType
	var err error

	//find account auth type (there should only be one account auth type with matching auth type code)
	accountAuthTypes, err = a.findAccountAuthTypesAndCredentials(account, supportedAuthType)
	if err != nil {
		return nil, err
	}
	if len(accountAuthTypes) != 1 {
		return nil, errors.ErrorData(logutils.StatusInvalid, model.TypeAccountAuthType,
			&logutils.FieldArgs{"count": len(accountAuthTypes), "auth_type_id": supportedAuthType.AuthType.ID, "identifier": externalUser.Identifier})
	}

	//check if need to update the account data
	newAccount, err := a.updateExternalUserIfNeeded(accountAuthTypes[0], externalUser, supportedAuthType.AuthType, appOrg, externalCreds, l)
	if err != nil {
		return nil, errors.WrapErrorAction(logutils.ActionUpdate, model.TypeExternalSystemUser, nil, err)
	}

	if newAccount != nil {
		newAccount.SortAccountAuthTypes(accountAuthTypes[0].ID, "")
		newAccount.SortAccountIdentifiers(externalUser.Identifier)
	}

	return newAccount, nil
}

func (a *Auth) applySignUpExternal(context storage.TransactionContext, supportedAuthType model.SupportedAuthType, appOrg model.ApplicationOrganization, externalUser model.ExternalSystemUser,
	externalCreds string, regProfile model.Profile, privacy model.Privacy, regPreferences map[string]interface{}, clientVersion *string, l *logs.Log) (*model.Account, error) {
	//1. prepare external admin user data
	identifiers, aatParams, profile, preferences, err := a.prepareExternalUserData(supportedAuthType.AuthType, appOrg, externalUser, regProfile, nil, l)
	if err != nil {
		return nil, errors.WrapErrorAction(logutils.ActionPrepare, "external admin user data", nil, err)
	}

	identityProviderID, ok := supportedAuthType.AuthType.Params["identity_provider"].(string)
	if !ok {
		return nil, errors.ErrorData(logutils.StatusMissing, "identity provider id", nil)
	}
	identityProviderSetting := appOrg.FindIdentityProviderSetting(identityProviderID)
	if identityProviderSetting == nil {
		return nil, errors.ErrorData(logutils.StatusMissing, model.TypeIdentityProviderSetting, nil)
	}

	var identityBBProfile *model.Profile
	if identityProviderSetting.IdentityBBBaseURL != "" {
		identityBBProfile, err = a.identityBB.GetUserProfile(identityProviderSetting.IdentityBBBaseURL, externalUser, externalCreds, l)
		if err != nil {
			l.WarnError(logutils.MessageAction(logutils.StatusError, "syncing", "identity bb data", nil), err)
		}
	}

	//2. apply profile data from the external user if not provided
	newProfile, err := a.applyProfileDataFromExternalUser(*profile, externalUser, nil, identityBBProfile, false, l)
	if err != nil {
		return nil, errors.WrapErrorAction(logutils.ActionApply, "profile data from external user", nil, err)
	}
	if newProfile != nil {
		profile = newProfile
	}

	//3. roles and groups mapping
	externalRoles, externalGroups, err := a.getExternalUserAuthorization(externalUser, identityProviderSetting)
	if err != nil {
		l.WarnError(logutils.MessageActionError(logutils.ActionGet, "external authorization", nil), err)
	}

	//4. register the account
	//External and anonymous auth is automatically verified, otherwise verified if credential has been verified previously
	account, err := a.registerUser(context, identifiers, supportedAuthType.AuthType, true, aatParams, appOrg, nil, externalUser.ExternalIDs,
		*profile, privacy, preferences, nil, externalRoles, externalGroups, nil, nil, clientVersion, l)
	if err != nil {
		return nil, errors.WrapErrorAction(logutils.ActionRegister, model.TypeAccount, nil, err)
	}

	return account, nil
}

func (a *Auth) applySignUpAdminExternal(context storage.TransactionContext, supportedAuthType model.SupportedAuthType, appOrg model.ApplicationOrganization, externalUser model.ExternalSystemUser, regProfile model.Profile,
	privacy model.Privacy, permissions []string, roleIDs []string, groupIDs []string, scopes []string, creatorPermissions []string, clientVersion *string, l *logs.Log) (*model.Account, error) {
	//1. prepare external admin user data
	identifiers, aatParams, profile, _, err := a.prepareExternalUserData(supportedAuthType.AuthType, appOrg, externalUser, regProfile, nil, l)
	if err != nil {
		return nil, errors.WrapErrorAction(logutils.ActionPrepare, "external admin user data", nil, err)
	}

	//2. register the account
	//External and anonymous auth is automatically verified, otherwise verified if credential has been verified previously
	account, err := a.registerUser(context, identifiers, supportedAuthType.AuthType, false, aatParams, appOrg, nil, nil, *profile, privacy, nil,
		permissions, roleIDs, groupIDs, scopes, creatorPermissions, clientVersion, l)
	if err != nil {
		return nil, errors.WrapErrorAction(logutils.ActionRegister, "admin account", nil, err)
	}

	return account, nil
}

func (a *Auth) prepareExternalUserData(authType model.AuthType, appOrg model.ApplicationOrganization, externalUser model.ExternalSystemUser, regProfile model.Profile,
	regPreferences map[string]interface{}, l *logs.Log) ([]model.AccountIdentifier, map[string]interface{}, *model.Profile, map[string]interface{}, error) {
	var profile model.Profile
	var preferences map[string]interface{}

	/*
		//1. check if needs to use shared profile
		useSharedProfile, sharedProfile, _, err := a.applySharedProfile(appOrg, externalUser.Identifier, l)
		if err != nil {
			return nil, nil, false, nil, nil, errors.WrapErrorAction(logutils.ActionApply, "shared profile", nil, err)
		}

		if useSharedProfile {
			l.Infof("%s uses a shared profile", externalUser.Identifier)

			//merge client profile and shared profile
			profile = a.mergeProfiles(regProfile, sharedProfile, true)
			preferences = regPreferences
		}

		l.Infof("%s does not use a shared profile", externalUser.Identifier)
	*/

	profile = regProfile
	preferences = regPreferences

	//prepare profile and preferences
	preparedProfile, preparedPreferences, err := a.prepareRegistrationData(authType, externalUser.Identifier, profile, preferences, l)
	if err != nil {
		return nil, nil, nil, nil, errors.WrapErrorAction(logutils.ActionPrepare, "user registration data", nil, err)
	}
	profile = *preparedProfile
	preferences = preparedPreferences

	//2. prepare the registration data
	params := map[string]interface{}{"user": externalUser}

	//3. create the account identifiers
	now := time.Now().UTC()
	accountID := uuid.NewString()
	accountIdentifiers := make([]model.AccountIdentifier, 0)
	for k, v := range externalUser.ExternalIDs {
		primary := (v == externalUser.Identifier)
		accountIdentifiers = append(accountIdentifiers, model.AccountIdentifier{ID: uuid.NewString(), Code: k, Identifier: v, Verified: true,
			Sensitive: utils.Contains(externalUser.SensitiveExternalIDs, k), Primary: &primary, Account: model.Account{ID: accountID}, DateCreated: now})
	}
	if externalUser.Email != "" {
		primary := (externalUser.Email == externalUser.Identifier)
		accountIdentifiers = append(accountIdentifiers, model.AccountIdentifier{ID: uuid.NewString(), Code: IdentifierTypeEmail, Identifier: externalUser.Email,
			Verified: externalUser.IsEmailVerified, Sensitive: true, Primary: &primary, Account: model.Account{ID: accountID}, DateCreated: now})
	}
	// AccountAuthTypeID field will be set later

	return accountIdentifiers, params, &profile, preferences, nil
}

func (a *Auth) applyProfileDataFromExternalUser(profile model.Profile, newExternalUser model.ExternalSystemUser,
	currentExternalUser *model.ExternalSystemUser, identityBBProfile *model.Profile, alwaysSync bool, l *logs.Log) (*model.Profile, error) {
	newProfile := profile
	if identityBBProfile != nil {
		newProfile = newProfile.Merge(*identityBBProfile)
		alwaysSync = true // External auth system data should always override identity bb data
	}

	//first name
	if len(newExternalUser.FirstName) > 0 && (alwaysSync || len(profile.FirstName) == 0 || (currentExternalUser != nil && currentExternalUser.FirstName != newExternalUser.FirstName)) {
		newProfile.FirstName = newExternalUser.FirstName
	}
	//last name
	if len(newExternalUser.LastName) > 0 && (alwaysSync || len(profile.LastName) == 0 || (currentExternalUser != nil && currentExternalUser.LastName != newExternalUser.LastName)) {
		newProfile.LastName = newExternalUser.LastName
	}

	changed := !utils.DeepEqual(profile, newProfile)
	if changed {
		now := time.Now().UTC()
		newProfile.DateUpdated = &now
		return &newProfile, nil
	}

	return nil, nil
}

func (a *Auth) updateExternalUserIfNeeded(accountAuthType model.AccountAuthType, externalUser model.ExternalSystemUser,
	authType model.AuthType, appOrg model.ApplicationOrganization, externalCreds string, l *logs.Log) (*model.Account, error) {
	l.Info("updateExternalUserIfNeeded")

	//get the current external user
	currentData, err := utils.JSONConvert[model.ExternalSystemUser, interface{}](accountAuthType.Params["user"])
	if err != nil {
		return nil, errors.WrapErrorAction(logutils.ActionParse, model.TypeExternalSystemUser, nil, err)
	}

	identityProviderID, ok := authType.Params["identity_provider"].(string)
	if !ok {
		return nil, errors.ErrorData(logutils.StatusMissing, "identity provider id", nil)
	}
	identityProviderSetting := appOrg.FindIdentityProviderSetting(identityProviderID)
	if identityProviderSetting == nil {
		return nil, errors.ErrorData(logutils.StatusMissing, model.TypeIdentityProviderSetting, nil)
	}

	var identityBBProfile *model.Profile
	if identityProviderSetting.IdentityBBBaseURL != "" {
		identityBBProfile, err = a.identityBB.GetUserProfile(identityProviderSetting.IdentityBBBaseURL, externalUser, externalCreds, l)
		if err != nil {
			l.WarnError(logutils.MessageAction(logutils.StatusError, "syncing", "identity bb data", nil), err)
		}
	}

	//check if external system user needs to be updated
	var newAccount *model.Account
	//there is changes so we need to update it
	//TODO: Can we do this all in a single storage operation?
	updatedActiveStatus := !accountAuthType.Active
	updatedExternalUser := !currentData.Equals(externalUser)
	accountAuthType.Params["user"] = externalUser
	now := time.Now().UTC()
	accountAuthType.DateUpdated = &now

	//TODO: make sure external identifiers get updated in storage and in account memory
	transaction := func(context storage.TransactionContext) error {
		//1. first find the account record
		account, err := a.storage.FindAccountByAuthTypeID(context, accountAuthType.ID)
		if err != nil {
			return errors.WrapErrorAction(logutils.ActionFind, model.TypeAccount, nil, err)
		}
		if account == nil {
			return errors.ErrorData(logutils.StatusMissing, model.TypeAccount, &logutils.FieldArgs{"account_auth_type_id": accountAuthType.ID})
		}

		//2. update the account auth type in the account record
		newAccountAuthTypes := make([]model.AccountAuthType, len(account.AuthTypes))
		for j, aAuthType := range account.AuthTypes {
			if aAuthType.ID == accountAuthType.ID {
				accountAuthType.Active = true
				newAccountAuthTypes[j] = accountAuthType
			} else {
				newAccountAuthTypes[j] = aAuthType
			}
		}
		account.AuthTypes = newAccountAuthTypes

		// 3. update external ids
		updatedIdentifiers := a.updateExternalIdentifiers(account, accountAuthType.ID, &externalUser, false)

		// 4. update profile
		profileUpdated := false
		newProfile, err := a.applyProfileDataFromExternalUser(account.Profile, externalUser, currentData, identityBBProfile,
			identityProviderSetting.AlwaysSyncProfile, l)
		if err != nil {
			return errors.WrapErrorAction(logutils.ActionUpdate, model.TypeProfile, nil, err)
		}
		if newProfile != nil {
			account.Profile = *newProfile
			profileUpdated = true
		}

		// 5. update roles and groups mapping
		roles, groups, err := a.getExternalUserAuthorization(externalUser, identityProviderSetting)
		if err != nil {
			return errors.WrapErrorAction(logutils.ActionGet, "external authorization", nil, err)
		}
		rolesUpdated, err := a.updateExternalAccountRoles(account, roles)
		if err != nil {
			return errors.WrapErrorAction(logutils.ActionUpdate, model.TypeAccountRoles, nil, err)
		}
		groupsUpdated, err := a.updateExternalAccountGroups(account, groups)
		if err != nil {
			return errors.WrapErrorAction(logutils.ActionUpdate, model.TypeAccountGroups, nil, err)
		}

		// 6. update account if needed
		if updatedActiveStatus || updatedExternalUser || updatedIdentifiers || profileUpdated || rolesUpdated || groupsUpdated {
			err = a.storage.SaveAccount(context, account)
			if err != nil {
				return errors.WrapErrorAction(logutils.ActionSave, model.TypeAccount, nil, err)
			}
		}

		newAccount = account
		return nil
	}

	err = a.storage.PerformTransaction(transaction)
	if err != nil {
		return nil, errors.WrapErrorAction(logutils.ActionUpdate, model.TypeUserAuth, nil, err)
	}
	return newAccount, nil
}

func (a *Auth) applyAnonymousAuthType(authType model.AuthType, creds string) (string, *model.Account, map[string]interface{}, error) { //auth type
	authImpl, err := a.getAnonymousAuthTypeImpl(authType)
	if err != nil {
		return "", nil, nil, errors.WrapErrorAction(logutils.ActionLoadCache, typeAnonymousAuthType, nil, err)
	}

	//Check the credentials
	anonymousID, anonymousParams, err := authImpl.checkCredentials(creds)
	if err != nil {
		return "", nil, nil, errors.WrapErrorAction(logutils.ActionValidate, model.TypeCreds, nil, err)
	}

	account, err := a.storage.FindAccountByID(nil, anonymousID)
	if err != nil {
		return "", nil, nil, errors.WrapErrorAction(logutils.ActionFind, model.TypeAccount, &logutils.FieldArgs{"id": anonymousID}, err)
	}
	if account != nil && !account.Anonymous {
		return "", nil, nil, errors.ErrorData(logutils.StatusInvalid, "anonymous account", &logutils.FieldArgs{"id": anonymousID})
	}

	return anonymousID, account, anonymousParams, nil
}

func (a *Auth) applyAuthType(supportedAuthType model.SupportedAuthType, appOrg model.ApplicationOrganization, appType *model.ApplicationType,
	creds string, params string, clientVersion *string, regProfile model.Profile, privacy model.Privacy, regPreferences map[string]interface{},
	accountIdentifierID *string, admin bool, l *logs.Log) (map[string]interface{}, *model.Account, []model.MFAType, error) {

	//identifier type
	identifierImpl := a.getIdentifierTypeImpl(creds, nil, nil)
	authImpl, err := a.getAuthTypeImpl(supportedAuthType)
	if err != nil {
		return nil, nil, nil, errors.WrapErrorAction(logutils.ActionLoadCache, model.TypeAuthType, nil, err)
	}

	var account *model.Account
	if identifierImpl == nil {
		if accountIdentifierID != nil {
			account, err = a.storage.FindAccountByIdentifierID(nil, *accountIdentifierID)
			if err != nil {
				return nil, nil, nil, errors.WrapErrorAction(logutils.ActionFind, model.TypeAccount, &logutils.FieldArgs{"identifier.id": *accountIdentifierID}, err)
			}
			if account == nil {
				return nil, nil, nil, errors.ErrorData(logutils.StatusMissing, model.TypeAccount, &logutils.FieldArgs{"identifier.id": *accountIdentifierID})
			}

			// attempt sign-in after finding the account
			retParams, verifiedMFATypes, err := a.applySignIn(nil, authImpl, supportedAuthType, appOrg, account, creds, params, accountIdentifierID, l)
			return retParams, account, verifiedMFATypes, err
		}

		// attempt identifier-less login (only sign in is allowed because sign up is impossible without a user identifier)
		message, credID, err := a.checkCredentials(nil, authImpl, nil, nil, creds, params, appOrg)
		if err != nil {
			return nil, nil, nil, errors.WrapErrorAction(logutils.ActionVerify, model.TypeCredential, nil, err)
		}

		if message != nil {
			return map[string]interface{}{"message": *message}, nil, nil, nil
		}

		account, err := a.storage.FindAccountByCredentialID(nil, credID)
		if err != nil {
			return nil, nil, nil, errors.WrapErrorAction(logutils.ActionFind, model.TypeAccount, &logutils.FieldArgs{"credential_id": credID}, err)
		}

		if authImpl.requireIdentifierVerificationForSignIn() && len(account.GetVerifiedAccountIdentifiers()) == 0 {
			return nil, nil, nil, errors.ErrorData(logutils.StatusInvalid, model.TypeAccount, &logutils.FieldArgs{"verified": false})
		}

		accountAuthTypes, err := a.findAccountAuthTypesAndCredentials(account, supportedAuthType)
		if err != nil {
			return nil, nil, nil, errors.WrapErrorAction(logutils.ActionFind, model.TypeAccountAuthType, nil, err)
		}

		_, verifiedMFATypes, err := a.completeSignIn(nil, account, accountAuthTypes, supportedAuthType, credID)
		return nil, account, verifiedMFATypes, err
	}

	code := identifierImpl.getCode()
	identifier := identifierImpl.getIdentifier()
	account, err = a.storage.FindAccount(nil, appOrg.ID, code, identifier)
	if err != nil {
		return nil, nil, nil, errors.WrapErrorAction(logutils.ActionFind, model.TypeAccount, &logutils.FieldArgs{"app_org_id": appOrg.ID, "code": code, "identifier": identifier}, err)
	}
	a.setLogContext(account, l)

	canSignIn := a.canSignIn(account, code, identifier)

	//check if it is sign in or sign up
	isSignUp, err := a.isSignUp(canSignIn, params, l)
	if err != nil {
		return nil, nil, nil, errors.WrapErrorAction(logutils.ActionVerify, "is sign up", nil, err)
	}
	if isSignUp {
		if admin {
<<<<<<< HEAD
			return nil, nil, nil, errors.ErrorData(logutils.StatusInvalid, "sign up", &logutils.FieldArgs{"identifier": identifier,
				"auth_type": supportedAuthType.AuthType.Code, "app_org_id": appOrg.ID, "admin": true}).SetStatus(utils.ErrorStatusNotAllowed)
=======
			return "", nil, nil, nil, errors.ErrorData(logutils.StatusInvalid, "sign up", &logutils.FieldArgs{"identifier": userIdentifier,
				"auth_type": authType.Code, "app_org_id": appOrg.ID, "admin": true}).SetStatus(utils.ErrorStatusNotAllowed)
>>>>>>> 4eb98cc7
		}
		retParams, account, err := a.applySignUp(identifierImpl, account, supportedAuthType, appOrg, appType, creds, params, clientVersion, regProfile, privacy, regPreferences, l)
		if err != nil {
			return nil, nil, nil, err
		}
		return retParams, account, nil, nil
	}
	///apply sign in
	retParams, verifiedMFATypes, err := a.applySignIn(identifierImpl, authImpl, supportedAuthType, appOrg, account, creds, params, nil, l)
	return retParams, account, verifiedMFATypes, err
}

func (a *Auth) applySignIn(identifierImpl identifierType, authImpl authType, supportedAuthType model.SupportedAuthType, appOrg model.ApplicationOrganization,
	account *model.Account, creds string, params string, accountIdentifierID *string, l *logs.Log) (map[string]interface{}, []model.MFAType, error) {
	if account == nil {
		return nil, nil, errors.ErrorData(logutils.StatusMissing, model.TypeAccount, nil).SetStatus(utils.ErrorStatusNotFound)
	}

	//find account identifier
	var accountIdentifier *model.AccountIdentifier
	identifier := ""
	if accountIdentifierID != nil {
		accountIdentifier = account.GetAccountIdentifierByID(*accountIdentifierID)
	} else if identifierImpl != nil {
		identifier = identifierImpl.getIdentifier()
		accountIdentifier = account.GetAccountIdentifier(identifierImpl.getCode(), identifier)
	}
	if accountIdentifier == nil {
		return nil, nil, errors.ErrorData(logutils.StatusMissing, model.TypeAccountIdentifier, &logutils.FieldArgs{"identifier": identifier})
	}
	if !accountIdentifier.Verified && accountIdentifier.Linked {
		return nil, nil, errors.ErrorData(logutils.StatusInvalid, model.TypeAccountIdentifier, &logutils.FieldArgs{"verified": false, "linked": true})
	}

	if identifierImpl == nil {
		identifierImpl = a.getIdentifierTypeImpl("", &accountIdentifier.Code, &accountIdentifier.Identifier)
		if identifierImpl == nil {
			return nil, nil, errors.ErrorData(logutils.StatusInvalid, typeIdentifierType, &logutils.FieldArgs{"code": accountIdentifier.Code, "identifier": accountIdentifier.Identifier})
		}
	}
	if identifierImpl.requireVerificationForSignIn() || authImpl.requireIdentifierVerificationForSignIn() {
		err := identifierImpl.checkVerified(accountIdentifier, appOrg.Application.Name)
		if err != nil {
			return nil, nil, errors.WrapErrorData(logutils.StatusInvalid, model.TypeAccountIdentifier, &logutils.FieldArgs{"verified": false}, err)
		}
	}

	//find account auth type
	accountAuthTypes, err := a.findAccountAuthTypesAndCredentials(account, supportedAuthType)
	if err != nil {
		return nil, nil, errors.WrapErrorAction(logutils.ActionFind, model.TypeAccountAuthType, nil, err)
	}

	updateIdentifier := !accountIdentifier.Verified
	message, credID, err := a.checkCredentials(identifierImpl, authImpl, &account.ID, accountAuthTypes, creds, params, appOrg)
	if err != nil {
		return nil, nil, errors.WrapErrorAction(logutils.ActionVerify, model.TypeCredential, nil, err)
	}
<<<<<<< HEAD
=======

	if !*verified {
		//it is unverified
		if expired == nil || !*expired {
			//not expired, just notify the client that it is "unverified"
			return errors.ErrorData("unverified", "credential", nil).SetStatus(utils.ErrorStatusUnverified)
		}
		//expired, first restart the verification and then notify the client that it is unverified and verification is restarted
>>>>>>> 4eb98cc7

	account.SortAccountIdentifiers(identifierImpl.getIdentifier())
	if updateIdentifier && message == nil {
		accountIdentifier.Verified = true
		err := a.storage.UpdateAccountIdentifier(nil, *accountIdentifier)
		if err != nil {
			return nil, nil, errors.WrapErrorAction(logutils.ActionUpdate, model.TypeAccountIdentifier, nil, err)
		}
	}

	return a.completeSignIn(message, account, accountAuthTypes, supportedAuthType, credID)
}

func (a *Auth) completeSignIn(message *string, account *model.Account, accountAuthTypes []model.AccountAuthType, supportedAuthType model.SupportedAuthType, credID string) (map[string]interface{}, []model.MFAType, error) {
	//sort by the account auth type used to perform the login
	for _, aat := range accountAuthTypes {
		if credID == "" || (aat.Credential != nil && aat.Credential.ID == credID) {
			account.SortAccountAuthTypes(aat.ID, "")

			// if the account auth type is not already active, mark it as active
			if !aat.Active {
				aat.Active = true
				err := a.storage.UpdateAccountAuthType(nil, aat)
				if err != nil {
					return nil, nil, errors.WrapErrorAction(logutils.ActionUpdate, model.TypeAccountAuthType, nil, err)
				}
			}

			break
		}
	}

	var retParams map[string]interface{}
	if message != nil {
		retParams = map[string]interface{}{"message": *message}
	}
	return retParams, account.GetVerifiedMFATypes(), nil
}

func (a *Auth) checkCredentials(identifierImpl identifierType, authImpl authType, accountID *string, aats []model.AccountAuthType, creds string,
	params string, appOrg model.ApplicationOrganization) (*string, string, error) {
	//check the credentials
	msg, credID, err := authImpl.checkCredentials(identifierImpl, accountID, aats, creds, params, appOrg)
	if err != nil {
		return nil, "", errors.WrapErrorAction(logutils.ActionValidate, model.TypeCredential, nil, err)
	}

	var message *string
	if msg != "" {
		message = &msg
	}
	return message, credID, nil
}

func (a *Auth) applySignUp(identifierImpl identifierType, account *model.Account, supportedAuthType model.SupportedAuthType, appOrg model.ApplicationOrganization,
	appType *model.ApplicationType, creds string, params string, clientVersion *string, regProfile model.Profile, privacy model.Privacy,
	regPreferences map[string]interface{}, l *logs.Log) (map[string]interface{}, *model.Account, error) {
	if account != nil {
		err := a.handleAccountIdentifierConflict(*account, identifierImpl, true)
		if err != nil {
			return nil, nil, err
		}
	}

	if identifierImpl.getCode() == IdentifierTypeUsername {
		username := identifierImpl.getIdentifier()
		accounts, err := a.storage.FindAccountsByUsername(nil, &appOrg, username)
		if err != nil {
			return nil, nil, errors.WrapErrorAction(logutils.ActionFind, model.TypeAccount, nil, err)
		}
		if len(accounts) > 0 {
			return nil, nil, errors.ErrorData(logutils.StatusInvalid, model.TypeAccountUsername, logutils.StringArgs(username+" taken")).SetStatus(utils.ErrorStatusUsernameTaken)
		}
	}

	retParams, account, err := a.signUpNewAccount(nil, identifierImpl, supportedAuthType, appOrg, appType, creds, params, clientVersion, regProfile, privacy, regPreferences, nil, nil, nil, nil, nil, l)
	if err != nil {
		return nil, nil, err
	}

	return retParams, account, nil
}

func (a *Auth) applyCreateAnonymousAccount(context storage.TransactionContext, appOrg model.ApplicationOrganization, anonymousID string,
	preferences map[string]interface{}, systemConfigs map[string]interface{}, l *logs.Log) (*model.Account, error) {
	account := model.Account{ID: anonymousID, AppOrg: appOrg, Preferences: preferences, SystemConfigs: systemConfigs, Anonymous: true, DateCreated: time.Now()}
	return a.storage.InsertAccount(context, account)
}

func (a *Auth) signUpNewAccount(context storage.TransactionContext, identifierImpl identifierType, supportedAuthType model.SupportedAuthType, appOrg model.ApplicationOrganization,
	appType *model.ApplicationType, creds string, params string, clientVersion *string, regProfile model.Profile, privacy model.Privacy, regPreferences map[string]interface{},
	permissions []string, roles []string, groups []string, scopes []string, creatorPermissions []string, l *logs.Log) (map[string]interface{}, *model.Account, error) {
	var retParams map[string]interface{}
	var accountIdentifier *model.AccountIdentifier
	var credential *model.Credential
	var profile model.Profile
	var preferences map[string]interface{}

	/*
		//check if needs to use shared profile
		useSharedProfile, sharedProfile, sharedCredential, err := a.applySharedProfile(appOrg, userIdentifier, l)
		if err != nil {
			return nil, nil, errors.WrapErrorAction(logutils.ActionApply, "shared profile", nil, err)
		}

		if useSharedProfile {
			l.Infof("%s uses a shared profile", userIdentifier)

			//allow sign up only if the shared credential is verified
			if credential != nil && !credential.Verified {
				l.Infof("trying to sign up in %s with unverified shared credentials", appOrg.Organization.Name)
				return nil, nil, errors.ErrorData("unverified", model.TypeCredential, nil).SetStatus(utils.ErrorStatusSharedCredentialUnverified)
			}

			//merge client profile and shared profile
			profile = a.mergeProfiles(regProfile, sharedProfile, true)
			preferences = regPreferences

			credential = sharedCredential
			retParams = map[string]interface{}{"message": "successfully registered"}
		}

		l.Infof("%s does not use a shared profile", userIdentifier)
	*/

	profile = regProfile
	preferences = regPreferences

	preparedProfile, preparedPreferences, err := a.prepareRegistrationData(supportedAuthType.AuthType, identifierImpl.getIdentifier(), profile, preferences, l)
	if err != nil {
		return nil, nil, errors.WrapErrorAction(logutils.ActionPrepare, "user registration data", nil, err)
	}
	profile = *preparedProfile
	preferences = preparedPreferences

	//apply sign up
	authImpl, err := a.getAuthTypeImpl(supportedAuthType)
	if err != nil {
		return nil, nil, errors.WrapErrorAction(logutils.ActionLoadCache, model.TypeAuthType, nil, err)
	}
	if creatorPermissions == nil {
		var message string
		message, accountIdentifier, credential, err = authImpl.signUp(identifierImpl, nil, appOrg, creds, params)
		if err != nil {
			return nil, nil, errors.WrapErrorAction("signing up", "user", nil, err)
		}

		if message != "" {
			retParams = map[string]interface{}{"message": message}
		}
	} else {
		retParams, accountIdentifier, credential, err = authImpl.signUpAdmin(identifierImpl, appOrg, creds)
		if err != nil {
			return nil, nil, errors.WrapErrorAction("signing up", "admin user", nil, err)
		}
	}
	if accountIdentifier == nil {
		return nil, nil, errors.ErrorData(logutils.StatusMissing, model.TypeAccountIdentifier, nil)
	}

	if credential != nil {
		credential.AuthType.ID = supportedAuthType.AuthType.ID
	}

	var accountAuthTypeParams map[string]interface{}
	if supportedAuthType.AuthType.Code == AuthTypeWebAuthn && appType != nil {
		accountAuthTypeParams = map[string]interface{}{"app_type_identifier": appType.Identifier}
	}
	account, err := a.registerUser(context, []model.AccountIdentifier{*accountIdentifier}, supportedAuthType.AuthType, retParams == nil, accountAuthTypeParams,
		appOrg, credential, nil, profile, privacy, preferences, permissions, roles, groups, scopes, creatorPermissions, clientVersion, l)
	if err != nil {
		return nil, nil, errors.WrapErrorAction(logutils.ActionRegister, model.TypeAccount, nil, err)
	}

	return retParams, account, nil
}

/*
func (a *Auth) applySharedProfile(app model.Application, userIdentifier string, l *logs.Log) (bool, *model.Profile, []model.Credential, error) {
	if app.SharedIdentities {
		//the application uses shared profiles
		l.Infof("%s uses shared identities", app.Name)

		hasSharedProfile, sharedProfile, sharedCredential, err := a.hasSharedProfile(app, userIdentifier, l)
		if err != nil {
			return false, nil, nil, errors.WrapErrorAction(logutils.ActionVerify, "shared profile", nil, err)
		}
		if hasSharedProfile {
			l.Infof("%s already has a profile, so use it", userIdentifier)
		} else {
			l.Infof("%s does not have a profile", userIdentifier)
		}
		return hasSharedProfile, sharedProfile, sharedCredential, nil
	}

	l.Infof("%s does not use shared identities", app.Name)
	return false, nil, nil, nil
}

func (a *Auth) hasSharedProfile(app model.Application, userIdentifier string, l *logs.Log) (bool, *model.Profile, []model.Credential, error) {
	l.Info("hasSharedProfile")

	//find if already there is a profile for the application
	accounts, err := a.storage.FindAccountProfiles(app.ID, userIdentifier)
	if err != nil {
		return false, nil, nil, errors.WrapErrorAction(logutils.ActionFind, model.TypeProfile, nil, err)
	}
	//TODO: which account's profile to use?
	//TODO: what if a different individual is using this identifier in another app org (e.g., username)? profile should not be shared
	//TODO: may need to get profile ID from client (or entire copy of the shared profile on sign up)
	if account == nil {
		l.Info("there is no profile yet")
		return false, nil, nil, nil
	}

	//find profile
	var credential *model.Credential
	credentialIDs := make([]string, 0)
	for _, accAuthType := range account.AuthTypes {
		if accAuthType.Credential != nil {
			// we have only the id loaded in the credential object
			credentialIDs = append(credentialIDs, accAuthType.Credential.ID)
		}
		break
	}

	//find the credential
	credentials := make([]model.Credential, 0)
	for _, credID := range credentialIDs {
		credential, err = a.storage.FindCredential(nil, credID)
		if err != nil {
			return false, nil, nil, errors.WrapErrorAction(logutils.ActionFind, model.TypeCredential, nil, err)
		}

		credentials = append(credentials, *credential)
	}

	return true, &account.Profile, credentials, nil
}
*/

// validateAPIKey checks if the given API key is valid for the given app ID
func (a *Auth) validateAPIKey(apiKey string, appID string) error {
	validAPIKey, err := a.getCachedAPIKey(apiKey)
	if err != nil || validAPIKey == nil || validAPIKey.AppID != appID {
		return errors.ErrorData(logutils.StatusInvalid, model.TypeAPIKey, &logutils.FieldArgs{"app_id": appID})
	}

	return nil
}

func (a *Auth) canSignIn(account *model.Account, code string, identifier string) bool {
	if account != nil {
		aat := account.GetAccountIdentifier(code, identifier)
		return aat == nil || !aat.Linked || aat.Verified
	}

	return false
}

// isSignUp checks if the operation is sign in or sign up
//
//	first check if the client has set sign_up field
//	if sign_up field has not been sent then check if the user exists
func (a *Auth) isSignUp(accountExists bool, params string, l *logs.Log) (bool, error) {
	//check if sign_up field has been passed
	useSignUpFieldCheck := strings.Contains(params, "sign_up")

	if useSignUpFieldCheck {
		type signUpParams struct {
			SignUp bool `json:"sign_up"`
		}
		var sParams signUpParams
		err := json.Unmarshal([]byte(params), &sParams)
		if err != nil {
			return false, errors.WrapErrorAction(logutils.ActionUnmarshal, "sign up params", nil, err)
		}

		return sParams.SignUp, nil
	}

	if accountExists {
		//the user exists, so return false
		return false, nil
	}

	//the user does not exists, so it has to register
	return true, nil
}

func (a *Auth) getAccount(code string, identifier string, apiKey string, appTypeIdentifier string, orgID string) (*model.Account, error) {
	//validate if the provided app type is supported by the provided application and organization
	_, appOrg, err := a.validateAppOrg(&appTypeIdentifier, nil, orgID)
	if err != nil {
		return nil, errors.WrapErrorAction(logutils.ActionValidate, model.TypeAuthType, nil, err)
	}

	//do not allow for admins
	if appOrg.Application.Admin {
		return nil, errors.ErrorData(logutils.StatusInvalid, model.TypeApplication, logutils.StringArgs("not allowed for admins"))
	}

	//TODO: Ideally we would not make many database calls before validating the API key. Currently needed to get app ID
	err = a.validateAPIKey(apiKey, appOrg.Application.ID)
	if err != nil {
		return nil, errors.WrapErrorData(logutils.StatusInvalid, model.TypeAPIKey, nil, err)
	}

	//check if the account exists check
	account, err := a.storage.FindAccount(nil, appOrg.ID, code, identifier)
	if err != nil {
		return nil, errors.WrapErrorAction(logutils.ActionFind, model.TypeAccount, &logutils.FieldArgs{"app_org_id": appOrg.ID, "code": code, "identifier": identifier}, err)
	}

	return account, nil
}

func (a *Auth) findAccountAuthTypesAndCredentials(account *model.Account, supportedAuthType model.SupportedAuthType) ([]model.AccountAuthType, error) {
	if account == nil {
		return nil, errors.ErrorData(logutils.StatusMissing, model.TypeAccount, nil)
	}

	accountAuthTypes := account.GetAccountAuthTypes(supportedAuthType.AuthType.Code)
	for i, aat := range accountAuthTypes {
		accountAuthTypes[i].SupportedAuthType = supportedAuthType

<<<<<<< HEAD
		if aat.Credential != nil {
			//populate credentials in accountAuthType
			credential, err := a.storage.FindCredential(nil, aat.Credential.ID)
			if err != nil || credential == nil {
				return nil, errors.WrapErrorAction(logutils.ActionFind, model.TypeCredential, nil, err)
			}
			credential.AuthType = supportedAuthType.AuthType
			accountAuthTypes[i].Credential = credential
=======
	accountAuthType.AuthType = *authType

	if accountAuthType.Credential != nil {
		//populate credentials in accountAuthType
		credential, err := a.storage.FindCredential(nil, accountAuthType.Credential.ID)
		if err != nil || credential == nil {
			return nil, errors.WrapErrorAction(logutils.ActionFind, model.TypeCredential, nil, err)
>>>>>>> 4eb98cc7
		}
	}

	return accountAuthTypes, nil
}

func (a *Auth) findAccountAuthTypeByID(account *model.Account, accountAuthTypeID string) (*model.AccountAuthType, error) {
	if account == nil {
		return nil, errors.ErrorData(logutils.StatusMissing, model.TypeAccount, nil)
	}

	if accountAuthTypeID == "" {
		return nil, errors.ErrorData(logutils.StatusMissing, logutils.TypeString, nil)
	}

	accountAuthType := account.GetAccountAuthTypeByID(accountAuthTypeID)
	if accountAuthType == nil {
		return nil, errors.ErrorData(logutils.StatusMissing, model.TypeAccountAuthType, nil)
	}

	authType, err := a.storage.FindAuthType(accountAuthType.SupportedAuthType.AuthType.ID)
	if err != nil || authType == nil {
		return nil, errors.WrapErrorAction(logutils.ActionLoadCache, model.TypeAuthType, logutils.StringArgs(accountAuthType.SupportedAuthType.AuthType.ID), err)
	}

	//TODO: Handle retrieving supported auth type/params?
	accountAuthType.SupportedAuthType = model.SupportedAuthType{AuthType: *authType}

	if accountAuthType.Credential != nil {
		//populate credentials in accountAuthType
		credential, err := a.storage.FindCredential(nil, accountAuthType.Credential.ID)
		if err != nil {
			return nil, errors.WrapErrorAction(logutils.ActionFind, model.TypeCredential, nil, err)
		}
		credential.AuthType = *authType
		accountAuthType.Credential = credential
	}
	return accountAuthType, nil
}

func (a *Auth) updateAccountIdentifier(context storage.TransactionContext, account *model.Account, accountIdentifier *model.AccountIdentifier) error {
	if account == nil {
		return errors.ErrorData(logutils.StatusMissing, model.TypeAccount, nil)
	}
	if accountIdentifier == nil {
		return errors.ErrorData(logutils.StatusMissing, model.TypeAccountIdentifier, nil)
	}

	newAccountIdentifiers := make([]model.AccountIdentifier, len(account.Identifiers))
	for j, aIdentifier := range account.Identifiers {
		if aIdentifier.ID == accountIdentifier.ID {
			newAccountIdentifiers[j] = *accountIdentifier
		} else {
			newAccountIdentifiers[j] = aIdentifier
		}
	}
	account.Identifiers = newAccountIdentifiers

	// update account
	err := a.storage.SaveAccount(context, account)
	if err != nil {
		return errors.WrapErrorAction(logutils.ActionSave, model.TypeAccount, nil, err)
	}

	return nil
}

func (a *Auth) clearExpiredSessions(identifier string, l *logs.Log) error {
	l.Info("clearExpiredSessions")

	//load the sessions for the identifier
	loginsSessions, err := a.storage.FindLoginSessions(nil, identifier)
	if err != nil {
		return errors.WrapErrorAction(logutils.ActionFind, model.TypeLoginSession, logutils.StringArgs("clear expired"), err)
	}

	//determine the expired sessions
	expiredSessions := []model.LoginSession{}
	for _, session := range loginsSessions {
		if session.IsExpired() {
			expiredSessions = append(expiredSessions, session)
		}
	}

	//log sessions and expired sessions count
	l.Info(fmt.Sprintf("there are %d sessions", len(loginsSessions)))
	l.Info(fmt.Sprintf("there are %d expired sessions", len(expiredSessions)))

	//clear the expird sessions if there are such ones
	if len(expiredSessions) > 0 {
		l.Info("there is expired sessions for deleting")

		err = a.deleteLoginSessions(nil, expiredSessions, l)
		if err != nil {
			return errors.WrapErrorAction(logutils.ActionDelete, model.TypeLoginSession, nil, err)
		}
	} else {
		l.Info("there is no expired sessions for deleting")
	}

	return nil
}

<<<<<<< HEAD
func (a *Auth) applyLogin(anonymous bool, sub string, authType model.AuthType, appOrg model.ApplicationOrganization, account *model.Account,
	appType model.ApplicationType, ipAddress string, deviceType string, deviceOS *string, deviceID string, clientVersion *string, params map[string]interface{},
	state string, l *logs.Log) (*model.LoginSession, error) {
=======
func (a *Auth) applyLogin(anonymous bool, sub string, authType model.AuthType, appOrg model.ApplicationOrganization,
	accountAuthType *model.AccountAuthType, appType model.ApplicationType, externalIDs map[string]string, ipAddress string, deviceType string,
	deviceOS *string, deviceID *string, clientVersion *string, params map[string]interface{}, state string, l *logs.Log) (*model.LoginSession, error) {
>>>>>>> 4eb98cc7

	var err error
	var loginSession *model.LoginSession
	transaction := func(context storage.TransactionContext) error {
		///1. assign device to session and account
		var device *model.Device
		if !anonymous {
			//1. check if the device exists
			device, err = a.storage.FindDevice(context, deviceID, sub)
			if err != nil {
				return errors.WrapErrorAction(logutils.ActionFind, model.TypeDevice, nil, err)
			}
			if device != nil {
				//2.1 device exists, so do nothing
			} else {
				//2.2 device does not exist, we need to assign it to the account

				device, err = a.createDevice(sub, deviceType, deviceOS, deviceID, l)
				if err != nil {
					return errors.WrapErrorAction(logutils.ActionCreate, model.TypeDevice, nil, err)
				}
				_, err := a.storage.InsertDevice(context, *device)
				if err != nil {
					return errors.WrapErrorAction(logutils.ActionInsert, model.TypeDevice, nil, err)
				}
			}
		}
		///

		///create login session entity
		loginSession, err = a.createLoginSession(anonymous, sub, authType, appOrg, account, appType, ipAddress, params, state, device, l)
		if err != nil {
			return errors.WrapErrorAction(logutils.ActionCreate, model.TypeLoginSession, nil, err)
		}

		//1. store login session
		err = a.storage.InsertLoginSession(context, *loginSession)
		if err != nil {
			return errors.WrapErrorAction(logutils.ActionInsert, model.TypeLoginSession, nil, err)
		}

		//2. check session limit against number of active sessions
		sessionLimit := appOrg.LoginsSessionsSetting.MaxConcurrentSessions
		if sessionLimit > 0 {
			loginSessions, err := a.storage.FindLoginSessions(context, loginSession.Identifier)
			if err != nil {
				return errors.WrapErrorAction(logutils.ActionFind, model.TypeLoginSession, nil, err)
			}
			if len(loginSessions) < 1 {
				l.ErrorWithDetails("failed to find login session after inserting", logutils.Fields{"identifier": loginSession.Identifier})
			}

			if len(loginSessions) > sessionLimit {
				// delete first session in list (sorted by date created)
				err = a.deleteLoginSession(context, loginSessions[0], l)
				if err != nil {
					return errors.WrapErrorAction(logutils.ActionDelete, model.TypeLoginSession, nil, err)
				}
			}
		}
		// update account usage information
		// TODO: Handle anonymous accounts if needed in the future
		if !anonymous {
			err = a.storage.UpdateAccountUsageInfo(context, sub, true, true, clientVersion)
			if err != nil {
				return errors.WrapErrorAction(logutils.ActionUpdate, model.TypeAccountUsageInfo, nil, err)
			}
		}
		return nil
	}

	err = a.storage.PerformTransaction(transaction)
	if err != nil {
		return nil, errors.WrapErrorAction(logutils.ActionUpdate, model.TypeUserAuth, nil, err)
	}

	return loginSession, nil
}

func (a *Auth) createDevice(accountID string, deviceType string, deviceOS *string, deviceID *string, l *logs.Log) (*model.Device, error) {
	//id
	idUUID, _ := uuid.NewUUID()
	id := idUUID.String()

	//account
	account := model.Account{ID: accountID}

	return &model.Device{ID: id, DeviceID: deviceID, Account: account,
		Type: deviceType, OS: *deviceOS, DateCreated: time.Now()}, nil
}

func (a *Auth) createLoginSession(anonymous bool, sub string, authType model.AuthType, appOrg model.ApplicationOrganization, account *model.Account,
	appType model.ApplicationType, ipAddress string, params map[string]interface{}, state string, device *model.Device, l *logs.Log) (*model.LoginSession, error) {

	//id
	id := uuid.NewString()

	//access token
	orgID := appOrg.Organization.ID
	appID := appOrg.Application.ID
	name := ""
	email := ""
	phone := ""
	username := ""
	permissions := []string{}
	scopes := []string{authorization.ScopeGlobal}
	externalIDs := make(map[string]string)
	if !anonymous {
		if account == nil {
			return nil, errors.ErrorData(logutils.StatusMissing, model.TypeAccount, nil)
		}
		if emailIdentifier := account.GetAccountIdentifier(IdentifierTypeEmail, ""); emailIdentifier != nil {
			email = emailIdentifier.Identifier
		}
		if phoneIdentifier := account.GetAccountIdentifier(IdentifierTypePhone, ""); phoneIdentifier != nil {
			phone = phoneIdentifier.Identifier
		}
		if usernameIdentifier := account.GetAccountIdentifier(IdentifierTypeUsername, ""); usernameIdentifier != nil {
			username = usernameIdentifier.Identifier
		}
		name = account.Profile.GetFullName()
		permissions = account.GetPermissionNames()
		scopes = append(scopes, account.GetScopes()...)
		for _, external := range account.GetExternalAccountIdentifiers() {
			externalIDs[external.Code] = external.Identifier
		}
	}
	claims := a.getStandardClaims(sub, name, email, phone, username, rokwireTokenAud, orgID, appID, authType.Code, externalIDs, nil, anonymous, true, appOrg.Application.Admin, appOrg.Organization.System, false, true, id)
	accessToken, err := a.buildAccessToken(claims, strings.Join(permissions, ","), strings.Join(scopes, " "))
	if err != nil {
		return nil, errors.WrapErrorAction(logutils.ActionCreate, logutils.TypeToken, nil, err)
	}

	//refresh token
	refreshToken := utils.GenerateRandomString(refreshTokenLength)

	now := time.Now().UTC()
	var stateExpires *time.Time
	if state != "" {
		stateExpireTime := now.Add(time.Minute * time.Duration(loginStateDuration))
		stateExpires = &stateExpireTime
	}

	loginSession := model.LoginSession{ID: id, AppOrg: appOrg, AuthType: authType, AppType: appType, Anonymous: anonymous, Identifier: sub,
		Account: account, Device: device, IPAddress: ipAddress, AccessToken: accessToken, RefreshTokens: []string{refreshToken}, Params: params,
		State: state, StateExpires: stateExpires, DateCreated: now}

	return &loginSession, nil
}

func (a *Auth) deleteLoginSession(context storage.TransactionContext, loginSession model.LoginSession, l *logs.Log) error {
	//always log what session has been deleted
	l.Info("deleting loging session - " + loginSession.LogInfo())

	err := a.storage.DeleteLoginSession(context, loginSession.ID)
	if err != nil {
		l.WarnError(logutils.MessageActionError(logutils.ActionDelete, model.TypeLoginSession, nil), err)
		return err
	}
	return nil
}

func (a *Auth) deleteLoginSessions(context storage.TransactionContext, loginSessions []model.LoginSession, l *logs.Log) error {
	//always log what session has been deleted, also prepare the IDs
	ids := make([]string, len(loginSessions))
	l.Info("expired sessions to be deleted:")
	for i, session := range loginSessions {
		l.Info("deleting loging session - " + session.LogInfo())

		ids[i] = session.ID
	}

	//delete the sessions from the storage
	err := a.storage.DeleteLoginSessionsByIDs(context, ids)
	if err != nil {
		l.WarnError(logutils.MessageActionError(logutils.ActionDelete, model.TypeLoginSession, nil), err)
		return err
	}
	return nil
}

func (a *Auth) prepareRegistrationData(authType model.AuthType, identifier string, profile model.Profile, preferences map[string]interface{}, l *logs.Log) (*model.Profile, map[string]interface{}, error) {
	//no need to merge from profile BB for new apps

	///profile and preferences
	//get profile BB data
	gotProfile, gotPreferences, err := a.getProfileBBData(authType, identifier, l)
	if err != nil {
		args := &logutils.FieldArgs{"auth_type": authType.Code, "identifier": identifier}
		return nil, nil, errors.WrapErrorAction(logutils.ActionGet, "profile BB data", args, err)
	}

	readyProfile := profile
	//if there is profile bb data
	if gotProfile != nil {
		readyProfile = a.mergeProfiles(profile, gotProfile, false)
	}
	readyPreferences := preferences
	//if there is preferences bb data
	if gotPreferences != nil {
		readyPreferences = a.mergePreferences(preferences, gotPreferences)
	}

	//generate profile ID
	profileID, _ := uuid.NewUUID()
	readyProfile.ID = profileID.String()
	//date created
	if readyProfile.DateCreated.IsZero() {
		readyProfile.DateCreated = time.Now()
	}

	if readyPreferences != nil {
		if readyPreferences["date_created"] == nil {
			readyPreferences["date_created"] = time.Now()
		} else {
			preferencesCreated, ok := readyPreferences["date_created"].(time.Time)
			if !ok || preferencesCreated.IsZero() {
				readyPreferences["date_created"] = time.Now()
			}
		}
	}
	///

	return &readyProfile, readyPreferences, nil
}

func (a *Auth) prepareAccountAuthType(authType model.AuthType, accountAuthTypeActive bool, accountAuthTypeParams map[string]interface{}, credential *model.Credential) (*model.AccountAuthType, error) {
	now := time.Now()

	//account auth type
	accountAuthTypeID := uuid.NewString()
	accountAuthType := &model.AccountAuthType{ID: accountAuthTypeID, SupportedAuthType: model.SupportedAuthType{AuthType: authType},
		Params: accountAuthTypeParams, Credential: credential, Active: accountAuthTypeActive, DateCreated: now}

	//credential
	if credential != nil {
		//there is a credential
		credential.AccountsAuthTypes = append(credential.AccountsAuthTypes, *accountAuthType)
	}

	return accountAuthType, nil
}

func (a *Auth) mergeProfiles(dst model.Profile, src *model.Profile, shared bool) model.Profile {
	if src == nil {
		return dst
	}

	dst.PhotoURL = utils.SetStringIfEmpty(dst.PhotoURL, src.PhotoURL)
	dst.FirstName = utils.SetStringIfEmpty(dst.FirstName, src.FirstName)
	dst.LastName = utils.SetStringIfEmpty(dst.LastName, src.LastName)
	dst.Address = utils.SetStringIfEmpty(dst.Address, src.Address)
	dst.ZipCode = utils.SetStringIfEmpty(dst.ZipCode, src.ZipCode)
	dst.State = utils.SetStringIfEmpty(dst.State, src.State)
	dst.Country = utils.SetStringIfEmpty(dst.Country, src.Country)

	if dst.BirthYear == 0 {
		dst.BirthYear = src.BirthYear
	}
	if shared {
		dst.ID = src.ID
	}

	return dst
}

func (a *Auth) mergePreferences(clientData map[string]interface{}, profileBBData map[string]interface{}) map[string]interface{} {
	mergedData := profileBBData
	for k, v := range clientData {
		if profileBBData[k] == nil {
			mergedData[k] = v
		}
	}

	return mergedData
}

func (a *Auth) getProfileBBData(authType model.AuthType, identifier string, l *logs.Log) (*model.Profile, map[string]interface{}, error) {
	var profile *model.Profile
	var preferences map[string]interface{}
	var err error

	var profileSearch map[string]string
	if authType.Code == "twilio_phone" {
		profileSearch = map[string]string{"phone": identifier}
	} else if authType.Code == "illinois_oidc" {
		profileSearch = map[string]string{"uin": identifier}
	}

	if profileSearch != nil {
		profile, preferences, err = a.profileBB.GetProfileBBData(profileSearch, l)
		if err != nil {
			return nil, nil, err
		}
	}
	return profile, preferences, nil
}

// registerUser registers account for an organization in an application
//
//	Input:
//		authType (AuthType): The authentication type
//		userIdentifier (string): The user identifier
//		accountAuthTypeParams (map[string]interface{}): Account auth type params
//		appOrg (ApplicationOrganization): The application organization which the user is registering in
//		credential (*Credential): Information for the user
//		useSharedProfile (bool): It says if the system to look if the user has account in another application in the system and to use its profile instead of creating a new profile
//		preferences (map[string]interface{}): Preferences of the user
//		profile (Profile): Information for the user
//		permissionNames ([]string): set of permissions to assign to the user
//		roleIDs ([]string): set of roles to assign to the user
//		groupIDs ([]string): set of groups to assign to the user
//		adminSet (bool): whether an admin is trying to set permissions, roles, or groups for the user
//		creatorPermissions ([]string): an admin user's permissions to validate
//		l (*logs.Log): Log object pointer for request
//	Returns:
//		Registered account (Account): Registered Account object
func (a *Auth) registerUser(context storage.TransactionContext, accountIdentifiers []model.AccountIdentifier, authType model.AuthType, accountAuthTypeActive bool, accountAuthTypeParams map[string]interface{},
	appOrg model.ApplicationOrganization, credential *model.Credential, externalIDs map[string]string, profile model.Profile, privacy model.Privacy, preferences map[string]interface{},
	permissionNames []string, roleIDs []string, groupIDs []string, scopes []string, creatorPermissions []string, clientVersion *string, l *logs.Log) (*model.Account, error) {
	if len(accountIdentifiers) == 0 {
		return nil, errors.ErrorData(logutils.StatusMissing, model.TypeAccountIdentifier, nil)
	}

	account, err := a.constructAccount(context, accountIdentifiers, authType, accountAuthTypeActive, accountAuthTypeParams, appOrg, credential,
		externalIDs, profile, privacy, preferences, permissionNames, roleIDs, groupIDs, scopes, creatorPermissions, clientVersion, l)
	if err != nil {
		return nil, errors.WrapErrorAction(logutils.ActionCreate, model.TypeAccount, nil, err)
	}

	err = a.storeNewAccountInfo(context, *account, credential, profile)
	if err != nil {
		return nil, errors.WrapErrorAction("storing", "new account information", nil, err)
	}

	return account, nil
}

func (a *Auth) constructAccount(context storage.TransactionContext, accountIdentifiers []model.AccountIdentifier, authType model.AuthType, accountAuthTypeActive bool, accountAuthTypeParams map[string]interface{},
	appOrg model.ApplicationOrganization, credential *model.Credential, externalIDs map[string]string, profile model.Profile, privacy model.Privacy, preferences map[string]interface{},
	permissionNames []string, roleIDs []string, groupIDs []string, scopes []string, assignerPermissions []string, clientVersion *string, l *logs.Log) (*model.Account, error) {
	//create account auth type
	accountAuthType, err := a.prepareAccountAuthType(authType, accountAuthTypeActive, accountAuthTypeParams, credential)
	if err != nil {
		return nil, errors.WrapErrorAction(logutils.ActionCreate, model.TypeAccountAuthType, nil, err)
	}
	if accountAuthType.Params["user"] != nil {
		// external auth type, so set account auth type IDs for identifiers
		for i := range accountIdentifiers {
			accountIdentifiers[i].AccountAuthTypeID = &accountAuthType.ID
		}
	}

	//create account object
	accountID := accountIdentifiers[0].Account.ID
	authTypes := []model.AccountAuthType{*accountAuthType}

	//assumes admin creator permissions are always non-nil
	adminSet := assignerPermissions != nil
	var permissions []model.Permission
	var roles []model.AppOrgRole
	var groups []model.AppOrgGroup
	if adminSet {
		permissions, err = a.CheckPermissions(context, []model.ApplicationOrganization{appOrg}, permissionNames, assignerPermissions, false)
		if err != nil {
			return nil, errors.WrapErrorAction(logutils.ActionValidate, model.TypePermission, nil, err)
		}

		roles, err = a.CheckRoles(context, &appOrg, roleIDs, assignerPermissions, false)
		if err != nil {
			return nil, errors.WrapErrorAction(logutils.ActionValidate, model.TypeAppOrgRole, nil, err)
		}

		groups, err = a.CheckGroups(context, &appOrg, groupIDs, assignerPermissions, false)
		if err != nil {
			return nil, errors.WrapErrorAction(logutils.ActionGet, model.TypeAppOrgGroup, nil, err)
		}
	} else {
		permissions, err = a.storage.FindPermissionsByName(context, permissionNames)
		if err != nil {
			l.WarnError(logutils.MessageAction(logutils.StatusError, logutils.ActionFind, model.TypePermission, nil), err)
		}

		roles, err = a.storage.FindAppOrgRolesByIDs(context, roleIDs, appOrg.ID)
		if err != nil {
			l.WarnError(logutils.MessageAction(logutils.StatusError, logutils.ActionFind, model.TypeAppOrgRole, nil), err)
		}

		groups, err = a.storage.FindAppOrgGroupsByIDs(context, groupIDs, appOrg.ID)
		if err != nil {
			l.WarnError(logutils.MessageAction(logutils.StatusError, logutils.ActionFind, model.TypeAppOrgGroup, nil), err)
		}
	}

	if scopes != nil && (!adminSet || utils.Contains(assignerPermissions, UpdateScopesPermission)) {
		newScopes := []string{}
		for _, scope := range scopes {
			parsedScope, err := authorization.ScopeFromString(scope)
			if err != nil {
				if adminSet {
					return nil, errors.WrapErrorAction(logutils.ActionValidate, model.TypeScope, nil, err)
				}
				l.WarnError(logutils.MessageAction(logutils.StatusError, logutils.ActionValidate, model.TypeScope, nil), err)
				continue
			}
			if !strings.HasPrefix(parsedScope.Resource, model.AdminScopePrefix) {
				parsedScope.Resource = model.AdminScopePrefix + parsedScope.Resource
				scope = parsedScope.String()
			}
			newScopes = append(newScopes, scope)
		}
		scopes = newScopes
	} else {
		scopes = nil
	}

	account := model.Account{ID: accountID, AppOrg: appOrg, AuthTypes: authTypes, Identifiers: accountIdentifiers, Permissions: permissions,
		Roles: model.AccountRolesFromAppOrgRoles(roles, true, adminSet), Groups: model.AccountGroupsFromAppOrgGroups(groups, true, adminSet), Scopes: scopes,
		Preferences: preferences, Profile: profile, Privacy: privacy, DateCreated: time.Now(), MostRecentClientVersion: clientVersion}

	// account.AuthTypes[0].Account = account
	// for i := range account.Identifiers {
	// 	account.Identifiers[i].Account = account
	// }
	return &account, nil
}

func (a *Auth) storeNewAccountInfo(context storage.TransactionContext, account model.Account, credential *model.Credential, profile model.Profile) error {
	//insert account object - it includes the account auth type
	_, err := a.storage.InsertAccount(context, account)
	if err != nil {
		return errors.WrapErrorAction(logutils.ActionInsert, model.TypeAccount, nil, err)
	}

	//insert or update credential
	if credential != nil {
		// if useSharedProfile {
		// 	//update credential
		// 	err = a.storage.UpdateCredential(context, credential)
		// 	if err != nil {
		// 		return errors.WrapErrorAction(logutils.ActionUpdate, model.TypeCredential, nil, err)
		// 	}
		// }

		//create credential
		err = a.storage.InsertCredential(context, credential)
		if err != nil {
			return errors.WrapErrorAction(logutils.ActionInsert, model.TypeCredential, nil, err)
		}
	}

	//update profile if shared
	// if useSharedProfile {
	// 	err = a.storage.UpdateAccountProfile(context, profile)
	// 	if err != nil {
	// 		return errors.WrapErrorAction(logutils.ActionUpdate, model.TypeProfile, nil, err)
	// 	}
	// }

	return nil
}

func (a *Auth) linkAccountAuthType(account *model.Account, supportedAuthType model.SupportedAuthType, appOrg model.ApplicationOrganization, appType *model.ApplicationType,
	creds string, params string) (*string, *model.AccountAuthType, error) {
	var message *string
	var aat *model.AccountAuthType
	var err error

	var accountIdentifier *model.AccountIdentifier
	tryIdentifierLink := false
	identifierImpl := a.getIdentifierTypeImpl(creds, nil, nil)
	if identifierImpl != nil {
		accountIdentifier = account.GetAccountIdentifier(identifierImpl.getCode(), identifierImpl.getIdentifier())

		// only try if an identifier was provided and the account does not already have it (conflicts will be handled if attempted)
		tryIdentifierLink = (accountIdentifier == nil)
	}

	authImpl, err := a.getAuthTypeImpl(supportedAuthType)
	if err != nil {
		return nil, nil, errors.WrapErrorAction(logutils.ActionLoadCache, model.TypeAuthType, nil, err)
	}

	aats, err := a.findAccountAuthTypesAndCredentials(account, supportedAuthType)
	if err != nil {
		return nil, nil, errors.WrapErrorAction(logutils.ActionFind, model.TypeAccountAuthType, &logutils.FieldArgs{"auth_type_code": supportedAuthType.AuthType.Code}, err)
	}

	inactiveAats := make([]model.AccountAuthType, 0)
	for _, aat := range aats {
		if !aat.Active {
			inactiveAats = append(inactiveAats, aat)
		}
	}

	transaction := func(context storage.TransactionContext) error {
		if len(inactiveAats) > 0 {
			// there are inactive account auth types (have not been used to sign in yet), so try to verify one of them using creds
			var accountAuthType *model.AccountAuthType // do not return this account auth type, so use a new variable
			message, accountAuthType, err = a.verifyAuthTypeActive(identifierImpl, accountIdentifier, authImpl, aats, account.ID, creds, params, appOrg)
			if err != nil {
				return err
			}
			if accountAuthType != nil {
				for i, accAuthType := range account.AuthTypes {
					if accAuthType.ID == accountAuthType.ID {
						account.AuthTypes[i] = *accountAuthType
						break
					}
				}
			}

			updateIdentifier := accountIdentifier != nil && !accountIdentifier.Verified
			if updateIdentifier && message == nil {
				accountIdentifier.Verified = true
				err := a.storage.UpdateAccountIdentifier(context, *accountIdentifier)
				if err != nil {
					return errors.WrapErrorAction(logutils.ActionUpdate, model.TypeAccountIdentifier, nil, err)
				}
			}

			return nil
		}

		if !authImpl.allowMultiple() && len(aats) > 0 {
			// only one account auth type of this type is allowed, so try linking only the identifier
			if tryIdentifierLink {
				message, err = a.linkAccountIdentifier(context, account, identifierImpl)
				if err != nil {
					return errors.WrapErrorAction("linking", model.TypeAccountIdentifier, nil, err)
				}

				return nil
			}

			return errors.ErrorData(logutils.StatusInvalid, model.TypeAuthType, &logutils.FieldArgs{"allow_multiple": false, "code": supportedAuthType.AuthType.Code})
		}

		//apply sign up
		signUpMessage, _, credential, err := authImpl.signUp(identifierImpl, &account.ID, appOrg, creds, params)
		if err != nil {
			return errors.WrapErrorAction("signing up", "user", nil, err)
		}
		if signUpMessage != "" {
			message = &signUpMessage
		}

<<<<<<< HEAD
		if credential != nil {
			credential.AuthType.ID = supportedAuthType.AuthType.ID
		}
=======
	credID := uuid.NewString()
>>>>>>> 4eb98cc7

		var accountAuthTypeParams map[string]interface{}
		if supportedAuthType.AuthType.Code == AuthTypeWebAuthn && appType != nil {
			accountAuthTypeParams = map[string]interface{}{"app_type_identifier": appType.Identifier}
		}
		aat, err = a.prepareAccountAuthType(supportedAuthType.AuthType, false, accountAuthTypeParams, credential)
		if err != nil {
			return errors.WrapErrorAction(logutils.ActionCreate, model.TypeAccountAuthType, nil, err)
		}
		aat.Account = *account

		err = a.registerAccountAuthType(context, *aat, credential, nil, false)
		if err != nil {
			return errors.WrapErrorAction(logutils.ActionRegister, model.TypeAccountAuthType, nil, err)
		}

		if tryIdentifierLink {
			message, err = a.linkAccountIdentifier(context, account, identifierImpl)
			if err != nil {
				return errors.WrapErrorAction("linking", model.TypeAccountIdentifier, nil, err)
			}
		}

		return nil
	}

	err = a.storage.PerformTransaction(transaction)
	if err != nil {
		return nil, nil, err
	}

	return message, aat, nil
}

func (a *Auth) verifyAuthTypeActive(identifierImpl identifierType, accountIdentifier *model.AccountIdentifier, authImpl authType, accountAuthTypes []model.AccountAuthType, accountID string,
	creds string, params string, appOrg model.ApplicationOrganization) (*string, *model.AccountAuthType, error) {
	if accountIdentifier != nil && identifierImpl.requireVerificationForSignIn() {
		err := identifierImpl.checkVerified(accountIdentifier, appOrg.Application.Name)
		if err != nil {
			return nil, nil, errors.WrapErrorData(logutils.StatusInvalid, model.TypeAccountIdentifier, &logutils.FieldArgs{"verified": false}, err)
		}
	}

	message, credID, err := a.checkCredentials(identifierImpl, authImpl, &accountID, accountAuthTypes, creds, params, appOrg)
	if err != nil {
		return nil, nil, errors.WrapErrorAction(logutils.ActionVerify, model.TypeCredential, nil, err)
	}

	for _, aat := range accountAuthTypes {
		if credID == "" || (aat.Credential != nil && aat.Credential.ID == credID) {
			aat.Active = true
			err = a.storage.UpdateAccountAuthType(nil, aat)
			if err != nil {
				return nil, nil, errors.WrapErrorAction(logutils.ActionUpdate, model.TypeAccountAuthType, nil, err)
			}

			return message, &aat, nil
		}
	}
	return nil, nil, errors.ErrorData(logutils.StatusMissing, model.TypeAccountAuthType, &logutils.FieldArgs{"credential_id": credID})
}

func (a *Auth) linkAccountAuthTypeExternal(account *model.Account, supportedAuthType model.SupportedAuthType, appType model.ApplicationType, appOrg model.ApplicationOrganization,
	creds string, params string, l *logs.Log) (*model.AccountAuthType, error) {
	authImpl, err := a.getExternalAuthTypeImpl(supportedAuthType.AuthType)
	if err != nil {
		return nil, errors.WrapErrorAction(logutils.ActionLoadCache, model.TypeAuthType, nil, err)
	}

	externalUser, _, _, err := authImpl.externalLogin(supportedAuthType.AuthType, appType, appOrg, creds, params, l)
	if err != nil {
		return nil, errors.WrapErrorAction("logging in", "external user", nil, err)
	}

	// get the correct code for the external identifier from the external IDs map
	code := ""
	for k, v := range externalUser.ExternalIDs {
		if v == externalUser.Identifier {
			code = k
		}
	}
	if code == "" && externalUser.Email == externalUser.Identifier {
		code = IdentifierTypeEmail
	}

	var accountAuthType *model.AccountAuthType
	transaction := func(context storage.TransactionContext) error {
		newCredsAccount, err := a.storage.FindAccount(context, appOrg.ID, code, externalUser.Identifier)
		if err != nil {
			return errors.WrapErrorAction(logutils.ActionFind, model.TypeAccount, nil, err)
		}
		//cannot link creds if an account already exists for new creds
		if newCredsAccount != nil {
			return errors.ErrorData("existing", model.TypeAccount, nil).SetStatus(utils.ErrorStatusAlreadyExists)
		}

		accountAuthTypeParams := map[string]interface{}{"user": externalUser}
		accountAuthType, err = a.prepareAccountAuthType(supportedAuthType.AuthType, true, accountAuthTypeParams, nil)
		if err != nil {
			return errors.WrapErrorAction(logutils.ActionCreate, model.TypeAccountAuthType, nil, err)
		}

		updatedIdentifiers := a.updateExternalIdentifiers(account, accountAuthType.ID, externalUser, true)

		accountAuthType.Account = *account
		err = a.registerAccountAuthType(context, *accountAuthType, nil, account.Identifiers, updatedIdentifiers)
		if err != nil {
			return errors.WrapErrorAction(logutils.ActionRegister, model.TypeAccountAuthType, nil, err)
		}

		return nil
	}

	err = a.storage.PerformTransaction(transaction)
	if err != nil {
		return nil, err
	}

	return accountAuthType, nil
}

func (a *Auth) registerAccountAuthType(context storage.TransactionContext, accountAuthType model.AccountAuthType, credential *model.Credential, accountIdentifiers []model.AccountIdentifier, updatedIdentifiers bool) error {
	var err error
	if credential != nil {
		//TODO - in one transaction
		if err = a.storage.InsertCredential(context, credential); err != nil {
			return errors.WrapErrorAction(logutils.ActionInsert, model.TypeCredential, nil, err)
		}
	}

	err = a.storage.InsertAccountAuthType(context, accountAuthType)
	if err != nil {
		return errors.WrapErrorAction(logutils.ActionInsert, model.TypeAccountAuthType, nil, err)
	}

	if updatedIdentifiers {
		err = a.storage.UpdateAccountIdentifiers(context, accountAuthType.Account.ID, accountIdentifiers)
		if err != nil {
			return errors.WrapErrorAction(logutils.ActionUpdate, model.TypeAccountIdentifier, nil, err)
		}
	}

	return nil
}

func (a *Auth) unlinkAccountAuthType(accountID string, accountAuthTypeID *string, authenticationType *string, identifier *string, admin bool) (*model.Account, error) {
	account, err := a.storage.FindAccountByID(nil, accountID)
	if err != nil {
		return nil, errors.WrapErrorAction(logutils.ActionFind, model.TypeAccount, nil, err)
	}
	if account == nil {
		return nil, errors.ErrorData(logutils.StatusMissing, model.TypeAccount, &logutils.FieldArgs{"id": accountID})
	}
	if len(account.AuthTypes) < 2 {
		return nil, errors.ErrorData(logutils.StatusInvalid, model.TypeAccount, &logutils.FieldArgs{"auth_types": len(account.AuthTypes)})
	}

	for i, aat := range account.AuthTypes {
		// unlink auth type with matching code and identifier
		aatIDMatch := accountAuthTypeID != nil && aat.ID == *accountAuthTypeID
		aatCodeMatch := authenticationType != nil && utils.Contains(aat.SupportedAuthType.AuthType.Aliases, *authenticationType)
		if aatIDMatch || aatCodeMatch {
			transaction := func(context storage.TransactionContext) error {
				if aatCodeMatch && identifier != nil && (!aat.SupportedAuthType.AuthType.IsExternal || admin) {
					err = a.unlinkAccountIdentifier(context, account, nil, identifier, admin)
					if err != nil {
						return errors.WrapErrorAction("unlinking", model.TypeAccountIdentifier, &logutils.FieldArgs{"account_id": account.ID, "identifier": *identifier}, err)
					}
				}

				aat.Account = *account
				err = a.removeAccountAuthType(context, aat)
				if err != nil {
					return errors.WrapErrorAction("unlinking", model.TypeAccountAuthType, nil, err)
				}

				return nil
			}

			err = a.storage.PerformTransaction(transaction)
			if err != nil {
				return nil, err
			}

			account.AuthTypes = append(account.AuthTypes[:i], account.AuthTypes[i+1:]...)
			break
		}
	}

	return account, nil
}

func (a *Auth) linkAccountIdentifier(context storage.TransactionContext, account *model.Account, identifierImpl identifierType) (*string, error) {
	identifier := identifierImpl.getIdentifier()

	existingIdentifierAccount, err := a.storage.FindAccount(context, account.AppOrg.ID, identifierImpl.getCode(), identifier)
	if err != nil {
		return nil, errors.WrapErrorAction(logutils.ActionFind, model.TypeAccount, nil, err)
	}
	if existingIdentifierAccount != nil {
		err = a.handleAccountIdentifierConflict(*existingIdentifierAccount, identifierImpl, false)
		if err != nil {
			return nil, err
		}
	}

	message, accountIdentifier, err := identifierImpl.buildIdentifier(&account.ID, account.AppOrg.Application.Name)
	if err != nil {
		return nil, errors.WrapErrorAction("building", model.TypeAccountIdentifier, &logutils.FieldArgs{"account_id": account.ID, "identifier": identifier}, err)
	}
	accountIdentifier.Linked = true

	account.Identifiers = append(account.Identifiers, *accountIdentifier)
	err = a.storage.InsertAccountIdentifier(context, *accountIdentifier)
	if err != nil {
		return nil, errors.WrapErrorAction(logutils.ActionCreate, model.TypeAccountIdentifier, &logutils.FieldArgs{"account_id": account.ID, "identifier": identifier}, err)
	}

	return &message, nil
}

func (a *Auth) unlinkAccountIdentifier(context storage.TransactionContext, account *model.Account, accountIdentifierID *string, identifier *string, admin bool) error {
	if len(account.Identifiers) < 2 {
		return errors.ErrorData(logutils.StatusInvalid, model.TypeAccount, &logutils.FieldArgs{"identifiers": len(account.Identifiers)})
	}

	verifiedIdentifiers := account.GetVerifiedAccountIdentifiers()
	if len(verifiedIdentifiers) == 1 {
		idMatch := accountIdentifierID != nil && verifiedIdentifiers[0].ID == *accountIdentifierID
		identifierMatch := identifier != nil && verifiedIdentifiers[0].Identifier == *identifier
		if idMatch || identifierMatch {
			return errors.ErrorData(logutils.StatusInvalid, model.TypeAccount, &logutils.FieldArgs{"verified_identifiers": 1})
		}
	}

	for i, id := range account.Identifiers {
		// unlink identifier with matching identifier value (do not directly unlink identifiers with associated auth type unless admin)
		if id.AccountAuthTypeID == nil || admin {
			if (identifier != nil && *identifier == id.Identifier) || (accountIdentifierID != nil && *accountIdentifierID == id.ID) {
				id.Account = *account
				err := a.storage.DeleteAccountIdentifier(context, id)
				if err != nil {
					return errors.WrapErrorAction(logutils.ActionDelete, model.TypeAccountIdentifier, nil, err)
				}

				account.Identifiers = append(account.Identifiers[:i], account.Identifiers[i+1:]...)
				break
			}
		}
	}

	return nil
}

func (a *Auth) handleAccountIdentifierConflict(account model.Account, identifierImpl identifierType, newAccount bool) error {
	accountIdentifier := account.GetAccountIdentifier(identifierImpl.getCode(), identifierImpl.getIdentifier())
	if accountIdentifier == nil || accountIdentifier.Verified {
		//cannot link creds if a verified account already exists for new creds
		return errors.ErrorData("existing", model.TypeAccount, nil).SetStatus(utils.ErrorStatusAlreadyExists)
	}

	//if this is the only auth type (this will only be possible for accounts created through sign up that were never verified/used)
	if len(account.Identifiers) == 1 {
		//if signing up, do not replace previous unverified account created through sign up
		if newAccount {
			return errors.ErrorData("existing", model.TypeAccount, nil).SetStatus(utils.ErrorStatusAlreadyExists)
		}
		//if linked to a different unverified account, remove whole account
		err := a.deleteAccount(nil, account)
		if err != nil {
			return errors.WrapErrorAction(logutils.ActionDelete, model.TypeAccount, nil, err)
		}
	} else {
		//Otherwise unlink auth type from account
		err := a.storage.DeleteAccountIdentifier(nil, *accountIdentifier)
		if err != nil {
			return errors.WrapErrorAction(logutils.ActionDelete, model.TypeAccountAuthType, nil, err)
		}
	}

	return nil
}

func (a *Auth) removeAccountAuthType(context storage.TransactionContext, aat model.AccountAuthType) error {
	//1. delete account auth type in account
	err := a.storage.DeleteAccountAuthType(context, aat)
	if err != nil {
		return errors.WrapErrorAction(logutils.ActionDelete, model.TypeAccountAuthType, nil, err)
	}

	//2. delete credential if it exists
	if aat.Credential != nil {
		err = a.removeAccountAuthTypeCredential(context, aat)
		if err != nil {
			return errors.WrapErrorAction(logutils.ActionDelete, model.TypeCredential, nil, err)
		}
	}

	//3. delete identifiers with matching account auth type ID
	if aat.Params["user"] != nil {
		err = a.storage.DeleteExternalAccountIdentifiers(context, aat)
		if err != nil {
			return errors.WrapErrorAction(logutils.ActionDelete, model.TypeAccountIdentifier, &logutils.FieldArgs{"external": true, "account_auth_type_id": aat.ID}, err)
		}
	}

	return nil
}

func (a *Auth) removeAccountAuthTypeCredential(context storage.TransactionContext, aat model.AccountAuthType) error {
	credential, err := a.storage.FindCredential(context, aat.Credential.ID)
	if err != nil {
		return errors.WrapErrorAction(logutils.ActionFind, model.TypeCredential, nil, err)
	}

	if len(credential.AccountsAuthTypes) > 1 {
		now := time.Now().UTC()
		for i, credAat := range credential.AccountsAuthTypes {
			if credAat.ID == aat.ID {
				credential.AccountsAuthTypes = append(credential.AccountsAuthTypes[:i], credential.AccountsAuthTypes[i+1:]...)
				credential.DateUpdated = &now
				err = a.storage.UpdateCredential(context, credential)
				if err != nil {
					return errors.WrapErrorAction(logutils.ActionUpdate, model.TypeCredential, nil, err)
				}
				break
			}
		}
	} else {
		err = a.storage.DeleteCredential(context, credential.ID)
		if err != nil {
			return errors.WrapErrorAction(logutils.ActionDelete, model.TypeCredential, nil, err)
		}
	}

	return nil
}

func (a *Auth) deleteAccount(context storage.TransactionContext, account model.Account) error {
	//1. delete the account record
	err := a.storage.DeleteAccount(context, account.ID)
	if err != nil {
		return errors.WrapErrorAction(logutils.ActionDelete, model.TypeAccount, nil, err)
	}

	//2. remove account auth types from or delete credentials
	for _, aat := range account.AuthTypes {
		if aat.Credential != nil {
			err = a.removeAccountAuthTypeCredential(context, aat)
			if err != nil {
				return errors.WrapErrorAction(logutils.ActionDelete, model.TypeCredential, nil, err)
			}
		}
	}

	//3. delete login sessions
	err = a.storage.DeleteLoginSessionsByIdentifier(context, account.ID)
	if err != nil {
		return errors.WrapErrorAction(logutils.ActionDelete, model.TypeLoginSession, nil, err)
	}

	//4. delete devices records
	for _, device := range account.Devices {
		err = a.storage.DeleteDevice(context, device.ID)
		if err != nil {
			return errors.WrapErrorAction(logutils.ActionDelete, model.TypeDevice, nil, err)
		}
	}

	return nil
}

func (a *Auth) constructServiceAccount(accountID string, name string, appID string, orgID string, permissions []string, scopes []authorization.Scope, firstParty bool, assignerPermissions []string) (*model.ServiceAccount, error) {
	permissionList, err := a.storage.FindPermissionsByName(nil, permissions)
	if err != nil {
		return nil, errors.WrapErrorAction(logutils.ActionFind, model.TypePermission, nil, err)
	}
	for _, permission := range permissionList {
		err = permission.CheckAssigners(assignerPermissions)
		if err != nil {
			return nil, errors.WrapErrorAction(logutils.ActionValidate, "assigner permissions", &logutils.FieldArgs{"name": permission.Name}, err)
		}
	}

	var application *model.Application
	if appID != authutils.AllApps {
		application, err = a.storage.FindApplication(nil, appID)
		if err != nil || application == nil {
			return nil, errors.WrapErrorAction(logutils.ActionFind, model.TypeApplication, nil, err)
		}
	}
	var organization *model.Organization
	if orgID != authutils.AllOrgs {
		organization, err = a.storage.FindOrganization(orgID)
		if err != nil || organization == nil {
			return nil, errors.WrapErrorAction(logutils.ActionFind, model.TypeOrganization, nil, err)
		}
	}

	return &model.ServiceAccount{AccountID: accountID, Name: name, Application: application, Organization: organization,
		Permissions: permissionList, Scopes: scopes, FirstParty: firstParty}, nil
}

func (a *Auth) checkServiceAccountCreds(r *sigauth.Request, accountID *string, firstParty bool, single bool, l *logs.Log) ([]model.ServiceAccount, string, error) {
	var requestData model.ServiceAccountTokenRequest
	err := json.Unmarshal(r.Body, &requestData)
	if err != nil {
		return nil, "", errors.WrapErrorAction(logutils.ActionUnmarshal, logutils.MessageDataType("service account access token request"), nil, err)
	}

	serviceAuthType, err := a.getServiceAuthTypeImpl(requestData.AuthType)
	if err != nil {
		l.Info("error getting service auth type on get service access token")
		return nil, "", errors.WrapErrorAction(logutils.ActionGet, typeServiceAuthType, nil, err)
	}

	params := map[string]interface{}{"first_party": firstParty}
	if accountID == nil {
		params["account_id"] = requestData.AccountID
		l.AddContext("account_id", requestData.AccountID)
	} else {
		params["account_id"] = *accountID
		l.AddContext("account_id", *accountID)
	}
	if single {
		params["app_id"] = requestData.AppID
		params["org_id"] = requestData.OrgID
	}

	accounts, err := serviceAuthType.checkCredentials(r, requestData.Creds, params)
	if err != nil {
		return nil, "", errors.WrapErrorAction(logutils.ActionValidate, model.TypeServiceAccountCredential, nil, err)
	}

	return accounts, requestData.AuthType, nil
}

func (a *Auth) buildAccessTokenForServiceAccount(account model.ServiceAccount, authType string) (string, *model.AppOrgPair, error) {
	permissions := account.GetPermissionNames()
	appID := authutils.AllApps
	if account.Application != nil {
		appID = account.Application.ID
	}
	orgID := authutils.AllOrgs
	if account.Organization != nil {
		orgID = account.Organization.ID
	}

	aud := ""
	services, scope := a.tokenDataForScopes(account.Scopes)
	if account.FirstParty {
		aud = rokwireTokenAud
	} else if len(services) > 0 {
		aud = strings.Join(services, ",")
	}

	claims := a.getStandardClaims(account.AccountID, account.Name, "", "", "", aud, orgID, appID, authType, nil, nil, false, true, false, false, true, account.FirstParty, "")
	accessToken, err := a.buildAccessToken(claims, strings.Join(permissions, ","), scope)
	if err != nil {
		return "", nil, errors.WrapErrorAction(logutils.ActionCreate, logutils.TypeToken, nil, err)
	}
	return accessToken, &model.AppOrgPair{AppID: appID, OrgID: orgID}, nil
}

func (a *Auth) registerIdentifierType(name string, identifier identifierType) error {
	if _, ok := a.identifierTypes[name]; ok {
		return errors.ErrorData(logutils.StatusFound, typeIdentifierType, &logutils.FieldArgs{"name": name})
	}

	a.identifierTypes[name] = identifier

	return nil
}

func (a *Auth) registerAuthType(name string, auth authType) error {
	if _, ok := a.authTypes[name]; ok {
		return errors.ErrorData(logutils.StatusFound, model.TypeAuthType, &logutils.FieldArgs{"name": name})
	}

	a.authTypes[name] = auth

	return nil
}

func (a *Auth) registerExternalAuthType(name string, auth externalAuthType) error {
	if _, ok := a.externalAuthTypes[name]; ok {
		return errors.ErrorData(logutils.StatusFound, typeExternalAuthType, &logutils.FieldArgs{"name": name})
	}

	a.externalAuthTypes[name] = auth

	return nil
}

func (a *Auth) registerAnonymousAuthType(name string, auth anonymousAuthType) error {
	if _, ok := a.anonymousAuthTypes[name]; ok {
		return errors.ErrorData(logutils.StatusFound, typeAnonymousAuthType, &logutils.FieldArgs{"name": name})
	}

	a.anonymousAuthTypes[name] = auth

	return nil
}

func (a *Auth) registerServiceAuthType(name string, auth serviceAuthType) error {
	if _, ok := a.serviceAuthTypes[name]; ok {
		return errors.ErrorData(logutils.StatusFound, typeServiceAuthType, &logutils.FieldArgs{"name": name})
	}

	a.serviceAuthTypes[name] = auth

	return nil
}

func (a *Auth) registerMfaType(name string, mfa mfaType) error {
	if _, ok := a.mfaTypes[name]; ok {
		return errors.ErrorData(logutils.StatusFound, model.TypeMFAType, &logutils.FieldArgs{"name": name})
	}

	a.mfaTypes[name] = mfa

	return nil
}

func (a *Auth) validateAuthType(authenticationType string, appTypeIdentifier *string, appID *string, orgID string) (*model.SupportedAuthType, *model.ApplicationType, *model.ApplicationOrganization, error) {
	//get the auth type
	authType, err := a.storage.FindAuthType(authenticationType)
	if err != nil || authType == nil {
		return nil, nil, nil, errors.WrapErrorAction(logutils.ActionValidate, model.TypeAuthType, logutils.StringArgs(authenticationType), err)
	}

	//get the app type and app org
	applicationType, appOrg, err := a.validateAppOrg(appTypeIdentifier, appID, orgID)
	if err != nil {
<<<<<<< HEAD
		return nil, nil, nil, errors.WrapErrorAction(logutils.ActionValidate, model.TypeApplicationOrganization, nil, err)
	}

	//check if the auth type is supported for this application and organization
	if applicationType != nil {
		supportedAuthType := appOrg.FindSupportedAuthType(*applicationType, *authType)
		if supportedAuthType == nil {
			return nil, nil, nil, errors.ErrorAction(logutils.ActionValidate, "not supported auth type for application and organization", &logutils.FieldArgs{"app_type_id": applicationType.ID, "auth_type_id": authType.ID})
		}
		return supportedAuthType, applicationType, appOrg, nil
	}

	for _, appType := range appOrg.Application.Types {
		supportedAuthType := appOrg.FindSupportedAuthType(appType, *authType)
		if supportedAuthType != nil {
			appTypeValue := appType
			return supportedAuthType, &appTypeValue, appOrg, nil
		}
=======
		return nil, nil, nil, errors.WrapErrorAction(logutils.ActionFind, model.TypeApplicationType, logutils.StringArgs(appTypeIdentifier), err)
>>>>>>> 4eb98cc7
	}
	return nil, nil, nil, errors.ErrorData(logutils.StatusInvalid, model.TypeAuthType, &logutils.FieldArgs{"app_org_id": appOrg.ID, "auth_type": authenticationType})
}

func (a *Auth) validateAppOrg(appTypeIdentifier *string, appID *string, orgID string) (*model.ApplicationType, *model.ApplicationOrganization, error) {
	var applicationID string
	var applicationType *model.ApplicationType
	var err error
	if appID != nil {
		applicationID = *appID
	} else if appTypeIdentifier != nil {
		applicationType, err = a.storage.FindApplicationType(*appTypeIdentifier)
		if err != nil {
			return nil, nil, errors.WrapErrorAction(logutils.ActionFind, model.TypeApplicationType, logutils.StringArgs(*appTypeIdentifier), err)

		}
		if applicationType == nil {
			return nil, nil, errors.ErrorData(logutils.StatusMissing, model.TypeApplicationType, logutils.StringArgs(*appTypeIdentifier))
		}
		applicationID = applicationType.Application.ID
	}

	//get the app org
	appOrg, err := a.storage.FindApplicationOrganization(applicationID, orgID)
	if err != nil {
		return nil, nil, errors.WrapErrorAction(logutils.ActionFind, model.TypeApplicationOrganization, &logutils.FieldArgs{"app_id": applicationID, "org_id": orgID}, err)
	}
	if appOrg == nil {
		return nil, nil, errors.ErrorData(logutils.StatusMissing, model.TypeApplicationOrganization, &logutils.FieldArgs{"app_id": applicationID, "org_id": orgID})
	}

	return applicationType, appOrg, nil
}

func (a *Auth) getIdentifierTypeImpl(identifierJSON string, identifierCode *string, userIdentifier *string) identifierType {
	if identifierCode != nil && userIdentifier != nil {
		code := *identifierCode
		if code == illinoisOIDCCode {
			// backwards compatibility: if an OIDC auth type is used, illinois_oidc was provided, so use uin as the identifier code
			code = defaultIllinoisOIDCIdentifier
		} else if code == string(phoneverifier.TypeTwilio) {
			code = IdentifierTypePhone
		}

		identifierMap := map[string]string{code: *userIdentifier}
		identifierBytes, err := json.Marshal(identifierMap)
		if err != nil {
			a.logger.Errorf("error marshalling json for identifierType: %v", err)
			return nil
		}
		identifierJSON = string(identifierBytes)
	}

	if identifierJSON != "" {
		for code, identifierImpl := range a.identifierTypes {
			if code == IdentifierTypeExternal {
				continue
			}
			if strings.Contains(identifierJSON, code) {
				specificIdentifierImpl, err := identifierImpl.withIdentifier(identifierJSON)
				if err == nil && specificIdentifierImpl.getIdentifier() != "" {
					return specificIdentifierImpl
				}
			}
		}

		// default to the external identifier type
		specificExternalImpl, err := a.identifierTypes[IdentifierTypeExternal].withIdentifier(identifierJSON)
		if err == nil && specificExternalImpl.getIdentifier() != "" {
			return specificExternalImpl
		}
	}

	return nil
}

func (a *Auth) getAuthTypeImpl(supportedAuthType model.SupportedAuthType) (authType, error) {
	if auth, ok := a.authTypes[supportedAuthType.AuthType.Code]; ok {
		return auth.withParams(supportedAuthType.Params)
	}

	return nil, errors.ErrorData(logutils.StatusInvalid, model.TypeAuthType, logutils.StringArgs(supportedAuthType.AuthType.Code))
}

func (a *Auth) getExternalAuthTypeImpl(authType model.AuthType) (externalAuthType, error) {
	key := authType.Code

	//illinois_oidc, other_oidc
	if strings.HasSuffix(authType.Code, "_"+AuthTypeOidc) {
		key = AuthTypeOidc
	}

	if auth, ok := a.externalAuthTypes[key]; ok {
		return auth, nil
	}

	return nil, errors.ErrorData(logutils.StatusInvalid, typeExternalAuthType, logutils.StringArgs(key))
}

func (a *Auth) getAnonymousAuthTypeImpl(authType model.AuthType) (anonymousAuthType, error) {
	if auth, ok := a.anonymousAuthTypes[authType.Code]; ok {
		return auth, nil
	}

	return nil, errors.ErrorData(logutils.StatusInvalid, typeAnonymousAuthType, logutils.StringArgs(authType.Code))
}

func (a *Auth) getServiceAuthTypeImpl(serviceAuthType string) (serviceAuthType, error) {
	if auth, ok := a.serviceAuthTypes[serviceAuthType]; ok {
		return auth, nil
	}

	return nil, errors.ErrorData(logutils.StatusInvalid, typeServiceAuthType, logutils.StringArgs(serviceAuthType))
}

func (a *Auth) getMfaTypeImpl(mfaType string) (mfaType, error) {
	if mfa, ok := a.mfaTypes[mfaType]; ok {
		return mfa, nil
	}

	return nil, errors.ErrorData(logutils.StatusInvalid, model.TypeMFAType, logutils.StringArgs(mfaType))
}

func (a *Auth) buildAccessToken(claims tokenauth.Claims, permissions string, scope string) (string, error) {
	claims.Purpose = "access"
	if !claims.Anonymous {
		claims.Permissions = permissions
	}
	claims.Scope = scope
	return tokenauth.GenerateSignedToken(&claims, a.authPrivKey)
}

func (a *Auth) buildCsrfToken(claims tokenauth.Claims) (string, error) {
	claims.Purpose = "csrf"
	return tokenauth.GenerateSignedToken(&claims, a.authPrivKey)
}

// getScopedAccessToken returns a scoped access token with the requested scopes
func (a *Auth) getScopedAccessToken(claims tokenauth.Claims, serviceID string, scopes []authorization.Scope) (string, error) {
	aud, scope := a.tokenDataForScopes(scopes)
	if !authutils.ContainsString(aud, serviceID) {
		aud = append(aud, serviceID)
	}

	scopedClaims := a.getStandardClaims(claims.Subject, "", "", "", "", strings.Join(aud, ","), claims.OrgID, claims.AppID, claims.AuthType, claims.ExternalIDs, &claims.ExpiresAt, claims.Anonymous, claims.Authenticated, false, false, claims.Service, false, claims.SessionID)
	return a.buildAccessToken(scopedClaims, "", scope)
}

func (a *Auth) tokenDataForScopes(scopes []authorization.Scope) ([]string, string) {
	scopeStrings := make([]string, len(scopes))
	services := []string{}
	for i, scope := range scopes {
		scopeStrings[i] = scope.String()
		if !authutils.ContainsString(services, scope.ServiceID) {
			services = append(services, scope.ServiceID)
		}
	}

	return services, strings.Join(scopeStrings, " ")
}

func (a *Auth) getStandardClaims(sub string, name string, email string, phone string, username string, aud string, orgID string, appID string, authType string, externalIDs map[string]string,
	exp *int64, anonymous bool, authenticated bool, admin bool, system bool, service bool, firstParty bool, sessionID string) tokenauth.Claims {
	return tokenauth.Claims{
		StandardClaims: jwt.StandardClaims{
			Audience:  aud,
			Subject:   sub,
			ExpiresAt: a.getExp(exp),
			IssuedAt:  time.Now().Unix(),
			Issuer:    a.host,
		}, OrgID: orgID, AppID: appID, AuthType: authType, Name: name, Email: email, Phone: phone, Username: username,
		ExternalIDs: externalIDs, Anonymous: anonymous, Authenticated: authenticated, Admin: admin, System: system,
		Service: service, FirstParty: firstParty, SessionID: sessionID,
	}
}

func (a *Auth) getExp(exp *int64) int64 {
	if exp == nil {
		defaultTime := time.Now().Add(30 * time.Minute) //TODO: Set up org configs for default token exp
		return defaultTime.Unix()
	}
	expTime := time.Unix(*exp, 0)
	minTime := time.Now().Add(time.Duration(a.minTokenExp) * time.Minute)
	maxTime := time.Now().Add(time.Duration(a.maxTokenExp) * time.Minute)

	if expTime.Before(minTime) {
		return minTime.Unix()
	} else if expTime.After(maxTime) {
		return maxTime.Unix()
	}

	return *exp
}

func (a *Auth) getExternalUserAuthorization(externalUser model.ExternalSystemUser, identityProviderSetting *model.IdentityProviderSetting) ([]string, []string, error) {
	if identityProviderSetting == nil {
		return nil, nil, errors.ErrorData(logutils.StatusMissing, model.TypeIdentityProviderSetting, nil)
	}

	//roles
	roles := []string{}
	for _, item := range externalUser.Roles {
		roleID := identityProviderSetting.Roles[item]
		if len(roleID) > 0 {
			roles = append(roles, roleID)
		}
	}

	//groups
	groups := []string{}
	for _, item := range externalUser.Groups {
		groupID := identityProviderSetting.Groups[item]
		if len(groupID) > 0 {
			groups = append(groups, groupID)
		}
	}

	return roles, groups, nil
}

func (a *Auth) updateExternalAccountRoles(account *model.Account, newExternalRoleIDs []string) (bool, error) {
	if account == nil {
		return false, errors.ErrorData(logutils.StatusInvalid, model.TypeAccount, logutils.StringArgs("nil"))
	}

	updated := false
	newRoles := []model.AccountRole{}
	//Remove any roles which were not set by an admin and are not in new list
	for _, role := range account.Roles {
		if role.AdminSet || authutils.ContainsString(newExternalRoleIDs, role.Role.ID) {
			newRoles = append(newRoles, role)
		} else {
			updated = true
		}
	}

	//Add any new roles that account does not currently have
	addedRoleIDs := []string{}
	for _, roleID := range newExternalRoleIDs {
		if account.GetRole(roleID) == nil {
			addedRoleIDs = append(addedRoleIDs, roleID)
			updated = true
		}
	}

	addedRoles, err := a.storage.FindAppOrgRolesByIDs(nil, addedRoleIDs, account.AppOrg.ID)
	if err != nil {
		return false, errors.WrapErrorAction(logutils.ActionFind, model.TypeAccountRoles, nil, err)
	}
	newRoles = append(newRoles, model.AccountRolesFromAppOrgRoles(addedRoles, true, false)...)

	account.Roles = newRoles
	return updated, nil
}

func (a *Auth) updateExternalAccountGroups(account *model.Account, newExternalGroupIDs []string) (bool, error) {
	if account == nil {
		return false, errors.ErrorData(logutils.StatusInvalid, model.TypeAccount, logutils.StringArgs("nil"))
	}

	updated := false
	newGroups := []model.AccountGroup{}
	//Remove any groups which were not set by an admin and are not in new list
	for _, group := range account.Groups {
		if group.AdminSet || authutils.ContainsString(newExternalGroupIDs, group.Group.ID) {
			newGroups = append(newGroups, group)
		} else {
			updated = true
		}
	}

	addedGroupIDs := []string{}
	for _, groupID := range newExternalGroupIDs {
		if account.GetGroup(groupID) == nil {
			addedGroupIDs = append(addedGroupIDs, groupID)
			updated = true
		}
	}

	addedGroups, err := a.storage.FindAppOrgGroupsByIDs(nil, addedGroupIDs, account.AppOrg.ID)
	if err != nil {
		return false, errors.WrapErrorAction(logutils.ActionFind, model.TypeAccountGroups, nil, err)
	}
	newGroups = append(newGroups, model.AccountGroupsFromAppOrgGroups(addedGroups, true, false)...)

	account.Groups = newGroups
	return updated, nil
}

func (a *Auth) updateExternalIdentifiers(account *model.Account, accountAuthTypeID string, externalUser *model.ExternalSystemUser, linked bool) bool {
	updated := false
	now := time.Now().UTC()
	for k, v := range externalUser.ExternalIDs {
		accountIdentifier := account.GetAccountIdentifier(k, "")
		if accountIdentifier == nil {
			primary := (v == externalUser.Identifier)
			newIdentifier := model.AccountIdentifier{ID: uuid.NewString(), Code: k, Identifier: v, Verified: true, Linked: linked, AccountAuthTypeID: &accountAuthTypeID,
				Sensitive: utils.Contains(externalUser.SensitiveExternalIDs, k), Primary: &primary, Account: model.Account{ID: account.ID}, DateCreated: now}
			account.Identifiers = append(account.Identifiers, newIdentifier)
			updated = true
		} else if accountIdentifier.Identifier != v {
			now := time.Now().UTC()
			primary := (v == externalUser.Identifier)
			accountIdentifier.Identifier = v
			accountIdentifier.Primary = &primary
			accountIdentifier.DateUpdated = &now
			updated = true
		}
	}

	if externalUser.Email != "" {
		hasExternalEmail := false
		for i, identifier := range account.Identifiers {
			if identifier.Code == IdentifierTypeEmail {
				aatMatch := identifier.AccountAuthTypeID != nil && *identifier.AccountAuthTypeID == accountAuthTypeID // have an external email
				identifierMatch := identifier.AccountAuthTypeID == nil && identifier.Identifier == externalUser.Email // have an internal email matching external email field
				hasExternalEmail = aatMatch || identifierMatch
				if (aatMatch && identifier.Identifier != externalUser.Email) || identifierMatch {
					// update if have mismatching external email or internal email matching external email field
					primary := (externalUser.Email == externalUser.Identifier)
					account.Identifiers[i].Identifier = externalUser.Email
					account.Identifiers[i].Primary = &primary
					updated = true
				}
				if hasExternalEmail {
					break
				}
			}
		}
		if !hasExternalEmail {
			primary := (externalUser.Email == externalUser.Identifier)
			account.Identifiers = append(account.Identifiers, model.AccountIdentifier{ID: uuid.NewString(), Code: IdentifierTypeEmail, Identifier: externalUser.Email,
				Verified: externalUser.IsEmailVerified, Linked: linked, Sensitive: true, AccountAuthTypeID: &accountAuthTypeID, Primary: &primary,
				Account: model.Account{ID: account.ID}, DateCreated: now})
			updated = true
		}
	}

	return updated
}

func (a *Auth) setLogContext(account *model.Account, l *logs.Log) {
	accountID := "nil"
	if account != nil {
		accountID = account.ID
	}
	l.SetContext("account_id", accountID)
}

// storeCoreRegs stores the service registration records for the Core BB
func (a *Auth) storeCoreRegs() error {
	err := a.storage.MigrateServiceRegs()
	if err != nil {
		return errors.WrapErrorAction("migrating", model.TypeServiceReg, nil, err)
	}

	// Setup "auth" registration for token validation
	authReg := model.ServiceRegistration{Registration: authservice.ServiceReg{ServiceID: authServiceID, Host: a.host, PubKey: a.authPrivKey.PubKey}, CoreHost: a.host,
		Name: "ROKWIRE Auth Service", Description: "The Auth Service is a subsystem of the Core Building Block that manages authentication and authorization.", FirstParty: true}
	err = a.storage.SaveServiceReg(&authReg, true)
	if err != nil {
		return errors.WrapErrorAction(logutils.ActionSave, model.TypeServiceReg, logutils.StringArgs(authServiceID), err)
	}

	// Setup core registration for signature validation
	coreReg := model.ServiceRegistration{Registration: authservice.ServiceReg{ServiceID: a.serviceID, ServiceAccountID: a.serviceID, Host: a.host, PubKey: a.authPrivKey.PubKey}, CoreHost: a.host,
		Name: "ROKWIRE Core Building Block", Description: "The Core Building Block manages user, auth, and organization data for the ROKWIRE platform.", FirstParty: true}
	err = a.storage.SaveServiceReg(&coreReg, true)
	if err != nil {
		return errors.WrapErrorAction(logutils.ActionSave, model.TypeServiceReg, logutils.StringArgs(a.serviceID), err)
	}

	return nil
}

// storeCoreServiceAccount stores the service account record for the Core BB
func (a *Auth) storeCoreServiceAccount() {
	coreAccount := model.ServiceAccount{AccountID: a.serviceID, Name: "ROKWIRE Core Building Block", FirstParty: true, DateCreated: time.Now().UTC()}
	// Setup core service account if missing
	a.storage.InsertServiceAccount(&coreAccount)
}

// cacheIdentityProviders caches the identity providers
func (a *Auth) cacheIdentityProviders() error {
	a.logger.Info("cacheIdentityProviders..")

	identityProviders, err := a.storage.LoadIdentityProviders()
	if err != nil {
		return errors.WrapErrorAction(logutils.ActionFind, model.TypeIdentityProvider, nil, err)
	}

	a.setCachedIdentityProviders(identityProviders)

	return nil
}

func (a *Auth) setCachedIdentityProviders(identityProviders []model.IdentityProvider) {
	a.identityProvidersLock.Lock()
	defer a.identityProvidersLock.Unlock()

	a.cachedIdentityProviders = &syncmap.Map{}
	validate := validator.New()

	for _, idPr := range identityProviders {
		err := validate.Struct(idPr)
		if err == nil {
			a.cachedIdentityProviders.Store(idPr.ID, idPr)
		} else {
			a.logger.Errorf("failed to validate and cache identity provider with id %s: %s", idPr.ID, err.Error())
		}
	}
}

func (a *Auth) getCachedIdentityProviderConfig(id string, appTypeID string) (*model.IdentityProviderConfig, error) {
	a.identityProvidersLock.RLock()
	defer a.identityProvidersLock.RUnlock()

	errArgs := &logutils.FieldArgs{"id": id, "app_type_id": appTypeID}

	item, _ := a.cachedIdentityProviders.Load(id)
	if item != nil {
		identityProvider, ok := item.(model.IdentityProvider)
		if !ok {
			return nil, errors.ErrorAction(logutils.ActionCast, model.TypeIdentityProvider, errArgs)
		}
		//find the identity provider config
		for _, idPrConfig := range identityProvider.Configs {
			if idPrConfig.AppTypeID == appTypeID {
				return &idPrConfig, nil
			}
		}
		return nil, errors.ErrorData(logutils.StatusMissing, model.TypeIdentityProviderConfig, errArgs)
	}
	return nil, errors.ErrorData(logutils.StatusMissing, model.TypeOrganization, errArgs)
}

func (a *Auth) cacheAPIKeys() error {
	apiKeys, err := a.storage.LoadAPIKeys()
	if err != nil {
		return errors.WrapErrorAction(logutils.ActionLoad, model.TypeAPIKey, nil, err)
	}
	a.setCachedAPIKeys(apiKeys)
	return nil
}

func (a *Auth) setCachedAPIKeys(apiKeys []model.APIKey) {
	a.apiKeysLock.Lock()
	defer a.apiKeysLock.Unlock()

	a.apiKeys = &syncmap.Map{}
	for _, apiKey := range apiKeys {
		a.apiKeys.Store(apiKey.ID, apiKey)
		a.apiKeys.Store(apiKey.Key, apiKey)
	}
}

func (a *Auth) getCachedAPIKey(key string) (*model.APIKey, error) {
	a.apiKeysLock.RLock()
	defer a.apiKeysLock.RUnlock()

	item, _ := a.apiKeys.Load(key)
	if item != nil {
		if key, ok := item.(model.APIKey); ok {
			return &key, nil
		}
		return nil, errors.ErrorData(logutils.StatusInvalid, model.TypeAPIKey, nil)
	}
	return nil, errors.ErrorAction(logutils.ActionLoadCache, model.TypeAPIKey, nil)
}

func (a *Auth) getCachedAPIKeys() ([]model.APIKey, error) {
	a.apiKeysLock.RLock()
	defer a.apiKeysLock.RUnlock()

	var err error
	apiKeyList := make([]model.APIKey, 0)
	idsFound := make([]string, 0)
	a.apiKeys.Range(func(key, item interface{}) bool {
		errArgs := &logutils.FieldArgs{"key": key}
		if item == nil {
			err = errors.ErrorData(logutils.StatusInvalid, model.TypeAPIKey, errArgs)
			return false
		}

		apiKey, ok := item.(model.APIKey)
		if !ok {
			err = errors.ErrorAction(logutils.ActionCast, model.TypeAPIKey, errArgs)
			return false
		}

		if !utils.Contains(idsFound, apiKey.ID) {
			apiKeyList = append(apiKeyList, apiKey)
			idsFound = append(idsFound, apiKey.ID)
		}

		return true
	})

	return apiKeyList, err
}

func (a *Auth) deleteSessions() {
	// to delete:
	// - not completed MFA
	// - expired sessions

	//1. not completed MFA
	a.deleteNotCompletedMFASessions()

	//2. expired sessions
	a.deleteExpiredSessions()
}

func (a *Auth) deleteNotCompletedMFASessions() {
	a.logger.Info("deleteNotCompletedMFASessions")

	err := a.storage.DeleteMFAExpiredSessions()
	if err != nil {
		a.logger.Error(err.Error())
	}
}

func (a *Auth) deleteExpiredSessions() {
	a.logger.Info("deleteExpiredSessions")

	appsOrgs, err := a.storage.FindApplicationsOrganizations()
	if err != nil {
		a.logger.Error(err.Error())
	}

	if len(appsOrgs) == 0 {
		a.logger.Error("for some reasons apps orgs are missing")
		return
	}

	for _, appOrg := range appsOrgs {
		a.logger.Infof("delete expired sessions for %s app org", appOrg.ID)

		//find the app/org sessions
		sessions, err := a.storage.FindSessionsLazy(appOrg.Application.ID, appOrg.Organization.ID)
		if err != nil {
			a.logger.Errorf("error on finding unused sessions - %s", err)
		}

		//continue if no sessions
		if len(sessions) == 0 {
			a.logger.Infof("no sessions for %s app org", appOrg.ID)
			continue
		}

		//determine which sessions are expired
		forDelete := []model.LoginSession{}
		for _, session := range sessions {
			if session.IsExpired() {
				forDelete = append(forDelete, session)
			}
		}

		//count if no expired sessions
		if len(forDelete) == 0 {
			a.logger.Infof("no expired sessions for %s app org", appOrg.ID)
			continue
		}

		//we have expired sessions, so we need to delete them
		expiredCount := len(forDelete)
		a.logger.Infof("we have %d expired sessions, so we need to delete them", expiredCount)

		//we delete max 250 items
		if expiredCount > maxSessionsDelete {
			a.logger.Infof("%d expired sessions > %d, so remove only %d",
				expiredCount, maxSessionsDelete, maxSessionsDelete)
			forDelete = forDelete[0 : maxSessionsDelete-1]
		} else {
			a.logger.Infof("%d expired sessions <= %d, so do nothing", expiredCount, maxSessionsDelete)
		}

		//log the data that will be deleted and prepare the IDs
		ids := make([]string, len(forDelete))
		a.logger.Info("expired sessions to be deleted:")
		for i, session := range forDelete {
			a.logger.Info("deleting loging session - " + session.LogInfo())

			ids[i] = session.ID
		}

		//delete the sessions from the storage
		err = a.storage.DeleteLoginSessionsByIDs(nil, ids)
		if err != nil {
			a.logger.Errorf("error on deleting logins sessions - %s", err)
		}
	}
}

// LocalServiceRegLoaderImpl provides a local implementation for AuthDataLoader
type LocalServiceRegLoaderImpl struct {
	storage Storage
	*authservice.ServiceRegSubscriptions
}

// LoadServices implements ServiceRegLoader interface
func (l *LocalServiceRegLoaderImpl) LoadServices() ([]authservice.ServiceReg, error) {
	regs := l.storage.FindServiceRegs(l.GetSubscribedServices())
	authRegs := make([]authservice.ServiceReg, len(regs))
	for i, serviceReg := range regs {
		reg := serviceReg.Registration
		reg.PubKey.Decode()
		authRegs[i] = reg
	}

	return authRegs, nil
}

// NewLocalServiceRegLoader creates and configures a new LocalServiceRegLoaderImpl instance
func NewLocalServiceRegLoader(storage Storage) *LocalServiceRegLoaderImpl {
	subscriptions := authservice.NewServiceRegSubscriptions([]string{allServices})
	return &LocalServiceRegLoaderImpl{storage: storage, ServiceRegSubscriptions: subscriptions}
}

// LocalServiceAccountLoaderImpl provides a local implementation for authservice.ServiceAccountLoader
type LocalServiceAccountLoaderImpl struct {
	auth Auth
}

// LoadAccessToken gets an access token for appID, orgID if the implementing service is granted access
func (l *LocalServiceAccountLoaderImpl) LoadAccessToken(appID string, orgID string) (*authservice.AccessToken, error) {
	account, err := l.auth.storage.FindServiceAccount(nil, l.auth.serviceID, authutils.AllApps, authutils.AllOrgs)
	if err != nil || account == nil {
		return nil, errors.WrapErrorAction(logutils.ActionFind, model.TypeServiceAccount, logutils.StringArgs(l.auth.serviceID), err)
	}
	token, _, err := l.auth.buildAccessTokenForServiceAccount(*account, ServiceAuthTypeCore)
	return &authservice.AccessToken{Token: token, TokenType: model.TokenTypeBearer}, err
}

// LoadAccessTokens gets an access token for each app org pair the implementing service is granted access
func (l *LocalServiceAccountLoaderImpl) LoadAccessTokens() (map[authservice.AppOrgPair]authservice.AccessToken, error) {
	token, err := l.LoadAccessToken(authutils.AllApps, authutils.AllOrgs)
	if err != nil || token == nil {
		return nil, errors.WrapErrorAction(logutils.ActionGet, logutils.TypeToken, nil, err)
	}
	tokens := map[authservice.AppOrgPair]authservice.AccessToken{{AppID: authutils.AllApps, OrgID: authutils.AllOrgs}: *token}
	return tokens, nil
}

// NewLocalServiceAccountLoader creates and configures a new LocalServiceAccountLoaderImpl instance
func NewLocalServiceAccountLoader(auth Auth) *LocalServiceAccountLoaderImpl {
	return &LocalServiceAccountLoaderImpl{auth: auth}
}

// StorageListener represents storage listener implementation for the auth package
type StorageListener struct {
	auth *Auth
	storage.DefaultListenerImpl
}

// OnIdentityProvidersUpdated notifies that identity providers have been updated
func (al *StorageListener) OnIdentityProvidersUpdated() {
	al.auth.cacheIdentityProviders()
}

// OnAPIKeysUpdated notifies api keys have been updated
func (al *StorageListener) OnAPIKeysUpdated() {
	al.auth.cacheAPIKeys()
}

// OnServiceRegistrationsUpdated notifies that a service registration has been updated
func (al *StorageListener) OnServiceRegistrationsUpdated() {
	al.auth.ServiceRegManager.LoadServices()
}<|MERGE_RESOLUTION|>--- conflicted
+++ resolved
@@ -129,14 +129,8 @@
 }
 
 // NewAuth creates a new auth instance
-<<<<<<< HEAD
 func NewAuth(serviceID string, host string, authPrivKey *keys.PrivKey, authService *authservice.AuthService, storage Storage, emailer Emailer, phoneVerifier PhoneVerifier,
 	profileBB ProfileBuildingBlock, minTokenExp *int64, maxTokenExp *int64, supportLegacySigs bool, version string, logger *logs.Logger) (*Auth, error) {
-=======
-func NewAuth(serviceID string, host string, authPrivKey *keys.PrivKey, authService *authservice.AuthService, storage Storage, emailer Emailer, minTokenExp *int64,
-	maxTokenExp *int64, supportLegacySigs bool, twilioAccountSID string, twilioToken string, twilioServiceSID string, profileBB ProfileBuildingBlock,
-	smtpHost string, smtpPortNum int, smtpUser string, smtpPassword string, smtpFrom string, logger *logs.Logger, version string) (*Auth, error) {
->>>>>>> 4eb98cc7
 	if minTokenExp == nil {
 		var minTokenExpVal int64 = 5
 		minTokenExp = &minTokenExpVal
@@ -162,18 +156,11 @@
 
 	deleteSessionsTimerDone := make(chan bool)
 
-<<<<<<< HEAD
 	auth := &Auth{storage: storage, emailer: emailer, phoneVerifier: phoneVerifier, logger: logger, identifierTypes: identifierTypes, authTypes: authTypes,
 		externalAuthTypes: externalAuthTypes, anonymousAuthTypes: anonymousAuthTypes, serviceAuthTypes: serviceAuthTypes, mfaTypes: mfaTypes, authPrivKey: authPrivKey,
 		ServiceRegManager: nil, serviceID: serviceID, host: host, minTokenExp: *minTokenExp, maxTokenExp: *maxTokenExp, profileBB: profileBB,
 		cachedIdentityProviders: cachedIdentityProviders, identityProvidersLock: identityProvidersLock, apiKeys: apiKeys, apiKeysLock: apiKeysLock,
 		deleteSessionsTimerDone: deleteSessionsTimerDone, version: version}
-=======
-	auth := &Auth{storage: storage, emailer: emailer, logger: logger, authTypes: authTypes, externalAuthTypes: externalAuthTypes, anonymousAuthTypes: anonymousAuthTypes,
-		serviceAuthTypes: serviceAuthTypes, mfaTypes: mfaTypes, authPrivKey: authPrivKey, ServiceRegManager: nil, serviceID: serviceID, host: host, minTokenExp: *minTokenExp,
-		maxTokenExp: *maxTokenExp, profileBB: profileBB, cachedIdentityProviders: cachedIdentityProviders, identityProvidersLock: identityProvidersLock,
-		apiKeys: apiKeys, apiKeysLock: apiKeysLock, deleteSessionsTimerDone: deleteSessionsTimerDone, version: version}
->>>>>>> 4eb98cc7
 
 	err := auth.storeCoreRegs()
 	if err != nil {
@@ -198,7 +185,6 @@
 
 	auth.SignatureAuth = signatureAuth
 
-<<<<<<< HEAD
 	// identifier types
 	initUsernameIdentifier(auth)
 	initEmailIdentifier(auth)
@@ -206,13 +192,6 @@
 	initExternalIdentifier(auth)
 
 	// auth types
-=======
-	// auth types
-	initUsernameAuth(auth)
-	initEmailAuth(auth)
-	initPhoneAuth(auth, twilioAccountSID, twilioToken, twilioServiceSID)
-	initFirebaseAuth(auth)
->>>>>>> 4eb98cc7
 	initAnonymousAuth(auth)
 	initPasswordAuth(auth)
 	initCodeAuth(auth)
@@ -696,13 +675,8 @@
 	}
 	if isSignUp {
 		if admin {
-<<<<<<< HEAD
 			return nil, nil, nil, errors.ErrorData(logutils.StatusInvalid, "sign up", &logutils.FieldArgs{"identifier": identifier,
 				"auth_type": supportedAuthType.AuthType.Code, "app_org_id": appOrg.ID, "admin": true}).SetStatus(utils.ErrorStatusNotAllowed)
-=======
-			return "", nil, nil, nil, errors.ErrorData(logutils.StatusInvalid, "sign up", &logutils.FieldArgs{"identifier": userIdentifier,
-				"auth_type": authType.Code, "app_org_id": appOrg.ID, "admin": true}).SetStatus(utils.ErrorStatusNotAllowed)
->>>>>>> 4eb98cc7
 		}
 		retParams, account, err := a.applySignUp(identifierImpl, account, supportedAuthType, appOrg, appType, creds, params, clientVersion, regProfile, privacy, regPreferences, l)
 		if err != nil {
@@ -761,17 +735,6 @@
 	if err != nil {
 		return nil, nil, errors.WrapErrorAction(logutils.ActionVerify, model.TypeCredential, nil, err)
 	}
-<<<<<<< HEAD
-=======
-
-	if !*verified {
-		//it is unverified
-		if expired == nil || !*expired {
-			//not expired, just notify the client that it is "unverified"
-			return errors.ErrorData("unverified", "credential", nil).SetStatus(utils.ErrorStatusUnverified)
-		}
-		//expired, first restart the verification and then notify the client that it is unverified and verification is restarted
->>>>>>> 4eb98cc7
 
 	account.SortAccountIdentifiers(identifierImpl.getIdentifier())
 	if updateIdentifier && message == nil {
@@ -1098,7 +1061,6 @@
 	for i, aat := range accountAuthTypes {
 		accountAuthTypes[i].SupportedAuthType = supportedAuthType
 
-<<<<<<< HEAD
 		if aat.Credential != nil {
 			//populate credentials in accountAuthType
 			credential, err := a.storage.FindCredential(nil, aat.Credential.ID)
@@ -1107,15 +1069,6 @@
 			}
 			credential.AuthType = supportedAuthType.AuthType
 			accountAuthTypes[i].Credential = credential
-=======
-	accountAuthType.AuthType = *authType
-
-	if accountAuthType.Credential != nil {
-		//populate credentials in accountAuthType
-		credential, err := a.storage.FindCredential(nil, accountAuthType.Credential.ID)
-		if err != nil || credential == nil {
-			return nil, errors.WrapErrorAction(logutils.ActionFind, model.TypeCredential, nil, err)
->>>>>>> 4eb98cc7
 		}
 	}
 
@@ -1219,15 +1172,9 @@
 	return nil
 }
 
-<<<<<<< HEAD
 func (a *Auth) applyLogin(anonymous bool, sub string, authType model.AuthType, appOrg model.ApplicationOrganization, account *model.Account,
-	appType model.ApplicationType, ipAddress string, deviceType string, deviceOS *string, deviceID string, clientVersion *string, params map[string]interface{},
+	appType model.ApplicationType, ipAddress string, deviceType string, deviceOS *string, deviceID *string, clientVersion *string, params map[string]interface{},
 	state string, l *logs.Log) (*model.LoginSession, error) {
-=======
-func (a *Auth) applyLogin(anonymous bool, sub string, authType model.AuthType, appOrg model.ApplicationOrganization,
-	accountAuthType *model.AccountAuthType, appType model.ApplicationType, externalIDs map[string]string, ipAddress string, deviceType string,
-	deviceOS *string, deviceID *string, clientVersion *string, params map[string]interface{}, state string, l *logs.Log) (*model.LoginSession, error) {
->>>>>>> 4eb98cc7
 
 	var err error
 	var loginSession *model.LoginSession
@@ -1775,13 +1722,9 @@
 			message = &signUpMessage
 		}
 
-<<<<<<< HEAD
 		if credential != nil {
 			credential.AuthType.ID = supportedAuthType.AuthType.ID
 		}
-=======
-	credID := uuid.NewString()
->>>>>>> 4eb98cc7
 
 		var accountAuthTypeParams map[string]interface{}
 		if supportedAuthType.AuthType.Code == AuthTypeWebAuthn && appType != nil {
@@ -2316,7 +2259,6 @@
 	//get the app type and app org
 	applicationType, appOrg, err := a.validateAppOrg(appTypeIdentifier, appID, orgID)
 	if err != nil {
-<<<<<<< HEAD
 		return nil, nil, nil, errors.WrapErrorAction(logutils.ActionValidate, model.TypeApplicationOrganization, nil, err)
 	}
 
@@ -2335,9 +2277,6 @@
 			appTypeValue := appType
 			return supportedAuthType, &appTypeValue, appOrg, nil
 		}
-=======
-		return nil, nil, nil, errors.WrapErrorAction(logutils.ActionFind, model.TypeApplicationType, logutils.StringArgs(appTypeIdentifier), err)
->>>>>>> 4eb98cc7
 	}
 	return nil, nil, nil, errors.ErrorData(logutils.StatusInvalid, model.TypeAuthType, &logutils.FieldArgs{"app_org_id": appOrg.ID, "auth_type": authenticationType})
 }
