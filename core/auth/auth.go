--- conflicted
+++ resolved
@@ -120,11 +120,7 @@
 		maxTokenExp: *maxTokenExp, cachedIdentityProviders: cachedIdentityProviders, identityProvidersLock: identityProvidersLock,
 		cachedAuthTypes: cachedAuthTypes, authTypesLock: authTypesLock,
 		cachedApplicationsOrganizations: cachedApplicationsOrganizations, applicationsOrganizationsLock: applicationsOrganizationsLock,
-<<<<<<< HEAD
-		timerDone: timerDone, emailDialer: emailDialer, emailFrom: smtpFrom, phoneVerifyServiceID: phoneVerifyServiceID}
-=======
-		timerDone: timerDone, emailDialer: emailDialer, emailFrom: smtpFrom, apiKeys: apiKeys, apiKeysLock: apiKeysLock}
->>>>>>> 87f08566
+		timerDone: timerDone, emailDialer: emailDialer, emailFrom: smtpFrom, apiKeys: apiKeys, apiKeysLock: apiKeysLock, phoneVerifyServiceID: phoneVerifyServiceID}
 
 	err := auth.storeReg()
 	if err != nil {
@@ -392,7 +388,6 @@
 	}
 
 	//2. it seems the user exist, now check the credentials
-<<<<<<< HEAD
 	message, validCredentials, err := authImpl.checkCredentials(*accountAuthType, creds, l)
 	if err != nil {
 		return &message, nil, nil, errors.WrapErrorAction("error checking credentials", "", nil, err)
@@ -402,17 +397,6 @@
 	}
 
 	return &message, account, accountAuthType, nil
-=======
-	validCredentials, err := authImpl.checkCredentials(*accountAuthType, creds, l)
-	if err != nil {
-		return nil, nil, nil, errors.WrapErrorAction("error checking credentials", "", nil, err)
-	}
-	if !*validCredentials {
-		return nil, nil, nil, errors.WrapErrorAction("invalid credentials", "", nil, err)
-	}
-
-	return nil, account, accountAuthType, nil
->>>>>>> 87f08566
 }
 
 //isSignUp checks if the operation is sign in or sign up
