--- conflicted
+++ resolved
@@ -87,13 +87,9 @@
 }
 
 //NewAuth creates a new auth instance
-<<<<<<< HEAD
-func NewAuth(serviceID string, host string, authPrivKey *rsa.PrivateKey, storage Storage, minTokenExp *int64, maxTokenExp *int64, twilioAccountSID string,
+
+func NewAuth(serviceID string, host string, authPrivKey *rsa.PrivateKey, storage Storage, emailer Emailer, minTokenExp *int64, maxTokenExp *int64, twilioAccountSID string,
 	twilioToken string, twilioServiceSID string, profileBB *profilebb.Adapter, smtpHost string, smtpPortNum int, smtpUser string, smtpPassword string, smtpFrom string, logger *logs.Logger) (*Auth, error) {
-=======
-func NewAuth(serviceID string, host string, authPrivKey *rsa.PrivateKey, storage Storage, emailer Emailer, minTokenExp *int64, maxTokenExp *int64, twilioAccountSID string,
-	twilioToken string, twilioServiceSID string, smtpHost string, smtpPortNum int, smtpUser string, smtpPassword string, smtpFrom string, logger *logs.Logger) (*Auth, error) {
->>>>>>> 67c70489
 	if minTokenExp == nil {
 		var minTokenExpVal int64 = 5
 		minTokenExp = &minTokenExpVal
@@ -123,15 +119,10 @@
 	apiKeysLock := &sync.RWMutex{}
 
 	timerDone := make(chan bool)
-<<<<<<< HEAD
-	auth := &Auth{storage: storage, logger: logger, authTypes: authTypes, externalAuthTypes: externalAuthTypes, anonymousAuthTypes: anonymousAuthTypes,
-		authPrivKey: authPrivKey, AuthService: nil, serviceID: serviceID, host: host, minTokenExp: *minTokenExp, maxTokenExp: *maxTokenExp,
-		profileBB: profileBB, cachedIdentityProviders: cachedIdentityProviders, identityProvidersLock: identityProvidersLock,
-=======
+
 	auth := &Auth{storage: storage, emailer: emailer, logger: logger, authTypes: authTypes, externalAuthTypes: externalAuthTypes, anonymousAuthTypes: anonymousAuthTypes,
 		authPrivKey: authPrivKey, AuthService: nil, serviceID: serviceID, host: host, minTokenExp: *minTokenExp,
-		maxTokenExp: *maxTokenExp, cachedIdentityProviders: cachedIdentityProviders, identityProvidersLock: identityProvidersLock,
->>>>>>> 67c70489
+		maxTokenExp: *maxTokenExp, profileBB: profileBB, cachedIdentityProviders: cachedIdentityProviders, identityProvidersLock: identityProvidersLock,
 		cachedAuthTypes: cachedAuthTypes, authTypesLock: authTypesLock,
 		cachedApplicationsOrganizations: cachedApplicationsOrganizations, applicationsOrganizationsLock: applicationsOrganizationsLock,
 		timerDone: timerDone, emailDialer: emailDialer, emailFrom: smtpFrom, apiKeys: apiKeys, apiKeysLock: apiKeysLock}
@@ -249,11 +240,9 @@
 		accountAuthTypeParams := map[string]interface{}{}
 		accountAuthTypeParams["user"] = externalUser
 
-<<<<<<< HEAD
-		accountAuthType, credential, profile, preferences, err := a.prepareRegistrationData(authType, identifier, accountAuthTypeParams, nil, nil, l)
-=======
-		accountAuthType, _, err = a.prepareRegistrationData(authType, identifier, accountAuthTypeParams, nil, nil, l)
->>>>>>> 67c70489
+		//TODO - profile, preferences....
+		accountAuthType, _, _, _, err = a.prepareRegistrationData(authType, identifier, accountAuthTypeParams, nil, nil, l)
+
 		if err != nil {
 			return nil, nil, nil, errors.WrapErrorAction("error preparing registration data", model.TypeUserAuth, nil, err)
 		}
@@ -329,7 +318,7 @@
 			return "", nil, nil, errors.WrapErrorAction("error preparing registration data", model.TypeUserAuth, nil, err)
 		}
 
-		account, err = a.registerUser(appOrg, *accountAuthType, credential, useSharedProfile, profile, preferences, l)
+		account, err = a.registerUser(appOrg, *accountAuthType, credential, useSharedProfile, *profile, preferences, l)
 		if err != nil {
 			return "", nil, nil, errors.WrapErrorAction(logutils.ActionRegister, model.TypeAccount, nil, err)
 		}
@@ -509,11 +498,8 @@
 //	Returns:
 //		Registered account (Account): Registered Account object
 func (a *Auth) registerUser(appOrg model.ApplicationOrganization, accountAuthType model.AccountAuthType, credential *model.Credential,
-<<<<<<< HEAD
-	useSharedProfile bool, profile *model.Profile, preferences map[string]interface{}, anonymousID string, l *logs.Log) (*model.Account, error) {
-=======
 	useSharedProfile bool, profile model.Profile, preferences map[string]interface{}, l *logs.Log) (*model.Account, error) {
->>>>>>> 67c70489
+
 	//TODO - analyse what should go in one transaction
 
 	//TODO - ignore useSharedProfile for now
@@ -522,13 +508,8 @@
 	organization := appOrg.Organization
 	authTypes := []model.AccountAuthType{accountAuthType}
 
-<<<<<<< HEAD
-	account := model.Account{ID: accountID, Application: application, Organization: organization,
-		Permissions: nil, Roles: nil, Groups: nil, AuthTypes: authTypes, Preferences: preferences, Profile: *profile, DateCreated: time.Now()} // Anonymous: accountAuthType.AuthType.IsAnonymous
-=======
 	account := model.Account{ID: accountID.String(), Application: application, Organization: organization,
 		Permissions: nil, Roles: nil, Groups: nil, AuthTypes: authTypes, Preferences: preferences, Profile: profile, DateCreated: time.Now()} // Anonymous: accountAuthType.AuthType.IsAnonymous
->>>>>>> 67c70489
 
 	insertedAccount, err := a.storage.InsertAccount(account)
 	if err != nil {
