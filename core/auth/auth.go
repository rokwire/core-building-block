--- conflicted
+++ resolved
@@ -1,16 +1,12 @@
 package auth
 
 import (
-	"bytes"
 	"core-building-block/core/model"
 	"core-building-block/driven/storage"
 	"crypto/rsa"
 	"fmt"
 	"reflect"
-<<<<<<< HEAD
 	"strconv"
-=======
->>>>>>> fc816435
 	"strings"
 	"sync"
 	"time"
@@ -35,20 +31,14 @@
 	authKeyAlg     string = "RS256"
 	rokwireKeyword string = "ROKWIRE"
 
-<<<<<<< HEAD
-	typeAuthType log.LogData = "auth type"
-	typeMail     log.LogData = "mail"
-	typeAuth     log.LogData = "auth"
-=======
 	typeAuthType logutils.MessageDataType = "auth type"
 	typeAuth     logutils.MessageDataType = "auth"
->>>>>>> fc816435
+	typeMail     logutils.MessageDataType = "mail"
 )
 
 //Interface for authentication mechanisms
 type authType interface {
-	//Check validity of provided credentials
-	verify(id string, verification string, l *log.Log) error
+	verify(id string, verification string, l *logs.Log) error
 	//check checks the validity of provided credentials
 	check(creds string, orgID string, appID string, params string, l *logs.Log) (*model.UserAuth, error)
 	//refresh refreshes the access token using provided refresh token
@@ -90,11 +80,7 @@
 }
 
 //NewAuth creates a new auth instance
-<<<<<<< HEAD
-func NewAuth(serviceID string, host string, authPrivKey *rsa.PrivateKey, storage Storage, minTokenExp *int64, maxTokenExp *int64, smtpHost string, smtpPort string, smtpUser string, smtpPassword string, smtpFrom string, logger *log.Logger) (*Auth, error) {
-=======
-func NewAuth(serviceID string, host string, authPrivKey *rsa.PrivateKey, storage Storage, minTokenExp *int64, maxTokenExp *int64, logger *logs.Logger) (*Auth, error) {
->>>>>>> fc816435
+func NewAuth(serviceID string, host string, authPrivKey *rsa.PrivateKey, storage Storage, minTokenExp *int64, maxTokenExp *int64, smtpHost string, smtpPort string, smtpUser string, smtpPassword string, smtpFrom string, logger *logs.Logger) (*Auth, error) {
 	if minTokenExp == nil {
 		var minTokenExpVal int64 = 5
 		minTokenExp = &minTokenExpVal
@@ -173,7 +159,6 @@
 	}
 
 	claims, err := auth.check(creds, orgID, appID, params, l)
-	var user *model.User
 	if len(claims.AccountID) > 0 {
 		user, err := a.findAccount(claims)
 		if err != nil {
@@ -204,7 +189,7 @@
 				return "", "", nil, err
 			}
 		} else {
-			return "", "", nil, log.WrapActionError(log.ActionValidate, model.TypeAuthCred, nil, err)
+			return "", "", nil, errors.WrapErrorAction(logutils.ActionValidate, model.TypeAuthCred, nil, err)
 		}
 	}
 
@@ -256,28 +241,28 @@
 
 }
 
-func (a *Auth) Verify(authType string, id string, verification string, l *log.Log) error {
+func (a *Auth) Verify(authType string, id string, verification string, l *logs.Log) error {
 	auth, err := a.getAuthType(authType)
 	if err != nil {
-		return log.WrapActionError(log.ActionLoadCache, typeAuthType, nil, err)
-	}
-
+		return errors.WrapErrorAction(logutils.ActionLoadCache, typeAuthType, nil, err)
+	}
+
+	//TODO: Implement account management
 	err = auth.verify(id, verification, l)
 	if err != nil {
-		log.WrapActionError(log.ActionValidate, "creds", nil, err)
-	}
-
-<<<<<<< HEAD
+		errors.WrapErrorAction(logutils.ActionValidate, "creds", nil, err)
+	}
+
 	return nil
 }
 
 //SendEmail is used to send verification and password reset emails using Smtp connection
 func (a *Auth) SendEmail(toEmail string, subject string, body string, attachmentFilename string) error {
 	if a.emailDialer == nil {
-		return log.NewError("email Dialer is nil")
+		return errors.New("email Dialer is nil")
 	}
 	if toEmail == "" {
-		return log.NewError("Missing email addresses")
+		return errors.New("Missing email addresses")
 	}
 
 	emails := strings.Split(toEmail, ",")
@@ -290,12 +275,9 @@
 	m.Attach(attachmentFilename)
 
 	if err := a.emailDialer.DialAndSend(m); err != nil {
-		return log.WrapActionError(log.ActionSend, typeMail, nil, err)
+		return errors.WrapErrorAction(logutils.ActionSend, typeMail, nil, err)
 	}
 	return nil
-=======
-	return token, userAuth.RefreshToken, user, nil
->>>>>>> fc816435
 }
 
 //Refresh refreshes an access token using a refresh token
@@ -440,15 +422,11 @@
 
 //createAccount creates a new user account
 func (a *Auth) createAccount(userAuth *model.UserAuth, authCred *model.AuthCred) (*model.User, error) {
-<<<<<<< HEAD
-	return a.storage.InsertUser(userAuth, authCred)
-=======
 	newUser, err := a.setupUser(userAuth)
 	if err != nil {
 		return nil, errors.WrapErrorAction(logutils.ActionCreate, model.TypeUser, nil, err)
 	}
 	return a.storage.InsertUser(newUser, authCred)
->>>>>>> fc816435
 }
 
 //updateAccount updates a user's account information
@@ -461,8 +439,6 @@
 	return a.storage.DeleteUser(id)
 }
 
-<<<<<<< HEAD
-=======
 func (a *Auth) setupUser(userAuth *model.UserAuth) (*model.User, error) {
 	if userAuth == nil {
 		return nil, errors.ErrorData(logutils.StatusInvalid, logutils.TypeArg, logutils.StringArgs(model.TypeUserAuth))
@@ -509,37 +485,21 @@
 	return &newUser, nil
 }
 
->>>>>>> fc816435
 //needsUserUpdate determines if user should be updated by userAuth (assumes userAuth is most up-to-date)
 func (a *Auth) needsUserUpdate(userAuth *model.UserAuth, user *model.User) (*model.User, bool, bool) {
 	update := false
 
 	// account
-<<<<<<< HEAD
-	if userAuth.Email != user.Account.Email {
-		user.Account.Email = userAuth.Email
-		update = true
-	}
-	if userAuth.Phone != user.Account.Phone {
-=======
 	if len(user.Account.Email) == 0 {
 		user.Account.Email = userAuth.Email
 		update = true
 	}
 	if len(user.Account.Phone) == 0 {
->>>>>>> fc816435
 		user.Account.Phone = userAuth.Phone
 		update = true
 	}
 
 	// profile
-<<<<<<< HEAD
-	if !bytes.Equal(userAuth.Picture, []byte(user.Profile.Photo)) {
-		user.Profile.Photo = string(userAuth.Picture)
-		update = true
-	}
-=======
->>>>>>> fc816435
 	if user.Profile.FirstName != userAuth.FirstName {
 		user.Profile.FirstName = userAuth.FirstName
 		update = true
@@ -739,23 +699,13 @@
 
 //Storage interface to communicate with the storage
 type Storage interface {
-<<<<<<< HEAD
-	ReadTODO() error
-	FindUserByAccountID(accountID string) (*model.User, error)
-	InsertUser(userAuth *model.UserAuth, authCred *model.AuthCred) (*model.User, error)
-=======
 	FindUserByAccountID(accountID string) (*model.User, error)
 	InsertUser(user *model.User, authCred *model.AuthCred) (*model.User, error)
->>>>>>> fc816435
 	UpdateUser(user *model.User, newOrgData *map[string]interface{}) (*model.User, error)
 	DeleteUser(id string) error
 
 	FindCredentials(orgID string, appID string, authType string, userID string) (*model.AuthCred, error)
-<<<<<<< HEAD
 	UpdateCredentials(orgID string, appID string, authType string, creds *model.AuthCred) error
-=======
-
->>>>>>> fc816435
 	FindOrganization(id string) (*model.Organization, error)
 
 	//ServiceRegs
