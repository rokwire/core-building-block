package auth

import (
	"core-building-block/core/model"
	"core-building-block/driven/profilebb"
	"core-building-block/driven/storage"
	"core-building-block/utils"
	"crypto/rsa"
	"encoding/json"
	"strings"
	"sync"
	"time"

	"github.com/golang-jwt/jwt"
	"github.com/google/uuid"
	"github.com/rokwire/core-auth-library-go/authorization"
	"github.com/rokwire/core-auth-library-go/authservice"
	"github.com/rokwire/core-auth-library-go/authutils"
	"github.com/rokwire/core-auth-library-go/tokenauth"
	"golang.org/x/sync/syncmap"
	"gopkg.in/go-playground/validator.v9"
	"gopkg.in/gomail.v2"

	"github.com/rokwire/logging-library-go/errors"
	"github.com/rokwire/logging-library-go/logs"
	"github.com/rokwire/logging-library-go/logutils"
)

const (
	authServiceID  string = "auth"
	authKeyAlg     string = "RS256"
	rokwireKeyword string = "ROKWIRE"

	typeMail              logutils.MessageDataType = "mail"
	typeAuthType          logutils.MessageDataType = "auth type"
	typeExternalAuthType  logutils.MessageDataType = "external auth type"
	typeAnonymousAuthType logutils.MessageDataType = "anonymous auth type"
	typeMfaType           logutils.MessageDataType = "mfa type"
	typeAuth              logutils.MessageDataType = "auth"
	typeAuthRefreshParams logutils.MessageDataType = "auth refresh params"

	refreshTokenLength int = 256

	sessionExpiry       int = 7 * 24 * 60 //1 week
	sessionDeletePeriod int = 2
	sessionLimit        int = 3

	loginStateLength   int = 128
	loginStateDuration int = 5

	maxMfaAttempts    int = 5
	mfaCodeExpiration int = 5
	mfaCodeMax        int = 1000000
)

//Auth represents the auth functionality unit
type Auth struct {
	storage Storage
	emailer Emailer

	logger *logs.Logger

	authTypes          map[string]authType
	externalAuthTypes  map[string]externalAuthType
	anonymousAuthTypes map[string]anonymousAuthType
	mfaTypes           map[string]mfaType

	authPrivKey *rsa.PrivateKey

	AuthService *authservice.AuthService

	serviceID   string
	host        string //Service host
	minTokenExp int64  //Minimum access token expiration time in minutes
	maxTokenExp int64  //Maximum access token expiration time in minutes

	profileBB ProfileBuildingBlock

	emailFrom   string
	emailDialer *gomail.Dialer

	cachedIdentityProviders *syncmap.Map //cache identityProviders
	identityProvidersLock   *sync.RWMutex

	apiKeys     *syncmap.Map //cache api keys / api_key (string) -> APIKey
	apiKeysLock *sync.RWMutex

	//delete refresh tokens timer
	deleteSessionsTimer *time.Timer
	timerDone           chan bool
}

//NewAuth creates a new auth instance
func NewAuth(serviceID string, host string, authPrivKey *rsa.PrivateKey, storage Storage, emailer Emailer, minTokenExp *int64, maxTokenExp *int64, twilioAccountSID string,
	twilioToken string, twilioServiceSID string, profileBB *profilebb.Adapter, smtpHost string, smtpPortNum int, smtpUser string, smtpPassword string, smtpFrom string, logger *logs.Logger) (*Auth, error) {
	if minTokenExp == nil {
		var minTokenExpVal int64 = 5
		minTokenExp = &minTokenExpVal
	}

	if maxTokenExp == nil {
		var maxTokenExpVal int64 = 60
		maxTokenExp = &maxTokenExpVal
	}
	//maybe set up from config collection for diff types of auth
	emailDialer := gomail.NewDialer(smtpHost, smtpPortNum, smtpUser, smtpPassword)

	authTypes := map[string]authType{}
	externalAuthTypes := map[string]externalAuthType{}
	anonymousAuthTypes := map[string]anonymousAuthType{}
	mfaTypes := map[string]mfaType{}

	cachedIdentityProviders := &syncmap.Map{}
	identityProvidersLock := &sync.RWMutex{}

	apiKeys := &syncmap.Map{}
	apiKeysLock := &sync.RWMutex{}

	timerDone := make(chan bool)

	auth := &Auth{storage: storage, emailer: emailer, logger: logger, authTypes: authTypes, externalAuthTypes: externalAuthTypes, anonymousAuthTypes: anonymousAuthTypes,
		mfaTypes: mfaTypes, authPrivKey: authPrivKey, AuthService: nil, serviceID: serviceID, host: host, minTokenExp: *minTokenExp,
		maxTokenExp: *maxTokenExp, profileBB: profileBB, cachedIdentityProviders: cachedIdentityProviders, identityProvidersLock: identityProvidersLock,
		timerDone: timerDone, emailDialer: emailDialer, emailFrom: smtpFrom, apiKeys: apiKeys, apiKeysLock: apiKeysLock}

	err := auth.storeReg()
	if err != nil {
		return nil, errors.WrapErrorAction(logutils.ActionSave, "reg", nil, err)
	}

	serviceLoader := NewLocalServiceRegLoader(storage)

	authService, err := authservice.NewAuthService(serviceID, host, serviceLoader)
	if err != nil {
		return nil, errors.WrapErrorAction(logutils.ActionInitialize, "auth service", nil, err)
	}

	auth.AuthService = authService

	//Initialize auth types
	initUsernameAuth(auth)
	initEmailAuth(auth)
	initPhoneAuth(auth, twilioAccountSID, twilioToken, twilioServiceSID)
	initFirebaseAuth(auth)
	initAnonymousAuth(auth)
	initSignatureAuth(auth)

	initOidcAuth(auth)
	initSamlAuth(auth)

	initTotpMfa(auth)
	initEmailMfa(auth)
	initPhoneMfa(auth)
	initRecoveryMfa(auth)

	err = auth.cacheIdentityProviders()
	if err != nil {
		logger.Warnf("NewAuth() failed to cache identity providers: %v", err)
	}

	err = auth.cacheAPIKeys()
	if err != nil {
		logger.Warnf("NewAuth() failed to cache api keys: %v", err)
	}

	return auth, nil

}

func (a *Auth) applyExternalAuthType(authType model.AuthType, appType model.ApplicationType, appOrg model.ApplicationOrganization,
	creds string, params string, regProfile model.Profile, regPreferences map[string]interface{}, l *logs.Log) (*model.AccountAuthType, map[string]interface{}, []model.MFAType, error) {
	var accountAuthType *model.AccountAuthType
	var profile *model.Profile
	var preferences map[string]interface{}
	var extParams map[string]interface{}
	var mfaTypes []model.MFAType

	//external auth type
	authImpl, err := a.getExternalAuthTypeImpl(authType)
	if err != nil {
		return nil, nil, nil, errors.WrapErrorAction(logutils.ActionLoadCache, typeExternalAuthType, nil, err)
	}

	//1. get the user from the external system
	var externalUser *model.ExternalSystemUser
	externalUser, extParams, err = authImpl.externalLogin(authType, appType, appOrg, creds, params, l)
	if err != nil {
		return nil, nil, nil, errors.WrapErrorAction("logging in", "external user", nil, err)
	}

	//2. check if the user exists
	account, err := a.storage.FindAccount(appOrg.ID, authType.ID, externalUser.Identifier)
	if err != nil {
		return nil, nil, nil, errors.WrapErrorAction(logutils.ActionFind, model.TypeAccount, nil, err)
	}
	if account != nil {
		//account exists

		//find account auth type
		accountAuthType, err = a.findAccountAuthType(account, &authType, externalUser.Identifier)
		if err != nil {
			return nil, nil, nil, err
		}

		//check if need to update the account
		err = a.updateAccountIfNeeded(*accountAuthType, *externalUser, authType, appOrg)
		if err != nil {
			return nil, nil, nil, errors.WrapErrorAction("update account if needed", "", nil, err)
		}

		mfaTypes = account.GetVerifiedMFATypes()
	} else {
		//user does not exist, we need to register it

		//TODO: use shared profile
		useSharedProfile := false

		identifier := externalUser.Identifier
		accountAuthTypeParams := map[string]interface{}{}
		accountAuthTypeParams["user"] = externalUser

		accountAuthType, _, profile, preferences, err = a.prepareRegistrationData(authType, identifier, accountAuthTypeParams, nil, nil, regProfile, regPreferences, l)
		if err != nil {
			return nil, nil, nil, errors.WrapErrorAction("error preparing registration data", model.TypeUserAuth, nil, err)
		}

		//roles and groups mapping
		roles, groups, err := a.getExternalUserAuthorization(*externalUser, appOrg, authType)
		if err != nil {
			l.WarnAction(logutils.ActionGet, "external authorization", err)
		}

		accountAuthType, err = a.registerUser(appOrg, *accountAuthType, nil, useSharedProfile, *profile, preferences, roles, groups, l)
		if err != nil {
			return nil, nil, nil, errors.WrapErrorAction(logutils.ActionRegister, model.TypeAccount, nil, err)
		}
	}

	//TODO: make sure we do not return any refresh tokens in extParams
	return accountAuthType, extParams, mfaTypes, nil
}

func (a *Auth) updateAccountIfNeeded(accountAuthType model.AccountAuthType, externalUser model.ExternalSystemUser,
	authType model.AuthType, appOrg model.ApplicationOrganization) error {
	//get the current external user
	currentDataMap := accountAuthType.Params["user"]
	currentDataJSON, err := utils.ConvertToJSON(currentDataMap)
	if err != nil {
		return errors.WrapErrorAction(logutils.ActionMarshal, "external user", nil, err)
	}
	var currentData *model.ExternalSystemUser
	err = json.Unmarshal(currentDataJSON, &currentData)
	if err != nil {
		return errors.ErrorAction(logutils.ActionUnmarshal, "external user", nil)
	}

	newData := externalUser

	//check if external system user needs to be updated
	if !currentData.Equals(newData) {
		//there is changes so we need to update it
		//TODO: Can we do this all in a single storage operation?
		accountAuthType.Params["user"] = newData
		now := time.Now()
		accountAuthType.DateUpdated = &now

		transaction := func(context storage.TransactionContext) error {
			//1. first find the account record
			account, err := a.storage.FindAccountByAuthTypeID(context, accountAuthType.ID)
			if err != nil {
				return errors.WrapErrorAction(logutils.ActionFind, model.TypeAccount, nil, err)
			}
			if account == nil {
				return errors.ErrorAction(logutils.ActionFind, "for some reason account is nil for account auth type", &logutils.FieldArgs{"account auth type id": accountAuthType.ID})
			}

			//2. update the account auth type in the account record
			newAccountAuthTypes := make([]model.AccountAuthType, len(account.AuthTypes))
			for j, aAuthType := range account.AuthTypes {
				if aAuthType.ID == accountAuthType.ID {
					newAccountAuthTypes[j] = accountAuthType
				} else {
					newAccountAuthTypes[j] = aAuthType
				}
			}
			account.AuthTypes = newAccountAuthTypes

			//3. update roles and groups mapping
			roles, groups, err := a.getExternalUserAuthorization(externalUser, appOrg, authType)
			if err != nil {
				return errors.WrapErrorAction(logutils.ActionGet, "external authorization", nil, err)
			}
			_, err = a.updateExternalAccountRoles(account, roles)
			if err != nil {
				return errors.WrapErrorAction(logutils.ActionUpdate, model.TypeAccountRoles, nil, err)
			}

			_, err = a.updateExternalAccountGroups(account, groups)
			if err != nil {
				return errors.WrapErrorAction(logutils.ActionUpdate, model.TypeAccountGroups, nil, err)
			}

			//4. update the account record
			err = a.storage.SaveAccount(context, account)
			if err != nil {
				return errors.WrapErrorAction(logutils.ActionSave, model.TypeAccount, nil, err)
			}

			return nil
		}

		err = a.storage.PerformTransaction(transaction)
		if err != nil {
			return errors.WrapErrorAction(logutils.ActionUpdate, model.TypeUserAuth, nil, err)
		}
		return nil
	}
	return nil
}

func (a *Auth) applyAnonymousAuthType(authType model.AuthType, appType model.ApplicationType, appOrg model.ApplicationOrganization, creds string, params string, l *logs.Log) (string, map[string]interface{}, error) { //auth type
	authImpl, err := a.getAnonymousAuthTypeImpl(authType)
	if err != nil {
		return "", nil, errors.WrapErrorAction(logutils.ActionLoadCache, typeAnonymousAuthType, nil, err)
	}

	//Check the credentials
	anonymousID, anonymousParams, err := authImpl.checkCredentials(authType, appType, appOrg, creds, l)
	if err != nil {
		return "", nil, errors.WrapErrorAction(logutils.ActionValidate, model.TypeCreds, nil, err)
	}

	return anonymousID, anonymousParams, nil
}

func (a *Auth) applyAuthType(authType model.AuthType, appType model.ApplicationType, appOrg model.ApplicationOrganization,
	creds string, params string, regProfile model.Profile, regPreferences map[string]interface{}, l *logs.Log) (string, *model.AccountAuthType, []model.MFAType, error) {
	var message string
	var account *model.Account
	var accountAuthType *model.AccountAuthType
	var credential *model.Credential
	var profile *model.Profile
	var preferences map[string]interface{}
	var mfaTypes []model.MFAType

	//auth type
	authImpl, err := a.getAuthTypeImpl(authType)
	if err != nil {
		return "", nil, nil, errors.WrapErrorAction(logutils.ActionLoadCache, typeAuthType, nil, err)
	}

	//check if the user exists check
	userIdentifier, err := authImpl.getUserIdentifier(creds)
	if err != nil {
		return "", nil, nil, errors.WrapErrorAction(logutils.ActionGet, "user identifier", nil, err)
	}
	account, err = a.storage.FindAccount(appOrg.ID, authType.ID, userIdentifier)
	if err != nil {
		return "", nil, nil, errors.WrapErrorAction(logutils.ActionFind, model.TypeAccount, nil, err) //TODO add args..
	}

	accountExists := (account != nil)

	//check if it is sign in or sign up
	isSignUp, err := a.isSignUp(accountExists, params, l)
	if err != nil {
		return "", nil, nil, errors.WrapErrorAction("error checking is sign up", "", nil, err)
	}
	if isSignUp {
		if accountExists {
			return "", nil, nil, errors.New("account already exists").SetStatus(utils.ErrorStatusAlreadyExists)
		}

		//TODO: use shared profile
		useSharedProfile := false

		credentialID, _ := uuid.NewUUID()
		credID := credentialID.String()

		///apply sign up
		message, credentialValue, err := authImpl.signUp(authType, appType, appOrg, creds, params, credentialID.String(), l)
		if err != nil {
			return "", nil, nil, errors.Wrap("error signing up", err)
		}

		accountAuthType, credential, profile, preferences, err = a.prepareRegistrationData(authType, userIdentifier, nil, &credID, credentialValue, regProfile, regPreferences, l)
		if err != nil {
			return "", nil, nil, errors.WrapErrorAction("error preparing registration data", model.TypeUserAuth, nil, err)
		}

		accountAuthType, err = a.registerUser(appOrg, *accountAuthType, credential, useSharedProfile, *profile, preferences, nil, nil, l)
		if err != nil {
			return "", nil, nil, errors.WrapErrorAction(logutils.ActionRegister, model.TypeAccount, nil, err)
		}

		return message, accountAuthType, nil, nil
	}

	///apply sign in
	if !accountExists {
		return "", nil, nil, errors.ErrorData(logutils.StatusMissing, model.TypeAccount, nil).SetStatus(utils.ErrorStatusNotFound)
	}
	mfaTypes = account.GetVerifiedMFATypes()

	//find account auth type
	accountAuthType, err = a.findAccountAuthType(account, &authType, userIdentifier)
	if accountAuthType == nil {
		return "", nil, nil, errors.WrapErrorAction(logutils.ActionFind, model.TypeAccountAuthType, nil, err)
	}

	//check the credentials
	message, err = authImpl.checkCredentials(*accountAuthType, creds, l)
	if err != nil {
		return "", nil, nil, errors.WrapErrorAction(logutils.ActionValidate, model.TypeCredential, nil, err)
	}

	//check is verified
	if authType.UseCredentials {
		verified, expired, err := authImpl.isCredentialVerified(accountAuthType.Credential, l)
		if err != nil {
			return "", nil, nil, errors.Wrap("error checking is credential verified", err)
		}
		if !*verified {
			//it is unverified

			//check if verification is expired
			if !*expired {
				//not expired, just notify the client that it is "unverified"
				return "", nil, nil, errors.ErrorData("", "unverified credential", nil).SetStatus(utils.ErrorStatusUnverified)
			}
			//expired, first restart the verification and then notify the client that it is unverified and verification is restarted

			//restart credential verification
			err = authImpl.restartCredentialVerification(accountAuthType.Credential, l)
			if err != nil {
				return "", nil, nil, errors.Wrap("error restarting creation verification", err)
			}

			//notify the client
			return "", nil, nil, errors.ErrorData("", "credential verification expired", nil).SetStatus(utils.ErrorStatusVerificationExpired)
		}
	}

	return message, accountAuthType, mfaTypes, nil
}

//validateAPIKey checks if the given API key is valid for the given app ID
func (a *Auth) validateAPIKey(apiKey string, appID string) error {
	validAPIKey, err := a.getCachedAPIKey(apiKey)
	if err != nil || validAPIKey == nil || validAPIKey.AppID != appID {
		return errors.Newf("incorrect key for app_id=%v", appID)
	}

	return nil
}

//isSignUp checks if the operation is sign in or sign up
// 	first check if the client has set sign_up field
//	if sign_up field has not been sent then check if the user exists
func (a *Auth) isSignUp(accountExists bool, params string, l *logs.Log) (bool, error) {
	//check if sign_up field has been passed
	useSignUpFieldCheck := strings.Contains(params, "sign_up")

	if useSignUpFieldCheck {
		type signUpParams struct {
			SignUp bool `json:"sign_up"`
		}
		var sParams signUpParams
		err := json.Unmarshal([]byte(params), &sParams)
		if err != nil {
			return false, errors.WrapErrorAction(logutils.ActionUnmarshal, "sign up params", nil, err)
		}

		return sParams.SignUp, nil
	}

	if accountExists {
		//the user exists, so return false
		return false, nil
	}

	//the user does not exists, so it has to register
	return true, nil
}

func (a *Auth) findAccountAuthType(account *model.Account, authType *model.AuthType, identifier string) (*model.AccountAuthType, error) {
	if account == nil {
		return nil, errors.ErrorData(logutils.StatusMissing, model.TypeAccount, nil)
	}

	if authType == nil {
		return nil, errors.ErrorData(logutils.StatusMissing, typeAuthType, nil)
	}

	accountAuthType := account.GetAccountAuthType(authType.ID, identifier)
	if accountAuthType == nil {
		return nil, errors.New("for some reasons the user auth type is nil")
	}

	accountAuthType.AuthType = *authType

	if accountAuthType.Credential != nil {
		//populate credentials in accountAuthType
		credential, err := a.storage.FindCredential(accountAuthType.Credential.ID)
		if err != nil {
			return nil, errors.WrapErrorAction(logutils.ActionFind, model.TypeCredential, nil, err)
		}
		credential.AuthType = *authType
		accountAuthType.Credential = credential
	}

	return accountAuthType, nil
}

func (a *Auth) findAccountAuthTypeByID(account *model.Account, accountAuthTypeID string) (*model.AccountAuthType, error) {
	if account == nil {
		return nil, errors.ErrorData(logutils.StatusMissing, model.TypeAccount, nil)
	}

	if accountAuthTypeID == "" {
		return nil, errors.ErrorData(logutils.StatusMissing, logutils.TypeString, nil)
	}

	accountAuthType := account.GetAccountAuthTypeByID(accountAuthTypeID)
	if accountAuthType == nil {
		return nil, errors.New("for some reasons the user auth type is nil")
	}

	authType, err := a.storage.FindAuthType(accountAuthType.AuthType.ID)
	if err != nil {
		return nil, errors.New("Failed to find authType by ID in accountAuthType")

	}
	accountAuthType.AuthType = *authType

	if accountAuthType.Credential != nil {
		//populate credentials in accountAuthType
		credential, err := a.storage.FindCredential(accountAuthType.Credential.ID)
		if err != nil {
			return nil, errors.WrapErrorAction(logutils.ActionFind, model.TypeCredential, nil, err)
		}
		credential.AuthType = *authType
		accountAuthType.Credential = credential
	}
	return accountAuthType, nil
}

func (a *Auth) applyLogin(anonymous bool, sub string, authType model.AuthType, appOrg model.ApplicationOrganization,
	accountAuthType *model.AccountAuthType, appType model.ApplicationType, ipAddress string, deviceType string,
	deviceOS *string, deviceID string, params map[string]interface{}, state string, l *logs.Log) (*model.LoginSession, error) {

	//TODO - check what should go in one transaction

	//TODO - ignore the device for now; assign to user etc
	device := model.Device{ID: "1234", Type: "mobile"}

	//create login session entity
	loginSession, err := a.createLoginSession(anonymous, sub, authType, appOrg, accountAuthType, appType, ipAddress, params, state, device, l)
	if err != nil {
		return nil, errors.WrapErrorAction("error creating a session", "", nil, err)
	}

	transaction := func(context storage.TransactionContext) error {
		//1. store login session
		err := a.storage.InsertLoginSession(context, *loginSession)
		if err != nil {
			return errors.WrapErrorAction(logutils.ActionInsert, model.TypeLoginSession, nil, err)
		}

		//2. check session limit against number of active sessions
		if sessionLimit > 0 {
			loginSessions, err := a.storage.FindLoginSessions(context, loginSession.Identifier)
			if err != nil {
				return errors.WrapErrorAction(logutils.ActionFind, model.TypeLoginSession, nil, err)
			}
			if len(loginSessions) < 1 {
				l.ErrorWithDetails("failed to find login session after inserting", logutils.Fields{"identifier": loginSession.Identifier})
			}

			if len(loginSessions) > sessionLimit {
				// delete first session in list (sorted by expiration)
				err = a.storage.DeleteLoginSession(context, loginSessions[0].ID)
				if err != nil {
					return errors.WrapErrorAction(logutils.ActionDelete, model.TypeLoginSession, nil, err)
				}
			}
		}

		return nil
	}

	err = a.storage.PerformTransaction(transaction)
	if err != nil {
		return nil, errors.WrapErrorAction(logutils.ActionUpdate, model.TypeUserAuth, nil, err)
	}

	return loginSession, nil
}

func (a *Auth) createLoginSession(anonymous bool, sub string, authType model.AuthType,
	appOrg model.ApplicationOrganization, accountAuthType *model.AccountAuthType, appType model.ApplicationType,
	ipAddress string, params map[string]interface{}, state string, device model.Device, l *logs.Log) (*model.LoginSession, error) {

	//id
	idUUID, _ := uuid.NewUUID()
	id := idUUID.String()

	//account auth type
	if !anonymous {
		//only return auth type used for login
		accountAuthType.Account.AuthTypes = []model.AccountAuthType{*accountAuthType}
	}

	//access token
	orgID := appOrg.Organization.ID
	appID := appOrg.Application.ID
	uid := ""
	name := ""
	email := ""
	phone := ""
	permissions := []string{}
	if !anonymous {
		uid = accountAuthType.Identifier
		name = accountAuthType.Account.Profile.GetFullName()
		email = accountAuthType.Account.Profile.Email
		phone = accountAuthType.Account.Profile.Phone
		permissions = accountAuthType.Account.GetPermissionNames()
	}
	claims := a.getStandardClaims(sub, uid, name, email, phone, "rokwire", orgID, appID, authType.Code, nil, anonymous, true)
	accessToken, err := a.buildAccessToken(claims, strings.Join(permissions, ","), authorization.ScopeGlobal)
	if err != nil {
		return nil, errors.WrapErrorAction(logutils.ActionCreate, logutils.TypeToken, nil, err)
	}

	//refresh token
	refreshToken, expires, err := a.buildRefreshToken()
	if err != nil {
		return nil, errors.WrapErrorAction(logutils.ActionCreate, logutils.TypeToken, nil, err)
	}

	now := time.Now().UTC()
	var stateExpires *time.Time
	if state != "" {
		stateExpireTime := now.Add(time.Minute * time.Duration(loginStateDuration))
		stateExpires = &stateExpireTime
	}
	var forceExpires *time.Time
	if appType.Application.MaxLoginSessionDuration != nil {
		forceLogoutTime := now.Add(time.Duration(*appType.Application.MaxLoginSessionDuration) * time.Hour)
		forceExpires = &forceLogoutTime
	}

	loginSession := model.LoginSession{ID: id, AppOrg: appOrg, AuthType: authType,
		AppType: appType, Anonymous: anonymous, Identifier: sub, AccountAuthType: accountAuthType,
		Device: device, IPAddress: ipAddress, AccessToken: accessToken, RefreshTokens: []string{refreshToken}, Params: params,
		State: state, StateExpires: stateExpires, Expires: *expires, ForceExpires: forceExpires, DateCreated: now}

	return &loginSession, nil
}

func (a *Auth) deleteLoginSession(context storage.TransactionContext, sessionID string, l *logs.Log) {
	err := a.storage.DeleteLoginSession(context, sessionID)
	if err != nil {
		l.WarnAction(logutils.ActionDelete, model.TypeLoginSession, err)
	}
}

func (a *Auth) prepareRegistrationData(authType model.AuthType, identifier string, accountAuthTypeParams map[string]interface{},
	credentialID *string, credentialValue map[string]interface{},
	profile model.Profile, preferences map[string]interface{}, l *logs.Log) (*model.AccountAuthType, *model.Credential, *model.Profile, map[string]interface{}, error) {
<<<<<<< HEAD
	now := time.Now()

	//account auth type
	accountAuthTypeID, _ := uuid.NewUUID()
	active := true
	accountAuthType := &model.AccountAuthType{ID: accountAuthTypeID.String(), AuthType: authType,
		Identifier: identifier, Params: accountAuthTypeParams, Credential: nil, Active: active, DateCreated: now}

	//credential
	var credential *model.Credential
	if credentialID != nil && credentialValue != nil {
		//there is a credential
		credential = &model.Credential{ID: *credentialID, AccountsAuthTypes: []model.AccountAuthType{*accountAuthType}, Value: credentialValue, Verified: false,
			AuthType: authType, DateCreated: now, DateUpdated: &now}
=======
>>>>>>> 4cc22625

	accountAuthType, credential, err := a.prepareAccountAuthType(authType, identifier, accountAuthTypeParams, credentialID, credentialValue)
	if err != nil {
		return nil, nil, nil, nil, errors.WrapErrorAction(logutils.ActionCreate, model.TypeAccountAuthType, nil, err)
	}
	///profile and preferences
	//get profile BB data
	gotProfile, gotPreferences, err := a.getProfileBBData(authType, identifier, l)
	if err != nil {
		args := &logutils.FieldArgs{"auth_type": authType.Code, "identifier": identifier}
		return nil, nil, nil, nil, errors.WrapErrorAction(logutils.ActionGet, "error getting profile BB data", args, err)
	}

	readyProfile := profile
	//if there is profile bb data
	if gotProfile != nil {
		readyProfile = a.prepareProfile(profile, *gotProfile)
	}
	readyPreferences := preferences
	//if there is preferences bb data
	if gotPreferences != nil {
		readyPreferences = a.preparePreferences(preferences, gotPreferences)
	}

	//generate profile ID
	profileID, _ := uuid.NewUUID()
	readyProfile.ID = profileID.String()
	//date created
	if readyProfile.DateCreated.IsZero() {
		readyProfile.DateCreated = time.Now()
	}

	if readyPreferences != nil {
		if readyPreferences["date_created"] == nil {
			readyPreferences["date_created"] = time.Now()
		} else {
			preferencesCreated, ok := readyPreferences["date_created"].(time.Time)
			if !ok || preferencesCreated.IsZero() {
				readyPreferences["date_created"] = time.Now()
			}
		}
	}
	///

	return accountAuthType, credential, &readyProfile, readyPreferences, nil
}

func (a *Auth) prepareAccountAuthType(authType model.AuthType, identifier string, accountAuthTypeParams map[string]interface{},
	credentialID *string, credentialValue map[string]interface{}) (*model.AccountAuthType, *model.Credential, error) {
	now := time.Now()

	//account auth type
	accountAuthTypeID, _ := uuid.NewUUID()
	active := true
	active2FA := false
	accountAuthType := &model.AccountAuthType{ID: accountAuthTypeID.String(), AuthType: authType,
		Identifier: identifier, Params: accountAuthTypeParams, Credential: nil, Active: active, Active2FA: active2FA, DateCreated: now}

	//credential
	var credential *model.Credential
	if credentialID != nil && credentialValue != nil {
		//there is a credential
		credential = &model.Credential{ID: *credentialID, AccountsAuthTypes: []model.AccountAuthType{*accountAuthType}, Value: credentialValue, Verified: false,
			AuthType: authType, DateCreated: now, DateUpdated: &now}

		accountAuthType.Credential = credential
	}

	return accountAuthType, credential, nil
}

func (a *Auth) prepareProfile(clientData model.Profile, profileBBData model.Profile) model.Profile {
	clientData.PhotoURL = utils.SetStringIfEmpty(clientData.PhotoURL, profileBBData.PhotoURL)
	clientData.FirstName = utils.SetStringIfEmpty(clientData.FirstName, profileBBData.FirstName)
	clientData.LastName = utils.SetStringIfEmpty(clientData.LastName, profileBBData.LastName)
	clientData.Email = utils.SetStringIfEmpty(clientData.Email, profileBBData.Email)
	clientData.Phone = utils.SetStringIfEmpty(clientData.Phone, profileBBData.Phone)
	clientData.Address = utils.SetStringIfEmpty(clientData.Address, profileBBData.Address)
	clientData.ZipCode = utils.SetStringIfEmpty(clientData.ZipCode, profileBBData.ZipCode)
	clientData.State = utils.SetStringIfEmpty(clientData.State, profileBBData.State)
	clientData.Country = utils.SetStringIfEmpty(clientData.Country, profileBBData.Country)

	if clientData.BirthYear == 0 {
		clientData.BirthYear = profileBBData.BirthYear
	}

	return clientData
}

func (a *Auth) preparePreferences(clientData map[string]interface{}, profileBBData map[string]interface{}) map[string]interface{} {
	mergedData := profileBBData
	for k, v := range clientData {
		if profileBBData[k] == nil {
			mergedData[k] = v
		}
	}

	return mergedData
}

func (a *Auth) getProfileBBData(authType model.AuthType, identifier string, l *logs.Log) (*model.Profile, map[string]interface{}, error) {
	var profile *model.Profile
	var preferences map[string]interface{}
	var err error

	var profileSearch map[string]string
	if authType.Code == "twilio_phone" {
		profileSearch = map[string]string{"phone": identifier}
	} else if authType.Code == "illinois_oidc" {
		profileSearch = map[string]string{"uin": identifier}
	}

	if profileSearch != nil {
		profile, preferences, err = a.profileBB.GetProfileBBData(profileSearch, l)
		if err != nil {
			return nil, nil, err
		}
	}
	return profile, preferences, nil
}

//registerUser registers account for an organization in an application
//	Input:
//		appOrg (ApplicationOrganization): The application organization which the user is registering in
//		accountAuthType (AccountAuthType): In which way the user will be logging in the application
//		credential (*Credential): Information for the user
//		useSharedProfile (bool): It says if the system to look if the user has account in another application in the system and to use its profile instead of creating a new profile
//		preferences (map[string]interface{}): Preferences of the user
//		profile (Profile): Information for the user
//		l (*logs.Log): Log object pointer for request
//	Returns:
//		Registered account (AccountAuthType): Registered Account object
func (a *Auth) registerUser(appOrg model.ApplicationOrganization, accountAuthType model.AccountAuthType, credential *model.Credential,
	useSharedProfile bool, profile model.Profile, preferences map[string]interface{}, roleIDs []string, groupIDs []string, l *logs.Log) (*model.AccountAuthType, error) {

	//TODO - analyse what should go in one transaction

	//TODO - ignore useSharedProfile for now
	accountID, _ := uuid.NewUUID()
	authTypes := []model.AccountAuthType{accountAuthType}

	roles, err := a.storage.FindAppOrgRoles(roleIDs, appOrg.ID)
	if err != nil {
		l.WarnError(logutils.MessageAction(logutils.StatusError, logutils.ActionFind, model.TypeAppOrgRole, nil), err)
	}
	groups, err := a.storage.FindAppOrgGroups(groupIDs, appOrg.ID)
	if err != nil {
		l.WarnError(logutils.MessageAction(logutils.StatusError, logutils.ActionFind, model.TypeAppOrgGroup, nil), err)
	}

	account := model.Account{ID: accountID.String(), AppOrg: appOrg,
		Permissions: nil, Roles: model.AccountRolesFromAppOrgRoles(roles, true, false), Groups: model.AccountGroupsFromAppOrgGroups(groups, true, false),
		AuthTypes: authTypes, Preferences: preferences, Profile: profile, DateCreated: time.Now()} // Anonymous: accountAuthType.AuthType.IsAnonymous

	insertedAccount, err := a.storage.InsertAccount(account)
	if err != nil {
		return nil, errors.WrapErrorAction(logutils.ActionInsert, model.TypeAccount, nil, err)
	}

	if credential != nil {
		//TODO - in one transaction
		if err = a.storage.InsertCredential(credential); err != nil {
			return nil, errors.WrapErrorAction(logutils.ActionInsert, model.TypeCredential, nil, err)
		}
	}

	accountAuthType.Account = *insertedAccount

	return &accountAuthType, nil
}

func (a *Auth) linkAccountAuthType(account model.Account, authType model.AuthType, appType model.ApplicationType, appOrg model.ApplicationOrganization,
	creds string, params string, l *logs.Log) (string, *model.AccountAuthType, error) {
	authImpl, err := a.getAuthTypeImpl(authType)
	if err != nil {
		return "", nil, errors.WrapErrorAction(logutils.ActionLoadCache, typeAuthType, nil, err)
	}

	userIdentifier, err := authImpl.getUserIdentifier(creds)
	if err != nil {
		return "", nil, errors.WrapErrorAction(logutils.ActionGet, "user identifier", nil, err)
	}

	//2. check if the user exists
	newCredsAccount, err := a.storage.FindAccount(appOrg.ID, authType.ID, userIdentifier)
	if err != nil {
		return "", nil, errors.WrapErrorAction(logutils.ActionFind, model.TypeAccount, nil, err)
	}
	//cannot link creds if an account already exists for new creds
	if newCredsAccount != nil {
		return "", nil, errors.New("an account already exists for the provided credentials")
	}

	credentialID, _ := uuid.NewUUID()
	credID := credentialID.String()

	//apply sign up
	message, credentialValue, err := authImpl.signUp(authType, appType, appOrg, creds, params, credentialID.String(), l)
	if err != nil {
		return "", nil, errors.Wrap("error signing up", err)
	}

	accountAuthType, credential, err := a.prepareAccountAuthType(authType, userIdentifier, nil, &credID, credentialValue)
	if err != nil {
		return "", nil, errors.WrapErrorAction(logutils.ActionCreate, model.TypeAccountAuthType, nil, err)
	}
	accountAuthType.Account = account

	err = a.registerAccountAuthType(*accountAuthType, credential, l)
	if err != nil {
		return "", nil, errors.WrapErrorAction(logutils.ActionRegister, model.TypeAccountAuthType, nil, err)
	}

	return message, accountAuthType, nil
}

func (a *Auth) linkAccountAuthTypeExternal(account model.Account, authType model.AuthType, appType model.ApplicationType, appOrg model.ApplicationOrganization,
	creds string, params string, l *logs.Log) (*model.AccountAuthType, error) {
	authImpl, err := a.getExternalAuthTypeImpl(authType)
	if err != nil {
		return nil, errors.WrapErrorAction(logutils.ActionLoadCache, typeAuthType, nil, err)
	}

	externalUser, _, err := authImpl.externalLogin(authType, appType, appOrg, creds, params, l)
	if err != nil {
		return nil, errors.WrapErrorAction("logging in", "external user", nil, err)
	}

	//2. check if the user exists
	newCredsAccount, err := a.storage.FindAccount(appOrg.ID, authType.ID, externalUser.Identifier)
	if err != nil {
		return nil, errors.WrapErrorAction(logutils.ActionFind, model.TypeAccount, nil, err)
	}
	//cannot link creds if an account already exists for new creds
	if newCredsAccount != nil {
		return nil, errors.New("an account already exists for the provided credentials")
	}

	accountAuthTypeParams := map[string]interface{}{}
	accountAuthTypeParams["user"] = externalUser

	accountAuthType, credential, err := a.prepareAccountAuthType(authType, externalUser.Identifier, accountAuthTypeParams, nil, nil)
	if err != nil {
		return nil, errors.WrapErrorAction(logutils.ActionCreate, model.TypeAccountAuthType, nil, err)
	}
	accountAuthType.Account = account

	err = a.registerAccountAuthType(*accountAuthType, credential, l)
	if err != nil {
		return nil, errors.WrapErrorAction(logutils.ActionRegister, model.TypeAccountAuthType, nil, err)
	}

	return accountAuthType, nil
}

func (a *Auth) registerAccountAuthType(accountAuthType model.AccountAuthType, credential *model.Credential, l *logs.Log) error {
	var err error
	if credential != nil {
		//TODO - in one transaction
		if err = a.storage.InsertCredential(credential); err != nil {
			return errors.WrapErrorAction(logutils.ActionInsert, model.TypeCredential, nil, err)
		}
	}

	err = a.storage.InsertAccountAuthType(accountAuthType)
	if err != nil {
		return errors.WrapErrorAction(logutils.ActionInsert, model.TypeAccount, nil, err)
	}

	return nil
}

func (a *Auth) registerAuthType(name string, auth authType) error {
	if _, ok := a.authTypes[name]; ok {
		return errors.Newf("the requested auth type name has already been registered: %s", name)
	}

	a.authTypes[name] = auth

	return nil
}

func (a *Auth) registerExternalAuthType(name string, auth externalAuthType) error {
	if _, ok := a.externalAuthTypes[name]; ok {
		return errors.Newf("the requested external auth type name has already been registered: %s", name)
	}

	a.externalAuthTypes[name] = auth

	return nil
}

func (a *Auth) registerAnonymousAuthType(name string, auth anonymousAuthType) error {
	if _, ok := a.anonymousAuthTypes[name]; ok {
		return errors.Newf("the requested anonymous auth type name has already been registered: %s", name)
	}

	a.anonymousAuthTypes[name] = auth

	return nil
}

func (a *Auth) registerMfaType(name string, mfa mfaType) error {
	if _, ok := a.mfaTypes[name]; ok {
		return errors.Newf("the requested mfa type name has already been registered: %s", name)
	}

	a.mfaTypes[name] = mfa

	return nil
}

func (a *Auth) validateAuthType(authenticationType string, appTypeIdentifier string, orgID string) (*model.AuthType, *model.ApplicationType, *model.ApplicationOrganization, error) {
	//get the auth type
	authType, err := a.storage.FindAuthType(authenticationType)
	if err != nil {
		return nil, nil, nil, errors.WrapErrorAction(logutils.ActionValidate, typeAuthType, logutils.StringArgs(authenticationType), err)
	}

	//get the app type
	applicationType, err := a.storage.FindApplicationTypeByIdentifier(appTypeIdentifier)
	if err != nil {
		return nil, nil, nil, errors.WrapErrorAction(logutils.ActionFind, model.TypeApplicationType, logutils.StringArgs(appTypeIdentifier), err)

	}
	if applicationType == nil {
		return nil, nil, nil, errors.ErrorData(logutils.StatusMissing, model.TypeApplicationType, logutils.StringArgs(appTypeIdentifier))
	}

	//get the app org
	applicationID := applicationType.Application.ID
	appOrg, err := a.storage.FindApplicationOrganizations(applicationID, orgID)
	if err != nil {
		return nil, nil, nil, errors.WrapErrorAction(logutils.ActionFind, model.TypeApplicationOrganization, logutils.StringArgs(orgID), err)
	}

	//check if the auth type is supported for this application and organization
	if !appOrg.IsAuthTypeSupported(*applicationType, *authType) {
		return nil, nil, nil, errors.ErrorAction(logutils.ActionValidate, "not supported auth type for application and organization", nil)
	}

	return authType, applicationType, appOrg, nil
}

func (a *Auth) getAuthTypeImpl(authType model.AuthType) (authType, error) {
	if auth, ok := a.authTypes[authType.Code]; ok {
		return auth, nil
	}

	return nil, errors.ErrorData(logutils.StatusInvalid, typeAuthType, logutils.StringArgs(authType.Code))
}

func (a *Auth) getExternalAuthTypeImpl(authType model.AuthType) (externalAuthType, error) {
	key := authType.Code

	//illinois_oidc, other_oidc
	if strings.HasSuffix(authType.Code, "_oidc") {
		key = "oidc"
	}

	if auth, ok := a.externalAuthTypes[key]; ok {
		return auth, nil
	}

	return nil, errors.ErrorData(logutils.StatusInvalid, typeExternalAuthType, logutils.StringArgs(key))
}

func (a *Auth) getAnonymousAuthTypeImpl(authType model.AuthType) (anonymousAuthType, error) {
	if auth, ok := a.anonymousAuthTypes[authType.Code]; ok {
		return auth, nil
	}

	return nil, errors.ErrorData(logutils.StatusInvalid, typeAnonymousAuthType, logutils.StringArgs(authType.Code))
}

func (a *Auth) getMfaTypeImpl(mfaType string) (mfaType, error) {
	if mfa, ok := a.mfaTypes[mfaType]; ok {
		return mfa, nil
	}

	return nil, errors.ErrorData(logutils.StatusInvalid, typeMfaType, logutils.StringArgs(mfaType))
}

func (a *Auth) buildAccessToken(claims tokenauth.Claims, permissions string, scope string) (string, error) {
	claims.Purpose = "access"
	if !claims.Anonymous {
		claims.Permissions = permissions
	}
	claims.Scope = scope
	return a.generateToken(&claims)
}

func (a *Auth) buildCsrfToken(claims tokenauth.Claims) (string, error) {
	claims.Purpose = "csrf"
	return a.generateToken(&claims)
}

func (a *Auth) buildRefreshToken() (string, *time.Time, error) {
	newToken, err := utils.GenerateRandomString(refreshTokenLength)
	if err != nil {
		return "", nil, errors.WrapErrorAction(logutils.ActionCompute, logutils.TypeToken, nil, err)
	}

	expireTime := time.Now().UTC().Add(time.Minute * time.Duration(sessionExpiry))
	return newToken, &expireTime, nil
}

func (a *Auth) getStandardClaims(sub string, uid string, name string, email string, phone string, aud string, orgID string, appID string,
	authType string, exp *int64, anonymous bool, authenticated bool) tokenauth.Claims {
	return tokenauth.Claims{
		StandardClaims: jwt.StandardClaims{
			Audience:  aud,
			Subject:   sub,
			ExpiresAt: a.getExp(exp),
			IssuedAt:  time.Now().Unix(),
			Issuer:    a.host,
		}, OrgID: orgID, AppID: appID, AuthType: authType, UID: uid, Name: name, Email: email, Phone: phone, Anonymous: anonymous, Authenticated: authenticated,
	}
}

func (a *Auth) generateToken(claims *tokenauth.Claims) (string, error) {
	token := jwt.NewWithClaims(jwt.SigningMethodRS256, claims)
	kid, err := authutils.GetKeyFingerprint(&a.authPrivKey.PublicKey)
	if err != nil {
		return "", errors.WrapErrorAction(logutils.ActionCompute, "fingerprint", logutils.StringArgs("auth key"), err)
	}
	token.Header["kid"] = kid
	return token.SignedString(a.authPrivKey)
}

func (a *Auth) getExp(exp *int64) int64 {
	if exp == nil {
		defaultTime := time.Now().Add(30 * time.Minute) //TODO: Set up org configs for default token exp
		return defaultTime.Unix()
	}
	expTime := time.Unix(*exp, 0)
	minTime := time.Now().Add(time.Duration(a.minTokenExp) * time.Minute)
	maxTime := time.Now().Add(time.Duration(a.maxTokenExp) * time.Minute)

	if expTime.Before(minTime) {
		return minTime.Unix()
	} else if expTime.After(maxTime) {
		return maxTime.Unix()
	}

	return *exp
}

func (a *Auth) getExternalUserAuthorization(externalUser model.ExternalSystemUser, appOrg model.ApplicationOrganization, authType model.AuthType) ([]string, []string, error) {
	identityProviderID, ok := authType.Params["identity_provider"].(string)
	if !ok {
		return nil, nil, errors.ErrorData(logutils.StatusMissing, "identitiy provider id", nil)
	}
	identityProviderSetting := appOrg.FindIdentityProviderSetting(identityProviderID)
	if identityProviderSetting == nil {
		return nil, nil, errors.ErrorData(logutils.StatusMissing, model.TypeIdentityProvider, nil)
	}

	//roles
	roles := []string{}
	for _, item := range externalUser.Roles {
		roleID := identityProviderSetting.Roles[item]
		if len(roleID) > 0 {
			roles = append(roles, roleID)
		}
	}

	//groups
	groups := []string{}
	for _, item := range externalUser.Groups {
		groupID := identityProviderSetting.Groups[item]
		if len(groupID) > 0 {
			groups = append(groups, groupID)
		}
	}

	return roles, groups, nil
}

func (a *Auth) updateExternalAccountRoles(account *model.Account, newExternalRoleIDs []string) (bool, error) {
	if account == nil {
		return false, errors.ErrorData(logutils.StatusInvalid, model.TypeAccount, logutils.StringArgs("nil"))
	}

	updated := false
	newRoles := []model.AccountRole{}
	//Remove any roles which were not set by an admin and are not in new list
	for _, role := range account.Roles {
		if role.AdminSet || authutils.ContainsString(newExternalRoleIDs, role.Role.ID) {
			newRoles = append(newRoles, role)
		} else {
			updated = true
		}
	}

	//Add any new roles that account does not currently have
	addedRoleIDs := []string{}
	for _, roleID := range newExternalRoleIDs {
		if account.GetRole(roleID) == nil {
			addedRoleIDs = append(addedRoleIDs, roleID)
			updated = true
		}
	}

	addedRoles, err := a.storage.FindAppOrgRoles(addedRoleIDs, account.AppOrg.ID)
	if err != nil {
		return false, errors.WrapErrorAction(logutils.ActionFind, model.TypeAccountRoles, nil, err)
	}
	newRoles = append(newRoles, model.AccountRolesFromAppOrgRoles(addedRoles, true, false)...)

	account.Roles = newRoles
	return updated, nil
}

func (a *Auth) updateExternalAccountGroups(account *model.Account, newExternalGroupIDs []string) (bool, error) {
	if account == nil {
		return false, errors.ErrorData(logutils.StatusInvalid, model.TypeAccount, logutils.StringArgs("nil"))
	}

	updated := false
	newGroups := []model.AccountGroup{}
	//Remove any groups which were not set by an admin and are not in new list
	for _, group := range account.Groups {
		if group.AdminSet || authutils.ContainsString(newExternalGroupIDs, group.Group.ID) {
			newGroups = append(newGroups, group)
		} else {
			updated = true
		}
	}

	addedGroupIDs := []string{}
	for _, groupID := range newExternalGroupIDs {
		if account.GetGroup(groupID) == nil {
			addedGroupIDs = append(addedGroupIDs, groupID)
			updated = true
		}
	}

	addedGroups, err := a.storage.FindAppOrgGroups(addedGroupIDs, account.AppOrg.ID)
	if err != nil {
		return false, errors.WrapErrorAction(logutils.ActionFind, model.TypeAccountGroups, nil, err)
	}
	newGroups = append(newGroups, model.AccountGroupsFromAppOrgGroups(addedGroups, true, false)...)

	account.Groups = newGroups
	return updated, nil
}

//storeReg stores the service registration record
func (a *Auth) storeReg() error {
	pem, err := authutils.GetPubKeyPem(&a.authPrivKey.PublicKey)
	if err != nil {
		return errors.WrapErrorAction(logutils.ActionEncode, model.TypePubKey, logutils.StringArgs("auth"), err)
	}

	key := authservice.PubKey{KeyPem: pem, Alg: authKeyAlg}

	// Setup "auth" registration for token validation
	authReg := model.ServiceReg{Registration: authservice.ServiceReg{ServiceID: authServiceID, Host: a.host, PubKey: &key},
		Name: "ROKWIRE Auth Service", Description: "The Auth Service is a subsystem of the Core Building Block that manages authentication and authorization.", FirstParty: true}
	err = a.storage.SaveServiceReg(&authReg)
	if err != nil {
		return errors.WrapErrorAction(logutils.ActionSave, model.TypeServiceReg, logutils.StringArgs(authServiceID), err)
	}

	// Setup core registration for signature validation
	coreReg := model.ServiceReg{Registration: authservice.ServiceReg{ServiceID: a.serviceID, Host: a.host, PubKey: &key},
		Name: "ROKWIRE Core Building Block", Description: "The Core Building Block manages user, auth, and organization data for the ROKWIRE platform.", FirstParty: true}
	err = a.storage.SaveServiceReg(&coreReg)
	if err != nil {
		return errors.WrapErrorAction(logutils.ActionSave, model.TypeServiceReg, logutils.StringArgs(a.serviceID), err)
	}

	return nil
}

//cacheIdentityProviders caches the identity providers
func (a *Auth) cacheIdentityProviders() error {
	a.logger.Info("cacheIdentityProviders..")

	identityProviders, err := a.storage.LoadIdentityProviders()
	if err != nil {
		return errors.WrapErrorAction(logutils.ActionFind, model.TypeIdentityProvider, nil, err)
	}

	a.setCachedIdentityProviders(identityProviders)

	return nil
}

func (a *Auth) setCachedIdentityProviders(identityProviders []model.IdentityProvider) {
	a.identityProvidersLock.Lock()
	defer a.identityProvidersLock.Unlock()

	a.cachedIdentityProviders = &syncmap.Map{}
	validate := validator.New()

	for _, idPr := range identityProviders {
		err := validate.Struct(idPr)
		if err == nil {
			a.cachedIdentityProviders.Store(idPr.ID, idPr)
		} else {
			a.logger.Errorf("failed to validate and cache identity provider with id %s: %s", idPr.ID, err.Error())
		}
	}
}

func (a *Auth) getCachedIdentityProviderConfig(id string, appTypeID string) (*model.IdentityProviderConfig, error) {
	a.identityProvidersLock.RLock()
	defer a.identityProvidersLock.RUnlock()

	errArgs := &logutils.FieldArgs{"id": id, "app_type_id": appTypeID}

	item, _ := a.cachedIdentityProviders.Load(id)
	if item != nil {
		identityProvider, ok := item.(model.IdentityProvider)
		if !ok {
			return nil, errors.ErrorAction(logutils.ActionCast, model.TypeIdentityProvider, errArgs)
		}
		//find the identity provider config
		for _, idPrConfig := range identityProvider.Configs {
			if idPrConfig.AppTypeID == appTypeID {
				return &idPrConfig, nil
			}
		}
		return nil, errors.ErrorData(logutils.StatusMissing, model.TypeIdentityProviderConfig, errArgs)
	}
	return nil, errors.ErrorData(logutils.StatusMissing, model.TypeOrganization, errArgs)
}

func (a *Auth) cacheAPIKeys() error {
	apiKeys, err := a.storage.LoadAPIKeys()
	if err != nil {
		return errors.WrapErrorAction("loading", model.TypeAPIKey, nil, err)
	}
	a.setCachedAPIKeys(apiKeys)
	return nil
}

func (a *Auth) setCachedAPIKeys(apiKeys []model.APIKey) {
	a.apiKeysLock.Lock()
	defer a.apiKeysLock.Unlock()

	a.apiKeys = &syncmap.Map{}
	for _, apiKey := range apiKeys {
		a.apiKeys.Store(apiKey.Key, apiKey)
	}
}

func (a *Auth) getCachedAPIKey(key string) (*model.APIKey, error) {
	a.apiKeysLock.RLock()
	defer a.apiKeysLock.RUnlock()

	item, _ := a.apiKeys.Load(key)
	if item != nil {
		if key, ok := item.(model.APIKey); ok {
			return &key, nil
		}
		return nil, errors.ErrorData(logutils.StatusInvalid, model.TypeAPIKey, nil)
	}
	return nil, errors.ErrorAction(logutils.ActionLoadCache, model.TypeAPIKey, nil)
}

func (a *Auth) setupDeleteSessionsTimer() {
	a.logger.Info("setupDeleteSessionsTimer")

	//cancel if active
	if a.deleteSessionsTimer != nil {
		a.timerDone <- true
		a.deleteSessionsTimer.Stop()
	}

	a.deleteExpiredSessions()
}

func (a *Auth) deleteExpiredSessions() {
	a.logger.Info("deleteExpiredSessions")

	now := time.Now().UTC()
	err := a.storage.DeleteExpiredSessions(&now)
	if err != nil {
		a.logger.Error(err.Error())
	}

	duration := time.Hour * time.Duration(sessionDeletePeriod)
	a.deleteSessionsTimer = time.NewTimer(duration)
	select {
	case <-a.deleteSessionsTimer.C:
		// timer expired
		a.deleteSessionsTimer = nil

		a.deleteExpiredSessions()
	case <-a.timerDone:
		// timer aborted
		a.deleteSessionsTimer = nil
	}
}

//LocalServiceRegLoaderImpl provides a local implementation for ServiceRegLoader
type LocalServiceRegLoaderImpl struct {
	storage Storage
	*authservice.ServiceRegSubscriptions
}

//LoadServices implements ServiceRegLoader interface
func (l *LocalServiceRegLoaderImpl) LoadServices() ([]authservice.ServiceReg, error) {
	regs, err := l.storage.FindServiceRegs(l.GetSubscribedServices())
	if err != nil {
		return nil, errors.WrapErrorAction(logutils.ActionFind, model.TypeServiceReg, nil, err)
	}

	authRegs := make([]authservice.ServiceReg, len(regs))
	for i, serviceReg := range regs {
		reg := serviceReg.Registration
		reg.PubKey.LoadKeyFromPem()
		authRegs[i] = reg
	}

	return authRegs, nil
}

//NewLocalServiceRegLoader creates and configures a new LocalServiceRegLoaderImpl instance
func NewLocalServiceRegLoader(storage Storage) *LocalServiceRegLoaderImpl {
	subscriptions := authservice.NewServiceRegSubscriptions([]string{"all"})
	return &LocalServiceRegLoaderImpl{storage: storage, ServiceRegSubscriptions: subscriptions}
}

//StorageListener represents storage listener implementation for the auth package
type StorageListener struct {
	auth *Auth
	storage.DefaultListenerImpl
}

//OnIdentityProvidersUpdated notifies that identity providers have been updated
func (al *StorageListener) OnIdentityProvidersUpdated() {
	al.auth.cacheIdentityProviders()
}

//OnAPIKeysUpdated notifies api keys have been updated
func (al *StorageListener) OnAPIKeysUpdated() {
	al.auth.cacheAPIKeys()
}

//OnServiceRegsUpdated notifies that a service registration has been updated
func (al *StorageListener) OnServiceRegsUpdated() {
	al.auth.AuthService.LoadServices()
}<|MERGE_RESOLUTION|>--- conflicted
+++ resolved
@@ -668,23 +668,6 @@
 func (a *Auth) prepareRegistrationData(authType model.AuthType, identifier string, accountAuthTypeParams map[string]interface{},
 	credentialID *string, credentialValue map[string]interface{},
 	profile model.Profile, preferences map[string]interface{}, l *logs.Log) (*model.AccountAuthType, *model.Credential, *model.Profile, map[string]interface{}, error) {
-<<<<<<< HEAD
-	now := time.Now()
-
-	//account auth type
-	accountAuthTypeID, _ := uuid.NewUUID()
-	active := true
-	accountAuthType := &model.AccountAuthType{ID: accountAuthTypeID.String(), AuthType: authType,
-		Identifier: identifier, Params: accountAuthTypeParams, Credential: nil, Active: active, DateCreated: now}
-
-	//credential
-	var credential *model.Credential
-	if credentialID != nil && credentialValue != nil {
-		//there is a credential
-		credential = &model.Credential{ID: *credentialID, AccountsAuthTypes: []model.AccountAuthType{*accountAuthType}, Value: credentialValue, Verified: false,
-			AuthType: authType, DateCreated: now, DateUpdated: &now}
-=======
->>>>>>> 4cc22625
 
 	accountAuthType, credential, err := a.prepareAccountAuthType(authType, identifier, accountAuthTypeParams, credentialID, credentialValue)
 	if err != nil {
@@ -739,9 +722,8 @@
 	//account auth type
 	accountAuthTypeID, _ := uuid.NewUUID()
 	active := true
-	active2FA := false
 	accountAuthType := &model.AccountAuthType{ID: accountAuthTypeID.String(), AuthType: authType,
-		Identifier: identifier, Params: accountAuthTypeParams, Credential: nil, Active: active, Active2FA: active2FA, DateCreated: now}
+		Identifier: identifier, Params: accountAuthTypeParams, Credential: nil, Active: active, DateCreated: now}
 
 	//credential
 	var credential *model.Credential
