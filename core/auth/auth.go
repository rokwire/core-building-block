package auth

import (
	"core-building-block/core/model"
	"core-building-block/driven/profilebb"
	"core-building-block/driven/storage"
	"core-building-block/utils"
	"crypto/rsa"
	"encoding/json"
	"strings"
	"sync"
	"time"

	"github.com/golang-jwt/jwt"
	"github.com/google/uuid"
	"github.com/rokwire/core-auth-library-go/authorization"
	"github.com/rokwire/core-auth-library-go/authservice"
	"github.com/rokwire/core-auth-library-go/authutils"
	"github.com/rokwire/core-auth-library-go/sigauth"
	"github.com/rokwire/core-auth-library-go/tokenauth"
	"golang.org/x/sync/syncmap"
	"gopkg.in/go-playground/validator.v9"
	"gopkg.in/gomail.v2"

	"github.com/rokwire/logging-library-go/errors"
	"github.com/rokwire/logging-library-go/logs"
	"github.com/rokwire/logging-library-go/logutils"
)

const (
	authServiceID  string = "auth"
	authKeyAlg     string = "RS256"
	rokwireKeyword string = "ROKWIRE"

	typeMail              logutils.MessageDataType = "mail"
	typeAuthType          logutils.MessageDataType = "auth type"
	typeExternalAuthType  logutils.MessageDataType = "external auth type"
	typeAnonymousAuthType logutils.MessageDataType = "anonymous auth type"
	typeServiceAuthType   logutils.MessageDataType = "service auth type"
	typeAuth              logutils.MessageDataType = "auth"
	typeAuthRefreshParams logutils.MessageDataType = "auth refresh params"

	refreshTokenLength int = 256

	sessionExpiry       int = 7 * 24 * 60 //1 week
	sessionDeletePeriod int = 2
	sessionLimit        int = 3
)

//Auth represents the auth functionality unit
type Auth struct {
	storage Storage
	emailer Emailer

	logger *logs.Logger

	authTypes          map[string]authType
	externalAuthTypes  map[string]externalAuthType
	anonymousAuthTypes map[string]anonymousAuthType
	serviceAuthTypes   map[string]serviceAuthType

	authPrivKey *rsa.PrivateKey

	AuthService   *authservice.AuthService
	SignatureAuth *sigauth.SignatureAuth

	serviceID   string
	host        string //Service host
	minTokenExp int64  //Minimum access token expiration time in minutes
	maxTokenExp int64  //Maximum access token expiration time in minutes

	profileBB ProfileBuildingBlock

	emailFrom   string
	emailDialer *gomail.Dialer

	cachedIdentityProviders *syncmap.Map //cache identityProviders
	identityProvidersLock   *sync.RWMutex

	apiKeys     *syncmap.Map //cache api keys / api_key (string) -> APIKey
	apiKeysLock *sync.RWMutex

	//delete refresh tokens timer
	deleteSessionsTimer *time.Timer
	timerDone           chan bool
}

//NewAuth creates a new auth instance
func NewAuth(serviceID string, host string, authPrivKey *rsa.PrivateKey, storage Storage, emailer Emailer, minTokenExp *int64, maxTokenExp *int64, twilioAccountSID string,
	twilioToken string, twilioServiceSID string, profileBB *profilebb.Adapter, smtpHost string, smtpPortNum int, smtpUser string, smtpPassword string, smtpFrom string, logger *logs.Logger) (*Auth, error) {
	if minTokenExp == nil {
		var minTokenExpVal int64 = 5
		minTokenExp = &minTokenExpVal
	}

	if maxTokenExp == nil {
		var maxTokenExpVal int64 = 60
		maxTokenExp = &maxTokenExpVal
	}
	//maybe set up from config collection for diff types of auth
	emailDialer := gomail.NewDialer(smtpHost, smtpPortNum, smtpUser, smtpPassword)

	authTypes := map[string]authType{}
	externalAuthTypes := map[string]externalAuthType{}
	anonymousAuthTypes := map[string]anonymousAuthType{}
	serviceAuthTypes := map[string]serviceAuthType{}

	cachedIdentityProviders := &syncmap.Map{}
	identityProvidersLock := &sync.RWMutex{}

	apiKeys := &syncmap.Map{}
	apiKeysLock := &sync.RWMutex{}

	timerDone := make(chan bool)

	auth := &Auth{storage: storage, emailer: emailer, logger: logger, authTypes: authTypes, externalAuthTypes: externalAuthTypes, anonymousAuthTypes: anonymousAuthTypes,
		serviceAuthTypes: serviceAuthTypes, authPrivKey: authPrivKey, AuthService: nil, serviceID: serviceID, host: host, minTokenExp: *minTokenExp,
		maxTokenExp: *maxTokenExp, profileBB: profileBB, cachedIdentityProviders: cachedIdentityProviders, identityProvidersLock: identityProvidersLock,
		timerDone: timerDone, emailDialer: emailDialer, emailFrom: smtpFrom, apiKeys: apiKeys, apiKeysLock: apiKeysLock}

	err := auth.storeReg()
	if err != nil {
		return nil, errors.WrapErrorAction(logutils.ActionSave, "reg", nil, err)
	}

	serviceLoader := NewLocalServiceRegLoader(storage)

	authService, err := authservice.NewAuthService(serviceID, host, serviceLoader)
	if err != nil {
		return nil, errors.WrapErrorAction(logutils.ActionInitialize, "auth service", nil, err)
	}

	auth.AuthService = authService

	signatureAuth, err := sigauth.NewSignatureAuth(authPrivKey, authService)
	if err != nil {
		return nil, errors.WrapErrorAction(logutils.ActionInitialize, "signature auth", nil, err)
	}

	auth.SignatureAuth = signatureAuth

	//Initialize auth types
	initUsernameAuth(auth)
	initEmailAuth(auth)
	initPhoneAuth(auth, twilioAccountSID, twilioToken, twilioServiceSID)
	initFirebaseAuth(auth)
	initAnonymousAuth(auth)
	initSignatureAuth(auth)

	initOidcAuth(auth)
	initSamlAuth(auth)

	initStaticTokenServiceAuth(auth)
	initSignatureServiceAuth(auth)

	err = auth.cacheIdentityProviders()
	if err != nil {
		logger.Warnf("NewAuth() failed to cache identity providers: %v", err)
	}

	err = auth.cacheAPIKeys()
	if err != nil {
		logger.Warnf("NewAuth() failed to cache api keys: %v", err)
	}

	return auth, nil

}

func (a *Auth) applyExternalAuthType(authType model.AuthType, appType model.ApplicationType, appOrg model.ApplicationOrganization,
	creds string, params string, regProfile model.Profile, regPreferences map[string]interface{}, l *logs.Log) (*model.AccountAuthType, map[string]interface{}, error) {
	var accountAuthType *model.AccountAuthType
	var profile *model.Profile
	var preferences map[string]interface{}
	var extParams map[string]interface{}

	//external auth type
	authImpl, err := a.getExternalAuthTypeImpl(authType)
	if err != nil {
		return nil, nil, errors.WrapErrorAction(logutils.ActionLoadCache, typeExternalAuthType, nil, err)
	}

	//1. get the user from the external system
	var externalUser *model.ExternalSystemUser
	externalUser, extParams, err = authImpl.externalLogin(authType, appType, appOrg, creds, params, l)
	if err != nil {
		return nil, nil, errors.WrapErrorAction("logging in", "external user", nil, err)
	}

	//2. check if the user exists
	account, err := a.storage.FindAccount(appOrg.ID, authType.ID, externalUser.Identifier)
	if err != nil {
		return nil, nil, errors.WrapErrorAction(logutils.ActionFind, model.TypeAccount, nil, err)
	}
	if account != nil {
		//account exists

		//find account auth type
		accountAuthType, err = a.findAccountAuthType(account, &authType, externalUser.Identifier)
		if err != nil {
			return nil, nil, err
		}

		//check if need to update the account
		err = a.updateAccountIfNeeded(*accountAuthType, *externalUser, authType, appOrg)
		if err != nil {
			return nil, nil, errors.WrapErrorAction("update account if needed", "", nil, err)
		}
	} else {
		//user does not exist, we need to register it

		//TODO: use shared profile
		useSharedProfile := false

		identifier := externalUser.Identifier
		accountAuthTypeParams := map[string]interface{}{}
		accountAuthTypeParams["user"] = externalUser

		accountAuthType, _, profile, preferences, err = a.prepareRegistrationData(authType, identifier, accountAuthTypeParams, nil, nil, regProfile, regPreferences, l)
		if err != nil {
			return nil, nil, errors.WrapErrorAction("error preparing registration data", model.TypeUserAuth, nil, err)
		}

		//roles and groups mapping
		roles, groups, err := a.getExternalUserAuthorization(*externalUser, appOrg, authType)
		if err != nil {
			l.WarnAction(logutils.ActionGet, "external authorization", err)
		}

		accountAuthType, err = a.registerUser(appOrg, *accountAuthType, nil, useSharedProfile, *profile, preferences, roles, groups, l)
		if err != nil {
			return nil, nil, errors.WrapErrorAction(logutils.ActionRegister, model.TypeAccount, nil, err)
		}
	}

	return accountAuthType, extParams, nil
}

func (a *Auth) updateAccountIfNeeded(accountAuthType model.AccountAuthType, externalUser model.ExternalSystemUser,
	authType model.AuthType, appOrg model.ApplicationOrganization) error {
	//get the current external user
	currentDataMap := accountAuthType.Params["user"]
	currentDataJSON, err := utils.ConvertToJSON(currentDataMap)
	if err != nil {
		return errors.WrapErrorAction(logutils.ActionMarshal, "external user", nil, err)
	}
	var currentData *model.ExternalSystemUser
	err = json.Unmarshal(currentDataJSON, &currentData)
	if err != nil {
		return errors.ErrorAction(logutils.ActionUnmarshal, "external user", nil)
	}

	newData := externalUser

	//check if external system user needs to be updated
	if !currentData.Equals(newData) {
		//there is changes so we need to update it
		//TODO: Can we do this all in a single storage operation?
		accountAuthType.Params["user"] = newData
		now := time.Now()
		accountAuthType.DateUpdated = &now

		transaction := func(context storage.TransactionContext) error {
			//1. first find the account record
			account, err := a.storage.FindAccountByAuthTypeID(context, accountAuthType.ID)
			if err != nil {
				return errors.WrapErrorAction(logutils.ActionFind, model.TypeAccount, nil, err)
			}
			if account == nil {
				return errors.ErrorAction(logutils.ActionFind, "for some reason account is nil for account auth type", &logutils.FieldArgs{"account auth type id": accountAuthType.ID})
			}

			//2. update the account auth type in the account record
			newAccountAuthTypes := make([]model.AccountAuthType, len(account.AuthTypes))
			for j, aAuthType := range account.AuthTypes {
				if aAuthType.ID == accountAuthType.ID {
					newAccountAuthTypes[j] = accountAuthType
				} else {
					newAccountAuthTypes[j] = aAuthType
				}
			}
			account.AuthTypes = newAccountAuthTypes

			//3. update roles and groups mapping
			roles, groups, err := a.getExternalUserAuthorization(externalUser, appOrg, authType)
			if err != nil {
				return errors.WrapErrorAction(logutils.ActionGet, "external authorization", nil, err)
			}
			_, err = a.updateExternalAccountRoles(account, roles)
			if err != nil {
				return errors.WrapErrorAction(logutils.ActionUpdate, model.TypeAccountRoles, nil, err)
			}

			_, err = a.updateExternalAccountGroups(account, groups)
			if err != nil {
				return errors.WrapErrorAction(logutils.ActionUpdate, model.TypeAccountGroups, nil, err)
			}

			//4. update the account record
			err = a.storage.SaveAccount(context, account)
			if err != nil {
				return errors.WrapErrorAction(logutils.ActionSave, model.TypeAccount, nil, err)
			}

			return nil
		}

		err = a.storage.PerformTransaction(transaction)
		if err != nil {
			return errors.WrapErrorAction(logutils.ActionUpdate, model.TypeUserAuth, nil, err)
		}
		return nil
	}
	return nil
}

func (a *Auth) applyAnonymousAuthType(authType model.AuthType, appType model.ApplicationType, appOrg model.ApplicationOrganization, creds string, params string, l *logs.Log) (string, map[string]interface{}, error) { //auth type
	authImpl, err := a.getAnonymousAuthTypeImpl(authType)
	if err != nil {
		return "", nil, errors.WrapErrorAction(logutils.ActionLoadCache, typeAnonymousAuthType, nil, err)
	}

	//Check the credentials
	anonymousID, anonymousParams, err := authImpl.checkCredentials(authType, appType, appOrg, creds, l)
	if err != nil {
		return "", nil, errors.WrapErrorAction(logutils.ActionValidate, model.TypeCreds, nil, err)
	}

	return anonymousID, anonymousParams, nil
}

func (a *Auth) applyAuthType(authType model.AuthType, appType model.ApplicationType, appOrg model.ApplicationOrganization,
	creds string, params string, regProfile model.Profile, regPreferences map[string]interface{}, l *logs.Log) (string, *model.AccountAuthType, error) {
	var message string
	var account *model.Account
	var accountAuthType *model.AccountAuthType
	var credential *model.Credential
	var profile *model.Profile
	var preferences map[string]interface{}

	//auth type
	authImpl, err := a.getAuthTypeImpl(authType)
	if err != nil {
		return "", nil, errors.WrapErrorAction(logutils.ActionLoadCache, typeAuthType, nil, err)
	}

	//check if the user exists check
	userIdentifier, err := authImpl.getUserIdentifier(creds)
	if err != nil {
		return "", nil, errors.WrapErrorAction(logutils.ActionGet, "user identifier", nil, err)
	}
	account, err = a.storage.FindAccount(appOrg.ID, authType.ID, userIdentifier)
	if err != nil {
		return "", nil, errors.WrapErrorAction(logutils.ActionFind, model.TypeAccount, nil, err) //TODO add args..
	}

	accountExists := (account != nil)

	//check if it is sign in or sign up
	isSignUp, err := a.isSignUp(accountExists, params, l)
	if err != nil {
		return "", nil, errors.WrapErrorAction("error checking is sign up", "", nil, err)
	}
	if isSignUp {
		if accountExists {
			return "", nil, errors.New("account already exists").SetStatus(utils.ErrorStatusAlreadyExists)
		}

		//TODO: use shared profile
		useSharedProfile := false

		credentialID, _ := uuid.NewUUID()
		credID := credentialID.String()

		///apply sign up
		message, credentialValue, err := authImpl.signUp(authType, appType, appOrg, creds, params, credentialID.String(), l)
		if err != nil {
			return "", nil, errors.Wrap("error signing up", err)
		}

		accountAuthType, credential, profile, preferences, err = a.prepareRegistrationData(authType, userIdentifier, nil, &credID, credentialValue, regProfile, regPreferences, l)
		if err != nil {
			return "", nil, errors.WrapErrorAction("error preparing registration data", model.TypeUserAuth, nil, err)
		}

		accountAuthType, err = a.registerUser(appOrg, *accountAuthType, credential, useSharedProfile, *profile, preferences, nil, nil, l)
		if err != nil {
			return "", nil, errors.WrapErrorAction(logutils.ActionRegister, model.TypeAccount, nil, err)
		}

		return message, accountAuthType, nil
	}

	///apply sign in
	if !accountExists {
		return "", nil, errors.ErrorData(logutils.StatusMissing, model.TypeAccount, nil).SetStatus(utils.ErrorStatusNotFound)
	}

	//find account auth type
	accountAuthType, err = a.findAccountAuthType(account, &authType, userIdentifier)
	if accountAuthType == nil {
		return "", nil, errors.WrapErrorAction(logutils.ActionFind, model.TypeAccountAuthType, nil, err)
	}

	//check is verified
	if authType.UseCredentials {
		verified, expired, err := authImpl.isCredentialVerified(accountAuthType.Credential, l)
		if err != nil {
			return "", nil, errors.Wrap("error checking is credential verified", err)
		}
		if !*verified {
			//it is unverified

			//check if verification is expired
			if !*expired {
				//not expired, just notify the client that it is "unverified"
				return "", nil, errors.ErrorData("", "unverified credential", nil).SetStatus(utils.ErrorStatusUnverified)
			}
<<<<<<< HEAD

=======
>>>>>>> 8619708e
			//expired, first restart the verification and then notify the client that it is unverified and verification is restarted

			//restart credential verification
			err = authImpl.restartCredentialVerification(accountAuthType.Credential, l)
			if err != nil {
				return "", nil, errors.Wrap("error restarting creation verification", err)
			}

			//notify the client
			return "", nil, errors.ErrorData("", "credential verification expired", nil).SetStatus(utils.ErrorStatusVerificationExpired)
		}
	}

	//now check the credentials
	message, err = authImpl.checkCredentials(*accountAuthType, creds, l)
	if err != nil {
		return "", nil, errors.WrapErrorAction(logutils.ActionValidate, model.TypeCredential, nil, err)
	}

	return message, accountAuthType, nil
}

//validateAPIKey checks if the given API key is valid for the given app ID
func (a *Auth) validateAPIKey(apiKey string, appID string) error {
	validAPIKey, err := a.getCachedAPIKey(apiKey)
	if err != nil || validAPIKey == nil || validAPIKey.AppID != appID {
		return errors.Newf("incorrect key for app_id=%v", appID)
	}

	return nil
}

//isSignUp checks if the operation is sign in or sign up
// 	first check if the client has set sign_up field
//	if sign_up field has not been sent then check if the user exists
func (a *Auth) isSignUp(accountExists bool, params string, l *logs.Log) (bool, error) {
	//check if sign_up field has been passed
	useSignUpFieldCheck := strings.Contains(params, "sign_up")

	if useSignUpFieldCheck {
		type signUpParams struct {
			SignUp bool `json:"sign_up"`
		}
		var sParams signUpParams
		err := json.Unmarshal([]byte(params), &sParams)
		if err != nil {
			return false, errors.WrapErrorAction(logutils.ActionUnmarshal, "sign up params", nil, err)
		}

		return sParams.SignUp, nil
	}

	if accountExists {
		//the user exists, so return false
		return false, nil
	}

	//the user does not exists, so it has to register
	return true, nil
}

func (a *Auth) findAccountAuthType(account *model.Account, authType *model.AuthType, identifier string) (*model.AccountAuthType, error) {
	if account == nil {
		return nil, errors.ErrorData(logutils.StatusMissing, model.TypeAccount, nil)
	}

	if authType == nil {
		return nil, errors.ErrorData(logutils.StatusMissing, typeAuthType, nil)
	}

	accountAuthType := account.GetAccountAuthType(authType.ID, identifier)
	if accountAuthType == nil {
		return nil, errors.New("for some reasons the user auth type is nil")
	}

	accountAuthType.AuthType = *authType

	if accountAuthType.Credential != nil {
		//populate credentials in accountAuthType
		credential, err := a.storage.FindCredential(accountAuthType.Credential.ID)
		if err != nil {
			return nil, errors.WrapErrorAction(logutils.ActionFind, model.TypeCredential, nil, err)
		}
		credential.AuthType = *authType
		accountAuthType.Credential = credential
	}

	return accountAuthType, nil
}

func (a *Auth) findAccountAuthTypeByID(account *model.Account, accountAuthTypeID string) (*model.AccountAuthType, error) {
	if account == nil {
		return nil, errors.ErrorData(logutils.StatusMissing, model.TypeAccount, nil)
	}

	if accountAuthTypeID == "" {
		return nil, errors.ErrorData(logutils.StatusMissing, logutils.TypeString, nil)
	}

	accountAuthType := account.GetAccountAuthTypeByID(accountAuthTypeID)
	if accountAuthType == nil {
		return nil, errors.New("for some reasons the user auth type is nil")
	}

	authType, err := a.storage.FindAuthType(accountAuthType.AuthType.ID)
	if err != nil {
		return nil, errors.New("Failed to find authType by ID in accountAuthType")

	}
	accountAuthType.AuthType = *authType

	if accountAuthType.Credential != nil {
		//populate credentials in accountAuthType
		credential, err := a.storage.FindCredential(accountAuthType.Credential.ID)
		if err != nil {
			return nil, errors.WrapErrorAction(logutils.ActionFind, model.TypeCredential, nil, err)
		}
		credential.AuthType = *authType
		accountAuthType.Credential = credential
	}
	return accountAuthType, nil
}

func (a *Auth) applyLogin(anonymous bool, sub string, authType model.AuthType, appOrg model.ApplicationOrganization,
	accountAuthType *model.AccountAuthType, appType model.ApplicationType, ipAddress string, deviceType string,
	deviceOS *string, deviceID string, params map[string]interface{}, l *logs.Log) (*model.LoginSession, error) {

	//TODO - check what should go in one transaction

	//TODO - ignore the device for now; assign to user etc
	device := model.Device{ID: "1234", Type: "mobile"}

	//create login session entity
	loginSession, err := a.createLoginSession(anonymous, sub, authType, appOrg, accountAuthType, appType, ipAddress, params, device, l)
	if err != nil {
		return nil, errors.WrapErrorAction("error creating a session", "", nil, err)
	}

	transaction := func(context storage.TransactionContext) error {
		//1. store login session
		err := a.storage.InsertLoginSession(context, *loginSession)
		if err != nil {
			return errors.WrapErrorAction(logutils.ActionInsert, model.TypeLoginSession, nil, err)
		}

		//2. check session limit against number of active sessions
		if sessionLimit > 0 {
			loginSessions, err := a.storage.FindLoginSessions(context, loginSession.Identifier)
			if err != nil {
				return errors.WrapErrorAction(logutils.ActionFind, model.TypeLoginSession, nil, err)
			}
			if len(loginSessions) < 1 {
				l.ErrorWithDetails("failed to find login session after inserting", logutils.Fields{"identifier": loginSession.Identifier})
			}

			if len(loginSessions) > sessionLimit {
				// delete first session in list (sorted by expiration)
				err = a.storage.DeleteLoginSession(context, loginSessions[0].ID)
				if err != nil {
					return errors.WrapErrorAction(logutils.ActionDelete, model.TypeLoginSession, nil, err)
				}
			}
		}

		return nil
	}

	err = a.storage.PerformTransaction(transaction)
	if err != nil {
		return nil, errors.WrapErrorAction(logutils.ActionUpdate, model.TypeUserAuth, nil, err)
	}

	return loginSession, nil
}

func (a *Auth) createLoginSession(anonymous bool, sub string, authType model.AuthType,
	appOrg model.ApplicationOrganization, accountAuthType *model.AccountAuthType, appType model.ApplicationType,
	ipAddress string, params map[string]interface{}, device model.Device, l *logs.Log) (*model.LoginSession, error) {

	//id
	idUUID, _ := uuid.NewUUID()
	id := idUUID.String()

	//account auth type
	if !anonymous {
		//only return auth type used for login
		accountAuthType.Account.AuthTypes = []model.AccountAuthType{*accountAuthType}
	}

	//access token
	orgID := appOrg.Organization.ID
	appID := appOrg.Application.ID
	uid := ""
	name := ""
	email := ""
	phone := ""
	permissions := []string{}
	if !anonymous {
		uid = accountAuthType.Identifier
		name = accountAuthType.Account.Profile.GetFullName()
		email = accountAuthType.Account.Profile.Email
		phone = accountAuthType.Account.Profile.Phone
		permissions = accountAuthType.Account.GetPermissionNames()
	}
	claims := a.getStandardClaims(sub, uid, name, email, phone, "rokwire", orgID, appID, authType.Code, nil, anonymous, true, false)
	accessToken, err := a.buildAccessToken(claims, strings.Join(permissions, ","), authorization.ScopeGlobal)
	if err != nil {
		return nil, errors.WrapErrorAction(logutils.ActionCreate, logutils.TypeToken, nil, err)
	}

	//refresh token
	refreshToken, expires, err := a.buildRefreshToken()
	if err != nil {
		return nil, errors.WrapErrorAction(logutils.ActionCreate, logutils.TypeToken, nil, err)
	}

	now := time.Now().UTC()
	var forceExpires *time.Time
	if appType.Application.MaxLoginSessionDuration != nil {
		forceLogoutTime := now.Add(time.Duration(*appType.Application.MaxLoginSessionDuration) * time.Hour)
		forceExpires = &forceLogoutTime
	}

	loginSession := model.LoginSession{ID: id, AppOrg: appOrg, AuthType: authType,
		AppType: appType, Anonymous: anonymous, Identifier: sub, AccountAuthType: accountAuthType,
		Device: device, IPAddress: ipAddress, AccessToken: accessToken, RefreshTokens: []string{refreshToken}, Params: params,
		Expires: *expires, ForceExpires: forceExpires, DateCreated: now}

	return &loginSession, nil
}

func (a *Auth) prepareRegistrationData(authType model.AuthType, identifier string, accountAuthTypeParams map[string]interface{},
	credentialID *string, credentialValue map[string]interface{},
	profile model.Profile, preferences map[string]interface{}, l *logs.Log) (*model.AccountAuthType, *model.Credential, *model.Profile, map[string]interface{}, error) {
	now := time.Now()

	//account auth type
	accountAuthTypeID, _ := uuid.NewUUID()
	active := true
	active2FA := false
	accountAuthType := &model.AccountAuthType{ID: accountAuthTypeID.String(), AuthType: authType,
		Identifier: identifier, Params: accountAuthTypeParams, Credential: nil, Active: active, Active2FA: active2FA, DateCreated: now}

	//credential
	var credential *model.Credential
	if credentialID != nil && credentialValue != nil {
		//there is a credential
		credential = &model.Credential{ID: *credentialID, AccountsAuthTypes: []model.AccountAuthType{*accountAuthType}, Value: credentialValue, Verified: false,
			AuthType: authType, DateCreated: now, DateUpdated: &now}

		accountAuthType.Credential = credential
	}

	///profile and preferences
	//get profile BB data
	gotProfile, gotPreferences, err := a.getProfileBBData(authType, identifier, l)
	if err != nil {
		args := &logutils.FieldArgs{"auth_type": authType.Code, "identifier": identifier}
		return nil, nil, nil, nil, errors.WrapErrorAction(logutils.ActionGet, "error getting profile BB data", args, err)
	}

	readyProfile := profile
	//if there is profile bb data
	if gotProfile != nil {
		readyProfile = a.prepareProfile(profile, *gotProfile)
	}
	readyPreferences := preferences
	//if there is preferences bb data
	if gotPreferences != nil {
		readyPreferences = a.preparePreferences(preferences, gotPreferences)
	}

	//generate profile ID
	profileID, _ := uuid.NewUUID()
	readyProfile.ID = profileID.String()
	//date created
	if readyProfile.DateCreated.IsZero() {
		readyProfile.DateCreated = time.Now()
	}

	if readyPreferences != nil {
		if readyPreferences["date_created"] == nil {
			readyPreferences["date_created"] = time.Now()
		} else {
			preferencesCreated, ok := readyPreferences["date_created"].(time.Time)
			if !ok || preferencesCreated.IsZero() {
				readyPreferences["date_created"] = time.Now()
			}
		}
	}
	///

	return accountAuthType, credential, &readyProfile, readyPreferences, nil
}

func (a *Auth) prepareProfile(clientData model.Profile, profileBBData model.Profile) model.Profile {
	clientData.PhotoURL = utils.SetStringIfEmpty(clientData.PhotoURL, profileBBData.PhotoURL)
	clientData.FirstName = utils.SetStringIfEmpty(clientData.FirstName, profileBBData.FirstName)
	clientData.LastName = utils.SetStringIfEmpty(clientData.LastName, profileBBData.LastName)
	clientData.Email = utils.SetStringIfEmpty(clientData.Email, profileBBData.Email)
	clientData.Phone = utils.SetStringIfEmpty(clientData.Phone, profileBBData.Phone)
	clientData.Address = utils.SetStringIfEmpty(clientData.Address, profileBBData.Address)
	clientData.ZipCode = utils.SetStringIfEmpty(clientData.ZipCode, profileBBData.ZipCode)
	clientData.State = utils.SetStringIfEmpty(clientData.State, profileBBData.State)
	clientData.Country = utils.SetStringIfEmpty(clientData.Country, profileBBData.Country)

	if clientData.BirthYear == 0 {
		clientData.BirthYear = profileBBData.BirthYear
	}

	return clientData
}

func (a *Auth) preparePreferences(clientData map[string]interface{}, profileBBData map[string]interface{}) map[string]interface{} {
	mergedData := profileBBData
	for k, v := range clientData {
		if profileBBData[k] == nil {
			mergedData[k] = v
		}
	}

	return mergedData
}

func (a *Auth) getProfileBBData(authType model.AuthType, identifier string, l *logs.Log) (*model.Profile, map[string]interface{}, error) {
	var profile *model.Profile
	var preferences map[string]interface{}
	var err error

	var profileSearch map[string]string
	if authType.Code == "twilio_phone" {
		profileSearch = map[string]string{"phone": identifier}
	} else if authType.Code == "illinois_oidc" {
		profileSearch = map[string]string{"uin": identifier}
	}

	if profileSearch != nil {
		profile, preferences, err = a.profileBB.GetProfileBBData(profileSearch, l)
		if err != nil {
			return nil, nil, err
		}
	}
	return profile, preferences, nil
}

//registerUser registers account for an organization in an application
//	Input:
//		appOrg (ApplicationOrganization): The application organization which the user is registering in
//		accountAuthType (AccountAuthType): In which way the user will be logging in the application
//		credential (*Credential): Information for the user
//		useSharedProfile (bool): It says if the system to look if the user has account in another application in the system and to use its profile instead of creating a new profile
//		preferences (map[string]interface{}): Preferences of the user
//		profile (Profile): Information for the user
//		l (*logs.Log): Log object pointer for request
//	Returns:
//		Registered account (AccountAuthType): Registered Account object
func (a *Auth) registerUser(appOrg model.ApplicationOrganization, accountAuthType model.AccountAuthType, credential *model.Credential,
	useSharedProfile bool, profile model.Profile, preferences map[string]interface{}, roleIDs []string, groupIDs []string, l *logs.Log) (*model.AccountAuthType, error) {

	//TODO - analyse what should go in one transaction

	//TODO - ignore useSharedProfile for now
	accountID, _ := uuid.NewUUID()
	authTypes := []model.AccountAuthType{accountAuthType}

	roles, err := a.storage.FindAppOrgRoles(roleIDs, appOrg.ID)
	if err != nil {
		l.WarnError(logutils.MessageAction(logutils.StatusError, logutils.ActionFind, model.TypeAppOrgRole, nil), err)
	}
	groups, err := a.storage.FindAppOrgGroups(groupIDs, appOrg.ID)
	if err != nil {
		l.WarnError(logutils.MessageAction(logutils.StatusError, logutils.ActionFind, model.TypeAppOrgGroup, nil), err)
	}

	account := model.Account{ID: accountID.String(), AppOrg: appOrg,
		Permissions: nil, Roles: model.AccountRolesFromAppOrgRoles(roles, true, false), Groups: model.AccountGroupsFromAppOrgGroups(groups, true, false),
		AuthTypes: authTypes, Preferences: preferences, Profile: profile, DateCreated: time.Now()} // Anonymous: accountAuthType.AuthType.IsAnonymous

	insertedAccount, err := a.storage.InsertAccount(account)
	if err != nil {
		return nil, errors.WrapErrorAction(logutils.ActionInsert, model.TypeAccount, nil, err)
	}

	if credential != nil {
		//TODO - in one transaction
		if err = a.storage.InsertCredential(credential); err != nil {
			return nil, errors.WrapErrorAction(logutils.ActionInsert, model.TypeCredential, nil, err)
		}
	}

	accountAuthType.Account = *insertedAccount

	return &accountAuthType, nil
}

func (a *Auth) constructServiceAccount(id string, name string, orgID *string, appID *string, permissions []string, roles []string) (*model.ServiceAccount, error) {
	permissionList, err := a.storage.FindPermissionsByName(permissions)
	if err != nil {
		return nil, errors.WrapErrorAction(logutils.ActionFind, model.TypePermission, nil, err)
	}

	var application *model.Application
	if appID != nil {
		application, err = a.storage.FindApplication(*appID)
		if err != nil {
			return nil, errors.WrapErrorAction(logutils.ActionFind, model.TypeApplication, nil, err)
		}
	}
	var organization *model.Organization
	if orgID != nil {
		organization, err = a.storage.FindOrganization(*orgID)
		if err != nil {
			return nil, errors.WrapErrorAction(logutils.ActionFind, model.TypeOrganization, nil, err)
		}
	}

	var rolesList []model.AccountRole
	if appID != nil && orgID != nil {
		appOrg, err := a.storage.FindApplicationOrganizations(*appID, *orgID)
		if err != nil || appOrg == nil {
			return nil, errors.WrapErrorAction(logutils.ActionFind, model.TypeApplicationOrganization, nil, err)
		}

		appOrgRoles, err := a.storage.FindAppOrgRoles(roles, appOrg.ID)
		if err != nil {
			return nil, errors.WrapErrorAction(logutils.ActionFind, model.TypeAppOrgRole, nil, err)
		}

		rolesList = model.AccountRolesFromAppOrgRoles(appOrgRoles, true, false)
	}

	return &model.ServiceAccount{ID: id, Name: name, Application: application, Organization: organization,
		Permissions: permissionList, Roles: rolesList}, nil
}

func (a *Auth) registerAuthType(name string, auth authType) error {
	if _, ok := a.authTypes[name]; ok {
		return errors.Newf("the requested auth type name has already been registered: %s", name)
	}

	a.authTypes[name] = auth

	return nil
}

func (a *Auth) registerExternalAuthType(name string, auth externalAuthType) error {
	if _, ok := a.externalAuthTypes[name]; ok {
		return errors.Newf("the requested external auth type name has already been registered: %s", name)
	}

	a.externalAuthTypes[name] = auth

	return nil
}

func (a *Auth) registerAnonymousAuthType(name string, auth anonymousAuthType) error {
	if _, ok := a.anonymousAuthTypes[name]; ok {
		return errors.Newf("the requested anonymous auth type name has already been registered: %s", name)
	}

	a.anonymousAuthTypes[name] = auth

	return nil
}

func (a *Auth) registerServiceAuthType(name string, auth serviceAuthType) error {
	if _, ok := a.serviceAuthTypes[name]; ok {
		return errors.Newf("the requested service auth type name has already been registered: %s", name)
	}

	a.serviceAuthTypes[name] = auth

	return nil
}

func (a *Auth) validateAuthType(authenticationType string, appTypeIdentifier string, orgID string) (*model.AuthType, *model.ApplicationType, *model.ApplicationOrganization, error) {
	//get the auth type
	authType, err := a.storage.FindAuthType(authenticationType)
	if err != nil {
		return nil, nil, nil, errors.WrapErrorAction(logutils.ActionValidate, typeAuthType, logutils.StringArgs(authenticationType), err)
	}

	//get the app type
	applicationType, err := a.storage.FindApplicationTypeByIdentifier(appTypeIdentifier)
	if err != nil {
		return nil, nil, nil, errors.WrapErrorAction(logutils.ActionFind, model.TypeApplicationType, logutils.StringArgs(appTypeIdentifier), err)

	}
	if applicationType == nil {
		return nil, nil, nil, errors.ErrorData(logutils.StatusMissing, model.TypeApplicationType, logutils.StringArgs(appTypeIdentifier))
	}

	//get the app org
	applicationID := applicationType.Application.ID
	appOrg, err := a.storage.FindApplicationOrganizations(applicationID, orgID)
	if err != nil {
		return nil, nil, nil, errors.WrapErrorAction(logutils.ActionFind, model.TypeApplicationOrganization, logutils.StringArgs(orgID), err)
	}

	//check if the auth type is supported for this application and organization
	if !appOrg.IsAuthTypeSupported(*applicationType, *authType) {
		return nil, nil, nil, errors.ErrorAction(logutils.ActionValidate, "not supported auth type for application and organization", nil)
	}

	return authType, applicationType, appOrg, nil
}

func (a *Auth) getAuthTypeImpl(authType model.AuthType) (authType, error) {
	if auth, ok := a.authTypes[authType.Code]; ok {
		return auth, nil
	}

	return nil, errors.ErrorData(logutils.StatusInvalid, typeAuthType, logutils.StringArgs(authType.Code))
}

func (a *Auth) getExternalAuthTypeImpl(authType model.AuthType) (externalAuthType, error) {
	key := authType.Code

	//illinois_oidc, other_oidc
	if strings.HasSuffix(authType.Code, "_oidc") {
		key = "oidc"
	}

	if auth, ok := a.externalAuthTypes[key]; ok {
		return auth, nil
	}

	return nil, errors.ErrorData(logutils.StatusInvalid, typeExternalAuthType, logutils.StringArgs(key))
}

func (a *Auth) getAnonymousAuthTypeImpl(authType model.AuthType) (anonymousAuthType, error) {
	if auth, ok := a.anonymousAuthTypes[authType.Code]; ok {
		return auth, nil
	}

	return nil, errors.ErrorData(logutils.StatusInvalid, typeAnonymousAuthType, logutils.StringArgs(authType.Code))
}

func (a *Auth) getServiceAuthTypeImpl(serviceAuthType string) (serviceAuthType, error) {
	if auth, ok := a.serviceAuthTypes[serviceAuthType]; ok {
		return auth, nil
	}

	return nil, errors.ErrorData(logutils.StatusInvalid, typeServiceAuthType, logutils.StringArgs(serviceAuthType))
}

func (a *Auth) buildAccessToken(claims tokenauth.Claims, permissions string, scope string) (string, error) {
	claims.Purpose = "access"
	if !claims.Anonymous {
		claims.Permissions = permissions
	}
	claims.Scope = scope
	return a.generateToken(&claims)
}

func (a *Auth) buildCsrfToken(claims tokenauth.Claims) (string, error) {
	claims.Purpose = "csrf"
	return a.generateToken(&claims)
}

func (a *Auth) buildRefreshToken() (string, *time.Time, error) {
	newToken, err := utils.GenerateRandomString(refreshTokenLength)
	if err != nil {
		return "", nil, errors.WrapErrorAction(logutils.ActionCompute, logutils.TypeToken, nil, err)
	}

	expireTime := time.Now().UTC().Add(time.Minute * time.Duration(sessionExpiry))
	return newToken, &expireTime, nil
}

func (a *Auth) getStandardClaims(sub string, uid string, name string, email string, phone string, aud string, orgID string, appID string,
	authType string, exp *int64, anonymous bool, authenticated bool, service bool) tokenauth.Claims {
	return tokenauth.Claims{
		StandardClaims: jwt.StandardClaims{
			Audience:  aud,
			Subject:   sub,
			ExpiresAt: a.getExp(exp),
			IssuedAt:  time.Now().Unix(),
			Issuer:    a.host,
		}, OrgID: orgID, AppID: appID, AuthType: authType, UID: uid, Name: name, Email: email, Phone: phone, Anonymous: anonymous, Authenticated: authenticated, Service: service,
	}
}

func (a *Auth) generateToken(claims *tokenauth.Claims) (string, error) {
	token := jwt.NewWithClaims(jwt.SigningMethodRS256, claims)
	kid, err := authutils.GetKeyFingerprint(&a.authPrivKey.PublicKey)
	if err != nil {
		return "", errors.WrapErrorAction(logutils.ActionCompute, "fingerprint", logutils.StringArgs("auth key"), err)
	}
	token.Header["kid"] = kid
	return token.SignedString(a.authPrivKey)
}

func (a *Auth) getExp(exp *int64) int64 {
	if exp == nil {
		defaultTime := time.Now().Add(30 * time.Minute) //TODO: Set up org configs for default token exp
		return defaultTime.Unix()
	}
	expTime := time.Unix(*exp, 0)
	minTime := time.Now().Add(time.Duration(a.minTokenExp) * time.Minute)
	maxTime := time.Now().Add(time.Duration(a.maxTokenExp) * time.Minute)

	if expTime.Before(minTime) {
		return minTime.Unix()
	} else if expTime.After(maxTime) {
		return maxTime.Unix()
	}

	return *exp
}

func (a *Auth) getExternalUserAuthorization(externalUser model.ExternalSystemUser, appOrg model.ApplicationOrganization, authType model.AuthType) ([]string, []string, error) {
	identityProviderID, ok := authType.Params["identity_provider"].(string)
	if !ok {
		return nil, nil, errors.ErrorData(logutils.StatusMissing, "identitiy provider id", nil)
	}
	identityProviderSetting := appOrg.FindIdentityProviderSetting(identityProviderID)
	if identityProviderSetting == nil {
		return nil, nil, errors.ErrorData(logutils.StatusMissing, model.TypeIdentityProvider, nil)
	}

	//roles
	roles := []string{}
	for _, item := range externalUser.Roles {
		roleID := identityProviderSetting.Roles[item]
		if len(roleID) > 0 {
			roles = append(roles, roleID)
		}
	}

	//groups
	groups := []string{}
	for _, item := range externalUser.Groups {
		groupID := identityProviderSetting.Groups[item]
		if len(groupID) > 0 {
			groups = append(groups, groupID)
		}
	}

	return roles, groups, nil
}

func (a *Auth) updateExternalAccountRoles(account *model.Account, newExternalRoleIDs []string) (bool, error) {
	if account == nil {
		return false, errors.ErrorData(logutils.StatusInvalid, model.TypeAccount, logutils.StringArgs("nil"))
	}

	updated := false
	newRoles := []model.AccountRole{}
	//Remove any roles which were not set by an admin and are not in new list
	for _, role := range account.Roles {
		if role.AdminSet || authutils.ContainsString(newExternalRoleIDs, role.Role.ID) {
			newRoles = append(newRoles, role)
		} else {
			updated = true
		}
	}

	//Add any new roles that account does not currently have
	addedRoleIDs := []string{}
	for _, roleID := range newExternalRoleIDs {
		if account.GetRole(roleID) == nil {
			addedRoleIDs = append(addedRoleIDs, roleID)
			updated = true
		}
	}

	addedRoles, err := a.storage.FindAppOrgRoles(addedRoleIDs, account.AppOrg.ID)
	if err != nil {
		return false, errors.WrapErrorAction(logutils.ActionFind, model.TypeAccountRoles, nil, err)
	}
	newRoles = append(newRoles, model.AccountRolesFromAppOrgRoles(addedRoles, true, false)...)

	account.Roles = newRoles
	return updated, nil
}

func (a *Auth) updateExternalAccountGroups(account *model.Account, newExternalGroupIDs []string) (bool, error) {
	if account == nil {
		return false, errors.ErrorData(logutils.StatusInvalid, model.TypeAccount, logutils.StringArgs("nil"))
	}

	updated := false
	newGroups := []model.AccountGroup{}
	//Remove any groups which were not set by an admin and are not in new list
	for _, group := range account.Groups {
		if group.AdminSet || authutils.ContainsString(newExternalGroupIDs, group.Group.ID) {
			newGroups = append(newGroups, group)
		} else {
			updated = true
		}
	}

	addedGroupIDs := []string{}
	for _, groupID := range newExternalGroupIDs {
		if account.GetGroup(groupID) == nil {
			addedGroupIDs = append(addedGroupIDs, groupID)
			updated = true
		}
	}

	addedGroups, err := a.storage.FindAppOrgGroups(addedGroupIDs, account.AppOrg.ID)
	if err != nil {
		return false, errors.WrapErrorAction(logutils.ActionFind, model.TypeAccountGroups, nil, err)
	}
	newGroups = append(newGroups, model.AccountGroupsFromAppOrgGroups(addedGroups, true, false)...)

	account.Groups = newGroups
	return updated, nil
}

//storeReg stores the service registration record
func (a *Auth) storeReg() error {
	pem, err := authutils.GetPubKeyPem(&a.authPrivKey.PublicKey)
	if err != nil {
		return errors.WrapErrorAction(logutils.ActionEncode, model.TypePubKey, logutils.StringArgs("auth"), err)
	}

	key := authservice.PubKey{KeyPem: pem, Alg: authKeyAlg}

	// Setup "auth" registration for token validation
	authReg := model.ServiceReg{Registration: authservice.ServiceReg{ServiceID: authServiceID, Host: a.host, PubKey: &key},
		Name: "ROKWIRE Auth Service", Description: "The Auth Service is a subsystem of the Core Building Block that manages authentication and authorization.", FirstParty: true}
	err = a.storage.SaveServiceReg(&authReg)
	if err != nil {
		return errors.WrapErrorAction(logutils.ActionSave, model.TypeServiceReg, logutils.StringArgs(authServiceID), err)
	}

	// Setup core registration for signature validation
	coreReg := model.ServiceReg{Registration: authservice.ServiceReg{ServiceID: a.serviceID, Host: a.host, PubKey: &key},
		Name: "ROKWIRE Core Building Block", Description: "The Core Building Block manages user, auth, and organization data for the ROKWIRE platform.", FirstParty: true}
	err = a.storage.SaveServiceReg(&coreReg)
	if err != nil {
		return errors.WrapErrorAction(logutils.ActionSave, model.TypeServiceReg, logutils.StringArgs(a.serviceID), err)
	}

	return nil
}

//cacheIdentityProviders caches the identity providers
func (a *Auth) cacheIdentityProviders() error {
	a.logger.Info("cacheIdentityProviders..")

	identityProviders, err := a.storage.LoadIdentityProviders()
	if err != nil {
		return errors.WrapErrorAction(logutils.ActionFind, model.TypeIdentityProvider, nil, err)
	}

	a.setCachedIdentityProviders(identityProviders)

	return nil
}

func (a *Auth) setCachedIdentityProviders(identityProviders []model.IdentityProvider) {
	a.identityProvidersLock.Lock()
	defer a.identityProvidersLock.Unlock()

	a.cachedIdentityProviders = &syncmap.Map{}
	validate := validator.New()

	for _, idPr := range identityProviders {
		err := validate.Struct(idPr)
		if err == nil {
			a.cachedIdentityProviders.Store(idPr.ID, idPr)
		} else {
			a.logger.Errorf("failed to validate and cache identity provider with id %s: %s", idPr.ID, err.Error())
		}
	}
}

func (a *Auth) getCachedIdentityProviderConfig(id string, appTypeID string) (*model.IdentityProviderConfig, error) {
	a.identityProvidersLock.RLock()
	defer a.identityProvidersLock.RUnlock()

	errArgs := &logutils.FieldArgs{"id": id, "app_type_id": appTypeID}

	item, _ := a.cachedIdentityProviders.Load(id)
	if item != nil {
		identityProvider, ok := item.(model.IdentityProvider)
		if !ok {
			return nil, errors.ErrorAction(logutils.ActionCast, model.TypeIdentityProvider, errArgs)
		}
		//find the identity provider config
		for _, idPrConfig := range identityProvider.Configs {
			if idPrConfig.AppTypeID == appTypeID {
				return &idPrConfig, nil
			}
		}
		return nil, errors.ErrorData(logutils.StatusMissing, model.TypeIdentityProviderConfig, errArgs)
	}
	return nil, errors.ErrorData(logutils.StatusMissing, model.TypeOrganization, errArgs)
}

func (a *Auth) cacheAPIKeys() error {
	apiKeys, err := a.storage.LoadAPIKeys()
	if err != nil {
		return errors.WrapErrorAction("loading", model.TypeAPIKey, nil, err)
	}
	a.setCachedAPIKeys(apiKeys)
	return nil
}

func (a *Auth) setCachedAPIKeys(apiKeys []model.APIKey) {
	a.apiKeysLock.Lock()
	defer a.apiKeysLock.Unlock()

	a.apiKeys = &syncmap.Map{}
	for _, apiKey := range apiKeys {
		a.apiKeys.Store(apiKey.Key, apiKey)
	}
}

func (a *Auth) getCachedAPIKey(key string) (*model.APIKey, error) {
	a.apiKeysLock.RLock()
	defer a.apiKeysLock.RUnlock()

	item, _ := a.apiKeys.Load(key)
	if item != nil {
		if key, ok := item.(model.APIKey); ok {
			return &key, nil
		}
		return nil, errors.ErrorData(logutils.StatusInvalid, model.TypeAPIKey, nil)
	}
	return nil, errors.ErrorAction(logutils.ActionLoadCache, model.TypeAPIKey, nil)
}

func (a *Auth) setupDeleteSessionsTimer() {
	a.logger.Info("setupDeleteSessionsTimer")

	//cancel if active
	if a.deleteSessionsTimer != nil {
		a.timerDone <- true
		a.deleteSessionsTimer.Stop()
	}

	a.deleteExpiredSessions()
}

func (a *Auth) deleteExpiredSessions() {
	a.logger.Info("deleteExpiredSessions")

	now := time.Now().UTC()
	err := a.storage.DeleteExpiredSessions(&now)
	if err != nil {
		a.logger.Error(err.Error())
	}

	duration := time.Hour * time.Duration(sessionDeletePeriod)
	a.deleteSessionsTimer = time.NewTimer(duration)
	select {
	case <-a.deleteSessionsTimer.C:
		// timer expired
		a.deleteSessionsTimer = nil

		a.deleteExpiredSessions()
	case <-a.timerDone:
		// timer aborted
		a.deleteSessionsTimer = nil
	}
}

//LocalServiceRegLoaderImpl provides a local implementation for ServiceRegLoader
type LocalServiceRegLoaderImpl struct {
	storage Storage
	*authservice.ServiceRegSubscriptions
}

//LoadServices implements ServiceRegLoader interface
func (l *LocalServiceRegLoaderImpl) LoadServices() ([]authservice.ServiceReg, error) {
	regs, err := l.storage.FindServiceRegs(l.GetSubscribedServices())
	if err != nil {
		return nil, errors.WrapErrorAction(logutils.ActionFind, model.TypeServiceReg, nil, err)
	}

	authRegs := make([]authservice.ServiceReg, len(regs))
	for i, serviceReg := range regs {
		reg := serviceReg.Registration
		reg.PubKey.LoadKeyFromPem()
		authRegs[i] = reg
	}

	return authRegs, nil
}

//NewLocalServiceRegLoader creates and configures a new LocalServiceRegLoaderImpl instance
func NewLocalServiceRegLoader(storage Storage) *LocalServiceRegLoaderImpl {
	subscriptions := authservice.NewServiceRegSubscriptions([]string{"all"})
	return &LocalServiceRegLoaderImpl{storage: storage, ServiceRegSubscriptions: subscriptions}
}

//StorageListener represents storage listener implementation for the auth package
type StorageListener struct {
	auth *Auth
	storage.DefaultListenerImpl
}

//OnIdentityProvidersUpdated notifies that identity providers have been updated
func (al *StorageListener) OnIdentityProvidersUpdated() {
	al.auth.cacheIdentityProviders()
}

//OnAPIKeysUpdated notifies api keys have been updated
func (al *StorageListener) OnAPIKeysUpdated() {
	al.auth.cacheAPIKeys()
}

//OnServiceRegsUpdated notifies that a service registration has been updated
func (al *StorageListener) OnServiceRegsUpdated() {
	al.auth.AuthService.LoadServices()
}<|MERGE_RESOLUTION|>--- conflicted
+++ resolved
@@ -416,10 +416,6 @@
 				//not expired, just notify the client that it is "unverified"
 				return "", nil, errors.ErrorData("", "unverified credential", nil).SetStatus(utils.ErrorStatusUnverified)
 			}
-<<<<<<< HEAD
-
-=======
->>>>>>> 8619708e
 			//expired, first restart the verification and then notify the client that it is unverified and verification is restarted
 
 			//restart credential verification
