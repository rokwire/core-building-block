--- conflicted
+++ resolved
@@ -353,7 +353,6 @@
 	}
 
 	//2. it seems the user exist, now check the credentials
-<<<<<<< HEAD
 	message, validCredentials, authTypeCreds, err := authImpl.checkCredentials(*accountAuthType, creds, l)
 	if err != nil {
 		return "", nil, errors.WrapErrorAction(logutils.ActionValidate, model.TypeCredential, nil, err)
@@ -368,12 +367,6 @@
 			return "", nil, errors.WrapErrorAction(logutils.ActionUpdate, model.TypeCredential, nil, err)
 		}
 	}
-=======
-	message, err = authImpl.checkCredentials(*accountAuthType, creds, l)
-	if err != nil {
-		return "", nil, errors.WrapErrorAction(logutils.ActionValidate, model.TypeCredential, nil, err)
-	}
->>>>>>> fb6644cf
 
 	return message, accountAuthType, nil
 }
