--- conflicted
+++ resolved
@@ -329,7 +329,6 @@
 	return a.storage.DeleteServiceReg(serviceID)
 }
 
-<<<<<<< HEAD
 func (a *Auth) GetAuthKeySet() (*model.JSONWebKeySet, error) {
 	authReg, err := a.AuthService.GetServiceReg("auth")
 	if err != nil {
@@ -346,11 +345,11 @@
 	}
 
 	return &model.JSONWebKeySet{Keys: []model.JSONWebKey{*jwk}}, nil
-=======
+}
+
 //findAccount retrieves a user's account information
 func (a *Auth) findAccount(userAuth *model.UserAuth) (*model.User, error) {
 	return a.storage.FindUserByAccountID(userAuth.AccountID)
->>>>>>> fc816435
 }
 
 //createAccount creates a new user account
