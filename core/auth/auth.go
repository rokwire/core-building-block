--- conflicted
+++ resolved
@@ -308,10 +308,7 @@
 
 //Storage interface to communicate with the storage
 type Storage interface {
-<<<<<<< HEAD
 	GetFirebaseAdminCreds(clientID string) (*model.FirebaseAdminCreds, error)
-	ReadTODO() error
-=======
 	GetServiceRegs(serviceIDs []string) ([]authservice.ServiceReg, error)
 	SaveServiceReg(reg *authservice.ServiceReg) error
 
@@ -328,5 +325,4 @@
 //OnAuthConfigUpdated notifies that an auth config has been updated
 func (al *StorageListener) OnAuthConfigUpdated() {
 	al.Auth.LoadAuthConfigs()
->>>>>>> f83c60f2
 }