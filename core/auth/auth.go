--- conflicted
+++ resolved
@@ -150,11 +150,7 @@
 //		Access token (string): Signed ROKWIRE access token to be used to authorize future requests
 //		User (User): User object for authenticated user
 //		Refresh Token (string): Refresh token that can be sent to refresh the access token once it expires
-<<<<<<< HEAD
 func (a *Auth) Login(authType string, creds string, orgID string, appID string, params string, l *logs.Log) (string, string, *model.User, *interface{}, error) {
-=======
-func (a *Auth) Login(authType string, creds string, orgID string, appID string, params string, l *logs.Log) (string, string, *model.User, error) {
->>>>>>> fc816435
 	var user *model.User
 	var err error
 	auth, err := a.getAuthType(authType)
@@ -208,7 +204,7 @@
 	if len(userAuth.AccountID) > 0 {
 		user, err = a.findAccount(userAuth)
 		if err != nil {
-			return "", "", nil, err
+			return "", "", nil, nil, err
 		}
 		user, update, newMembership := a.needsUserUpdate(userAuth, user)
 		if update {
@@ -218,7 +214,7 @@
 			}
 			_, err = a.updateAccount(user, newMembershipOrgData)
 			if err != nil {
-				return "", "", nil, err
+				return "", "", nil, nil, err
 			}
 		}
 	} else {
@@ -232,10 +228,10 @@
 			}
 			user, err = a.createAccount(userAuth, &authCred)
 			if err != nil {
-				return "", "", nil, err
+				return "", "", nil, nil, err
 			}
 		} else {
-			return "", "", nil, errors.WrapErrorAction(logutils.ActionValidate, model.TypeAuthCred, nil, err)
+			return "", "", nil, nil, errors.WrapErrorAction(logutils.ActionValidate, model.TypeAuthCred, nil, err)
 		}
 	}
 
@@ -263,11 +259,7 @@
 		return "", "", nil, nil, err
 	}
 
-<<<<<<< HEAD
 	return token, refreshToken, user, responseParams, nil
-=======
-	return token, userAuth.RefreshToken, user, nil
->>>>>>> fc816435
 }
 
 //Refresh refreshes an access token using a refresh token
@@ -793,16 +785,10 @@
 	UpdateUser(user *model.User, newOrgData *map[string]interface{}) (*model.User, error)
 	DeleteUser(id string) error
 
-<<<<<<< HEAD
 	//Credentials
 	FindCredentialsByToken(token string) (*model.AuthCred, error)
 	FindCredentials(orgID string, appID string, authType string, userID string) (*model.AuthCred, error)
 	UpdateCredentials(creds *model.AuthCred) (*model.AuthCred, error)
-=======
-	FindCredentials(orgID string, appID string, authType string, userID string) (*model.AuthCred, error)
-
-	FindOrganization(id string) (*model.Organization, error)
->>>>>>> fc816435
 
 	//ServiceRegs
 	FindServiceRegs(serviceIDs []string) ([]model.ServiceReg, error)
