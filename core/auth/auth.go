--- conflicted
+++ resolved
@@ -1399,11 +1399,11 @@
 	authTypes := []model.AccountAuthType{*accountAuthType}
 
 	//assumes admin creator permissions are always non-nil
-	admin := assignerPermissions != nil
+	adminSet := assignerPermissions != nil
 	var permissions []model.Permission
 	var roles []model.AppOrgRole
 	var groups []model.AppOrgGroup
-	if admin {
+	if adminSet {
 		permissions, err = a.CheckPermissions(context, &appOrg, permissionNames, assignerPermissions)
 		if err != nil {
 			return nil, errors.WrapErrorAction(logutils.ActionValidate, model.TypePermission, nil, err)
@@ -1435,15 +1435,10 @@
 		}
 	}
 
-<<<<<<< HEAD
-	account := model.Account{ID: accountID.String(), AppOrg: appOrg, Admin: false,
-		Permissions: permissions, Roles: model.AccountRolesFromAppOrgRoles(roles, true, false), Groups: model.AccountGroupsFromAppOrgGroups(groups, true, false),
-		AuthTypes: authTypes, ExternalIDs: externalIDs, Preferences: preferences, Profile: profile, DateCreated: time.Now()} // Anonymous: accountAuthType.AuthType.IsAnonymous
-=======
-	account := model.Account{ID: accountID.String(), AppOrg: appOrg,
-		Permissions: permissions, Roles: model.AccountRolesFromAppOrgRoles(roles, true, admin), Groups: model.AccountGroupsFromAppOrgGroups(groups, true, admin),
+	adminAccount := len(permissions) > 0 || len(roles) > 0 || len(groups) > 0
+	account := model.Account{ID: accountID.String(), AppOrg: appOrg, Admin: adminAccount, Permissions: permissions,
+		Roles: model.AccountRolesFromAppOrgRoles(roles, true, adminSet), Groups: model.AccountGroupsFromAppOrgGroups(groups, true, adminSet),
 		AuthTypes: authTypes, ExternalIDs: externalIDs, Preferences: preferences, Profile: profile, DateCreated: time.Now()}
->>>>>>> b844d2f2
 
 	accountAuthType.Account = account
 	return accountAuthType, nil
