package auth

import (
	"core-building-block/core/model"
	"core-building-block/driven/profilebb"
	"core-building-block/driven/storage"
	"core-building-block/utils"
	"crypto/rsa"
	"encoding/json"
	"strings"
	"sync"
	"time"

	"github.com/golang-jwt/jwt"
	"github.com/google/uuid"
	"github.com/rokwire/core-auth-library-go/authorization"
	"github.com/rokwire/core-auth-library-go/authservice"
	"github.com/rokwire/core-auth-library-go/authutils"
	"github.com/rokwire/core-auth-library-go/tokenauth"
	"golang.org/x/sync/syncmap"
	"gopkg.in/go-playground/validator.v9"
	"gopkg.in/gomail.v2"

	"github.com/rokwire/logging-library-go/errors"
	"github.com/rokwire/logging-library-go/logs"
	"github.com/rokwire/logging-library-go/logutils"
)

const (
	authServiceID  string = "auth"
	authKeyAlg     string = "RS256"
	rokwireKeyword string = "ROKWIRE"

	typeMail              logutils.MessageDataType = "mail"
	typeAuthType          logutils.MessageDataType = "auth type"
	typeExternalAuthType  logutils.MessageDataType = "external auth type"
	typeAnonymousAuthType logutils.MessageDataType = "anonymous auth type"
	typeMfaType           logutils.MessageDataType = "mfa type"
	typeAuth              logutils.MessageDataType = "auth"
	typeAuthRefreshParams logutils.MessageDataType = "auth refresh params"

	refreshTokenLength int = 256

	sessionExpiry       int = 7 * 24 * 60 //1 week
	sessionDeletePeriod int = 2
	sessionLimit        int = 3

	loginStateLength   int = 128
	loginStateDuration int = 5
)

//Auth represents the auth functionality unit
type Auth struct {
	storage Storage
	emailer Emailer

	logger *logs.Logger

	authTypes          map[string]authType
	externalAuthTypes  map[string]externalAuthType
	anonymousAuthTypes map[string]anonymousAuthType
	mfaTypes           map[string]mfaType

	authPrivKey *rsa.PrivateKey

	AuthService *authservice.AuthService

	serviceID   string
	host        string //Service host
	minTokenExp int64  //Minimum access token expiration time in minutes
	maxTokenExp int64  //Maximum access token expiration time in minutes

	profileBB ProfileBuildingBlock

	emailFrom   string
	emailDialer *gomail.Dialer

	cachedIdentityProviders *syncmap.Map //cache identityProviders
	identityProvidersLock   *sync.RWMutex

	apiKeys     *syncmap.Map //cache api keys / api_key (string) -> APIKey
	apiKeysLock *sync.RWMutex

	//delete refresh tokens timer
	deleteSessionsTimer *time.Timer
	timerDone           chan bool
}

//NewAuth creates a new auth instance
func NewAuth(serviceID string, host string, authPrivKey *rsa.PrivateKey, storage Storage, emailer Emailer, minTokenExp *int64, maxTokenExp *int64, twilioAccountSID string,
	twilioToken string, twilioServiceSID string, profileBB *profilebb.Adapter, smtpHost string, smtpPortNum int, smtpUser string, smtpPassword string, smtpFrom string, logger *logs.Logger) (*Auth, error) {
	if minTokenExp == nil {
		var minTokenExpVal int64 = 5
		minTokenExp = &minTokenExpVal
	}

	if maxTokenExp == nil {
		var maxTokenExpVal int64 = 60
		maxTokenExp = &maxTokenExpVal
	}
	//maybe set up from config collection for diff types of auth
	emailDialer := gomail.NewDialer(smtpHost, smtpPortNum, smtpUser, smtpPassword)

	authTypes := map[string]authType{}
	externalAuthTypes := map[string]externalAuthType{}
	anonymousAuthTypes := map[string]anonymousAuthType{}
	mfaTypes := map[string]mfaType{}

	cachedIdentityProviders := &syncmap.Map{}
	identityProvidersLock := &sync.RWMutex{}

	apiKeys := &syncmap.Map{}
	apiKeysLock := &sync.RWMutex{}

	timerDone := make(chan bool)

	auth := &Auth{storage: storage, emailer: emailer, logger: logger, authTypes: authTypes, externalAuthTypes: externalAuthTypes, anonymousAuthTypes: anonymousAuthTypes,
		mfaTypes: mfaTypes, authPrivKey: authPrivKey, AuthService: nil, serviceID: serviceID, host: host, minTokenExp: *minTokenExp,
		maxTokenExp: *maxTokenExp, profileBB: profileBB, cachedIdentityProviders: cachedIdentityProviders, identityProvidersLock: identityProvidersLock,
		timerDone: timerDone, emailDialer: emailDialer, emailFrom: smtpFrom, apiKeys: apiKeys, apiKeysLock: apiKeysLock}

	err := auth.storeReg()
	if err != nil {
		return nil, errors.WrapErrorAction(logutils.ActionSave, "reg", nil, err)
	}

	serviceLoader := NewLocalServiceRegLoader(storage)

	authService, err := authservice.NewAuthService(serviceID, host, serviceLoader)
	if err != nil {
		return nil, errors.WrapErrorAction(logutils.ActionInitialize, "auth service", nil, err)
	}

	auth.AuthService = authService

	//Initialize auth types
	initUsernameAuth(auth)
	initEmailAuth(auth)
	initPhoneAuth(auth, twilioAccountSID, twilioToken, twilioServiceSID)
	initFirebaseAuth(auth)
	initAnonymousAuth(auth)
	initSignatureAuth(auth)

	initOidcAuth(auth)
	initSamlAuth(auth)

	initTotpMfa(auth)
	initEmailMfa(auth)
	initPhoneMfa(auth)
	initRecoveryMfa(auth)

	err = auth.cacheIdentityProviders()
	if err != nil {
		logger.Warnf("NewAuth() failed to cache identity providers: %v", err)
	}

	err = auth.cacheAPIKeys()
	if err != nil {
		logger.Warnf("NewAuth() failed to cache api keys: %v", err)
	}

	return auth, nil

}

func (a *Auth) applyExternalAuthType(authType model.AuthType, appType model.ApplicationType, appOrg model.ApplicationOrganization,
	creds string, params string, regProfile model.Profile, regPreferences map[string]interface{}, l *logs.Log) (*model.AccountAuthType, map[string]interface{}, []model.MFAType, error) {
	var accountAuthType *model.AccountAuthType
	var profile *model.Profile
	var preferences map[string]interface{}
	var extParams map[string]interface{}
	var mfaTypes []model.MFAType

	//external auth type
	authImpl, err := a.getExternalAuthTypeImpl(authType)
	if err != nil {
		return nil, nil, nil, errors.WrapErrorAction(logutils.ActionLoadCache, typeExternalAuthType, nil, err)
	}

	//1. get the user from the external system
	var externalUser *model.ExternalSystemUser
	externalUser, extParams, err = authImpl.externalLogin(authType, appType, appOrg, creds, params, l)
	if err != nil {
		return nil, nil, nil, errors.WrapErrorAction("logging in", "external user", nil, err)
	}

	//2. check if the user exists
	account, err := a.storage.FindAccount(appOrg.ID, authType.ID, externalUser.Identifier)
	if err != nil {
		return nil, nil, nil, errors.WrapErrorAction(logutils.ActionFind, model.TypeAccount, nil, err)
	}
	if account != nil {
		//account exists

		//find account auth type
		accountAuthType, err = a.findAccountAuthType(account, &authType, externalUser.Identifier)
		if err != nil {
			return nil, nil, nil, err
		}

		//check if need to update the account
		err = a.updateAccountIfNeeded(*accountAuthType, *externalUser, authType, appOrg)
		if err != nil {
			return nil, nil, nil, errors.WrapErrorAction("update account if needed", "", nil, err)
		}
	} else {
		//user does not exist, we need to register it

		//TODO: use shared profile
		useSharedProfile := false

		identifier := externalUser.Identifier
		accountAuthTypeParams := map[string]interface{}{}
		accountAuthTypeParams["user"] = externalUser

		accountAuthType, _, profile, preferences, err = a.prepareRegistrationData(authType, identifier, accountAuthTypeParams, nil, nil, regProfile, regPreferences, l)
		if err != nil {
			return nil, nil, nil, errors.WrapErrorAction("error preparing registration data", model.TypeUserAuth, nil, err)
		}

		//roles and groups mapping
		roles, groups, err := a.getExternalUserAuthorization(*externalUser, appOrg, authType)
		if err != nil {
			l.WarnAction(logutils.ActionGet, "external authorization", err)
		}

		accountAuthType, err = a.registerUser(appOrg, *accountAuthType, nil, useSharedProfile, *profile, preferences, roles, groups, l)
		if err != nil {
			return nil, nil, nil, errors.WrapErrorAction(logutils.ActionRegister, model.TypeAccount, nil, err)
		}
	}

	//TODO: make sure we do not return any refresh tokens in extParams
	return accountAuthType, extParams, mfaTypes, nil
}

func (a *Auth) updateAccountIfNeeded(accountAuthType model.AccountAuthType, externalUser model.ExternalSystemUser,
	authType model.AuthType, appOrg model.ApplicationOrganization) error {
	//get the current external user
	currentDataMap := accountAuthType.Params["user"]
	currentDataJSON, err := utils.ConvertToJSON(currentDataMap)
	if err != nil {
		return errors.WrapErrorAction(logutils.ActionMarshal, "external user", nil, err)
	}
	var currentData *model.ExternalSystemUser
	err = json.Unmarshal(currentDataJSON, &currentData)
	if err != nil {
		return errors.ErrorAction(logutils.ActionUnmarshal, "external user", nil)
	}

	newData := externalUser

	//check if external system user needs to be updated
	if !currentData.Equals(newData) {
		//there is changes so we need to update it
		//TODO: Can we do this all in a single storage operation?
		accountAuthType.Params["user"] = newData
		now := time.Now()
		accountAuthType.DateUpdated = &now

		transaction := func(context storage.TransactionContext) error {
			//1. first find the account record
			account, err := a.storage.FindAccountByAuthTypeID(context, accountAuthType.ID)
			if err != nil {
				return errors.WrapErrorAction(logutils.ActionFind, model.TypeAccount, nil, err)
			}
			if account == nil {
				return errors.ErrorAction(logutils.ActionFind, "for some reason account is nil for account auth type", &logutils.FieldArgs{"account auth type id": accountAuthType.ID})
			}

			//2. update the account auth type in the account record
			newAccountAuthTypes := make([]model.AccountAuthType, len(account.AuthTypes))
			for j, aAuthType := range account.AuthTypes {
				if aAuthType.ID == accountAuthType.ID {
					newAccountAuthTypes[j] = accountAuthType
				} else {
					newAccountAuthTypes[j] = aAuthType
				}
			}
			account.AuthTypes = newAccountAuthTypes

			//3. update roles and groups mapping
			roles, groups, err := a.getExternalUserAuthorization(externalUser, appOrg, authType)
			if err != nil {
				return errors.WrapErrorAction(logutils.ActionGet, "external authorization", nil, err)
			}
			_, err = a.updateExternalAccountRoles(account, roles)
			if err != nil {
				return errors.WrapErrorAction(logutils.ActionUpdate, model.TypeAccountRoles, nil, err)
			}

			_, err = a.updateExternalAccountGroups(account, groups)
			if err != nil {
				return errors.WrapErrorAction(logutils.ActionUpdate, model.TypeAccountGroups, nil, err)
			}

			//4. update the account record
			err = a.storage.SaveAccount(context, account)
			if err != nil {
				return errors.WrapErrorAction(logutils.ActionSave, model.TypeAccount, nil, err)
			}

			return nil
		}

		err = a.storage.PerformTransaction(transaction)
		if err != nil {
			return errors.WrapErrorAction(logutils.ActionUpdate, model.TypeUserAuth, nil, err)
		}
		return nil
	}
	return nil
}

func (a *Auth) applyAnonymousAuthType(authType model.AuthType, appType model.ApplicationType, appOrg model.ApplicationOrganization, creds string, params string, l *logs.Log) (string, map[string]interface{}, error) { //auth type
	authImpl, err := a.getAnonymousAuthTypeImpl(authType)
	if err != nil {
		return "", nil, errors.WrapErrorAction(logutils.ActionLoadCache, typeAnonymousAuthType, nil, err)
	}

	//Check the credentials
	anonymousID, anonymousParams, err := authImpl.checkCredentials(authType, appType, appOrg, creds, l)
	if err != nil {
		return "", nil, errors.WrapErrorAction(logutils.ActionValidate, model.TypeCreds, nil, err)
	}

	return anonymousID, anonymousParams, nil
}

func (a *Auth) applyAuthType(authType model.AuthType, appType model.ApplicationType, appOrg model.ApplicationOrganization,
	creds string, params string, regProfile model.Profile, regPreferences map[string]interface{}, l *logs.Log) (string, *model.AccountAuthType, []model.MFAType, error) {
	var message string
	var account *model.Account
	var accountAuthType *model.AccountAuthType
	var credential *model.Credential
	var profile *model.Profile
	var preferences map[string]interface{}
	var mfaTypes []model.MFAType

	//auth type
	authImpl, err := a.getAuthTypeImpl(authType)
	if err != nil {
		return "", nil, nil, errors.WrapErrorAction(logutils.ActionLoadCache, typeAuthType, nil, err)
	}

	//check if the user exists check
	userIdentifier, err := authImpl.getUserIdentifier(creds)
	if err != nil {
		return "", nil, nil, errors.WrapErrorAction(logutils.ActionGet, "user identifier", nil, err)
	}
	account, err = a.storage.FindAccount(appOrg.ID, authType.ID, userIdentifier)
	if err != nil {
		return "", nil, nil, errors.WrapErrorAction(logutils.ActionFind, model.TypeAccount, nil, err) //TODO add args..
	}

	accountExists := (account != nil)

	//check if it is sign in or sign up
	isSignUp, err := a.isSignUp(accountExists, params, l)
	if err != nil {
		return "", nil, nil, errors.WrapErrorAction("error checking is sign up", "", nil, err)
	}
	if isSignUp {
		if accountExists {
			return "", nil, nil, errors.New("account already exists").SetStatus(utils.ErrorStatusAlreadyExists)
		}

		//TODO: use shared profile
		useSharedProfile := false

		credentialID, _ := uuid.NewUUID()
		credID := credentialID.String()

		//apply sign up
		message, credentialValue, err := authImpl.signUp(authType, appType, appOrg, creds, params, credentialID.String(), l)
		if err != nil {
			return "", nil, nil, errors.Wrap("error signing up", err)
		}

		accountAuthType, credential, profile, preferences, err = a.prepareRegistrationData(authType, userIdentifier, nil, &credID, credentialValue, regProfile, regPreferences, l)
		if err != nil {
			return "", nil, nil, errors.WrapErrorAction("error preparing registration data", model.TypeUserAuth, nil, err)
		}

		accountAuthType, err = a.registerUser(appOrg, *accountAuthType, credential, useSharedProfile, *profile, preferences, nil, nil, l)
		if err != nil {
			return "", nil, nil, errors.WrapErrorAction(logutils.ActionRegister, model.TypeAccount, nil, err)
		}

		return message, accountAuthType, nil, nil
	}

	//apply sign in
	if !accountExists {
		return "", nil, nil, errors.ErrorData(logutils.StatusMissing, model.TypeAccount, nil).SetStatus(utils.ErrorStatusNotFound)
	}
	mfaTypes = account.GetVerifiedMFATypes()

	accountAuthType, err = a.findAccountAuthType(account, &authType, userIdentifier)
	if accountAuthType == nil {
		return "", nil, nil, errors.WrapErrorAction(logutils.ActionFind, model.TypeAccountAuthType, nil, err)
	}

	//2. it seems the user exist, now check the credentials
	message, err = authImpl.checkCredentials(*accountAuthType, creds, l)
	if err != nil {
		return "", nil, nil, errors.WrapErrorAction(logutils.ActionValidate, model.TypeCredential, nil, err)
	}

	return message, accountAuthType, mfaTypes, nil
}

//validateAPIKey checks if the given API key is valid for the given app ID
func (a *Auth) validateAPIKey(apiKey string, appID string) error {
	validAPIKey, err := a.getCachedAPIKey(apiKey)
	if err != nil || validAPIKey == nil || validAPIKey.AppID != appID {
		return errors.Newf("incorrect key for app_id=%v", appID)
	}

	return nil
}

//isSignUp checks if the operation is sign in or sign up
// 	first check if the client has set sign_up field
//	if sign_up field has not been sent then check if the user exists
func (a *Auth) isSignUp(accountExists bool, params string, l *logs.Log) (bool, error) {
	//check if sign_up field has been passed
	useSignUpFieldCheck := strings.Contains(params, "sign_up")

	if useSignUpFieldCheck {
		type signUpParams struct {
			SignUp bool `json:"sign_up"`
		}
		var sParams signUpParams
		err := json.Unmarshal([]byte(params), &sParams)
		if err != nil {
			return false, errors.WrapErrorAction(logutils.ActionUnmarshal, "sign up params", nil, err)
		}

		return sParams.SignUp, nil
	}

	if accountExists {
		//the user exists, so return false
		return false, nil
	}

	//the user does not exists, so it has to register
	return true, nil
}

func (a *Auth) findAccountAuthType(account *model.Account, authType *model.AuthType, identifier string) (*model.AccountAuthType, error) {
	if account == nil {
		return nil, errors.ErrorData(logutils.StatusMissing, model.TypeAccount, nil)
	}

	if authType == nil {
		return nil, errors.ErrorData(logutils.StatusMissing, typeAuthType, nil)
	}

	accountAuthType := account.GetAccountAuthType(authType.ID, identifier)
	if accountAuthType == nil {
		return nil, errors.New("for some reasons the user auth type is nil")
	}

	accountAuthType.AuthType = *authType

	if accountAuthType.Credential != nil {
		//populate credentials in accountAuthType
		credential, err := a.storage.FindCredential(accountAuthType.Credential.ID)
		if err != nil {
			return nil, errors.WrapErrorAction(logutils.ActionFind, model.TypeCredential, nil, err)
		}
		accountAuthType.Credential = credential
	}

	return accountAuthType, nil
}

func (a *Auth) applyLogin(anonymous bool, sub string, authType model.AuthType, appOrg model.ApplicationOrganization,
	accountAuthType *model.AccountAuthType, appType model.ApplicationType, ipAddress string, deviceType string,
	deviceOS *string, deviceID string, params map[string]interface{}, state string, l *logs.Log) (*model.LoginSession, error) {

	//TODO - check what should go in one transaction

	//TODO - ignore the device for now; assign to user etc
	device := model.Device{ID: "1234", Type: "mobile"}

	//create login session entity
	loginSession, err := a.createLoginSession(anonymous, sub, authType, appOrg, accountAuthType, appType, ipAddress, params, state, device, l)
	if err != nil {
		return nil, errors.WrapErrorAction("error creating a session", "", nil, err)
	}

	transaction := func(context storage.TransactionContext) error {
		//1. store login session
		err := a.storage.InsertLoginSession(context, *loginSession)
		if err != nil {
			return errors.WrapErrorAction(logutils.ActionInsert, model.TypeLoginSession, nil, err)
		}

		//2. check session limit against number of active sessions
		if sessionLimit > 0 {
			loginSessions, err := a.storage.FindLoginSessions(context, loginSession.Identifier)
			if err != nil {
				return errors.WrapErrorAction(logutils.ActionFind, model.TypeLoginSession, nil, err)
			}
			if len(loginSessions) < 1 {
				l.ErrorWithDetails("failed to find login session after inserting", logutils.Fields{"identifier": loginSession.Identifier})
			}

			if len(loginSessions) > sessionLimit {
				// delete first session in list (sorted by expiration)
				err = a.storage.DeleteLoginSession(context, loginSessions[0].ID)
				if err != nil {
					return errors.WrapErrorAction(logutils.ActionDelete, model.TypeLoginSession, nil, err)
				}
			}
		}

		return nil
	}

	err = a.storage.PerformTransaction(transaction)
	if err != nil {
		return nil, errors.WrapErrorAction(logutils.ActionUpdate, model.TypeUserAuth, nil, err)
	}

	return loginSession, nil
}

func (a *Auth) createLoginSession(anonymous bool, sub string, authType model.AuthType,
	appOrg model.ApplicationOrganization, accountAuthType *model.AccountAuthType, appType model.ApplicationType,
	ipAddress string, params map[string]interface{}, state string, device model.Device, l *logs.Log) (*model.LoginSession, error) {

	//id
	idUUID, _ := uuid.NewUUID()
	id := idUUID.String()

	//account auth type
	if !anonymous {
		//only return auth type used for login
		accountAuthType.Account.AuthTypes = []model.AccountAuthType{*accountAuthType}
	}

	//access token
	orgID := appOrg.Organization.ID
	appID := appOrg.Application.ID
	uid := ""
	email := ""
	phone := ""
	permissions := []string{}
	if !anonymous {
		uid = accountAuthType.Identifier
		email = accountAuthType.Account.Profile.Email
		phone = accountAuthType.Account.Profile.Phone
		permissions = accountAuthType.Account.GetPermissionNames()
	}
	claims := a.getStandardClaims(sub, uid, email, phone, "rokwire", orgID, appID, authType.Code, nil, anonymous, true)
	accessToken, err := a.buildAccessToken(claims, strings.Join(permissions, ","), authorization.ScopeGlobal)
	if err != nil {
		return nil, errors.WrapErrorAction(logutils.ActionCreate, logutils.TypeToken, nil, err)
	}

	//refresh token
	refreshToken, expires, err := a.buildRefreshToken()
	if err != nil {
		return nil, errors.WrapErrorAction(logutils.ActionCreate, logutils.TypeToken, nil, err)
	}

<<<<<<< HEAD
	now := time.Now()
	stateExpires := now.Add(time.Minute * time.Duration(loginStateDuration))
	loginSession := model.LoginSession{ID: id, AppOrg: appOrg, AuthType: authType,
		AppType: appType, Anonymous: anonymous, Identifier: sub, AccountAuthType: accountAuthType,
		Device: device, IPAddress: ipAddress, AccessToken: accessToken, RefreshTokens: []string{refreshToken}, Params: params,
		State: state, StateExpires: &stateExpires, Expires: *expires, DateCreated: now}
=======
	now := time.Now().UTC()
	var forceExpires *time.Time
	if appType.Application.MaxLoginSessionDuration != nil {
		forceLogoutTime := now.Add(time.Duration(*appType.Application.MaxLoginSessionDuration) * time.Hour)
		forceExpires = &forceLogoutTime
	}

	loginSession := model.LoginSession{ID: id, AppOrg: appOrg, AuthType: authType,
		AppType: appType, Anonymous: anonymous, Identifier: sub, AccountAuthType: accountAuthType,
		Device: device, IPAddress: ipAddress, AccessToken: accessToken, RefreshTokens: []string{refreshToken}, Params: params,
		Expires: *expires, ForceExpires: forceExpires, DateCreated: now}
>>>>>>> 1c3d8117

	return &loginSession, nil
}

func (a *Auth) deleteLoginSession(sessionID string, l *logs.Log) {
	err := a.storage.DeleteLoginSession(nil, sessionID)
	if err != nil {
		l.WarnAction(logutils.ActionDelete, model.TypeLoginSession, err)
	}
}

func (a *Auth) prepareRegistrationData(authType model.AuthType, identifier string, accountAuthTypeParams map[string]interface{},
	credentialID *string, credentialValue map[string]interface{},
	profile model.Profile, preferences map[string]interface{}, l *logs.Log) (*model.AccountAuthType, *model.Credential, *model.Profile, map[string]interface{}, error) {
	now := time.Now()

	//account auth type
	accountAuthTypeID, _ := uuid.NewUUID()
	active := true
	accountAuthType := &model.AccountAuthType{ID: accountAuthTypeID.String(), AuthType: authType,
		Identifier: identifier, Params: accountAuthTypeParams, Credential: nil, Active: active, DateCreated: now}

	//credential
	var credential *model.Credential
	if credentialID != nil && credentialValue != nil {
		//there is a credential
		credential = &model.Credential{ID: *credentialID, AccountsAuthTypes: []model.AccountAuthType{*accountAuthType}, Value: credentialValue, Verified: false,
			AuthType: authType, DateCreated: now, DateUpdated: &now}

		accountAuthType.Credential = credential
	}

	///profile and preferences
	//get profile BB data
	gotProfile, gotPreferences, err := a.getProfileBBData(authType, identifier, l)
	if err != nil {
		args := &logutils.FieldArgs{"auth_type": authType.Code, "identifier": identifier}
		return nil, nil, nil, nil, errors.WrapErrorAction(logutils.ActionGet, "error getting profile BB data", args, err)
	}

	readyProfile := profile
	//if there is profile bb data
	if gotProfile != nil {
		readyProfile = a.prepareProfile(profile, *gotProfile)
	}
	readyPreferences := preferences
	//if there is preferences bb data
	if gotPreferences != nil {
		readyPreferences = a.preparePreferences(preferences, gotPreferences)
	}

	//generate profile ID
	profileID, _ := uuid.NewUUID()
	readyProfile.ID = profileID.String()
	//date created
	if readyProfile.DateCreated.IsZero() {
		readyProfile.DateCreated = time.Now()
	}

	if readyPreferences != nil {
		if readyPreferences["date_created"] == nil {
			readyPreferences["date_created"] = time.Now()
		} else {
			preferencesCreated, ok := readyPreferences["date_created"].(time.Time)
			if !ok || preferencesCreated.IsZero() {
				readyPreferences["date_created"] = time.Now()
			}
		}
	}
	///

	return accountAuthType, credential, &readyProfile, readyPreferences, nil
}

func (a *Auth) prepareProfile(clientData model.Profile, profileBBData model.Profile) model.Profile {
	clientData.PhotoURL = utils.SetStringIfEmpty(clientData.PhotoURL, profileBBData.PhotoURL)
	clientData.FirstName = utils.SetStringIfEmpty(clientData.FirstName, profileBBData.FirstName)
	clientData.LastName = utils.SetStringIfEmpty(clientData.LastName, profileBBData.LastName)
	clientData.Email = utils.SetStringIfEmpty(clientData.Email, profileBBData.Email)
	clientData.Phone = utils.SetStringIfEmpty(clientData.Phone, profileBBData.Phone)
	clientData.Address = utils.SetStringIfEmpty(clientData.Address, profileBBData.Address)
	clientData.ZipCode = utils.SetStringIfEmpty(clientData.ZipCode, profileBBData.ZipCode)
	clientData.State = utils.SetStringIfEmpty(clientData.State, profileBBData.State)
	clientData.Country = utils.SetStringIfEmpty(clientData.Country, profileBBData.Country)

	if clientData.BirthYear == 0 {
		clientData.BirthYear = profileBBData.BirthYear
	}

	return clientData
}

func (a *Auth) preparePreferences(clientData map[string]interface{}, profileBBData map[string]interface{}) map[string]interface{} {
	mergedData := profileBBData
	for k, v := range clientData {
		if profileBBData[k] == nil {
			mergedData[k] = v
		}
	}

	return mergedData
}

func (a *Auth) getProfileBBData(authType model.AuthType, identifier string, l *logs.Log) (*model.Profile, map[string]interface{}, error) {
	var profile *model.Profile
	var preferences map[string]interface{}
	var err error

	profileSearch := make(map[string]string)
	if authType.Code == "twilio_phone" {
		profileSearch["phone"] = identifier
	}
	if authType.Code == "illinois_oidc" {
		profileSearch["uin"] = identifier
	}
	if profileSearch != nil {
		profile, preferences, err = a.profileBB.GetProfileBBData(profileSearch, l)
		if err != nil {
			return nil, nil, err
		}
	}
	return profile, preferences, nil
}

//registerUser registers account for an organization in an application
//	Input:
//		appOrg (ApplicationOrganization): The application organization which the user is registering in
//		accountAuthType (AccountAuthType): In which way the user will be logging in the application
//		credential (*Credential): Information for the user
//		useSharedProfile (bool): It says if the system to look if the user has account in another application in the system and to use its profile instead of creating a new profile
//		preferences (map[string]interface{}): Preferences of the user
//		profile (Profile): Information for the user
//		l (*logs.Log): Log object pointer for request
//	Returns:
//		Registered account (AccountAuthType): Registered Account object
func (a *Auth) registerUser(appOrg model.ApplicationOrganization, accountAuthType model.AccountAuthType, credential *model.Credential,
	useSharedProfile bool, profile model.Profile, preferences map[string]interface{}, roleIDs []string, groupIDs []string, l *logs.Log) (*model.AccountAuthType, error) {

	//TODO - analyse what should go in one transaction

	//TODO - ignore useSharedProfile for now
	accountID, _ := uuid.NewUUID()
	authTypes := []model.AccountAuthType{accountAuthType}

	roles, err := a.storage.FindAppOrgRoles(roleIDs, appOrg.ID)
	if err != nil {
		l.WarnError(logutils.MessageAction(logutils.StatusError, logutils.ActionFind, model.TypeAppOrgRole, nil), err)
	}
	groups, err := a.storage.FindAppOrgGroups(groupIDs, appOrg.ID)
	if err != nil {
		l.WarnError(logutils.MessageAction(logutils.StatusError, logutils.ActionFind, model.TypeAppOrgGroup, nil), err)
	}

	account := model.Account{ID: accountID.String(), AppOrg: appOrg,
		Permissions: nil, Roles: model.AccountRolesFromAppOrgRoles(roles, true, false), Groups: model.AccountGroupsFromAppOrgGroups(groups, true, false),
		AuthTypes: authTypes, Preferences: preferences, Profile: profile, DateCreated: time.Now()} // Anonymous: accountAuthType.AuthType.IsAnonymous

	insertedAccount, err := a.storage.InsertAccount(account)
	if err != nil {
		return nil, errors.WrapErrorAction(logutils.ActionInsert, model.TypeAccount, nil, err)
	}

	if credential != nil {
		//TODO - in one transaction
		if err = a.storage.InsertCredential(credential); err != nil {
			return nil, errors.WrapErrorAction(logutils.ActionInsert, model.TypeCredential, nil, err)
		}
	}

	accountAuthType.Account = *insertedAccount

	return &accountAuthType, nil
}

func (a *Auth) registerAuthType(name string, auth authType) error {
	if _, ok := a.authTypes[name]; ok {
		return errors.Newf("the requested auth type name has already been registered: %s", name)
	}

	a.authTypes[name] = auth

	return nil
}

func (a *Auth) registerExternalAuthType(name string, auth externalAuthType) error {
	if _, ok := a.externalAuthTypes[name]; ok {
		return errors.Newf("the requested external auth type name has already been registered: %s", name)
	}

	a.externalAuthTypes[name] = auth

	return nil
}

func (a *Auth) registerAnonymousAuthType(name string, auth anonymousAuthType) error {
	if _, ok := a.anonymousAuthTypes[name]; ok {
		return errors.Newf("the requested anonymous auth type name has already been registered: %s", name)
	}

	a.anonymousAuthTypes[name] = auth

	return nil
}

func (a *Auth) registerMfaType(name string, mfa mfaType) error {
	if _, ok := a.mfaTypes[name]; ok {
		return errors.Newf("the requested mfa type name has already been registered: %s", name)
	}

	a.mfaTypes[name] = mfa

	return nil
}

func (a *Auth) validateAuthType(authenticationType string, appTypeIdentifier string, orgID string) (*model.AuthType, *model.ApplicationType, *model.ApplicationOrganization, error) {
	//get the auth type
	authType, err := a.storage.FindAuthType(authenticationType)
	if err != nil {
		return nil, nil, nil, errors.WrapErrorAction(logutils.ActionValidate, typeAuthType, logutils.StringArgs(authenticationType), err)
	}

	//get the app type
	applicationType, err := a.storage.FindApplicationTypeByIdentifier(appTypeIdentifier)
	if err != nil {
		return nil, nil, nil, errors.WrapErrorAction(logutils.ActionFind, model.TypeApplicationType, logutils.StringArgs(appTypeIdentifier), err)

	}
	if applicationType == nil {
		return nil, nil, nil, errors.ErrorData(logutils.StatusMissing, model.TypeApplicationType, logutils.StringArgs(appTypeIdentifier))
	}

	//get the app org
	applicationID := applicationType.Application.ID
	appOrg, err := a.storage.FindApplicationOrganizations(applicationID, orgID)
	if err != nil {
		return nil, nil, nil, errors.WrapErrorAction(logutils.ActionFind, model.TypeApplicationOrganization, logutils.StringArgs(orgID), err)
	}

	//check if the auth type is supported for this application and organization
	if !appOrg.IsAuthTypeSupported(*applicationType, *authType) {
		return nil, nil, nil, errors.ErrorAction(logutils.ActionValidate, "not supported auth type for application and organization", nil)
	}

	return authType, applicationType, appOrg, nil
}

func (a *Auth) getAuthTypeImpl(authType model.AuthType) (authType, error) {
	if auth, ok := a.authTypes[authType.Code]; ok {
		return auth, nil
	}

	return nil, errors.ErrorData(logutils.StatusInvalid, typeAuthType, logutils.StringArgs(authType.Code))
}

func (a *Auth) getExternalAuthTypeImpl(authType model.AuthType) (externalAuthType, error) {
	key := authType.Code

	//illinois_oidc, other_oidc
	if strings.HasSuffix(authType.Code, "_oidc") {
		key = "oidc"
	}

	if auth, ok := a.externalAuthTypes[key]; ok {
		return auth, nil
	}

	return nil, errors.ErrorData(logutils.StatusInvalid, typeExternalAuthType, logutils.StringArgs(key))
}

func (a *Auth) getAnonymousAuthTypeImpl(authType model.AuthType) (anonymousAuthType, error) {
	if auth, ok := a.anonymousAuthTypes[authType.Code]; ok {
		return auth, nil
	}

	return nil, errors.ErrorData(logutils.StatusInvalid, typeAnonymousAuthType, logutils.StringArgs(authType.Code))
}

func (a *Auth) getMfaTypeImpl(mfaType string) (mfaType, error) {
	if mfa, ok := a.mfaTypes[mfaType]; ok {
		return mfa, nil
	}

	return nil, errors.ErrorData(logutils.StatusInvalid, typeMfaType, logutils.StringArgs(mfaType))
}

func (a *Auth) buildAccessToken(claims tokenauth.Claims, permissions string, scope string) (string, error) {
	claims.Purpose = "access"
	if !claims.Anonymous {
		claims.Permissions = permissions
	}
	claims.Scope = scope
	return a.generateToken(&claims)
}

func (a *Auth) buildCsrfToken(claims tokenauth.Claims) (string, error) {
	claims.Purpose = "csrf"
	return a.generateToken(&claims)
}

func (a *Auth) buildRefreshToken() (string, *time.Time, error) {
	newToken, err := utils.GenerateRandomString(refreshTokenLength)
	if err != nil {
		return "", nil, errors.WrapErrorAction(logutils.ActionCompute, logutils.TypeToken, nil, err)
	}

	expireTime := time.Now().UTC().Add(time.Minute * time.Duration(sessionExpiry))
	return newToken, &expireTime, nil
}

func (a *Auth) getStandardClaims(sub string, uid string, email string, phone string, aud string, orgID string, appID string,
	authType string, exp *int64, anonymous bool, authenticated bool) tokenauth.Claims {
	return tokenauth.Claims{
		StandardClaims: jwt.StandardClaims{
			Audience:  aud,
			Subject:   sub,
			ExpiresAt: a.getExp(exp),
			IssuedAt:  time.Now().Unix(),
			Issuer:    a.host,
		}, OrgID: orgID, AppID: appID, AuthType: authType, UID: uid, Email: email, Phone: phone, Anonymous: anonymous, Authenticated: authenticated,
	}
}

func (a *Auth) generateToken(claims *tokenauth.Claims) (string, error) {
	token := jwt.NewWithClaims(jwt.SigningMethodRS256, claims)
	kid, err := authutils.GetKeyFingerprint(&a.authPrivKey.PublicKey)
	if err != nil {
		return "", errors.WrapErrorAction(logutils.ActionCompute, "fingerprint", logutils.StringArgs("auth key"), err)
	}
	token.Header["kid"] = kid
	return token.SignedString(a.authPrivKey)
}

func (a *Auth) getExp(exp *int64) int64 {
	if exp == nil {
		defaultTime := time.Now().Add(30 * time.Minute) //TODO: Set up org configs for default token exp
		return defaultTime.Unix()
	}
	expTime := time.Unix(*exp, 0)
	minTime := time.Now().Add(time.Duration(a.minTokenExp) * time.Minute)
	maxTime := time.Now().Add(time.Duration(a.maxTokenExp) * time.Minute)

	if expTime.Before(minTime) {
		return minTime.Unix()
	} else if expTime.After(maxTime) {
		return maxTime.Unix()
	}

	return *exp
}

func (a *Auth) getExternalUserAuthorization(externalUser model.ExternalSystemUser, appOrg model.ApplicationOrganization, authType model.AuthType) ([]string, []string, error) {
	identityProviderID, ok := authType.Params["identity_provider"].(string)
	if !ok {
		return nil, nil, errors.ErrorData(logutils.StatusMissing, "identitiy provider id", nil)
	}
	identityProviderSetting := appOrg.FindIdentityProviderSetting(identityProviderID)
	if identityProviderSetting == nil {
		return nil, nil, errors.ErrorData(logutils.StatusMissing, model.TypeIdentityProvider, nil)
	}

	//roles
	roles := []string{}
	for _, item := range externalUser.Roles {
		roleID := identityProviderSetting.Roles[item]
		if len(roleID) > 0 {
			roles = append(roles, roleID)
		}
	}

	//groups
	groups := []string{}
	for _, item := range externalUser.Groups {
		groupID := identityProviderSetting.Groups[item]
		if len(groupID) > 0 {
			groups = append(groups, groupID)
		}
	}

	return roles, groups, nil
}

func (a *Auth) updateExternalAccountRoles(account *model.Account, newExternalRoleIDs []string) (bool, error) {
	if account == nil {
		return false, errors.ErrorData(logutils.StatusInvalid, model.TypeAccount, logutils.StringArgs("nil"))
	}

	updated := false
	newRoles := []model.AccountRole{}
	//Remove any roles which were not set by an admin and are not in new list
	for _, role := range account.Roles {
		if role.AdminSet || authutils.ContainsString(newExternalRoleIDs, role.Role.ID) {
			newRoles = append(newRoles, role)
		} else {
			updated = true
		}
	}

	//Add any new roles that account does not currently have
	addedRoleIDs := []string{}
	for _, roleID := range newExternalRoleIDs {
		if account.GetRole(roleID) == nil {
			addedRoleIDs = append(addedRoleIDs, roleID)
			updated = true
		}
	}

	addedRoles, err := a.storage.FindAppOrgRoles(addedRoleIDs, account.AppOrg.ID)
	if err != nil {
		return false, errors.WrapErrorAction(logutils.ActionFind, model.TypeAccountRoles, nil, err)
	}
	newRoles = append(newRoles, model.AccountRolesFromAppOrgRoles(addedRoles, true, false)...)

	account.Roles = newRoles
	return updated, nil
}

func (a *Auth) updateExternalAccountGroups(account *model.Account, newExternalGroupIDs []string) (bool, error) {
	if account == nil {
		return false, errors.ErrorData(logutils.StatusInvalid, model.TypeAccount, logutils.StringArgs("nil"))
	}

	updated := false
	newGroups := []model.AccountGroup{}
	//Remove any groups which were not set by an admin and are not in new list
	for _, group := range account.Groups {
		if group.AdminSet || authutils.ContainsString(newExternalGroupIDs, group.Group.ID) {
			newGroups = append(newGroups, group)
		} else {
			updated = true
		}
	}

	addedGroupIDs := []string{}
	for _, groupID := range newExternalGroupIDs {
		if account.GetGroup(groupID) == nil {
			addedGroupIDs = append(addedGroupIDs, groupID)
			updated = true
		}
	}

	addedGroups, err := a.storage.FindAppOrgGroups(addedGroupIDs, account.AppOrg.ID)
	if err != nil {
		return false, errors.WrapErrorAction(logutils.ActionFind, model.TypeAccountGroups, nil, err)
	}
	newGroups = append(newGroups, model.AccountGroupsFromAppOrgGroups(addedGroups, true, false)...)

	account.Groups = newGroups
	return updated, nil
}

//storeReg stores the service registration record
func (a *Auth) storeReg() error {
	pem, err := authutils.GetPubKeyPem(&a.authPrivKey.PublicKey)
	if err != nil {
		return errors.WrapErrorAction(logutils.ActionEncode, model.TypePubKey, logutils.StringArgs("auth"), err)
	}

	key := authservice.PubKey{KeyPem: pem, Alg: authKeyAlg}

	// Setup "auth" registration for token validation
	authReg := model.ServiceReg{Registration: authservice.ServiceReg{ServiceID: authServiceID, Host: a.host, PubKey: &key},
		Name: "ROKWIRE Auth Service", Description: "The Auth Service is a subsystem of the Core Building Block that manages authentication and authorization.", FirstParty: true}
	err = a.storage.SaveServiceReg(&authReg)
	if err != nil {
		return errors.WrapErrorAction(logutils.ActionSave, model.TypeServiceReg, logutils.StringArgs(authServiceID), err)
	}

	// Setup core registration for signature validation
	coreReg := model.ServiceReg{Registration: authservice.ServiceReg{ServiceID: a.serviceID, Host: a.host, PubKey: &key},
		Name: "ROKWIRE Core Building Block", Description: "The Core Building Block manages user, auth, and organization data for the ROKWIRE platform.", FirstParty: true}
	err = a.storage.SaveServiceReg(&coreReg)
	if err != nil {
		return errors.WrapErrorAction(logutils.ActionSave, model.TypeServiceReg, logutils.StringArgs(a.serviceID), err)
	}

	return nil
}

//cacheIdentityProviders caches the identity providers
func (a *Auth) cacheIdentityProviders() error {
	a.logger.Info("cacheIdentityProviders..")

	identityProviders, err := a.storage.LoadIdentityProviders()
	if err != nil {
		return errors.WrapErrorAction(logutils.ActionFind, model.TypeIdentityProvider, nil, err)
	}

	a.setCachedIdentityProviders(identityProviders)

	return nil
}

func (a *Auth) setCachedIdentityProviders(identityProviders []model.IdentityProvider) {
	a.identityProvidersLock.Lock()
	defer a.identityProvidersLock.Unlock()

	a.cachedIdentityProviders = &syncmap.Map{}
	validate := validator.New()

	for _, idPr := range identityProviders {
		err := validate.Struct(idPr)
		if err == nil {
			a.cachedIdentityProviders.Store(idPr.ID, idPr)
		} else {
			a.logger.Errorf("failed to validate and cache identity provider with id %s: %s", idPr.ID, err.Error())
		}
	}
}

func (a *Auth) getCachedIdentityProviderConfig(id string, appTypeID string) (*model.IdentityProviderConfig, error) {
	a.identityProvidersLock.RLock()
	defer a.identityProvidersLock.RUnlock()

	errArgs := &logutils.FieldArgs{"id": id, "app_type_id": appTypeID}

	item, _ := a.cachedIdentityProviders.Load(id)
	if item != nil {
		identityProvider, ok := item.(model.IdentityProvider)
		if !ok {
			return nil, errors.ErrorAction(logutils.ActionCast, model.TypeIdentityProvider, errArgs)
		}
		//find the identity provider config
		for _, idPrConfig := range identityProvider.Configs {
			if idPrConfig.AppTypeID == appTypeID {
				return &idPrConfig, nil
			}
		}
		return nil, errors.ErrorData(logutils.StatusMissing, model.TypeIdentityProviderConfig, errArgs)
	}
	return nil, errors.ErrorData(logutils.StatusMissing, model.TypeOrganization, errArgs)
}

func (a *Auth) cacheAPIKeys() error {
	apiKeys, err := a.storage.LoadAPIKeys()
	if err != nil {
		return errors.WrapErrorAction("loading", model.TypeAPIKey, nil, err)
	}
	a.setCachedAPIKeys(apiKeys)
	return nil
}

func (a *Auth) setCachedAPIKeys(apiKeys []model.APIKey) {
	a.apiKeysLock.Lock()
	defer a.apiKeysLock.Unlock()

	a.apiKeys = &syncmap.Map{}
	for _, apiKey := range apiKeys {
		a.apiKeys.Store(apiKey.Key, apiKey)
	}
}

func (a *Auth) getCachedAPIKey(key string) (*model.APIKey, error) {
	a.apiKeysLock.RLock()
	defer a.apiKeysLock.RUnlock()

	item, _ := a.apiKeys.Load(key)
	if item != nil {
		if key, ok := item.(model.APIKey); ok {
			return &key, nil
		}
		return nil, errors.ErrorData(logutils.StatusInvalid, model.TypeAPIKey, nil)
	}
	return nil, errors.ErrorAction(logutils.ActionLoadCache, model.TypeAPIKey, nil)
}

func (a *Auth) setupDeleteSessionsTimer() {
	a.logger.Info("setupDeleteSessionsTimer")

	//cancel if active
	if a.deleteSessionsTimer != nil {
		a.timerDone <- true
		a.deleteSessionsTimer.Stop()
	}

	a.deleteExpiredSessions()
}

func (a *Auth) deleteExpiredSessions() {
	a.logger.Info("deleteExpiredSessions")

	now := time.Now().UTC()
	err := a.storage.DeleteExpiredSessions(&now)
	if err != nil {
		a.logger.Error(err.Error())
	}

	duration := time.Hour * time.Duration(sessionDeletePeriod)
	a.deleteSessionsTimer = time.NewTimer(duration)
	select {
	case <-a.deleteSessionsTimer.C:
		// timer expired
		a.deleteSessionsTimer = nil

		a.deleteExpiredSessions()
	case <-a.timerDone:
		// timer aborted
		a.deleteSessionsTimer = nil
	}
}

//LocalServiceRegLoaderImpl provides a local implementation for ServiceRegLoader
type LocalServiceRegLoaderImpl struct {
	storage Storage
	*authservice.ServiceRegSubscriptions
}

//LoadServices implements ServiceRegLoader interface
func (l *LocalServiceRegLoaderImpl) LoadServices() ([]authservice.ServiceReg, error) {
	regs, err := l.storage.FindServiceRegs(l.GetSubscribedServices())
	if err != nil {
		return nil, errors.WrapErrorAction(logutils.ActionFind, model.TypeServiceReg, nil, err)
	}

	authRegs := make([]authservice.ServiceReg, len(regs))
	for i, serviceReg := range regs {
		reg := serviceReg.Registration
		reg.PubKey.LoadKeyFromPem()
		authRegs[i] = reg
	}

	return authRegs, nil
}

//NewLocalServiceRegLoader creates and configures a new LocalServiceRegLoaderImpl instance
func NewLocalServiceRegLoader(storage Storage) *LocalServiceRegLoaderImpl {
	subscriptions := authservice.NewServiceRegSubscriptions([]string{"all"})
	return &LocalServiceRegLoaderImpl{storage: storage, ServiceRegSubscriptions: subscriptions}
}

//StorageListener represents storage listener implementation for the auth package
type StorageListener struct {
	auth *Auth
	storage.DefaultListenerImpl
}

//OnIdentityProvidersUpdated notifies that identity providers have been updated
func (al *StorageListener) OnIdentityProvidersUpdated() {
	al.auth.cacheIdentityProviders()
}

//OnAPIKeysUpdated notifies api keys have been updated
func (al *StorageListener) OnAPIKeysUpdated() {
	al.auth.cacheAPIKeys()
}

//OnServiceRegsUpdated notifies that a service registration has been updated
func (al *StorageListener) OnServiceRegsUpdated() {
	al.auth.AuthService.LoadServices()
}<|MERGE_RESOLUTION|>--- conflicted
+++ resolved
@@ -568,15 +568,8 @@
 		return nil, errors.WrapErrorAction(logutils.ActionCreate, logutils.TypeToken, nil, err)
 	}
 
-<<<<<<< HEAD
-	now := time.Now()
+	now := time.Now().UTC()
 	stateExpires := now.Add(time.Minute * time.Duration(loginStateDuration))
-	loginSession := model.LoginSession{ID: id, AppOrg: appOrg, AuthType: authType,
-		AppType: appType, Anonymous: anonymous, Identifier: sub, AccountAuthType: accountAuthType,
-		Device: device, IPAddress: ipAddress, AccessToken: accessToken, RefreshTokens: []string{refreshToken}, Params: params,
-		State: state, StateExpires: &stateExpires, Expires: *expires, DateCreated: now}
-=======
-	now := time.Now().UTC()
 	var forceExpires *time.Time
 	if appType.Application.MaxLoginSessionDuration != nil {
 		forceLogoutTime := now.Add(time.Duration(*appType.Application.MaxLoginSessionDuration) * time.Hour)
@@ -586,8 +579,7 @@
 	loginSession := model.LoginSession{ID: id, AppOrg: appOrg, AuthType: authType,
 		AppType: appType, Anonymous: anonymous, Identifier: sub, AccountAuthType: accountAuthType,
 		Device: device, IPAddress: ipAddress, AccessToken: accessToken, RefreshTokens: []string{refreshToken}, Params: params,
-		Expires: *expires, ForceExpires: forceExpires, DateCreated: now}
->>>>>>> 1c3d8117
+		State: state, StateExpires: &stateExpires, Expires: *expires, ForceExpires: forceExpires, DateCreated: now}
 
 	return &loginSession, nil
 }
