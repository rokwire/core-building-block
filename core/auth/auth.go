--- conflicted
+++ resolved
@@ -196,56 +196,43 @@
 	canSignIn := a.canSignIn(account, authType.ID, externalUser.Identifier)
 	if canSignIn {
 		//account exists
-		accountAuthType, mfaTypes, err = a.applySignInExternal(*account, authType, appOrg, *externalUser, l)
-		if err != nil {
-<<<<<<< HEAD
-			return nil, nil, nil, nil, err
-=======
-			return nil, nil, nil, errors.Wrap("error on apply sign in external", err)
->>>>>>> 31afc369
+		mfaTypes = account.GetVerifiedMFATypes()
+		externalIDs = account.ExternalIDs
+		accountAuthType, err = a.applySignInExternal(*account, authType, appOrg, *externalUser, l)
+		if err != nil {
+			return nil, nil, nil, nil, errors.Wrap("error on apply sign in external", err)
 		}
 	} else {
 		//user does not exist, we need to register it
+		externalIDs = externalUser.ExternalIDs
 		accountAuthType, err = a.applySignUpExternal(authType, appOrg, *externalUser, regProfile, regPreferences, l)
 		if err != nil {
-<<<<<<< HEAD
-			return nil, nil, nil, nil, errors.WrapErrorAction("update account if needed", "", nil, err)
-=======
-			return nil, nil, nil, errors.Wrap("error on apply sign up external", err)
->>>>>>> 31afc369
+			return nil, nil, nil, nil, errors.Wrap("error on apply sign up external", err)
 		}
 	}
 
 	//TODO: make sure we do not return any refresh tokens in extParams
-	return accountAuthType, extParams, mfaTypes, nil
-}
-
-<<<<<<< HEAD
-		mfaTypes = account.GetVerifiedMFATypes()
-		externalIDs = account.ExternalIDs
-=======
+	return accountAuthType, extParams, mfaTypes, externalIDs, nil
+}
+
 func (a *Auth) applySignInExternal(account model.Account, authType model.AuthType, appOrg model.ApplicationOrganization,
-	externalUser model.ExternalSystemUser, l *logs.Log) (*model.AccountAuthType, []model.MFAType, error) {
+	externalUser model.ExternalSystemUser, l *logs.Log) (*model.AccountAuthType, error) {
 	var accountAuthType *model.AccountAuthType
-	var mfaTypes []model.MFAType
-
 	var err error
 
 	//find account auth type
 	accountAuthType, err = a.findAccountAuthType(&account, &authType, externalUser.Identifier)
 	if err != nil {
-		return nil, nil, err
+		return nil, err
 	}
 
 	//check if need to update the account data
 	err = a.updateDataIfNeeded(*accountAuthType, externalUser, authType, appOrg, l)
 	if err != nil {
-		return nil, nil, errors.WrapErrorAction("update account if needed", "", nil, err)
-	}
-
-	mfaTypes = account.GetVerifiedMFATypes()
-
-	return accountAuthType, mfaTypes, nil
+		return nil, errors.WrapErrorAction("update account if needed", "", nil, err)
+	}
+
+	return accountAuthType, nil
 }
 
 func (a *Auth) applySignUpExternal(authType model.AuthType, appOrg model.ApplicationOrganization, externalUser model.ExternalSystemUser,
@@ -267,7 +254,6 @@
 		//merge client profile and shared profile
 		profile = a.mergeClientAndSharedProfile(regProfile, *sharedProfile)
 		preferences = regPreferences
->>>>>>> 31afc369
 	} else {
 		l.Infof("%s does not use a shared profile", externalUser.Identifier)
 
@@ -285,11 +271,7 @@
 		//no need to merge from profile BB for new apps/UIUC app has useSharedprofile=false/
 		preparedProfile, preparedPreferences, err := a.prepareRegistrationData(authType, identifier, profile, preferences, l)
 		if err != nil {
-<<<<<<< HEAD
-			return nil, nil, nil, nil, errors.WrapErrorAction("error preparing registration data", model.TypeUserAuth, nil, err)
-=======
 			return nil, errors.WrapErrorAction("error preparing registration data", model.TypeUserAuth, nil, err)
->>>>>>> 31afc369
 		}
 		profile = *preparedProfile
 		preferences = preparedPreferences
@@ -301,17 +283,6 @@
 		return nil, errors.WrapErrorAction("error applying profile data from external user on registration", model.TypeProfile, nil, err)
 	}
 
-<<<<<<< HEAD
-		externalIDs = externalUser.ExternalIDs
-		accountAuthType, err = a.registerUser(appOrg, *accountAuthType, nil, useSharedProfile, externalUser.ExternalIDs, *profile, preferences, roles, groups, l)
-		if err != nil {
-			return nil, nil, nil, nil, errors.WrapErrorAction(logutils.ActionRegister, model.TypeAccount, nil, err)
-		}
-	}
-
-	//TODO: make sure we do not return any refresh tokens in extParams
-	return accountAuthType, extParams, mfaTypes, externalIDs, nil
-=======
 	//4. roles and groups mapping
 	roles, groups, err := a.getExternalUserAuthorization(externalUser, appOrg, authType)
 	if err != nil {
@@ -319,13 +290,12 @@
 	}
 
 	//5. register the account
-	accountAuthType, err = a.registerUser(authType, identifier, accountAuthTypeParams, appOrg, nil, useSharedProfile, profile, preferences, roles, groups, l)
+	accountAuthType, err = a.registerUser(authType, identifier, accountAuthTypeParams, appOrg, nil, useSharedProfile, externalUser.ExternalIDs, profile, preferences, roles, groups, l)
 	if err != nil {
 		return nil, errors.WrapErrorAction(logutils.ActionRegister, model.TypeAccount, nil, err)
 	}
 
 	return accountAuthType, nil
->>>>>>> 31afc369
 }
 
 func (a *Auth) applyProfileDataFromExternalUser(profile *model.Profile, externalUser model.ExternalSystemUser, l *logs.Log) (*bool, error) {
@@ -488,19 +458,7 @@
 }
 
 func (a *Auth) applyAuthType(authType model.AuthType, appType model.ApplicationType, appOrg model.ApplicationOrganization,
-<<<<<<< HEAD
 	creds string, params string, regProfile model.Profile, regPreferences map[string]interface{}, l *logs.Log) (string, *model.AccountAuthType, []model.MFAType, map[string]string, error) {
-	var message string
-	var account *model.Account
-	var accountAuthType *model.AccountAuthType
-	var credential *model.Credential
-	var profile *model.Profile
-	var preferences map[string]interface{}
-	var externalIDs map[string]string
-	var mfaTypes []model.MFAType
-=======
-	creds string, params string, regProfile model.Profile, regPreferences map[string]interface{}, l *logs.Log) (string, *model.AccountAuthType, []model.MFAType, error) {
->>>>>>> 31afc369
 
 	//auth type
 	authImpl, err := a.getAuthTypeImpl(authType)
@@ -526,46 +484,40 @@
 		return "", nil, nil, nil, errors.WrapErrorAction("error checking is sign up", "", nil, err)
 	}
 	if isSignUp {
-<<<<<<< HEAD
-		if accountExists {
-			return "", nil, nil, nil, errors.New("account already exists").SetStatus(utils.ErrorStatusAlreadyExists)
-=======
 		message, accountAuthType, err := a.applySignUp(authImpl, account, authType, appType, appOrg, userIdentifier,
 			creds, params, regProfile, regPreferences, l)
 		if err != nil {
-			return "", nil, nil, err
-		}
-		return message, accountAuthType, nil, nil
+			return "", nil, nil, nil, err
+		}
+		return message, accountAuthType, nil, nil, nil
 	}
 	///apply sign in
 	return a.applySignIn(authImpl, authType, account, userIdentifier, creds, l)
 }
 
 func (a *Auth) applySignIn(authImpl authType, authType model.AuthType, account *model.Account,
-	userIdentifier string, creds string, l *logs.Log) (string, *model.AccountAuthType, []model.MFAType, error) {
+	userIdentifier string, creds string, l *logs.Log) (string, *model.AccountAuthType, []model.MFAType, map[string]string, error) {
 	if account == nil {
-		return "", nil, nil, errors.ErrorData(logutils.StatusMissing, model.TypeAccount, nil).SetStatus(utils.ErrorStatusNotFound)
-	}
-
-	mfaTypes := account.GetVerifiedMFATypes()
+		return "", nil, nil, nil, errors.ErrorData(logutils.StatusMissing, model.TypeAccount, nil).SetStatus(utils.ErrorStatusNotFound)
+	}
 
 	//find account auth type
 	accountAuthType, err := a.findAccountAuthType(account, &authType, userIdentifier)
 	if accountAuthType == nil {
-		return "", nil, nil, errors.WrapErrorAction(logutils.ActionFind, model.TypeAccountAuthType, nil, err)
+		return "", nil, nil, nil, errors.WrapErrorAction(logutils.ActionFind, model.TypeAccountAuthType, nil, err)
 	}
 
 	if accountAuthType.Unverified && accountAuthType.Linked {
-		return "", nil, nil, errors.New("cannot verify linked auth type")
+		return "", nil, nil, nil, errors.New("cannot verify linked auth type")
 	}
 
 	var message string
 	message, err = a.checkCredentials(authImpl, authType, accountAuthType, creds, l)
 	if err != nil {
-		return "", nil, nil, errors.WrapErrorAction("verifying", "credentials", nil, err)
-	}
-
-	return message, accountAuthType, mfaTypes, nil
+		return "", nil, nil, nil, errors.WrapErrorAction("verifying", "credentials", nil, err)
+	}
+
+	return message, accountAuthType, account.GetVerifiedMFATypes(), account.ExternalIDs, nil
 }
 
 func (a *Auth) checkCredentialVerified(authImpl authType, accountAuthType *model.AccountAuthType, l *logs.Log) error {
@@ -578,7 +530,6 @@
 		if !*expired {
 			//not expired, just notify the client that it is "unverified"
 			return errors.ErrorData("", "unverified credential", nil).SetStatus(utils.ErrorStatusUnverified)
->>>>>>> 31afc369
 		}
 		//expired, first restart the verification and then notify the client that it is unverified and verification is restarted
 
@@ -600,11 +551,7 @@
 	if authType.UseCredentials {
 		err := a.checkCredentialVerified(authImpl, accountAuthType, l)
 		if err != nil {
-<<<<<<< HEAD
-			return "", nil, nil, nil, errors.Wrap("error signing up", err)
-=======
 			return "", err
->>>>>>> 31afc369
 		}
 	}
 
@@ -619,22 +566,13 @@
 		accountAuthType.Unverified = false
 		err := a.storage.UpdateAccountAuthType(*accountAuthType)
 		if err != nil {
-<<<<<<< HEAD
-			return "", nil, nil, nil, errors.WrapErrorAction("error preparing registration data", model.TypeUserAuth, nil, err)
-=======
 			return "", errors.WrapErrorAction(logutils.ActionUpdate, model.TypeAccountAuthType, nil, err)
->>>>>>> 31afc369
 		}
 	}
 
 	return "", nil
 }
 
-<<<<<<< HEAD
-		accountAuthType, err = a.registerUser(appOrg, *accountAuthType, credential, useSharedProfile, nil, *profile, preferences, nil, nil, l)
-		if err != nil {
-			return "", nil, nil, nil, errors.WrapErrorAction(logutils.ActionRegister, model.TypeAccount, nil, err)
-=======
 func (a *Auth) applySignUp(authImpl authType, account *model.Account, authType model.AuthType, appType model.ApplicationType,
 	appOrg model.ApplicationOrganization, userIdentifier string, creds string, params string,
 	regProfile model.Profile, regPreferences map[string]interface{}, l *logs.Log) (string, *model.AccountAuthType, error) {
@@ -642,26 +580,9 @@
 		err := a.handleAccountAuthTypeConflict(*account, authType.ID, userIdentifier, true)
 		if err != nil {
 			return "", nil, err
->>>>>>> 31afc369
-		}
-	}
-
-<<<<<<< HEAD
-		return message, accountAuthType, nil, nil, nil
-	}
-
-	///apply sign in
-	if !accountExists {
-		return "", nil, nil, nil, errors.ErrorData(logutils.StatusMissing, model.TypeAccount, nil).SetStatus(utils.ErrorStatusNotFound)
-	}
-	externalIDs = account.ExternalIDs
-	mfaTypes = account.GetVerifiedMFATypes()
-
-	//find account auth type
-	accountAuthType, err = a.findAccountAuthType(account, &authType, userIdentifier)
-	if accountAuthType == nil {
-		return "", nil, nil, nil, errors.WrapErrorAction(logutils.ActionFind, model.TypeAccountAuthType, nil, err)
-=======
+		}
+	}
+
 	var message string
 	var credential *model.Credential
 	var profile model.Profile
@@ -721,16 +642,11 @@
 		}
 		profile = *preparedProfile
 		preferences = preparedPreferences
->>>>>>> 31afc369
-	}
-
-	accountAuthType, err := a.registerUser(authType, userIdentifier, nil, appOrg, credential, useSharedProfile, profile, preferences, nil, nil, l)
-	if err != nil {
-<<<<<<< HEAD
-		return "", nil, nil, nil, errors.WrapErrorAction(logutils.ActionValidate, model.TypeCredential, nil, err)
-=======
+	}
+
+	accountAuthType, err := a.registerUser(authType, userIdentifier, nil, appOrg, credential, useSharedProfile, nil, profile, preferences, nil, nil, l)
+	if err != nil {
 		return "", nil, errors.WrapErrorAction(logutils.ActionRegister, model.TypeAccount, nil, err)
->>>>>>> 31afc369
 	}
 
 	return message, accountAuthType, nil
@@ -772,11 +688,7 @@
 		hasSharedProfile := false
 		hasSharedProfile, sharedProfile, sharedCredential, err = a.hasSharedProfile(app, authTypeID, userIdentifier, l)
 		if err != nil {
-<<<<<<< HEAD
-			return "", nil, nil, nil, errors.Wrap("error checking is credential verified", err)
-=======
 			return false, nil, nil, errors.Wrap("error checking shared profile", err)
->>>>>>> 31afc369
 		}
 		if hasSharedProfile {
 			l.Infof("%s already has a profile, so use it", userIdentifier)
@@ -788,27 +700,6 @@
 		l.Infof("%s does not use shared identities", app.Name)
 	}
 
-<<<<<<< HEAD
-			//check if verification is expired
-			if !*expired {
-				//not expired, just notify the client that it is "unverified"
-				return "", nil, nil, nil, errors.ErrorData("", "unverified credential", nil).SetStatus(utils.ErrorStatusUnverified)
-			}
-			//expired, first restart the verification and then notify the client that it is unverified and verification is restarted
-
-			//restart credential verification
-			err = authImpl.restartCredentialVerification(accountAuthType.Credential, l)
-			if err != nil {
-				return "", nil, nil, nil, errors.Wrap("error restarting creation verification", err)
-			}
-
-			//notify the client
-			return "", nil, nil, nil, errors.ErrorData("", "credential verification expired", nil).SetStatus(utils.ErrorStatusVerificationExpired)
-		}
-	}
-
-	return message, accountAuthType, mfaTypes, externalIDs, nil
-=======
 	return useSharedProfile, sharedProfile, sharedCredential, nil
 }
 
@@ -857,7 +748,6 @@
 		}
 	}
 	return true, profile, credential, nil
->>>>>>> 31afc369
 }
 
 //validateAPIKey checks if the given API key is valid for the given app ID
@@ -1146,11 +1036,7 @@
 		phone = accountAuthType.Account.Profile.Phone
 		permissions = accountAuthType.Account.GetPermissionNames()
 	}
-<<<<<<< HEAD
-	claims := a.getStandardClaims(sub, uid, name, email, phone, rokwireTokenAud, orgID, appID, authType.Code, externalIDs, nil, anonymous, true, appOrg.Application.Admin)
-=======
-	claims := a.getStandardClaims(sub, uid, name, email, phone, rokwireTokenAud, orgID, appID, authType.Code, nil, anonymous, true, appOrg.Application.Admin, idUUID.String())
->>>>>>> 31afc369
+	claims := a.getStandardClaims(sub, uid, name, email, phone, rokwireTokenAud, orgID, appID, authType.Code, externalIDs, nil, anonymous, true, appOrg.Application.Admin, idUUID.String())
 	accessToken, err := a.buildAccessToken(claims, strings.Join(permissions, ","), authorization.ScopeGlobal)
 	if err != nil {
 		return nil, errors.WrapErrorAction(logutils.ActionCreate, logutils.TypeToken, nil, err)
@@ -1335,14 +1221,9 @@
 //		l (*logs.Log): Log object pointer for request
 //	Returns:
 //		Registered account (AccountAuthType): Registered Account object
-<<<<<<< HEAD
-func (a *Auth) registerUser(appOrg model.ApplicationOrganization, accountAuthType model.AccountAuthType, credential *model.Credential,
-	useSharedProfile bool, externalIDs map[string]string, profile model.Profile, preferences map[string]interface{}, roleIDs []string, groupIDs []string, l *logs.Log) (*model.AccountAuthType, error) {
-=======
 func (a *Auth) registerUser(authType model.AuthType, userIdentifier string, accountAuthTypeParams map[string]interface{},
-	appOrg model.ApplicationOrganization, credential *model.Credential, useSharedProfile bool,
+	appOrg model.ApplicationOrganization, credential *model.Credential, useSharedProfile bool, externalIDs map[string]string,
 	profile model.Profile, preferences map[string]interface{}, roleIDs []string, groupIDs []string, l *logs.Log) (*model.AccountAuthType, error) {
->>>>>>> 31afc369
 
 	//TODO - analyse what should go in one transaction
 
@@ -1879,20 +1760,12 @@
 	aud := strings.Join(services, ",")
 	scope := strings.Join(scopeStrings, " ")
 
-<<<<<<< HEAD
-	scopedClaims := a.getStandardClaims(claims.Subject, "", "", "", "", aud, claims.OrgID, claims.AppID, claims.AuthType, claims.ExternalIDs, &claims.ExpiresAt, claims.Anonymous, claims.Authenticated, false)
-=======
-	scopedClaims := a.getStandardClaims(claims.Subject, "", "", "", "", aud, claims.OrgID, claims.AppID, claims.AuthType, &claims.ExpiresAt, claims.Anonymous, claims.Authenticated, false, claims.SessionID)
->>>>>>> 31afc369
+	scopedClaims := a.getStandardClaims(claims.Subject, "", "", "", "", aud, claims.OrgID, claims.AppID, claims.AuthType, claims.ExternalIDs, &claims.ExpiresAt, claims.Anonymous, claims.Authenticated, false, claims.SessionID)
 	return a.buildAccessToken(scopedClaims, "", scope)
 }
 
 func (a *Auth) getStandardClaims(sub string, uid string, name string, email string, phone string, aud string, orgID string, appID string,
-<<<<<<< HEAD
-	authType string, externalIDs map[string]string, exp *int64, anonymous bool, authenticated bool, admin bool) tokenauth.Claims {
-=======
-	authType string, exp *int64, anonymous bool, authenticated bool, admin bool, sessionID string) tokenauth.Claims {
->>>>>>> 31afc369
+	authType string, externalIDs map[string]string, exp *int64, anonymous bool, authenticated bool, admin bool, sessionID string) tokenauth.Claims {
 	return tokenauth.Claims{
 		StandardClaims: jwt.StandardClaims{
 			Audience:  aud,
@@ -1901,11 +1774,7 @@
 			IssuedAt:  time.Now().Unix(),
 			Issuer:    a.host,
 		}, OrgID: orgID, AppID: appID, AuthType: authType, UID: uid, Name: name, Email: email, Phone: phone,
-<<<<<<< HEAD
-		ExternalIDs: externalIDs, Anonymous: anonymous, Authenticated: authenticated, Admin: admin,
-=======
-		Anonymous: anonymous, Authenticated: authenticated, Admin: admin, SessionID: sessionID,
->>>>>>> 31afc369
+		ExternalIDs: externalIDs, Anonymous: anonymous, Authenticated: authenticated, Admin: admin, SessionID: sessionID,
 	}
 }
 
