--- conflicted
+++ resolved
@@ -2344,26 +2344,16 @@
 	}
 
 	// Setup "auth" registration for token validation
-<<<<<<< HEAD
-	authReg := model.ServiceReg{Registration: authservice.ServiceReg{ServiceID: authServiceID, Host: a.host, PubKey: &key}, Name: "ROKWIRE Auth Service",
-		Description: "The Auth Service is a subsystem of the Core Building Block that manages authentication and authorization.", VersionPath: "/version", FirstParty: true}
-=======
 	authReg := model.ServiceRegistration{Registration: authservice.ServiceReg{ServiceID: authServiceID, Host: a.host, PubKey: a.authPrivKey.PubKey}, CoreHost: a.host,
-		Name: "ROKWIRE Auth Service", Description: "The Auth Service is a subsystem of the Core Building Block that manages authentication and authorization.", FirstParty: true}
->>>>>>> b5c6af97
+		Name: "ROKWIRE Auth Service", Description: "The Auth Service is a subsystem of the Core Building Block that manages authentication and authorization.", VersionPath: "/version", FirstParty: true}
 	err = a.storage.SaveServiceReg(&authReg, true)
 	if err != nil {
 		return errors.WrapErrorAction(logutils.ActionSave, model.TypeServiceReg, logutils.StringArgs(authServiceID), err)
 	}
 
 	// Setup core registration for signature validation
-<<<<<<< HEAD
-	coreReg := model.ServiceReg{Registration: authservice.ServiceReg{ServiceID: a.serviceID, Host: a.host, PubKey: &key}, Name: "ROKWIRE Core Building Block",
-		Description: "The Core Building Block manages user, auth, and organization data for the ROKWIRE platform.", VersionPath: "/version", FirstParty: true}
-=======
 	coreReg := model.ServiceRegistration{Registration: authservice.ServiceReg{ServiceID: a.serviceID, ServiceAccountID: a.serviceID, Host: a.host, PubKey: a.authPrivKey.PubKey}, CoreHost: a.host,
-		Name: "ROKWIRE Core Building Block", Description: "The Core Building Block manages user, auth, and organization data for the ROKWIRE platform.", FirstParty: true}
->>>>>>> b5c6af97
+		Name: "ROKWIRE Core Building Block", Description: "The Core Building Block manages user, auth, and organization data for the ROKWIRE platform.", VersionPath: "/version", FirstParty: true}
 	err = a.storage.SaveServiceReg(&coreReg, true)
 	if err != nil {
 		return errors.WrapErrorAction(logutils.ActionSave, model.TypeServiceReg, logutils.StringArgs(a.serviceID), err)
