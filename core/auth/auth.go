package auth

import (
	"core-building-block/core/model"
	"core-building-block/driven/profilebb"
	"core-building-block/driven/storage"
	"core-building-block/utils"
	"crypto/rsa"
	"encoding/json"
	"strings"
	"sync"
	"time"

	"github.com/golang-jwt/jwt"
	"github.com/google/uuid"
	"github.com/rokwire/core-auth-library-go/authorization"
	"github.com/rokwire/core-auth-library-go/authservice"
	"github.com/rokwire/core-auth-library-go/authutils"
	"github.com/rokwire/core-auth-library-go/sigauth"
	"github.com/rokwire/core-auth-library-go/tokenauth"
	"golang.org/x/sync/syncmap"
	"gopkg.in/go-playground/validator.v9"
	"gopkg.in/gomail.v2"

	"github.com/rokwire/logging-library-go/errors"
	"github.com/rokwire/logging-library-go/logs"
	"github.com/rokwire/logging-library-go/logutils"
)

const (
	authServiceID  string = "auth"
	authKeyAlg     string = "RS256"
	rokwireKeyword string = "ROKWIRE"

	rokwireTokenAud string = "rokwire"

	typeMail              logutils.MessageDataType = "mail"
	typeAuthType          logutils.MessageDataType = "auth type"
	typeExternalAuthType  logutils.MessageDataType = "external auth type"
	typeAnonymousAuthType logutils.MessageDataType = "anonymous auth type"
	typeServiceAuthType   logutils.MessageDataType = "service auth type"
	typeMfaType           logutils.MessageDataType = "mfa type"
	typeAuth              logutils.MessageDataType = "auth"
	typeAuthRefreshParams logutils.MessageDataType = "auth refresh params"

	refreshTokenLength int = 256

	sessionExpiry       int = 7 * 24 * 60 //1 week
	sessionDeletePeriod int = 2
	sessionLimit        int = 3

	loginStateLength   int = 128
	loginStateDuration int = 5

	maxMfaAttempts    int = 5
	mfaCodeExpiration int = 5
	mfaCodeMax        int = 1000000
)

//Auth represents the auth functionality unit
type Auth struct {
	storage Storage
	emailer Emailer

	logger *logs.Logger

	authTypes          map[string]authType
	externalAuthTypes  map[string]externalAuthType
	anonymousAuthTypes map[string]anonymousAuthType
	serviceAuthTypes   map[string]serviceAuthType
	mfaTypes           map[string]mfaType

	authPrivKey *rsa.PrivateKey

	AuthService   *authservice.AuthService
	SignatureAuth *sigauth.SignatureAuth

	serviceID   string
	host        string //Service host
	minTokenExp int64  //Minimum access token expiration time in minutes
	maxTokenExp int64  //Maximum access token expiration time in minutes

	profileBB ProfileBuildingBlock

	emailFrom   string
	emailDialer *gomail.Dialer

	cachedIdentityProviders *syncmap.Map //cache identityProviders
	identityProvidersLock   *sync.RWMutex

	apiKeys     *syncmap.Map //cache api keys / api_key (string) -> APIKey
	apiKeysLock *sync.RWMutex

	//delete refresh tokens timer
	deleteSessionsTimer *time.Timer
	timerDone           chan bool
}

//NewAuth creates a new auth instance
func NewAuth(serviceID string, host string, authPrivKey *rsa.PrivateKey, storage Storage, emailer Emailer, minTokenExp *int64, maxTokenExp *int64, twilioAccountSID string,
	twilioToken string, twilioServiceSID string, profileBB *profilebb.Adapter, smtpHost string, smtpPortNum int, smtpUser string, smtpPassword string, smtpFrom string, logger *logs.Logger) (*Auth, error) {
	if minTokenExp == nil {
		var minTokenExpVal int64 = 5
		minTokenExp = &minTokenExpVal
	}

	if maxTokenExp == nil {
		var maxTokenExpVal int64 = 60
		maxTokenExp = &maxTokenExpVal
	}
	//maybe set up from config collection for diff types of auth
	emailDialer := gomail.NewDialer(smtpHost, smtpPortNum, smtpUser, smtpPassword)

	authTypes := map[string]authType{}
	externalAuthTypes := map[string]externalAuthType{}
	anonymousAuthTypes := map[string]anonymousAuthType{}
	serviceAuthTypes := map[string]serviceAuthType{}
	mfaTypes := map[string]mfaType{}

	cachedIdentityProviders := &syncmap.Map{}
	identityProvidersLock := &sync.RWMutex{}

	apiKeys := &syncmap.Map{}
	apiKeysLock := &sync.RWMutex{}

	timerDone := make(chan bool)

	auth := &Auth{storage: storage, emailer: emailer, logger: logger, authTypes: authTypes, externalAuthTypes: externalAuthTypes, anonymousAuthTypes: anonymousAuthTypes,
		serviceAuthTypes: serviceAuthTypes, mfaTypes: mfaTypes, authPrivKey: authPrivKey, AuthService: nil, serviceID: serviceID, host: host, minTokenExp: *minTokenExp,
		maxTokenExp: *maxTokenExp, profileBB: profileBB, cachedIdentityProviders: cachedIdentityProviders, identityProvidersLock: identityProvidersLock,
		timerDone: timerDone, emailDialer: emailDialer, emailFrom: smtpFrom, apiKeys: apiKeys, apiKeysLock: apiKeysLock}

	err := auth.storeReg()
	if err != nil {
		return nil, errors.WrapErrorAction(logutils.ActionSave, "reg", nil, err)
	}

	serviceLoader := NewLocalServiceRegLoader(storage)

	authService, err := authservice.NewAuthService(serviceID, host, serviceLoader)
	if err != nil {
		return nil, errors.WrapErrorAction(logutils.ActionInitialize, "auth service", nil, err)
	}

	auth.AuthService = authService

	signatureAuth, err := sigauth.NewSignatureAuth(authPrivKey, authService)
	if err != nil {
		return nil, errors.WrapErrorAction(logutils.ActionInitialize, "signature auth", nil, err)
	}

	auth.SignatureAuth = signatureAuth

	//Initialize auth types
	initUsernameAuth(auth)
	initEmailAuth(auth)
	initPhoneAuth(auth, twilioAccountSID, twilioToken, twilioServiceSID)
	initFirebaseAuth(auth)
	initAnonymousAuth(auth)
	initSignatureAuth(auth)

	initOidcAuth(auth)
	initSamlAuth(auth)

	initStaticTokenServiceAuth(auth)
	initSignatureServiceAuth(auth)

	initTotpMfa(auth)
	initEmailMfa(auth)
	initPhoneMfa(auth)
	initRecoveryMfa(auth)

	err = auth.cacheIdentityProviders()
	if err != nil {
		logger.Warnf("NewAuth() failed to cache identity providers: %v", err)
	}

	err = auth.cacheAPIKeys()
	if err != nil {
		logger.Warnf("NewAuth() failed to cache api keys: %v", err)
	}

	return auth, nil

}

func (a *Auth) applyExternalAuthType(authType model.AuthType, appType model.ApplicationType, appOrg model.ApplicationOrganization,
	creds string, params string, regProfile model.Profile, regPreferences map[string]interface{}, l *logs.Log) (*model.AccountAuthType, map[string]interface{}, []model.MFAType, error) {
	var accountAuthType *model.AccountAuthType
	var profile *model.Profile
	var preferences map[string]interface{}
	var extParams map[string]interface{}
	var mfaTypes []model.MFAType

	//external auth type
	authImpl, err := a.getExternalAuthTypeImpl(authType)
	if err != nil {
		return nil, nil, nil, errors.WrapErrorAction(logutils.ActionLoadCache, typeExternalAuthType, nil, err)
	}

	//1. get the user from the external system
	var externalUser *model.ExternalSystemUser
	externalUser, extParams, err = authImpl.externalLogin(authType, appType, appOrg, creds, params, l)
	if err != nil {
		return nil, nil, nil, errors.WrapErrorAction("logging in", "external user", nil, err)
	}

	//2. check if the user exists
	account, err := a.storage.FindAccount(appOrg.ID, authType.ID, externalUser.Identifier)
	if err != nil {
		return nil, nil, nil, errors.WrapErrorAction(logutils.ActionFind, model.TypeAccount, nil, err)
	}
	if account != nil {
		//account exists

		//find account auth type
		accountAuthType, err = a.findAccountAuthType(account, &authType, externalUser.Identifier)
		if err != nil {
			return nil, nil, nil, err
		}

		//check if need to update the account
		err = a.updateAccountIfNeeded(*accountAuthType, *externalUser, authType, appOrg)
		if err != nil {
			return nil, nil, nil, errors.WrapErrorAction("update account if needed", "", nil, err)
		}

		mfaTypes = account.GetVerifiedMFATypes()
	} else {
		//user does not exist, we need to register it

		//TODO: use shared profile
		useSharedProfile := false

		identifier := externalUser.Identifier
		accountAuthTypeParams := map[string]interface{}{}
		accountAuthTypeParams["user"] = externalUser

		accountAuthType, _, profile, preferences, err = a.prepareRegistrationData(authType, identifier, accountAuthTypeParams, nil, nil, regProfile, regPreferences, l)
		if err != nil {
			return nil, nil, nil, errors.WrapErrorAction("error preparing registration data", model.TypeUserAuth, nil, err)
		}

		//roles and groups mapping
		roles, groups, err := a.getExternalUserAuthorization(*externalUser, appOrg, authType)
		if err != nil {
			l.WarnAction(logutils.ActionGet, "external authorization", err)
		}

		accountAuthType, err = a.registerUser(appOrg, *accountAuthType, nil, useSharedProfile, *profile, preferences, roles, groups, l)
		if err != nil {
			return nil, nil, nil, errors.WrapErrorAction(logutils.ActionRegister, model.TypeAccount, nil, err)
		}
	}

	//TODO: make sure we do not return any refresh tokens in extParams
	return accountAuthType, extParams, mfaTypes, nil
}

func (a *Auth) updateAccountIfNeeded(accountAuthType model.AccountAuthType, externalUser model.ExternalSystemUser,
	authType model.AuthType, appOrg model.ApplicationOrganization) error {
	//get the current external user
	currentDataMap := accountAuthType.Params["user"]
	currentDataJSON, err := utils.ConvertToJSON(currentDataMap)
	if err != nil {
		return errors.WrapErrorAction(logutils.ActionMarshal, "external user", nil, err)
	}
	var currentData *model.ExternalSystemUser
	err = json.Unmarshal(currentDataJSON, &currentData)
	if err != nil {
		return errors.ErrorAction(logutils.ActionUnmarshal, "external user", nil)
	}

	newData := externalUser

	//check if external system user needs to be updated
	if !currentData.Equals(newData) {
		//there is changes so we need to update it
		//TODO: Can we do this all in a single storage operation?
		accountAuthType.Params["user"] = newData
		now := time.Now()
		accountAuthType.DateUpdated = &now

		transaction := func(context storage.TransactionContext) error {
			//1. first find the account record
			account, err := a.storage.FindAccountByAuthTypeID(context, accountAuthType.ID)
			if err != nil {
				return errors.WrapErrorAction(logutils.ActionFind, model.TypeAccount, nil, err)
			}
			if account == nil {
				return errors.ErrorAction(logutils.ActionFind, "for some reason account is nil for account auth type", &logutils.FieldArgs{"account auth type id": accountAuthType.ID})
			}

			//2. update the account auth type in the account record
			newAccountAuthTypes := make([]model.AccountAuthType, len(account.AuthTypes))
			for j, aAuthType := range account.AuthTypes {
				if aAuthType.ID == accountAuthType.ID {
					newAccountAuthTypes[j] = accountAuthType
				} else {
					newAccountAuthTypes[j] = aAuthType
				}
			}
			account.AuthTypes = newAccountAuthTypes

			//3. update roles and groups mapping
			roles, groups, err := a.getExternalUserAuthorization(externalUser, appOrg, authType)
			if err != nil {
				return errors.WrapErrorAction(logutils.ActionGet, "external authorization", nil, err)
			}
			_, err = a.updateExternalAccountRoles(account, roles)
			if err != nil {
				return errors.WrapErrorAction(logutils.ActionUpdate, model.TypeAccountRoles, nil, err)
			}

			_, err = a.updateExternalAccountGroups(account, groups)
			if err != nil {
				return errors.WrapErrorAction(logutils.ActionUpdate, model.TypeAccountGroups, nil, err)
			}

			//4. update the account record
			err = a.storage.SaveAccount(context, account)
			if err != nil {
				return errors.WrapErrorAction(logutils.ActionSave, model.TypeAccount, nil, err)
			}

			return nil
		}

		err = a.storage.PerformTransaction(transaction)
		if err != nil {
			return errors.WrapErrorAction(logutils.ActionUpdate, model.TypeUserAuth, nil, err)
		}
		return nil
	}
	return nil
}

func (a *Auth) applyAnonymousAuthType(authType model.AuthType, appType model.ApplicationType, appOrg model.ApplicationOrganization, creds string, params string, l *logs.Log) (string, map[string]interface{}, error) { //auth type
	authImpl, err := a.getAnonymousAuthTypeImpl(authType)
	if err != nil {
		return "", nil, errors.WrapErrorAction(logutils.ActionLoadCache, typeAnonymousAuthType, nil, err)
	}

	//Check the credentials
	anonymousID, anonymousParams, err := authImpl.checkCredentials(authType, appType, appOrg, creds, l)
	if err != nil {
		return "", nil, errors.WrapErrorAction(logutils.ActionValidate, model.TypeCreds, nil, err)
	}

	return anonymousID, anonymousParams, nil
}

func (a *Auth) applyAuthType(authType model.AuthType, appType model.ApplicationType, appOrg model.ApplicationOrganization,
	creds string, params string, regProfile model.Profile, regPreferences map[string]interface{}, l *logs.Log) (string, *model.AccountAuthType, []model.MFAType, error) {
	var message string
	var account *model.Account
	var accountAuthType *model.AccountAuthType
	var credential *model.Credential
	var profile *model.Profile
	var preferences map[string]interface{}
	var mfaTypes []model.MFAType

	//auth type
	authImpl, err := a.getAuthTypeImpl(authType)
	if err != nil {
		return "", nil, nil, errors.WrapErrorAction(logutils.ActionLoadCache, typeAuthType, nil, err)
	}

	//check if the user exists check
	userIdentifier, err := authImpl.getUserIdentifier(creds)
	if err != nil {
		return "", nil, nil, errors.WrapErrorAction(logutils.ActionGet, "user identifier", nil, err)
	}
	account, err = a.storage.FindAccount(appOrg.ID, authType.ID, userIdentifier)
	if err != nil {
		return "", nil, nil, errors.WrapErrorAction(logutils.ActionFind, model.TypeAccount, nil, err) //TODO add args..
	}

	accountExists := (account != nil)

	//check if it is sign in or sign up
	isSignUp, err := a.isSignUp(accountExists, params, l)
	if err != nil {
		return "", nil, nil, errors.WrapErrorAction("error checking is sign up", "", nil, err)
	}
	if isSignUp {
		if accountExists {
			return "", nil, nil, errors.New("account already exists").SetStatus(utils.ErrorStatusAlreadyExists)
		}

		//TODO: use shared profile
		useSharedProfile := false

		credentialID, _ := uuid.NewUUID()
		credID := credentialID.String()

		///apply sign up
		message, credentialValue, err := authImpl.signUp(authType, appType, appOrg, creds, params, credentialID.String(), l)
		if err != nil {
			return "", nil, nil, errors.Wrap("error signing up", err)
		}

		accountAuthType, credential, profile, preferences, err = a.prepareRegistrationData(authType, userIdentifier, nil, &credID, credentialValue, regProfile, regPreferences, l)
		if err != nil {
			return "", nil, nil, errors.WrapErrorAction("error preparing registration data", model.TypeUserAuth, nil, err)
		}

		accountAuthType, err = a.registerUser(appOrg, *accountAuthType, credential, useSharedProfile, *profile, preferences, nil, nil, l)
		if err != nil {
			return "", nil, nil, errors.WrapErrorAction(logutils.ActionRegister, model.TypeAccount, nil, err)
		}

		return message, accountAuthType, nil, nil
	}

	///apply sign in
	if !accountExists {
		return "", nil, nil, errors.ErrorData(logutils.StatusMissing, model.TypeAccount, nil).SetStatus(utils.ErrorStatusNotFound)
	}
	mfaTypes = account.GetVerifiedMFATypes()

	//find account auth type
	accountAuthType, err = a.findAccountAuthType(account, &authType, userIdentifier)
	if accountAuthType == nil {
		return "", nil, nil, errors.WrapErrorAction(logutils.ActionFind, model.TypeAccountAuthType, nil, err)
	}

	//check the credentials
	message, err = authImpl.checkCredentials(*accountAuthType, creds, l)
	if err != nil {
		return "", nil, nil, errors.WrapErrorAction(logutils.ActionValidate, model.TypeCredential, nil, err)
	}

	//check is verified
	if authType.UseCredentials {
		verified, expired, err := authImpl.isCredentialVerified(accountAuthType.Credential, l)
		if err != nil {
			return "", nil, nil, errors.Wrap("error checking is credential verified", err)
		}
		if !*verified {
			//it is unverified

			//check if verification is expired
			if !*expired {
				//not expired, just notify the client that it is "unverified"
				return "", nil, nil, errors.ErrorData("", "unverified credential", nil).SetStatus(utils.ErrorStatusUnverified)
			}
			//expired, first restart the verification and then notify the client that it is unverified and verification is restarted

			//restart credential verification
			err = authImpl.restartCredentialVerification(accountAuthType.Credential, l)
			if err != nil {
				return "", nil, nil, errors.Wrap("error restarting creation verification", err)
			}

			//notify the client
			return "", nil, nil, errors.ErrorData("", "credential verification expired", nil).SetStatus(utils.ErrorStatusVerificationExpired)
		}
	}

	return message, accountAuthType, mfaTypes, nil
}

//validateAPIKey checks if the given API key is valid for the given app ID
func (a *Auth) validateAPIKey(apiKey string, appID string) error {
	validAPIKey, err := a.getCachedAPIKey(apiKey)
	if err != nil || validAPIKey == nil || validAPIKey.AppID != appID {
		return errors.Newf("incorrect key for app_id=%v", appID)
	}

	return nil
}

//isSignUp checks if the operation is sign in or sign up
// 	first check if the client has set sign_up field
//	if sign_up field has not been sent then check if the user exists
func (a *Auth) isSignUp(accountExists bool, params string, l *logs.Log) (bool, error) {
	//check if sign_up field has been passed
	useSignUpFieldCheck := strings.Contains(params, "sign_up")

	if useSignUpFieldCheck {
		type signUpParams struct {
			SignUp bool `json:"sign_up"`
		}
		var sParams signUpParams
		err := json.Unmarshal([]byte(params), &sParams)
		if err != nil {
			return false, errors.WrapErrorAction(logutils.ActionUnmarshal, "sign up params", nil, err)
		}

		return sParams.SignUp, nil
	}

	if accountExists {
		//the user exists, so return false
		return false, nil
	}

	//the user does not exists, so it has to register
	return true, nil
}

func (a *Auth) findAccountAuthType(account *model.Account, authType *model.AuthType, identifier string) (*model.AccountAuthType, error) {
	if account == nil {
		return nil, errors.ErrorData(logutils.StatusMissing, model.TypeAccount, nil)
	}

	if authType == nil {
		return nil, errors.ErrorData(logutils.StatusMissing, typeAuthType, nil)
	}

	accountAuthType := account.GetAccountAuthType(authType.ID, identifier)
	if accountAuthType == nil {
		return nil, errors.New("for some reasons the user auth type is nil")
	}

	accountAuthType.AuthType = *authType

	if accountAuthType.Credential != nil {
		//populate credentials in accountAuthType
		credential, err := a.storage.FindCredential(accountAuthType.Credential.ID)
		if err != nil {
			return nil, errors.WrapErrorAction(logutils.ActionFind, model.TypeCredential, nil, err)
		}
		credential.AuthType = *authType
		accountAuthType.Credential = credential
	}

	return accountAuthType, nil
}

func (a *Auth) findAccountAuthTypeByID(account *model.Account, accountAuthTypeID string) (*model.AccountAuthType, error) {
	if account == nil {
		return nil, errors.ErrorData(logutils.StatusMissing, model.TypeAccount, nil)
	}

	if accountAuthTypeID == "" {
		return nil, errors.ErrorData(logutils.StatusMissing, logutils.TypeString, nil)
	}

	accountAuthType := account.GetAccountAuthTypeByID(accountAuthTypeID)
	if accountAuthType == nil {
		return nil, errors.New("for some reasons the user auth type is nil")
	}

	authType, err := a.storage.FindAuthType(accountAuthType.AuthType.ID)
	if err != nil {
		return nil, errors.New("Failed to find authType by ID in accountAuthType")

	}
	accountAuthType.AuthType = *authType

	if accountAuthType.Credential != nil {
		//populate credentials in accountAuthType
		credential, err := a.storage.FindCredential(accountAuthType.Credential.ID)
		if err != nil {
			return nil, errors.WrapErrorAction(logutils.ActionFind, model.TypeCredential, nil, err)
		}
		credential.AuthType = *authType
		accountAuthType.Credential = credential
	}
	return accountAuthType, nil
}

func (a *Auth) applyLogin(anonymous bool, sub string, authType model.AuthType, appOrg model.ApplicationOrganization,
	accountAuthType *model.AccountAuthType, appType model.ApplicationType, ipAddress string, deviceType string,
	deviceOS *string, deviceID string, params map[string]interface{}, state string, l *logs.Log) (*model.LoginSession, error) {

	var err error
	var loginSession *model.LoginSession

	transaction := func(context storage.TransactionContext) error {
		///assign device to session and account
		var device *model.Device
		if !anonymous {
			//1. check if the device exists
			device, err = a.storage.FindDevice(context, deviceID, sub)
			if err != nil {
				return errors.WrapErrorAction(logutils.ActionFind, model.TypeDevice, nil, err)
			}
			if device != nil {
				//2.1 device exists, so do nothing
			} else {
				//2.2 device does not exist, we need to assign it to the account

				device, err = a.createDevice(sub, deviceType, deviceOS, deviceID, l)
				if err != nil {
					return errors.WrapErrorAction("error creating device", model.TypeDevice, nil, err)
				}
				_, err := a.storage.InsertDevice(context, *device)
				if err != nil {
					return errors.WrapErrorAction(logutils.ActionInsert, model.TypeDevice, nil, err)
				}
			}
		}
		///

		///create login session entity
		loginSession, err = a.createLoginSession(anonymous, sub, authType, appOrg, accountAuthType, appType, ipAddress, params, state, device, l)
		if err != nil {
			return errors.WrapErrorAction("error creating a session", "", nil, err)
		}

		//1. store login session
		err = a.storage.InsertLoginSession(context, *loginSession)
		if err != nil {
			return errors.WrapErrorAction(logutils.ActionInsert, model.TypeLoginSession, nil, err)
		}

		//2. check session limit against number of active sessions
		if sessionLimit > 0 {
			loginSessions, err := a.storage.FindLoginSessions(context, loginSession.Identifier)
			if err != nil {
				return errors.WrapErrorAction(logutils.ActionFind, model.TypeLoginSession, nil, err)
			}
			if len(loginSessions) < 1 {
				l.ErrorWithDetails("failed to find login session after inserting", logutils.Fields{"identifier": loginSession.Identifier})
			}

			if len(loginSessions) > sessionLimit {
				// delete first session in list (sorted by expiration)
				err = a.storage.DeleteLoginSession(context, loginSessions[0].ID)
				if err != nil {
					return errors.WrapErrorAction(logutils.ActionDelete, model.TypeLoginSession, nil, err)
				}
			}
		}
		///

		return nil
	}

	err = a.storage.PerformTransaction(transaction)
	if err != nil {
		return nil, errors.WrapErrorAction(logutils.ActionUpdate, model.TypeUserAuth, nil, err)
	}

	return loginSession, nil
}

func (a *Auth) createDevice(accountID string, deviceType string, deviceOS *string, deviceID string, l *logs.Log) (*model.Device, error) {
	//id
	idUUID, _ := uuid.NewUUID()
	id := idUUID.String()

	//account
	account := model.Account{ID: accountID}

	return &model.Device{ID: id, DeviceID: deviceID, Account: account,
		Type: deviceType, OS: *deviceOS, DateCreated: time.Now()}, nil
}

func (a *Auth) createLoginSession(anonymous bool, sub string, authType model.AuthType,
	appOrg model.ApplicationOrganization, accountAuthType *model.AccountAuthType, appType model.ApplicationType,
	ipAddress string, params map[string]interface{}, state string, device *model.Device, l *logs.Log) (*model.LoginSession, error) {

	//id
	idUUID, _ := uuid.NewUUID()
	id := idUUID.String()

	//account auth type
	if !anonymous {
		//only return auth type used for login
		accountAuthType.Account.AuthTypes = []model.AccountAuthType{*accountAuthType}
	}

	//access token
	orgID := appOrg.Organization.ID
	appID := appOrg.Application.ID
	uid := ""
	name := ""
	email := ""
	phone := ""
	permissions := []string{}
	if !anonymous {
		uid = accountAuthType.Identifier
		name = accountAuthType.Account.Profile.GetFullName()
		email = accountAuthType.Account.Profile.Email
		phone = accountAuthType.Account.Profile.Phone
		permissions = accountAuthType.Account.GetPermissionNames()
	}
<<<<<<< HEAD
	claims := a.getStandardClaims(sub, uid, name, email, phone, "rokwire", orgID, appID, authType.Code, nil, anonymous, true, false)
=======
	claims := a.getStandardClaims(sub, uid, name, email, phone, rokwireTokenAud, orgID, appID, authType.Code, nil, anonymous, true, appOrg.Application.Admin)
>>>>>>> 77e33a65
	accessToken, err := a.buildAccessToken(claims, strings.Join(permissions, ","), authorization.ScopeGlobal)
	if err != nil {
		return nil, errors.WrapErrorAction(logutils.ActionCreate, logutils.TypeToken, nil, err)
	}

	//refresh token
	refreshToken, expires, err := a.buildRefreshToken()
	if err != nil {
		return nil, errors.WrapErrorAction(logutils.ActionCreate, logutils.TypeToken, nil, err)
	}

	now := time.Now().UTC()
	var stateExpires *time.Time
	if state != "" {
		stateExpireTime := now.Add(time.Minute * time.Duration(loginStateDuration))
		stateExpires = &stateExpireTime
	}
	var forceExpires *time.Time
	if appType.Application.MaxLoginSessionDuration != nil {
		forceLogoutTime := now.Add(time.Duration(*appType.Application.MaxLoginSessionDuration) * time.Hour)
		forceExpires = &forceLogoutTime
	}

	loginSession := model.LoginSession{ID: id, AppOrg: appOrg, AuthType: authType,
		AppType: appType, Anonymous: anonymous, Identifier: sub, AccountAuthType: accountAuthType,
		Device: device, IPAddress: ipAddress, AccessToken: accessToken, RefreshTokens: []string{refreshToken}, Params: params,
		State: state, StateExpires: stateExpires, Expires: *expires, ForceExpires: forceExpires, DateCreated: now}

	return &loginSession, nil
}

func (a *Auth) deleteLoginSession(context storage.TransactionContext, sessionID string, l *logs.Log) {
	err := a.storage.DeleteLoginSession(context, sessionID)
	if err != nil {
		l.WarnAction(logutils.ActionDelete, model.TypeLoginSession, err)
	}
}

func (a *Auth) prepareRegistrationData(authType model.AuthType, identifier string, accountAuthTypeParams map[string]interface{},
	credentialID *string, credentialValue map[string]interface{},
	profile model.Profile, preferences map[string]interface{}, l *logs.Log) (*model.AccountAuthType, *model.Credential, *model.Profile, map[string]interface{}, error) {

	accountAuthType, credential, err := a.prepareAccountAuthType(authType, identifier, accountAuthTypeParams, credentialID, credentialValue)
	if err != nil {
		return nil, nil, nil, nil, errors.WrapErrorAction(logutils.ActionCreate, model.TypeAccountAuthType, nil, err)
	}
	///profile and preferences
	//get profile BB data
	gotProfile, gotPreferences, err := a.getProfileBBData(authType, identifier, l)
	if err != nil {
		args := &logutils.FieldArgs{"auth_type": authType.Code, "identifier": identifier}
		return nil, nil, nil, nil, errors.WrapErrorAction(logutils.ActionGet, "error getting profile BB data", args, err)
	}

	readyProfile := profile
	//if there is profile bb data
	if gotProfile != nil {
		readyProfile = a.prepareProfile(profile, *gotProfile)
	}
	readyPreferences := preferences
	//if there is preferences bb data
	if gotPreferences != nil {
		readyPreferences = a.preparePreferences(preferences, gotPreferences)
	}

	//generate profile ID
	profileID, _ := uuid.NewUUID()
	readyProfile.ID = profileID.String()
	//date created
	if readyProfile.DateCreated.IsZero() {
		readyProfile.DateCreated = time.Now()
	}

	if readyPreferences != nil {
		if readyPreferences["date_created"] == nil {
			readyPreferences["date_created"] = time.Now()
		} else {
			preferencesCreated, ok := readyPreferences["date_created"].(time.Time)
			if !ok || preferencesCreated.IsZero() {
				readyPreferences["date_created"] = time.Now()
			}
		}
	}
	///

	return accountAuthType, credential, &readyProfile, readyPreferences, nil
}

func (a *Auth) prepareAccountAuthType(authType model.AuthType, identifier string, accountAuthTypeParams map[string]interface{},
	credentialID *string, credentialValue map[string]interface{}) (*model.AccountAuthType, *model.Credential, error) {
	now := time.Now()

	//account auth type
	accountAuthTypeID, _ := uuid.NewUUID()
	active := true
	accountAuthType := &model.AccountAuthType{ID: accountAuthTypeID.String(), AuthType: authType,
		Identifier: identifier, Params: accountAuthTypeParams, Credential: nil, Active: active, DateCreated: now}

	//credential
	var credential *model.Credential
	if credentialID != nil && credentialValue != nil {
		//there is a credential
		credential = &model.Credential{ID: *credentialID, AccountsAuthTypes: []model.AccountAuthType{*accountAuthType}, Value: credentialValue, Verified: false,
			AuthType: authType, DateCreated: now, DateUpdated: &now}

		accountAuthType.Credential = credential
	}

	return accountAuthType, credential, nil
}

func (a *Auth) prepareProfile(clientData model.Profile, profileBBData model.Profile) model.Profile {
	clientData.PhotoURL = utils.SetStringIfEmpty(clientData.PhotoURL, profileBBData.PhotoURL)
	clientData.FirstName = utils.SetStringIfEmpty(clientData.FirstName, profileBBData.FirstName)
	clientData.LastName = utils.SetStringIfEmpty(clientData.LastName, profileBBData.LastName)
	clientData.Email = utils.SetStringIfEmpty(clientData.Email, profileBBData.Email)
	clientData.Phone = utils.SetStringIfEmpty(clientData.Phone, profileBBData.Phone)
	clientData.Address = utils.SetStringIfEmpty(clientData.Address, profileBBData.Address)
	clientData.ZipCode = utils.SetStringIfEmpty(clientData.ZipCode, profileBBData.ZipCode)
	clientData.State = utils.SetStringIfEmpty(clientData.State, profileBBData.State)
	clientData.Country = utils.SetStringIfEmpty(clientData.Country, profileBBData.Country)

	if clientData.BirthYear == 0 {
		clientData.BirthYear = profileBBData.BirthYear
	}

	return clientData
}

func (a *Auth) preparePreferences(clientData map[string]interface{}, profileBBData map[string]interface{}) map[string]interface{} {
	mergedData := profileBBData
	for k, v := range clientData {
		if profileBBData[k] == nil {
			mergedData[k] = v
		}
	}

	return mergedData
}

func (a *Auth) getProfileBBData(authType model.AuthType, identifier string, l *logs.Log) (*model.Profile, map[string]interface{}, error) {
	var profile *model.Profile
	var preferences map[string]interface{}
	var err error

	var profileSearch map[string]string
	if authType.Code == "twilio_phone" {
		profileSearch = map[string]string{"phone": identifier}
	} else if authType.Code == "illinois_oidc" {
		profileSearch = map[string]string{"uin": identifier}
	}

	if profileSearch != nil {
		profile, preferences, err = a.profileBB.GetProfileBBData(profileSearch, l)
		if err != nil {
			return nil, nil, err
		}
	}
	return profile, preferences, nil
}

//registerUser registers account for an organization in an application
//	Input:
//		appOrg (ApplicationOrganization): The application organization which the user is registering in
//		accountAuthType (AccountAuthType): In which way the user will be logging in the application
//		credential (*Credential): Information for the user
//		useSharedProfile (bool): It says if the system to look if the user has account in another application in the system and to use its profile instead of creating a new profile
//		preferences (map[string]interface{}): Preferences of the user
//		profile (Profile): Information for the user
//		l (*logs.Log): Log object pointer for request
//	Returns:
//		Registered account (AccountAuthType): Registered Account object
func (a *Auth) registerUser(appOrg model.ApplicationOrganization, accountAuthType model.AccountAuthType, credential *model.Credential,
	useSharedProfile bool, profile model.Profile, preferences map[string]interface{}, roleIDs []string, groupIDs []string, l *logs.Log) (*model.AccountAuthType, error) {

	//TODO - analyse what should go in one transaction

	//TODO - ignore useSharedProfile for now
	accountID, _ := uuid.NewUUID()
	authTypes := []model.AccountAuthType{accountAuthType}

	roles, err := a.storage.FindAppOrgRoles(roleIDs, appOrg.ID)
	if err != nil {
		l.WarnError(logutils.MessageAction(logutils.StatusError, logutils.ActionFind, model.TypeAppOrgRole, nil), err)
	}
	groups, err := a.storage.FindAppOrgGroups(groupIDs, appOrg.ID)
	if err != nil {
		l.WarnError(logutils.MessageAction(logutils.StatusError, logutils.ActionFind, model.TypeAppOrgGroup, nil), err)
	}

	account := model.Account{ID: accountID.String(), AppOrg: appOrg,
		Permissions: nil, Roles: model.AccountRolesFromAppOrgRoles(roles, true, false), Groups: model.AccountGroupsFromAppOrgGroups(groups, true, false),
		AuthTypes: authTypes, Preferences: preferences, Profile: profile, DateCreated: time.Now()} // Anonymous: accountAuthType.AuthType.IsAnonymous

	insertedAccount, err := a.storage.InsertAccount(account)
	if err != nil {
		return nil, errors.WrapErrorAction(logutils.ActionInsert, model.TypeAccount, nil, err)
	}

	if credential != nil {
		//TODO - in one transaction
		if err = a.storage.InsertCredential(credential); err != nil {
			return nil, errors.WrapErrorAction(logutils.ActionInsert, model.TypeCredential, nil, err)
		}
	}

	accountAuthType.Account = *insertedAccount

	return &accountAuthType, nil
}

func (a *Auth) linkAccountAuthType(account model.Account, authType model.AuthType, appType model.ApplicationType, appOrg model.ApplicationOrganization,
	creds string, params string, l *logs.Log) (string, *model.AccountAuthType, error) {
	authImpl, err := a.getAuthTypeImpl(authType)
	if err != nil {
		return "", nil, errors.WrapErrorAction(logutils.ActionLoadCache, typeAuthType, nil, err)
	}

	userIdentifier, err := authImpl.getUserIdentifier(creds)
	if err != nil {
		return "", nil, errors.WrapErrorAction(logutils.ActionGet, "user identifier", nil, err)
	}

	//2. check if the user exists
	newCredsAccount, err := a.storage.FindAccount(appOrg.ID, authType.ID, userIdentifier)
	if err != nil {
		return "", nil, errors.WrapErrorAction(logutils.ActionFind, model.TypeAccount, nil, err)
	}
	//cannot link creds if an account already exists for new creds
	if newCredsAccount != nil {
		return "", nil, errors.New("an account already exists for the provided credentials")
	}

	credentialID, _ := uuid.NewUUID()
	credID := credentialID.String()

	//apply sign up
	message, credentialValue, err := authImpl.signUp(authType, appType, appOrg, creds, params, credentialID.String(), l)
	if err != nil {
		return "", nil, errors.Wrap("error signing up", err)
	}

	accountAuthType, credential, err := a.prepareAccountAuthType(authType, userIdentifier, nil, &credID, credentialValue)
	if err != nil {
		return "", nil, errors.WrapErrorAction(logutils.ActionCreate, model.TypeAccountAuthType, nil, err)
	}
	accountAuthType.Account = account

	err = a.registerAccountAuthType(*accountAuthType, credential, l)
	if err != nil {
		return "", nil, errors.WrapErrorAction(logutils.ActionRegister, model.TypeAccountAuthType, nil, err)
	}

	return message, accountAuthType, nil
}

func (a *Auth) linkAccountAuthTypeExternal(account model.Account, authType model.AuthType, appType model.ApplicationType, appOrg model.ApplicationOrganization,
	creds string, params string, l *logs.Log) (*model.AccountAuthType, error) {
	authImpl, err := a.getExternalAuthTypeImpl(authType)
	if err != nil {
		return nil, errors.WrapErrorAction(logutils.ActionLoadCache, typeAuthType, nil, err)
	}

	externalUser, _, err := authImpl.externalLogin(authType, appType, appOrg, creds, params, l)
	if err != nil {
		return nil, errors.WrapErrorAction("logging in", "external user", nil, err)
	}

	//2. check if the user exists
	newCredsAccount, err := a.storage.FindAccount(appOrg.ID, authType.ID, externalUser.Identifier)
	if err != nil {
		return nil, errors.WrapErrorAction(logutils.ActionFind, model.TypeAccount, nil, err)
	}
	//cannot link creds if an account already exists for new creds
	if newCredsAccount != nil {
		return nil, errors.New("an account already exists for the provided credentials")
	}

	accountAuthTypeParams := map[string]interface{}{}
	accountAuthTypeParams["user"] = externalUser

	accountAuthType, credential, err := a.prepareAccountAuthType(authType, externalUser.Identifier, accountAuthTypeParams, nil, nil)
	if err != nil {
		return nil, errors.WrapErrorAction(logutils.ActionCreate, model.TypeAccountAuthType, nil, err)
	}
	accountAuthType.Account = account

	err = a.registerAccountAuthType(*accountAuthType, credential, l)
	if err != nil {
		return nil, errors.WrapErrorAction(logutils.ActionRegister, model.TypeAccountAuthType, nil, err)
	}

	return accountAuthType, nil
}

func (a *Auth) registerAccountAuthType(accountAuthType model.AccountAuthType, credential *model.Credential, l *logs.Log) error {
	var err error
	if credential != nil {
		//TODO - in one transaction
		if err = a.storage.InsertCredential(credential); err != nil {
			return errors.WrapErrorAction(logutils.ActionInsert, model.TypeCredential, nil, err)
		}
	}

	err = a.storage.InsertAccountAuthType(accountAuthType)
	if err != nil {
		return errors.WrapErrorAction(logutils.ActionInsert, model.TypeAccount, nil, err)
	}

	return nil
}

func (a *Auth) constructServiceAccount(id string, name string, orgID *string, appID *string, permissions []string, roles []string) (*model.ServiceAccount, error) {
	permissionList, err := a.storage.FindPermissionsByName(permissions)
	if err != nil {
		return nil, errors.WrapErrorAction(logutils.ActionFind, model.TypePermission, nil, err)
	}

	var application *model.Application
	if appID != nil {
		application, err = a.storage.FindApplication(*appID)
		if err != nil {
			return nil, errors.WrapErrorAction(logutils.ActionFind, model.TypeApplication, nil, err)
		}
	}
	var organization *model.Organization
	if orgID != nil {
		organization, err = a.storage.FindOrganization(*orgID)
		if err != nil {
			return nil, errors.WrapErrorAction(logutils.ActionFind, model.TypeOrganization, nil, err)
		}
	}

	var rolesList []model.AccountRole
	if appID != nil && orgID != nil {
		appOrg, err := a.storage.FindApplicationOrganizations(*appID, *orgID)
		if err != nil || appOrg == nil {
			return nil, errors.WrapErrorAction(logutils.ActionFind, model.TypeApplicationOrganization, nil, err)
		}

		appOrgRoles, err := a.storage.FindAppOrgRoles(roles, appOrg.ID)
		if err != nil {
			return nil, errors.WrapErrorAction(logutils.ActionFind, model.TypeAppOrgRole, nil, err)
		}

		rolesList = model.AccountRolesFromAppOrgRoles(appOrgRoles, true, false)
	}

	return &model.ServiceAccount{ID: id, Name: name, Application: application, Organization: organization,
		Permissions: permissionList, Roles: rolesList}, nil
}

func (a *Auth) registerAuthType(name string, auth authType) error {
	if _, ok := a.authTypes[name]; ok {
		return errors.Newf("the requested auth type name has already been registered: %s", name)
	}

	a.authTypes[name] = auth

	return nil
}

func (a *Auth) registerExternalAuthType(name string, auth externalAuthType) error {
	if _, ok := a.externalAuthTypes[name]; ok {
		return errors.Newf("the requested external auth type name has already been registered: %s", name)
	}

	a.externalAuthTypes[name] = auth

	return nil
}

func (a *Auth) registerAnonymousAuthType(name string, auth anonymousAuthType) error {
	if _, ok := a.anonymousAuthTypes[name]; ok {
		return errors.Newf("the requested anonymous auth type name has already been registered: %s", name)
	}

	a.anonymousAuthTypes[name] = auth

	return nil
}

func (a *Auth) registerServiceAuthType(name string, auth serviceAuthType) error {
	if _, ok := a.serviceAuthTypes[name]; ok {
		return errors.Newf("the requested service auth type name has already been registered: %s", name)
	}

	a.serviceAuthTypes[name] = auth

	return nil
}

func (a *Auth) registerMfaType(name string, mfa mfaType) error {
	if _, ok := a.mfaTypes[name]; ok {
		return errors.Newf("the requested mfa type name has already been registered: %s", name)
	}

	a.mfaTypes[name] = mfa

	return nil
}

func (a *Auth) validateAuthType(authenticationType string, appTypeIdentifier string, orgID string) (*model.AuthType, *model.ApplicationType, *model.ApplicationOrganization, error) {
	//get the auth type
	authType, err := a.storage.FindAuthType(authenticationType)
	if err != nil {
		return nil, nil, nil, errors.WrapErrorAction(logutils.ActionValidate, typeAuthType, logutils.StringArgs(authenticationType), err)
	}

	//get the app type
	applicationType, err := a.storage.FindApplicationTypeByIdentifier(appTypeIdentifier)
	if err != nil {
		return nil, nil, nil, errors.WrapErrorAction(logutils.ActionFind, model.TypeApplicationType, logutils.StringArgs(appTypeIdentifier), err)

	}
	if applicationType == nil {
		return nil, nil, nil, errors.ErrorData(logutils.StatusMissing, model.TypeApplicationType, logutils.StringArgs(appTypeIdentifier))
	}

	//get the app org
	applicationID := applicationType.Application.ID
	appOrg, err := a.storage.FindApplicationOrganizations(applicationID, orgID)
	if err != nil {
		return nil, nil, nil, errors.WrapErrorAction(logutils.ActionFind, model.TypeApplicationOrganization, logutils.StringArgs(orgID), err)
	}

	//check if the auth type is supported for this application and organization
	if !appOrg.IsAuthTypeSupported(*applicationType, *authType) {
		return nil, nil, nil, errors.ErrorAction(logutils.ActionValidate, "not supported auth type for application and organization", nil)
	}

	return authType, applicationType, appOrg, nil
}

func (a *Auth) getAuthTypeImpl(authType model.AuthType) (authType, error) {
	if auth, ok := a.authTypes[authType.Code]; ok {
		return auth, nil
	}

	return nil, errors.ErrorData(logutils.StatusInvalid, typeAuthType, logutils.StringArgs(authType.Code))
}

func (a *Auth) getExternalAuthTypeImpl(authType model.AuthType) (externalAuthType, error) {
	key := authType.Code

	//illinois_oidc, other_oidc
	if strings.HasSuffix(authType.Code, "_oidc") {
		key = "oidc"
	}

	if auth, ok := a.externalAuthTypes[key]; ok {
		return auth, nil
	}

	return nil, errors.ErrorData(logutils.StatusInvalid, typeExternalAuthType, logutils.StringArgs(key))
}

func (a *Auth) getAnonymousAuthTypeImpl(authType model.AuthType) (anonymousAuthType, error) {
	if auth, ok := a.anonymousAuthTypes[authType.Code]; ok {
		return auth, nil
	}

	return nil, errors.ErrorData(logutils.StatusInvalid, typeAnonymousAuthType, logutils.StringArgs(authType.Code))
}

func (a *Auth) getServiceAuthTypeImpl(serviceAuthType string) (serviceAuthType, error) {
	if auth, ok := a.serviceAuthTypes[serviceAuthType]; ok {
		return auth, nil
	}

	return nil, errors.ErrorData(logutils.StatusInvalid, typeServiceAuthType, logutils.StringArgs(serviceAuthType))
}

func (a *Auth) getMfaTypeImpl(mfaType string) (mfaType, error) {
	if mfa, ok := a.mfaTypes[mfaType]; ok {
		return mfa, nil
	}

	return nil, errors.ErrorData(logutils.StatusInvalid, typeMfaType, logutils.StringArgs(mfaType))
}

func (a *Auth) buildAccessToken(claims tokenauth.Claims, permissions string, scope string) (string, error) {
	claims.Purpose = "access"
	if !claims.Anonymous {
		claims.Permissions = permissions
	}
	claims.Scope = scope
	return a.generateToken(&claims)
}

func (a *Auth) buildCsrfToken(claims tokenauth.Claims) (string, error) {
	claims.Purpose = "csrf"
	return a.generateToken(&claims)
}

func (a *Auth) buildRefreshToken() (string, *time.Time, error) {
	newToken, err := utils.GenerateRandomString(refreshTokenLength)
	if err != nil {
		return "", nil, errors.WrapErrorAction(logutils.ActionCompute, logutils.TypeToken, nil, err)
	}

	expireTime := time.Now().UTC().Add(time.Minute * time.Duration(sessionExpiry))
	return newToken, &expireTime, nil
}

//getScopedAccessToken returns a scoped access token with the requested scopes
func (a *Auth) getScopedAccessToken(claims tokenauth.Claims, serviceID string, scopes []authorization.Scope) (string, error) {
	scopeStrings := []string{}
	services := []string{serviceID}
	for _, scope := range scopes {
		scopeStrings = append(scopeStrings, scope.String())
		if !authutils.ContainsString(services, scope.ServiceID) {
			services = append(services, scope.ServiceID)
		}
	}

	aud := strings.Join(services, ",")
	scope := strings.Join(scopeStrings, " ")

	scopedClaims := a.getStandardClaims(claims.Subject, "", "", "", "", aud, claims.OrgID, claims.AppID, claims.AuthType, &claims.ExpiresAt, claims.Anonymous, claims.Authenticated, false)
	return a.buildAccessToken(scopedClaims, "", scope)
}

func (a *Auth) getStandardClaims(sub string, uid string, name string, email string, phone string, aud string, orgID string, appID string,
<<<<<<< HEAD
	authType string, exp *int64, anonymous bool, authenticated bool, service bool) tokenauth.Claims {
=======
	authType string, exp *int64, anonymous bool, authenticated bool, admin bool) tokenauth.Claims {
>>>>>>> 77e33a65
	return tokenauth.Claims{
		StandardClaims: jwt.StandardClaims{
			Audience:  aud,
			Subject:   sub,
			ExpiresAt: a.getExp(exp),
			IssuedAt:  time.Now().Unix(),
			Issuer:    a.host,
<<<<<<< HEAD
		}, OrgID: orgID, AppID: appID, AuthType: authType, UID: uid, Name: name, Email: email, Phone: phone, Anonymous: anonymous, Authenticated: authenticated, Service: service,
=======
		}, OrgID: orgID, AppID: appID, AuthType: authType, UID: uid, Name: name, Email: email, Phone: phone,
		Anonymous: anonymous, Authenticated: authenticated, Admin: admin,
>>>>>>> 77e33a65
	}
}

func (a *Auth) generateToken(claims *tokenauth.Claims) (string, error) {
	token := jwt.NewWithClaims(jwt.SigningMethodRS256, claims)
	kid, err := authutils.GetKeyFingerprint(&a.authPrivKey.PublicKey)
	if err != nil {
		return "", errors.WrapErrorAction(logutils.ActionCompute, "fingerprint", logutils.StringArgs("auth key"), err)
	}
	token.Header["kid"] = kid
	return token.SignedString(a.authPrivKey)
}

func (a *Auth) getExp(exp *int64) int64 {
	if exp == nil {
		defaultTime := time.Now().Add(30 * time.Minute) //TODO: Set up org configs for default token exp
		return defaultTime.Unix()
	}
	expTime := time.Unix(*exp, 0)
	minTime := time.Now().Add(time.Duration(a.minTokenExp) * time.Minute)
	maxTime := time.Now().Add(time.Duration(a.maxTokenExp) * time.Minute)

	if expTime.Before(minTime) {
		return minTime.Unix()
	} else if expTime.After(maxTime) {
		return maxTime.Unix()
	}

	return *exp
}

func (a *Auth) getExternalUserAuthorization(externalUser model.ExternalSystemUser, appOrg model.ApplicationOrganization, authType model.AuthType) ([]string, []string, error) {
	identityProviderID, ok := authType.Params["identity_provider"].(string)
	if !ok {
		return nil, nil, errors.ErrorData(logutils.StatusMissing, "identitiy provider id", nil)
	}
	identityProviderSetting := appOrg.FindIdentityProviderSetting(identityProviderID)
	if identityProviderSetting == nil {
		return nil, nil, errors.ErrorData(logutils.StatusMissing, model.TypeIdentityProvider, nil)
	}

	//roles
	roles := []string{}
	for _, item := range externalUser.Roles {
		roleID := identityProviderSetting.Roles[item]
		if len(roleID) > 0 {
			roles = append(roles, roleID)
		}
	}

	//groups
	groups := []string{}
	for _, item := range externalUser.Groups {
		groupID := identityProviderSetting.Groups[item]
		if len(groupID) > 0 {
			groups = append(groups, groupID)
		}
	}

	return roles, groups, nil
}

func (a *Auth) updateExternalAccountRoles(account *model.Account, newExternalRoleIDs []string) (bool, error) {
	if account == nil {
		return false, errors.ErrorData(logutils.StatusInvalid, model.TypeAccount, logutils.StringArgs("nil"))
	}

	updated := false
	newRoles := []model.AccountRole{}
	//Remove any roles which were not set by an admin and are not in new list
	for _, role := range account.Roles {
		if role.AdminSet || authutils.ContainsString(newExternalRoleIDs, role.Role.ID) {
			newRoles = append(newRoles, role)
		} else {
			updated = true
		}
	}

	//Add any new roles that account does not currently have
	addedRoleIDs := []string{}
	for _, roleID := range newExternalRoleIDs {
		if account.GetRole(roleID) == nil {
			addedRoleIDs = append(addedRoleIDs, roleID)
			updated = true
		}
	}

	addedRoles, err := a.storage.FindAppOrgRoles(addedRoleIDs, account.AppOrg.ID)
	if err != nil {
		return false, errors.WrapErrorAction(logutils.ActionFind, model.TypeAccountRoles, nil, err)
	}
	newRoles = append(newRoles, model.AccountRolesFromAppOrgRoles(addedRoles, true, false)...)

	account.Roles = newRoles
	return updated, nil
}

func (a *Auth) updateExternalAccountGroups(account *model.Account, newExternalGroupIDs []string) (bool, error) {
	if account == nil {
		return false, errors.ErrorData(logutils.StatusInvalid, model.TypeAccount, logutils.StringArgs("nil"))
	}

	updated := false
	newGroups := []model.AccountGroup{}
	//Remove any groups which were not set by an admin and are not in new list
	for _, group := range account.Groups {
		if group.AdminSet || authutils.ContainsString(newExternalGroupIDs, group.Group.ID) {
			newGroups = append(newGroups, group)
		} else {
			updated = true
		}
	}

	addedGroupIDs := []string{}
	for _, groupID := range newExternalGroupIDs {
		if account.GetGroup(groupID) == nil {
			addedGroupIDs = append(addedGroupIDs, groupID)
			updated = true
		}
	}

	addedGroups, err := a.storage.FindAppOrgGroups(addedGroupIDs, account.AppOrg.ID)
	if err != nil {
		return false, errors.WrapErrorAction(logutils.ActionFind, model.TypeAccountGroups, nil, err)
	}
	newGroups = append(newGroups, model.AccountGroupsFromAppOrgGroups(addedGroups, true, false)...)

	account.Groups = newGroups
	return updated, nil
}

//storeReg stores the service registration record
func (a *Auth) storeReg() error {
	pem, err := authutils.GetPubKeyPem(&a.authPrivKey.PublicKey)
	if err != nil {
		return errors.WrapErrorAction(logutils.ActionEncode, model.TypePubKey, logutils.StringArgs("auth"), err)
	}

	key := authservice.PubKey{KeyPem: pem, Alg: authKeyAlg}

	// Setup "auth" registration for token validation
	authReg := model.ServiceReg{Registration: authservice.ServiceReg{ServiceID: authServiceID, Host: a.host, PubKey: &key},
		Name: "ROKWIRE Auth Service", Description: "The Auth Service is a subsystem of the Core Building Block that manages authentication and authorization.", FirstParty: true}
	err = a.storage.SaveServiceReg(&authReg)
	if err != nil {
		return errors.WrapErrorAction(logutils.ActionSave, model.TypeServiceReg, logutils.StringArgs(authServiceID), err)
	}

	// Setup core registration for signature validation
	coreReg := model.ServiceReg{Registration: authservice.ServiceReg{ServiceID: a.serviceID, Host: a.host, PubKey: &key},
		Name: "ROKWIRE Core Building Block", Description: "The Core Building Block manages user, auth, and organization data for the ROKWIRE platform.", FirstParty: true}
	err = a.storage.SaveServiceReg(&coreReg)
	if err != nil {
		return errors.WrapErrorAction(logutils.ActionSave, model.TypeServiceReg, logutils.StringArgs(a.serviceID), err)
	}

	return nil
}

//cacheIdentityProviders caches the identity providers
func (a *Auth) cacheIdentityProviders() error {
	a.logger.Info("cacheIdentityProviders..")

	identityProviders, err := a.storage.LoadIdentityProviders()
	if err != nil {
		return errors.WrapErrorAction(logutils.ActionFind, model.TypeIdentityProvider, nil, err)
	}

	a.setCachedIdentityProviders(identityProviders)

	return nil
}

func (a *Auth) setCachedIdentityProviders(identityProviders []model.IdentityProvider) {
	a.identityProvidersLock.Lock()
	defer a.identityProvidersLock.Unlock()

	a.cachedIdentityProviders = &syncmap.Map{}
	validate := validator.New()

	for _, idPr := range identityProviders {
		err := validate.Struct(idPr)
		if err == nil {
			a.cachedIdentityProviders.Store(idPr.ID, idPr)
		} else {
			a.logger.Errorf("failed to validate and cache identity provider with id %s: %s", idPr.ID, err.Error())
		}
	}
}

func (a *Auth) getCachedIdentityProviderConfig(id string, appTypeID string) (*model.IdentityProviderConfig, error) {
	a.identityProvidersLock.RLock()
	defer a.identityProvidersLock.RUnlock()

	errArgs := &logutils.FieldArgs{"id": id, "app_type_id": appTypeID}

	item, _ := a.cachedIdentityProviders.Load(id)
	if item != nil {
		identityProvider, ok := item.(model.IdentityProvider)
		if !ok {
			return nil, errors.ErrorAction(logutils.ActionCast, model.TypeIdentityProvider, errArgs)
		}
		//find the identity provider config
		for _, idPrConfig := range identityProvider.Configs {
			if idPrConfig.AppTypeID == appTypeID {
				return &idPrConfig, nil
			}
		}
		return nil, errors.ErrorData(logutils.StatusMissing, model.TypeIdentityProviderConfig, errArgs)
	}
	return nil, errors.ErrorData(logutils.StatusMissing, model.TypeOrganization, errArgs)
}

func (a *Auth) cacheAPIKeys() error {
	apiKeys, err := a.storage.LoadAPIKeys()
	if err != nil {
		return errors.WrapErrorAction("loading", model.TypeAPIKey, nil, err)
	}
	a.setCachedAPIKeys(apiKeys)
	return nil
}

func (a *Auth) setCachedAPIKeys(apiKeys []model.APIKey) {
	a.apiKeysLock.Lock()
	defer a.apiKeysLock.Unlock()

	a.apiKeys = &syncmap.Map{}
	for _, apiKey := range apiKeys {
		a.apiKeys.Store(apiKey.Key, apiKey)
	}
}

func (a *Auth) getCachedAPIKey(key string) (*model.APIKey, error) {
	a.apiKeysLock.RLock()
	defer a.apiKeysLock.RUnlock()

	item, _ := a.apiKeys.Load(key)
	if item != nil {
		if key, ok := item.(model.APIKey); ok {
			return &key, nil
		}
		return nil, errors.ErrorData(logutils.StatusInvalid, model.TypeAPIKey, nil)
	}
	return nil, errors.ErrorAction(logutils.ActionLoadCache, model.TypeAPIKey, nil)
}

func (a *Auth) setupDeleteSessionsTimer() {
	a.logger.Info("setupDeleteSessionsTimer")

	//cancel if active
	if a.deleteSessionsTimer != nil {
		a.timerDone <- true
		a.deleteSessionsTimer.Stop()
	}

	a.deleteExpiredSessions()
}

func (a *Auth) deleteExpiredSessions() {
	a.logger.Info("deleteExpiredSessions")

	now := time.Now().UTC()
	err := a.storage.DeleteExpiredSessions(&now)
	if err != nil {
		a.logger.Error(err.Error())
	}

	duration := time.Hour * time.Duration(sessionDeletePeriod)
	a.deleteSessionsTimer = time.NewTimer(duration)
	select {
	case <-a.deleteSessionsTimer.C:
		// timer expired
		a.deleteSessionsTimer = nil

		a.deleteExpiredSessions()
	case <-a.timerDone:
		// timer aborted
		a.deleteSessionsTimer = nil
	}
}

//LocalServiceRegLoaderImpl provides a local implementation for ServiceRegLoader
type LocalServiceRegLoaderImpl struct {
	storage Storage
	*authservice.ServiceRegSubscriptions
}

//LoadServices implements ServiceRegLoader interface
func (l *LocalServiceRegLoaderImpl) LoadServices() ([]authservice.ServiceReg, error) {
	regs, err := l.storage.FindServiceRegs(l.GetSubscribedServices())
	if err != nil {
		return nil, errors.WrapErrorAction(logutils.ActionFind, model.TypeServiceReg, nil, err)
	}

	authRegs := make([]authservice.ServiceReg, len(regs))
	for i, serviceReg := range regs {
		reg := serviceReg.Registration
		reg.PubKey.LoadKeyFromPem()
		authRegs[i] = reg
	}

	return authRegs, nil
}

//NewLocalServiceRegLoader creates and configures a new LocalServiceRegLoaderImpl instance
func NewLocalServiceRegLoader(storage Storage) *LocalServiceRegLoaderImpl {
	subscriptions := authservice.NewServiceRegSubscriptions([]string{"all"})
	return &LocalServiceRegLoaderImpl{storage: storage, ServiceRegSubscriptions: subscriptions}
}

//StorageListener represents storage listener implementation for the auth package
type StorageListener struct {
	auth *Auth
	storage.DefaultListenerImpl
}

//OnIdentityProvidersUpdated notifies that identity providers have been updated
func (al *StorageListener) OnIdentityProvidersUpdated() {
	al.auth.cacheIdentityProviders()
}

//OnAPIKeysUpdated notifies api keys have been updated
func (al *StorageListener) OnAPIKeysUpdated() {
	al.auth.cacheAPIKeys()
}

//OnServiceRegsUpdated notifies that a service registration has been updated
func (al *StorageListener) OnServiceRegsUpdated() {
	al.auth.AuthService.LoadServices()
}<|MERGE_RESOLUTION|>--- conflicted
+++ resolved
@@ -679,11 +679,7 @@
 		phone = accountAuthType.Account.Profile.Phone
 		permissions = accountAuthType.Account.GetPermissionNames()
 	}
-<<<<<<< HEAD
-	claims := a.getStandardClaims(sub, uid, name, email, phone, "rokwire", orgID, appID, authType.Code, nil, anonymous, true, false)
-=======
-	claims := a.getStandardClaims(sub, uid, name, email, phone, rokwireTokenAud, orgID, appID, authType.Code, nil, anonymous, true, appOrg.Application.Admin)
->>>>>>> 77e33a65
+	claims := a.getStandardClaims(sub, uid, name, email, phone, rokwireTokenAud, orgID, appID, authType.Code, nil, anonymous, true, appOrg.Application.Admin, false)
 	accessToken, err := a.buildAccessToken(claims, strings.Join(permissions, ","), authorization.ScopeGlobal)
 	if err != nil {
 		return nil, errors.WrapErrorAction(logutils.ActionCreate, logutils.TypeToken, nil, err)
@@ -1203,16 +1199,12 @@
 	aud := strings.Join(services, ",")
 	scope := strings.Join(scopeStrings, " ")
 
-	scopedClaims := a.getStandardClaims(claims.Subject, "", "", "", "", aud, claims.OrgID, claims.AppID, claims.AuthType, &claims.ExpiresAt, claims.Anonymous, claims.Authenticated, false)
+	scopedClaims := a.getStandardClaims(claims.Subject, "", "", "", "", aud, claims.OrgID, claims.AppID, claims.AuthType, &claims.ExpiresAt, claims.Anonymous, claims.Authenticated, false, false)
 	return a.buildAccessToken(scopedClaims, "", scope)
 }
 
 func (a *Auth) getStandardClaims(sub string, uid string, name string, email string, phone string, aud string, orgID string, appID string,
-<<<<<<< HEAD
-	authType string, exp *int64, anonymous bool, authenticated bool, service bool) tokenauth.Claims {
-=======
-	authType string, exp *int64, anonymous bool, authenticated bool, admin bool) tokenauth.Claims {
->>>>>>> 77e33a65
+	authType string, exp *int64, anonymous bool, authenticated bool, admin bool, service bool) tokenauth.Claims {
 	return tokenauth.Claims{
 		StandardClaims: jwt.StandardClaims{
 			Audience:  aud,
@@ -1220,12 +1212,8 @@
 			ExpiresAt: a.getExp(exp),
 			IssuedAt:  time.Now().Unix(),
 			Issuer:    a.host,
-<<<<<<< HEAD
-		}, OrgID: orgID, AppID: appID, AuthType: authType, UID: uid, Name: name, Email: email, Phone: phone, Anonymous: anonymous, Authenticated: authenticated, Service: service,
-=======
 		}, OrgID: orgID, AppID: appID, AuthType: authType, UID: uid, Name: name, Email: email, Phone: phone,
-		Anonymous: anonymous, Authenticated: authenticated, Admin: admin,
->>>>>>> 77e33a65
+		Anonymous: anonymous, Authenticated: authenticated, Admin: admin, Service: service,
 	}
 }
 
