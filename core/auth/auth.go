--- conflicted
+++ resolved
@@ -170,10 +170,8 @@
 
 }
 
-<<<<<<< HEAD
-=======
 //sendEmail is used to send verification and password reset emails using Smtp connection
-func (a *Auth) sendEmail(toEmail string, subject string, body string, attachmentFilename *string) error {
+func (a *Auth) SendEmail(toEmail string, subject string, body string, attachmentFilename *string) error {
 	if a.emailDialer == nil {
 		return errors.New("email dialer is nil")
 	}
@@ -198,7 +196,6 @@
 	return nil
 }
 
->>>>>>> 07b0efde
 func (a *Auth) applyExternalAuthType(authType model.AuthType, appType model.ApplicationType, appOrg model.ApplicationOrganization, creds string, params string, l *logs.Log) (*model.Account, *model.AccountAuthType, interface{}, error) {
 	var account *model.Account
 	var accountAuthType *model.AccountAuthType
