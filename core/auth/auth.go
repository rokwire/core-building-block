--- conflicted
+++ resolved
@@ -59,14 +59,12 @@
 	authConfigs     *syncmap.Map //cache authConfigs
 	authConfigsLock *sync.RWMutex
 
-<<<<<<< HEAD
 	apiKeys     *syncmap.Map //cache api keys / api_key (string) -> APIKey
 	apiKeysLock *sync.RWMutex
-=======
+
 	//delete refresh tokens timer
 	deleteRefreshTimer *time.Timer
 	timerDone          chan bool
->>>>>>> 0a11f585
 }
 
 //TokenClaims is a temporary claims model to provide backwards compatibility
@@ -96,20 +94,15 @@
 	authConfigs := &syncmap.Map{}
 	authConfigsLock := &sync.RWMutex{}
 
-<<<<<<< HEAD
 	apiKeys := &syncmap.Map{}
 	apiKeysLock := &sync.RWMutex{}
 
-	auth := &Auth{storage: storage, authTypes: authTypes, authPrivKey: authPrivKey, AuthService: nil,
-		serviceID: serviceID, host: host, minTokenExp: *minTokenExp, maxTokenExp: *maxTokenExp,
-		authConfigs: authConfigs, authConfigsLock: authConfigsLock,
-		apiKeys: apiKeys, apiKeysLock: apiKeysLock}
-=======
 	timerDone := make(chan bool)
+
 	auth := &Auth{storage: storage, logger: logger, authTypes: authTypes, authPrivKey: authPrivKey, AuthService: nil,
 		serviceID: serviceID, host: host, minTokenExp: *minTokenExp, maxTokenExp: *maxTokenExp,
-		authConfigs: authConfigs, authConfigsLock: authConfigsLock, timerDone: timerDone}
->>>>>>> 0a11f585
+		authConfigs: authConfigs, authConfigsLock: authConfigsLock, timerDone: timerDone,
+		apiKeys: apiKeys, apiKeysLock: apiKeysLock}
 
 	err := auth.storeReg()
 	if err != nil {
@@ -416,17 +409,6 @@
 	return nil, errors.ErrorData(logutils.StatusMissing, model.TypeAuthConfig, errArgs)
 }
 
-func (a *Auth) setAuthConfigs(authConfigs []model.AuthConfig) {
-<<<<<<< HEAD
-	a.authConfigsLock.Lock()
-	defer a.authConfigsLock.Unlock()
-
-	a.authConfigs = &syncmap.Map{}
-	for _, authConfig := range authConfigs {
-		a.authConfigs.Store(fmt.Sprintf("%s_%s_%s", authConfig.OrgID, authConfig.AppID, authConfig.Type), authConfig)
-	}
-}
-
 func (a *Auth) loadAPIKeys() error {
 	apiKeys, err := a.storage.LoadAPIKeys()
 	if err != nil {
@@ -444,23 +426,28 @@
 	if item != nil {
 		if key, ok := item.(model.APIKey); ok {
 			return &key, nil
-=======
-	a.authConfigs = &syncmap.Map{}
+		}
+		return nil, errors.ErrorData(logutils.StatusInvalid, model.TypeAPIKey, nil)
+	}
+	return nil, errors.ErrorAction(logutils.ActionLoadCache, model.TypeAPIKey, nil)
+}
+func (a *Auth) setAuthConfigs(authConfigs []model.AuthConfig) {
 	validate := validator.New()
 
 	a.authConfigsLock.Lock()
 	defer a.authConfigsLock.Unlock()
+
+	a.authConfigs = &syncmap.Map{}
 	for _, authConfig := range authConfigs {
 		err := validate.Struct(authConfig)
 		if err == nil {
 			for _, appID := range authConfig.AppIDs {
 				a.authConfigs.Store(fmt.Sprintf("%s_%s_%s", authConfig.OrgID, appID, authConfig.AuthType), &authConfig)
 			}
->>>>>>> 0a11f585
-		}
-		return nil, errors.ErrorData(logutils.StatusInvalid, model.TypeAPIKey, nil)
-	}
-	return nil, errors.ErrorAction(logutils.ActionLoadCache, model.TypeAPIKey, nil)
+		}
+		return nil, errors.ErrorData(logutils.StatusInvalid, model.AuthConfig, nil)
+	}
+	return nil, errors.ErrorAction(logutils.ActionLoadCache, model.AuthConfig, nil)
 }
 
 func (a *Auth) setAPIKeys(apiKeys []model.APIKey) {
@@ -556,44 +543,6 @@
 	return &LocalServiceRegLoaderImpl{storage: storage, ServiceRegSubscriptions: subscriptions}
 }
 
-<<<<<<< HEAD
-//Storage interface to communicate with the storage
-type Storage interface {
-	FindUserByAccountID(accountID string) (*model.User, error)
-	InsertUser(user *model.User, authCred *model.AuthCred) (*model.User, error)
-	UpdateUser(user *model.User, newOrgData *map[string]interface{}) (*model.User, error)
-	DeleteUser(id string) error
-
-	//Credentials
-	FindCredentialsByRefreshToken(token string) (*model.AuthCred, error)
-	FindCredentials(orgID string, appID string, authType string, userID string) (*model.AuthCred, error)
-	UpdateCredentials(creds *model.AuthCred) (*model.AuthCred, error)
-
-	//ServiceRegs
-	FindServiceRegs(serviceIDs []string) ([]model.ServiceReg, error)
-	FindServiceReg(serviceID string) (*model.ServiceReg, error)
-	InsertServiceReg(reg *model.ServiceReg) error
-	UpdateServiceReg(reg *model.ServiceReg) error
-	SaveServiceReg(reg *model.ServiceReg) error
-	DeleteServiceReg(serviceID string) error
-
-	//AuthConfigs
-	LoadAuthConfigs() ([]model.AuthConfig, error)
-	FindAuthConfig(orgID string, appID string, authType string) (*model.AuthConfig, error)
-
-	//ServiceAuthorizations
-	FindServiceAuthorization(userID string, orgID string) (*model.ServiceAuthorization, error)
-	SaveServiceAuthorization(authorization *model.ServiceAuthorization) error
-	DeleteServiceAuthorization(userID string, orgID string) error
-
-	//APIKeys
-	LoadAPIKeys() ([]model.APIKey, error)
-	FindAPIKey(orgID string, appID string) (*model.APIKey, error)
-	FindAPIKeys(orgID string) ([]model.APIKey, error)
-}
-
-=======
->>>>>>> 0a11f585
 //StorageListener represents storage listener implementation for the auth package
 type StorageListener struct {
 	auth *Auth
@@ -607,11 +556,7 @@
 
 //OnAuthConfigUpdated notifies that an auth config has been updated
 func (al *StorageListener) OnAuthConfigUpdated() {
-<<<<<<< HEAD
-	al.Auth.loadAuthConfigs()
-=======
 	al.auth.loadAuthConfigs()
->>>>>>> 0a11f585
 }
 
 //OnServiceRegsUpdated notifies that a service registration has been updated
