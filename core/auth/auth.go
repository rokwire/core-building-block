--- conflicted
+++ resolved
@@ -298,11 +298,9 @@
 }
 
 type Storage interface {
-<<<<<<< HEAD
 	ReadTODO() error
 	SetEmailCredential(username string, password string) error
 	GetEmailCredential(username string) (*model.Credential, error)
-=======
 	GetServiceRegs(serviceIDs []string) ([]authservice.ServiceReg, error)
 	SaveServiceReg(reg *authservice.ServiceReg) error
 
@@ -318,5 +316,4 @@
 //OnAuthConfigUpdated notifies that an auth config has been updated
 func (al *AuthStorageListener) OnAuthConfigUpdated() {
 	al.Auth.LoadAuthConfigs()
->>>>>>> 670e595f
 }