package auth

import (
	"bytes"
	"core-building-block/core/model"
	"core-building-block/driven/storage"
	"crypto/rsa"
	"fmt"
<<<<<<< HEAD
	"strconv"
	"strings"
=======
	"reflect"
>>>>>>> 085d32b5
	"sync"
	"time"

	"github.com/golang-jwt/jwt"
	"github.com/rokmetro/auth-library/authservice"
	"github.com/rokmetro/auth-library/authutils"
	"github.com/rokmetro/auth-library/tokenauth"
	"golang.org/x/sync/syncmap"
	"gopkg.in/go-playground/validator.v9"
	"gopkg.in/gomail.v2"

	log "github.com/rokmetro/logging-library/loglib"
)

const (
	authServiceID string = "auth"
	authKeyAlg    string = "RS256"

	typeAuthType log.LogData = "auth type"
<<<<<<< HEAD
	TypeAuth     log.LogData = "auth"
	typeMail     log.LogData = "mail"
=======
	typeAuth     log.LogData = "auth"
>>>>>>> 085d32b5
)

//Interface for authentication mechanisms
type authType interface {
	//Check validity of provided credentials
	check(creds string, params string, l *log.Log) (*model.UserAuth, error)
<<<<<<< HEAD
	verify(id string, verification string, l *log.Log) error
=======

	//Set new credentials
	set(userAuth *model.UserAuth, orgID string, appID string) (*model.AuthCred, error)
>>>>>>> 085d32b5
}

//Auth represents the auth functionality unit
type Auth struct {
	storage Storage

	authTypes map[string]authType

	authPrivKey *rsa.PrivateKey

	AuthService *authservice.AuthService

	serviceID   string
	host        string //Service host
	minTokenExp int64  //Minimum access token expiration time in minutes
	maxTokenExp int64  //Maximum access token expiration time in minutes

	emailFrom   string
	emailDialer *gomail.Dialer

	authConfigs     *syncmap.Map //cache authConfigs / orgID_appID -> authConfig
	authConfigsLock *sync.RWMutex
}

//NewAuth creates a new auth instance
func NewAuth(serviceID string, host string, authPrivKey *rsa.PrivateKey, storage Storage, minTokenExp *int64, maxTokenExp *int64, smtpHost string, smtpPort string, smtpUser string, smtpPassword string, smtpFrom string, logger *log.Logger) (*Auth, error) {
	if minTokenExp == nil {
		var minTokenExpVal int64 = 5
		minTokenExp = &minTokenExpVal
	}

	if maxTokenExp == nil {
		var maxTokenExpVal int64 = 60
		maxTokenExp = &maxTokenExpVal
	}
	smtpPortNum, err := strconv.Atoi(smtpPort)
	if err != nil {
		// handle error
		logger.Fatal("Invalid SMTP port")
	}
	//maybe set up from config collection for diff types of auth
	emailDialer := gomail.NewDialer(smtpHost, smtpPortNum, smtpUser, smtpPassword)

	authTypes := map[string]authType{}

	authConfigs := &syncmap.Map{}
	authConfigsLock := &sync.RWMutex{}
	auth := &Auth{storage: storage, authTypes: authTypes, authPrivKey: authPrivKey, AuthService: nil,
		serviceID: serviceID, host: host, minTokenExp: *minTokenExp, maxTokenExp: *maxTokenExp,
		authConfigs: authConfigs, authConfigsLock: authConfigsLock, emailDialer: emailDialer, emailFrom: smtpFrom}

	err = auth.storeReg()
	if err != nil {
		return nil, log.WrapActionError(log.ActionSave, "reg", nil, err)
	}

	serviceLoader := NewLocalServiceRegLoader(storage)

	authService, err := authservice.NewAuthService(serviceID, host, serviceLoader)
	if err != nil {
		return nil, log.WrapActionError(log.ActionInitialize, "auth service", nil, err)
	}

	auth.AuthService = authService

	//Initialize auth types
	initEmailAuth(auth)
	initPhoneAuth(auth)
	initOidcAuth(auth)
	initSamlAuth(auth)
	initFirebaseAuth(auth)

	initAPIKeyAuth(auth)
	initSignatureAuth(auth)

	err = auth.LoadAuthConfigs()
	if err != nil {
		logger.Warn("NewAuth() failed to cache auth configs")
	}

	return auth, nil
}

//Login logs a user in using the specified credentials and authentication method
//	Input:
//		authType (string): Name of the authentication method for provided creds (eg. "email")
//		creds (string): Credentials/JSON encoded credential structure defined for the specified auth type
//		params (string): JSON encoded params defined by specified auth type
//		l (*loglib.Log): Log object pointer for request
//	Returns:
//		Access token (string): Signed ROKWIRE access token to be used to authorize future requests
//		User (User): User object for authenticated user
func (a *Auth) Login(authType string, creds string, params string, l *log.Log) (string, *model.User, error) {
	var user *model.User
	var err error

	auth, err := a.getAuthType(authType)
	if err != nil {
		return "", nil, log.WrapActionError(log.ActionLoadCache, typeAuthType, nil, err)
	}

	claims, err := auth.check(creds, params, l)

	if len(claims.AccountID) > 0 {
		user, err = a.findAccount(claims)
		if err != nil {
			return "", nil, err
		}
		user, update, newMembership := a.needsUserUpdate(claims, user)
		if update {
			var newMembershipOrgData *map[string]interface{}
			if newMembership {
				newMembershipOrgData = &claims.OrgData
			}
			_, err = a.updateAccount(user, newMembershipOrgData)
			if err != nil {
				return "", nil, err
			}
		}
	} else {
		if claims.NewCreds.Creds != nil {
			user, err = a.createAccount(claims)
			if err != nil {
				return "", nil, err
			}
		} else {
			return "", nil, log.WrapActionError(log.ActionValidate, model.TypeAuthCred, nil, err)
		}
	}

	//TODO: return token and user using claims

	return "", user, nil
}

func (a *Auth) Verify(authType string, id string, verification string, l *log.Log) error {
	auth, err := a.getAuthType(authType)
	if err != nil {
		return log.WrapActionError(log.ActionLoadCache, typeAuthType, nil, err)
	}

	err = auth.verify(id, verification, l)
	if err != nil {
		log.WrapActionError(log.ActionValidate, "creds", nil, err)
	}

	return nil
}

//SendEmail is used to send verification and password reset emails using Smtp connection
func (a *Auth) SendEmail(toEmail string, subject string, body string, attachmentFilename string) error {
	if a.emailDialer == nil {
		return log.NewError("email Dialer is nil")
	}
	if toEmail == "" {
		return log.NewError("Missing email addresses")
	}

	emails := strings.Split(toEmail, ",")

	m := gomail.NewMessage()
	m.SetHeader("From", a.emailFrom)
	m.SetHeader("To", emails...)
	m.SetHeader("Subject", subject)
	m.SetBody("text/plain", body)
	m.Attach(attachmentFilename)

	if err := a.emailDialer.DialAndSend(m); err != nil {
		return log.WrapActionError(log.ActionSend, typeMail, nil, err)
	}
	return nil
}

func (a *Auth) GetScopedAccessToken(claims tokenauth.Claims, serviceID string, scope string) (string, error) {
	scopedClaims := a.getStandardClaims(claims.Subject, serviceID, claims.OrgID, claims.AppID, nil)
	return a.buildAccessToken(scopedClaims, "", scope)
}

//GetServiceRegistrations retrieves all service registrations
func (a *Auth) GetServiceRegistrations(serviceIDs []string) ([]authservice.ServiceReg, error) {
	return a.storage.FindServiceRegs(serviceIDs)
}

//RegisterService creates a new service registration
func (a *Auth) RegisterService(reg *authservice.ServiceReg) error {
	return a.storage.InsertServiceReg(reg)
}

//UpdateServiceRegistration updates an existing service registration
func (a *Auth) UpdateServiceRegistration(reg *authservice.ServiceReg) error {
	if reg.ServiceID == authServiceID || reg.ServiceID == a.serviceID {
		return log.NewErrorf("modifying service registration not allowed for service id %v", reg.ServiceID)
	}
	return a.storage.UpdateServiceReg(reg)
}

//DeregisterService deletes an existing service registration
func (a *Auth) DeregisterService(serviceID string) error {
	if serviceID == authServiceID || serviceID == a.serviceID {
		return log.NewErrorf("deregistering service not allowed for service id %v", serviceID)
	}
	return a.storage.DeleteServiceReg(serviceID)
}

//findAccount retrieves a user's account information
func (a *Auth) findAccount(userAuth *model.UserAuth) (*model.User, error) {
	return a.storage.FindUserByAccountID(userAuth.AccountID)
}

//createAccount creates a new user account
func (a *Auth) createAccount(userAuth *model.UserAuth) (*model.User, error) {
	return a.storage.InsertUser(userAuth)
}

//updateAccount updates a user's account information
func (a *Auth) updateAccount(user *model.User, newOrgData *map[string]interface{}) (*model.User, error) {
	return a.storage.UpdateUser(user, newOrgData)
}

//deleteAccount deletes a user account
func (a *Auth) deleteAccount(id string) error {
	return a.storage.DeleteUser(id)
}

//needsUserUpdate determines if user should be updated by userAuth (assumes userAuth is most up-to-date)
func (a *Auth) needsUserUpdate(userAuth *model.UserAuth, user *model.User) (*model.User, bool, bool) {
	update := false

	// account
	if userAuth.Email != user.Account.Email {
		user.Account.Email = userAuth.Email
		update = true
	}
	if userAuth.Phone != user.Account.Phone {
		user.Account.Phone = userAuth.Phone
		update = true
	}

	// profile
	if !bytes.Equal(userAuth.Picture, []byte(user.Profile.Photo)) {
		user.Profile.Photo = string(userAuth.Picture)
		update = true
	}
	if user.Profile.FirstName != userAuth.FirstName {
		user.Profile.FirstName = userAuth.FirstName
		update = true
	}
	if user.Profile.LastName != userAuth.LastName {
		user.Profile.LastName = userAuth.LastName
		update = true
	}

	// org data
	foundOrg := false
	for _, m := range user.OrganizationsMemberships {
		if m.Organization.ID == userAuth.OrgData["orgID"] {
			foundOrg = true
			if !reflect.DeepEqual(userAuth.OrgData, m.OrgUserData) {
				m.OrgUserData = userAuth.OrgData
				update = true
			}
		}
	}

	return user, update, !foundOrg
}

func (a *Auth) registerAuthType(name string, auth authType) error {
	if _, ok := a.authTypes[name]; ok {
		return log.NewErrorf("the requested auth type name has already been registered: %s", name)
	}

	a.authTypes[name] = auth

	return nil
}

func (a *Auth) getAuthType(name string) (authType, error) {
	if auth, ok := a.authTypes[name]; ok {
		return auth, nil
	}

	return nil, log.DataError(log.StatusInvalid, typeAuthType, log.StringArgs(name))
}

func (a *Auth) buildAccessToken(claims tokenauth.Claims, permissions string, scope string) (string, error) {
	claims.Purpose = "access"
	claims.Permissions = permissions
	claims.Scope = scope
	return a.generateToken(&claims)
}

func (a *Auth) buildCsrfToken(claims tokenauth.Claims) (string, error) {
	claims.Purpose = "csrf"
	return a.generateToken(&claims)
}

func (a *Auth) getStandardClaims(sub string, aud string, orgID string, appID string, exp *int64) tokenauth.Claims {
	return tokenauth.Claims{
		StandardClaims: jwt.StandardClaims{
			Audience:  aud,
			Subject:   sub,
			ExpiresAt: a.getExp(exp),
			IssuedAt:  time.Now().Unix(),
			Issuer:    a.host,
		}, OrgID: orgID, AppID: appID,
	}
}

func (a *Auth) generateToken(claims *tokenauth.Claims) (string, error) {
	token := jwt.NewWithClaims(jwt.SigningMethodRS256, claims)
	kid, err := authutils.GetKeyFingerprint(&a.authPrivKey.PublicKey)
	if err != nil {
		return "", log.WrapActionError(log.ActionCompute, "fingerprint", log.StringArgs("auth key"), err)
	}
	token.Header["kid"] = kid
	return token.SignedString(a.authPrivKey)
}

func (a *Auth) getExp(exp *int64) int64 {
	if exp == nil {
		defaultTime := time.Now().Add(30 * time.Minute) //TODO: Set up org configs for default token exp
		return defaultTime.Unix()
	}
	expTime := time.Unix(*exp, 0)
	minTime := time.Now().Add(time.Duration(a.minTokenExp) * time.Minute)
	maxTime := time.Now().Add(time.Duration(a.maxTokenExp) * time.Minute)

	if expTime.Before(minTime) {
		return minTime.Unix()
	} else if expTime.After(maxTime) {
		return maxTime.Unix()
	}

	return *exp
}

//storeReg stores the service registration record
func (a *Auth) storeReg() error {
	pem, err := authutils.GetPubKeyPem(&a.authPrivKey.PublicKey)
	if err != nil {
		return log.WrapActionError(log.ActionEncode, "auth pub key", nil, err)
	}

	key := authservice.PubKey{KeyPem: pem, Alg: authKeyAlg}

	// Setup "auth" registration for token validation
	authReg := authservice.ServiceReg{ServiceID: authServiceID, Host: a.host, PubKey: &key}
	err = a.storage.SaveServiceReg(&authReg)
	if err != nil {
		return log.WrapActionError(log.ActionSave, model.TypeServiceReg, log.StringArgs(authServiceID), err)
	}

	// Setup core registration for signature validation
	coreReg := authservice.ServiceReg{ServiceID: a.serviceID, Host: a.host, PubKey: &key}
	err = a.storage.SaveServiceReg(&coreReg)
	if err != nil {
		return log.WrapActionError(log.ActionSave, model.TypeServiceReg, log.StringArgs(a.serviceID), err)
	}

	return nil
}

//LoadAuthConfigs loads the auth configs
func (a *Auth) LoadAuthConfigs() error {
	authConfigDocs, err := a.storage.LoadAuthConfigs()
	if err != nil {
		return log.WrapActionError(log.ActionFind, model.TypeAuthConfig, nil, err)
	}

	a.setAuthConfigs(authConfigDocs)

	return nil
}

func (a *Auth) getAuthConfig(orgID string, appID string, authType string) (*model.AuthConfig, error) {
	a.authConfigsLock.RLock()
	defer a.authConfigsLock.RUnlock()

	var authConfig *model.AuthConfig //to return

	errArgs := &log.FieldArgs{"org_id": orgID, "app_id": appID, "auth_type": authType}

	item, _ := a.authConfigs.Load(fmt.Sprintf("%s_%s_%s", orgID, appID, authType))
	if item != nil {
		authConfigFromCache, ok := item.(model.AuthConfig)
		if !ok {
			return nil, log.ActionError(log.ActionCast, model.TypeAuthConfig, errArgs)
		}
		authConfig = &authConfigFromCache
		return authConfig, nil
	}
	return nil, log.DataError(log.StatusMissing, model.TypeAuthConfig, errArgs)
}

func (a *Auth) setAuthConfigs(authConfigs *[]model.AuthConfig) {
	a.authConfigs = &syncmap.Map{}
	validate := validator.New()

	a.authConfigsLock.Lock()
	defer a.authConfigsLock.Unlock()
	for _, authConfig := range *authConfigs {
		err := validate.Struct(authConfig)
		if err == nil {
			a.authConfigs.Store(fmt.Sprintf("%s_%s_%s", authConfig.OrgID, authConfig.AppID, authConfig.Type), authConfig)
		}
	}
}

//LocalServiceRegLoaderImpl provides a local implementation for ServiceRegLoader
type LocalServiceRegLoaderImpl struct {
	storage Storage
	*authservice.ServiceRegSubscriptions
}

//LoadServices implements ServiceRegLoader interface
func (l *LocalServiceRegLoaderImpl) LoadServices() ([]authservice.ServiceReg, error) {
	return l.storage.FindServiceRegs(l.GetSubscribedServices())
}

//NewLocalServiceRegLoader creates and configures a new LocalServiceRegLoaderImpl instance
func NewLocalServiceRegLoader(storage Storage) *LocalServiceRegLoaderImpl {
	subscriptions := authservice.NewServiceRegSubscriptions([]string{"all"})
	return &LocalServiceRegLoaderImpl{storage: storage, ServiceRegSubscriptions: subscriptions}
}

//Storage interface to communicate with the storage
type Storage interface {
<<<<<<< HEAD
	ReadTODO() error
	CreateEmailCredential(*credential) error
	UpdateEmailCredential(*credential) error
	GetEmailCredential(username string) (*credential, error)
	GetServiceRegs(serviceIDs []string) ([]authservice.ServiceReg, error)
=======
	FindUserByAccountID(accountID string) (*model.User, error)
	InsertUser(userAuth *model.UserAuth) (*model.User, error)
	UpdateUser(user *model.User, newOrgData *map[string]interface{}) (*model.User, error)
	DeleteUser(id string) error

	FindCredentials(orgID string, appID string, authType string, userID string) (*model.AuthCred, error)

	FindOrganization(id string) (*model.Organization, error)

	//ServiceRegs
	FindServiceRegs(serviceIDs []string) ([]authservice.ServiceReg, error)
	FindServiceReg(serviceID string) (*authservice.ServiceReg, error)
	InsertServiceReg(reg *authservice.ServiceReg) error
	UpdateServiceReg(reg *authservice.ServiceReg) error
>>>>>>> 085d32b5
	SaveServiceReg(reg *authservice.ServiceReg) error
	DeleteServiceReg(serviceID string) error

	//AuthConfigs
	FindAuthConfig(orgID string, appID string, authType string) (*model.AuthConfig, error)
	LoadAuthConfigs() (*[]model.AuthConfig, error)
}

//StorageListener represents storage listener implementation for the auth package
type StorageListener struct {
	Auth *Auth
	storage.DefaultListenerImpl
}

//OnAuthConfigUpdated notifies that an auth config has been updated
func (al *StorageListener) OnAuthConfigUpdated() {
	al.Auth.LoadAuthConfigs()
}

//OnServiceRegsUpdated notifies that a service registration has been updated
func (al *StorageListener) OnServiceRegsUpdated() {
	al.Auth.AuthService.LoadServices()
}<|MERGE_RESOLUTION|>--- conflicted
+++ resolved
@@ -6,12 +6,9 @@
 	"core-building-block/driven/storage"
 	"crypto/rsa"
 	"fmt"
-<<<<<<< HEAD
+	"reflect"
 	"strconv"
 	"strings"
-=======
-	"reflect"
->>>>>>> 085d32b5
 	"sync"
 	"time"
 
@@ -31,25 +28,18 @@
 	authKeyAlg    string = "RS256"
 
 	typeAuthType log.LogData = "auth type"
-<<<<<<< HEAD
-	TypeAuth     log.LogData = "auth"
 	typeMail     log.LogData = "mail"
-=======
 	typeAuth     log.LogData = "auth"
->>>>>>> 085d32b5
 )
 
 //Interface for authentication mechanisms
 type authType interface {
 	//Check validity of provided credentials
 	check(creds string, params string, l *log.Log) (*model.UserAuth, error)
-<<<<<<< HEAD
 	verify(id string, verification string, l *log.Log) error
-=======
 
 	//Set new credentials
 	set(userAuth *model.UserAuth, orgID string, appID string) (*model.AuthCred, error)
->>>>>>> 085d32b5
 }
 
 //Auth represents the auth functionality unit
@@ -478,13 +468,11 @@
 
 //Storage interface to communicate with the storage
 type Storage interface {
-<<<<<<< HEAD
 	ReadTODO() error
 	CreateEmailCredential(*credential) error
 	UpdateEmailCredential(*credential) error
 	GetEmailCredential(username string) (*credential, error)
 	GetServiceRegs(serviceIDs []string) ([]authservice.ServiceReg, error)
-=======
 	FindUserByAccountID(accountID string) (*model.User, error)
 	InsertUser(userAuth *model.UserAuth) (*model.User, error)
 	UpdateUser(user *model.User, newOrgData *map[string]interface{}) (*model.User, error)
@@ -499,7 +487,6 @@
 	FindServiceReg(serviceID string) (*authservice.ServiceReg, error)
 	InsertServiceReg(reg *authservice.ServiceReg) error
 	UpdateServiceReg(reg *authservice.ServiceReg) error
->>>>>>> 085d32b5
 	SaveServiceReg(reg *authservice.ServiceReg) error
 	DeleteServiceReg(serviceID string) error
 
