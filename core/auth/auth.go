package auth

import (
	"core-building-block/core/model"
	"core-building-block/driven/profilebb"
	"core-building-block/driven/storage"
	"core-building-block/utils"
	"crypto/rsa"
	"encoding/json"
	"strings"
	"sync"
	"time"

	"github.com/golang-jwt/jwt"
	"github.com/google/uuid"
	"github.com/rokwire/core-auth-library-go/authorization"
	"github.com/rokwire/core-auth-library-go/authservice"
	"github.com/rokwire/core-auth-library-go/authutils"
	"github.com/rokwire/core-auth-library-go/tokenauth"
	"golang.org/x/sync/syncmap"
	"gopkg.in/go-playground/validator.v9"
	"gopkg.in/gomail.v2"

	"github.com/rokwire/logging-library-go/errors"
	"github.com/rokwire/logging-library-go/logs"
	"github.com/rokwire/logging-library-go/logutils"
)

const (
	authServiceID  string = "auth"
	authKeyAlg     string = "RS256"
	rokwireKeyword string = "ROKWIRE"

	typeMail              logutils.MessageDataType = "mail"
	typeAuthType          logutils.MessageDataType = "auth type"
	typeExternalAuthType  logutils.MessageDataType = "external auth type"
	typeAnonymousAuthType logutils.MessageDataType = "anonymous auth type"
	typeMfaType           logutils.MessageDataType = "mfa type"
	typeAuth              logutils.MessageDataType = "auth"
	typeAuthRefreshParams logutils.MessageDataType = "auth refresh params"

	refreshTokenLength int = 256

	sessionExpiry       int = 7 * 24 * 60 //1 week
	sessionDeletePeriod int = 2
	sessionLimit        int = 3

	loginStateLength   int = 128
	loginStateDuration int = 5

	maxMfaAttempts int = 5
)

//Auth represents the auth functionality unit
type Auth struct {
	storage Storage
	emailer Emailer

	logger *logs.Logger

	authTypes          map[string]authType
	externalAuthTypes  map[string]externalAuthType
	anonymousAuthTypes map[string]anonymousAuthType
	mfaTypes           map[string]mfaType

	authPrivKey *rsa.PrivateKey

	AuthService *authservice.AuthService

	serviceID   string
	host        string //Service host
	minTokenExp int64  //Minimum access token expiration time in minutes
	maxTokenExp int64  //Maximum access token expiration time in minutes

	profileBB ProfileBuildingBlock

	emailFrom   string
	emailDialer *gomail.Dialer

	cachedIdentityProviders *syncmap.Map //cache identityProviders
	identityProvidersLock   *sync.RWMutex

	apiKeys     *syncmap.Map //cache api keys / api_key (string) -> APIKey
	apiKeysLock *sync.RWMutex

	//delete refresh tokens timer
	deleteSessionsTimer *time.Timer
	timerDone           chan bool
}

//NewAuth creates a new auth instance
func NewAuth(serviceID string, host string, authPrivKey *rsa.PrivateKey, storage Storage, emailer Emailer, minTokenExp *int64, maxTokenExp *int64, twilioAccountSID string,
	twilioToken string, twilioServiceSID string, profileBB *profilebb.Adapter, smtpHost string, smtpPortNum int, smtpUser string, smtpPassword string, smtpFrom string, logger *logs.Logger) (*Auth, error) {
	if minTokenExp == nil {
		var minTokenExpVal int64 = 5
		minTokenExp = &minTokenExpVal
	}

	if maxTokenExp == nil {
		var maxTokenExpVal int64 = 60
		maxTokenExp = &maxTokenExpVal
	}
	//maybe set up from config collection for diff types of auth
	emailDialer := gomail.NewDialer(smtpHost, smtpPortNum, smtpUser, smtpPassword)

	authTypes := map[string]authType{}
	externalAuthTypes := map[string]externalAuthType{}
	anonymousAuthTypes := map[string]anonymousAuthType{}
	mfaTypes := map[string]mfaType{}

	cachedIdentityProviders := &syncmap.Map{}
	identityProvidersLock := &sync.RWMutex{}

	apiKeys := &syncmap.Map{}
	apiKeysLock := &sync.RWMutex{}

	timerDone := make(chan bool)

	auth := &Auth{storage: storage, emailer: emailer, logger: logger, authTypes: authTypes, externalAuthTypes: externalAuthTypes, anonymousAuthTypes: anonymousAuthTypes,
		mfaTypes: mfaTypes, authPrivKey: authPrivKey, AuthService: nil, serviceID: serviceID, host: host, minTokenExp: *minTokenExp,
		maxTokenExp: *maxTokenExp, profileBB: profileBB, cachedIdentityProviders: cachedIdentityProviders, identityProvidersLock: identityProvidersLock,
		timerDone: timerDone, emailDialer: emailDialer, emailFrom: smtpFrom, apiKeys: apiKeys, apiKeysLock: apiKeysLock}

	err := auth.storeReg()
	if err != nil {
		return nil, errors.WrapErrorAction(logutils.ActionSave, "reg", nil, err)
	}

	serviceLoader := NewLocalServiceRegLoader(storage)

	authService, err := authservice.NewAuthService(serviceID, host, serviceLoader)
	if err != nil {
		return nil, errors.WrapErrorAction(logutils.ActionInitialize, "auth service", nil, err)
	}

	auth.AuthService = authService

	//Initialize auth types
	initUsernameAuth(auth)
	initEmailAuth(auth)
	initPhoneAuth(auth, twilioAccountSID, twilioToken, twilioServiceSID)
	initFirebaseAuth(auth)
	initAnonymousAuth(auth)
	initSignatureAuth(auth)

	initOidcAuth(auth)
	initSamlAuth(auth)

	initTotpMfa(auth)
	initEmailMfa(auth)
	initPhoneMfa(auth)
	initRecoveryMfa(auth)

	err = auth.cacheIdentityProviders()
	if err != nil {
		logger.Warnf("NewAuth() failed to cache identity providers: %v", err)
	}

	err = auth.cacheAPIKeys()
	if err != nil {
		logger.Warnf("NewAuth() failed to cache api keys: %v", err)
	}

	return auth, nil

}

func (a *Auth) applyExternalAuthType(authType model.AuthType, appType model.ApplicationType, appOrg model.ApplicationOrganization,
	creds string, params string, regProfile model.Profile, regPreferences map[string]interface{}, l *logs.Log) (*model.AccountAuthType, map[string]interface{}, []model.MFAType, error) {
	var accountAuthType *model.AccountAuthType
	var profile *model.Profile
	var preferences map[string]interface{}
	var extParams map[string]interface{}
	var mfaTypes []model.MFAType

	//external auth type
	authImpl, err := a.getExternalAuthTypeImpl(authType)
	if err != nil {
		return nil, nil, nil, errors.WrapErrorAction(logutils.ActionLoadCache, typeExternalAuthType, nil, err)
	}

	//1. get the user from the external system
	var externalUser *model.ExternalSystemUser
	externalUser, extParams, err = authImpl.externalLogin(authType, appType, appOrg, creds, params, l)
	if err != nil {
		return nil, nil, nil, errors.WrapErrorAction("logging in", "external user", nil, err)
	}

	//2. check if the user exists
	account, err := a.storage.FindAccount(appOrg.ID, authType.ID, externalUser.Identifier)
	if err != nil {
		return nil, nil, nil, errors.WrapErrorAction(logutils.ActionFind, model.TypeAccount, nil, err)
	}
	if account != nil {
		//account exists

		//find account auth type
		accountAuthType, err = a.findAccountAuthType(account, &authType, externalUser.Identifier)
		if err != nil {
			return nil, nil, nil, err
		}

		//check if need to update the account
		err = a.updateAccountIfNeeded(*accountAuthType, *externalUser, authType, appOrg)
		if err != nil {
			return nil, nil, nil, errors.WrapErrorAction("update account if needed", "", nil, err)
		}

		mfaTypes = account.GetVerifiedMFATypes()
	} else {
		//user does not exist, we need to register it

		//TODO: use shared profile
		useSharedProfile := false

		identifier := externalUser.Identifier
		accountAuthTypeParams := map[string]interface{}{}
		accountAuthTypeParams["user"] = externalUser

		accountAuthType, _, profile, preferences, err = a.prepareRegistrationData(authType, identifier, accountAuthTypeParams, nil, nil, regProfile, regPreferences, l)
		if err != nil {
			return nil, nil, nil, errors.WrapErrorAction("error preparing registration data", model.TypeUserAuth, nil, err)
		}

		//roles and groups mapping
		roles, groups, err := a.getExternalUserAuthorization(*externalUser, appOrg, authType)
		if err != nil {
			l.WarnAction(logutils.ActionGet, "external authorization", err)
		}

		accountAuthType, err = a.registerUser(appOrg, *accountAuthType, nil, useSharedProfile, *profile, preferences, roles, groups, l)
		if err != nil {
			return nil, nil, nil, errors.WrapErrorAction(logutils.ActionRegister, model.TypeAccount, nil, err)
		}
	}

	//TODO: make sure we do not return any refresh tokens in extParams
	return accountAuthType, extParams, mfaTypes, nil
}

func (a *Auth) updateAccountIfNeeded(accountAuthType model.AccountAuthType, externalUser model.ExternalSystemUser,
	authType model.AuthType, appOrg model.ApplicationOrganization) error {
	//get the current external user
	currentDataMap := accountAuthType.Params["user"]
	currentDataJSON, err := utils.ConvertToJSON(currentDataMap)
	if err != nil {
		return errors.WrapErrorAction(logutils.ActionMarshal, "external user", nil, err)
	}
	var currentData *model.ExternalSystemUser
	err = json.Unmarshal(currentDataJSON, &currentData)
	if err != nil {
		return errors.ErrorAction(logutils.ActionUnmarshal, "external user", nil)
	}

	newData := externalUser

	//check if external system user needs to be updated
	if !currentData.Equals(newData) {
		//there is changes so we need to update it
		//TODO: Can we do this all in a single storage operation?
		accountAuthType.Params["user"] = newData
		now := time.Now()
		accountAuthType.DateUpdated = &now

		transaction := func(context storage.TransactionContext) error {
			//1. first find the account record
			account, err := a.storage.FindAccountByAuthTypeID(context, accountAuthType.ID)
			if err != nil {
				return errors.WrapErrorAction(logutils.ActionFind, model.TypeAccount, nil, err)
			}
			if account == nil {
				return errors.ErrorAction(logutils.ActionFind, "for some reason account is nil for account auth type", &logutils.FieldArgs{"account auth type id": accountAuthType.ID})
			}

			//2. update the account auth type in the account record
			newAccountAuthTypes := make([]model.AccountAuthType, len(account.AuthTypes))
			for j, aAuthType := range account.AuthTypes {
				if aAuthType.ID == accountAuthType.ID {
					newAccountAuthTypes[j] = accountAuthType
				} else {
					newAccountAuthTypes[j] = aAuthType
				}
			}
			account.AuthTypes = newAccountAuthTypes

			//3. update roles and groups mapping
			roles, groups, err := a.getExternalUserAuthorization(externalUser, appOrg, authType)
			if err != nil {
				return errors.WrapErrorAction(logutils.ActionGet, "external authorization", nil, err)
			}
			_, err = a.updateExternalAccountRoles(account, roles)
			if err != nil {
				return errors.WrapErrorAction(logutils.ActionUpdate, model.TypeAccountRoles, nil, err)
			}

			_, err = a.updateExternalAccountGroups(account, groups)
			if err != nil {
				return errors.WrapErrorAction(logutils.ActionUpdate, model.TypeAccountGroups, nil, err)
			}

			//4. update the account record
			err = a.storage.SaveAccount(context, account)
			if err != nil {
				return errors.WrapErrorAction(logutils.ActionSave, model.TypeAccount, nil, err)
			}

			return nil
		}

		err = a.storage.PerformTransaction(transaction)
		if err != nil {
			return errors.WrapErrorAction(logutils.ActionUpdate, model.TypeUserAuth, nil, err)
		}
		return nil
	}
	return nil
}

func (a *Auth) applyAnonymousAuthType(authType model.AuthType, appType model.ApplicationType, appOrg model.ApplicationOrganization, creds string, params string, l *logs.Log) (string, map[string]interface{}, error) { //auth type
	authImpl, err := a.getAnonymousAuthTypeImpl(authType)
	if err != nil {
		return "", nil, errors.WrapErrorAction(logutils.ActionLoadCache, typeAnonymousAuthType, nil, err)
	}

	//Check the credentials
	anonymousID, anonymousParams, err := authImpl.checkCredentials(authType, appType, appOrg, creds, l)
	if err != nil {
		return "", nil, errors.WrapErrorAction(logutils.ActionValidate, model.TypeCreds, nil, err)
	}

	return anonymousID, anonymousParams, nil
}

func (a *Auth) applyAuthType(authType model.AuthType, appType model.ApplicationType, appOrg model.ApplicationOrganization,
	creds string, params string, regProfile model.Profile, regPreferences map[string]interface{}, l *logs.Log) (string, *model.AccountAuthType, []model.MFAType, error) {
	var message string
	var account *model.Account
	var accountAuthType *model.AccountAuthType
	var credential *model.Credential
	var profile *model.Profile
	var preferences map[string]interface{}
	var mfaTypes []model.MFAType

	//auth type
	authImpl, err := a.getAuthTypeImpl(authType)
	if err != nil {
		return "", nil, nil, errors.WrapErrorAction(logutils.ActionLoadCache, typeAuthType, nil, err)
	}

	//check if the user exists check
	userIdentifier, err := authImpl.getUserIdentifier(creds)
	if err != nil {
		return "", nil, nil, errors.WrapErrorAction(logutils.ActionGet, "user identifier", nil, err)
	}
	account, err = a.storage.FindAccount(appOrg.ID, authType.ID, userIdentifier)
	if err != nil {
		return "", nil, nil, errors.WrapErrorAction(logutils.ActionFind, model.TypeAccount, nil, err) //TODO add args..
	}

	accountExists := (account != nil)

	//check if it is sign in or sign up
	isSignUp, err := a.isSignUp(accountExists, params, l)
	if err != nil {
		return "", nil, nil, errors.WrapErrorAction("error checking is sign up", "", nil, err)
	}
	if isSignUp {
		if accountExists {
			return "", nil, nil, errors.New("account already exists").SetStatus(utils.ErrorStatusAlreadyExists)
		}

		//TODO: use shared profile
		useSharedProfile := false

		credentialID, _ := uuid.NewUUID()
		credID := credentialID.String()

		///apply sign up
		message, credentialValue, err := authImpl.signUp(authType, appType, appOrg, creds, params, credentialID.String(), l)
		if err != nil {
			return "", nil, nil, errors.Wrap("error signing up", err)
		}

		accountAuthType, credential, profile, preferences, err = a.prepareRegistrationData(authType, userIdentifier, nil, &credID, credentialValue, regProfile, regPreferences, l)
		if err != nil {
			return "", nil, nil, errors.WrapErrorAction("error preparing registration data", model.TypeUserAuth, nil, err)
		}

		accountAuthType, err = a.registerUser(appOrg, *accountAuthType, credential, useSharedProfile, *profile, preferences, nil, nil, l)
		if err != nil {
			return "", nil, nil, errors.WrapErrorAction(logutils.ActionRegister, model.TypeAccount, nil, err)
		}

		return message, accountAuthType, nil, nil
	}

	///apply sign in
	if !accountExists {
		return "", nil, nil, errors.ErrorData(logutils.StatusMissing, model.TypeAccount, nil).SetStatus(utils.ErrorStatusNotFound)
	}
	mfaTypes = account.GetVerifiedMFATypes()

	//find account auth type
	accountAuthType, err = a.findAccountAuthType(account, &authType, userIdentifier)
	if accountAuthType == nil {
		return "", nil, nil, errors.WrapErrorAction(logutils.ActionFind, model.TypeAccountAuthType, nil, err)
	}

	//check the credentials
	message, err = authImpl.checkCredentials(*accountAuthType, creds, l)
	if err != nil {
		return "", nil, nil, errors.WrapErrorAction(logutils.ActionValidate, model.TypeCredential, nil, err)
	}

<<<<<<< HEAD
	return message, accountAuthType, mfaTypes, nil
=======
	//check is verified
	if authType.UseCredentials {
		verified, expired, err := authImpl.isCredentialVerified(accountAuthType.Credential, l)
		if err != nil {
			return "", nil, errors.Wrap("error checking is credential verified", err)
		}
		if !*verified {
			//it is unverified

			//check if verification is expired
			if !*expired {
				//not expired, just notify the client that it is "unverified"
				return "", nil, errors.ErrorData("", "unverified credential", nil).SetStatus(utils.ErrorStatusUnverified)
			}
			//expired, first restart the verification and then notify the client that it is unverified and verification is restarted

			//restart credential verification
			err = authImpl.restartCredentialVerification(accountAuthType.Credential, l)
			if err != nil {
				return "", nil, errors.Wrap("error restarting creation verification", err)
			}

			//notify the client
			return "", nil, errors.ErrorData("", "credential verification expired", nil).SetStatus(utils.ErrorStatusVerificationExpired)
		}
	}

	return message, accountAuthType, nil
>>>>>>> ff725537
}

//validateAPIKey checks if the given API key is valid for the given app ID
func (a *Auth) validateAPIKey(apiKey string, appID string) error {
	validAPIKey, err := a.getCachedAPIKey(apiKey)
	if err != nil || validAPIKey == nil || validAPIKey.AppID != appID {
		return errors.Newf("incorrect key for app_id=%v", appID)
	}

	return nil
}

//isSignUp checks if the operation is sign in or sign up
// 	first check if the client has set sign_up field
//	if sign_up field has not been sent then check if the user exists
func (a *Auth) isSignUp(accountExists bool, params string, l *logs.Log) (bool, error) {
	//check if sign_up field has been passed
	useSignUpFieldCheck := strings.Contains(params, "sign_up")

	if useSignUpFieldCheck {
		type signUpParams struct {
			SignUp bool `json:"sign_up"`
		}
		var sParams signUpParams
		err := json.Unmarshal([]byte(params), &sParams)
		if err != nil {
			return false, errors.WrapErrorAction(logutils.ActionUnmarshal, "sign up params", nil, err)
		}

		return sParams.SignUp, nil
	}

	if accountExists {
		//the user exists, so return false
		return false, nil
	}

	//the user does not exists, so it has to register
	return true, nil
}

func (a *Auth) findAccountAuthType(account *model.Account, authType *model.AuthType, identifier string) (*model.AccountAuthType, error) {
	if account == nil {
		return nil, errors.ErrorData(logutils.StatusMissing, model.TypeAccount, nil)
	}

	if authType == nil {
		return nil, errors.ErrorData(logutils.StatusMissing, typeAuthType, nil)
	}

	accountAuthType := account.GetAccountAuthType(authType.ID, identifier)
	if accountAuthType == nil {
		return nil, errors.New("for some reasons the user auth type is nil")
	}

	accountAuthType.AuthType = *authType

	if accountAuthType.Credential != nil {
		//populate credentials in accountAuthType
		credential, err := a.storage.FindCredential(accountAuthType.Credential.ID)
		if err != nil {
			return nil, errors.WrapErrorAction(logutils.ActionFind, model.TypeCredential, nil, err)
		}
		credential.AuthType = *authType
		accountAuthType.Credential = credential
	}

	return accountAuthType, nil
}

func (a *Auth) findAccountAuthTypeByID(account *model.Account, accountAuthTypeID string) (*model.AccountAuthType, error) {
	if account == nil {
		return nil, errors.ErrorData(logutils.StatusMissing, model.TypeAccount, nil)
	}

	if accountAuthTypeID == "" {
		return nil, errors.ErrorData(logutils.StatusMissing, logutils.TypeString, nil)
	}

	accountAuthType := account.GetAccountAuthTypeByID(accountAuthTypeID)
	if accountAuthType == nil {
		return nil, errors.New("for some reasons the user auth type is nil")
	}

	authType, err := a.storage.FindAuthType(accountAuthType.AuthType.ID)
	if err != nil {
		return nil, errors.New("Failed to find authType by ID in accountAuthType")

	}
	accountAuthType.AuthType = *authType

	if accountAuthType.Credential != nil {
		//populate credentials in accountAuthType
		credential, err := a.storage.FindCredential(accountAuthType.Credential.ID)
		if err != nil {
			return nil, errors.WrapErrorAction(logutils.ActionFind, model.TypeCredential, nil, err)
		}
		credential.AuthType = *authType
		accountAuthType.Credential = credential
	}
	return accountAuthType, nil
}

func (a *Auth) applyLogin(anonymous bool, sub string, authType model.AuthType, appOrg model.ApplicationOrganization,
	accountAuthType *model.AccountAuthType, appType model.ApplicationType, ipAddress string, deviceType string,
	deviceOS *string, deviceID string, params map[string]interface{}, state string, l *logs.Log) (*model.LoginSession, error) {

	//TODO - check what should go in one transaction

	//TODO - ignore the device for now; assign to user etc
	device := model.Device{ID: "1234", Type: "mobile"}

	//create login session entity
	loginSession, err := a.createLoginSession(anonymous, sub, authType, appOrg, accountAuthType, appType, ipAddress, params, state, device, l)
	if err != nil {
		return nil, errors.WrapErrorAction("error creating a session", "", nil, err)
	}

	transaction := func(context storage.TransactionContext) error {
		//1. store login session
		err := a.storage.InsertLoginSession(context, *loginSession)
		if err != nil {
			return errors.WrapErrorAction(logutils.ActionInsert, model.TypeLoginSession, nil, err)
		}

		//2. check session limit against number of active sessions
		if sessionLimit > 0 {
			loginSessions, err := a.storage.FindLoginSessions(context, loginSession.Identifier)
			if err != nil {
				return errors.WrapErrorAction(logutils.ActionFind, model.TypeLoginSession, nil, err)
			}
			if len(loginSessions) < 1 {
				l.ErrorWithDetails("failed to find login session after inserting", logutils.Fields{"identifier": loginSession.Identifier})
			}

			if len(loginSessions) > sessionLimit {
				// delete first session in list (sorted by expiration)
				err = a.storage.DeleteLoginSession(context, loginSessions[0].ID)
				if err != nil {
					return errors.WrapErrorAction(logutils.ActionDelete, model.TypeLoginSession, nil, err)
				}
			}
		}

		return nil
	}

	err = a.storage.PerformTransaction(transaction)
	if err != nil {
		return nil, errors.WrapErrorAction(logutils.ActionUpdate, model.TypeUserAuth, nil, err)
	}

	return loginSession, nil
}

func (a *Auth) createLoginSession(anonymous bool, sub string, authType model.AuthType,
	appOrg model.ApplicationOrganization, accountAuthType *model.AccountAuthType, appType model.ApplicationType,
	ipAddress string, params map[string]interface{}, state string, device model.Device, l *logs.Log) (*model.LoginSession, error) {

	//id
	idUUID, _ := uuid.NewUUID()
	id := idUUID.String()

	//account auth type
	if !anonymous {
		//only return auth type used for login
		accountAuthType.Account.AuthTypes = []model.AccountAuthType{*accountAuthType}
	}

	//access token
	orgID := appOrg.Organization.ID
	appID := appOrg.Application.ID
	uid := ""
	name := ""
	email := ""
	phone := ""
	permissions := []string{}
	if !anonymous {
		uid = accountAuthType.Identifier
		name = accountAuthType.Account.Profile.GetFullName()
		email = accountAuthType.Account.Profile.Email
		phone = accountAuthType.Account.Profile.Phone
		permissions = accountAuthType.Account.GetPermissionNames()
	}
	claims := a.getStandardClaims(sub, uid, name, email, phone, "rokwire", orgID, appID, authType.Code, nil, anonymous, true)
	accessToken, err := a.buildAccessToken(claims, strings.Join(permissions, ","), authorization.ScopeGlobal)
	if err != nil {
		return nil, errors.WrapErrorAction(logutils.ActionCreate, logutils.TypeToken, nil, err)
	}

	//refresh token
	refreshToken, expires, err := a.buildRefreshToken()
	if err != nil {
		return nil, errors.WrapErrorAction(logutils.ActionCreate, logutils.TypeToken, nil, err)
	}

	now := time.Now().UTC()
	var stateExpires *time.Time
	if state != "" {
		stateExpireTime := now.Add(time.Minute * time.Duration(loginStateDuration))
		stateExpires = &stateExpireTime
	}
	var forceExpires *time.Time
	if appType.Application.MaxLoginSessionDuration != nil {
		forceLogoutTime := now.Add(time.Duration(*appType.Application.MaxLoginSessionDuration) * time.Hour)
		forceExpires = &forceLogoutTime
	}

	loginSession := model.LoginSession{ID: id, AppOrg: appOrg, AuthType: authType,
		AppType: appType, Anonymous: anonymous, Identifier: sub, AccountAuthType: accountAuthType,
		Device: device, IPAddress: ipAddress, AccessToken: accessToken, RefreshTokens: []string{refreshToken}, Params: params,
		State: state, StateExpires: stateExpires, Expires: *expires, ForceExpires: forceExpires, DateCreated: now}

	return &loginSession, nil
}

func (a *Auth) deleteLoginSession(context storage.TransactionContext, sessionID string, l *logs.Log) {
	err := a.storage.DeleteLoginSession(context, sessionID)
	if err != nil {
		l.WarnAction(logutils.ActionDelete, model.TypeLoginSession, err)
	}
}

func (a *Auth) prepareRegistrationData(authType model.AuthType, identifier string, accountAuthTypeParams map[string]interface{},
	credentialID *string, credentialValue map[string]interface{},
	profile model.Profile, preferences map[string]interface{}, l *logs.Log) (*model.AccountAuthType, *model.Credential, *model.Profile, map[string]interface{}, error) {
	now := time.Now()

	//account auth type
	accountAuthTypeID, _ := uuid.NewUUID()
	active := true
	accountAuthType := &model.AccountAuthType{ID: accountAuthTypeID.String(), AuthType: authType,
		Identifier: identifier, Params: accountAuthTypeParams, Credential: nil, Active: active, DateCreated: now}

	//credential
	var credential *model.Credential
	if credentialID != nil && credentialValue != nil {
		//there is a credential
		credential = &model.Credential{ID: *credentialID, AccountsAuthTypes: []model.AccountAuthType{*accountAuthType}, Value: credentialValue, Verified: false,
			AuthType: authType, DateCreated: now, DateUpdated: &now}

		accountAuthType.Credential = credential
	}

	///profile and preferences
	//get profile BB data
	gotProfile, gotPreferences, err := a.getProfileBBData(authType, identifier, l)
	if err != nil {
		args := &logutils.FieldArgs{"auth_type": authType.Code, "identifier": identifier}
		return nil, nil, nil, nil, errors.WrapErrorAction(logutils.ActionGet, "error getting profile BB data", args, err)
	}

	readyProfile := profile
	//if there is profile bb data
	if gotProfile != nil {
		readyProfile = a.prepareProfile(profile, *gotProfile)
	}
	readyPreferences := preferences
	//if there is preferences bb data
	if gotPreferences != nil {
		readyPreferences = a.preparePreferences(preferences, gotPreferences)
	}

	//generate profile ID
	profileID, _ := uuid.NewUUID()
	readyProfile.ID = profileID.String()
	//date created
	if readyProfile.DateCreated.IsZero() {
		readyProfile.DateCreated = time.Now()
	}

	if readyPreferences != nil {
		if readyPreferences["date_created"] == nil {
			readyPreferences["date_created"] = time.Now()
		} else {
			preferencesCreated, ok := readyPreferences["date_created"].(time.Time)
			if !ok || preferencesCreated.IsZero() {
				readyPreferences["date_created"] = time.Now()
			}
		}
	}
	///

	return accountAuthType, credential, &readyProfile, readyPreferences, nil
}

func (a *Auth) prepareProfile(clientData model.Profile, profileBBData model.Profile) model.Profile {
	clientData.PhotoURL = utils.SetStringIfEmpty(clientData.PhotoURL, profileBBData.PhotoURL)
	clientData.FirstName = utils.SetStringIfEmpty(clientData.FirstName, profileBBData.FirstName)
	clientData.LastName = utils.SetStringIfEmpty(clientData.LastName, profileBBData.LastName)
	clientData.Email = utils.SetStringIfEmpty(clientData.Email, profileBBData.Email)
	clientData.Phone = utils.SetStringIfEmpty(clientData.Phone, profileBBData.Phone)
	clientData.Address = utils.SetStringIfEmpty(clientData.Address, profileBBData.Address)
	clientData.ZipCode = utils.SetStringIfEmpty(clientData.ZipCode, profileBBData.ZipCode)
	clientData.State = utils.SetStringIfEmpty(clientData.State, profileBBData.State)
	clientData.Country = utils.SetStringIfEmpty(clientData.Country, profileBBData.Country)

	if clientData.BirthYear == 0 {
		clientData.BirthYear = profileBBData.BirthYear
	}

	return clientData
}

func (a *Auth) preparePreferences(clientData map[string]interface{}, profileBBData map[string]interface{}) map[string]interface{} {
	mergedData := profileBBData
	for k, v := range clientData {
		if profileBBData[k] == nil {
			mergedData[k] = v
		}
	}

	return mergedData
}

func (a *Auth) getProfileBBData(authType model.AuthType, identifier string, l *logs.Log) (*model.Profile, map[string]interface{}, error) {
	var profile *model.Profile
	var preferences map[string]interface{}
	var err error

	var profileSearch map[string]string
	if authType.Code == "twilio_phone" {
		profileSearch = map[string]string{"phone": identifier}
	} else if authType.Code == "illinois_oidc" {
		profileSearch = map[string]string{"uin": identifier}
	}

	if profileSearch != nil {
		profile, preferences, err = a.profileBB.GetProfileBBData(profileSearch, l)
		if err != nil {
			return nil, nil, err
		}
	}
	return profile, preferences, nil
}

//registerUser registers account for an organization in an application
//	Input:
//		appOrg (ApplicationOrganization): The application organization which the user is registering in
//		accountAuthType (AccountAuthType): In which way the user will be logging in the application
//		credential (*Credential): Information for the user
//		useSharedProfile (bool): It says if the system to look if the user has account in another application in the system and to use its profile instead of creating a new profile
//		preferences (map[string]interface{}): Preferences of the user
//		profile (Profile): Information for the user
//		l (*logs.Log): Log object pointer for request
//	Returns:
//		Registered account (AccountAuthType): Registered Account object
func (a *Auth) registerUser(appOrg model.ApplicationOrganization, accountAuthType model.AccountAuthType, credential *model.Credential,
	useSharedProfile bool, profile model.Profile, preferences map[string]interface{}, roleIDs []string, groupIDs []string, l *logs.Log) (*model.AccountAuthType, error) {

	//TODO - analyse what should go in one transaction

	//TODO - ignore useSharedProfile for now
	accountID, _ := uuid.NewUUID()
	authTypes := []model.AccountAuthType{accountAuthType}

	roles, err := a.storage.FindAppOrgRoles(roleIDs, appOrg.ID)
	if err != nil {
		l.WarnError(logutils.MessageAction(logutils.StatusError, logutils.ActionFind, model.TypeAppOrgRole, nil), err)
	}
	groups, err := a.storage.FindAppOrgGroups(groupIDs, appOrg.ID)
	if err != nil {
		l.WarnError(logutils.MessageAction(logutils.StatusError, logutils.ActionFind, model.TypeAppOrgGroup, nil), err)
	}

	account := model.Account{ID: accountID.String(), AppOrg: appOrg,
		Permissions: nil, Roles: model.AccountRolesFromAppOrgRoles(roles, true, false), Groups: model.AccountGroupsFromAppOrgGroups(groups, true, false),
		AuthTypes: authTypes, Preferences: preferences, Profile: profile, DateCreated: time.Now()} // Anonymous: accountAuthType.AuthType.IsAnonymous

	insertedAccount, err := a.storage.InsertAccount(account)
	if err != nil {
		return nil, errors.WrapErrorAction(logutils.ActionInsert, model.TypeAccount, nil, err)
	}

	if credential != nil {
		//TODO - in one transaction
		if err = a.storage.InsertCredential(credential); err != nil {
			return nil, errors.WrapErrorAction(logutils.ActionInsert, model.TypeCredential, nil, err)
		}
	}

	accountAuthType.Account = *insertedAccount

	return &accountAuthType, nil
}

func (a *Auth) registerAuthType(name string, auth authType) error {
	if _, ok := a.authTypes[name]; ok {
		return errors.Newf("the requested auth type name has already been registered: %s", name)
	}

	a.authTypes[name] = auth

	return nil
}

func (a *Auth) registerExternalAuthType(name string, auth externalAuthType) error {
	if _, ok := a.externalAuthTypes[name]; ok {
		return errors.Newf("the requested external auth type name has already been registered: %s", name)
	}

	a.externalAuthTypes[name] = auth

	return nil
}

func (a *Auth) registerAnonymousAuthType(name string, auth anonymousAuthType) error {
	if _, ok := a.anonymousAuthTypes[name]; ok {
		return errors.Newf("the requested anonymous auth type name has already been registered: %s", name)
	}

	a.anonymousAuthTypes[name] = auth

	return nil
}

func (a *Auth) registerMfaType(name string, mfa mfaType) error {
	if _, ok := a.mfaTypes[name]; ok {
		return errors.Newf("the requested mfa type name has already been registered: %s", name)
	}

	a.mfaTypes[name] = mfa

	return nil
}

func (a *Auth) validateAuthType(authenticationType string, appTypeIdentifier string, orgID string) (*model.AuthType, *model.ApplicationType, *model.ApplicationOrganization, error) {
	//get the auth type
	authType, err := a.storage.FindAuthType(authenticationType)
	if err != nil {
		return nil, nil, nil, errors.WrapErrorAction(logutils.ActionValidate, typeAuthType, logutils.StringArgs(authenticationType), err)
	}

	//get the app type
	applicationType, err := a.storage.FindApplicationTypeByIdentifier(appTypeIdentifier)
	if err != nil {
		return nil, nil, nil, errors.WrapErrorAction(logutils.ActionFind, model.TypeApplicationType, logutils.StringArgs(appTypeIdentifier), err)

	}
	if applicationType == nil {
		return nil, nil, nil, errors.ErrorData(logutils.StatusMissing, model.TypeApplicationType, logutils.StringArgs(appTypeIdentifier))
	}

	//get the app org
	applicationID := applicationType.Application.ID
	appOrg, err := a.storage.FindApplicationOrganizations(applicationID, orgID)
	if err != nil {
		return nil, nil, nil, errors.WrapErrorAction(logutils.ActionFind, model.TypeApplicationOrganization, logutils.StringArgs(orgID), err)
	}

	//check if the auth type is supported for this application and organization
	if !appOrg.IsAuthTypeSupported(*applicationType, *authType) {
		return nil, nil, nil, errors.ErrorAction(logutils.ActionValidate, "not supported auth type for application and organization", nil)
	}

	return authType, applicationType, appOrg, nil
}

func (a *Auth) getAuthTypeImpl(authType model.AuthType) (authType, error) {
	if auth, ok := a.authTypes[authType.Code]; ok {
		return auth, nil
	}

	return nil, errors.ErrorData(logutils.StatusInvalid, typeAuthType, logutils.StringArgs(authType.Code))
}

func (a *Auth) getExternalAuthTypeImpl(authType model.AuthType) (externalAuthType, error) {
	key := authType.Code

	//illinois_oidc, other_oidc
	if strings.HasSuffix(authType.Code, "_oidc") {
		key = "oidc"
	}

	if auth, ok := a.externalAuthTypes[key]; ok {
		return auth, nil
	}

	return nil, errors.ErrorData(logutils.StatusInvalid, typeExternalAuthType, logutils.StringArgs(key))
}

func (a *Auth) getAnonymousAuthTypeImpl(authType model.AuthType) (anonymousAuthType, error) {
	if auth, ok := a.anonymousAuthTypes[authType.Code]; ok {
		return auth, nil
	}

	return nil, errors.ErrorData(logutils.StatusInvalid, typeAnonymousAuthType, logutils.StringArgs(authType.Code))
}

func (a *Auth) getMfaTypeImpl(mfaType string) (mfaType, error) {
	if mfa, ok := a.mfaTypes[mfaType]; ok {
		return mfa, nil
	}

	return nil, errors.ErrorData(logutils.StatusInvalid, typeMfaType, logutils.StringArgs(mfaType))
}

func (a *Auth) buildAccessToken(claims tokenauth.Claims, permissions string, scope string) (string, error) {
	claims.Purpose = "access"
	if !claims.Anonymous {
		claims.Permissions = permissions
	}
	claims.Scope = scope
	return a.generateToken(&claims)
}

func (a *Auth) buildCsrfToken(claims tokenauth.Claims) (string, error) {
	claims.Purpose = "csrf"
	return a.generateToken(&claims)
}

func (a *Auth) buildRefreshToken() (string, *time.Time, error) {
	newToken, err := utils.GenerateRandomString(refreshTokenLength)
	if err != nil {
		return "", nil, errors.WrapErrorAction(logutils.ActionCompute, logutils.TypeToken, nil, err)
	}

	expireTime := time.Now().UTC().Add(time.Minute * time.Duration(sessionExpiry))
	return newToken, &expireTime, nil
}

func (a *Auth) getStandardClaims(sub string, uid string, name string, email string, phone string, aud string, orgID string, appID string,
	authType string, exp *int64, anonymous bool, authenticated bool) tokenauth.Claims {
	return tokenauth.Claims{
		StandardClaims: jwt.StandardClaims{
			Audience:  aud,
			Subject:   sub,
			ExpiresAt: a.getExp(exp),
			IssuedAt:  time.Now().Unix(),
			Issuer:    a.host,
		}, OrgID: orgID, AppID: appID, AuthType: authType, UID: uid, Name: name, Email: email, Phone: phone, Anonymous: anonymous, Authenticated: authenticated,
	}
}

func (a *Auth) generateToken(claims *tokenauth.Claims) (string, error) {
	token := jwt.NewWithClaims(jwt.SigningMethodRS256, claims)
	kid, err := authutils.GetKeyFingerprint(&a.authPrivKey.PublicKey)
	if err != nil {
		return "", errors.WrapErrorAction(logutils.ActionCompute, "fingerprint", logutils.StringArgs("auth key"), err)
	}
	token.Header["kid"] = kid
	return token.SignedString(a.authPrivKey)
}

func (a *Auth) getExp(exp *int64) int64 {
	if exp == nil {
		defaultTime := time.Now().Add(30 * time.Minute) //TODO: Set up org configs for default token exp
		return defaultTime.Unix()
	}
	expTime := time.Unix(*exp, 0)
	minTime := time.Now().Add(time.Duration(a.minTokenExp) * time.Minute)
	maxTime := time.Now().Add(time.Duration(a.maxTokenExp) * time.Minute)

	if expTime.Before(minTime) {
		return minTime.Unix()
	} else if expTime.After(maxTime) {
		return maxTime.Unix()
	}

	return *exp
}

func (a *Auth) getExternalUserAuthorization(externalUser model.ExternalSystemUser, appOrg model.ApplicationOrganization, authType model.AuthType) ([]string, []string, error) {
	identityProviderID, ok := authType.Params["identity_provider"].(string)
	if !ok {
		return nil, nil, errors.ErrorData(logutils.StatusMissing, "identitiy provider id", nil)
	}
	identityProviderSetting := appOrg.FindIdentityProviderSetting(identityProviderID)
	if identityProviderSetting == nil {
		return nil, nil, errors.ErrorData(logutils.StatusMissing, model.TypeIdentityProvider, nil)
	}

	//roles
	roles := []string{}
	for _, item := range externalUser.Roles {
		roleID := identityProviderSetting.Roles[item]
		if len(roleID) > 0 {
			roles = append(roles, roleID)
		}
	}

	//groups
	groups := []string{}
	for _, item := range externalUser.Groups {
		groupID := identityProviderSetting.Groups[item]
		if len(groupID) > 0 {
			groups = append(groups, groupID)
		}
	}

	return roles, groups, nil
}

func (a *Auth) updateExternalAccountRoles(account *model.Account, newExternalRoleIDs []string) (bool, error) {
	if account == nil {
		return false, errors.ErrorData(logutils.StatusInvalid, model.TypeAccount, logutils.StringArgs("nil"))
	}

	updated := false
	newRoles := []model.AccountRole{}
	//Remove any roles which were not set by an admin and are not in new list
	for _, role := range account.Roles {
		if role.AdminSet || authutils.ContainsString(newExternalRoleIDs, role.Role.ID) {
			newRoles = append(newRoles, role)
		} else {
			updated = true
		}
	}

	//Add any new roles that account does not currently have
	addedRoleIDs := []string{}
	for _, roleID := range newExternalRoleIDs {
		if account.GetRole(roleID) == nil {
			addedRoleIDs = append(addedRoleIDs, roleID)
			updated = true
		}
	}

	addedRoles, err := a.storage.FindAppOrgRoles(addedRoleIDs, account.AppOrg.ID)
	if err != nil {
		return false, errors.WrapErrorAction(logutils.ActionFind, model.TypeAccountRoles, nil, err)
	}
	newRoles = append(newRoles, model.AccountRolesFromAppOrgRoles(addedRoles, true, false)...)

	account.Roles = newRoles
	return updated, nil
}

func (a *Auth) updateExternalAccountGroups(account *model.Account, newExternalGroupIDs []string) (bool, error) {
	if account == nil {
		return false, errors.ErrorData(logutils.StatusInvalid, model.TypeAccount, logutils.StringArgs("nil"))
	}

	updated := false
	newGroups := []model.AccountGroup{}
	//Remove any groups which were not set by an admin and are not in new list
	for _, group := range account.Groups {
		if group.AdminSet || authutils.ContainsString(newExternalGroupIDs, group.Group.ID) {
			newGroups = append(newGroups, group)
		} else {
			updated = true
		}
	}

	addedGroupIDs := []string{}
	for _, groupID := range newExternalGroupIDs {
		if account.GetGroup(groupID) == nil {
			addedGroupIDs = append(addedGroupIDs, groupID)
			updated = true
		}
	}

	addedGroups, err := a.storage.FindAppOrgGroups(addedGroupIDs, account.AppOrg.ID)
	if err != nil {
		return false, errors.WrapErrorAction(logutils.ActionFind, model.TypeAccountGroups, nil, err)
	}
	newGroups = append(newGroups, model.AccountGroupsFromAppOrgGroups(addedGroups, true, false)...)

	account.Groups = newGroups
	return updated, nil
}

//storeReg stores the service registration record
func (a *Auth) storeReg() error {
	pem, err := authutils.GetPubKeyPem(&a.authPrivKey.PublicKey)
	if err != nil {
		return errors.WrapErrorAction(logutils.ActionEncode, model.TypePubKey, logutils.StringArgs("auth"), err)
	}

	key := authservice.PubKey{KeyPem: pem, Alg: authKeyAlg}

	// Setup "auth" registration for token validation
	authReg := model.ServiceReg{Registration: authservice.ServiceReg{ServiceID: authServiceID, Host: a.host, PubKey: &key},
		Name: "ROKWIRE Auth Service", Description: "The Auth Service is a subsystem of the Core Building Block that manages authentication and authorization.", FirstParty: true}
	err = a.storage.SaveServiceReg(&authReg)
	if err != nil {
		return errors.WrapErrorAction(logutils.ActionSave, model.TypeServiceReg, logutils.StringArgs(authServiceID), err)
	}

	// Setup core registration for signature validation
	coreReg := model.ServiceReg{Registration: authservice.ServiceReg{ServiceID: a.serviceID, Host: a.host, PubKey: &key},
		Name: "ROKWIRE Core Building Block", Description: "The Core Building Block manages user, auth, and organization data for the ROKWIRE platform.", FirstParty: true}
	err = a.storage.SaveServiceReg(&coreReg)
	if err != nil {
		return errors.WrapErrorAction(logutils.ActionSave, model.TypeServiceReg, logutils.StringArgs(a.serviceID), err)
	}

	return nil
}

//cacheIdentityProviders caches the identity providers
func (a *Auth) cacheIdentityProviders() error {
	a.logger.Info("cacheIdentityProviders..")

	identityProviders, err := a.storage.LoadIdentityProviders()
	if err != nil {
		return errors.WrapErrorAction(logutils.ActionFind, model.TypeIdentityProvider, nil, err)
	}

	a.setCachedIdentityProviders(identityProviders)

	return nil
}

func (a *Auth) setCachedIdentityProviders(identityProviders []model.IdentityProvider) {
	a.identityProvidersLock.Lock()
	defer a.identityProvidersLock.Unlock()

	a.cachedIdentityProviders = &syncmap.Map{}
	validate := validator.New()

	for _, idPr := range identityProviders {
		err := validate.Struct(idPr)
		if err == nil {
			a.cachedIdentityProviders.Store(idPr.ID, idPr)
		} else {
			a.logger.Errorf("failed to validate and cache identity provider with id %s: %s", idPr.ID, err.Error())
		}
	}
}

func (a *Auth) getCachedIdentityProviderConfig(id string, appTypeID string) (*model.IdentityProviderConfig, error) {
	a.identityProvidersLock.RLock()
	defer a.identityProvidersLock.RUnlock()

	errArgs := &logutils.FieldArgs{"id": id, "app_type_id": appTypeID}

	item, _ := a.cachedIdentityProviders.Load(id)
	if item != nil {
		identityProvider, ok := item.(model.IdentityProvider)
		if !ok {
			return nil, errors.ErrorAction(logutils.ActionCast, model.TypeIdentityProvider, errArgs)
		}
		//find the identity provider config
		for _, idPrConfig := range identityProvider.Configs {
			if idPrConfig.AppTypeID == appTypeID {
				return &idPrConfig, nil
			}
		}
		return nil, errors.ErrorData(logutils.StatusMissing, model.TypeIdentityProviderConfig, errArgs)
	}
	return nil, errors.ErrorData(logutils.StatusMissing, model.TypeOrganization, errArgs)
}

func (a *Auth) cacheAPIKeys() error {
	apiKeys, err := a.storage.LoadAPIKeys()
	if err != nil {
		return errors.WrapErrorAction("loading", model.TypeAPIKey, nil, err)
	}
	a.setCachedAPIKeys(apiKeys)
	return nil
}

func (a *Auth) setCachedAPIKeys(apiKeys []model.APIKey) {
	a.apiKeysLock.Lock()
	defer a.apiKeysLock.Unlock()

	a.apiKeys = &syncmap.Map{}
	for _, apiKey := range apiKeys {
		a.apiKeys.Store(apiKey.Key, apiKey)
	}
}

func (a *Auth) getCachedAPIKey(key string) (*model.APIKey, error) {
	a.apiKeysLock.RLock()
	defer a.apiKeysLock.RUnlock()

	item, _ := a.apiKeys.Load(key)
	if item != nil {
		if key, ok := item.(model.APIKey); ok {
			return &key, nil
		}
		return nil, errors.ErrorData(logutils.StatusInvalid, model.TypeAPIKey, nil)
	}
	return nil, errors.ErrorAction(logutils.ActionLoadCache, model.TypeAPIKey, nil)
}

func (a *Auth) setupDeleteSessionsTimer() {
	a.logger.Info("setupDeleteSessionsTimer")

	//cancel if active
	if a.deleteSessionsTimer != nil {
		a.timerDone <- true
		a.deleteSessionsTimer.Stop()
	}

	a.deleteExpiredSessions()
}

func (a *Auth) deleteExpiredSessions() {
	a.logger.Info("deleteExpiredSessions")

	now := time.Now().UTC()
	err := a.storage.DeleteExpiredSessions(&now)
	if err != nil {
		a.logger.Error(err.Error())
	}

	duration := time.Hour * time.Duration(sessionDeletePeriod)
	a.deleteSessionsTimer = time.NewTimer(duration)
	select {
	case <-a.deleteSessionsTimer.C:
		// timer expired
		a.deleteSessionsTimer = nil

		a.deleteExpiredSessions()
	case <-a.timerDone:
		// timer aborted
		a.deleteSessionsTimer = nil
	}
}

//LocalServiceRegLoaderImpl provides a local implementation for ServiceRegLoader
type LocalServiceRegLoaderImpl struct {
	storage Storage
	*authservice.ServiceRegSubscriptions
}

//LoadServices implements ServiceRegLoader interface
func (l *LocalServiceRegLoaderImpl) LoadServices() ([]authservice.ServiceReg, error) {
	regs, err := l.storage.FindServiceRegs(l.GetSubscribedServices())
	if err != nil {
		return nil, errors.WrapErrorAction(logutils.ActionFind, model.TypeServiceReg, nil, err)
	}

	authRegs := make([]authservice.ServiceReg, len(regs))
	for i, serviceReg := range regs {
		reg := serviceReg.Registration
		reg.PubKey.LoadKeyFromPem()
		authRegs[i] = reg
	}

	return authRegs, nil
}

//NewLocalServiceRegLoader creates and configures a new LocalServiceRegLoaderImpl instance
func NewLocalServiceRegLoader(storage Storage) *LocalServiceRegLoaderImpl {
	subscriptions := authservice.NewServiceRegSubscriptions([]string{"all"})
	return &LocalServiceRegLoaderImpl{storage: storage, ServiceRegSubscriptions: subscriptions}
}

//StorageListener represents storage listener implementation for the auth package
type StorageListener struct {
	auth *Auth
	storage.DefaultListenerImpl
}

//OnIdentityProvidersUpdated notifies that identity providers have been updated
func (al *StorageListener) OnIdentityProvidersUpdated() {
	al.auth.cacheIdentityProviders()
}

//OnAPIKeysUpdated notifies api keys have been updated
func (al *StorageListener) OnAPIKeysUpdated() {
	al.auth.cacheAPIKeys()
}

//OnServiceRegsUpdated notifies that a service registration has been updated
func (al *StorageListener) OnServiceRegsUpdated() {
	al.auth.AuthService.LoadServices()
}<|MERGE_RESOLUTION|>--- conflicted
+++ resolved
@@ -412,14 +412,11 @@
 		return "", nil, nil, errors.WrapErrorAction(logutils.ActionValidate, model.TypeCredential, nil, err)
 	}
 
-<<<<<<< HEAD
-	return message, accountAuthType, mfaTypes, nil
-=======
 	//check is verified
 	if authType.UseCredentials {
 		verified, expired, err := authImpl.isCredentialVerified(accountAuthType.Credential, l)
 		if err != nil {
-			return "", nil, errors.Wrap("error checking is credential verified", err)
+			return "", nil, nil, errors.Wrap("error checking is credential verified", err)
 		}
 		if !*verified {
 			//it is unverified
@@ -427,23 +424,22 @@
 			//check if verification is expired
 			if !*expired {
 				//not expired, just notify the client that it is "unverified"
-				return "", nil, errors.ErrorData("", "unverified credential", nil).SetStatus(utils.ErrorStatusUnverified)
+				return "", nil, nil, errors.ErrorData("", "unverified credential", nil).SetStatus(utils.ErrorStatusUnverified)
 			}
 			//expired, first restart the verification and then notify the client that it is unverified and verification is restarted
 
 			//restart credential verification
 			err = authImpl.restartCredentialVerification(accountAuthType.Credential, l)
 			if err != nil {
-				return "", nil, errors.Wrap("error restarting creation verification", err)
+				return "", nil, nil, errors.Wrap("error restarting creation verification", err)
 			}
 
 			//notify the client
-			return "", nil, errors.ErrorData("", "credential verification expired", nil).SetStatus(utils.ErrorStatusVerificationExpired)
-		}
-	}
-
-	return message, accountAuthType, nil
->>>>>>> ff725537
+			return "", nil, nil, errors.ErrorData("", "credential verification expired", nil).SetStatus(utils.ErrorStatusVerificationExpired)
+		}
+	}
+
+	return message, accountAuthType, mfaTypes, nil
 }
 
 //validateAPIKey checks if the given API key is valid for the given app ID
