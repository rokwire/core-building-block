// Copyright 2022 Board of Trustees of the University of Illinois.
//
// Licensed under the Apache License, Version 2.0 (the "License");
// you may not use this file except in compliance with the License.
// You may obtain a copy of the License at
//
//     http://www.apache.org/licenses/LICENSE-2.0
//
// Unless required by applicable law or agreed to in writing, software
// distributed under the License is distributed on an "AS IS" BASIS,
// WITHOUT WARRANTIES OR CONDITIONS OF ANY KIND, either express or implied.
// See the License for the specific language governing permissions and
// limitations under the License.

package auth

import (
	"core-building-block/core/model"
	"core-building-block/driven/storage"
	"core-building-block/utils"
	"encoding/json"
	"fmt"
	"strings"
	"sync"
	"time"

	"github.com/golang-jwt/jwt"
	"github.com/google/uuid"
	"github.com/rokwire/core-auth-library-go/v3/authorization"
	"github.com/rokwire/core-auth-library-go/v3/authservice"
	"github.com/rokwire/core-auth-library-go/v3/authutils"
	"github.com/rokwire/core-auth-library-go/v3/keys"
	"github.com/rokwire/core-auth-library-go/v3/sigauth"
	"github.com/rokwire/core-auth-library-go/v3/tokenauth"
	"golang.org/x/sync/syncmap"
	"gopkg.in/go-playground/validator.v9"

	"github.com/rokwire/logging-library-go/v2/errors"
	"github.com/rokwire/logging-library-go/v2/logs"
	"github.com/rokwire/logging-library-go/v2/logutils"
)

const (
	//ServiceAuthTypeCore core auth type
	ServiceAuthTypeCore string = "core"

	authServiceID  string = "auth"
	authKeyAlg     string = "RS256"
	rokwireKeyword string = "ROKWIRE"

	rokwireTokenAud string = "rokwire"

	allServices string = "all"

	// AdminScopePrefix is the prefix on scope resources used to indicate that the scope is intended for administration
	AdminScopePrefix string = "admin_"
	// UpdateScopesPermission is the permission that allows an admin to update account/role scopes
	UpdateScopesPermission string = "update_auth_scopes"

	typeMail              logutils.MessageDataType = "mail"
	typeIdentifierType    logutils.MessageDataType = "identifier type"
	typeExternalAuthType  logutils.MessageDataType = "external auth type"
	typeAnonymousAuthType logutils.MessageDataType = "anonymous auth type"
	typeServiceAuthType   logutils.MessageDataType = "service auth type"
	typeAuth              logutils.MessageDataType = "auth"
	typeAuthRefreshParams logutils.MessageDataType = "auth refresh params"

	typeVerificationCode string = "verification code"

	refreshTokenLength int = 256

	sessionDeletePeriod int = 24 // hours
	maxSessionsDelete   int = 250

	sessionIDRateLimit  int = 5
	sessionIDRatePeriod int = 5 // minutes

	loginStateLength   int = 128
	loginStateDuration int = 5 // minutes

	maxMfaAttempts    int = 5
	mfaCodeExpiration int = 5 // minutes
	mfaCodeMax        int = 1000000
)

// Auth represents the auth functionality unit
type Auth struct {
	storage       Storage
	emailer       Emailer
	phoneVerifier PhoneVerifier

	logger *logs.Logger

	identifierTypes    map[string]identifierType
	authTypes          map[string]authType
	externalAuthTypes  map[string]externalAuthType
	anonymousAuthTypes map[string]anonymousAuthType
	serviceAuthTypes   map[string]serviceAuthType
	mfaTypes           map[string]mfaType

	authPrivKey *keys.PrivKey

	ServiceRegManager *authservice.ServiceRegManager
	SignatureAuth     *sigauth.SignatureAuth

	serviceID   string
	host        string //Service host
	minTokenExp int64  //Minimum access token expiration time in minutes
	maxTokenExp int64  //Maximum access token expiration time in minutes

	profileBB  ProfileBuildingBlock
	identityBB IdentityBuildingBlock

	cachedIdentityProviders *syncmap.Map //cache identityProviders
	identityProvidersLock   *sync.RWMutex

	apiKeys     *syncmap.Map //cache api keys / api_key (string) -> APIKey
	apiKeysLock *sync.RWMutex

	//delete sessions timer
	deleteSessionsTimer     *time.Timer
	deleteSessionsTimerDone chan bool
}

// NewAuth creates a new auth instance
func NewAuth(serviceID string, host string, authPrivKey *keys.PrivKey, authService *authservice.AuthService, storage Storage, emailer Emailer, phoneVerifier PhoneVerifier,
	profileBB ProfileBuildingBlock, minTokenExp *int64, maxTokenExp *int64, supportLegacySigs bool, logger *logs.Logger) (*Auth, error) {
	if minTokenExp == nil {
		var minTokenExpVal int64 = 5
		minTokenExp = &minTokenExpVal
	}

	if maxTokenExp == nil {
		var maxTokenExpVal int64 = 60
		maxTokenExp = &maxTokenExpVal
	}

	identifierTypes := map[string]identifierType{}
	authTypes := map[string]authType{}
	externalAuthTypes := map[string]externalAuthType{}
	anonymousAuthTypes := map[string]anonymousAuthType{}
	serviceAuthTypes := map[string]serviceAuthType{}
	mfaTypes := map[string]mfaType{}

	cachedIdentityProviders := &syncmap.Map{}
	identityProvidersLock := &sync.RWMutex{}

	apiKeys := &syncmap.Map{}
	apiKeysLock := &sync.RWMutex{}

	deleteSessionsTimerDone := make(chan bool)

	auth := &Auth{storage: storage, emailer: emailer, phoneVerifier: phoneVerifier, logger: logger, identifierTypes: identifierTypes, authTypes: authTypes,
		externalAuthTypes: externalAuthTypes, anonymousAuthTypes: anonymousAuthTypes, serviceAuthTypes: serviceAuthTypes, mfaTypes: mfaTypes, authPrivKey: authPrivKey,
		ServiceRegManager: nil, serviceID: serviceID, host: host, minTokenExp: *minTokenExp, maxTokenExp: *maxTokenExp, profileBB: profileBB,
		cachedIdentityProviders: cachedIdentityProviders, identityProvidersLock: identityProvidersLock, apiKeys: apiKeys, apiKeysLock: apiKeysLock,
		deleteSessionsTimerDone: deleteSessionsTimerDone}

	err := auth.storeCoreRegs()
	if err != nil {
		return nil, errors.WrapErrorAction(logutils.ActionSave, model.TypeServiceReg, nil, err)
	}
	auth.storeCoreServiceAccount()

	serviceRegLoader := NewLocalServiceRegLoader(storage)

	// Instantiate a ServiceRegManager to manage the service registration data loaded by serviceRegLoader
	serviceRegManager, err := authservice.NewServiceRegManager(authService, serviceRegLoader, true)
	if err != nil {
		return nil, errors.WrapErrorAction(logutils.ActionInitialize, "service reg manager", nil, err)
	}

	auth.ServiceRegManager = serviceRegManager

	signatureAuth, err := sigauth.NewSignatureAuth(authPrivKey, serviceRegManager, true, supportLegacySigs)
	if err != nil {
		return nil, errors.WrapErrorAction(logutils.ActionInitialize, "signature auth", nil, err)
	}

	auth.SignatureAuth = signatureAuth

	// identifier types
	initUsernameIdentifier(auth)
	initEmailIdentifier(auth)
	initPhoneIdentifier(auth)

	// auth types
	initAnonymousAuth(auth)
<<<<<<< HEAD
	initPasswordAuth(auth)
	initCodeAuth(auth)
	// initFirebaseAuth(auth)
	// initSignatureAuth(auth)
=======
	initSignatureAuth(auth)
	initWebAuthnAuth(auth)
>>>>>>> f698e2b7

	// external auth types
	initOidcAuth(auth)
	initSamlAuth(auth)

	// service auth types
	initStaticTokenServiceAuth(auth)
	initSignatureServiceAuth(auth)

	// mfa types
	initTotpMfa(auth)
	initEmailMfa(auth)
	initPhoneMfa(auth)
	initRecoveryMfa(auth)

	err = auth.cacheIdentityProviders()
	if err != nil {
		logger.Warnf("NewAuth() failed to cache identity providers: %v", err)
	}

	err = auth.cacheAPIKeys()
	if err != nil {
		logger.Warnf("NewAuth() failed to cache api keys: %v", err)
	}

	return auth, nil

}

// SetIdentityBB sets the identity BB adapter
func (a *Auth) SetIdentityBB(identityBB IdentityBuildingBlock) {
	a.identityBB = identityBB
}

func (a *Auth) applyExternalAuthType(supportedAuthType model.SupportedAuthType, appType model.ApplicationType, appOrg model.ApplicationOrganization, creds string, params string, clientVersion *string,
	regProfile model.Profile, regPreferences map[string]interface{}, username string, admin bool, l *logs.Log) (*model.AccountAuthType, map[string]interface{}, []model.MFAType, map[string]string, error) {
	var accountAuthType *model.AccountAuthType
	var mfaTypes []model.MFAType
	var externalIDs map[string]string

	//external auth type
	authImpl, err := a.getExternalAuthTypeImpl(supportedAuthType.AuthType)
	if err != nil {
		return nil, nil, nil, nil, errors.WrapErrorAction(logutils.ActionLoadCache, typeExternalAuthType, nil, err)
	}

	//1. get the user from the external system
	//var externalUser *model.ExternalSystemUser
	externalUser, extParams, externalCreds, err := authImpl.externalLogin(supportedAuthType.AuthType, appType, appOrg, creds, params, l)
	if err != nil {
		return nil, nil, nil, nil, errors.WrapErrorAction("logging in", "external user", nil, err)
	}

	//2. check if the user exists
	account, err := a.storage.FindAccount(nil, appOrg.ID, supportedAuthType.AuthType.ID, externalUser.Identifier)
	if err != nil {
		return nil, nil, nil, nil, errors.WrapErrorAction(logutils.ActionFind, model.TypeAccount, nil, err)
	}
	a.setLogContext(account, l)

	canSignIn := a.canSignIn(account, supportedAuthType.AuthType.ID, externalUser.Identifier)
	if canSignIn {
		//account exists
		accountAuthType, err = a.applySignInExternal(account, supportedAuthType, appOrg, *externalUser, externalCreds, l)
		if err != nil {
			return nil, nil, nil, nil, errors.WrapErrorAction(logutils.ActionApply, "external sign in", nil, err)
		}
		mfaTypes = account.GetVerifiedMFATypes()
		externalIDs = account.ExternalIDs
	} else if !admin {
		//user does not exist, we need to register it
		accountAuthType, err = a.applySignUpExternal(nil, supportedAuthType, appOrg, *externalUser, externalCreds, regProfile, regPreferences, username, clientVersion, l)
		if err != nil {
			return nil, nil, nil, nil, errors.WrapErrorAction(logutils.ActionApply, "external sign up", nil, err)
		}
		externalIDs = externalUser.ExternalIDs
	} else {
		return nil, nil, nil, nil, errors.ErrorData(logutils.StatusInvalid, "sign up", &logutils.FieldArgs{"identifier": externalUser.Identifier, "auth_type": supportedAuthType.AuthType.Code, "app_org_id": appOrg.ID, "admin": true}).SetStatus(utils.ErrorStatusNotAllowed)
	}

	//TODO: make sure we do not return any refresh tokens in extParams
	return accountAuthType, extParams, mfaTypes, externalIDs, nil
}

func (a *Auth) applySignInExternal(account *model.Account, supportedAuthType model.SupportedAuthType, appOrg model.ApplicationOrganization,
	externalUser model.ExternalSystemUser, externalCreds string, l *logs.Log) (*model.AccountAuthType, error) {
	var accountAuthType *model.AccountAuthType
	var err error

	//find account auth type
	accountAuthType, err = a.findAccountAuthType(account, supportedAuthType, externalUser.Identifier)
	if err != nil {
		return nil, err
	}

	//check if need to update the account data
	newAccount, err := a.updateExternalUserIfNeeded(*accountAuthType, externalUser, supportedAuthType.AuthType, appOrg, externalCreds, l)
	if err != nil {
		return nil, errors.WrapErrorAction(logutils.ActionUpdate, model.TypeExternalSystemUser, nil, err)
	}

	if newAccount != nil {
		accountAuthType.Account = *newAccount
	}

	if accountAuthType.Unverified {
		accountAuthType.SetUnverified(false)
		err := a.storage.UpdateAccountAuthType(*accountAuthType)
		if err != nil {
			return nil, errors.WrapErrorAction(logutils.ActionUpdate, model.TypeAccountAuthType, nil, err)
		}
	}

	return accountAuthType, nil
}

func (a *Auth) applySignUpExternal(context storage.TransactionContext, supportedAuthType model.SupportedAuthType, appOrg model.ApplicationOrganization, externalUser model.ExternalSystemUser,
	externalCreds string, regProfile model.Profile, regPreferences map[string]interface{}, username string, clientVersion *string, l *logs.Log) (*model.AccountAuthType, error) {
	var accountAuthType *model.AccountAuthType

	//1. prepare external admin user data
	identifier, aatParams, useSharedProfile, profile, preferences, err := a.prepareExternalUserData(supportedAuthType.AuthType, appOrg, externalUser, regProfile, nil, l)
	if err != nil {
		return nil, errors.WrapErrorAction(logutils.ActionPrepare, "external admin user data", nil, err)
	}

	identityProviderID, ok := supportedAuthType.AuthType.Params["identity_provider"].(string)
	if !ok {
		return nil, errors.ErrorData(logutils.StatusMissing, "identity provider id", nil)
	}
	identityProviderSetting := appOrg.FindIdentityProviderSetting(identityProviderID)
	if identityProviderSetting == nil {
		return nil, errors.ErrorData(logutils.StatusMissing, model.TypeIdentityProviderSetting, nil)
	}

	var identityBBProfile *model.Profile
	if identityProviderSetting.IdentityBBBaseURL != "" {
		identityBBProfile, err = a.identityBB.GetUserProfile(identityProviderSetting.IdentityBBBaseURL, externalUser, externalCreds, l)
		if err != nil {
			l.WarnError(logutils.MessageAction(logutils.StatusError, "syncing", "identity bb data", nil), err)
		}
	}

	//2. apply profile data from the external user if not provided
	newProfile, err := a.applyProfileDataFromExternalUser(*profile, externalUser, nil, identityBBProfile, false, l)
	if err != nil {
		return nil, errors.WrapErrorAction(logutils.ActionApply, "profile data from external user", nil, err)
	}
	if newProfile != nil {
		profile = newProfile
	}

	//3. roles and groups mapping
	externalRoles, externalGroups, err := a.getExternalUserAuthorization(externalUser, identityProviderSetting)
	if err != nil {
		l.WarnError(logutils.MessageActionError(logutils.ActionGet, "external authorization", nil), err)
	}

	//4. check username
	if username != "" {
		err = a.checkUsername(nil, &appOrg, username)
		if err != nil {
			return nil, err
		}
	}

	//5. register the account
	accountAuthType, err = a.registerUser(context, supportedAuthType.AuthType, identifier, aatParams, appOrg, nil, useSharedProfile,
		externalUser.ExternalIDs, *profile, preferences, username, nil, externalRoles, externalGroups, nil, nil, clientVersion, l)
	if err != nil {
		return nil, errors.WrapErrorAction(logutils.ActionRegister, model.TypeAccount, nil, err)
	}

	return accountAuthType, nil
}

func (a *Auth) applySignUpAdminExternal(context storage.TransactionContext, authType model.AuthType, appOrg model.ApplicationOrganization, externalUser model.ExternalSystemUser, regProfile model.Profile,
	username string, permissions []string, roleIDs []string, groupIDs []string, scopes []string, creatorPermissions []string, clientVersion *string, l *logs.Log) (*model.AccountAuthType, error) {
	var accountAuthType *model.AccountAuthType

	//1. prepare external admin user data
	identifier, aatParams, useSharedProfile, profile, _, err := a.prepareExternalUserData(authType, appOrg, externalUser, regProfile, nil, l)
	if err != nil {
		return nil, errors.WrapErrorAction(logutils.ActionPrepare, "external admin user data", nil, err)
	}

	//2. check username
	if username != "" {
		err = a.checkUsername(nil, &appOrg, username)
		if err != nil {
			return nil, err
		}
	}

	//3. register the account
	accountAuthType, err = a.registerUser(context, authType, identifier, aatParams, appOrg, nil, useSharedProfile, nil, *profile, nil,
		username, permissions, roleIDs, groupIDs, scopes, creatorPermissions, clientVersion, l)
	if err != nil {
		return nil, errors.WrapErrorAction(logutils.ActionRegister, "admin account", nil, err)
	}

	return accountAuthType, nil
}

func (a *Auth) prepareExternalUserData(authType model.AuthType, appOrg model.ApplicationOrganization, externalUser model.ExternalSystemUser, regProfile model.Profile,
	regPreferences map[string]interface{}, l *logs.Log) (string, map[string]interface{}, bool, *model.Profile, map[string]interface{}, error) {
	var profile model.Profile
	var preferences map[string]interface{}

	//1. check if needs to use shared profile
	useSharedProfile, sharedProfile, _, err := a.applySharedProfile(appOrg.Application, authType.ID, externalUser.Identifier, l)
	if err != nil {
		return "", nil, false, nil, nil, errors.WrapErrorAction(logutils.ActionApply, "shared profile", nil, err)
	}

	if useSharedProfile {
		l.Infof("%s uses a shared profile", externalUser.Identifier)

		//merge client profile and shared profile
		profile = a.mergeProfiles(regProfile, sharedProfile, true)
		preferences = regPreferences
	} else {
		l.Infof("%s does not use a shared profile", externalUser.Identifier)

		profile = regProfile
		preferences = regPreferences

		//prepare profile and preferences
		preparedProfile, preparedPreferences, err := a.prepareRegistrationData(authType, externalUser.Identifier, profile, preferences, l)
		if err != nil {
			return "", nil, false, nil, nil, errors.WrapErrorAction(logutils.ActionPrepare, "user registration data", nil, err)
		}
		profile = *preparedProfile
		preferences = preparedPreferences
	}

	//2. prepare the registration data
	params := map[string]interface{}{}
	params["user"] = externalUser

	return externalUser.Identifier, params, useSharedProfile, &profile, preferences, nil
}

func (a *Auth) applyProfileDataFromExternalUser(profile model.Profile, newExternalUser model.ExternalSystemUser,
	currentExternalUser *model.ExternalSystemUser, identityBBProfile *model.Profile, alwaysSync bool, l *logs.Log) (*model.Profile, error) {
	newProfile := profile
	if identityBBProfile != nil {
		newProfile = newProfile.Merge(*identityBBProfile)
		alwaysSync = true // External auth system data should always override identity bb data
	}

	//first name
	if len(newExternalUser.FirstName) > 0 && (alwaysSync || len(profile.FirstName) == 0 || (currentExternalUser != nil && currentExternalUser.FirstName != newExternalUser.FirstName)) {
		newProfile.FirstName = newExternalUser.FirstName
	}
	//last name
	if len(newExternalUser.LastName) > 0 && (alwaysSync || len(profile.LastName) == 0 || (currentExternalUser != nil && currentExternalUser.LastName != newExternalUser.LastName)) {
		newProfile.LastName = newExternalUser.LastName
	}
	//email
	if len(newExternalUser.Email) > 0 && (alwaysSync || len(profile.Email) == 0 || (currentExternalUser != nil && currentExternalUser.Email != newExternalUser.Email)) {
		newProfile.Email = newExternalUser.Email
	}

	changed := !utils.DeepEqual(profile, newProfile)
	if changed {
		now := time.Now()
		newProfile.DateUpdated = &now
		return &newProfile, nil
	}

	return nil, nil
}

func (a *Auth) updateExternalUserIfNeeded(accountAuthType model.AccountAuthType, externalUser model.ExternalSystemUser,
	authType model.AuthType, appOrg model.ApplicationOrganization, externalCreds string, l *logs.Log) (*model.Account, error) {
	l.Info("updateExternalUserIfNeeded")

	//get the current external user
	currentDataMap := accountAuthType.Params["user"]
	currentDataJSON, err := utils.ConvertToJSON(currentDataMap)
	if err != nil {
		return nil, errors.WrapErrorAction(logutils.ActionMarshal, model.TypeExternalSystemUser, nil, err)
	}
	var currentData *model.ExternalSystemUser
	err = json.Unmarshal(currentDataJSON, &currentData)
	if err != nil {
		return nil, errors.WrapErrorAction(logutils.ActionUnmarshal, model.TypeExternalSystemUser, nil, err)
	}

	identityProviderID, ok := authType.Params["identity_provider"].(string)
	if !ok {
		return nil, errors.ErrorData(logutils.StatusMissing, "identity provider id", nil)
	}
	identityProviderSetting := appOrg.FindIdentityProviderSetting(identityProviderID)
	if identityProviderSetting == nil {
		return nil, errors.ErrorData(logutils.StatusMissing, model.TypeIdentityProviderSetting, nil)
	}

	var identityBBProfile *model.Profile
	if identityProviderSetting.IdentityBBBaseURL != "" {
		identityBBProfile, err = a.identityBB.GetUserProfile(identityProviderSetting.IdentityBBBaseURL, externalUser, externalCreds, l)
		if err != nil {
			l.WarnError(logutils.MessageAction(logutils.StatusError, "syncing", "identity bb data", nil), err)
		}
	}

	//check if external system user needs to be updated
	var newAccount *model.Account
	//there is changes so we need to update it
	//TODO: Can we do this all in a single storage operation?
	updatedExternalUser := !currentData.Equals(externalUser)
	accountAuthType.Params["user"] = externalUser
	now := time.Now()
	accountAuthType.DateUpdated = &now

	transaction := func(context storage.TransactionContext) error {
		//1. first find the account record
		account, err := a.storage.FindAccountByAuthTypeID(context, accountAuthType.ID)
		if err != nil {
			return errors.WrapErrorAction(logutils.ActionFind, model.TypeAccount, nil, err)
		}
		if account == nil {
			return errors.ErrorData(logutils.StatusMissing, model.TypeAccount, &logutils.FieldArgs{"account_auth_type_id": accountAuthType.ID})
		}

		//2. update the account auth type in the account record
		newAccountAuthTypes := make([]model.AccountAuthType, len(account.AuthTypes))
		for j, aAuthType := range account.AuthTypes {
			if aAuthType.ID == accountAuthType.ID {
				newAccountAuthTypes[j] = accountAuthType
			} else {
				newAccountAuthTypes[j] = aAuthType
			}
		}
		account.AuthTypes = newAccountAuthTypes

		// 3. update external ids
		for k, v := range externalUser.ExternalIDs {
			if account.ExternalIDs == nil {
				account.ExternalIDs = make(map[string]string)
			}
			if account.ExternalIDs[k] != v {
				updatedExternalUser = true
				account.ExternalIDs[k] = v
			}
		}

		// 4. update profile
		profileUpdated := false
		newProfile, err := a.applyProfileDataFromExternalUser(account.Profile, externalUser, currentData, identityBBProfile,
			identityProviderSetting.AlwaysSyncProfile, l)
		if err != nil {
			return errors.WrapErrorAction(logutils.ActionUpdate, model.TypeProfile, nil, err)
		}
		if newProfile != nil {
			account.Profile = *newProfile
			profileUpdated = true
		}

		// 5. update roles and groups mapping
		roles, groups, err := a.getExternalUserAuthorization(externalUser, identityProviderSetting)
		if err != nil {
			return errors.WrapErrorAction(logutils.ActionGet, "external authorization", nil, err)
		}
		rolesUpdated, err := a.updateExternalAccountRoles(account, roles)
		if err != nil {
			return errors.WrapErrorAction(logutils.ActionUpdate, model.TypeAccountRoles, nil, err)
		}
		groupsUpdated, err := a.updateExternalAccountGroups(account, groups)
		if err != nil {
			return errors.WrapErrorAction(logutils.ActionUpdate, model.TypeAccountGroups, nil, err)
		}

		// 6. update account if needed
		if updatedExternalUser || profileUpdated || rolesUpdated || groupsUpdated {
			err = a.storage.SaveAccount(context, account)
			if err != nil {
				return errors.WrapErrorAction(logutils.ActionSave, model.TypeAccount, nil, err)
			}
		}

		newAccount = account
		return nil
	}

	err = a.storage.PerformTransaction(transaction)
	if err != nil {
		return nil, errors.WrapErrorAction(logutils.ActionUpdate, model.TypeUserAuth, nil, err)
	}
	return newAccount, nil
}

func (a *Auth) applyAnonymousAuthType(authType model.AuthType, creds string) (string, *model.Account, map[string]interface{}, error) { //auth type
	authImpl, err := a.getAnonymousAuthTypeImpl(authType)
	if err != nil {
		return "", nil, nil, errors.WrapErrorAction(logutils.ActionLoadCache, typeAnonymousAuthType, nil, err)
	}

	//Check the credentials
	anonymousID, anonymousParams, err := authImpl.checkCredentials(creds)
	if err != nil {
		return "", nil, nil, errors.WrapErrorAction(logutils.ActionValidate, model.TypeCreds, nil, err)
	}

	account, err := a.storage.FindAccountByID(nil, anonymousID)
	if err != nil {
		return "", nil, nil, errors.WrapErrorAction(logutils.ActionFind, model.TypeAccount, &logutils.FieldArgs{"id": anonymousID}, err)
	}
	if account != nil && !account.Anonymous {
		return "", nil, nil, errors.ErrorData(logutils.StatusInvalid, "anonymous account", &logutils.FieldArgs{"id": anonymousID})
	}

	return anonymousID, account, anonymousParams, nil
}

func (a *Auth) applyAuthType(supportedAuthType model.SupportedAuthType, appOrg model.ApplicationOrganization, creds string, params string, clientVersion *string, regProfile model.Profile,
	regPreferences map[string]interface{}, username string, admin bool, l *logs.Log) (string, *model.AccountAuthType, []model.MFAType, map[string]string, error) {

<<<<<<< HEAD
	//identifier type
	identifierImpl, err := a.getIdentifierTypeImpl(authType)
=======
	//auth type
	authImpl, err := a.getAuthTypeImpl(supportedAuthType.AuthType)
>>>>>>> f698e2b7
	if err != nil {
		return "", nil, nil, nil, errors.WrapErrorAction(logutils.ActionLoadCache, typeIdentifierType, nil, err)
	}

	//check if the user exists check
	userIdentifier, err := identifierImpl.getUserIdentifier(creds)
	if err != nil {
		return "", nil, nil, nil, errors.WrapErrorAction(logutils.ActionGet, "user identifier", nil, err)
	}

	if userIdentifier != "" {
<<<<<<< HEAD
		if strings.Contains(authType.Code, IdentifierTypePhone) && regProfile.Phone == "" {
			regProfile.Phone = userIdentifier
		} else if authType.Code == IdentifierTypeEmail && regProfile.Email == "" {
			regProfile.Email = userIdentifier
		} else if authType.Code == IdentifierTypeUsername {
=======
		if supportedAuthType.AuthType.Code == AuthTypeTwilioPhone && regProfile.Phone == "" {
			regProfile.Phone = userIdentifier
		} else if supportedAuthType.AuthType.Code == AuthTypeEmail && regProfile.Email == "" {
			regProfile.Email = userIdentifier
		} else if supportedAuthType.AuthType.Code == authTypeUsername || supportedAuthType.AuthType.Code == authTypeWebAuthn {
>>>>>>> f698e2b7
			username = userIdentifier
		}
	}

	account, err := a.storage.FindAccount(nil, appOrg.ID, supportedAuthType.AuthType.ID, userIdentifier)
	if err != nil {
		return "", nil, nil, nil, errors.WrapErrorAction(logutils.ActionFind, model.TypeAccount, nil, err) //TODO add args..
	}
	a.setLogContext(account, l)

	canSignIn := a.canSignIn(account, supportedAuthType.AuthType.ID, userIdentifier)

	//check if it is sign in or sign up
	isSignUp, err := a.isSignUp(canSignIn, params, l)
	if err != nil {
		return "", nil, nil, nil, errors.WrapErrorAction(logutils.ActionVerify, "is sign up", nil, err)
	}
	if isSignUp {
		if admin {
			return "", nil, nil, nil, errors.ErrorData(logutils.StatusInvalid, "sign up", &logutils.FieldArgs{"identifier": userIdentifier,
				"auth_type": supportedAuthType.AuthType.Code, "app_org_id": appOrg.ID, "admin": true}).SetStatus(utils.ErrorStatusNotAllowed)
		}
<<<<<<< HEAD
		message, accountAuthType, err := a.applySignUp(identifierImpl, account, authType, appOrg, userIdentifier, creds, params, clientVersion,
=======
		message, accountAuthType, err := a.applySignUp(authImpl, account, supportedAuthType, appOrg, userIdentifier, creds, params, clientVersion,
>>>>>>> f698e2b7
			regProfile, regPreferences, username, l)
		if err != nil {
			return "", nil, nil, nil, err
		}
		return message, accountAuthType, nil, nil, nil
	}
	///apply sign in
<<<<<<< HEAD
	return a.applySignIn(identifierImpl, authType, account, userIdentifier, creds, l)
}

func (a *Auth) applySignIn(identifierImpl identifierType, authType model.AuthType, account *model.Account, userIdentifier string,
=======
	return a.applySignIn(authImpl, supportedAuthType, account, userIdentifier, creds, l)
}

func (a *Auth) applySignIn(authImpl authType, supportedAuthType model.SupportedAuthType, account *model.Account, userIdentifier string,
>>>>>>> f698e2b7
	creds string, l *logs.Log) (string, *model.AccountAuthType, []model.MFAType, map[string]string, error) {
	if account == nil {
		return "", nil, nil, nil, errors.ErrorData(logutils.StatusMissing, model.TypeAccount, nil).SetStatus(utils.ErrorStatusNotFound)
	}

	//find account auth type
	accountAuthType, err := a.findAccountAuthType(account, supportedAuthType, userIdentifier)
	if accountAuthType == nil {
		return "", nil, nil, nil, errors.WrapErrorAction(logutils.ActionFind, model.TypeAccountAuthType, nil, err)
	}

	if accountAuthType.Unverified && accountAuthType.Linked {
		return "", nil, nil, nil, errors.ErrorData(logutils.StatusInvalid, model.TypeAccountAuthType, &logutils.FieldArgs{"verified": false, "linked": true})
	}

	var message string
<<<<<<< HEAD
	message, err = a.checkCredentials(identifierImpl, authType, accountAuthType, creds)
=======
	message, err = a.checkCredentials(authImpl, *accountAuthType, creds, l)
>>>>>>> f698e2b7
	if err != nil {
		return "", nil, nil, nil, errors.WrapErrorAction(logutils.ActionVerify, model.TypeCredential, nil, err)
	}

	return message, accountAuthType, account.GetVerifiedMFATypes(), account.ExternalIDs, nil
}

<<<<<<< HEAD
func (a *Auth) checkCredentialVerified(identifierImpl identifierType, credential *model.Credential, credValue authCreds, appName string) error {
	verified, expired, err := identifierImpl.isCredentialVerified(credential)
	if err != nil {
=======
func (a *Auth) checkCredentialVerified(authImpl authType, accountAuthType model.AccountAuthType, l *logs.Log) error {
	verified, expired, err := authImpl.isCredentialVerified(accountAuthType.Credential, l)
	if err != nil || verified == nil {
>>>>>>> f698e2b7
		return errors.WrapErrorAction(logutils.ActionVerify, "credential verified", nil, err)
	}
	if !*verified {
		//it is unverified
		if expired == nil || !*expired {
			//not expired, just notify the client that it is "unverified"
			return errors.ErrorData("unverified", "credential", nil).SetStatus(utils.ErrorStatusUnverified)
		}
		//expired, first restart the verification and then notify the client that it is unverified and verification is restarted

		//restart credential verification
		credMap, err := identifierImpl.restartCredentialVerification(credValue, appName, credential.ID)
		if err != nil {
			return errors.WrapErrorAction("restarting", "credential verification", nil, err)
		}

		err = a.storage.UpdateCredentialValue(credential.ID, credMap)
		if err != nil {
			return errors.WrapErrorAction(logutils.ActionUpdate, model.TypeCredential, nil, err)
		}

		//notify the client
		return errors.ErrorData("expired", "credential verification", nil).SetStatus(utils.ErrorStatusVerificationExpired)
	}

	return nil
}

<<<<<<< HEAD
func (a *Auth) checkCredentials(identifierImpl identifierType, authType model.AuthType, accountAuthType *model.AccountAuthType, creds string) (string, error) {
	authImpl, identifierCreds, err := a.getAuthTypeImpl(identifierImpl, accountAuthType.Credential, &creds)
	if err != nil {
		return "", errors.WrapErrorAction(logutils.ActionLoadCache, model.TypeAuthType, nil, err)
	}

	//check is verified
	if authType.UseCredentials {
		err := a.checkCredentialVerified(identifierImpl, accountAuthType.Credential, identifierCreds, accountAuthType.Account.AppOrg.Application.Name)
=======
func (a *Auth) checkCredentials(authImpl authType, accountAuthType model.AccountAuthType, creds string, l *logs.Log) (string, error) {
	//check is verified
	if accountAuthType.SupportedAuthType.AuthType.UseCredentials {
		err := a.checkCredentialVerified(authImpl, accountAuthType, l)
>>>>>>> f698e2b7
		if err != nil {
			return "", err
		}
	}

	//check the credentials
<<<<<<< HEAD
	incomingCreds, err := identifierImpl.parseCreds(creds)
	if err != nil {
		return "", errors.WrapErrorAction(logutils.ActionParse, model.TypeCredential, nil, err)
	}
	message, err := authImpl.checkCredential(identifierImpl, accountAuthType.Credential, incomingCreds, accountAuthType.Account.AppOrg.Application.Name)
=======
	message, err := authImpl.checkCredentials(accountAuthType, creds, l)
>>>>>>> f698e2b7
	if err != nil {
		return message, errors.WrapErrorAction(logutils.ActionValidate, model.TypeCredential, nil, err)
	}

	//if sign in was completed successfully, set auth type to verified
	if message == "" && accountAuthType.Unverified {
		accountAuthType.SetUnverified(false)
		err := a.storage.UpdateAccountAuthType(accountAuthType)
		if err != nil {
			return "", errors.WrapErrorAction(logutils.ActionUpdate, model.TypeAccountAuthType, nil, err)
		}
	}

	return message, nil
}

<<<<<<< HEAD
func (a *Auth) applySignUp(identifierImpl identifierType, account *model.Account, authType model.AuthType, appOrg model.ApplicationOrganization, userIdentifier string, creds string,
=======
func (a *Auth) applySignUp(authImpl authType, account *model.Account, supportedAuthType model.SupportedAuthType, appOrg model.ApplicationOrganization, userIdentifier string, creds string,
>>>>>>> f698e2b7
	params string, clientVersion *string, regProfile model.Profile, regPreferences map[string]interface{}, username string, l *logs.Log) (string, *model.AccountAuthType, error) {
	if account != nil {
		err := a.handleAccountAuthTypeConflict(*account, supportedAuthType.AuthType.ID, userIdentifier, true)
		if err != nil {
			return "", nil, err
		}
	}

	if username != "" {
		err := a.checkUsername(nil, &appOrg, username)
		if err != nil {
			return "", nil, err
		}
	}

<<<<<<< HEAD
	retParams, accountAuthType, err := a.signUpNewAccount(nil, identifierImpl, authType, appOrg, userIdentifier, creds, params, clientVersion, regProfile, regPreferences, username, nil, nil, nil, nil, nil, l)
=======
	retParams, accountAuthType, err := a.signUpNewAccount(nil, authImpl, supportedAuthType, appOrg, userIdentifier, creds, params, clientVersion, regProfile, regPreferences, username, nil, nil, nil, nil, nil, l)
>>>>>>> f698e2b7
	if err != nil {
		return "", nil, err
	}

	message, _ := retParams["message"].(string)
	return message, accountAuthType, nil
}

func (a *Auth) applySignUpAdmin(context storage.TransactionContext, account *model.Account, authType model.AuthType, appOrg model.ApplicationOrganization, identifier string, password string,
	regProfile model.Profile, username string, permissions []string, roles []string, groups []string, scopes []string, creatorPermissions []string, clientVersion *string, l *logs.Log) (map[string]interface{}, *model.AccountAuthType, error) {
	identifierImpl, err := a.getIdentifierTypeImpl(authType)
	if err != nil {
		return nil, nil, errors.WrapErrorAction(logutils.ActionLoadCache, typeIdentifierType, nil, err)
	}

	if username != "" {
		err := a.checkUsername(nil, &appOrg, username)
		if err != nil {
			return nil, nil, err
		}
	}

<<<<<<< HEAD
	return a.signUpNewAccount(context, identifierImpl, authType, appOrg, identifier, password, "", clientVersion, regProfile, nil, username, permissions, roles, groups, scopes, creatorPermissions, l)
=======
	return a.signUpNewAccount(context, authImpl, model.SupportedAuthType{AuthType: authType}, appOrg, identifier, password, "", clientVersion, regProfile, nil, username, permissions, roles, groups, scopes, creatorPermissions, l)
>>>>>>> f698e2b7
}

func (a *Auth) applyCreateAnonymousAccount(context storage.TransactionContext, appOrg model.ApplicationOrganization, anonymousID string,
	preferences map[string]interface{}, systemConfigs map[string]interface{}, l *logs.Log) (*model.Account, error) {
	account := model.Account{ID: anonymousID, AppOrg: appOrg, Preferences: preferences, SystemConfigs: systemConfigs, Anonymous: true, DateCreated: time.Now()}
	return a.storage.InsertAccount(context, account)
}

<<<<<<< HEAD
func (a *Auth) signUpNewAccount(context storage.TransactionContext, identifierImpl identifierType, authType model.AuthType, appOrg model.ApplicationOrganization, userIdentifier string,
=======
func (a *Auth) signUpNewAccount(context storage.TransactionContext, authImpl authType, supportedAuthType model.SupportedAuthType, appOrg model.ApplicationOrganization, userIdentifier string,
>>>>>>> f698e2b7
	creds string, params string, clientVersion *string, regProfile model.Profile, regPreferences map[string]interface{}, username string, permissions []string,
	roles []string, groups []string, scopes []string, creatorPermissions []string, l *logs.Log) (map[string]interface{}, *model.AccountAuthType, error) {
	var retParams map[string]interface{}
	var credential *model.Credential
	var profile model.Profile
	var preferences map[string]interface{}

	//check if needs to use shared profile
	useSharedProfile, sharedProfile, sharedCredential, err := a.applySharedProfile(appOrg.Application, supportedAuthType.AuthType.ID, userIdentifier, l)
	if err != nil {
		return nil, nil, errors.WrapErrorAction(logutils.ActionApply, "shared profile", nil, err)
	}

	if useSharedProfile {
		l.Infof("%s uses a shared profile", userIdentifier)

		//allow sign up only if the shared credential is verified
		if credential != nil && !credential.Verified {
			l.Infof("trying to sign up in %s with unverified shared credentials", appOrg.Organization.Name)
			return nil, nil, errors.ErrorData("unverified", model.TypeCredential, nil).SetStatus(utils.ErrorStatusSharedCredentialUnverified)
		}

		//merge client profile and shared profile
		profile = a.mergeProfiles(regProfile, sharedProfile, true)
		preferences = regPreferences

		credential = sharedCredential
		retParams = map[string]interface{}{"message": "successfuly registered"}
	} else {
		l.Infof("%s does not use a shared profile", userIdentifier)

		profile = regProfile
		preferences = regPreferences

		preparedProfile, preparedPreferences, err := a.prepareRegistrationData(supportedAuthType.AuthType, userIdentifier, profile, preferences, l)
		if err != nil {
			return nil, nil, errors.WrapErrorAction(logutils.ActionPrepare, "user registration data", nil, err)
		}
		profile = *preparedProfile
		preferences = preparedPreferences

		credID := uuid.NewString()

		//apply sign up
		var credentialValue map[string]interface{}
		authImpl, identifierCreds, err := a.getAuthTypeImpl(identifierImpl, nil, &creds)
		if err != nil {
			return nil, nil, errors.WrapErrorAction(logutils.ActionLoadCache, model.TypeAuthType, nil, err)
		}
		if creatorPermissions == nil {
			var message string
<<<<<<< HEAD
			message, credentialValue, err = authImpl.signUp(identifierImpl, appOrg.Application.Name, identifierCreds, params, credID)
=======
			message, credentialValue, err = authImpl.signUp(supportedAuthType, appOrg, creds, params, credID, l)
>>>>>>> f698e2b7
			if err != nil {
				return nil, nil, errors.WrapErrorAction("signing up", "user", nil, err)
			}

			retParams = map[string]interface{}{"message": message}
		} else {
<<<<<<< HEAD
			retParams, credentialValue, err = authImpl.signUpAdmin(identifierImpl, appOrg.Application.Name, identifierCreds, credID)
=======
			retParams, credentialValue, err = authImpl.signUpAdmin(supportedAuthType.AuthType, appOrg, userIdentifier, creds, credID)
>>>>>>> f698e2b7
			if err != nil {
				return nil, nil, errors.WrapErrorAction("signing up", "admin user", nil, err)
			}
		}

		//credential
		if credentialValue != nil {
			now := time.Now()
			credential = &model.Credential{ID: credID, AccountsAuthTypes: nil, Value: credentialValue, Verified: false,
				AuthType: supportedAuthType.AuthType, DateCreated: now, DateUpdated: &now}
		}
	}

	accountAuthType, err := a.registerUser(context, supportedAuthType.AuthType, userIdentifier, nil, appOrg, credential, useSharedProfile,
		nil, profile, preferences, username, permissions, roles, groups, scopes, creatorPermissions, clientVersion, l)
	if err != nil {
		return nil, nil, errors.WrapErrorAction(logutils.ActionRegister, model.TypeAccount, nil, err)
	}

	return retParams, accountAuthType, nil
}

func (a *Auth) applySharedProfile(app model.Application, authTypeID string, userIdentifier string, l *logs.Log) (bool, *model.Profile, *model.Credential, error) {
	//do not share profiles by default
	useSharedProfile := false

	var sharedProfile *model.Profile
	var sharedCredential *model.Credential

	var err error

	//the application uses shared profiles
	if app.SharedIdentities {
		l.Infof("%s uses shared identities", app.Name)

		hasSharedProfile := false
		hasSharedProfile, sharedProfile, sharedCredential, err = a.hasSharedProfile(app, authTypeID, userIdentifier, l)
		if err != nil {
			return false, nil, nil, errors.WrapErrorAction(logutils.ActionVerify, "shared profile", nil, err)
		}
		if hasSharedProfile {
			l.Infof("%s already has a profile, so use it", userIdentifier)
			useSharedProfile = true
		} else {
			l.Infof("%s does not have a profile", userIdentifier)
		}
	} else {
		l.Infof("%s does not use shared identities", app.Name)
	}

	return useSharedProfile, sharedProfile, sharedCredential, nil
}

func (a *Auth) hasSharedProfile(app model.Application, authTypeID string, userIdentifier string, l *logs.Log) (bool, *model.Profile, *model.Credential, error) {
	l.Info("hasSharedProfile")

	//find if already there is a profile for the application
	profiles, err := a.storage.FindProfiles(app.ID, authTypeID, userIdentifier)
	if err != nil {
		return false, nil, nil, errors.WrapErrorAction(logutils.ActionFind, model.TypeProfile, nil, err)
	}
	if len(profiles) == 0 {
		l.Info("there is no profile yet")
		return false, nil, nil, nil
	}

	//find profile
	var profile *model.Profile
	var credential *model.Credential
	var credentialID *string
	for _, current := range profiles {
		for _, account := range current.Accounts {
			for _, accAuthType := range account.AuthTypes {
				if accAuthType.Identifier == userIdentifier {
					//get the profile
					profile = &current

					if accAuthType.Credential != nil {
						credentialID = &accAuthType.Credential.ID //we have only the id loaded in the credential object
					}
					break
				}
			}
		}
	}

	if profile == nil {
		return false, nil, nil, nil
	}

	//find the credential
	if credentialID != nil {
		credential, err = a.storage.FindCredential(nil, *credentialID)
		if err != nil {
			return false, nil, nil, errors.WrapErrorAction(logutils.ActionFind, model.TypeCredential, nil, err)
		}
	}
	return true, profile, credential, nil
}

// validateAPIKey checks if the given API key is valid for the given app ID
func (a *Auth) validateAPIKey(apiKey string, appID string) error {
	validAPIKey, err := a.getCachedAPIKey(apiKey)
	if err != nil || validAPIKey == nil || validAPIKey.AppID != appID {
		return errors.ErrorData(logutils.StatusInvalid, model.TypeAPIKey, &logutils.FieldArgs{"app_id": appID})
	}

	return nil
}

func (a *Auth) canSignIn(account *model.Account, authTypeID string, userIdentifier string) bool {
	if account != nil {
		aat := account.GetAccountAuthType(authTypeID, userIdentifier)
		return aat == nil || !aat.Linked || !aat.Unverified
	}

	return false
}

// isSignUp checks if the operation is sign in or sign up
//
//	first check if the client has set sign_up field
//	if sign_up field has not been sent then check if the user exists
func (a *Auth) isSignUp(accountExists bool, params string, l *logs.Log) (bool, error) {
	//check if sign_up field has been passed
	useSignUpFieldCheck := strings.Contains(params, "sign_up")

	if useSignUpFieldCheck {
		type signUpParams struct {
			SignUp bool `json:"sign_up"`
		}
		var sParams signUpParams
		err := json.Unmarshal([]byte(params), &sParams)
		if err != nil {
			return false, errors.WrapErrorAction(logutils.ActionUnmarshal, "sign up params", nil, err)
		}

		return sParams.SignUp, nil
	}

	if accountExists {
		//the user exists, so return false
		return false, nil
	}

	//the user does not exists, so it has to register
	return true, nil
}

func (a *Auth) getAccount(authenticationType string, userIdentifier string, apiKey string, appTypeIdentifier string, orgID string) (*model.Account, string, error) {
	//validate if the provided auth type is supported by the provided application and organization
	authType, _, appOrg, err := a.validateAuthType(authenticationType, appTypeIdentifier, orgID)
	if err != nil {
		return nil, "", errors.WrapErrorAction(logutils.ActionValidate, model.TypeAuthType, nil, err)
	}

	//do not allow for admins
	if appOrg.Application.Admin {
		return nil, "", errors.ErrorData(logutils.StatusInvalid, model.TypeApplication, logutils.StringArgs("not allowed for admins"))
	}

	//TODO: Ideally we would not make many database calls before validating the API key. Currently needed to get app ID
	err = a.validateAPIKey(apiKey, appOrg.Application.ID)
	if err != nil {
		return nil, "", errors.WrapErrorData(logutils.StatusInvalid, model.TypeAPIKey, nil, err)
	}

	//check if the account exists check
	account, err := a.storage.FindAccount(nil, appOrg.ID, authType.AuthType.ID, userIdentifier)
	if err != nil {
		return nil, "", errors.WrapErrorAction(logutils.ActionFind, model.TypeAccount, nil, err)
	}

	return account, authType.AuthType.ID, nil
}

func (a *Auth) findAccountAuthType(account *model.Account, supportedAuthType model.SupportedAuthType, identifier string) (*model.AccountAuthType, error) {
	if account == nil {
		return nil, errors.ErrorData(logutils.StatusMissing, model.TypeAccount, nil)
	}

	accountAuthType := account.GetAccountAuthType(supportedAuthType.AuthType.ID, identifier)
	if accountAuthType == nil {
		return nil, errors.ErrorData(logutils.StatusMissing, model.TypeAccountAuthType, nil)
	}

	accountAuthType.SupportedAuthType = supportedAuthType

	if accountAuthType.Credential != nil {
		//populate credentials in accountAuthType
		credential, err := a.storage.FindCredential(nil, accountAuthType.Credential.ID)
		if err != nil || credential == nil {
			return nil, errors.WrapErrorAction(logutils.ActionFind, model.TypeCredential, nil, err)
		}
		credential.AuthType = supportedAuthType.AuthType
		accountAuthType.Credential = credential
	}

	return accountAuthType, nil
}

func (a *Auth) findAccountAuthTypeByID(account *model.Account, accountAuthTypeID string) (*model.AccountAuthType, error) {
	if account == nil {
		return nil, errors.ErrorData(logutils.StatusMissing, model.TypeAccount, nil)
	}

	if accountAuthTypeID == "" {
		return nil, errors.ErrorData(logutils.StatusMissing, logutils.TypeString, nil)
	}

	accountAuthType := account.GetAccountAuthTypeByID(accountAuthTypeID)
	if accountAuthType == nil {
		return nil, errors.ErrorData(logutils.StatusMissing, model.TypeAccountAuthType, nil)
	}

	authType, err := a.storage.FindAuthType(accountAuthType.SupportedAuthType.AuthType.ID)
	if err != nil || authType == nil {
		return nil, errors.WrapErrorAction(logutils.ActionLoadCache, model.TypeAuthType, logutils.StringArgs(accountAuthType.SupportedAuthType.AuthType.ID), err)
	}

	//TODO: Handle retrieving supported auth type/params?
	accountAuthType.SupportedAuthType = model.SupportedAuthType{AuthType: *authType}

	if accountAuthType.Credential != nil {
		//populate credentials in accountAuthType
		credential, err := a.storage.FindCredential(nil, accountAuthType.Credential.ID)
		if err != nil {
			return nil, errors.WrapErrorAction(logutils.ActionFind, model.TypeCredential, nil, err)
		}
		credential.AuthType = *authType
		accountAuthType.Credential = credential
	}
	return accountAuthType, nil
}

func (a *Auth) clearExpiredSessions(identifier string, l *logs.Log) error {
	l.Info("clearExpiredSessions")

	//load the sessions for the identifier
	loginsSessions, err := a.storage.FindLoginSessions(nil, identifier)
	if err != nil {
		return errors.WrapErrorAction(logutils.ActionFind, model.TypeLoginSession, logutils.StringArgs("clear expired"), err)
	}

	//determine the expired sessions
	expiredSessions := []model.LoginSession{}
	for _, session := range loginsSessions {
		if session.IsExpired() {
			expiredSessions = append(expiredSessions, session)
		}
	}

	//log sessions and expired sessions count
	l.Info(fmt.Sprintf("there are %d sessions", len(loginsSessions)))
	l.Info(fmt.Sprintf("there are %d expired sessions", len(expiredSessions)))

	//clear the expird sessions if there are such ones
	if len(expiredSessions) > 0 {
		l.Info("there is expired sessions for deleting")

		err = a.deleteLoginSessions(nil, expiredSessions, l)
		if err != nil {
			return errors.WrapErrorAction(logutils.ActionDelete, model.TypeLoginSession, nil, err)
		}
	} else {
		l.Info("there is no expired sessions for deleting")
	}

	return nil
}

func (a *Auth) applyLogin(anonymous bool, sub string, authType model.AuthType, appOrg model.ApplicationOrganization,
	accountAuthType *model.AccountAuthType, appType model.ApplicationType, externalIDs map[string]string, ipAddress string, deviceType string,
	deviceOS *string, deviceID string, clientVersion *string, params map[string]interface{}, state string, l *logs.Log) (*model.LoginSession, error) {

	var err error
	var loginSession *model.LoginSession
	transaction := func(context storage.TransactionContext) error {
		///1. assign device to session and account
		var device *model.Device
		if !anonymous {
			//1. check if the device exists
			device, err = a.storage.FindDevice(context, deviceID, sub)
			if err != nil {
				return errors.WrapErrorAction(logutils.ActionFind, model.TypeDevice, nil, err)
			}
			if device != nil {
				//2.1 device exists, so do nothing
			} else {
				//2.2 device does not exist, we need to assign it to the account

				device, err = a.createDevice(sub, deviceType, deviceOS, deviceID, l)
				if err != nil {
					return errors.WrapErrorAction(logutils.ActionCreate, model.TypeDevice, nil, err)
				}
				_, err := a.storage.InsertDevice(context, *device)
				if err != nil {
					return errors.WrapErrorAction(logutils.ActionInsert, model.TypeDevice, nil, err)
				}
			}
		}
		///

		///create login session entity
		loginSession, err = a.createLoginSession(anonymous, sub, authType, appOrg, accountAuthType, appType, externalIDs, ipAddress, params, state, device, l)
		if err != nil {
			return errors.WrapErrorAction(logutils.ActionCreate, model.TypeLoginSession, nil, err)
		}

		//1. store login session
		err = a.storage.InsertLoginSession(context, *loginSession)
		if err != nil {
			return errors.WrapErrorAction(logutils.ActionInsert, model.TypeLoginSession, nil, err)
		}

		//2. check session limit against number of active sessions
		sessionLimit := appOrg.LoginsSessionsSetting.MaxConcurrentSessions
		if sessionLimit > 0 {
			loginSessions, err := a.storage.FindLoginSessions(context, loginSession.Identifier)
			if err != nil {
				return errors.WrapErrorAction(logutils.ActionFind, model.TypeLoginSession, nil, err)
			}
			if len(loginSessions) < 1 {
				l.ErrorWithDetails("failed to find login session after inserting", logutils.Fields{"identifier": loginSession.Identifier})
			}

			if len(loginSessions) > sessionLimit {
				// delete first session in list (sorted by date created)
				err = a.deleteLoginSession(context, loginSessions[0], l)
				if err != nil {
					return errors.WrapErrorAction(logutils.ActionDelete, model.TypeLoginSession, nil, err)
				}
			}
		}
		// update account usage information
		// TODO: Handle anonymous accounts if needed in the future
		if !anonymous {
			err = a.storage.UpdateAccountUsageInfo(context, sub, true, true, clientVersion)
			if err != nil {
				return errors.WrapErrorAction(logutils.ActionUpdate, model.TypeAccountUsageInfo, nil, err)
			}
		}
		return nil
	}

	err = a.storage.PerformTransaction(transaction)
	if err != nil {
		return nil, errors.WrapErrorAction(logutils.ActionUpdate, model.TypeUserAuth, nil, err)
	}

	return loginSession, nil
}

func (a *Auth) createDevice(accountID string, deviceType string, deviceOS *string, deviceID string, l *logs.Log) (*model.Device, error) {
	//id
	idUUID, _ := uuid.NewUUID()
	id := idUUID.String()

	//account
	account := model.Account{ID: accountID}

	return &model.Device{ID: id, DeviceID: deviceID, Account: account,
		Type: deviceType, OS: *deviceOS, DateCreated: time.Now()}, nil
}

func (a *Auth) createLoginSession(anonymous bool, sub string, authType model.AuthType,
	appOrg model.ApplicationOrganization, accountAuthType *model.AccountAuthType, appType model.ApplicationType,
	externalIDs map[string]string, ipAddress string, params map[string]interface{}, state string, device *model.Device, l *logs.Log) (*model.LoginSession, error) {

	//id
	idUUID, _ := uuid.NewUUID()
	id := idUUID.String()

	//account auth type
	if !anonymous {
		//sort account auth types by the one used for login
		accountAuthType.Account.SortAccountAuthTypes(accountAuthType.Identifier)
	}

	//access token
	orgID := appOrg.Organization.ID
	appID := appOrg.Application.ID
	uid := ""
	name := ""
	email := ""
	phone := ""
	permissions := []string{}
	scopes := []string{authorization.ScopeGlobal}
	if !anonymous {
		uid = accountAuthType.Identifier
		name = accountAuthType.Account.Profile.GetFullName()
		email = accountAuthType.Account.Profile.Email
		phone = accountAuthType.Account.Profile.Phone
		permissions = accountAuthType.Account.GetPermissionNames()
		scopes = append(scopes, accountAuthType.Account.GetScopes()...)
	}
	claims := a.getStandardClaims(sub, uid, name, email, phone, rokwireTokenAud, orgID, appID, authType.Code, externalIDs, nil, anonymous, true, appOrg.Application.Admin, appOrg.Organization.System, false, true, idUUID.String())
	accessToken, err := a.buildAccessToken(claims, strings.Join(permissions, ","), strings.Join(scopes, " "))
	if err != nil {
		return nil, errors.WrapErrorAction(logutils.ActionCreate, logutils.TypeToken, nil, err)
	}

	//refresh token
	refreshToken, err := a.buildRefreshToken()
	if err != nil {
		return nil, errors.WrapErrorAction(logutils.ActionCreate, logutils.TypeToken, nil, err)
	}

	now := time.Now().UTC()
	var stateExpires *time.Time
	if state != "" {
		stateExpireTime := now.Add(time.Minute * time.Duration(loginStateDuration))
		stateExpires = &stateExpireTime
	}

	loginSession := model.LoginSession{ID: id, AppOrg: appOrg, AuthType: authType,
		AppType: appType, Anonymous: anonymous, Identifier: sub, ExternalIDs: externalIDs, AccountAuthType: accountAuthType,
		Device: device, IPAddress: ipAddress, AccessToken: accessToken, RefreshTokens: []string{refreshToken}, Params: params,
		State: state, StateExpires: stateExpires, DateCreated: now}

	return &loginSession, nil
}

func (a *Auth) deleteLoginSession(context storage.TransactionContext, loginSession model.LoginSession, l *logs.Log) error {
	//always log what session has been deleted
	l.Info("deleting loging session - " + loginSession.LogInfo())

	err := a.storage.DeleteLoginSession(context, loginSession.ID)
	if err != nil {
		l.WarnError(logutils.MessageActionError(logutils.ActionDelete, model.TypeLoginSession, nil), err)
		return err
	}
	return nil
}

func (a *Auth) deleteLoginSessions(context storage.TransactionContext, loginSessions []model.LoginSession, l *logs.Log) error {
	//always log what session has been deleted, also prepare the IDs
	ids := make([]string, len(loginSessions))
	l.Info("expired sessions to be deleted:")
	for i, session := range loginSessions {
		l.Info("deleting loging session - " + session.LogInfo())

		ids[i] = session.ID
	}

	//delete the sessions from the storage
	err := a.storage.DeleteLoginSessionsByIDs(context, ids)
	if err != nil {
		l.WarnError(logutils.MessageActionError(logutils.ActionDelete, model.TypeLoginSession, nil), err)
		return err
	}
	return nil
}

func (a *Auth) prepareRegistrationData(authType model.AuthType, identifier string,
	profile model.Profile, preferences map[string]interface{}, l *logs.Log) (*model.Profile, map[string]interface{}, error) {
	//no need to merge from profile BB for new apps

	///profile and preferences
	//get profile BB data
	gotProfile, gotPreferences, err := a.getProfileBBData(authType, identifier, l)
	if err != nil {
		args := &logutils.FieldArgs{"auth_type": authType.Code, "identifier": identifier}
		return nil, nil, errors.WrapErrorAction(logutils.ActionGet, "profile BB data", args, err)
	}

	readyProfile := profile
	//if there is profile bb data
	if gotProfile != nil {
		readyProfile = a.mergeProfiles(profile, gotProfile, false)
	}
	readyPreferences := preferences
	//if there is preferences bb data
	if gotPreferences != nil {
		readyPreferences = a.mergePreferences(preferences, gotPreferences)
	}

	//generate profile ID
	profileID, _ := uuid.NewUUID()
	readyProfile.ID = profileID.String()
	//date created
	if readyProfile.DateCreated.IsZero() {
		readyProfile.DateCreated = time.Now()
	}

	if readyPreferences != nil {
		if readyPreferences["date_created"] == nil {
			readyPreferences["date_created"] = time.Now()
		} else {
			preferencesCreated, ok := readyPreferences["date_created"].(time.Time)
			if !ok || preferencesCreated.IsZero() {
				readyPreferences["date_created"] = time.Now()
			}
		}
	}
	///

	return &readyProfile, readyPreferences, nil
}

func (a *Auth) prepareAccountAuthType(authType model.AuthType, identifier string, accountAuthTypeParams map[string]interface{},
	credential *model.Credential, unverified bool, linked bool) (*model.AccountAuthType, *model.Credential, error) {
	now := time.Now()

	//account auth type
	accountAuthTypeID, _ := uuid.NewUUID()
	active := true
	accountAuthType := &model.AccountAuthType{ID: accountAuthTypeID.String(), SupportedAuthType: model.SupportedAuthType{AuthType: authType},
		Identifier: identifier, Params: accountAuthTypeParams, Credential: credential, Unverified: unverified, Linked: linked, Active: active, DateCreated: now}

	//credential
	if credential != nil {
		//there is a credential
		credential.AccountsAuthTypes = append(credential.AccountsAuthTypes, *accountAuthType)
	}

	return accountAuthType, credential, nil
}

func (a *Auth) mergeProfiles(dst model.Profile, src *model.Profile, shared bool) model.Profile {
	if src == nil {
		return dst
	}

	dst.PhotoURL = utils.SetStringIfEmpty(dst.PhotoURL, src.PhotoURL)
	dst.FirstName = utils.SetStringIfEmpty(dst.FirstName, src.FirstName)
	dst.LastName = utils.SetStringIfEmpty(dst.LastName, src.LastName)
	dst.Email = utils.SetStringIfEmpty(dst.Email, src.Email)
	dst.Phone = utils.SetStringIfEmpty(dst.Phone, src.Phone)
	dst.Address = utils.SetStringIfEmpty(dst.Address, src.Address)
	dst.ZipCode = utils.SetStringIfEmpty(dst.ZipCode, src.ZipCode)
	dst.State = utils.SetStringIfEmpty(dst.State, src.State)
	dst.Country = utils.SetStringIfEmpty(dst.Country, src.Country)

	if dst.BirthYear == 0 {
		dst.BirthYear = src.BirthYear
	}
	if shared {
		dst.ID = src.ID
	}

	return dst
}

func (a *Auth) mergePreferences(clientData map[string]interface{}, profileBBData map[string]interface{}) map[string]interface{} {
	mergedData := profileBBData
	for k, v := range clientData {
		if profileBBData[k] == nil {
			mergedData[k] = v
		}
	}

	return mergedData
}

func (a *Auth) getProfileBBData(authType model.AuthType, identifier string, l *logs.Log) (*model.Profile, map[string]interface{}, error) {
	var profile *model.Profile
	var preferences map[string]interface{}
	var err error

	var profileSearch map[string]string
	if authType.Code == "twilio_phone" {
		profileSearch = map[string]string{"phone": identifier}
	} else if authType.Code == "illinois_oidc" {
		profileSearch = map[string]string{"uin": identifier}
	}

	if profileSearch != nil {
		profile, preferences, err = a.profileBB.GetProfileBBData(profileSearch, l)
		if err != nil {
			return nil, nil, err
		}
	}
	return profile, preferences, nil
}

// registerUser registers account for an organization in an application
//
//	Input:
//		authType (AuthType): The authentication type
//		userIdentifier (string): The user identifier
//		accountAuthTypeParams (map[string]interface{}): Account auth type params
//		appOrg (ApplicationOrganization): The application organization which the user is registering in
//		credential (*Credential): Information for the user
//		useSharedProfile (bool): It says if the system to look if the user has account in another application in the system and to use its profile instead of creating a new profile
//		preferences (map[string]interface{}): Preferences of the user
//		profile (Profile): Information for the user
//		permissionNames ([]string): set of permissions to assign to the user
//		roleIDs ([]string): set of roles to assign to the user
//		groupIDs ([]string): set of groups to assign to the user
//		adminSet (bool): whether an admin is trying to set permissions, roles, or groups for the user
//		creatorPermissions ([]string): an admin user's permissions to validate
//		l (*logs.Log): Log object pointer for request
//	Returns:
//		Registered account (AccountAuthType): Registered Account object
func (a *Auth) registerUser(context storage.TransactionContext, authType model.AuthType, userIdentifier string, accountAuthTypeParams map[string]interface{},
	appOrg model.ApplicationOrganization, credential *model.Credential, useSharedProfile bool, externalIDs map[string]string, profile model.Profile, preferences map[string]interface{},
	username string, permissionNames []string, roleIDs []string, groupIDs []string, scopes []string, creatorPermissions []string, clientVersion *string, l *logs.Log) (*model.AccountAuthType, error) {

	//External and anonymous auth is automatically verified, otherwise verified if credential has been verified previously
	unverified := true
	if creatorPermissions == nil {
		if authType.IsExternal || authType.IsAnonymous {
			unverified = false
		} else if credential != nil {
			unverified = !credential.Verified
		}
	}

	accountAuthType, err := a.constructAccount(context, authType, userIdentifier, accountAuthTypeParams, appOrg, credential,
		unverified, externalIDs, profile, preferences, username, permissionNames, roleIDs, groupIDs, scopes, creatorPermissions, clientVersion, l)
	if err != nil {
		return nil, errors.WrapErrorAction(logutils.ActionCreate, model.TypeAccount, nil, err)
	}

	err = a.storeNewAccountInfo(context, accountAuthType.Account, credential, useSharedProfile, profile)
	if err != nil {
		return nil, errors.WrapErrorAction("storing", "new account information", nil, err)
	}

	return accountAuthType, nil
}

func (a *Auth) constructAccount(context storage.TransactionContext, authType model.AuthType, userIdentifier string, accountAuthTypeParams map[string]interface{},
	appOrg model.ApplicationOrganization, credential *model.Credential, unverified bool, externalIDs map[string]string, profile model.Profile, preferences map[string]interface{},
	username string, permissionNames []string, roleIDs []string, groupIDs []string, scopes []string, assignerPermissions []string, clientVersion *string, l *logs.Log) (*model.AccountAuthType, error) {
	//create account auth type
	accountAuthType, _, err := a.prepareAccountAuthType(authType, userIdentifier, accountAuthTypeParams, credential, unverified, false)
	if err != nil {
		return nil, errors.WrapErrorAction(logutils.ActionCreate, model.TypeAccountAuthType, nil, err)
	}

	//create account object
	accountID, _ := uuid.NewUUID()
	authTypes := []model.AccountAuthType{*accountAuthType}

	//assumes admin creator permissions are always non-nil
	adminSet := assignerPermissions != nil
	var permissions []model.Permission
	var roles []model.AppOrgRole
	var groups []model.AppOrgGroup
	if adminSet {
		permissions, err = a.CheckPermissions(context, []model.ApplicationOrganization{appOrg}, permissionNames, assignerPermissions, false)
		if err != nil {
			return nil, errors.WrapErrorAction(logutils.ActionValidate, model.TypePermission, nil, err)
		}

		roles, err = a.CheckRoles(context, &appOrg, roleIDs, assignerPermissions, false)
		if err != nil {
			return nil, errors.WrapErrorAction(logutils.ActionValidate, model.TypeAppOrgRole, nil, err)
		}

		groups, err = a.CheckGroups(context, &appOrg, groupIDs, assignerPermissions, false)
		if err != nil {
			return nil, errors.WrapErrorAction(logutils.ActionGet, model.TypeAppOrgGroup, nil, err)
		}
	} else {
		permissions, err = a.storage.FindPermissionsByName(context, permissionNames)
		if err != nil {
			l.WarnError(logutils.MessageAction(logutils.StatusError, logutils.ActionFind, model.TypePermission, nil), err)
		}

		roles, err = a.storage.FindAppOrgRolesByIDs(context, roleIDs, appOrg.ID)
		if err != nil {
			l.WarnError(logutils.MessageAction(logutils.StatusError, logutils.ActionFind, model.TypeAppOrgRole, nil), err)
		}

		groups, err = a.storage.FindAppOrgGroupsByIDs(context, groupIDs, appOrg.ID)
		if err != nil {
			l.WarnError(logutils.MessageAction(logutils.StatusError, logutils.ActionFind, model.TypeAppOrgGroup, nil), err)
		}
	}

	if scopes != nil && (!adminSet || utils.Contains(assignerPermissions, UpdateScopesPermission)) {
		newScopes := []string{}
		for _, scope := range scopes {
			parsedScope, err := authorization.ScopeFromString(scope)
			if err != nil {
				if adminSet {
					return nil, errors.WrapErrorAction(logutils.ActionValidate, model.TypeScope, nil, err)
				}
				l.WarnError(logutils.MessageAction(logutils.StatusError, logutils.ActionValidate, model.TypeScope, nil), err)
				continue
			}
			if !strings.HasPrefix(parsedScope.Resource, model.AdminScopePrefix) {
				parsedScope.Resource = model.AdminScopePrefix + parsedScope.Resource
				scope = parsedScope.String()
			}
			newScopes = append(newScopes, scope)
		}
		scopes = newScopes
	} else {
		scopes = nil
	}

	account := model.Account{ID: accountID.String(), AppOrg: appOrg, Permissions: permissions,
		Roles: model.AccountRolesFromAppOrgRoles(roles, true, adminSet), Groups: model.AccountGroupsFromAppOrgGroups(groups, true, adminSet), Scopes: scopes, AuthTypes: authTypes,
		ExternalIDs: externalIDs, Preferences: preferences, Profile: profile, Username: username, DateCreated: time.Now(), MostRecentClientVersion: clientVersion}

	accountAuthType.Account = account
	return accountAuthType, nil
}

func (a *Auth) storeNewAccountInfo(context storage.TransactionContext, account model.Account, credential *model.Credential, useSharedProfile bool, profile model.Profile) error {
	//insert account object - it includes the account auth type
	_, err := a.storage.InsertAccount(context, account)
	if err != nil {
		return errors.WrapErrorAction(logutils.ActionInsert, model.TypeAccount, nil, err)
	}

	//insert or update credential
	if credential != nil {
		if useSharedProfile {
			//update credential
			err = a.storage.UpdateCredential(context, credential)
			if err != nil {
				return errors.WrapErrorAction(logutils.ActionUpdate, model.TypeCredential, nil, err)
			}
		} else {
			//create credential
			err = a.storage.InsertCredential(context, credential)
			if err != nil {
				return errors.WrapErrorAction(logutils.ActionInsert, model.TypeCredential, nil, err)
			}
		}
	}

	//update profile if shared
	if useSharedProfile {
		err = a.storage.UpdateProfile(context, profile)
		if err != nil {
			return errors.WrapErrorAction(logutils.ActionUpdate, model.TypeProfile, nil, err)
		}
	}

	return nil
}

func (a *Auth) checkUsername(context storage.TransactionContext, appOrg *model.ApplicationOrganization, username string) error {
	accounts, err := a.storage.FindAccountsByUsername(context, appOrg, username)
	if err != nil {
		return errors.WrapErrorAction(logutils.ActionFind, model.TypeAccount, nil, err)
	}
	if len(accounts) > 0 {
		return errors.ErrorData(logutils.StatusInvalid, model.TypeAccountUsername, logutils.StringArgs(username+" taken")).SetStatus(utils.ErrorStatusUsernameTaken)
	}

	return nil
}

func (a *Auth) linkAccountAuthType(account model.Account, supportedAuthType model.SupportedAuthType, appOrg model.ApplicationOrganization,
	creds string, params string, l *logs.Log) (string, *model.AccountAuthType, error) {
<<<<<<< HEAD
	identifierImpl, err := a.getIdentifierTypeImpl(authType)
=======
	authImpl, err := a.getAuthTypeImpl(supportedAuthType.AuthType)
>>>>>>> f698e2b7
	if err != nil {
		return "", nil, errors.WrapErrorAction(logutils.ActionLoadCache, typeIdentifierType, nil, err)
	}

	userIdentifier, err := identifierImpl.getUserIdentifier(creds)
	if err != nil {
		return "", nil, errors.WrapErrorAction(logutils.ActionGet, "user identifier", nil, err)
	}

	//2. check if the user exists
	newCredsAccount, err := a.storage.FindAccount(nil, appOrg.ID, supportedAuthType.AuthType.ID, userIdentifier)
	if err != nil {
		return "", nil, errors.WrapErrorAction(logutils.ActionFind, model.TypeAccount, nil, err)
	}
	if newCredsAccount != nil {
		//if account is current account, attempt sign-in. Otherwise, handle conflict
		if newCredsAccount.ID == account.ID {
<<<<<<< HEAD
			message, aat, err := a.applyLinkVerify(identifierImpl, authType, &account, userIdentifier, creds, l)
=======
			message, aat, err := a.applyLinkVerify(authImpl, supportedAuthType, &account, userIdentifier, creds, l)
>>>>>>> f698e2b7
			if err != nil {
				return "", nil, err
			}
			if message != "" {
				return "", nil, errors.ErrorData("incomplete", "verification", nil).SetStatus(utils.ErrorStatusUnverified)
			}
			if aat != nil {
				for i, accAuthType := range account.AuthTypes {
					if accAuthType.ID == aat.ID {
						account.AuthTypes[i] = *aat
						break
					}
				}
			}
			return "", nil, nil
		}

		err = a.handleAccountAuthTypeConflict(*newCredsAccount, supportedAuthType.AuthType.ID, userIdentifier, false)
		if err != nil {
			return "", nil, err
		}
	}

	credID := uuid.NewString()

	//apply sign up
<<<<<<< HEAD
	authImpl, identifierCreds, err := a.getAuthTypeImpl(identifierImpl, nil, &creds)
	if err != nil {
		return "", nil, errors.WrapErrorAction(logutils.ActionLoadCache, model.TypeAuthType, nil, err)
	}
	message, credentialValue, err := authImpl.signUp(identifierImpl, appOrg.Application.Name, identifierCreds, params, credID)
=======
	message, credentialValue, err := authImpl.signUp(supportedAuthType, appOrg, creds, params, credID, l)
>>>>>>> f698e2b7
	if err != nil {
		return "", nil, errors.WrapErrorAction("signing up", "user", nil, err)
	}

	//credential
	var credential *model.Credential
	if credentialValue != nil {
		now := time.Now()
		credential = &model.Credential{ID: credID, AccountsAuthTypes: nil, Value: credentialValue, Verified: false,
			AuthType: supportedAuthType.AuthType, DateCreated: now, DateUpdated: &now}
	}

	accountAuthType, credential, err := a.prepareAccountAuthType(supportedAuthType.AuthType, userIdentifier, nil, credential, true, true)
	if err != nil {
		return "", nil, errors.WrapErrorAction(logutils.ActionCreate, model.TypeAccountAuthType, nil, err)
	}
	accountAuthType.Account = account

	err = a.registerAccountAuthType(*accountAuthType, credential, nil, l)
	if err != nil {
		return "", nil, errors.WrapErrorAction(logutils.ActionRegister, model.TypeAccountAuthType, nil, err)
	}

	return message, accountAuthType, nil
}

<<<<<<< HEAD
func (a *Auth) applyLinkVerify(identifierImpl identifierType, authType model.AuthType, account *model.Account,
=======
func (a *Auth) applyLinkVerify(authImpl authType, supportedAuthType model.SupportedAuthType, account *model.Account,
>>>>>>> f698e2b7
	userIdentifier string, creds string, l *logs.Log) (string, *model.AccountAuthType, error) {
	//find account auth type
	accountAuthType, err := a.findAccountAuthType(account, supportedAuthType, userIdentifier)
	if accountAuthType == nil {
		return "", nil, errors.WrapErrorAction(logutils.ActionFind, model.TypeAccountAuthType, nil, err)
	}

	if !accountAuthType.Linked {
		return "", nil, errors.ErrorData(logutils.StatusInvalid, model.TypeAccountAuthType, &logutils.FieldArgs{"linked": false})
	}

	if !accountAuthType.Unverified {
		return "", nil, errors.ErrorData(logutils.StatusInvalid, model.TypeAccountAuthType, &logutils.FieldArgs{"verified": true})
	}

	var message string
<<<<<<< HEAD
	message, err = a.checkCredentials(identifierImpl, authType, accountAuthType, creds)
=======
	message, err = a.checkCredentials(authImpl, *accountAuthType, creds, l)
>>>>>>> f698e2b7
	if err != nil {
		return "", nil, errors.WrapErrorAction(logutils.ActionVerify, model.TypeCredential, nil, err)
	}

	return message, accountAuthType, nil
}

func (a *Auth) linkAccountAuthTypeExternal(account model.Account, supportedAuthType model.SupportedAuthType, appType model.ApplicationType, appOrg model.ApplicationOrganization,
	creds string, params string, l *logs.Log) (*model.AccountAuthType, error) {
	authImpl, err := a.getExternalAuthTypeImpl(supportedAuthType.AuthType)
	if err != nil {
		return nil, errors.WrapErrorAction(logutils.ActionLoadCache, model.TypeAuthType, nil, err)
	}

	externalUser, _, _, err := authImpl.externalLogin(supportedAuthType.AuthType, appType, appOrg, creds, params, l)
	if err != nil {
		return nil, errors.WrapErrorAction("logging in", "external user", nil, err)
	}

	//2. check if the user exists
	newCredsAccount, err := a.storage.FindAccount(nil, appOrg.ID, supportedAuthType.AuthType.ID, externalUser.Identifier)
	if err != nil {
		return nil, errors.WrapErrorAction(logutils.ActionFind, model.TypeAccount, nil, err)
	}
	//cannot link creds if an account already exists for new creds
	if newCredsAccount != nil {
		return nil, errors.ErrorData("existing", model.TypeAccount, nil).SetStatus(utils.ErrorStatusAlreadyExists)
	}

	accountAuthTypeParams := map[string]interface{}{}
	accountAuthTypeParams["user"] = externalUser

	accountAuthType, credential, err := a.prepareAccountAuthType(supportedAuthType.AuthType, externalUser.Identifier, accountAuthTypeParams, nil, false, true)
	if err != nil {
		return nil, errors.WrapErrorAction(logutils.ActionCreate, model.TypeAccountAuthType, nil, err)
	}
	accountAuthType.Account = account

	for k, v := range externalUser.ExternalIDs {
		if account.ExternalIDs == nil {
			account.ExternalIDs = make(map[string]string)
		}
		if account.ExternalIDs[k] == "" {
			account.ExternalIDs[k] = v
		}
	}

	err = a.registerAccountAuthType(*accountAuthType, credential, account.ExternalIDs, l)
	if err != nil {
		return nil, errors.WrapErrorAction(logutils.ActionRegister, model.TypeAccountAuthType, nil, err)
	}

	return accountAuthType, nil
}

func (a *Auth) registerAccountAuthType(accountAuthType model.AccountAuthType, credential *model.Credential, externalIDs map[string]string, l *logs.Log) error {
	var err error
	if credential != nil {
		//TODO - in one transaction
		if err = a.storage.InsertCredential(nil, credential); err != nil {
			return errors.WrapErrorAction(logutils.ActionInsert, model.TypeCredential, nil, err)
		}
	}

	err = a.storage.InsertAccountAuthType(accountAuthType)
	if err != nil {
		return errors.WrapErrorAction(logutils.ActionInsert, model.TypeAccount, nil, err)
	}

	if externalIDs != nil {
		err = a.storage.UpdateAccountExternalIDs(accountAuthType.Account.ID, externalIDs)
		if err != nil {
			return errors.WrapErrorAction(logutils.ActionUpdate, "account external IDs", nil, err)
		}

		err = a.storage.UpdateLoginSessionExternalIDs(accountAuthType.Account.ID, externalIDs)
		if err != nil {
			return errors.WrapErrorAction(logutils.ActionUpdate, "login session external IDs", nil, err)
		}
	}

	return nil
}

func (a *Auth) unlinkAccountAuthType(accountID string, authenticationType string, appTypeIdentifier string, identifier string, l *logs.Log) (*model.Account, error) {
	account, err := a.storage.FindAccountByID(nil, accountID)
	if err != nil {
		return nil, errors.WrapErrorAction(logutils.ActionFind, model.TypeAccount, nil, err)
	}
	if account == nil {
		return nil, errors.ErrorData(logutils.StatusMissing, model.TypeAccount, &logutils.FieldArgs{"id": accountID})
	}

	for i, aat := range account.AuthTypes {
		// unlink auth type with matching code and identifier
		if aat.SupportedAuthType.AuthType.Code == authenticationType && aat.Identifier == identifier {
			aat.Account = *account
			err := a.removeAccountAuthType(aat)
			if err != nil {
				return nil, errors.WrapErrorAction("unlinking", model.TypeAccountAuthType, nil, err)
			}

			account.AuthTypes = append(account.AuthTypes[:i], account.AuthTypes[i+1:]...)
			break
		}
	}

	return account, nil
}

func (a *Auth) handleAccountAuthTypeConflict(account model.Account, authTypeID string, userIdentifier string, newAccount bool) error {
	aat := account.GetAccountAuthType(authTypeID, userIdentifier)
	if aat == nil || !aat.Unverified {
		//cannot link creds if a verified account already exists for new creds
		return errors.ErrorData("existing", model.TypeAccount, nil).SetStatus(utils.ErrorStatusAlreadyExists)
	}

	//if this is the only auth type (this will only be possible for accounts created through sign up that were never verified/used)
	if len(account.AuthTypes) == 1 {
		//if signing up, do not replace previous unverified account created through sign up
		if newAccount {
			return errors.ErrorData("existing", model.TypeAccount, nil).SetStatus(utils.ErrorStatusAlreadyExists)
		}
		//if linked to a different unverified account, remove whole account
		err := a.deleteAccount(nil, account)
		if err != nil {
			return errors.WrapErrorAction(logutils.ActionDelete, model.TypeAccount, nil, err)
		}
	} else {
		//Otherwise unlink auth type from account
		err := a.removeAccountAuthType(*aat)
		if err != nil {
			return errors.WrapErrorAction(logutils.ActionDelete, model.TypeAccountAuthType, nil, err)
		}
	}

	return nil
}

func (a *Auth) removeAccountAuthType(aat model.AccountAuthType) error {
	transaction := func(context storage.TransactionContext) error {
		//1. delete account auth type in account
		err := a.storage.DeleteAccountAuthType(context, aat)
		if err != nil {
			return errors.WrapErrorAction(logutils.ActionDelete, model.TypeAccountAuthType, nil, err)
		}

		//2. delete credential if it exists
		if aat.Credential != nil {
			err = a.removeAccountAuthTypeCredential(context, aat)
			if err != nil {
				return errors.WrapErrorAction(logutils.ActionDelete, model.TypeCredential, nil, err)
			}
		}

		//3. delete login sessions using unlinked account auth type (if unverified no sessions should exist)
		if !aat.Unverified {
			err = a.storage.DeleteLoginSessionsByAccountAuthTypeID(context, aat.ID)
			if err != nil {
				return errors.WrapErrorAction(logutils.ActionDelete, model.TypeLoginSession, nil, err)
			}
		}

		return nil
	}

	return a.storage.PerformTransaction(transaction)
}

func (a *Auth) removeAccountAuthTypeCredential(context storage.TransactionContext, aat model.AccountAuthType) error {
	credential, err := a.storage.FindCredential(context, aat.Credential.ID)
	if err != nil {
		return errors.WrapErrorAction(logutils.ActionFind, model.TypeCredential, nil, err)
	}

	if len(credential.AccountsAuthTypes) > 1 {
		now := time.Now().UTC()
		for i, credAat := range credential.AccountsAuthTypes {
			if credAat.ID == aat.ID {
				credential.AccountsAuthTypes = append(credential.AccountsAuthTypes[:i], credential.AccountsAuthTypes[i+1:]...)
				credential.DateUpdated = &now
				err = a.storage.UpdateCredential(context, credential)
				if err != nil {
					return errors.WrapErrorAction(logutils.ActionUpdate, model.TypeCredential, nil, err)
				}
				break
			}
		}
	} else {
		err = a.storage.DeleteCredential(context, credential.ID)
		if err != nil {
			return errors.WrapErrorAction(logutils.ActionDelete, model.TypeCredential, nil, err)
		}
	}

	return nil
}

func (a *Auth) deleteAccount(context storage.TransactionContext, account model.Account) error {
	//1. delete the account record
	err := a.storage.DeleteAccount(context, account.ID)
	if err != nil {
		return errors.WrapErrorAction(logutils.ActionDelete, model.TypeAccount, nil, err)
	}

	//2. remove account auth types from or delete credentials
	for _, aat := range account.AuthTypes {
		if aat.Credential != nil {
			err = a.removeAccountAuthTypeCredential(context, aat)
			if err != nil {
				return errors.WrapErrorAction(logutils.ActionDelete, model.TypeCredential, nil, err)
			}
		}
	}

	//3. delete login sessions
	err = a.storage.DeleteLoginSessionsByIdentifier(context, account.ID)
	if err != nil {
		return errors.WrapErrorAction(logutils.ActionDelete, model.TypeLoginSession, nil, err)
	}

	//4. delete devices records
	for _, device := range account.Devices {
		err = a.storage.DeleteDevice(context, device.ID)
		if err != nil {
			return errors.WrapErrorAction(logutils.ActionDelete, model.TypeDevice, nil, err)
		}
	}

	return nil
}

func (a *Auth) constructServiceAccount(accountID string, name string, appID string, orgID string, permissions []string, scopes []authorization.Scope, firstParty bool, assignerPermissions []string) (*model.ServiceAccount, error) {
	permissionList, err := a.storage.FindPermissionsByName(nil, permissions)
	if err != nil {
		return nil, errors.WrapErrorAction(logutils.ActionFind, model.TypePermission, nil, err)
	}
	for _, permission := range permissionList {
		err = permission.CheckAssigners(assignerPermissions)
		if err != nil {
			return nil, errors.WrapErrorAction(logutils.ActionValidate, "assigner permissions", &logutils.FieldArgs{"name": permission.Name}, err)
		}
	}

	var application *model.Application
	if appID != authutils.AllApps {
		application, err = a.storage.FindApplication(nil, appID)
		if err != nil || application == nil {
			return nil, errors.WrapErrorAction(logutils.ActionFind, model.TypeApplication, nil, err)
		}
	}
	var organization *model.Organization
	if orgID != authutils.AllOrgs {
		organization, err = a.storage.FindOrganization(orgID)
		if err != nil || organization == nil {
			return nil, errors.WrapErrorAction(logutils.ActionFind, model.TypeOrganization, nil, err)
		}
	}

	return &model.ServiceAccount{AccountID: accountID, Name: name, Application: application, Organization: organization,
		Permissions: permissionList, Scopes: scopes, FirstParty: firstParty}, nil
}

func (a *Auth) checkServiceAccountCreds(r *sigauth.Request, accountID *string, firstParty bool, single bool, l *logs.Log) ([]model.ServiceAccount, string, error) {
	var requestData model.ServiceAccountTokenRequest
	err := json.Unmarshal(r.Body, &requestData)
	if err != nil {
		return nil, "", errors.WrapErrorAction(logutils.ActionUnmarshal, logutils.MessageDataType("service account access token request"), nil, err)
	}

	serviceAuthType, err := a.getServiceAuthTypeImpl(requestData.AuthType)
	if err != nil {
		l.Info("error getting service auth type on get service access token")
		return nil, "", errors.WrapErrorAction(logutils.ActionGet, typeServiceAuthType, nil, err)
	}

	params := map[string]interface{}{"first_party": firstParty}
	if accountID == nil {
		params["account_id"] = requestData.AccountID
		l.AddContext("account_id", requestData.AccountID)
	} else {
		params["account_id"] = *accountID
		l.AddContext("account_id", *accountID)
	}
	if single {
		params["app_id"] = requestData.AppID
		params["org_id"] = requestData.OrgID
	}

	accounts, err := serviceAuthType.checkCredentials(r, requestData.Creds, params)
	if err != nil {
		return nil, "", errors.WrapErrorAction(logutils.ActionValidate, model.TypeServiceAccountCredential, nil, err)
	}

	return accounts, requestData.AuthType, nil
}

func (a *Auth) buildAccessTokenForServiceAccount(account model.ServiceAccount, authType string) (string, *model.AppOrgPair, error) {
	permissions := account.GetPermissionNames()
	appID := authutils.AllApps
	if account.Application != nil {
		appID = account.Application.ID
	}
	orgID := authutils.AllOrgs
	if account.Organization != nil {
		orgID = account.Organization.ID
	}

	aud := ""
	services, scope := a.tokenDataForScopes(account.Scopes)
	if account.FirstParty {
		aud = rokwireTokenAud
	} else if len(services) > 0 {
		aud = strings.Join(services, ",")
	}

	claims := a.getStandardClaims(account.AccountID, "", account.Name, "", "", aud, orgID, appID, authType, nil, nil, false, true, false, false, true, account.FirstParty, "")
	accessToken, err := a.buildAccessToken(claims, strings.Join(permissions, ","), scope)
	if err != nil {
		return "", nil, errors.WrapErrorAction(logutils.ActionCreate, logutils.TypeToken, nil, err)
	}
	return accessToken, &model.AppOrgPair{AppID: appID, OrgID: orgID}, nil
}

func (a *Auth) registerIdentifierType(name string, identifier identifierType) error {
	if _, ok := a.identifierTypes[name]; ok {
		return errors.ErrorData(logutils.StatusFound, typeIdentifierType, &logutils.FieldArgs{"name": name})
	}

	a.identifierTypes[name] = identifier

	return nil
}

func (a *Auth) registerAuthType(name string, auth authType) error {
	if _, ok := a.authTypes[name]; ok {
		return errors.ErrorData(logutils.StatusFound, model.TypeAuthType, &logutils.FieldArgs{"name": name})
	}

	a.authTypes[name] = auth

	return nil
}

func (a *Auth) registerExternalAuthType(name string, auth externalAuthType) error {
	if _, ok := a.externalAuthTypes[name]; ok {
		return errors.ErrorData(logutils.StatusFound, typeExternalAuthType, &logutils.FieldArgs{"name": name})
	}

	a.externalAuthTypes[name] = auth

	return nil
}

func (a *Auth) registerAnonymousAuthType(name string, auth anonymousAuthType) error {
	if _, ok := a.anonymousAuthTypes[name]; ok {
		return errors.ErrorData(logutils.StatusFound, typeAnonymousAuthType, &logutils.FieldArgs{"name": name})
	}

	a.anonymousAuthTypes[name] = auth

	return nil
}

func (a *Auth) registerServiceAuthType(name string, auth serviceAuthType) error {
	if _, ok := a.serviceAuthTypes[name]; ok {
		return errors.ErrorData(logutils.StatusFound, typeServiceAuthType, &logutils.FieldArgs{"name": name})
	}

	a.serviceAuthTypes[name] = auth

	return nil
}

func (a *Auth) registerMfaType(name string, mfa mfaType) error {
	if _, ok := a.mfaTypes[name]; ok {
		return errors.ErrorData(logutils.StatusFound, model.TypeMFAType, &logutils.FieldArgs{"name": name})
	}

	a.mfaTypes[name] = mfa

	return nil
}

func (a *Auth) validateAuthType(authenticationType string, appTypeIdentifier string, orgID string) (*model.SupportedAuthType, *model.ApplicationType, *model.ApplicationOrganization, error) {
	//get the auth type
	authType, err := a.storage.FindAuthType(authenticationType)
	if err != nil || authType == nil {
		return nil, nil, nil, errors.WrapErrorAction(logutils.ActionValidate, model.TypeAuthType, logutils.StringArgs(authenticationType), err)
	}

	//get the app type
	applicationType, err := a.storage.FindApplicationType(appTypeIdentifier)
	if err != nil {
		return nil, nil, nil, errors.WrapErrorAction(logutils.ActionFind, model.TypeApplicationType, logutils.StringArgs(appTypeIdentifier), err)

	}
	if applicationType == nil {
		return nil, nil, nil, errors.ErrorData(logutils.StatusMissing, model.TypeApplicationType, logutils.StringArgs(appTypeIdentifier))
	}

	//get the app org
	applicationID := applicationType.Application.ID
	appOrg, err := a.storage.FindApplicationOrganization(applicationID, orgID)
	if err != nil {
		return nil, nil, nil, errors.WrapErrorAction(logutils.ActionFind, model.TypeApplicationOrganization, &logutils.FieldArgs{"app_id": applicationID, "org_id": orgID}, err)
	}
	if appOrg == nil {
		return nil, nil, nil, errors.ErrorData(logutils.StatusMissing, model.TypeApplicationOrganization, &logutils.FieldArgs{"app_id": applicationID, "org_id": orgID})
	}

	//check if the auth type is supported for this application and organization
	supportedAuthType := appOrg.FindSupportedAuthType(*applicationType, *authType)
	if supportedAuthType == nil {
		return nil, nil, nil, errors.ErrorAction(logutils.ActionValidate, "not supported auth type for application and organization", &logutils.FieldArgs{"app_type_id": applicationType.ID, "auth_type_id": authType.ID})
	}

	return supportedAuthType, applicationType, appOrg, nil
}

func (a *Auth) validateAuthTypeForAppOrg(authenticationType string, appID string, orgID string) (*model.AuthType, *model.ApplicationOrganization, error) {
	authType, err := a.storage.FindAuthType(authenticationType)
	if err != nil || authType == nil {
		return nil, nil, errors.WrapErrorAction(logutils.ActionFind, model.TypeAuthType, logutils.StringArgs(authenticationType), err)
	}

	appOrg, err := a.storage.FindApplicationOrganization(appID, orgID)
	if err != nil {
		return nil, nil, errors.WrapErrorAction(logutils.ActionFind, model.TypeApplicationOrganization, &logutils.FieldArgs{"app_id": appID, "org_id": orgID}, err)
	}
	if appOrg == nil {
		return nil, nil, errors.ErrorData(logutils.StatusMissing, model.TypeApplicationOrganization, &logutils.FieldArgs{"app_id": appID, "org_id": orgID})
	}

	for _, appType := range appOrg.Application.Types {
		supportedAuthType := appOrg.FindSupportedAuthType(appType, *authType)
		if supportedAuthType != nil {
			return &supportedAuthType.AuthType, appOrg, nil
		}
	}

	return nil, nil, errors.ErrorData(logutils.StatusInvalid, model.TypeAuthType, &logutils.FieldArgs{"app_org_id": appOrg.ID, "auth_type": authenticationType})
}

// TODO: update auth type model, add identifier types, verification types?
func (a *Auth) getIdentifierTypeImpl(authType model.AuthType) (identifierType, error) {
	key := authType.Code

	//twilio_phone
	if strings.HasSuffix(authType.Code, "_phone") {
		key = "phone"
	}

	if identifier, ok := a.identifierTypes[key]; ok {
		return identifier, nil
	}

	return nil, errors.ErrorData(logutils.StatusInvalid, typeIdentifierType, logutils.StringArgs(key))
}

func (a *Auth) getAuthTypeImpl(identifierImpl identifierType, credential *model.Credential, creds *string) (authType, authCreds, error) {
	if identifierImpl == nil {
		return nil, nil, errors.ErrorData(logutils.StatusInvalid, typeIdentifierType, nil)
	}

	var identifierCreds authCreds
	var err error
	if credential != nil {
		identifierCreds, err = identifierImpl.mapToCreds(credential.Value)
		if err != nil {
			return nil, nil, errors.ErrorData(logutils.StatusInvalid, "credential value", logutils.StringArgs(credential.AuthType.Code))
		}
	} else if creds != nil {
		identifierCreds, err = identifierImpl.parseCreds(*creds)
		if err != nil {
			return nil, nil, errors.ErrorData(logutils.StatusInvalid, "credential string", nil)
		}
	} else {
		return nil, nil, errors.ErrorData(logutils.StatusMissing, "credentials", nil)
	}

	_, credType := identifierCreds.getCredential()
	if auth, ok := a.authTypes[credType]; ok {
		return auth, identifierCreds, nil
	}

	return nil, nil, errors.ErrorData(logutils.StatusInvalid, model.TypeAuthType, logutils.StringArgs(credType))
}

func (a *Auth) getExternalAuthTypeImpl(authType model.AuthType) (externalAuthType, error) {
	key := authType.Code

	//illinois_oidc, other_oidc
	if strings.HasSuffix(authType.Code, "_oidc") {
		key = "oidc"
	}

	if auth, ok := a.externalAuthTypes[key]; ok {
		return auth, nil
	}

	return nil, errors.ErrorData(logutils.StatusInvalid, typeExternalAuthType, logutils.StringArgs(key))
}

func (a *Auth) getAnonymousAuthTypeImpl(authType model.AuthType) (anonymousAuthType, error) {
	if auth, ok := a.anonymousAuthTypes[authType.Code]; ok {
		return auth, nil
	}

	return nil, errors.ErrorData(logutils.StatusInvalid, typeAnonymousAuthType, logutils.StringArgs(authType.Code))
}

func (a *Auth) getServiceAuthTypeImpl(serviceAuthType string) (serviceAuthType, error) {
	if auth, ok := a.serviceAuthTypes[serviceAuthType]; ok {
		return auth, nil
	}

	return nil, errors.ErrorData(logutils.StatusInvalid, typeServiceAuthType, logutils.StringArgs(serviceAuthType))
}

func (a *Auth) getMfaTypeImpl(mfaType string) (mfaType, error) {
	if mfa, ok := a.mfaTypes[mfaType]; ok {
		return mfa, nil
	}

	return nil, errors.ErrorData(logutils.StatusInvalid, model.TypeMFAType, logutils.StringArgs(mfaType))
}

func (a *Auth) buildAccessToken(claims tokenauth.Claims, permissions string, scope string) (string, error) {
	claims.Purpose = "access"
	if !claims.Anonymous {
		claims.Permissions = permissions
	}
	claims.Scope = scope
	return tokenauth.GenerateSignedToken(&claims, a.authPrivKey)
}

func (a *Auth) buildCsrfToken(claims tokenauth.Claims) (string, error) {
	claims.Purpose = "csrf"
	return tokenauth.GenerateSignedToken(&claims, a.authPrivKey)
}

func (a *Auth) buildRefreshToken() (string, error) {
	newToken, err := utils.GenerateRandomString(refreshTokenLength)
	if err != nil {
		return "", errors.WrapErrorAction(logutils.ActionCompute, logutils.TypeToken, nil, err)
	}

	return newToken, nil
}

// getScopedAccessToken returns a scoped access token with the requested scopes
func (a *Auth) getScopedAccessToken(claims tokenauth.Claims, serviceID string, scopes []authorization.Scope) (string, error) {
	aud, scope := a.tokenDataForScopes(scopes)
	if !authutils.ContainsString(aud, serviceID) {
		aud = append(aud, serviceID)
	}

	scopedClaims := a.getStandardClaims(claims.Subject, "", "", "", "", strings.Join(aud, ","), claims.OrgID, claims.AppID, claims.AuthType, claims.ExternalIDs, &claims.ExpiresAt, claims.Anonymous, claims.Authenticated, false, false, claims.Service, false, claims.SessionID)
	return a.buildAccessToken(scopedClaims, "", scope)
}

func (a *Auth) tokenDataForScopes(scopes []authorization.Scope) ([]string, string) {
	scopeStrings := make([]string, len(scopes))
	services := []string{}
	for i, scope := range scopes {
		scopeStrings[i] = scope.String()
		if !authutils.ContainsString(services, scope.ServiceID) {
			services = append(services, scope.ServiceID)
		}
	}

	return services, strings.Join(scopeStrings, " ")
}

func (a *Auth) getStandardClaims(sub string, uid string, name string, email string, phone string, aud string, orgID string, appID string,
	authType string, externalIDs map[string]string, exp *int64, anonymous bool, authenticated bool, admin bool, system bool, service bool, firstParty bool, sessionID string) tokenauth.Claims {
	return tokenauth.Claims{
		StandardClaims: jwt.StandardClaims{
			Audience:  aud,
			Subject:   sub,
			ExpiresAt: a.getExp(exp),
			IssuedAt:  time.Now().Unix(),
			Issuer:    a.host,
		}, OrgID: orgID, AppID: appID, AuthType: authType, UID: uid, Name: name, Email: email, Phone: phone,
		ExternalIDs: externalIDs, Anonymous: anonymous, Authenticated: authenticated, Admin: admin, System: system,
		Service: service, FirstParty: firstParty, SessionID: sessionID,
	}
}

func (a *Auth) getExp(exp *int64) int64 {
	if exp == nil {
		defaultTime := time.Now().Add(30 * time.Minute) //TODO: Set up org configs for default token exp
		return defaultTime.Unix()
	}
	expTime := time.Unix(*exp, 0)
	minTime := time.Now().Add(time.Duration(a.minTokenExp) * time.Minute)
	maxTime := time.Now().Add(time.Duration(a.maxTokenExp) * time.Minute)

	if expTime.Before(minTime) {
		return minTime.Unix()
	} else if expTime.After(maxTime) {
		return maxTime.Unix()
	}

	return *exp
}

func (a *Auth) getExternalUserAuthorization(externalUser model.ExternalSystemUser, identityProviderSetting *model.IdentityProviderSetting) ([]string, []string, error) {
	if identityProviderSetting == nil {
		return nil, nil, errors.ErrorData(logutils.StatusMissing, model.TypeIdentityProviderSetting, nil)
	}

	//roles
	roles := []string{}
	for _, item := range externalUser.Roles {
		roleID := identityProviderSetting.Roles[item]
		if len(roleID) > 0 {
			roles = append(roles, roleID)
		}
	}

	//groups
	groups := []string{}
	for _, item := range externalUser.Groups {
		groupID := identityProviderSetting.Groups[item]
		if len(groupID) > 0 {
			groups = append(groups, groupID)
		}
	}

	return roles, groups, nil
}

func (a *Auth) updateExternalAccountRoles(account *model.Account, newExternalRoleIDs []string) (bool, error) {
	if account == nil {
		return false, errors.ErrorData(logutils.StatusInvalid, model.TypeAccount, logutils.StringArgs("nil"))
	}

	updated := false
	newRoles := []model.AccountRole{}
	//Remove any roles which were not set by an admin and are not in new list
	for _, role := range account.Roles {
		if role.AdminSet || authutils.ContainsString(newExternalRoleIDs, role.Role.ID) {
			newRoles = append(newRoles, role)
		} else {
			updated = true
		}
	}

	//Add any new roles that account does not currently have
	addedRoleIDs := []string{}
	for _, roleID := range newExternalRoleIDs {
		if account.GetRole(roleID) == nil {
			addedRoleIDs = append(addedRoleIDs, roleID)
			updated = true
		}
	}

	addedRoles, err := a.storage.FindAppOrgRolesByIDs(nil, addedRoleIDs, account.AppOrg.ID)
	if err != nil {
		return false, errors.WrapErrorAction(logutils.ActionFind, model.TypeAccountRoles, nil, err)
	}
	newRoles = append(newRoles, model.AccountRolesFromAppOrgRoles(addedRoles, true, false)...)

	account.Roles = newRoles
	return updated, nil
}

func (a *Auth) updateExternalAccountGroups(account *model.Account, newExternalGroupIDs []string) (bool, error) {
	if account == nil {
		return false, errors.ErrorData(logutils.StatusInvalid, model.TypeAccount, logutils.StringArgs("nil"))
	}

	updated := false
	newGroups := []model.AccountGroup{}
	//Remove any groups which were not set by an admin and are not in new list
	for _, group := range account.Groups {
		if group.AdminSet || authutils.ContainsString(newExternalGroupIDs, group.Group.ID) {
			newGroups = append(newGroups, group)
		} else {
			updated = true
		}
	}

	addedGroupIDs := []string{}
	for _, groupID := range newExternalGroupIDs {
		if account.GetGroup(groupID) == nil {
			addedGroupIDs = append(addedGroupIDs, groupID)
			updated = true
		}
	}

	addedGroups, err := a.storage.FindAppOrgGroupsByIDs(nil, addedGroupIDs, account.AppOrg.ID)
	if err != nil {
		return false, errors.WrapErrorAction(logutils.ActionFind, model.TypeAccountGroups, nil, err)
	}
	newGroups = append(newGroups, model.AccountGroupsFromAppOrgGroups(addedGroups, true, false)...)

	account.Groups = newGroups
	return updated, nil
}

func (a *Auth) setLogContext(account *model.Account, l *logs.Log) {
	accountID := "nil"
	if account != nil {
		accountID = account.ID
	}
	l.SetContext("account_id", accountID)
}

// storeCoreRegs stores the service registration records for the Core BB
func (a *Auth) storeCoreRegs() error {
	err := a.storage.MigrateServiceRegs()
	if err != nil {
		return errors.WrapErrorAction("migrating", model.TypeServiceReg, nil, err)
	}

	// Setup "auth" registration for token validation
	authReg := model.ServiceRegistration{Registration: authservice.ServiceReg{ServiceID: authServiceID, Host: a.host, PubKey: a.authPrivKey.PubKey}, CoreHost: a.host,
		Name: "ROKWIRE Auth Service", Description: "The Auth Service is a subsystem of the Core Building Block that manages authentication and authorization.", FirstParty: true}
	err = a.storage.SaveServiceReg(&authReg, true)
	if err != nil {
		return errors.WrapErrorAction(logutils.ActionSave, model.TypeServiceReg, logutils.StringArgs(authServiceID), err)
	}

	// Setup core registration for signature validation
	coreReg := model.ServiceRegistration{Registration: authservice.ServiceReg{ServiceID: a.serviceID, ServiceAccountID: a.serviceID, Host: a.host, PubKey: a.authPrivKey.PubKey}, CoreHost: a.host,
		Name: "ROKWIRE Core Building Block", Description: "The Core Building Block manages user, auth, and organization data for the ROKWIRE platform.", FirstParty: true}
	err = a.storage.SaveServiceReg(&coreReg, true)
	if err != nil {
		return errors.WrapErrorAction(logutils.ActionSave, model.TypeServiceReg, logutils.StringArgs(a.serviceID), err)
	}

	return nil
}

// storeCoreServiceAccount stores the service account record for the Core BB
func (a *Auth) storeCoreServiceAccount() {
	coreAccount := model.ServiceAccount{AccountID: a.serviceID, Name: "ROKWIRE Core Building Block", FirstParty: true, DateCreated: time.Now()}
	// Setup core service account if missing
	a.storage.InsertServiceAccount(&coreAccount)
}

// cacheIdentityProviders caches the identity providers
func (a *Auth) cacheIdentityProviders() error {
	a.logger.Info("cacheIdentityProviders..")

	identityProviders, err := a.storage.LoadIdentityProviders()
	if err != nil {
		return errors.WrapErrorAction(logutils.ActionFind, model.TypeIdentityProvider, nil, err)
	}

	a.setCachedIdentityProviders(identityProviders)

	return nil
}

func (a *Auth) setCachedIdentityProviders(identityProviders []model.IdentityProvider) {
	a.identityProvidersLock.Lock()
	defer a.identityProvidersLock.Unlock()

	a.cachedIdentityProviders = &syncmap.Map{}
	validate := validator.New()

	for _, idPr := range identityProviders {
		err := validate.Struct(idPr)
		if err == nil {
			a.cachedIdentityProviders.Store(idPr.ID, idPr)
		} else {
			a.logger.Errorf("failed to validate and cache identity provider with id %s: %s", idPr.ID, err.Error())
		}
	}
}

func (a *Auth) getCachedIdentityProviderConfig(id string, appTypeID string) (*model.IdentityProviderConfig, error) {
	a.identityProvidersLock.RLock()
	defer a.identityProvidersLock.RUnlock()

	errArgs := &logutils.FieldArgs{"id": id, "app_type_id": appTypeID}

	item, _ := a.cachedIdentityProviders.Load(id)
	if item != nil {
		identityProvider, ok := item.(model.IdentityProvider)
		if !ok {
			return nil, errors.ErrorAction(logutils.ActionCast, model.TypeIdentityProvider, errArgs)
		}
		//find the identity provider config
		for _, idPrConfig := range identityProvider.Configs {
			if idPrConfig.AppTypeID == appTypeID {
				return &idPrConfig, nil
			}
		}
		return nil, errors.ErrorData(logutils.StatusMissing, model.TypeIdentityProviderConfig, errArgs)
	}
	return nil, errors.ErrorData(logutils.StatusMissing, model.TypeOrganization, errArgs)
}

func (a *Auth) cacheAPIKeys() error {
	apiKeys, err := a.storage.LoadAPIKeys()
	if err != nil {
		return errors.WrapErrorAction(logutils.ActionLoad, model.TypeAPIKey, nil, err)
	}
	a.setCachedAPIKeys(apiKeys)
	return nil
}

func (a *Auth) setCachedAPIKeys(apiKeys []model.APIKey) {
	a.apiKeysLock.Lock()
	defer a.apiKeysLock.Unlock()

	a.apiKeys = &syncmap.Map{}
	for _, apiKey := range apiKeys {
		a.apiKeys.Store(apiKey.ID, apiKey)
		a.apiKeys.Store(apiKey.Key, apiKey)
	}
}

func (a *Auth) getCachedAPIKey(key string) (*model.APIKey, error) {
	a.apiKeysLock.RLock()
	defer a.apiKeysLock.RUnlock()

	item, _ := a.apiKeys.Load(key)
	if item != nil {
		if key, ok := item.(model.APIKey); ok {
			return &key, nil
		}
		return nil, errors.ErrorData(logutils.StatusInvalid, model.TypeAPIKey, nil)
	}
	return nil, errors.ErrorAction(logutils.ActionLoadCache, model.TypeAPIKey, nil)
}

func (a *Auth) getCachedAPIKeys() ([]model.APIKey, error) {
	a.apiKeysLock.RLock()
	defer a.apiKeysLock.RUnlock()

	var err error
	apiKeyList := make([]model.APIKey, 0)
	idsFound := make([]string, 0)
	a.apiKeys.Range(func(key, item interface{}) bool {
		errArgs := &logutils.FieldArgs{"key": key}
		if item == nil {
			err = errors.ErrorData(logutils.StatusInvalid, model.TypeAPIKey, errArgs)
			return false
		}

		apiKey, ok := item.(model.APIKey)
		if !ok {
			err = errors.ErrorAction(logutils.ActionCast, model.TypeAPIKey, errArgs)
			return false
		}

		if !utils.Contains(idsFound, apiKey.ID) {
			apiKeyList = append(apiKeyList, apiKey)
			idsFound = append(idsFound, apiKey.ID)
		}

		return true
	})

	return apiKeyList, err
}

func (a *Auth) deleteSessions() {
	// to delete:
	// - not completed MFA
	// - expired sessions

	//1. not completed MFA
	a.deleteNotCompletedMFASessions()

	//2. expired sessions
	a.deleteExpiredSessions()
}

func (a *Auth) deleteNotCompletedMFASessions() {
	a.logger.Info("deleteNotCompletedMFASessions")

	err := a.storage.DeleteMFAExpiredSessions()
	if err != nil {
		a.logger.Error(err.Error())
	}
}

func (a *Auth) deleteExpiredSessions() {
	a.logger.Info("deleteExpiredSessions")

	appsOrgs, err := a.storage.FindApplicationsOrganizations()
	if err != nil {
		a.logger.Error(err.Error())
	}

	if len(appsOrgs) == 0 {
		a.logger.Error("for some reasons apps orgs are missing")
		return
	}

	for _, appOrg := range appsOrgs {
		a.logger.Infof("delete expired sessions for %s app org", appOrg.ID)

		//find the app/org sessions
		sessions, err := a.storage.FindSessionsLazy(appOrg.Application.ID, appOrg.Organization.ID)
		if err != nil {
			a.logger.Errorf("error on finding unused sessions - %s", err)
		}

		//continue if no sessions
		if len(sessions) == 0 {
			a.logger.Infof("no sessions for %s app org", appOrg.ID)
			continue
		}

		//determine which sessions are expired
		forDelete := []model.LoginSession{}
		for _, session := range sessions {
			if session.IsExpired() {
				forDelete = append(forDelete, session)
			}
		}

		//count if no expired sessions
		if len(forDelete) == 0 {
			a.logger.Infof("no expired sessions for %s app org", appOrg.ID)
			continue
		}

		//we have expired sessions, so we need to delete them
		expiredCount := len(forDelete)
		a.logger.Infof("we have %d expired sessions, so we need to delete them", expiredCount)

		//we delete max 250 items
		if expiredCount > maxSessionsDelete {
			a.logger.Infof("%d expired sessions > %d, so remove only %d",
				expiredCount, maxSessionsDelete, maxSessionsDelete)
			forDelete = forDelete[0 : maxSessionsDelete-1]
		} else {
			a.logger.Infof("%d expired sessions <= %d, so do nothing", expiredCount, maxSessionsDelete)
		}

		//log the data that will be deleted and prepare the IDs
		ids := make([]string, len(forDelete))
		a.logger.Info("expired sessions to be deleted:")
		for i, session := range forDelete {
			a.logger.Info("deleting loging session - " + session.LogInfo())

			ids[i] = session.ID
		}

		//delete the sessions from the storage
		err = a.storage.DeleteLoginSessionsByIDs(nil, ids)
		if err != nil {
			a.logger.Errorf("error on deleting logins sessions - %s", err)
		}
	}
}

// LocalServiceRegLoaderImpl provides a local implementation for AuthDataLoader
type LocalServiceRegLoaderImpl struct {
	storage Storage
	*authservice.ServiceRegSubscriptions
}

// LoadServices implements ServiceRegLoader interface
func (l *LocalServiceRegLoaderImpl) LoadServices() ([]authservice.ServiceReg, error) {
	regs := l.storage.FindServiceRegs(l.GetSubscribedServices())
	authRegs := make([]authservice.ServiceReg, len(regs))
	for i, serviceReg := range regs {
		reg := serviceReg.Registration
		reg.PubKey.Decode()
		authRegs[i] = reg
	}

	return authRegs, nil
}

// NewLocalServiceRegLoader creates and configures a new LocalServiceRegLoaderImpl instance
func NewLocalServiceRegLoader(storage Storage) *LocalServiceRegLoaderImpl {
	subscriptions := authservice.NewServiceRegSubscriptions([]string{allServices})
	return &LocalServiceRegLoaderImpl{storage: storage, ServiceRegSubscriptions: subscriptions}
}

// LocalServiceAccountLoaderImpl provides a local implementation for authservice.ServiceAccountLoader
type LocalServiceAccountLoaderImpl struct {
	auth Auth
}

// LoadAccessToken gets an access token for appID, orgID if the implementing service is granted access
func (l *LocalServiceAccountLoaderImpl) LoadAccessToken(appID string, orgID string) (*authservice.AccessToken, error) {
	account, err := l.auth.storage.FindServiceAccount(nil, l.auth.serviceID, authutils.AllApps, authutils.AllOrgs)
	if err != nil || account == nil {
		return nil, errors.WrapErrorAction(logutils.ActionFind, model.TypeServiceAccount, logutils.StringArgs(l.auth.serviceID), err)
	}
	token, _, err := l.auth.buildAccessTokenForServiceAccount(*account, ServiceAuthTypeCore)
	return &authservice.AccessToken{Token: token, TokenType: model.TokenTypeBearer}, err
}

// LoadAccessTokens gets an access token for each app org pair the implementing service is granted access
func (l *LocalServiceAccountLoaderImpl) LoadAccessTokens() (map[authservice.AppOrgPair]authservice.AccessToken, error) {
	token, err := l.LoadAccessToken(authutils.AllApps, authutils.AllOrgs)
	if err != nil || token == nil {
		return nil, errors.WrapErrorAction(logutils.ActionGet, logutils.TypeToken, nil, err)
	}
	tokens := map[authservice.AppOrgPair]authservice.AccessToken{{AppID: authutils.AllApps, OrgID: authutils.AllOrgs}: *token}
	return tokens, nil
}

// NewLocalServiceAccountLoader creates and configures a new LocalServiceAccountLoaderImpl instance
func NewLocalServiceAccountLoader(auth Auth) *LocalServiceAccountLoaderImpl {
	return &LocalServiceAccountLoaderImpl{auth: auth}
}

// StorageListener represents storage listener implementation for the auth package
type StorageListener struct {
	auth *Auth
	storage.DefaultListenerImpl
}

// OnIdentityProvidersUpdated notifies that identity providers have been updated
func (al *StorageListener) OnIdentityProvidersUpdated() {
	al.auth.cacheIdentityProviders()
}

// OnAPIKeysUpdated notifies api keys have been updated
func (al *StorageListener) OnAPIKeysUpdated() {
	al.auth.cacheAPIKeys()
}

// OnServiceRegistrationsUpdated notifies that a service registration has been updated
func (al *StorageListener) OnServiceRegistrationsUpdated() {
	al.auth.ServiceRegManager.LoadServices()
}<|MERGE_RESOLUTION|>--- conflicted
+++ resolved
@@ -186,15 +186,11 @@
 
 	// auth types
 	initAnonymousAuth(auth)
-<<<<<<< HEAD
 	initPasswordAuth(auth)
 	initCodeAuth(auth)
+	initWebAuthnAuth(auth)
 	// initFirebaseAuth(auth)
 	// initSignatureAuth(auth)
-=======
-	initSignatureAuth(auth)
-	initWebAuthnAuth(auth)
->>>>>>> f698e2b7
 
 	// external auth types
 	initOidcAuth(auth)
@@ -614,13 +610,8 @@
 func (a *Auth) applyAuthType(supportedAuthType model.SupportedAuthType, appOrg model.ApplicationOrganization, creds string, params string, clientVersion *string, regProfile model.Profile,
 	regPreferences map[string]interface{}, username string, admin bool, l *logs.Log) (string, *model.AccountAuthType, []model.MFAType, map[string]string, error) {
 
-<<<<<<< HEAD
 	//identifier type
-	identifierImpl, err := a.getIdentifierTypeImpl(authType)
-=======
-	//auth type
-	authImpl, err := a.getAuthTypeImpl(supportedAuthType.AuthType)
->>>>>>> f698e2b7
+	identifierImpl, err := a.getIdentifierTypeImpl(supportedAuthType.AuthType)
 	if err != nil {
 		return "", nil, nil, nil, errors.WrapErrorAction(logutils.ActionLoadCache, typeIdentifierType, nil, err)
 	}
@@ -632,19 +623,11 @@
 	}
 
 	if userIdentifier != "" {
-<<<<<<< HEAD
-		if strings.Contains(authType.Code, IdentifierTypePhone) && regProfile.Phone == "" {
+		if strings.Contains(supportedAuthType.AuthType.Code, IdentifierTypePhone) && regProfile.Phone == "" {
 			regProfile.Phone = userIdentifier
-		} else if authType.Code == IdentifierTypeEmail && regProfile.Email == "" {
+		} else if supportedAuthType.AuthType.Code == IdentifierTypeEmail && regProfile.Email == "" {
 			regProfile.Email = userIdentifier
-		} else if authType.Code == IdentifierTypeUsername {
-=======
-		if supportedAuthType.AuthType.Code == AuthTypeTwilioPhone && regProfile.Phone == "" {
-			regProfile.Phone = userIdentifier
-		} else if supportedAuthType.AuthType.Code == AuthTypeEmail && regProfile.Email == "" {
-			regProfile.Email = userIdentifier
-		} else if supportedAuthType.AuthType.Code == authTypeUsername || supportedAuthType.AuthType.Code == authTypeWebAuthn {
->>>>>>> f698e2b7
+		} else if supportedAuthType.AuthType.Code == IdentifierTypeUsername || supportedAuthType.AuthType.Code == authTypeWebAuthn {
 			username = userIdentifier
 		}
 	}
@@ -667,11 +650,7 @@
 			return "", nil, nil, nil, errors.ErrorData(logutils.StatusInvalid, "sign up", &logutils.FieldArgs{"identifier": userIdentifier,
 				"auth_type": supportedAuthType.AuthType.Code, "app_org_id": appOrg.ID, "admin": true}).SetStatus(utils.ErrorStatusNotAllowed)
 		}
-<<<<<<< HEAD
-		message, accountAuthType, err := a.applySignUp(identifierImpl, account, authType, appOrg, userIdentifier, creds, params, clientVersion,
-=======
-		message, accountAuthType, err := a.applySignUp(authImpl, account, supportedAuthType, appOrg, userIdentifier, creds, params, clientVersion,
->>>>>>> f698e2b7
+		message, accountAuthType, err := a.applySignUp(identifierImpl, account, supportedAuthType, appOrg, userIdentifier, creds, params, clientVersion,
 			regProfile, regPreferences, username, l)
 		if err != nil {
 			return "", nil, nil, nil, err
@@ -679,17 +658,10 @@
 		return message, accountAuthType, nil, nil, nil
 	}
 	///apply sign in
-<<<<<<< HEAD
-	return a.applySignIn(identifierImpl, authType, account, userIdentifier, creds, l)
-}
-
-func (a *Auth) applySignIn(identifierImpl identifierType, authType model.AuthType, account *model.Account, userIdentifier string,
-=======
-	return a.applySignIn(authImpl, supportedAuthType, account, userIdentifier, creds, l)
-}
-
-func (a *Auth) applySignIn(authImpl authType, supportedAuthType model.SupportedAuthType, account *model.Account, userIdentifier string,
->>>>>>> f698e2b7
+	return a.applySignIn(identifierImpl, supportedAuthType, account, userIdentifier, creds, l)
+}
+
+func (a *Auth) applySignIn(identifierImpl identifierType, supportedAuthType model.SupportedAuthType, account *model.Account, userIdentifier string,
 	creds string, l *logs.Log) (string, *model.AccountAuthType, []model.MFAType, map[string]string, error) {
 	if account == nil {
 		return "", nil, nil, nil, errors.ErrorData(logutils.StatusMissing, model.TypeAccount, nil).SetStatus(utils.ErrorStatusNotFound)
@@ -706,11 +678,7 @@
 	}
 
 	var message string
-<<<<<<< HEAD
-	message, err = a.checkCredentials(identifierImpl, authType, accountAuthType, creds)
-=======
-	message, err = a.checkCredentials(authImpl, *accountAuthType, creds, l)
->>>>>>> f698e2b7
+	message, err = a.checkCredentials(identifierImpl, *accountAuthType, creds)
 	if err != nil {
 		return "", nil, nil, nil, errors.WrapErrorAction(logutils.ActionVerify, model.TypeCredential, nil, err)
 	}
@@ -718,15 +686,9 @@
 	return message, accountAuthType, account.GetVerifiedMFATypes(), account.ExternalIDs, nil
 }
 
-<<<<<<< HEAD
 func (a *Auth) checkCredentialVerified(identifierImpl identifierType, credential *model.Credential, credValue authCreds, appName string) error {
 	verified, expired, err := identifierImpl.isCredentialVerified(credential)
-	if err != nil {
-=======
-func (a *Auth) checkCredentialVerified(authImpl authType, accountAuthType model.AccountAuthType, l *logs.Log) error {
-	verified, expired, err := authImpl.isCredentialVerified(accountAuthType.Credential, l)
 	if err != nil || verified == nil {
->>>>>>> f698e2b7
 		return errors.WrapErrorAction(logutils.ActionVerify, "credential verified", nil, err)
 	}
 	if !*verified {
@@ -755,37 +717,26 @@
 	return nil
 }
 
-<<<<<<< HEAD
-func (a *Auth) checkCredentials(identifierImpl identifierType, authType model.AuthType, accountAuthType *model.AccountAuthType, creds string) (string, error) {
+func (a *Auth) checkCredentials(identifierImpl identifierType, accountAuthType model.AccountAuthType, creds string) (string, error) {
 	authImpl, identifierCreds, err := a.getAuthTypeImpl(identifierImpl, accountAuthType.Credential, &creds)
 	if err != nil {
 		return "", errors.WrapErrorAction(logutils.ActionLoadCache, model.TypeAuthType, nil, err)
 	}
 
-	//check is verified
-	if authType.UseCredentials {
-		err := a.checkCredentialVerified(identifierImpl, accountAuthType.Credential, identifierCreds, accountAuthType.Account.AppOrg.Application.Name)
-=======
-func (a *Auth) checkCredentials(authImpl authType, accountAuthType model.AccountAuthType, creds string, l *logs.Log) (string, error) {
 	//check is verified
 	if accountAuthType.SupportedAuthType.AuthType.UseCredentials {
-		err := a.checkCredentialVerified(authImpl, accountAuthType, l)
->>>>>>> f698e2b7
+		err := a.checkCredentialVerified(identifierImpl, accountAuthType.Credential, identifierCreds, accountAuthType.Account.AppOrg.Application.Name)
 		if err != nil {
 			return "", err
 		}
 	}
 
 	//check the credentials
-<<<<<<< HEAD
 	incomingCreds, err := identifierImpl.parseCreds(creds)
 	if err != nil {
 		return "", errors.WrapErrorAction(logutils.ActionParse, model.TypeCredential, nil, err)
 	}
 	message, err := authImpl.checkCredential(identifierImpl, accountAuthType.Credential, incomingCreds, accountAuthType.Account.AppOrg.Application.Name)
-=======
-	message, err := authImpl.checkCredentials(accountAuthType, creds, l)
->>>>>>> f698e2b7
 	if err != nil {
 		return message, errors.WrapErrorAction(logutils.ActionValidate, model.TypeCredential, nil, err)
 	}
@@ -802,11 +753,7 @@
 	return message, nil
 }
 
-<<<<<<< HEAD
-func (a *Auth) applySignUp(identifierImpl identifierType, account *model.Account, authType model.AuthType, appOrg model.ApplicationOrganization, userIdentifier string, creds string,
-=======
-func (a *Auth) applySignUp(authImpl authType, account *model.Account, supportedAuthType model.SupportedAuthType, appOrg model.ApplicationOrganization, userIdentifier string, creds string,
->>>>>>> f698e2b7
+func (a *Auth) applySignUp(identifierImpl identifierType, account *model.Account, supportedAuthType model.SupportedAuthType, appOrg model.ApplicationOrganization, userIdentifier string, creds string,
 	params string, clientVersion *string, regProfile model.Profile, regPreferences map[string]interface{}, username string, l *logs.Log) (string, *model.AccountAuthType, error) {
 	if account != nil {
 		err := a.handleAccountAuthTypeConflict(*account, supportedAuthType.AuthType.ID, userIdentifier, true)
@@ -822,11 +769,7 @@
 		}
 	}
 
-<<<<<<< HEAD
-	retParams, accountAuthType, err := a.signUpNewAccount(nil, identifierImpl, authType, appOrg, userIdentifier, creds, params, clientVersion, regProfile, regPreferences, username, nil, nil, nil, nil, nil, l)
-=======
-	retParams, accountAuthType, err := a.signUpNewAccount(nil, authImpl, supportedAuthType, appOrg, userIdentifier, creds, params, clientVersion, regProfile, regPreferences, username, nil, nil, nil, nil, nil, l)
->>>>>>> f698e2b7
+	retParams, accountAuthType, err := a.signUpNewAccount(nil, identifierImpl, supportedAuthType, appOrg, userIdentifier, creds, params, clientVersion, regProfile, regPreferences, username, nil, nil, nil, nil, nil, l)
 	if err != nil {
 		return "", nil, err
 	}
@@ -849,11 +792,7 @@
 		}
 	}
 
-<<<<<<< HEAD
-	return a.signUpNewAccount(context, identifierImpl, authType, appOrg, identifier, password, "", clientVersion, regProfile, nil, username, permissions, roles, groups, scopes, creatorPermissions, l)
-=======
-	return a.signUpNewAccount(context, authImpl, model.SupportedAuthType{AuthType: authType}, appOrg, identifier, password, "", clientVersion, regProfile, nil, username, permissions, roles, groups, scopes, creatorPermissions, l)
->>>>>>> f698e2b7
+	return a.signUpNewAccount(context, identifierImpl, model.SupportedAuthType{AuthType: authType}, appOrg, identifier, password, "", clientVersion, regProfile, nil, username, permissions, roles, groups, scopes, creatorPermissions, l)
 }
 
 func (a *Auth) applyCreateAnonymousAccount(context storage.TransactionContext, appOrg model.ApplicationOrganization, anonymousID string,
@@ -862,11 +801,7 @@
 	return a.storage.InsertAccount(context, account)
 }
 
-<<<<<<< HEAD
-func (a *Auth) signUpNewAccount(context storage.TransactionContext, identifierImpl identifierType, authType model.AuthType, appOrg model.ApplicationOrganization, userIdentifier string,
-=======
-func (a *Auth) signUpNewAccount(context storage.TransactionContext, authImpl authType, supportedAuthType model.SupportedAuthType, appOrg model.ApplicationOrganization, userIdentifier string,
->>>>>>> f698e2b7
+func (a *Auth) signUpNewAccount(context storage.TransactionContext, identifierImpl identifierType, supportedAuthType model.SupportedAuthType, appOrg model.ApplicationOrganization, userIdentifier string,
 	creds string, params string, clientVersion *string, regProfile model.Profile, regPreferences map[string]interface{}, username string, permissions []string,
 	roles []string, groups []string, scopes []string, creatorPermissions []string, l *logs.Log) (map[string]interface{}, *model.AccountAuthType, error) {
 	var retParams map[string]interface{}
@@ -918,22 +853,14 @@
 		}
 		if creatorPermissions == nil {
 			var message string
-<<<<<<< HEAD
 			message, credentialValue, err = authImpl.signUp(identifierImpl, appOrg.Application.Name, identifierCreds, params, credID)
-=======
-			message, credentialValue, err = authImpl.signUp(supportedAuthType, appOrg, creds, params, credID, l)
->>>>>>> f698e2b7
 			if err != nil {
 				return nil, nil, errors.WrapErrorAction("signing up", "user", nil, err)
 			}
 
 			retParams = map[string]interface{}{"message": message}
 		} else {
-<<<<<<< HEAD
 			retParams, credentialValue, err = authImpl.signUpAdmin(identifierImpl, appOrg.Application.Name, identifierCreds, credID)
-=======
-			retParams, credentialValue, err = authImpl.signUpAdmin(supportedAuthType.AuthType, appOrg, userIdentifier, creds, credID)
->>>>>>> f698e2b7
 			if err != nil {
 				return nil, nil, errors.WrapErrorAction("signing up", "admin user", nil, err)
 			}
@@ -1686,11 +1613,7 @@
 
 func (a *Auth) linkAccountAuthType(account model.Account, supportedAuthType model.SupportedAuthType, appOrg model.ApplicationOrganization,
 	creds string, params string, l *logs.Log) (string, *model.AccountAuthType, error) {
-<<<<<<< HEAD
-	identifierImpl, err := a.getIdentifierTypeImpl(authType)
-=======
-	authImpl, err := a.getAuthTypeImpl(supportedAuthType.AuthType)
->>>>>>> f698e2b7
+	identifierImpl, err := a.getIdentifierTypeImpl(supportedAuthType.AuthType)
 	if err != nil {
 		return "", nil, errors.WrapErrorAction(logutils.ActionLoadCache, typeIdentifierType, nil, err)
 	}
@@ -1708,11 +1631,7 @@
 	if newCredsAccount != nil {
 		//if account is current account, attempt sign-in. Otherwise, handle conflict
 		if newCredsAccount.ID == account.ID {
-<<<<<<< HEAD
-			message, aat, err := a.applyLinkVerify(identifierImpl, authType, &account, userIdentifier, creds, l)
-=======
-			message, aat, err := a.applyLinkVerify(authImpl, supportedAuthType, &account, userIdentifier, creds, l)
->>>>>>> f698e2b7
+			message, aat, err := a.applyLinkVerify(identifierImpl, supportedAuthType, &account, userIdentifier, creds, l)
 			if err != nil {
 				return "", nil, err
 			}
@@ -1739,15 +1658,11 @@
 	credID := uuid.NewString()
 
 	//apply sign up
-<<<<<<< HEAD
 	authImpl, identifierCreds, err := a.getAuthTypeImpl(identifierImpl, nil, &creds)
 	if err != nil {
 		return "", nil, errors.WrapErrorAction(logutils.ActionLoadCache, model.TypeAuthType, nil, err)
 	}
 	message, credentialValue, err := authImpl.signUp(identifierImpl, appOrg.Application.Name, identifierCreds, params, credID)
-=======
-	message, credentialValue, err := authImpl.signUp(supportedAuthType, appOrg, creds, params, credID, l)
->>>>>>> f698e2b7
 	if err != nil {
 		return "", nil, errors.WrapErrorAction("signing up", "user", nil, err)
 	}
@@ -1774,11 +1689,7 @@
 	return message, accountAuthType, nil
 }
 
-<<<<<<< HEAD
-func (a *Auth) applyLinkVerify(identifierImpl identifierType, authType model.AuthType, account *model.Account,
-=======
-func (a *Auth) applyLinkVerify(authImpl authType, supportedAuthType model.SupportedAuthType, account *model.Account,
->>>>>>> f698e2b7
+func (a *Auth) applyLinkVerify(identifierImpl identifierType, supportedAuthType model.SupportedAuthType, account *model.Account,
 	userIdentifier string, creds string, l *logs.Log) (string, *model.AccountAuthType, error) {
 	//find account auth type
 	accountAuthType, err := a.findAccountAuthType(account, supportedAuthType, userIdentifier)
@@ -1795,11 +1706,7 @@
 	}
 
 	var message string
-<<<<<<< HEAD
-	message, err = a.checkCredentials(identifierImpl, authType, accountAuthType, creds)
-=======
-	message, err = a.checkCredentials(authImpl, *accountAuthType, creds, l)
->>>>>>> f698e2b7
+	message, err = a.checkCredentials(identifierImpl, *accountAuthType, creds)
 	if err != nil {
 		return "", nil, errors.WrapErrorAction(logutils.ActionVerify, model.TypeCredential, nil, err)
 	}
