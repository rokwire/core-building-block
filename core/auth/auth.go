--- conflicted
+++ resolved
@@ -248,11 +248,7 @@
 		//account exists
 		accountAuthType, err = a.applySignInExternal(account, authType, appOrg, *externalUser, l)
 		if err != nil {
-<<<<<<< HEAD
-			return nil, nil, nil, nil, nil, errors.Wrap("error on apply sign in external", err)
-=======
-			return nil, nil, nil, nil, errors.WrapErrorAction(logutils.ActionApply, "external sign in", nil, err)
->>>>>>> 8b4edb6a
+			return nil, nil, nil, nil, nil, errors.WrapErrorAction(logutils.ActionApply, "external sign in", nil, err)
 		}
 		mfaTypes = account.GetVerifiedMFATypes()
 		externalIDs = account.ExternalIDs
@@ -260,19 +256,11 @@
 		//user does not exist, we need to register it
 		accountAuthType, err = a.applySignUpExternal(nil, authType, appOrg, *externalUser, regProfile, regPreferences, username, clientVersion, l)
 		if err != nil {
-<<<<<<< HEAD
-			return nil, nil, nil, nil, nil, errors.Wrap("error on apply sign up external", err)
+			return nil, nil, nil, nil, nil, errors.WrapErrorAction(logutils.ActionApply, "external sign up", nil, err)
 		}
 		externalIDs = externalUser.ExternalIDs
 	} else {
-		return nil, nil, nil, nil, nil, errors.Newf("admin account sign up is not allowed: identifier=%s auth_type=%s app_org_id=%s", externalUser.Identifier, authType.Code, appOrg.ID).SetStatus(utils.ErrorStatusNotAllowed)
-=======
-			return nil, nil, nil, nil, errors.WrapErrorAction(logutils.ActionApply, "external sign up", nil, err)
-		}
-		externalIDs = externalUser.ExternalIDs
-	} else {
-		return nil, nil, nil, nil, errors.ErrorData(logutils.StatusInvalid, "sign up", &logutils.FieldArgs{"identifier": externalUser.Identifier, "auth_type": authType.Code, "app_org_id": appOrg.ID, "admin": true}).SetStatus(utils.ErrorStatusNotAllowed)
->>>>>>> 8b4edb6a
+		return nil, nil, nil, nil, nil, errors.ErrorData(logutils.StatusInvalid, "sign up", &logutils.FieldArgs{"identifier": externalUser.Identifier, "auth_type": authType.Code, "app_org_id": appOrg.ID, "admin": true}).SetStatus(utils.ErrorStatusNotAllowed)
 	}
 
 	//TODO: make sure we do not return any refresh tokens in extParams
