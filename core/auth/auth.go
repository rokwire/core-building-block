package auth

import (
	"core-building-block/core/model"
	"core-building-block/driven/storage"
	"crypto/rsa"
	"fmt"
	"strings"
	"sync"
	"time"

	"github.com/golang-jwt/jwt"
	"github.com/rokmetro/auth-library/authorization"
	"github.com/rokmetro/auth-library/authservice"
	"github.com/rokmetro/auth-library/authutils"
	"github.com/rokmetro/auth-library/tokenauth"
	"golang.org/x/sync/syncmap"
	"gopkg.in/go-playground/validator.v9"

	"github.com/rokmetro/logging-library/errors"
	"github.com/rokmetro/logging-library/logs"
	"github.com/rokmetro/logging-library/logutils"
)

const (
	authServiceID  string = "auth"
	authKeyAlg     string = "RS256"
	rokwireKeyword string = "ROKWIRE"

	typeAuthType logutils.MessageDataType = "auth type"
	typeAuth     logutils.MessageDataType = "auth"
)

//Interface for authentication mechanisms
type authType interface {
	//check checks the validity of provided credentials
	check(creds string, orgID string, appID string, params string, l *logs.Log) (*model.UserAuth, error)
	//refresh refreshes the access token using provided refresh token
<<<<<<< HEAD
	refresh(refreshToken string, orgID string, appID string, l *logs.Log) (*model.UserAuth, error)
	//getLoginUrl retrieves and pre-formats a login url and params for the SSO provider
	getLoginUrl(orgID string, appID string, redirectUri string, l *logs.Log) (string, map[string]interface{}, error)
=======
	refresh(refreshToken string, orgID string, appID string, l *log.Log) (*model.UserAuth, error)
	//getLoginURL retrieves and pre-formats a login url and params for the SSO provider
	getLoginURL(orgID string, appID string, redirectURI string, l *log.Log) (string, map[string]interface{}, error)
>>>>>>> 6e1b11c1
}

//Auth represents the auth functionality unit
type Auth struct {
	storage Storage

	authTypes map[string]authType

	authPrivKey *rsa.PrivateKey

	AuthService *authservice.AuthService

	serviceID   string
	host        string //Service host
	minTokenExp int64  //Minimum access token expiration time in minutes
	maxTokenExp int64  //Maximum access token expiration time in minutes

	authConfigs     *syncmap.Map //cache authConfigs / orgID_appID -> authConfig
	authConfigsLock *sync.RWMutex
}

//TODO: Once the profile has been transferred and the new user ID scheme has been adopted across all services
//		this should be replaced by tokenauth.Claims directly
<<<<<<< HEAD
=======

>>>>>>> 6e1b11c1
//TokenClaims is a temporary claims model to provide backwards compatibility
type TokenClaims struct {
	tokenauth.Claims
	UID   string `json:"uid,omitempty"`
	Email string `json:"email,omitempty"`
	Phone string `json:"phone,omitempty"`
}

//NewAuth creates a new auth instance
func NewAuth(serviceID string, host string, authPrivKey *rsa.PrivateKey, storage Storage, minTokenExp *int64, maxTokenExp *int64, logger *logs.Logger) (*Auth, error) {
	if minTokenExp == nil {
		var minTokenExpVal int64 = 5
		minTokenExp = &minTokenExpVal
	}

	if maxTokenExp == nil {
		var maxTokenExpVal int64 = 60
		maxTokenExp = &maxTokenExpVal
	}

	authTypes := map[string]authType{}

	authConfigs := &syncmap.Map{}
	authConfigsLock := &sync.RWMutex{}
	auth := &Auth{storage: storage, authTypes: authTypes, authPrivKey: authPrivKey, AuthService: nil,
		serviceID: serviceID, host: host, minTokenExp: *minTokenExp, maxTokenExp: *maxTokenExp,
		authConfigs: authConfigs, authConfigsLock: authConfigsLock}

	err := auth.storeReg()
	if err != nil {
<<<<<<< HEAD
		return nil, errors.WrapErrorAction(logutils.ActionSave, "reg", nil, err)
=======
		return nil, log.WrapErrorAction(log.ActionSave, "reg", nil, err)
>>>>>>> 6e1b11c1
	}

	serviceLoader := NewLocalServiceRegLoader(storage)

	authService, err := authservice.NewAuthService(serviceID, host, serviceLoader)
	if err != nil {
<<<<<<< HEAD
		return nil, errors.WrapErrorAction(logutils.ActionInitialize, "auth service", nil, err)
=======
		return nil, log.WrapErrorAction(log.ActionInitialize, "auth service", nil, err)
>>>>>>> 6e1b11c1
	}

	auth.AuthService = authService

	//Initialize auth types
	initEmailAuth(auth)
	initPhoneAuth(auth)
	initOidcAuth(auth)
	initSamlAuth(auth)
	initFirebaseAuth(auth)

	initAPIKeyAuth(auth)
	initSignatureAuth(auth)

	err = auth.LoadAuthConfigs()
	if err != nil {
		logger.Warn("NewAuth() failed to cache auth configs")
	}

	return auth, nil
}

//Login logs a user in using the specified credentials and authentication method
//	Input:
//		authType (string): Name of the authentication method for provided creds (eg. "email")
//		creds (string): Credentials/JSON encoded credential structure defined for the specified auth type
//		orgID (string): ID of the organization that the user is logging in to
//		appID (string): ID of the app/client that the user is logging in from
//		params (string): JSON encoded params defined by specified auth type
//		l (*logs.Log): Log object pointer for request
//	Returns:
//		Access token (string): Signed ROKWIRE access token to be used to authorize future requests
//		User (User): User object for authenticated user
//		Refresh Token (string): Refresh token that can be sent to refresh the access token once it expires
func (a *Auth) Login(authType string, creds string, orgID string, appID string, params string, l *logs.Log) (string, string, *model.User, error) {
	auth, err := a.getAuthType(authType)
	if err != nil {
<<<<<<< HEAD
		return "", "", nil, errors.WrapErrorAction(logutils.ActionLoadCache, typeAuthType, nil, err)
=======
		return "", "", nil, log.WrapErrorAction(log.ActionLoadCache, typeAuthType, nil, err)
>>>>>>> 6e1b11c1
	}

	userAuth, err := auth.check(creds, orgID, appID, params, l)
	if err != nil {
<<<<<<< HEAD
		return "", "", nil, errors.WrapErrorAction(logutils.ActionValidate, "creds", nil, err)
=======
		return "", "", nil, log.WrapErrorAction(log.ActionValidate, "creds", nil, err)
>>>>>>> 6e1b11c1
	}

	claims := a.getStandardClaims("", userAuth.UserID, userAuth.Email, userAuth.Phone, "rokwire", orgID, appID, userAuth.Exp)
	token, err := a.buildAccessToken(claims, "", "all")
	if err != nil {
<<<<<<< HEAD
		return "", "", nil, errors.WrapErrorAction("build", logutils.TypeToken, nil, err)
=======
		return "", "", nil, log.WrapErrorAction("build", log.TypeToken, nil, err)
>>>>>>> 6e1b11c1
	}

	//TODO: Implement account management

	return token, userAuth.RefreshToken, nil, nil
}

//Refresh refreshes an access token using a refresh token
//	Input:
//		refreshToken (string): Refresh token
//		l (*logs.Log): Log object pointer for request
//	Returns:
//		Access token (string): Signed ROKWIRE access token to be used to authorize future requests
//		Refresh Token (string): Refresh token that can be sent to refresh the access token once it expires
func (a *Auth) Refresh(refreshToken string, l *logs.Log) (string, string, error) {
	return "", "", errors.New(logutils.Unimplemented)
}

//GetLoginURL returns a pre-formatted login url for SSO providers
//	Input:
//		authType (string): Name of the authentication method for provided creds (eg. "email")
//		orgID (string): ID of the organization that the user is logging in to
//		appID (string): ID of the app/client that the user is logging in from
<<<<<<< HEAD
//		redirectUri (string): Registered redirect URI where client will receive response
//		l (*logs.Log): Log object pointer for request
//	Returns:
//		Login URL (string): SSO provider login URL to be launched in a browser
//		Params (map[string]interface{}): Params to be sent in subsequent request (if necessary)
func (a *Auth) GetLoginUrl(authType string, orgID string, appID string, redirectUri string, l *logs.Log) (string, map[string]interface{}, error) {
	auth, err := a.getAuthType(authType)
	if err != nil {
		return "", nil, errors.WrapErrorAction(logutils.ActionLoadCache, typeAuthType, nil, err)
=======
//		redirectURI (string): Registered redirect URI where client will receive response
//		l (*loglib.Log): Log object pointer for request
//	Returns:
//		Login URL (string): SSO provider login URL to be launched in a browser
//		Params (map[string]interface{}): Params to be sent in subsequent request (if necessary)
func (a *Auth) GetLoginURL(authType string, orgID string, appID string, redirectURI string, l *log.Log) (string, map[string]interface{}, error) {
	auth, err := a.getAuthType(authType)
	if err != nil {
		return "", nil, log.WrapErrorAction(log.ActionLoadCache, typeAuthType, nil, err)
	}

	loginURL, params, err := auth.getLoginURL(orgID, appID, redirectURI, l)
	if err != nil {
		return "", nil, log.WrapErrorAction(log.ActionGet, "login url", nil, err)
	}

	return loginURL, params, nil
}

//AuthorizeService returns a scoped token for the specified service and the service registration record if authorized or
//	the service registration record if not. Passing "approvedScopes" will update the service authorization for this user and
//	return a scoped access token which reflects this change.
//	Input:
//		claims (tokenClaims): Claims from un-scoped user access token
//		serviceID (string): ID of the service to be authorized
//		approvedScopes ([]string): list of scope strings to be approved
//		l (*loglib.Log): Log object pointer for request
//	Returns:
//		Access token (string): Signed scoped access token to be used to authorize requests to the specified service
//		Approved Scopes ([]authorization.Scope): The approved scopes included in the provided token
//		Service reg (*model.ServiceReg): The service registration record for the requested service
func (a *Auth) AuthorizeService(claims TokenClaims, serviceID string, approvedScopes []authorization.Scope, l *log.Log) (string, []authorization.Scope, *model.ServiceReg, error) {
	var authorization model.ServiceAuthorization
	if approvedScopes != nil {
		//If approved scopes are being updated, save update and return token with updated scopes
		authorization = model.ServiceAuthorization{UserID: claims.Subject, ServiceID: serviceID, Scopes: approvedScopes}
		err := a.storage.SaveServiceAuthorization(&authorization)
		if err != nil {
			return "", nil, nil, log.WrapErrorAction(log.ActionSave, model.TypeServiceAuthorization, nil, err)
		}
	} else {
		serviceAuth, err := a.storage.FindServiceAuthorization(claims.Subject, serviceID)
		if err != nil {
			return "", nil, nil, log.WrapErrorAction(log.ActionFind, model.TypeServiceAuthorization, nil, err)
		}

		if serviceAuth != nil {
			//If service authorization exists, generate token with saved scopes
			authorization = *serviceAuth
		} else {
			//If no service authorization exists, return the service registration record
			reg, err := a.storage.FindServiceReg(serviceID)
			if err != nil {
				return "", nil, nil, log.WrapErrorAction(log.ActionFind, model.TypeServiceReg, nil, err)
			}
			return "", nil, reg, nil
		}
>>>>>>> 6e1b11c1
	}

	token, err := a.GetScopedAccessToken(claims, serviceID, authorization.Scopes)
	if err != nil {
<<<<<<< HEAD
		return "", nil, errors.WrapErrorAction(logutils.ActionGet, "login url", nil, err)
=======
		return "", nil, nil, log.WrapErrorAction("build", log.TypeToken, nil, err)
>>>>>>> 6e1b11c1
	}

	return token, authorization.Scopes, nil, nil
}

<<<<<<< HEAD
//AuthorizeService returns a scoped token for the specified service and the service registration record if authorized or
//	the service registration record if not. Passing "approvedScopes" will update the service authorization for this user and
//	return a scoped access token which reflects this change.
//	Input:
//		claims (tokenClaims): Claims from un-scoped user access token
//		serviceID (string): ID of the service to be authorized
//		approvedScopes ([]string): list of scope strings to be approved
//		l (*logs.Log): Log object pointer for request
//	Returns:
//		Access token (string): Signed scoped access token to be used to authorize requests to the specified service
//		Approved Scopes ([]authorization.Scope): The approved scopes included in the provided token
//		Service reg (*model.ServiceReg): The service registration record for the requested service
func (a *Auth) AuthorizeService(claims TokenClaims, serviceID string, approvedScopes []authorization.Scope, l *logs.Log) (string, []authorization.Scope, *model.ServiceReg, error) {
	var authorization model.ServiceAuthorization
	if approvedScopes != nil {
		//If approved scopes are being updated, save update and return token with updated scopes
		authorization = model.ServiceAuthorization{UserID: claims.Subject, ServiceID: serviceID, Scopes: approvedScopes}
		err := a.storage.SaveServiceAuthorization(&authorization)
		if err != nil {
			return "", nil, nil, errors.WrapErrorAction(logutils.ActionSave, model.TypeServiceAuthorization, nil, err)
		}
	} else {
		serviceAuth, err := a.storage.FindServiceAuthorization(claims.Subject, serviceID)
		if err != nil {
			return "", nil, nil, errors.WrapErrorAction(logutils.ActionFind, model.TypeServiceAuthorization, nil, err)
		}

		if serviceAuth != nil {
			//If service authorization exists, generate token with saved scopes
			authorization = *serviceAuth
		} else {
			//If no service authorization exists, return the service registration record
			reg, err := a.storage.FindServiceReg(serviceID)
			if err != nil {
				return "", nil, nil, errors.WrapErrorAction(logutils.ActionFind, model.TypeServiceReg, nil, err)
			}
			return "", nil, reg, nil
		}
	}

	token, err := a.GetScopedAccessToken(claims, serviceID, authorization.Scopes)
	if err != nil {
		return "", nil, nil, errors.WrapErrorAction("build", logutils.TypeToken, nil, err)
	}

	return token, authorization.Scopes, nil, nil
}

=======
>>>>>>> 6e1b11c1
//GetScopedAccessToken returns a scoped access token with the requested scopes
func (a *Auth) GetScopedAccessToken(claims TokenClaims, serviceID string, scopes []authorization.Scope) (string, error) {
	scopeStrings := []string{}
	services := []string{serviceID}
	for _, scope := range scopes {
		scopeStrings = append(scopeStrings, scope.String())
		if !authutils.ContainsString(services, scope.ServiceID) {
			services = append(services, scope.ServiceID)
		}
	}

	aud := strings.Join(services, ",")
	scope := strings.Join(scopeStrings, " ")

	scopedClaims := a.getStandardClaims(claims.Subject, "", "", "", aud, claims.OrgID, claims.AppID, nil)
	return a.buildAccessToken(scopedClaims, "", scope)
}

//GetServiceRegistrations retrieves all service registrations
func (a *Auth) GetServiceRegistrations(serviceIDs []string) ([]model.ServiceReg, error) {
	return a.storage.FindServiceRegs(serviceIDs)
}

//RegisterService creates a new service registration
func (a *Auth) RegisterService(reg *model.ServiceReg) error {
	if reg != nil && !reg.FirstParty && strings.Contains(strings.ToUpper(reg.Name), rokwireKeyword) {
<<<<<<< HEAD
		return errors.Newf("the name of a third-party service may not contain \"%s\"", rokwireKeyword)
=======
		return log.NewErrorf("the name of a third-party service may not contain \"%s\"", rokwireKeyword)
>>>>>>> 6e1b11c1
	}
	return a.storage.InsertServiceReg(reg)
}

//UpdateServiceRegistration updates an existing service registration
func (a *Auth) UpdateServiceRegistration(reg *model.ServiceReg) error {
	if reg != nil {
		if reg.Registration.ServiceID == authServiceID || reg.Registration.ServiceID == a.serviceID {
<<<<<<< HEAD
			return errors.Newf("modifying service registration not allowed for service id %v", reg.Registration.ServiceID)
		}
		if !reg.FirstParty && strings.Contains(strings.ToUpper(reg.Name), rokwireKeyword) {
			return errors.Newf("the name of a third-party service may not contain \"%s\"", rokwireKeyword)
=======
			return log.NewErrorf("modifying service registration not allowed for service id %v", reg.Registration.ServiceID)
		}
		if !reg.FirstParty && strings.Contains(strings.ToUpper(reg.Name), rokwireKeyword) {
			return log.NewErrorf("the name of a third-party service may not contain \"%s\"", rokwireKeyword)
>>>>>>> 6e1b11c1
		}
	}
	return a.storage.UpdateServiceReg(reg)
}

//DeregisterService deletes an existing service registration
func (a *Auth) DeregisterService(serviceID string) error {
	if serviceID == authServiceID || serviceID == a.serviceID {
		return errors.Newf("deregistering service not allowed for service id %v", serviceID)
	}
	return a.storage.DeleteServiceReg(serviceID)
}

//createAccount creates a new user account
func (a *Auth) createAccount(claims *tokenauth.Claims) {
	//TODO: Implement
}

//updateAccount updates a user's account information
func (a *Auth) updateAccount(claims *tokenauth.Claims) {
	//TODO: Implement
}

//deleteAccount deletes a user account
func (a *Auth) deleteAccount(claims *tokenauth.Claims) {
	//TODO: Implement
}

func (a *Auth) registerAuthType(name string, auth authType) error {
	if _, ok := a.authTypes[name]; ok {
		return errors.Newf("the requested auth type name has already been registered: %s", name)
	}

	a.authTypes[name] = auth

	return nil
}

func (a *Auth) getAuthType(name string) (authType, error) {
	if auth, ok := a.authTypes[name]; ok {
		return auth, nil
	}

<<<<<<< HEAD
	return nil, errors.ErrorData(logutils.StatusInvalid, typeAuthType, logutils.StringArgs(name))
=======
	return nil, log.ErrorData(log.StatusInvalid, typeAuthType, log.StringArgs(name))
>>>>>>> 6e1b11c1
}

func (a *Auth) buildAccessToken(claims TokenClaims, permissions string, scope string) (string, error) {
	claims.Purpose = "access"
	claims.Permissions = permissions
	claims.Scope = scope
	return a.generateToken(&claims)
}

func (a *Auth) buildCsrfToken(claims TokenClaims) (string, error) {
	claims.Purpose = "csrf"
	return a.generateToken(&claims)
}

func (a *Auth) getStandardClaims(sub string, uid string, email string, phone string, aud string, orgID string, appID string, exp *int64) TokenClaims {
	return TokenClaims{
		Claims: tokenauth.Claims{
			StandardClaims: jwt.StandardClaims{
				Audience:  aud,
				Subject:   sub,
				ExpiresAt: a.getExp(exp),
				IssuedAt:  time.Now().Unix(),
				Issuer:    a.host,
			}, OrgID: orgID, AppID: appID,
		}, UID: uid, Email: email, Phone: phone,
	}
}

func (a *Auth) generateToken(claims *TokenClaims) (string, error) {
	token := jwt.NewWithClaims(jwt.SigningMethodRS256, claims)
	kid, err := authutils.GetKeyFingerprint(&a.authPrivKey.PublicKey)
	if err != nil {
<<<<<<< HEAD
		return "", errors.WrapErrorAction(logutils.ActionCompute, "fingerprint", logutils.StringArgs("auth key"), err)
=======
		return "", log.WrapErrorAction(log.ActionCompute, "fingerprint", log.StringArgs("auth key"), err)
>>>>>>> 6e1b11c1
	}
	token.Header["kid"] = kid
	return token.SignedString(a.authPrivKey)
}

func (a *Auth) getExp(exp *int64) int64 {
	if exp == nil {
		defaultTime := time.Now().Add(30 * time.Minute) //TODO: Set up org configs for default token exp
		return defaultTime.Unix()
	}
	expTime := time.Unix(*exp, 0)
	minTime := time.Now().Add(time.Duration(a.minTokenExp) * time.Minute)
	maxTime := time.Now().Add(time.Duration(a.maxTokenExp) * time.Minute)

	if expTime.Before(minTime) {
		return minTime.Unix()
	} else if expTime.After(maxTime) {
		return maxTime.Unix()
	}

	return *exp
}

//storeReg stores the service registration record
func (a *Auth) storeReg() error {
	pem, err := authutils.GetPubKeyPem(&a.authPrivKey.PublicKey)
	if err != nil {
<<<<<<< HEAD
		return errors.WrapErrorAction(logutils.ActionEncode, "auth pub key", nil, err)
=======
		return log.WrapErrorAction(log.ActionEncode, "auth pub key", nil, err)
>>>>>>> 6e1b11c1
	}

	key := authservice.PubKey{KeyPem: pem, Alg: authKeyAlg}

	// Setup "auth" registration for token validation
	authReg := model.ServiceReg{Registration: authservice.ServiceReg{ServiceID: authServiceID, Host: a.host, PubKey: &key},
		Name: "ROKWIRE Auth Service", Description: "The Auth Service is a subsystem of the Core Building Block that manages authentication and authorization.", FirstParty: true}
	err = a.storage.SaveServiceReg(&authReg)
	if err != nil {
<<<<<<< HEAD
		return errors.WrapErrorAction(logutils.ActionSave, model.TypeServiceReg, logutils.StringArgs(authServiceID), err)
=======
		return log.WrapErrorAction(log.ActionSave, model.TypeServiceReg, log.StringArgs(authServiceID), err)
>>>>>>> 6e1b11c1
	}

	// Setup core registration for signature validation
	coreReg := model.ServiceReg{Registration: authservice.ServiceReg{ServiceID: a.serviceID, Host: a.host, PubKey: &key},
		Name: "ROKWIRE Core Building Block", Description: "The Core Building Block manages user, auth, and organization data for the ROKWIRE platform.", FirstParty: true}
	err = a.storage.SaveServiceReg(&coreReg)
	if err != nil {
<<<<<<< HEAD
		return errors.WrapErrorAction(logutils.ActionSave, model.TypeServiceReg, logutils.StringArgs(a.serviceID), err)
=======
		return log.WrapErrorAction(log.ActionSave, model.TypeServiceReg, log.StringArgs(a.serviceID), err)
>>>>>>> 6e1b11c1
	}

	return nil
}

//LoadAuthConfigs loads the auth configs
func (a *Auth) LoadAuthConfigs() error {
	authConfigDocs, err := a.storage.LoadAuthConfigs()
	if err != nil {
<<<<<<< HEAD
		return errors.WrapErrorAction(logutils.ActionFind, model.TypeAuthConfig, nil, err)
=======
		return log.WrapErrorAction(log.ActionFind, model.TypeAuthConfig, nil, err)
>>>>>>> 6e1b11c1
	}

	a.setAuthConfigs(authConfigDocs)

	return nil
}

func (a *Auth) getAuthConfig(orgID string, appID string, authType string) (*model.AuthConfig, error) {
	a.authConfigsLock.RLock()
	defer a.authConfigsLock.RUnlock()

	var authConfig *model.AuthConfig //to return

	errArgs := &logutils.FieldArgs{"org_id": orgID, "app_id": appID, "auth_type": authType}

	item, _ := a.authConfigs.Load(fmt.Sprintf("%s_%s_%s", orgID, appID, authType))
	if item != nil {
		authConfigFromCache, ok := item.(model.AuthConfig)
		if !ok {
<<<<<<< HEAD
			return nil, errors.ErrorAction(logutils.ActionCast, model.TypeAuthConfig, errArgs)
=======
			return nil, log.ErrorAction(log.ActionCast, model.TypeAuthConfig, errArgs)
>>>>>>> 6e1b11c1
		}
		authConfig = &authConfigFromCache
		return authConfig, nil
	}
<<<<<<< HEAD
	return nil, errors.ErrorData(logutils.StatusMissing, model.TypeAuthConfig, errArgs)
=======
	return nil, log.ErrorData(log.StatusMissing, model.TypeAuthConfig, errArgs)
>>>>>>> 6e1b11c1
}

func (a *Auth) setAuthConfigs(authConfigs *[]model.AuthConfig) {
	a.authConfigs = &syncmap.Map{}
	validate := validator.New()

	a.authConfigsLock.Lock()
	defer a.authConfigsLock.Unlock()
	for _, authConfig := range *authConfigs {
		err := validate.Struct(authConfig)
		if err == nil {
			a.authConfigs.Store(fmt.Sprintf("%s_%s_%s", authConfig.OrgID, authConfig.AppID, authConfig.Type), authConfig)
		}
	}
}

//LocalServiceRegLoaderImpl provides a local implementation for ServiceRegLoader
type LocalServiceRegLoaderImpl struct {
	storage Storage
	*authservice.ServiceRegSubscriptions
}

//LoadServices implements ServiceRegLoader interface
func (l *LocalServiceRegLoaderImpl) LoadServices() ([]authservice.ServiceReg, error) {
	regs, err := l.storage.FindServiceRegs(l.GetSubscribedServices())
	if err != nil {
<<<<<<< HEAD
		return nil, errors.WrapErrorAction(logutils.ActionFind, model.TypeServiceReg, nil, err)
=======
		return nil, log.WrapErrorAction(log.ActionFind, model.TypeServiceReg, nil, err)
>>>>>>> 6e1b11c1
	}

	authRegs := make([]authservice.ServiceReg, len(regs))
	for i, reg := range regs {
		authRegs[i] = reg.Registration
	}

	return authRegs, nil
}

//NewLocalServiceRegLoader creates and configures a new LocalServiceRegLoaderImpl instance
func NewLocalServiceRegLoader(storage Storage) *LocalServiceRegLoaderImpl {
	subscriptions := authservice.NewServiceRegSubscriptions([]string{"all"})
	return &LocalServiceRegLoaderImpl{storage: storage, ServiceRegSubscriptions: subscriptions}
}

//Storage interface to communicate with the storage
type Storage interface {
	//ServiceRegs
	FindServiceRegs(serviceIDs []string) ([]model.ServiceReg, error)
	FindServiceReg(serviceID string) (*model.ServiceReg, error)
	InsertServiceReg(reg *model.ServiceReg) error
	UpdateServiceReg(reg *model.ServiceReg) error
	SaveServiceReg(reg *model.ServiceReg) error
	DeleteServiceReg(serviceID string) error

	//AuthConfigs
	FindAuthConfig(orgID string, appID string, authType string) (*model.AuthConfig, error)
	LoadAuthConfigs() (*[]model.AuthConfig, error)

	//ServiceAuthorizations
	FindServiceAuthorization(userID string, orgID string) (*model.ServiceAuthorization, error)
	SaveServiceAuthorization(authorization *model.ServiceAuthorization) error
	DeleteServiceAuthorization(userID string, orgID string) error
}

//StorageListener represents storage listener implementation for the auth package
type StorageListener struct {
	Auth *Auth
	storage.DefaultListenerImpl
}

//OnAuthConfigUpdated notifies that an auth config has been updated
func (al *StorageListener) OnAuthConfigUpdated() {
	al.Auth.LoadAuthConfigs()
}

//OnServiceRegsUpdated notifies that a service registration has been updated
func (al *StorageListener) OnServiceRegsUpdated() {
	al.Auth.AuthService.LoadServices()
}<|MERGE_RESOLUTION|>--- conflicted
+++ resolved
@@ -36,15 +36,9 @@
 	//check checks the validity of provided credentials
 	check(creds string, orgID string, appID string, params string, l *logs.Log) (*model.UserAuth, error)
 	//refresh refreshes the access token using provided refresh token
-<<<<<<< HEAD
 	refresh(refreshToken string, orgID string, appID string, l *logs.Log) (*model.UserAuth, error)
 	//getLoginUrl retrieves and pre-formats a login url and params for the SSO provider
-	getLoginUrl(orgID string, appID string, redirectUri string, l *logs.Log) (string, map[string]interface{}, error)
-=======
-	refresh(refreshToken string, orgID string, appID string, l *log.Log) (*model.UserAuth, error)
-	//getLoginURL retrieves and pre-formats a login url and params for the SSO provider
-	getLoginURL(orgID string, appID string, redirectURI string, l *log.Log) (string, map[string]interface{}, error)
->>>>>>> 6e1b11c1
+	getLoginURL(orgID string, appID string, redirectUri string, l *logs.Log) (string, map[string]interface{}, error)
 }
 
 //Auth represents the auth functionality unit
@@ -68,10 +62,6 @@
 
 //TODO: Once the profile has been transferred and the new user ID scheme has been adopted across all services
 //		this should be replaced by tokenauth.Claims directly
-<<<<<<< HEAD
-=======
-
->>>>>>> 6e1b11c1
 //TokenClaims is a temporary claims model to provide backwards compatibility
 type TokenClaims struct {
 	tokenauth.Claims
@@ -102,22 +92,14 @@
 
 	err := auth.storeReg()
 	if err != nil {
-<<<<<<< HEAD
 		return nil, errors.WrapErrorAction(logutils.ActionSave, "reg", nil, err)
-=======
-		return nil, log.WrapErrorAction(log.ActionSave, "reg", nil, err)
->>>>>>> 6e1b11c1
 	}
 
 	serviceLoader := NewLocalServiceRegLoader(storage)
 
 	authService, err := authservice.NewAuthService(serviceID, host, serviceLoader)
 	if err != nil {
-<<<<<<< HEAD
 		return nil, errors.WrapErrorAction(logutils.ActionInitialize, "auth service", nil, err)
-=======
-		return nil, log.WrapErrorAction(log.ActionInitialize, "auth service", nil, err)
->>>>>>> 6e1b11c1
 	}
 
 	auth.AuthService = authService
@@ -155,30 +137,18 @@
 func (a *Auth) Login(authType string, creds string, orgID string, appID string, params string, l *logs.Log) (string, string, *model.User, error) {
 	auth, err := a.getAuthType(authType)
 	if err != nil {
-<<<<<<< HEAD
 		return "", "", nil, errors.WrapErrorAction(logutils.ActionLoadCache, typeAuthType, nil, err)
-=======
-		return "", "", nil, log.WrapErrorAction(log.ActionLoadCache, typeAuthType, nil, err)
->>>>>>> 6e1b11c1
 	}
 
 	userAuth, err := auth.check(creds, orgID, appID, params, l)
 	if err != nil {
-<<<<<<< HEAD
 		return "", "", nil, errors.WrapErrorAction(logutils.ActionValidate, "creds", nil, err)
-=======
-		return "", "", nil, log.WrapErrorAction(log.ActionValidate, "creds", nil, err)
->>>>>>> 6e1b11c1
 	}
 
 	claims := a.getStandardClaims("", userAuth.UserID, userAuth.Email, userAuth.Phone, "rokwire", orgID, appID, userAuth.Exp)
 	token, err := a.buildAccessToken(claims, "", "all")
 	if err != nil {
-<<<<<<< HEAD
 		return "", "", nil, errors.WrapErrorAction("build", logutils.TypeToken, nil, err)
-=======
-		return "", "", nil, log.WrapErrorAction("build", log.TypeToken, nil, err)
->>>>>>> 6e1b11c1
 	}
 
 	//TODO: Implement account management
@@ -202,90 +172,25 @@
 //		authType (string): Name of the authentication method for provided creds (eg. "email")
 //		orgID (string): ID of the organization that the user is logging in to
 //		appID (string): ID of the app/client that the user is logging in from
-<<<<<<< HEAD
-//		redirectUri (string): Registered redirect URI where client will receive response
-//		l (*logs.Log): Log object pointer for request
-//	Returns:
-//		Login URL (string): SSO provider login URL to be launched in a browser
-//		Params (map[string]interface{}): Params to be sent in subsequent request (if necessary)
-func (a *Auth) GetLoginUrl(authType string, orgID string, appID string, redirectUri string, l *logs.Log) (string, map[string]interface{}, error) {
-	auth, err := a.getAuthType(authType)
-	if err != nil {
-		return "", nil, errors.WrapErrorAction(logutils.ActionLoadCache, typeAuthType, nil, err)
-=======
 //		redirectURI (string): Registered redirect URI where client will receive response
 //		l (*loglib.Log): Log object pointer for request
 //	Returns:
 //		Login URL (string): SSO provider login URL to be launched in a browser
 //		Params (map[string]interface{}): Params to be sent in subsequent request (if necessary)
-func (a *Auth) GetLoginURL(authType string, orgID string, appID string, redirectURI string, l *log.Log) (string, map[string]interface{}, error) {
+func (a *Auth) GetLoginURL(authType string, orgID string, appID string, redirectURI string, l *logs.Log) (string, map[string]interface{}, error) {
 	auth, err := a.getAuthType(authType)
 	if err != nil {
-		return "", nil, log.WrapErrorAction(log.ActionLoadCache, typeAuthType, nil, err)
+		return "", nil, errors.WrapErrorAction(logutils.ActionLoadCache, typeAuthType, nil, err)
 	}
 
 	loginURL, params, err := auth.getLoginURL(orgID, appID, redirectURI, l)
 	if err != nil {
-		return "", nil, log.WrapErrorAction(log.ActionGet, "login url", nil, err)
+		return "", nil, errors.WrapErrorAction(logutils.ActionGet, "login url", nil, err)
 	}
 
 	return loginURL, params, nil
 }
 
-//AuthorizeService returns a scoped token for the specified service and the service registration record if authorized or
-//	the service registration record if not. Passing "approvedScopes" will update the service authorization for this user and
-//	return a scoped access token which reflects this change.
-//	Input:
-//		claims (tokenClaims): Claims from un-scoped user access token
-//		serviceID (string): ID of the service to be authorized
-//		approvedScopes ([]string): list of scope strings to be approved
-//		l (*loglib.Log): Log object pointer for request
-//	Returns:
-//		Access token (string): Signed scoped access token to be used to authorize requests to the specified service
-//		Approved Scopes ([]authorization.Scope): The approved scopes included in the provided token
-//		Service reg (*model.ServiceReg): The service registration record for the requested service
-func (a *Auth) AuthorizeService(claims TokenClaims, serviceID string, approvedScopes []authorization.Scope, l *log.Log) (string, []authorization.Scope, *model.ServiceReg, error) {
-	var authorization model.ServiceAuthorization
-	if approvedScopes != nil {
-		//If approved scopes are being updated, save update and return token with updated scopes
-		authorization = model.ServiceAuthorization{UserID: claims.Subject, ServiceID: serviceID, Scopes: approvedScopes}
-		err := a.storage.SaveServiceAuthorization(&authorization)
-		if err != nil {
-			return "", nil, nil, log.WrapErrorAction(log.ActionSave, model.TypeServiceAuthorization, nil, err)
-		}
-	} else {
-		serviceAuth, err := a.storage.FindServiceAuthorization(claims.Subject, serviceID)
-		if err != nil {
-			return "", nil, nil, log.WrapErrorAction(log.ActionFind, model.TypeServiceAuthorization, nil, err)
-		}
-
-		if serviceAuth != nil {
-			//If service authorization exists, generate token with saved scopes
-			authorization = *serviceAuth
-		} else {
-			//If no service authorization exists, return the service registration record
-			reg, err := a.storage.FindServiceReg(serviceID)
-			if err != nil {
-				return "", nil, nil, log.WrapErrorAction(log.ActionFind, model.TypeServiceReg, nil, err)
-			}
-			return "", nil, reg, nil
-		}
->>>>>>> 6e1b11c1
-	}
-
-	token, err := a.GetScopedAccessToken(claims, serviceID, authorization.Scopes)
-	if err != nil {
-<<<<<<< HEAD
-		return "", nil, errors.WrapErrorAction(logutils.ActionGet, "login url", nil, err)
-=======
-		return "", nil, nil, log.WrapErrorAction("build", log.TypeToken, nil, err)
->>>>>>> 6e1b11c1
-	}
-
-	return token, authorization.Scopes, nil, nil
-}
-
-<<<<<<< HEAD
 //AuthorizeService returns a scoped token for the specified service and the service registration record if authorized or
 //	the service registration record if not. Passing "approvedScopes" will update the service authorization for this user and
 //	return a scoped access token which reflects this change.
@@ -334,8 +239,6 @@
 	return token, authorization.Scopes, nil, nil
 }
 
-=======
->>>>>>> 6e1b11c1
 //GetScopedAccessToken returns a scoped access token with the requested scopes
 func (a *Auth) GetScopedAccessToken(claims TokenClaims, serviceID string, scopes []authorization.Scope) (string, error) {
 	scopeStrings := []string{}
@@ -362,11 +265,7 @@
 //RegisterService creates a new service registration
 func (a *Auth) RegisterService(reg *model.ServiceReg) error {
 	if reg != nil && !reg.FirstParty && strings.Contains(strings.ToUpper(reg.Name), rokwireKeyword) {
-<<<<<<< HEAD
 		return errors.Newf("the name of a third-party service may not contain \"%s\"", rokwireKeyword)
-=======
-		return log.NewErrorf("the name of a third-party service may not contain \"%s\"", rokwireKeyword)
->>>>>>> 6e1b11c1
 	}
 	return a.storage.InsertServiceReg(reg)
 }
@@ -375,17 +274,10 @@
 func (a *Auth) UpdateServiceRegistration(reg *model.ServiceReg) error {
 	if reg != nil {
 		if reg.Registration.ServiceID == authServiceID || reg.Registration.ServiceID == a.serviceID {
-<<<<<<< HEAD
 			return errors.Newf("modifying service registration not allowed for service id %v", reg.Registration.ServiceID)
 		}
 		if !reg.FirstParty && strings.Contains(strings.ToUpper(reg.Name), rokwireKeyword) {
 			return errors.Newf("the name of a third-party service may not contain \"%s\"", rokwireKeyword)
-=======
-			return log.NewErrorf("modifying service registration not allowed for service id %v", reg.Registration.ServiceID)
-		}
-		if !reg.FirstParty && strings.Contains(strings.ToUpper(reg.Name), rokwireKeyword) {
-			return log.NewErrorf("the name of a third-party service may not contain \"%s\"", rokwireKeyword)
->>>>>>> 6e1b11c1
 		}
 	}
 	return a.storage.UpdateServiceReg(reg)
@@ -429,11 +321,7 @@
 		return auth, nil
 	}
 
-<<<<<<< HEAD
 	return nil, errors.ErrorData(logutils.StatusInvalid, typeAuthType, logutils.StringArgs(name))
-=======
-	return nil, log.ErrorData(log.StatusInvalid, typeAuthType, log.StringArgs(name))
->>>>>>> 6e1b11c1
 }
 
 func (a *Auth) buildAccessToken(claims TokenClaims, permissions string, scope string) (string, error) {
@@ -466,11 +354,7 @@
 	token := jwt.NewWithClaims(jwt.SigningMethodRS256, claims)
 	kid, err := authutils.GetKeyFingerprint(&a.authPrivKey.PublicKey)
 	if err != nil {
-<<<<<<< HEAD
 		return "", errors.WrapErrorAction(logutils.ActionCompute, "fingerprint", logutils.StringArgs("auth key"), err)
-=======
-		return "", log.WrapErrorAction(log.ActionCompute, "fingerprint", log.StringArgs("auth key"), err)
->>>>>>> 6e1b11c1
 	}
 	token.Header["kid"] = kid
 	return token.SignedString(a.authPrivKey)
@@ -498,11 +382,7 @@
 func (a *Auth) storeReg() error {
 	pem, err := authutils.GetPubKeyPem(&a.authPrivKey.PublicKey)
 	if err != nil {
-<<<<<<< HEAD
 		return errors.WrapErrorAction(logutils.ActionEncode, "auth pub key", nil, err)
-=======
-		return log.WrapErrorAction(log.ActionEncode, "auth pub key", nil, err)
->>>>>>> 6e1b11c1
 	}
 
 	key := authservice.PubKey{KeyPem: pem, Alg: authKeyAlg}
@@ -512,11 +392,7 @@
 		Name: "ROKWIRE Auth Service", Description: "The Auth Service is a subsystem of the Core Building Block that manages authentication and authorization.", FirstParty: true}
 	err = a.storage.SaveServiceReg(&authReg)
 	if err != nil {
-<<<<<<< HEAD
 		return errors.WrapErrorAction(logutils.ActionSave, model.TypeServiceReg, logutils.StringArgs(authServiceID), err)
-=======
-		return log.WrapErrorAction(log.ActionSave, model.TypeServiceReg, log.StringArgs(authServiceID), err)
->>>>>>> 6e1b11c1
 	}
 
 	// Setup core registration for signature validation
@@ -524,11 +400,7 @@
 		Name: "ROKWIRE Core Building Block", Description: "The Core Building Block manages user, auth, and organization data for the ROKWIRE platform.", FirstParty: true}
 	err = a.storage.SaveServiceReg(&coreReg)
 	if err != nil {
-<<<<<<< HEAD
 		return errors.WrapErrorAction(logutils.ActionSave, model.TypeServiceReg, logutils.StringArgs(a.serviceID), err)
-=======
-		return log.WrapErrorAction(log.ActionSave, model.TypeServiceReg, log.StringArgs(a.serviceID), err)
->>>>>>> 6e1b11c1
 	}
 
 	return nil
@@ -538,11 +410,7 @@
 func (a *Auth) LoadAuthConfigs() error {
 	authConfigDocs, err := a.storage.LoadAuthConfigs()
 	if err != nil {
-<<<<<<< HEAD
 		return errors.WrapErrorAction(logutils.ActionFind, model.TypeAuthConfig, nil, err)
-=======
-		return log.WrapErrorAction(log.ActionFind, model.TypeAuthConfig, nil, err)
->>>>>>> 6e1b11c1
 	}
 
 	a.setAuthConfigs(authConfigDocs)
@@ -562,20 +430,12 @@
 	if item != nil {
 		authConfigFromCache, ok := item.(model.AuthConfig)
 		if !ok {
-<<<<<<< HEAD
 			return nil, errors.ErrorAction(logutils.ActionCast, model.TypeAuthConfig, errArgs)
-=======
-			return nil, log.ErrorAction(log.ActionCast, model.TypeAuthConfig, errArgs)
->>>>>>> 6e1b11c1
 		}
 		authConfig = &authConfigFromCache
 		return authConfig, nil
 	}
-<<<<<<< HEAD
 	return nil, errors.ErrorData(logutils.StatusMissing, model.TypeAuthConfig, errArgs)
-=======
-	return nil, log.ErrorData(log.StatusMissing, model.TypeAuthConfig, errArgs)
->>>>>>> 6e1b11c1
 }
 
 func (a *Auth) setAuthConfigs(authConfigs *[]model.AuthConfig) {
@@ -602,11 +462,7 @@
 func (l *LocalServiceRegLoaderImpl) LoadServices() ([]authservice.ServiceReg, error) {
 	regs, err := l.storage.FindServiceRegs(l.GetSubscribedServices())
 	if err != nil {
-<<<<<<< HEAD
 		return nil, errors.WrapErrorAction(logutils.ActionFind, model.TypeServiceReg, nil, err)
-=======
-		return nil, log.WrapErrorAction(log.ActionFind, model.TypeServiceReg, nil, err)
->>>>>>> 6e1b11c1
 	}
 
 	authRegs := make([]authservice.ServiceReg, len(regs))
