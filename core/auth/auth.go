// Copyright 2022 Board of Trustees of the University of Illinois.
//
// Licensed under the Apache License, Version 2.0 (the "License");
// you may not use this file except in compliance with the License.
// You may obtain a copy of the License at
//
//     http://www.apache.org/licenses/LICENSE-2.0
//
// Unless required by applicable law or agreed to in writing, software
// distributed under the License is distributed on an "AS IS" BASIS,
// WITHOUT WARRANTIES OR CONDITIONS OF ANY KIND, either express or implied.
// See the License for the specific language governing permissions and
// limitations under the License.

package auth

import (
	"core-building-block/core/model"
	"core-building-block/driven/profilebb"
	"core-building-block/driven/storage"
	"core-building-block/utils"
	"encoding/json"
	"fmt"
	"strings"
	"sync"
	"time"

	"github.com/golang-jwt/jwt"
	"github.com/google/uuid"
	"github.com/rokwire/core-auth-library-go/v3/authorization"
	"github.com/rokwire/core-auth-library-go/v3/authservice"
	"github.com/rokwire/core-auth-library-go/v3/authutils"
	"github.com/rokwire/core-auth-library-go/v3/keys"
	"github.com/rokwire/core-auth-library-go/v3/sigauth"
	"github.com/rokwire/core-auth-library-go/v3/tokenauth"
	"golang.org/x/sync/syncmap"
	"gopkg.in/go-playground/validator.v9"
	"gopkg.in/gomail.v2"

	"github.com/rokwire/logging-library-go/v2/errors"
	"github.com/rokwire/logging-library-go/v2/logs"
	"github.com/rokwire/logging-library-go/v2/logutils"
)

const (
	authServiceID  string = "auth"
	authKeyAlg     string = "RS256"
	rokwireKeyword string = "ROKWIRE"

	rokwireTokenAud string = "rokwire"

	allServices string = "all"

	typeMail              logutils.MessageDataType = "mail"
	typeExternalAuthType  logutils.MessageDataType = "external auth type"
	typeAnonymousAuthType logutils.MessageDataType = "anonymous auth type"
	typeServiceAuthType   logutils.MessageDataType = "service auth type"
	typeAuth              logutils.MessageDataType = "auth"
	typeAuthRefreshParams logutils.MessageDataType = "auth refresh params"

	refreshTokenLength int = 256

	sessionDeletePeriod int = 24
	maxSessionsDelete   int = 250

	loginStateLength   int = 128
	loginStateDuration int = 5

	maxMfaAttempts    int = 5
	mfaCodeExpiration int = 5
	mfaCodeMax        int = 1000000
)

// Auth represents the auth functionality unit
type Auth struct {
	storage Storage
	emailer Emailer

	logger *logs.Logger

	authTypes          map[string]authType
	externalAuthTypes  map[string]externalAuthType
	anonymousAuthTypes map[string]anonymousAuthType
	serviceAuthTypes   map[string]serviceAuthType
	mfaTypes           map[string]mfaType

	authPrivKey *keys.PrivKey

	ServiceRegManager *authservice.ServiceRegManager
	SignatureAuth     *sigauth.SignatureAuth

	serviceID   string
	host        string //Service host
	minTokenExp int64  //Minimum access token expiration time in minutes
	maxTokenExp int64  //Maximum access token expiration time in minutes

	profileBB ProfileBuildingBlock

	emailFrom   string
	emailDialer *gomail.Dialer

	cachedIdentityProviders *syncmap.Map //cache identityProviders
	identityProvidersLock   *sync.RWMutex

	apiKeys     *syncmap.Map //cache api keys / api_key (string) -> APIKey
	apiKeysLock *sync.RWMutex

	//delete refresh tokens timer
	deleteSessionsTimer *time.Timer
	timerDone           chan bool
}

// NewAuth creates a new auth instance
func NewAuth(serviceID string, host string, authPrivKey *keys.PrivKey, storage Storage, emailer Emailer, minTokenExp *int64, maxTokenExp *int64, twilioAccountSID string,
	twilioToken string, twilioServiceSID string, profileBB *profilebb.Adapter, smtpHost string, smtpPortNum int, smtpUser string, smtpPassword string, smtpFrom string, logger *logs.Logger) (*Auth, error) {
	if minTokenExp == nil {
		var minTokenExpVal int64 = 5
		minTokenExp = &minTokenExpVal
	}

	if maxTokenExp == nil {
		var maxTokenExpVal int64 = 60
		maxTokenExp = &maxTokenExpVal
	}
	//maybe set up from config collection for diff types of auth
	emailDialer := gomail.NewDialer(smtpHost, smtpPortNum, smtpUser, smtpPassword)

	authTypes := map[string]authType{}
	externalAuthTypes := map[string]externalAuthType{}
	anonymousAuthTypes := map[string]anonymousAuthType{}
	serviceAuthTypes := map[string]serviceAuthType{}
	mfaTypes := map[string]mfaType{}

	cachedIdentityProviders := &syncmap.Map{}
	identityProvidersLock := &sync.RWMutex{}

	apiKeys := &syncmap.Map{}
	apiKeysLock := &sync.RWMutex{}

	timerDone := make(chan bool)

	auth := &Auth{storage: storage, emailer: emailer, logger: logger, authTypes: authTypes, externalAuthTypes: externalAuthTypes, anonymousAuthTypes: anonymousAuthTypes,
		serviceAuthTypes: serviceAuthTypes, mfaTypes: mfaTypes, authPrivKey: authPrivKey, ServiceRegManager: nil, serviceID: serviceID, host: host, minTokenExp: *minTokenExp,
		maxTokenExp: *maxTokenExp, profileBB: profileBB, cachedIdentityProviders: cachedIdentityProviders, identityProvidersLock: identityProvidersLock,
		timerDone: timerDone, emailDialer: emailDialer, emailFrom: smtpFrom, apiKeys: apiKeys, apiKeysLock: apiKeysLock}

	err := auth.storeReg()
	if err != nil {
		return nil, errors.WrapErrorAction(logutils.ActionSave, model.TypeServiceReg, nil, err)
	}

	authService := authservice.AuthService{
		ServiceID:   serviceID,
		ServiceHost: host,
		FirstParty:  true,
	}

	serviceRegLoader := NewLocalServiceRegLoader(storage)

	// Instantiate a ServiceRegManager to manage the service registration data loaded by serviceRegLoader
	serviceRegManager, err := authservice.NewServiceRegManager(&authService, serviceRegLoader)
	if err != nil {
		return nil, errors.WrapErrorAction(logutils.ActionInitialize, "service reg manager", nil, err)
	}

	auth.ServiceRegManager = serviceRegManager

	signatureAuth, err := sigauth.NewSignatureAuth(authPrivKey, serviceRegManager, true, true)
	if err != nil {
		return nil, errors.WrapErrorAction(logutils.ActionInitialize, "signature auth", nil, err)
	}

	auth.SignatureAuth = signatureAuth

	//Initialize auth types
	initUsernameAuth(auth)
	initEmailAuth(auth)
	initPhoneAuth(auth, twilioAccountSID, twilioToken, twilioServiceSID)
	initFirebaseAuth(auth)
	initAnonymousAuth(auth)
	initSignatureAuth(auth)

	initOidcAuth(auth)
	initSamlAuth(auth)

	initStaticTokenServiceAuth(auth)
	initSignatureServiceAuth(auth)

	initTotpMfa(auth)
	initEmailMfa(auth)
	initPhoneMfa(auth)
	initRecoveryMfa(auth)

	err = auth.cacheIdentityProviders()
	if err != nil {
		logger.Warnf("NewAuth() failed to cache identity providers: %v", err)
	}

	err = auth.cacheAPIKeys()
	if err != nil {
		logger.Warnf("NewAuth() failed to cache api keys: %v", err)
	}

	return auth, nil

}

func (a *Auth) applyExternalAuthType(authType model.AuthType, appType model.ApplicationType, appOrg model.ApplicationOrganization, creds string, params string, clientVersion *string,
	regProfile model.Profile, regPreferences map[string]interface{}, username string, admin bool, l *logs.Log) (*model.AccountAuthType, map[string]interface{}, []model.MFAType, map[string]string, error) {
	var accountAuthType *model.AccountAuthType
	var mfaTypes []model.MFAType
	var externalIDs map[string]string

	//external auth type
	authImpl, err := a.getExternalAuthTypeImpl(authType)
	if err != nil {
		return nil, nil, nil, nil, errors.WrapErrorAction(logutils.ActionLoadCache, typeExternalAuthType, nil, err)
	}

	//1. get the user from the external system
	//var externalUser *model.ExternalSystemUser
	externalUser, extParams, err := authImpl.externalLogin(authType, appType, appOrg, creds, params, l)
	if err != nil {
		return nil, nil, nil, nil, errors.WrapErrorAction("logging in", "external user", nil, err)
	}

	//2. check if the user exists
	account, err := a.storage.FindAccount(nil, appOrg.ID, authType.ID, externalUser.Identifier)
	if err != nil {
		return nil, nil, nil, nil, errors.WrapErrorAction(logutils.ActionFind, model.TypeAccount, nil, err)
	}
	a.setLogContext(account, l)

	canSignIn := a.canSignIn(account, authType.ID, externalUser.Identifier)
	if canSignIn {
		//account exists
		accountAuthType, err = a.applySignInExternal(account, authType, appOrg, *externalUser, l)
		if err != nil {
			return nil, nil, nil, nil, errors.WrapErrorAction(logutils.ActionApply, "external sign in", nil, err)
		}
		mfaTypes = account.GetVerifiedMFATypes()
		externalIDs = account.ExternalIDs
	} else if !admin {
		//user does not exist, we need to register it
		accountAuthType, err = a.applySignUpExternal(nil, authType, appOrg, *externalUser, regProfile, regPreferences, username, clientVersion, l)
		if err != nil {
			return nil, nil, nil, nil, errors.WrapErrorAction(logutils.ActionApply, "external sign up", nil, err)
		}
		externalIDs = externalUser.ExternalIDs
	} else {
		return nil, nil, nil, nil, errors.ErrorData(logutils.StatusInvalid, "sign up", &logutils.FieldArgs{"identifier": externalUser.Identifier, "auth_type": authType.Code, "app_org_id": appOrg.ID, "admin": true}).SetStatus(utils.ErrorStatusNotAllowed)
	}

	//TODO: make sure we do not return any refresh tokens in extParams
	return accountAuthType, extParams, mfaTypes, externalIDs, nil
}

func (a *Auth) applySignInExternal(account *model.Account, authType model.AuthType, appOrg model.ApplicationOrganization,
	externalUser model.ExternalSystemUser, l *logs.Log) (*model.AccountAuthType, error) {
	var accountAuthType *model.AccountAuthType
	var err error

	//find account auth type
	accountAuthType, err = a.findAccountAuthType(account, &authType, externalUser.Identifier)
	if err != nil {
		return nil, err
	}

	//check if need to update the account data
	newAccount, err := a.updateExternalUserIfNeeded(*accountAuthType, externalUser, authType, appOrg, l)
	if err != nil {
		return nil, errors.WrapErrorAction(logutils.ActionUpdate, model.TypeExternalSystemUser, nil, err)
	}

	if newAccount != nil {
		accountAuthType.Account = *newAccount
	}

	if accountAuthType.Unverified {
		accountAuthType.SetUnverified(false)
		err := a.storage.UpdateAccountAuthType(*accountAuthType)
		if err != nil {
			return nil, errors.WrapErrorAction(logutils.ActionUpdate, model.TypeAccountAuthType, nil, err)
		}
	}

	return accountAuthType, nil
}

func (a *Auth) applySignUpExternal(context storage.TransactionContext, authType model.AuthType, appOrg model.ApplicationOrganization, externalUser model.ExternalSystemUser,
	regProfile model.Profile, regPreferences map[string]interface{}, username string, clientVersion *string, l *logs.Log) (*model.AccountAuthType, error) {
	var accountAuthType *model.AccountAuthType

	//1. prepare external admin user data
	identifier, aatParams, useSharedProfile, profile, preferences, err := a.prepareExternalUserData(authType, appOrg, externalUser, regProfile, nil, l)
	if err != nil {
		return nil, errors.WrapErrorAction(logutils.ActionPrepare, "external admin user data", nil, err)
	}

	//2. apply profile data from the external user if not provided
	_, err = a.applyProfileDataFromExternalUser(profile, externalUser, nil, false, l)
	if err != nil {
		return nil, errors.WrapErrorAction(logutils.ActionApply, "profile data from external user", nil, err)
	}

	//3. roles and groups mapping
	identityProviderID, ok := authType.Params["identity_provider"].(string)
	if !ok {
		return nil, errors.ErrorData(logutils.StatusMissing, "identity provider id", nil)
	}
	identityProviderSetting := appOrg.FindIdentityProviderSetting(identityProviderID)
	if identityProviderSetting == nil {
		return nil, errors.ErrorData(logutils.StatusMissing, model.TypeIdentityProviderSetting, nil)
	}

	externalRoles, externalGroups, err := a.getExternalUserAuthorization(externalUser, identityProviderSetting)
	if err != nil {
		l.WarnError(logutils.MessageActionError(logutils.ActionGet, "external authorization", nil), err)
	}

	//4. check username
	if username != "" {
		err = a.checkUsername(nil, &appOrg, username)
		if err != nil {
			return nil, err
		}
	}

	//5. register the account
	accountAuthType, err = a.registerUser(context, authType, identifier, aatParams, appOrg, nil, useSharedProfile,
		externalUser.ExternalIDs, *profile, preferences, username, nil, externalRoles, externalGroups, nil, clientVersion, l)
	if err != nil {
		return nil, errors.WrapErrorAction(logutils.ActionRegister, model.TypeAccount, nil, err)
	}

	return accountAuthType, nil
}

func (a *Auth) applySignUpAdminExternal(context storage.TransactionContext, authType model.AuthType, appOrg model.ApplicationOrganization, externalUser model.ExternalSystemUser, regProfile model.Profile,
	username string, permissions []string, roleIDs []string, groupIDs []string, creatorPermissions []string, clientVersion *string, l *logs.Log) (*model.AccountAuthType, error) {
	var accountAuthType *model.AccountAuthType

	//1. prepare external admin user data
	identifier, aatParams, useSharedProfile, profile, _, err := a.prepareExternalUserData(authType, appOrg, externalUser, regProfile, nil, l)
	if err != nil {
		return nil, errors.WrapErrorAction(logutils.ActionPrepare, "external admin user data", nil, err)
	}

	//2. check username
	if username != "" {
		err = a.checkUsername(nil, &appOrg, username)
		if err != nil {
			return nil, err
		}
	}

	//3. register the account
	accountAuthType, err = a.registerUser(context, authType, identifier, aatParams, appOrg, nil, useSharedProfile, nil, *profile, nil,
		username, permissions, roleIDs, groupIDs, creatorPermissions, clientVersion, l)
	if err != nil {
		return nil, errors.WrapErrorAction(logutils.ActionRegister, "admin account", nil, err)
	}

	return accountAuthType, nil
}

func (a *Auth) prepareExternalUserData(authType model.AuthType, appOrg model.ApplicationOrganization, externalUser model.ExternalSystemUser, regProfile model.Profile,
	regPreferences map[string]interface{}, l *logs.Log) (string, map[string]interface{}, bool, *model.Profile, map[string]interface{}, error) {
	var profile model.Profile
	var preferences map[string]interface{}

	//1. check if needs to use shared profile
	useSharedProfile, sharedProfile, _, err := a.applySharedProfile(appOrg.Application, authType.ID, externalUser.Identifier, l)
	if err != nil {
		return "", nil, false, nil, nil, errors.WrapErrorAction(logutils.ActionApply, "shared profile", nil, err)
	}

	if useSharedProfile {
		l.Infof("%s uses a shared profile", externalUser.Identifier)

		//merge client profile and shared profile
		profile = a.mergeProfiles(regProfile, sharedProfile, true)
		preferences = regPreferences
	} else {
		l.Infof("%s does not use a shared profile", externalUser.Identifier)

		profile = regProfile
		preferences = regPreferences

		//prepare profile and preferences
		preparedProfile, preparedPreferences, err := a.prepareRegistrationData(authType, externalUser.Identifier, profile, preferences, l)
		if err != nil {
			return "", nil, false, nil, nil, errors.WrapErrorAction(logutils.ActionPrepare, "user registration data", nil, err)
		}
		profile = *preparedProfile
		preferences = preparedPreferences
	}

	//2. prepare the registration data
	params := map[string]interface{}{}
	params["user"] = externalUser

	return externalUser.Identifier, params, useSharedProfile, &profile, preferences, nil
}

func (a *Auth) applyProfileDataFromExternalUser(profile *model.Profile, newExternalUser model.ExternalSystemUser,
	currentExternalUser *model.ExternalSystemUser, alwaysSync bool, l *logs.Log) (bool, error) {
	if profile == nil {
		return false, errors.ErrorData(logutils.StatusMissing, model.TypeProfile, nil)
	}

	changed := false
	//first name
	if len(newExternalUser.FirstName) > 0 && (alwaysSync || len(profile.FirstName) == 0 || (currentExternalUser != nil && currentExternalUser.FirstName != newExternalUser.FirstName)) {
		changed = changed || (profile.FirstName != newExternalUser.FirstName)
		profile.FirstName = newExternalUser.FirstName
	}
	//last name
	if len(newExternalUser.LastName) > 0 && (alwaysSync || len(profile.LastName) == 0 || (currentExternalUser != nil && currentExternalUser.LastName != newExternalUser.LastName)) {
		changed = changed || (profile.LastName != newExternalUser.LastName)
		profile.LastName = newExternalUser.LastName
	}
	//email
	if len(newExternalUser.Email) > 0 && (alwaysSync || len(profile.Email) == 0 || (currentExternalUser != nil && currentExternalUser.Email != newExternalUser.Email)) {
		changed = changed || (profile.Email != newExternalUser.Email)
		profile.Email = newExternalUser.Email
	}
	if changed {
		now := time.Now()
		profile.DateUpdated = &now
	}
	return changed, nil
}

func (a *Auth) updateExternalUserIfNeeded(accountAuthType model.AccountAuthType, externalUser model.ExternalSystemUser,
	authType model.AuthType, appOrg model.ApplicationOrganization, l *logs.Log) (*model.Account, error) {
	l.Info("updateExternalUserIfNeeded")

	//get the current external user
	currentDataMap := accountAuthType.Params["user"]
	currentDataJSON, err := utils.ConvertToJSON(currentDataMap)
	if err != nil {
		return nil, errors.WrapErrorAction(logutils.ActionMarshal, model.TypeExternalSystemUser, nil, err)
	}
	var currentData *model.ExternalSystemUser
	err = json.Unmarshal(currentDataJSON, &currentData)
	if err != nil {
		return nil, errors.WrapErrorAction(logutils.ActionUnmarshal, model.TypeExternalSystemUser, nil, err)
	}

	identityProviderID, ok := authType.Params["identity_provider"].(string)
	if !ok {
		return nil, errors.ErrorData(logutils.StatusMissing, "identity provider id", nil)
	}
	identityProviderSetting := appOrg.FindIdentityProviderSetting(identityProviderID)
	if identityProviderSetting == nil {
		return nil, errors.ErrorData(logutils.StatusMissing, model.TypeIdentityProviderSetting, nil)
	}

	//check if external system user needs to be updated
	var newAccount *model.Account
	//there is changes so we need to update it
	//TODO: Can we do this all in a single storage operation?
	updated := !currentData.Equals(externalUser)
	accountAuthType.Params["user"] = externalUser
	now := time.Now()
	accountAuthType.DateUpdated = &now

	transaction := func(context storage.TransactionContext) error {
		//1. first find the account record
		account, err := a.storage.FindAccountByAuthTypeID(context, accountAuthType.ID)
		if err != nil {
			return errors.WrapErrorAction(logutils.ActionFind, model.TypeAccount, nil, err)
		}
		if account == nil {
			return errors.ErrorData(logutils.StatusMissing, model.TypeAccount, &logutils.FieldArgs{"account_auth_type_id": accountAuthType.ID})
		}

		//2. update the account auth type in the account record
		newAccountAuthTypes := make([]model.AccountAuthType, len(account.AuthTypes))
		for j, aAuthType := range account.AuthTypes {
			if aAuthType.ID == accountAuthType.ID {
				newAccountAuthTypes[j] = accountAuthType
			} else {
				newAccountAuthTypes[j] = aAuthType
			}
		}
		account.AuthTypes = newAccountAuthTypes

		// 3. update external ids
		for k, v := range externalUser.ExternalIDs {
			if account.ExternalIDs == nil {
				account.ExternalIDs = make(map[string]string)
			}
			if account.ExternalIDs[k] != v {
				updated = true
				account.ExternalIDs[k] = v
			}
		}

		// 4. update profile
		profileUpdated, err := a.applyProfileDataFromExternalUser(&account.Profile, externalUser, currentData, identityProviderSetting.AlwaysSyncProfile, l)
		if err != nil {
			return errors.WrapErrorAction(logutils.ActionUpdate, model.TypeProfile, nil, err)
		}

		// 5. update roles and groups mapping
		roles, groups, err := a.getExternalUserAuthorization(externalUser, identityProviderSetting)
		if err != nil {
			return errors.WrapErrorAction(logutils.ActionGet, "external authorization", nil, err)
		}
		rolesUpdated, err := a.updateExternalAccountRoles(account, roles)
		if err != nil {
			return errors.WrapErrorAction(logutils.ActionUpdate, model.TypeAccountRoles, nil, err)
		}
		groupsUpdated, err := a.updateExternalAccountGroups(account, groups)
		if err != nil {
			return errors.WrapErrorAction(logutils.ActionUpdate, model.TypeAccountGroups, nil, err)
		}

		// 6. update account if needed
		if updated || profileUpdated || rolesUpdated || groupsUpdated {
			err = a.storage.SaveAccount(context, account)
			if err != nil {
				return errors.WrapErrorAction(logutils.ActionSave, model.TypeAccount, nil, err)
			}
		}

		newAccount = account
		return nil
	}

	err = a.storage.PerformTransaction(transaction)
	if err != nil {
		return nil, errors.WrapErrorAction(logutils.ActionUpdate, model.TypeUserAuth, nil, err)
	}
	return newAccount, nil
}

func (a *Auth) applyAnonymousAuthType(authType model.AuthType, creds string) (string, *model.Account, map[string]interface{}, error) { //auth type
	authImpl, err := a.getAnonymousAuthTypeImpl(authType)
	if err != nil {
		return "", nil, nil, errors.WrapErrorAction(logutils.ActionLoadCache, typeAnonymousAuthType, nil, err)
	}

	//Check the credentials
	anonymousID, anonymousParams, err := authImpl.checkCredentials(creds)
	if err != nil {
		return "", nil, nil, errors.WrapErrorAction(logutils.ActionValidate, model.TypeCreds, nil, err)
	}

	account, err := a.storage.FindAccountByID(nil, anonymousID)
	if err != nil {
		return "", nil, nil, errors.WrapErrorAction(logutils.ActionFind, model.TypeAccount, &logutils.FieldArgs{"id": anonymousID}, err)
	}
	if account != nil && !account.Anonymous {
		return "", nil, nil, errors.ErrorData(logutils.StatusInvalid, "anonymous account", &logutils.FieldArgs{"id": anonymousID})
	}

	return anonymousID, account, anonymousParams, nil
}

func (a *Auth) applyAuthType(authType model.AuthType, appOrg model.ApplicationOrganization, creds string, params string, clientVersion *string, regProfile model.Profile,
	regPreferences map[string]interface{}, username string, admin bool, l *logs.Log) (string, *model.AccountAuthType, []model.MFAType, map[string]string, error) {

	//auth type
	authImpl, err := a.getAuthTypeImpl(authType)
	if err != nil {
		return "", nil, nil, nil, errors.WrapErrorAction(logutils.ActionLoadCache, model.TypeAuthType, nil, err)
	}

	//check if the user exists check
	userIdentifier, err := authImpl.getUserIdentifier(creds)
	if err != nil {
		return "", nil, nil, nil, errors.WrapErrorAction(logutils.ActionGet, "user identifier", nil, err)
	}

	if userIdentifier != "" {
		if authType.Code == "twilio_phone" && regProfile.Phone == "" {
			regProfile.Phone = userIdentifier
		} else if authType.Code == "email" && regProfile.Email == "" {
			regProfile.Email = userIdentifier
		}
	}

	account, err := a.storage.FindAccount(nil, appOrg.ID, authType.ID, userIdentifier)
	if err != nil {
		return "", nil, nil, nil, errors.WrapErrorAction(logutils.ActionFind, model.TypeAccount, nil, err) //TODO add args..
	}
	a.setLogContext(account, l)

	canSignIn := a.canSignIn(account, authType.ID, userIdentifier)

	//check if it is sign in or sign up
	isSignUp, err := a.isSignUp(canSignIn, params, l)
	if err != nil {
		return "", nil, nil, nil, errors.WrapErrorAction(logutils.ActionVerify, "is sign up", nil, err)
	}
	if isSignUp {
		if admin {

			return "", nil, nil, nil, errors.ErrorData(logutils.StatusInvalid, "sign up", &logutils.FieldArgs{"identifier": userIdentifier, "auth_type": authType.Code, "app_org_id": appOrg.ID, "admin": true}).SetStatus(utils.ErrorStatusNotAllowed)
		}
		message, accountAuthType, err := a.applySignUp(authImpl, account, authType, appOrg, userIdentifier, creds, params, clientVersion,
			regProfile, regPreferences, username, l)
		if err != nil {
			return "", nil, nil, nil, err
		}
		return message, accountAuthType, nil, nil, nil
	}
	///apply sign in
	return a.applySignIn(authImpl, authType, account, userIdentifier, creds, l)
}

func (a *Auth) applySignIn(authImpl authType, authType model.AuthType, account *model.Account, userIdentifier string,
	creds string, l *logs.Log) (string, *model.AccountAuthType, []model.MFAType, map[string]string, error) {
	if account == nil {
		return "", nil, nil, nil, errors.ErrorData(logutils.StatusMissing, model.TypeAccount, nil).SetStatus(utils.ErrorStatusNotFound)
	}

	//find account auth type
	accountAuthType, err := a.findAccountAuthType(account, &authType, userIdentifier)
	if accountAuthType == nil {
		return "", nil, nil, nil, errors.WrapErrorAction(logutils.ActionFind, model.TypeAccountAuthType, nil, err)
	}

	if accountAuthType.Unverified && accountAuthType.Linked {
		return "", nil, nil, nil, errors.ErrorData(logutils.StatusInvalid, model.TypeAccountAuthType, &logutils.FieldArgs{"verified": false, "linked": true})
	}

	var message string
	message, err = a.checkCredentials(authImpl, authType, accountAuthType, creds, l)
	if err != nil {
		return "", nil, nil, nil, errors.WrapErrorAction(logutils.ActionVerify, model.TypeCredential, nil, err)
	}

	return message, accountAuthType, account.GetVerifiedMFATypes(), account.ExternalIDs, nil
}

func (a *Auth) checkCredentialVerified(authImpl authType, accountAuthType *model.AccountAuthType, l *logs.Log) error {
	verified, expired, err := authImpl.isCredentialVerified(accountAuthType.Credential, l)
	if err != nil {
		return errors.WrapErrorAction(logutils.ActionVerify, "credential verified", nil, err)
	}
	if !*verified {
		//it is unverified
		if !*expired {
			//not expired, just notify the client that it is "unverified"
			return errors.ErrorData("unverified", "credential", nil).SetStatus(utils.ErrorStatusUnverified)
		}
		//expired, first restart the verification and then notify the client that it is unverified and verification is restarted

		//restart credential verification
		err = authImpl.restartCredentialVerification(accountAuthType.Credential, accountAuthType.Account.AppOrg.Application.Name, l)
		if err != nil {
			return errors.WrapErrorAction("restarting", "credential verification", nil, err)
		}

		//notify the client
		return errors.ErrorData("expired", "credential verification", nil).SetStatus(utils.ErrorStatusVerificationExpired)
	}

	return nil
}

func (a *Auth) checkCredentials(authImpl authType, authType model.AuthType, accountAuthType *model.AccountAuthType, creds string, l *logs.Log) (string, error) {
	//check is verified
	if authType.UseCredentials {
		err := a.checkCredentialVerified(authImpl, accountAuthType, l)
		if err != nil {
			return "", err
		}
	}

	//check the credentials
	message, err := authImpl.checkCredentials(*accountAuthType, creds, l)
	if err != nil {
		return message, errors.WrapErrorAction(logutils.ActionValidate, model.TypeCredential, nil, err)
	}

	//if sign in was completed successfully, set auth type to verified
	if message == "" && accountAuthType.Unverified {
		accountAuthType.SetUnverified(false)
		err := a.storage.UpdateAccountAuthType(*accountAuthType)
		if err != nil {
			return "", errors.WrapErrorAction(logutils.ActionUpdate, model.TypeAccountAuthType, nil, err)
		}
	}

	return message, nil
}

func (a *Auth) applySignUp(authImpl authType, account *model.Account, authType model.AuthType, appOrg model.ApplicationOrganization, userIdentifier string, creds string,
	params string, clientVersion *string, regProfile model.Profile, regPreferences map[string]interface{}, username string, l *logs.Log) (string, *model.AccountAuthType, error) {
	if account != nil {
		err := a.handleAccountAuthTypeConflict(*account, authType.ID, userIdentifier, true)
		if err != nil {
			return "", nil, err
		}
	}

	if username != "" {
		err := a.checkUsername(nil, &appOrg, username)
		if err != nil {
			return "", nil, err
		}
	}

	retParams, accountAuthType, err := a.signUpNewAccount(nil, authImpl, authType, appOrg, userIdentifier, creds, params, clientVersion, regProfile, regPreferences, username, nil, nil, nil, nil, l)
	if err != nil {
		return "", nil, err
	}

	message, _ := retParams["message"].(string)
	return message, accountAuthType, nil
}

func (a *Auth) applySignUpAdmin(context storage.TransactionContext, authImpl authType, account *model.Account, authType model.AuthType, appOrg model.ApplicationOrganization, identifier string, password string,
	regProfile model.Profile, username string, permissions []string, roles []string, groups []string, creatorPermissions []string, clientVersion *string, l *logs.Log) (map[string]interface{}, *model.AccountAuthType, error) {

	if username != "" {
		err := a.checkUsername(nil, &appOrg, username)
		if err != nil {
			return nil, nil, err
		}
	}

	return a.signUpNewAccount(context, authImpl, authType, appOrg, identifier, password, "", clientVersion, regProfile, nil, username, permissions, roles, groups, creatorPermissions, l)
}

func (a *Auth) applyCreateAnonymousAccount(context storage.TransactionContext, appOrg model.ApplicationOrganization, anonymousID string,
	preferences map[string]interface{}, systemConfigs map[string]interface{}, l *logs.Log) (*model.Account, error) {
	account := model.Account{ID: anonymousID, AppOrg: appOrg, Preferences: preferences, SystemConfigs: systemConfigs, Anonymous: true, DateCreated: time.Now()}
	return a.storage.InsertAccount(context, account)
}

func (a *Auth) signUpNewAccount(context storage.TransactionContext, authImpl authType, authType model.AuthType, appOrg model.ApplicationOrganization, userIdentifier string,
	creds string, params string, clientVersion *string, regProfile model.Profile, regPreferences map[string]interface{}, username string, permissions []string,
	roles []string, groups []string, creatorPermissions []string, l *logs.Log) (map[string]interface{}, *model.AccountAuthType, error) {
	var retParams map[string]interface{}
	var credential *model.Credential
	var profile model.Profile
	var preferences map[string]interface{}

	//check if needs to use shared profile
	useSharedProfile, sharedProfile, sharedCredential, err := a.applySharedProfile(appOrg.Application, authType.ID, userIdentifier, l)
	if err != nil {
		return nil, nil, errors.WrapErrorAction(logutils.ActionApply, "shared profile", nil, err)
	}

	if useSharedProfile {
		l.Infof("%s uses a shared profile", userIdentifier)

		//allow sign up only if the shared credential is verified
		if credential != nil && !credential.Verified {
			l.Infof("trying to sign up in %s with unverified shared credentials", appOrg.Organization.Name)
			return nil, nil, errors.ErrorData("unverified", model.TypeCredential, nil).SetStatus(utils.ErrorStatusSharedCredentialUnverified)
		}

		//merge client profile and shared profile
		profile = a.mergeProfiles(regProfile, sharedProfile, true)
		preferences = regPreferences

		credential = sharedCredential
		retParams = map[string]interface{}{"message": "successfuly registered"}
	} else {
		l.Infof("%s does not use a shared profile", userIdentifier)

		profile = regProfile
		preferences = regPreferences

		preparedProfile, preparedPreferences, err := a.prepareRegistrationData(authType, userIdentifier, profile, preferences, l)
		if err != nil {
			return nil, nil, errors.WrapErrorAction(logutils.ActionPrepare, "user registration data", nil, err)
		}
		profile = *preparedProfile
		preferences = preparedPreferences

		credID := uuid.NewString()

		//apply sign up
		var credentialValue map[string]interface{}
		if creatorPermissions == nil {
			var message string
			message, credentialValue, err = authImpl.signUp(authType, appOrg, creds, params, credID, l)
			if err != nil {
				return nil, nil, errors.WrapErrorAction("signing up", "user", nil, err)
			}

			retParams = map[string]interface{}{"message": message}
		} else {
			retParams, credentialValue, err = authImpl.signUpAdmin(authType, appOrg, userIdentifier, creds, credID)
			if err != nil {
				return nil, nil, errors.WrapErrorAction("signing up", "admin user", nil, err)
			}
		}

		//credential
		if credentialValue != nil {
			now := time.Now()
			credential = &model.Credential{ID: credID, AccountsAuthTypes: nil, Value: credentialValue, Verified: false,
				AuthType: authType, DateCreated: now, DateUpdated: &now}
		}
	}

	accountAuthType, err := a.registerUser(context, authType, userIdentifier, nil, appOrg, credential, useSharedProfile, nil, profile, preferences, username, permissions, roles, groups, creatorPermissions, clientVersion, l)
	if err != nil {
		return nil, nil, errors.WrapErrorAction(logutils.ActionRegister, model.TypeAccount, nil, err)
	}

	return retParams, accountAuthType, nil
}

func (a *Auth) applySharedProfile(app model.Application, authTypeID string, userIdentifier string, l *logs.Log) (bool, *model.Profile, *model.Credential, error) {
	//do not share profiles by default
	useSharedProfile := false

	var sharedProfile *model.Profile
	var sharedCredential *model.Credential

	var err error

	//the application uses shared profiles
	if app.SharedIdentities {
		l.Infof("%s uses shared identities", app.Name)

		hasSharedProfile := false
		hasSharedProfile, sharedProfile, sharedCredential, err = a.hasSharedProfile(app, authTypeID, userIdentifier, l)
		if err != nil {
			return false, nil, nil, errors.WrapErrorAction(logutils.ActionVerify, "shared profile", nil, err)
		}
		if hasSharedProfile {
			l.Infof("%s already has a profile, so use it", userIdentifier)
			useSharedProfile = true
		} else {
			l.Infof("%s does not have a profile", userIdentifier)
		}
	} else {
		l.Infof("%s does not use shared identities", app.Name)
	}

	return useSharedProfile, sharedProfile, sharedCredential, nil
}

func (a *Auth) hasSharedProfile(app model.Application, authTypeID string, userIdentifier string, l *logs.Log) (bool, *model.Profile, *model.Credential, error) {
	l.Info("hasSharedProfile")

	//find if already there is a profile for the application
	profiles, err := a.storage.FindProfiles(app.ID, authTypeID, userIdentifier)
	if err != nil {
		return false, nil, nil, errors.WrapErrorAction(logutils.ActionFind, model.TypeProfile, nil, err)
	}
	if len(profiles) == 0 {
		l.Info("there is no profile yet")
		return false, nil, nil, nil
	}

	//find profile
	var profile *model.Profile
	var credential *model.Credential
	var credentialID *string
	for _, current := range profiles {
		for _, account := range current.Accounts {
			for _, accAuthType := range account.AuthTypes {
				if accAuthType.Identifier == userIdentifier {
					//get the profile
					profile = &current

					if accAuthType.Credential != nil {
						credentialID = &accAuthType.Credential.ID //we have only the id loaded in the credential object
					}
					break
				}
			}
		}
	}

	if profile == nil {
		return false, nil, nil, nil
	}

	//find the credential
	if credentialID != nil {
		credential, err = a.storage.FindCredential(nil, *credentialID)
		if err != nil {
			return false, nil, nil, errors.WrapErrorAction(logutils.ActionFind, model.TypeCredential, nil, err)
		}
	}
	return true, profile, credential, nil
}

// validateAPIKey checks if the given API key is valid for the given app ID
func (a *Auth) validateAPIKey(apiKey string, appID string) error {
	validAPIKey, err := a.getCachedAPIKey(apiKey)
	if err != nil || validAPIKey == nil || validAPIKey.AppID != appID {
		return errors.ErrorData(logutils.StatusInvalid, model.TypeAPIKey, &logutils.FieldArgs{"app_id": appID})
	}

	return nil
}

func (a *Auth) canSignIn(account *model.Account, authTypeID string, userIdentifier string) bool {
	if account != nil {
		aat := account.GetAccountAuthType(authTypeID, userIdentifier)
		return aat == nil || !aat.Linked || !aat.Unverified
	}

	return false
}

// isSignUp checks if the operation is sign in or sign up
//
//	first check if the client has set sign_up field
//	if sign_up field has not been sent then check if the user exists
func (a *Auth) isSignUp(accountExists bool, params string, l *logs.Log) (bool, error) {
	//check if sign_up field has been passed
	useSignUpFieldCheck := strings.Contains(params, "sign_up")

	if useSignUpFieldCheck {
		type signUpParams struct {
			SignUp bool `json:"sign_up"`
		}
		var sParams signUpParams
		err := json.Unmarshal([]byte(params), &sParams)
		if err != nil {
			return false, errors.WrapErrorAction(logutils.ActionUnmarshal, "sign up params", nil, err)
		}

		return sParams.SignUp, nil
	}

	if accountExists {
		//the user exists, so return false
		return false, nil
	}

	//the user does not exists, so it has to register
	return true, nil
}

func (a *Auth) getAccount(authenticationType string, userIdentifier string, apiKey string, appTypeIdentifier string, orgID string) (*model.Account, string, error) {
	//validate if the provided auth type is supported by the provided application and organization
	authType, _, appOrg, err := a.validateAuthType(authenticationType, appTypeIdentifier, orgID)
	if err != nil {
		return nil, "", errors.WrapErrorAction(logutils.ActionValidate, model.TypeAuthType, nil, err)
	}

	//do not allow for admins
	if appOrg.Application.Admin {
		return nil, "", errors.ErrorData(logutils.StatusInvalid, model.TypeApplication, logutils.StringArgs("not allowed for admins"))
	}

	//TODO: Ideally we would not make many database calls before validating the API key. Currently needed to get app ID
	err = a.validateAPIKey(apiKey, appOrg.Application.ID)
	if err != nil {
		return nil, "", errors.WrapErrorData(logutils.StatusInvalid, model.TypeAPIKey, nil, err)
	}

	//check if the account exists check
	account, err := a.storage.FindAccount(nil, appOrg.ID, authType.ID, userIdentifier)
	if err != nil {
		return nil, "", errors.WrapErrorAction(logutils.ActionFind, model.TypeAccount, nil, err)
	}

	return account, authType.ID, nil
}

func (a *Auth) findAccountAuthType(account *model.Account, authType *model.AuthType, identifier string) (*model.AccountAuthType, error) {
	if account == nil {
		return nil, errors.ErrorData(logutils.StatusMissing, model.TypeAccount, nil)
	}

	if authType == nil {
		return nil, errors.ErrorData(logutils.StatusMissing, model.TypeAuthType, nil)
	}

	accountAuthType := account.GetAccountAuthType(authType.ID, identifier)
	if accountAuthType == nil {
		return nil, errors.ErrorData(logutils.StatusMissing, model.TypeAccountAuthType, nil)
	}

	accountAuthType.AuthType = *authType

	if accountAuthType.Credential != nil {
		//populate credentials in accountAuthType
		credential, err := a.storage.FindCredential(nil, accountAuthType.Credential.ID)
		if err != nil {
			return nil, errors.WrapErrorAction(logutils.ActionFind, model.TypeCredential, nil, err)
		}
		credential.AuthType = *authType
		accountAuthType.Credential = credential
	}

	return accountAuthType, nil
}

func (a *Auth) findAccountAuthTypeByID(account *model.Account, accountAuthTypeID string) (*model.AccountAuthType, error) {
	if account == nil {
		return nil, errors.ErrorData(logutils.StatusMissing, model.TypeAccount, nil)
	}

	if accountAuthTypeID == "" {
		return nil, errors.ErrorData(logutils.StatusMissing, logutils.TypeString, nil)
	}

	accountAuthType := account.GetAccountAuthTypeByID(accountAuthTypeID)
	if accountAuthType == nil {
		return nil, errors.ErrorData(logutils.StatusMissing, model.TypeAccountAuthType, nil)
	}

	authType, err := a.storage.FindAuthType(accountAuthType.AuthType.ID)
	if err != nil || authType == nil {
		return nil, errors.WrapErrorAction(logutils.ActionLoadCache, model.TypeAuthType, logutils.StringArgs(accountAuthType.AuthType.ID), err)
	}

	accountAuthType.AuthType = *authType

	if accountAuthType.Credential != nil {
		//populate credentials in accountAuthType
		credential, err := a.storage.FindCredential(nil, accountAuthType.Credential.ID)
		if err != nil {
			return nil, errors.WrapErrorAction(logutils.ActionFind, model.TypeCredential, nil, err)
		}
		credential.AuthType = *authType
		accountAuthType.Credential = credential
	}
	return accountAuthType, nil
}

func (a *Auth) clearExpiredSessions(identifier string, l *logs.Log) error {
	l.Info("clearExpiredSessions")

	//load the sessions for the identifier
	loginsSessions, err := a.storage.FindLoginSessions(nil, identifier)
	if err != nil {
		return errors.WrapErrorAction(logutils.ActionFind, model.TypeLoginSession, logutils.StringArgs("clear expired"), err)
	}

	//determine the expired sessions
	expiredSessions := []model.LoginSession{}
	for _, session := range loginsSessions {
		if session.IsExpired() {
			expiredSessions = append(expiredSessions, session)
		}
	}

	//log sessions and expired sessions count
	l.Info(fmt.Sprintf("there are %d sessions", len(loginsSessions)))
	l.Info(fmt.Sprintf("there are %d expired sessions", len(expiredSessions)))

	//clear the expird sessions if there are such ones
	if len(expiredSessions) > 0 {
		l.Info("there is expired sessions for deleting")

		err = a.deleteLoginSessions(nil, expiredSessions, l)
		if err != nil {
			return errors.WrapErrorAction(logutils.ActionDelete, model.TypeLoginSession, nil, err)
		}
	} else {
		l.Info("there is no expired sessions for deleting")
	}

	return nil
}

func (a *Auth) applyLogin(anonymous bool, sub string, authType model.AuthType, appOrg model.ApplicationOrganization,
	accountAuthType *model.AccountAuthType, appType model.ApplicationType, externalIDs map[string]string, ipAddress string, deviceType string,
	deviceOS *string, deviceID string, clientVersion *string, params map[string]interface{}, state string, l *logs.Log) (*model.LoginSession, error) {

	var err error
	var loginSession *model.LoginSession

	transaction := func(context storage.TransactionContext) error {
		///1. assign device to session and account
		var device *model.Device
		if !anonymous {
			//1. check if the device exists
			device, err = a.storage.FindDevice(context, deviceID, sub)
			if err != nil {
				return errors.WrapErrorAction(logutils.ActionFind, model.TypeDevice, nil, err)
			}
			if device != nil {
				//2.1 device exists, so do nothing
			} else {
				//2.2 device does not exist, we need to assign it to the account

				device, err = a.createDevice(sub, deviceType, deviceOS, deviceID, l)
				if err != nil {
					return errors.WrapErrorAction(logutils.ActionCreate, model.TypeDevice, nil, err)
				}
				_, err := a.storage.InsertDevice(context, *device)
				if err != nil {
					return errors.WrapErrorAction(logutils.ActionInsert, model.TypeDevice, nil, err)
				}
			}
		}
		///

		///create login session entity
		loginSession, err = a.createLoginSession(anonymous, sub, authType, appOrg, accountAuthType, appType, externalIDs, ipAddress, params, state, device, l)
		if err != nil {
			return errors.WrapErrorAction(logutils.ActionCreate, model.TypeLoginSession, nil, err)
		}

		//1. store login session
		err = a.storage.InsertLoginSession(context, *loginSession)
		if err != nil {
			return errors.WrapErrorAction(logutils.ActionInsert, model.TypeLoginSession, nil, err)
		}

		//2. check session limit against number of active sessions
		sessionLimit := appOrg.LoginsSessionsSetting.MaxConcurrentSessions
		if sessionLimit > 0 {
			loginSessions, err := a.storage.FindLoginSessions(context, loginSession.Identifier)
			if err != nil {
				return errors.WrapErrorAction(logutils.ActionFind, model.TypeLoginSession, nil, err)
			}
			if len(loginSessions) < 1 {
				l.ErrorWithDetails("failed to find login session after inserting", logutils.Fields{"identifier": loginSession.Identifier})
			}

			if len(loginSessions) > sessionLimit {
				// delete first session in list (sorted by date created)
				err = a.deleteLoginSession(context, loginSessions[0], l)
				if err != nil {
					return errors.WrapErrorAction(logutils.ActionDelete, model.TypeLoginSession, nil, err)
				}
			}
		}
		// update account usage information
		// TODO: Handle anonymous accounts if needed in the future
		if !anonymous {
			err = a.storage.UpdateAccountUsageInfo(context, sub, true, true, clientVersion)
			if err != nil {
				return errors.WrapErrorAction(logutils.ActionUpdate, model.TypeAccountUsageInfo, nil, err)
			}
		}
		return nil
	}

	err = a.storage.PerformTransaction(transaction)
	if err != nil {
		return nil, errors.WrapErrorAction(logutils.ActionUpdate, model.TypeUserAuth, nil, err)
	}

	return loginSession, nil
}

func (a *Auth) createDevice(accountID string, deviceType string, deviceOS *string, deviceID string, l *logs.Log) (*model.Device, error) {
	//id
	idUUID, _ := uuid.NewUUID()
	id := idUUID.String()

	//account
	account := model.Account{ID: accountID}

	return &model.Device{ID: id, DeviceID: deviceID, Account: account,
		Type: deviceType, OS: *deviceOS, DateCreated: time.Now()}, nil
}

func (a *Auth) createLoginSession(anonymous bool, sub string, authType model.AuthType,
	appOrg model.ApplicationOrganization, accountAuthType *model.AccountAuthType, appType model.ApplicationType,
	externalIDs map[string]string, ipAddress string, params map[string]interface{}, state string, device *model.Device, l *logs.Log) (*model.LoginSession, error) {

	//id
	idUUID, _ := uuid.NewUUID()
	id := idUUID.String()

	//account auth type
	if !anonymous {
		//sort account auth types by the one used for login
		accountAuthType.Account.SortAccountAuthTypes(accountAuthType.Identifier)
	}

	//access token
	orgID := appOrg.Organization.ID
	appID := appOrg.Application.ID
	uid := ""
	name := ""
	email := ""
	phone := ""
	permissions := []string{}
	if !anonymous {
		uid = accountAuthType.Identifier
		name = accountAuthType.Account.Profile.GetFullName()
		email = accountAuthType.Account.Profile.Email
		phone = accountAuthType.Account.Profile.Phone
		permissions = accountAuthType.Account.GetPermissionNames()
	}
	claims := a.getStandardClaims(sub, uid, name, email, phone, rokwireTokenAud, orgID, appID, authType.Code, externalIDs, nil, anonymous, true, appOrg.Application.Admin, appOrg.Organization.System, false, true, idUUID.String())
	accessToken, err := a.buildAccessToken(claims, strings.Join(permissions, ","), authorization.ScopeGlobal)
	if err != nil {
		return nil, errors.WrapErrorAction(logutils.ActionCreate, logutils.TypeToken, nil, err)
	}

	//refresh token
	refreshToken, err := a.buildRefreshToken()
	if err != nil {
		return nil, errors.WrapErrorAction(logutils.ActionCreate, logutils.TypeToken, nil, err)
	}

	now := time.Now().UTC()
	var stateExpires *time.Time
	if state != "" {
		stateExpireTime := now.Add(time.Minute * time.Duration(loginStateDuration))
		stateExpires = &stateExpireTime
	}

	loginSession := model.LoginSession{ID: id, AppOrg: appOrg, AuthType: authType,
		AppType: appType, Anonymous: anonymous, Identifier: sub, ExternalIDs: externalIDs, AccountAuthType: accountAuthType,
		Device: device, IPAddress: ipAddress, AccessToken: accessToken, RefreshTokens: []string{refreshToken}, Params: params,
		State: state, StateExpires: stateExpires, DateCreated: now}

	return &loginSession, nil
}

func (a *Auth) deleteLoginSession(context storage.TransactionContext, loginSession model.LoginSession, l *logs.Log) error {
	//always log what session has been deleted
	l.Info("deleting loging session - " + loginSession.LogInfo())

	err := a.storage.DeleteLoginSession(context, loginSession.ID)
	if err != nil {
		l.WarnError(logutils.MessageActionError(logutils.ActionDelete, model.TypeLoginSession, nil), err)
		return err
	}
	return nil
}

func (a *Auth) deleteLoginSessions(context storage.TransactionContext, loginSessions []model.LoginSession, l *logs.Log) error {
	//always log what session has been deleted, also prepare the IDs
	ids := make([]string, len(loginSessions))
	l.Info("expired sessions to be deleted:")
	for i, session := range loginSessions {
		l.Info("deleting loging session - " + session.LogInfo())

		ids[i] = session.ID
	}

	//delete the sessions from the storage
	err := a.storage.DeleteLoginSessionsByIDs(context, ids)
	if err != nil {
		l.WarnError(logutils.MessageActionError(logutils.ActionDelete, model.TypeLoginSession, nil), err)
		return err
	}
	return nil
}

func (a *Auth) prepareRegistrationData(authType model.AuthType, identifier string,
	profile model.Profile, preferences map[string]interface{}, l *logs.Log) (*model.Profile, map[string]interface{}, error) {
	//no need to merge from profile BB for new apps

	///profile and preferences
	//get profile BB data
	gotProfile, gotPreferences, err := a.getProfileBBData(authType, identifier, l)
	if err != nil {
		args := &logutils.FieldArgs{"auth_type": authType.Code, "identifier": identifier}
		return nil, nil, errors.WrapErrorAction(logutils.ActionGet, "profile BB data", args, err)
	}

	readyProfile := profile
	//if there is profile bb data
	if gotProfile != nil {
		readyProfile = a.mergeProfiles(profile, gotProfile, false)
	}
	readyPreferences := preferences
	//if there is preferences bb data
	if gotPreferences != nil {
		readyPreferences = a.mergePreferences(preferences, gotPreferences)
	}

	//generate profile ID
	profileID, _ := uuid.NewUUID()
	readyProfile.ID = profileID.String()
	//date created
	if readyProfile.DateCreated.IsZero() {
		readyProfile.DateCreated = time.Now()
	}

	if readyPreferences != nil {
		if readyPreferences["date_created"] == nil {
			readyPreferences["date_created"] = time.Now()
		} else {
			preferencesCreated, ok := readyPreferences["date_created"].(time.Time)
			if !ok || preferencesCreated.IsZero() {
				readyPreferences["date_created"] = time.Now()
			}
		}
	}
	///

	return &readyProfile, readyPreferences, nil
}

func (a *Auth) prepareAccountAuthType(authType model.AuthType, identifier string, accountAuthTypeParams map[string]interface{},
	credential *model.Credential, unverified bool, linked bool) (*model.AccountAuthType, *model.Credential, error) {
	now := time.Now()

	//account auth type
	accountAuthTypeID, _ := uuid.NewUUID()
	active := true
	accountAuthType := &model.AccountAuthType{ID: accountAuthTypeID.String(), AuthType: authType,
		Identifier: identifier, Params: accountAuthTypeParams, Credential: credential, Unverified: unverified, Linked: linked, Active: active, DateCreated: now}

	//credential
	if credential != nil {
		//there is a credential
		credential.AccountsAuthTypes = append(credential.AccountsAuthTypes, *accountAuthType)
	}

	return accountAuthType, credential, nil
}

func (a *Auth) mergeProfiles(dst model.Profile, src *model.Profile, shared bool) model.Profile {
	if src == nil {
		return dst
	}

	dst.PhotoURL = utils.SetStringIfEmpty(dst.PhotoURL, src.PhotoURL)
	dst.FirstName = utils.SetStringIfEmpty(dst.FirstName, src.FirstName)
	dst.LastName = utils.SetStringIfEmpty(dst.LastName, src.LastName)
	dst.Email = utils.SetStringIfEmpty(dst.Email, src.Email)
	dst.Phone = utils.SetStringIfEmpty(dst.Phone, src.Phone)
	dst.Address = utils.SetStringIfEmpty(dst.Address, src.Address)
	dst.ZipCode = utils.SetStringIfEmpty(dst.ZipCode, src.ZipCode)
	dst.State = utils.SetStringIfEmpty(dst.State, src.State)
	dst.Country = utils.SetStringIfEmpty(dst.Country, src.Country)

	if dst.BirthYear == 0 {
		dst.BirthYear = src.BirthYear
	}
	if shared {
		dst.ID = src.ID
	}

	return dst
}

func (a *Auth) mergePreferences(clientData map[string]interface{}, profileBBData map[string]interface{}) map[string]interface{} {
	mergedData := profileBBData
	for k, v := range clientData {
		if profileBBData[k] == nil {
			mergedData[k] = v
		}
	}

	return mergedData
}

func (a *Auth) getProfileBBData(authType model.AuthType, identifier string, l *logs.Log) (*model.Profile, map[string]interface{}, error) {
	var profile *model.Profile
	var preferences map[string]interface{}
	var err error

	var profileSearch map[string]string
	if authType.Code == "twilio_phone" {
		profileSearch = map[string]string{"phone": identifier}
	} else if authType.Code == "illinois_oidc" {
		profileSearch = map[string]string{"uin": identifier}
	}

	if profileSearch != nil {
		profile, preferences, err = a.profileBB.GetProfileBBData(profileSearch, l)
		if err != nil {
			return nil, nil, err
		}
	}
	return profile, preferences, nil
}

// registerUser registers account for an organization in an application
//
//	Input:
//		authType (AuthType): The authentication type
//		userIdentifier (string): The user identifier
//		accountAuthTypeParams (map[string]interface{}): Account auth type params
//		appOrg (ApplicationOrganization): The application organization which the user is registering in
//		credential (*Credential): Information for the user
//		useSharedProfile (bool): It says if the system to look if the user has account in another application in the system and to use its profile instead of creating a new profile
//		preferences (map[string]interface{}): Preferences of the user
//		profile (Profile): Information for the user
//		permissionNames ([]string): set of permissions to assign to the user
//		roleIDs ([]string): set of roles to assign to the user
//		groupIDs ([]string): set of groups to assign to the user
//		adminSet (bool): whether an admin is trying to set permissions, roles, or groups for the user
//		creatorPermissions ([]string): an admin user's permissions to validate
//		l (*logs.Log): Log object pointer for request
//	Returns:
//		Registered account (AccountAuthType): Registered Account object
func (a *Auth) registerUser(context storage.TransactionContext, authType model.AuthType, userIdentifier string, accountAuthTypeParams map[string]interface{},
	appOrg model.ApplicationOrganization, credential *model.Credential, useSharedProfile bool, externalIDs map[string]string, profile model.Profile, preferences map[string]interface{},
	username string, permissionNames []string, roleIDs []string, groupIDs []string, creatorPermissions []string, clientVersion *string, l *logs.Log) (*model.AccountAuthType, error) {

	//External and anonymous auth is automatically verified, otherwise verified if credential has been verified previously
	unverified := true
	if creatorPermissions == nil {
		if authType.IsExternal || authType.IsAnonymous {
			unverified = false
		} else if credential != nil {
			unverified = !credential.Verified
		}
	}

	accountAuthType, err := a.constructAccount(context, authType, userIdentifier, accountAuthTypeParams, appOrg, credential,
		unverified, externalIDs, profile, preferences, username, permissionNames, roleIDs, groupIDs, creatorPermissions, clientVersion, l)
	if err != nil {
		return nil, errors.WrapErrorAction(logutils.ActionCreate, model.TypeAccount, nil, err)
	}

	err = a.storeNewAccountInfo(context, accountAuthType.Account, credential, useSharedProfile, profile)
	if err != nil {
		return nil, errors.WrapErrorAction("storing", "new account information", nil, err)
	}

	return accountAuthType, nil
}

func (a *Auth) constructAccount(context storage.TransactionContext, authType model.AuthType, userIdentifier string, accountAuthTypeParams map[string]interface{},
	appOrg model.ApplicationOrganization, credential *model.Credential, unverified bool, externalIDs map[string]string, profile model.Profile, preferences map[string]interface{},
	username string, permissionNames []string, roleIDs []string, groupIDs []string, assignerPermissions []string, clientVersion *string, l *logs.Log) (*model.AccountAuthType, error) {
	//create account auth type
	accountAuthType, _, err := a.prepareAccountAuthType(authType, userIdentifier, accountAuthTypeParams, credential, unverified, false)
	if err != nil {
		return nil, errors.WrapErrorAction(logutils.ActionCreate, model.TypeAccountAuthType, nil, err)
	}

	//create account object
	accountID, _ := uuid.NewUUID()
	authTypes := []model.AccountAuthType{*accountAuthType}

	//assumes admin creator permissions are always non-nil
	adminSet := assignerPermissions != nil
	var permissions []model.Permission
	var roles []model.AppOrgRole
	var groups []model.AppOrgGroup
	if adminSet {
		permissions, err = a.CheckPermissions(context, []model.ApplicationOrganization{appOrg}, permissionNames, assignerPermissions, false)
		if err != nil {
			return nil, errors.WrapErrorAction(logutils.ActionValidate, model.TypePermission, nil, err)
		}

		roles, err = a.CheckRoles(context, &appOrg, roleIDs, assignerPermissions, false)
		if err != nil {
			return nil, errors.WrapErrorAction(logutils.ActionValidate, model.TypeAppOrgRole, nil, err)
		}

		groups, err = a.CheckGroups(context, &appOrg, groupIDs, assignerPermissions, false)
		if err != nil {
			return nil, errors.WrapErrorAction(logutils.ActionGet, model.TypeAppOrgGroup, nil, err)
		}
	} else {
		permissions, err = a.storage.FindPermissionsByName(context, permissionNames)
		if err != nil {
			l.WarnError(logutils.MessageAction(logutils.StatusError, logutils.ActionFind, model.TypePermission, nil), err)
		}

		roles, err = a.storage.FindAppOrgRolesByIDs(context, roleIDs, appOrg.ID)
		if err != nil {
			l.WarnError(logutils.MessageAction(logutils.StatusError, logutils.ActionFind, model.TypeAppOrgRole, nil), err)
		}

		groups, err = a.storage.FindAppOrgGroupsByIDs(context, groupIDs, appOrg.ID)
		if err != nil {
			l.WarnError(logutils.MessageAction(logutils.StatusError, logutils.ActionFind, model.TypeAppOrgGroup, nil), err)
		}
	}

	account := model.Account{ID: accountID.String(), AppOrg: appOrg, Permissions: permissions,
		Roles: model.AccountRolesFromAppOrgRoles(roles, true, adminSet), Groups: model.AccountGroupsFromAppOrgGroups(groups, true, adminSet), AuthTypes: authTypes,
		ExternalIDs: externalIDs, Preferences: preferences, Profile: profile, Username: username, DateCreated: time.Now(), MostRecentClientVersion: clientVersion}

	accountAuthType.Account = account
	return accountAuthType, nil
}

func (a *Auth) storeNewAccountInfo(context storage.TransactionContext, account model.Account, credential *model.Credential, useSharedProfile bool, profile model.Profile) error {
	//insert account object - it includes the account auth type
	_, err := a.storage.InsertAccount(context, account)
	if err != nil {
		return errors.WrapErrorAction(logutils.ActionInsert, model.TypeAccount, nil, err)
	}

	//insert or update credential
	if credential != nil {
		if useSharedProfile {
			//update credential
			err = a.storage.UpdateCredential(context, credential)
			if err != nil {
				return errors.WrapErrorAction(logutils.ActionUpdate, model.TypeCredential, nil, err)
			}
		} else {
			//create credential
			err = a.storage.InsertCredential(context, credential)
			if err != nil {
				return errors.WrapErrorAction(logutils.ActionInsert, model.TypeCredential, nil, err)
			}
		}
	}

	//update profile if shared
	if useSharedProfile {
		err = a.storage.UpdateProfile(context, profile)
		if err != nil {
			return errors.WrapErrorAction(logutils.ActionUpdate, model.TypeProfile, nil, err)
		}
	}

	return nil
}

func (a *Auth) checkUsername(context storage.TransactionContext, appOrg *model.ApplicationOrganization, username string) error {
	accounts, err := a.storage.FindAccountsByUsername(context, appOrg, username)
	if err != nil {
		return errors.WrapErrorAction(logutils.ActionFind, model.TypeAccount, nil, err)
	}
	if len(accounts) > 0 {
		return errors.ErrorData(logutils.StatusInvalid, model.TypeAccountUsername, logutils.StringArgs(username+" taken")).SetStatus(utils.ErrorStatusUsernameTaken)
	}

	return nil
}

func (a *Auth) linkAccountAuthType(account model.Account, authType model.AuthType, appOrg model.ApplicationOrganization,
	creds string, params string, l *logs.Log) (string, *model.AccountAuthType, error) {
	authImpl, err := a.getAuthTypeImpl(authType)
	if err != nil {
		return "", nil, errors.WrapErrorAction(logutils.ActionLoadCache, model.TypeAuthType, nil, err)
	}

	userIdentifier, err := authImpl.getUserIdentifier(creds)
	if err != nil {
		return "", nil, errors.WrapErrorAction(logutils.ActionGet, "user identifier", nil, err)
	}

	//2. check if the user exists
	newCredsAccount, err := a.storage.FindAccount(nil, appOrg.ID, authType.ID, userIdentifier)
	if err != nil {
		return "", nil, errors.WrapErrorAction(logutils.ActionFind, model.TypeAccount, nil, err)
	}
	if newCredsAccount != nil {
		//if account is current account, attempt sign-in. Otherwise, handle conflict
		if newCredsAccount.ID == account.ID {
			message, aat, err := a.applyLinkVerify(authImpl, authType, &account, userIdentifier, creds, l)
			if err != nil {
				return "", nil, err
			}
			if message != "" {
				return "", nil, errors.ErrorData("incomplete", "verification", nil).SetStatus(utils.ErrorStatusUnverified)
			}
			if aat != nil {
				for i, accAuthType := range account.AuthTypes {
					if accAuthType.ID == aat.ID {
						account.AuthTypes[i] = *aat
						break
					}
				}
			}
			return "", nil, nil
		}

		err = a.handleAccountAuthTypeConflict(*newCredsAccount, authType.ID, userIdentifier, false)
		if err != nil {
			return "", nil, err
		}
	}

	credentialID, _ := uuid.NewUUID()
	credID := credentialID.String()

	//apply sign up
	message, credentialValue, err := authImpl.signUp(authType, appOrg, creds, params, credID, l)
	if err != nil {
		return "", nil, errors.WrapErrorAction("signing up", "user", nil, err)
	}

	//credential
	var credential *model.Credential
	if credentialValue != nil {
		now := time.Now()
		credential = &model.Credential{ID: credID, AccountsAuthTypes: nil, Value: credentialValue, Verified: false,
			AuthType: authType, DateCreated: now, DateUpdated: &now}
	}

	accountAuthType, credential, err := a.prepareAccountAuthType(authType, userIdentifier, nil, credential, true, true)
	if err != nil {
		return "", nil, errors.WrapErrorAction(logutils.ActionCreate, model.TypeAccountAuthType, nil, err)
	}
	accountAuthType.Account = account

	err = a.registerAccountAuthType(*accountAuthType, credential, nil, l)
	if err != nil {
		return "", nil, errors.WrapErrorAction(logutils.ActionRegister, model.TypeAccountAuthType, nil, err)
	}

	return message, accountAuthType, nil
}

func (a *Auth) applyLinkVerify(authImpl authType, authType model.AuthType, account *model.Account,
	userIdentifier string, creds string, l *logs.Log) (string, *model.AccountAuthType, error) {
	//find account auth type
	accountAuthType, err := a.findAccountAuthType(account, &authType, userIdentifier)
	if accountAuthType == nil {
		return "", nil, errors.WrapErrorAction(logutils.ActionFind, model.TypeAccountAuthType, nil, err)
	}

	if !accountAuthType.Linked {
		return "", nil, errors.ErrorData(logutils.StatusInvalid, model.TypeAccountAuthType, &logutils.FieldArgs{"linked": false})
	}

	if !accountAuthType.Unverified {
		return "", nil, errors.ErrorData(logutils.StatusInvalid, model.TypeAccountAuthType, &logutils.FieldArgs{"verified": true})
	}

	var message string
	message, err = a.checkCredentials(authImpl, authType, accountAuthType, creds, l)
	if err != nil {
		return "", nil, errors.WrapErrorAction(logutils.ActionVerify, model.TypeCredential, nil, err)
	}

	return message, accountAuthType, nil
}

func (a *Auth) linkAccountAuthTypeExternal(account model.Account, authType model.AuthType, appType model.ApplicationType, appOrg model.ApplicationOrganization,
	creds string, params string, l *logs.Log) (*model.AccountAuthType, error) {
	authImpl, err := a.getExternalAuthTypeImpl(authType)
	if err != nil {
		return nil, errors.WrapErrorAction(logutils.ActionLoadCache, model.TypeAuthType, nil, err)
	}

	externalUser, _, err := authImpl.externalLogin(authType, appType, appOrg, creds, params, l)
	if err != nil {
		return nil, errors.WrapErrorAction("logging in", "external user", nil, err)
	}

	//2. check if the user exists
	newCredsAccount, err := a.storage.FindAccount(nil, appOrg.ID, authType.ID, externalUser.Identifier)
	if err != nil {
		return nil, errors.WrapErrorAction(logutils.ActionFind, model.TypeAccount, nil, err)
	}
	//cannot link creds if an account already exists for new creds
	if newCredsAccount != nil {
		return nil, errors.ErrorData("existing", model.TypeAccount, nil).SetStatus(utils.ErrorStatusAlreadyExists)
	}

	accountAuthTypeParams := map[string]interface{}{}
	accountAuthTypeParams["user"] = externalUser

	accountAuthType, credential, err := a.prepareAccountAuthType(authType, externalUser.Identifier, accountAuthTypeParams, nil, false, true)
	if err != nil {
		return nil, errors.WrapErrorAction(logutils.ActionCreate, model.TypeAccountAuthType, nil, err)
	}
	accountAuthType.Account = account

	for k, v := range externalUser.ExternalIDs {
		if account.ExternalIDs == nil {
			account.ExternalIDs = make(map[string]string)
		}
		if account.ExternalIDs[k] == "" {
			account.ExternalIDs[k] = v
		}
	}

	err = a.registerAccountAuthType(*accountAuthType, credential, account.ExternalIDs, l)
	if err != nil {
		return nil, errors.WrapErrorAction(logutils.ActionRegister, model.TypeAccountAuthType, nil, err)
	}

	return accountAuthType, nil
}

func (a *Auth) registerAccountAuthType(accountAuthType model.AccountAuthType, credential *model.Credential, externalIDs map[string]string, l *logs.Log) error {
	var err error
	if credential != nil {
		//TODO - in one transaction
		if err = a.storage.InsertCredential(nil, credential); err != nil {
			return errors.WrapErrorAction(logutils.ActionInsert, model.TypeCredential, nil, err)
		}
	}

	err = a.storage.InsertAccountAuthType(accountAuthType)
	if err != nil {
		return errors.WrapErrorAction(logutils.ActionInsert, model.TypeAccount, nil, err)
	}

	if externalIDs != nil {
		err = a.storage.UpdateAccountExternalIDs(accountAuthType.Account.ID, externalIDs)
		if err != nil {
			return errors.WrapErrorAction(logutils.ActionUpdate, "account external IDs", nil, err)
		}

		err = a.storage.UpdateLoginSessionExternalIDs(accountAuthType.Account.ID, externalIDs)
		if err != nil {
			return errors.WrapErrorAction(logutils.ActionUpdate, "login session external IDs", nil, err)
		}
	}

	return nil
}

func (a *Auth) unlinkAccountAuthType(accountID string, authenticationType string, appTypeIdentifier string, identifier string, l *logs.Log) (*model.Account, error) {
	account, err := a.storage.FindAccountByID(nil, accountID)
	if err != nil {
		return nil, errors.WrapErrorAction(logutils.ActionFind, model.TypeAccount, nil, err)
	}
	if account == nil {
		return nil, errors.ErrorData(logutils.StatusMissing, model.TypeAccount, &logutils.FieldArgs{"id": accountID})
	}

	for i, aat := range account.AuthTypes {
		// unlink auth type with matching code and identifier
		if aat.AuthType.Code == authenticationType && aat.Identifier == identifier {
			aat.Account = *account
			err := a.removeAccountAuthType(aat)
			if err != nil {
				return nil, errors.WrapErrorAction("unlinking", model.TypeAccountAuthType, nil, err)
			}

			account.AuthTypes = append(account.AuthTypes[:i], account.AuthTypes[i+1:]...)
			break
		}
	}

	return account, nil
}

func (a *Auth) handleAccountAuthTypeConflict(account model.Account, authTypeID string, userIdentifier string, newAccount bool) error {
	aat := account.GetAccountAuthType(authTypeID, userIdentifier)
	if aat == nil || !aat.Unverified {
		//cannot link creds if a verified account already exists for new creds
		return errors.ErrorData("existing", model.TypeAccount, nil).SetStatus(utils.ErrorStatusAlreadyExists)
	}

	//if this is the only auth type (this will only be possible for accounts created through sign up that were never verified/used)
	if len(account.AuthTypes) == 1 {
		//if signing up, do not replace previous unverified account created through sign up
		if newAccount {
			return errors.ErrorData("existing", model.TypeAccount, nil).SetStatus(utils.ErrorStatusAlreadyExists)
		}
		//if linked to a different unverified account, remove whole account
		err := a.deleteAccount(nil, account)
		if err != nil {
			return errors.WrapErrorAction(logutils.ActionDelete, model.TypeAccount, nil, err)
		}
	} else {
		//Otherwise unlink auth type from account
		err := a.removeAccountAuthType(*aat)
		if err != nil {
			return errors.WrapErrorAction(logutils.ActionDelete, model.TypeAccountAuthType, nil, err)
		}
	}

	return nil
}

func (a *Auth) removeAccountAuthType(aat model.AccountAuthType) error {
	transaction := func(context storage.TransactionContext) error {
		//1. delete account auth type in account
		err := a.storage.DeleteAccountAuthType(context, aat)
		if err != nil {
			return errors.WrapErrorAction(logutils.ActionDelete, model.TypeAccountAuthType, nil, err)
		}

		//2. delete credential if it exists
		if aat.Credential != nil {
			err = a.removeAccountAuthTypeCredential(context, aat)
			if err != nil {
				return errors.WrapErrorAction(logutils.ActionDelete, model.TypeCredential, nil, err)
			}
		}

		//3. delete login sessions using unlinked account auth type (if unverified no sessions should exist)
		if !aat.Unverified {
			err = a.storage.DeleteLoginSessionsByAccountAuthTypeID(context, aat.ID)
			if err != nil {
				return errors.WrapErrorAction(logutils.ActionDelete, model.TypeLoginSession, nil, err)
			}
		}

		return nil
	}

	return a.storage.PerformTransaction(transaction)
}

func (a *Auth) removeAccountAuthTypeCredential(context storage.TransactionContext, aat model.AccountAuthType) error {
	credential, err := a.storage.FindCredential(context, aat.Credential.ID)
	if err != nil {
		return errors.WrapErrorAction(logutils.ActionFind, model.TypeCredential, nil, err)
	}

	if len(credential.AccountsAuthTypes) > 1 {
		now := time.Now().UTC()
		for i, credAat := range credential.AccountsAuthTypes {
			if credAat.ID == aat.ID {
				credential.AccountsAuthTypes = append(credential.AccountsAuthTypes[:i], credential.AccountsAuthTypes[i+1:]...)
				credential.DateUpdated = &now
				err = a.storage.UpdateCredential(context, credential)
				if err != nil {
					return errors.WrapErrorAction(logutils.ActionUpdate, model.TypeCredential, nil, err)
				}
				break
			}
		}
	} else {
		err = a.storage.DeleteCredential(context, credential.ID)
		if err != nil {
			return errors.WrapErrorAction(logutils.ActionDelete, model.TypeCredential, nil, err)
		}
	}

	return nil
}

func (a *Auth) deleteAccount(context storage.TransactionContext, account model.Account) error {
	//1. delete the account record
	err := a.storage.DeleteAccount(context, account.ID)
	if err != nil {
		return errors.WrapErrorAction(logutils.ActionDelete, model.TypeAccount, nil, err)
	}

	//2. remove account auth types from or delete credentials
	for _, aat := range account.AuthTypes {
		if aat.Credential != nil {
			err = a.removeAccountAuthTypeCredential(context, aat)
			if err != nil {
				return errors.WrapErrorAction(logutils.ActionDelete, model.TypeCredential, nil, err)
			}
		}
	}

	//3. delete login sessions
	err = a.storage.DeleteLoginSessionsByIdentifier(context, account.ID)
	if err != nil {
		return errors.WrapErrorAction(logutils.ActionDelete, model.TypeLoginSession, nil, err)
	}

	//4. delete devices records
	for _, device := range account.Devices {
		err = a.storage.DeleteDevice(context, device.ID)
		if err != nil {
			return errors.WrapErrorAction(logutils.ActionDelete, model.TypeDevice, nil, err)
		}
	}

	return nil
}

func (a *Auth) constructServiceAccount(accountID string, name string, appID string, orgID string, permissions []string, scopes []authorization.Scope, firstParty bool, assignerPermissions []string) (*model.ServiceAccount, error) {
	permissionList, err := a.storage.FindPermissionsByName(nil, permissions)
	if err != nil {
		return nil, errors.WrapErrorAction(logutils.ActionFind, model.TypePermission, nil, err)
	}
	for _, permission := range permissionList {
		err = permission.CheckAssigners(assignerPermissions)
		if err != nil {
			return nil, errors.WrapErrorAction(logutils.ActionValidate, "assigner permissions", &logutils.FieldArgs{"name": permission.Name}, err)
		}
	}

	var application *model.Application
	if appID != authutils.AllApps {
		application, err = a.storage.FindApplication(nil, appID)
		if err != nil || application == nil {
			return nil, errors.WrapErrorAction(logutils.ActionFind, model.TypeApplication, nil, err)
		}
	}
	var organization *model.Organization
	if orgID != authutils.AllOrgs {
		organization, err = a.storage.FindOrganization(orgID)
		if err != nil || organization == nil {
			return nil, errors.WrapErrorAction(logutils.ActionFind, model.TypeOrganization, nil, err)
		}
	}

	return &model.ServiceAccount{AccountID: accountID, Name: name, Application: application, Organization: organization,
		Permissions: permissionList, Scopes: scopes, FirstParty: firstParty}, nil
}

func (a *Auth) checkServiceAccountCreds(r *sigauth.Request, accountID *string, firstParty bool, single bool, l *logs.Log) ([]model.ServiceAccount, string, error) {
	var requestData model.ServiceAccountTokenRequest
	err := json.Unmarshal(r.Body, &requestData)
	if err != nil {
		return nil, "", errors.WrapErrorAction(logutils.ActionUnmarshal, logutils.MessageDataType("service account access token request"), nil, err)
	}

	serviceAuthType, err := a.getServiceAuthTypeImpl(requestData.AuthType)
	if err != nil {
		l.Info("error getting service auth type on get service access token")
		return nil, "", errors.WrapErrorAction(logutils.ActionGet, typeServiceAuthType, nil, err)
	}

	params := map[string]interface{}{"first_party": firstParty}
	if accountID == nil {
		params["account_id"] = requestData.AccountID
		l.AddContext("account_id", requestData.AccountID)
	} else {
		params["account_id"] = *accountID
		l.AddContext("account_id", *accountID)
	}
	if single {
		params["app_id"] = requestData.AppID
		params["org_id"] = requestData.OrgID
	}

	accounts, err := serviceAuthType.checkCredentials(r, requestData.Creds, params)
	if err != nil {
		return nil, "", errors.WrapErrorAction(logutils.ActionValidate, model.TypeServiceAccountCredential, nil, err)
	}

	return accounts, requestData.AuthType, nil
}

func (a *Auth) buildAccessTokenForServiceAccount(account model.ServiceAccount, authType string) (string, *model.AppOrgPair, error) {
	permissions := account.GetPermissionNames()
	appID := authutils.AllApps
	if account.Application != nil {
		appID = account.Application.ID
	}
	orgID := authutils.AllOrgs
	if account.Organization != nil {
		orgID = account.Organization.ID
	}

	aud := ""
	services, scope := a.tokenDataForScopes(account.Scopes)
	if account.FirstParty {
		aud = rokwireTokenAud
	} else if len(services) > 0 {
		aud = strings.Join(services, ",")
	}

	claims := a.getStandardClaims(account.AccountID, "", account.Name, "", "", aud, orgID, appID, authType, nil, nil, false, true, false, false, true, account.FirstParty, "")
	accessToken, err := a.buildAccessToken(claims, strings.Join(permissions, ","), scope)
	if err != nil {
		return "", nil, errors.WrapErrorAction(logutils.ActionCreate, logutils.TypeToken, nil, err)
	}
	return accessToken, &model.AppOrgPair{AppID: appID, OrgID: orgID}, nil
}

func (a *Auth) registerAuthType(name string, auth authType) error {
	if _, ok := a.authTypes[name]; ok {
		return errors.ErrorData(logutils.StatusFound, model.TypeAuthType, &logutils.FieldArgs{"name": name})
	}

	a.authTypes[name] = auth

	return nil
}

func (a *Auth) registerExternalAuthType(name string, auth externalAuthType) error {
	if _, ok := a.externalAuthTypes[name]; ok {
		return errors.ErrorData(logutils.StatusFound, typeExternalAuthType, &logutils.FieldArgs{"name": name})
	}

	a.externalAuthTypes[name] = auth

	return nil
}

func (a *Auth) registerAnonymousAuthType(name string, auth anonymousAuthType) error {
	if _, ok := a.anonymousAuthTypes[name]; ok {
		return errors.ErrorData(logutils.StatusFound, typeAnonymousAuthType, &logutils.FieldArgs{"name": name})
	}

	a.anonymousAuthTypes[name] = auth

	return nil
}

func (a *Auth) registerServiceAuthType(name string, auth serviceAuthType) error {
	if _, ok := a.serviceAuthTypes[name]; ok {
		return errors.ErrorData(logutils.StatusFound, typeServiceAuthType, &logutils.FieldArgs{"name": name})
	}

	a.serviceAuthTypes[name] = auth

	return nil
}

func (a *Auth) registerMfaType(name string, mfa mfaType) error {
	if _, ok := a.mfaTypes[name]; ok {
		return errors.ErrorData(logutils.StatusFound, model.TypeMFAType, &logutils.FieldArgs{"name": name})
	}

	a.mfaTypes[name] = mfa

	return nil
}

func (a *Auth) validateAuthType(authenticationType string, appTypeIdentifier string, orgID string) (*model.AuthType, *model.ApplicationType, *model.ApplicationOrganization, error) {
	//get the auth type
	authType, err := a.storage.FindAuthType(authenticationType)
	if err != nil || authType == nil {
		return nil, nil, nil, errors.WrapErrorAction(logutils.ActionValidate, model.TypeAuthType, logutils.StringArgs(authenticationType), err)
	}

	//get the app type
	applicationType, err := a.storage.FindApplicationType(appTypeIdentifier)
	if err != nil {
		return nil, nil, nil, errors.WrapErrorAction(logutils.ActionFind, model.TypeApplicationType, logutils.StringArgs(appTypeIdentifier), err)

	}
	if applicationType == nil {
		return nil, nil, nil, errors.ErrorData(logutils.StatusMissing, model.TypeApplicationType, logutils.StringArgs(appTypeIdentifier))
	}

	//get the app org
	applicationID := applicationType.Application.ID
	appOrg, err := a.storage.FindApplicationOrganization(applicationID, orgID)
	if err != nil {
		return nil, nil, nil, errors.WrapErrorAction(logutils.ActionFind, model.TypeApplicationOrganization, &logutils.FieldArgs{"app_id": applicationID, "org_id": orgID}, err)
	}
	if appOrg == nil {
		return nil, nil, nil, errors.ErrorData(logutils.StatusMissing, model.TypeApplicationOrganization, &logutils.FieldArgs{"app_id": applicationID, "org_id": orgID})
	}

	//check if the auth type is supported for this application and organization
	if !appOrg.IsAuthTypeSupported(*applicationType, *authType) {
		return nil, nil, nil, errors.ErrorAction(logutils.ActionValidate, "not supported auth type for application and organization", &logutils.FieldArgs{"app_type_id": applicationType.ID, "auth_type_id": authType.ID})
	}

	return authType, applicationType, appOrg, nil
}

func (a *Auth) validateAuthTypeForAppOrg(authenticationType string, appID string, orgID string) (*model.AuthType, *model.ApplicationOrganization, error) {
	authType, err := a.storage.FindAuthType(authenticationType)
	if err != nil || authType == nil {
		return nil, nil, errors.WrapErrorAction(logutils.ActionFind, model.TypeAuthType, logutils.StringArgs(authenticationType), err)
	}

	appOrg, err := a.storage.FindApplicationOrganization(appID, orgID)
	if err != nil {
		return nil, nil, errors.WrapErrorAction(logutils.ActionFind, model.TypeApplicationOrganization, &logutils.FieldArgs{"app_id": appID, "org_id": orgID}, err)
	}
	if appOrg == nil {
		return nil, nil, errors.ErrorData(logutils.StatusMissing, model.TypeApplicationOrganization, &logutils.FieldArgs{"app_id": appID, "org_id": orgID})
	}

	for _, appType := range appOrg.Application.Types {
		if appOrg.IsAuthTypeSupported(appType, *authType) {
			return authType, appOrg, nil
		}
	}

	return nil, nil, errors.ErrorData(logutils.StatusInvalid, model.TypeAuthType, &logutils.FieldArgs{"app_org_id": appOrg.ID, "auth_type": authenticationType})
}

func (a *Auth) getAuthTypeImpl(authType model.AuthType) (authType, error) {
	if auth, ok := a.authTypes[authType.Code]; ok {
		return auth, nil
	}

	return nil, errors.ErrorData(logutils.StatusInvalid, model.TypeAuthType, logutils.StringArgs(authType.Code))
}

func (a *Auth) getExternalAuthTypeImpl(authType model.AuthType) (externalAuthType, error) {
	key := authType.Code

	//illinois_oidc, other_oidc
	if strings.HasSuffix(authType.Code, "_oidc") {
		key = "oidc"
	}

	if auth, ok := a.externalAuthTypes[key]; ok {
		return auth, nil
	}

	return nil, errors.ErrorData(logutils.StatusInvalid, typeExternalAuthType, logutils.StringArgs(key))
}

func (a *Auth) getAnonymousAuthTypeImpl(authType model.AuthType) (anonymousAuthType, error) {
	if auth, ok := a.anonymousAuthTypes[authType.Code]; ok {
		return auth, nil
	}

	return nil, errors.ErrorData(logutils.StatusInvalid, typeAnonymousAuthType, logutils.StringArgs(authType.Code))
}

func (a *Auth) getServiceAuthTypeImpl(serviceAuthType string) (serviceAuthType, error) {
	if auth, ok := a.serviceAuthTypes[serviceAuthType]; ok {
		return auth, nil
	}

	return nil, errors.ErrorData(logutils.StatusInvalid, typeServiceAuthType, logutils.StringArgs(serviceAuthType))
}

func (a *Auth) getMfaTypeImpl(mfaType string) (mfaType, error) {
	if mfa, ok := a.mfaTypes[mfaType]; ok {
		return mfa, nil
	}

	return nil, errors.ErrorData(logutils.StatusInvalid, model.TypeMFAType, logutils.StringArgs(mfaType))
}

func (a *Auth) buildAccessToken(claims tokenauth.Claims, permissions string, scope string) (string, error) {
	claims.Purpose = "access"
	if !claims.Anonymous {
		claims.Permissions = permissions
	}
	claims.Scope = scope
	return tokenauth.GenerateSignedToken(&claims, a.authPrivKey)
}

func (a *Auth) buildCsrfToken(claims tokenauth.Claims) (string, error) {
	claims.Purpose = "csrf"
	return tokenauth.GenerateSignedToken(&claims, a.authPrivKey)
}

func (a *Auth) buildRefreshToken() (string, error) {
	newToken, err := utils.GenerateRandomString(refreshTokenLength)
	if err != nil {
		return "", errors.WrapErrorAction(logutils.ActionCompute, logutils.TypeToken, nil, err)
	}

	return newToken, nil
}

// getScopedAccessToken returns a scoped access token with the requested scopes
func (a *Auth) getScopedAccessToken(claims tokenauth.Claims, serviceID string, scopes []authorization.Scope) (string, error) {
	aud, scope := a.tokenDataForScopes(scopes)
	if !authutils.ContainsString(aud, serviceID) {
		aud = append(aud, serviceID)
	}

	scopedClaims := a.getStandardClaims(claims.Subject, "", "", "", "", strings.Join(aud, ","), claims.OrgID, claims.AppID, claims.AuthType, claims.ExternalIDs, &claims.ExpiresAt, claims.Anonymous, claims.Authenticated, false, false, claims.Service, false, claims.SessionID)
	return a.buildAccessToken(scopedClaims, "", scope)
}

func (a *Auth) tokenDataForScopes(scopes []authorization.Scope) ([]string, string) {
	scopeStrings := make([]string, len(scopes))
	services := []string{}
	for i, scope := range scopes {
		scopeStrings[i] = scope.String()
		if !authutils.ContainsString(services, scope.ServiceID) {
			services = append(services, scope.ServiceID)
		}
	}

	return services, strings.Join(scopeStrings, " ")
}

func (a *Auth) getStandardClaims(sub string, uid string, name string, email string, phone string, aud string, orgID string, appID string,
	authType string, externalIDs map[string]string, exp *int64, anonymous bool, authenticated bool, admin bool, system bool, service bool, firstParty bool, sessionID string) tokenauth.Claims {
	return tokenauth.Claims{
		StandardClaims: jwt.StandardClaims{
			Audience:  aud,
			Subject:   sub,
			ExpiresAt: a.getExp(exp),
			IssuedAt:  time.Now().Unix(),
			Issuer:    a.host,
		}, OrgID: orgID, AppID: appID, AuthType: authType, UID: uid, Name: name, Email: email, Phone: phone,
		ExternalIDs: externalIDs, Anonymous: anonymous, Authenticated: authenticated, Admin: admin, System: system,
		Service: service, FirstParty: firstParty, SessionID: sessionID,
	}
}

func (a *Auth) getExp(exp *int64) int64 {
	if exp == nil {
		defaultTime := time.Now().Add(30 * time.Minute) //TODO: Set up org configs for default token exp
		return defaultTime.Unix()
	}
	expTime := time.Unix(*exp, 0)
	minTime := time.Now().Add(time.Duration(a.minTokenExp) * time.Minute)
	maxTime := time.Now().Add(time.Duration(a.maxTokenExp) * time.Minute)

	if expTime.Before(minTime) {
		return minTime.Unix()
	} else if expTime.After(maxTime) {
		return maxTime.Unix()
	}

	return *exp
}

func (a *Auth) getExternalUserAuthorization(externalUser model.ExternalSystemUser, identityProviderSetting *model.IdentityProviderSetting) ([]string, []string, error) {
	if identityProviderSetting == nil {
		return nil, nil, errors.ErrorData(logutils.StatusMissing, model.TypeIdentityProviderSetting, nil)
	}

	//roles
	roles := []string{}
	for _, item := range externalUser.Roles {
		roleID := identityProviderSetting.Roles[item]
		if len(roleID) > 0 {
			roles = append(roles, roleID)
		}
	}

	//groups
	groups := []string{}
	for _, item := range externalUser.Groups {
		groupID := identityProviderSetting.Groups[item]
		if len(groupID) > 0 {
			groups = append(groups, groupID)
		}
	}

	return roles, groups, nil
}

func (a *Auth) updateExternalAccountRoles(account *model.Account, newExternalRoleIDs []string) (bool, error) {
	if account == nil {
		return false, errors.ErrorData(logutils.StatusInvalid, model.TypeAccount, logutils.StringArgs("nil"))
	}

	updated := false
	newRoles := []model.AccountRole{}
	//Remove any roles which were not set by an admin and are not in new list
	for _, role := range account.Roles {
		if role.AdminSet || authutils.ContainsString(newExternalRoleIDs, role.Role.ID) {
			newRoles = append(newRoles, role)
		} else {
			updated = true
		}
	}

	//Add any new roles that account does not currently have
	addedRoleIDs := []string{}
	for _, roleID := range newExternalRoleIDs {
		if account.GetRole(roleID) == nil {
			addedRoleIDs = append(addedRoleIDs, roleID)
			updated = true
		}
	}

	addedRoles, err := a.storage.FindAppOrgRolesByIDs(nil, addedRoleIDs, account.AppOrg.ID)
	if err != nil {
		return false, errors.WrapErrorAction(logutils.ActionFind, model.TypeAccountRoles, nil, err)
	}
	newRoles = append(newRoles, model.AccountRolesFromAppOrgRoles(addedRoles, true, false)...)

	account.Roles = newRoles
	return updated, nil
}

func (a *Auth) updateExternalAccountGroups(account *model.Account, newExternalGroupIDs []string) (bool, error) {
	if account == nil {
		return false, errors.ErrorData(logutils.StatusInvalid, model.TypeAccount, logutils.StringArgs("nil"))
	}

	updated := false
	newGroups := []model.AccountGroup{}
	//Remove any groups which were not set by an admin and are not in new list
	for _, group := range account.Groups {
		if group.AdminSet || authutils.ContainsString(newExternalGroupIDs, group.Group.ID) {
			newGroups = append(newGroups, group)
		} else {
			updated = true
		}
	}

	addedGroupIDs := []string{}
	for _, groupID := range newExternalGroupIDs {
		if account.GetGroup(groupID) == nil {
			addedGroupIDs = append(addedGroupIDs, groupID)
			updated = true
		}
	}

	addedGroups, err := a.storage.FindAppOrgGroupsByIDs(nil, addedGroupIDs, account.AppOrg.ID)
	if err != nil {
		return false, errors.WrapErrorAction(logutils.ActionFind, model.TypeAccountGroups, nil, err)
	}
	newGroups = append(newGroups, model.AccountGroupsFromAppOrgGroups(addedGroups, true, false)...)

	account.Groups = newGroups
	return updated, nil
}

func (a *Auth) setLogContext(account *model.Account, l *logs.Log) {
	accountID := "nil"
	if account != nil {
		accountID = account.ID
	}
	l.SetContext("account_id", accountID)
}

// storeReg stores the service registration record
func (a *Auth) storeReg() error {
<<<<<<< HEAD
	err := a.storage.MigrateServiceRegs()
	if err != nil {
		return errors.WrapErrorAction("migrating", model.TypeServiceReg, nil, err)
	}

	pem, err := authutils.GetPubKeyPem(&a.authPrivKey.PublicKey)
	if err != nil {
		return errors.WrapErrorAction(logutils.ActionEncode, model.TypePubKey, logutils.StringArgs("auth"), err)
	}

	key := authservice.PubKey{KeyPem: pem, Alg: authKeyAlg}

	// Setup "auth" registration for token validation
	authReg := model.ServiceRegistration{Registration: authservice.ServiceReg{ServiceID: authServiceID, Host: a.host, PubKey: &key}, CoreHost: a.host,
=======
	// Setup "auth" registration for token validation
	authReg := model.ServiceReg{Registration: authservice.ServiceReg{ServiceID: authServiceID, Host: a.host, PubKey: a.authPrivKey.PubKey},
>>>>>>> 8dd0057c
		Name: "ROKWIRE Auth Service", Description: "The Auth Service is a subsystem of the Core Building Block that manages authentication and authorization.", FirstParty: true}
	err := a.storage.SaveServiceReg(&authReg, true)
	if err != nil {
		return errors.WrapErrorAction(logutils.ActionSave, model.TypeServiceReg, logutils.StringArgs(authServiceID), err)
	}

	// Setup core registration for signature validation
<<<<<<< HEAD
	coreReg := model.ServiceRegistration{Registration: authservice.ServiceReg{ServiceID: a.serviceID, Host: a.host, PubKey: &key}, CoreHost: a.host,
=======
	coreReg := model.ServiceReg{Registration: authservice.ServiceReg{ServiceID: a.serviceID, Host: a.host, PubKey: a.authPrivKey.PubKey},
>>>>>>> 8dd0057c
		Name: "ROKWIRE Core Building Block", Description: "The Core Building Block manages user, auth, and organization data for the ROKWIRE platform.", FirstParty: true}
	err = a.storage.SaveServiceReg(&coreReg, true)
	if err != nil {
		return errors.WrapErrorAction(logutils.ActionSave, model.TypeServiceReg, logutils.StringArgs(a.serviceID), err)
	}

	return nil
}

// cacheIdentityProviders caches the identity providers
func (a *Auth) cacheIdentityProviders() error {
	a.logger.Info("cacheIdentityProviders..")

	identityProviders, err := a.storage.LoadIdentityProviders()
	if err != nil {
		return errors.WrapErrorAction(logutils.ActionFind, model.TypeIdentityProvider, nil, err)
	}

	a.setCachedIdentityProviders(identityProviders)

	return nil
}

func (a *Auth) setCachedIdentityProviders(identityProviders []model.IdentityProvider) {
	a.identityProvidersLock.Lock()
	defer a.identityProvidersLock.Unlock()

	a.cachedIdentityProviders = &syncmap.Map{}
	validate := validator.New()

	for _, idPr := range identityProviders {
		err := validate.Struct(idPr)
		if err == nil {
			a.cachedIdentityProviders.Store(idPr.ID, idPr)
		} else {
			a.logger.Errorf("failed to validate and cache identity provider with id %s: %s", idPr.ID, err.Error())
		}
	}
}

func (a *Auth) getCachedIdentityProviderConfig(id string, appTypeID string) (*model.IdentityProviderConfig, error) {
	a.identityProvidersLock.RLock()
	defer a.identityProvidersLock.RUnlock()

	errArgs := &logutils.FieldArgs{"id": id, "app_type_id": appTypeID}

	item, _ := a.cachedIdentityProviders.Load(id)
	if item != nil {
		identityProvider, ok := item.(model.IdentityProvider)
		if !ok {
			return nil, errors.ErrorAction(logutils.ActionCast, model.TypeIdentityProvider, errArgs)
		}
		//find the identity provider config
		for _, idPrConfig := range identityProvider.Configs {
			if idPrConfig.AppTypeID == appTypeID {
				return &idPrConfig, nil
			}
		}
		return nil, errors.ErrorData(logutils.StatusMissing, model.TypeIdentityProviderConfig, errArgs)
	}
	return nil, errors.ErrorData(logutils.StatusMissing, model.TypeOrganization, errArgs)
}

func (a *Auth) cacheAPIKeys() error {
	apiKeys, err := a.storage.LoadAPIKeys()
	if err != nil {
		return errors.WrapErrorAction(logutils.ActionLoad, model.TypeAPIKey, nil, err)
	}
	a.setCachedAPIKeys(apiKeys)
	return nil
}

func (a *Auth) setCachedAPIKeys(apiKeys []model.APIKey) {
	a.apiKeysLock.Lock()
	defer a.apiKeysLock.Unlock()

	a.apiKeys = &syncmap.Map{}
	for _, apiKey := range apiKeys {
		a.apiKeys.Store(apiKey.ID, apiKey)
		a.apiKeys.Store(apiKey.Key, apiKey)
	}
}

func (a *Auth) getCachedAPIKey(key string) (*model.APIKey, error) {
	a.apiKeysLock.RLock()
	defer a.apiKeysLock.RUnlock()

	item, _ := a.apiKeys.Load(key)
	if item != nil {
		if key, ok := item.(model.APIKey); ok {
			return &key, nil
		}
		return nil, errors.ErrorData(logutils.StatusInvalid, model.TypeAPIKey, nil)
	}
	return nil, errors.ErrorAction(logutils.ActionLoadCache, model.TypeAPIKey, nil)
}

func (a *Auth) getCachedAPIKeys() ([]model.APIKey, error) {
	a.apiKeysLock.RLock()
	defer a.apiKeysLock.RUnlock()

	var err error
	apiKeyList := make([]model.APIKey, 0)
	idsFound := make([]string, 0)
	a.apiKeys.Range(func(key, item interface{}) bool {
		errArgs := &logutils.FieldArgs{"key": key}
		if item == nil {
			err = errors.ErrorData(logutils.StatusInvalid, model.TypeAPIKey, errArgs)
			return false
		}

		apiKey, ok := item.(model.APIKey)
		if !ok {
			err = errors.ErrorAction(logutils.ActionCast, model.TypeAPIKey, errArgs)
			return false
		}

		if !utils.Contains(idsFound, apiKey.ID) {
			apiKeyList = append(apiKeyList, apiKey)
			idsFound = append(idsFound, apiKey.ID)
		}

		return true
	})

	return apiKeyList, err
}

func (a *Auth) setupDeleteSessionsTimer() {
	a.logger.Info("setupDeleteSessionsTimer")

	//cancel if active
	if a.deleteSessionsTimer != nil {
		a.timerDone <- true
		a.deleteSessionsTimer.Stop()
	}

	a.deleteSessions()
}

func (a *Auth) deleteSessions() {
	a.logger.Info("deleteSessions")

	// to delete:
	// - not completed MFA
	// - expired sessions

	//1. not completed MFA
	a.deleteNotCompletedMFASessions()

	//2. expired sessions
	a.deleteExpiredSessions()

	duration := time.Hour * time.Duration(sessionDeletePeriod)
	a.deleteSessionsTimer = time.NewTimer(duration)
	select {
	case <-a.deleteSessionsTimer.C:
		// timer expired
		a.deleteSessionsTimer = nil

		a.deleteSessions()
	case <-a.timerDone:
		// timer aborted
		a.deleteSessionsTimer = nil
	}
}

func (a *Auth) deleteNotCompletedMFASessions() {
	a.logger.Info("deleteNotCompletedMFASessions")

	err := a.storage.DeleteMFAExpiredSessions()
	if err != nil {
		a.logger.Error(err.Error())
	}
}

func (a *Auth) deleteExpiredSessions() {
	a.logger.Info("deleteExpiredSessions")

	appsOrgs, err := a.storage.FindApplicationsOrganizations()
	if err != nil {
		a.logger.Error(err.Error())
	}

	if len(appsOrgs) == 0 {
		a.logger.Error("for some reasons apps orgs are missing")
		return
	}

	for _, appOrg := range appsOrgs {
		a.logger.Infof("delete expired sessions for %s app org", appOrg.ID)

		//find the app/org sessions
		sessions, err := a.storage.FindSessionsLazy(appOrg.Application.ID, appOrg.Organization.ID)
		if err != nil {
			a.logger.Errorf("error on finding unused sessions - %s", err)
		}

		//continue if no sessions
		if len(sessions) == 0 {
			a.logger.Infof("no sessions for %s app org", appOrg.ID)
			continue
		}

		//determine which sessions are expired
		forDelete := []model.LoginSession{}
		for _, session := range sessions {
			if session.IsExpired() {
				forDelete = append(forDelete, session)
			}
		}

		//count if no expired sessions
		if len(forDelete) == 0 {
			a.logger.Infof("no expired sessions for %s app org", appOrg.ID)
			continue
		}

		//we have expired sessions, so we need to delete them
		expiredCount := len(forDelete)
		a.logger.Infof("we have %d expired sessions, so we need to delete them", expiredCount)

		//we delete max 250 items
		if expiredCount > maxSessionsDelete {
			a.logger.Infof("%d expired sessions > %d, so remove only %d",
				expiredCount, maxSessionsDelete, maxSessionsDelete)
			forDelete = forDelete[0 : maxSessionsDelete-1]
		} else {
			a.logger.Infof("%d expired sessions <= %d, so do nothing", expiredCount, maxSessionsDelete)
		}

		//log the data that will be deleted and prepare the IDs
		ids := make([]string, len(forDelete))
		a.logger.Info("expired sessions to be deleted:")
		for i, session := range forDelete {
			a.logger.Info("deleting loging session - " + session.LogInfo())

			ids[i] = session.ID
		}

		//delete the sessions from the storage
		err = a.storage.DeleteLoginSessionsByIDs(nil, ids)
		if err != nil {
			a.logger.Errorf("error on deleting logins sessions - %s", err)
		}
	}
}

// LocalServiceRegLoaderImpl provides a local implementation for AuthDataLoader
type LocalServiceRegLoaderImpl struct {
	storage Storage
	*authservice.ServiceRegSubscriptions
}

// LoadServices implements ServiceRegLoader interface
func (l *LocalServiceRegLoaderImpl) LoadServices() ([]authservice.ServiceReg, error) {
	regs := l.storage.FindServiceRegs(l.GetSubscribedServices())
	authRegs := make([]authservice.ServiceReg, len(regs))
	for i, serviceReg := range regs {
		reg := serviceReg.Registration
		reg.PubKey.Decode()
		authRegs[i] = reg
	}

	return authRegs, nil
}

// NewLocalServiceRegLoader creates and configures a new LocalServiceRegLoaderImpl instance
func NewLocalServiceRegLoader(storage Storage) *LocalServiceRegLoaderImpl {
	subscriptions := authservice.NewServiceRegSubscriptions([]string{allServices})
	return &LocalServiceRegLoaderImpl{storage: storage, ServiceRegSubscriptions: subscriptions}
}

// StorageListener represents storage listener implementation for the auth package
type StorageListener struct {
	auth *Auth
	storage.DefaultListenerImpl
}

// OnIdentityProvidersUpdated notifies that identity providers have been updated
func (al *StorageListener) OnIdentityProvidersUpdated() {
	al.auth.cacheIdentityProviders()
}

// OnAPIKeysUpdated notifies api keys have been updated
func (al *StorageListener) OnAPIKeysUpdated() {
	al.auth.cacheAPIKeys()
}

// OnServiceRegistrationsUpdated notifies that a service registration has been updated
func (al *StorageListener) OnServiceRegistrationsUpdated() {
	al.auth.ServiceRegManager.LoadServices()
}<|MERGE_RESOLUTION|>--- conflicted
+++ resolved
@@ -2276,37 +2276,21 @@
 
 // storeReg stores the service registration record
 func (a *Auth) storeReg() error {
-<<<<<<< HEAD
 	err := a.storage.MigrateServiceRegs()
 	if err != nil {
 		return errors.WrapErrorAction("migrating", model.TypeServiceReg, nil, err)
 	}
 
-	pem, err := authutils.GetPubKeyPem(&a.authPrivKey.PublicKey)
-	if err != nil {
-		return errors.WrapErrorAction(logutils.ActionEncode, model.TypePubKey, logutils.StringArgs("auth"), err)
-	}
-
-	key := authservice.PubKey{KeyPem: pem, Alg: authKeyAlg}
-
 	// Setup "auth" registration for token validation
-	authReg := model.ServiceRegistration{Registration: authservice.ServiceReg{ServiceID: authServiceID, Host: a.host, PubKey: &key}, CoreHost: a.host,
-=======
-	// Setup "auth" registration for token validation
-	authReg := model.ServiceReg{Registration: authservice.ServiceReg{ServiceID: authServiceID, Host: a.host, PubKey: a.authPrivKey.PubKey},
->>>>>>> 8dd0057c
+	authReg := model.ServiceRegistration{Registration: authservice.ServiceReg{ServiceID: authServiceID, Host: a.host, PubKey: a.authPrivKey.PubKey}, CoreHost: a.host,
 		Name: "ROKWIRE Auth Service", Description: "The Auth Service is a subsystem of the Core Building Block that manages authentication and authorization.", FirstParty: true}
-	err := a.storage.SaveServiceReg(&authReg, true)
+	err = a.storage.SaveServiceReg(&authReg, true)
 	if err != nil {
 		return errors.WrapErrorAction(logutils.ActionSave, model.TypeServiceReg, logutils.StringArgs(authServiceID), err)
 	}
 
 	// Setup core registration for signature validation
-<<<<<<< HEAD
-	coreReg := model.ServiceRegistration{Registration: authservice.ServiceReg{ServiceID: a.serviceID, Host: a.host, PubKey: &key}, CoreHost: a.host,
-=======
-	coreReg := model.ServiceReg{Registration: authservice.ServiceReg{ServiceID: a.serviceID, Host: a.host, PubKey: a.authPrivKey.PubKey},
->>>>>>> 8dd0057c
+	coreReg := model.ServiceRegistration{Registration: authservice.ServiceReg{ServiceID: a.serviceID, Host: a.host, PubKey: a.authPrivKey.PubKey}, CoreHost: a.host,
 		Name: "ROKWIRE Core Building Block", Description: "The Core Building Block manages user, auth, and organization data for the ROKWIRE platform.", FirstParty: true}
 	err = a.storage.SaveServiceReg(&coreReg, true)
 	if err != nil {
