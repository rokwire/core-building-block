// Copyright 2022 Board of Trustees of the University of Illinois.
//
// Licensed under the Apache License, Version 2.0 (the "License");
// you may not use this file except in compliance with the License.
// You may obtain a copy of the License at
//
//     http://www.apache.org/licenses/LICENSE-2.0
//
// Unless required by applicable law or agreed to in writing, software
// distributed under the License is distributed on an "AS IS" BASIS,
// WITHOUT WARRANTIES OR CONDITIONS OF ANY KIND, either express or implied.
// See the License for the specific language governing permissions and
// limitations under the License.

package auth

import (
	"core-building-block/core/model"
	"core-building-block/driven/profilebb"
	"core-building-block/driven/storage"
	"core-building-block/utils"
	"crypto/rsa"
	"encoding/json"
	"fmt"
	"strings"
	"sync"
	"time"

	"github.com/golang-jwt/jwt"
	"github.com/google/uuid"
	"github.com/rokwire/core-auth-library-go/v2/authorization"
	"github.com/rokwire/core-auth-library-go/v2/authservice"
	"github.com/rokwire/core-auth-library-go/v2/authutils"
	"github.com/rokwire/core-auth-library-go/v2/sigauth"
	"github.com/rokwire/core-auth-library-go/v2/tokenauth"
	"golang.org/x/sync/syncmap"
	"gopkg.in/go-playground/validator.v9"
	"gopkg.in/gomail.v2"

	"github.com/rokwire/logging-library-go/errors"
	"github.com/rokwire/logging-library-go/logs"
	"github.com/rokwire/logging-library-go/logutils"
)

const (
	authServiceID  string = "auth"
	authKeyAlg     string = "RS256"
	rokwireKeyword string = "ROKWIRE"

	rokwireTokenAud string = "rokwire"

	allServices string = "all"

	typeMail              logutils.MessageDataType = "mail"
	typeAuthType          logutils.MessageDataType = "auth type"
	typeExternalAuthType  logutils.MessageDataType = "external auth type"
	typeAnonymousAuthType logutils.MessageDataType = "anonymous auth type"
	typeServiceAuthType   logutils.MessageDataType = "service auth type"
	typeMfaType           logutils.MessageDataType = "mfa type"
	typeAuth              logutils.MessageDataType = "auth"
	typeAuthRefreshParams logutils.MessageDataType = "auth refresh params"

	refreshTokenLength int = 256

	sessionDeletePeriod int = 24
	maxSessionsDelete   int = 250

	loginStateLength   int = 128
	loginStateDuration int = 5

	maxMfaAttempts    int = 5
	mfaCodeExpiration int = 5
	mfaCodeMax        int = 1000000
)

// Auth represents the auth functionality unit
type Auth struct {
	storage Storage
	emailer Emailer

	logger *logs.Logger

	authTypes          map[string]authType
	externalAuthTypes  map[string]externalAuthType
	anonymousAuthTypes map[string]anonymousAuthType
	serviceAuthTypes   map[string]serviceAuthType
	mfaTypes           map[string]mfaType

	authPrivKey *rsa.PrivateKey

	ServiceRegManager *authservice.ServiceRegManager
	SignatureAuth     *sigauth.SignatureAuth

	serviceID   string
	host        string //Service host
	minTokenExp int64  //Minimum access token expiration time in minutes
	maxTokenExp int64  //Maximum access token expiration time in minutes

	profileBB ProfileBuildingBlock

	emailFrom   string
	emailDialer *gomail.Dialer

	cachedIdentityProviders *syncmap.Map //cache identityProviders
	identityProvidersLock   *sync.RWMutex

	apiKeys     *syncmap.Map //cache api keys / api_key (string) -> APIKey
	apiKeysLock *sync.RWMutex

	//delete refresh tokens timer
	deleteSessionsTimer *time.Timer
	timerDone           chan bool
}

// NewAuth creates a new auth instance
func NewAuth(serviceID string, host string, authPrivKey *rsa.PrivateKey, storage Storage, emailer Emailer, minTokenExp *int64, maxTokenExp *int64, twilioAccountSID string,
	twilioToken string, twilioServiceSID string, profileBB *profilebb.Adapter, smtpHost string, smtpPortNum int, smtpUser string, smtpPassword string, smtpFrom string, logger *logs.Logger) (*Auth, error) {
	if minTokenExp == nil {
		var minTokenExpVal int64 = 5
		minTokenExp = &minTokenExpVal
	}

	if maxTokenExp == nil {
		var maxTokenExpVal int64 = 60
		maxTokenExp = &maxTokenExpVal
	}
	//maybe set up from config collection for diff types of auth
	emailDialer := gomail.NewDialer(smtpHost, smtpPortNum, smtpUser, smtpPassword)

	authTypes := map[string]authType{}
	externalAuthTypes := map[string]externalAuthType{}
	anonymousAuthTypes := map[string]anonymousAuthType{}
	serviceAuthTypes := map[string]serviceAuthType{}
	mfaTypes := map[string]mfaType{}

	cachedIdentityProviders := &syncmap.Map{}
	identityProvidersLock := &sync.RWMutex{}

	apiKeys := &syncmap.Map{}
	apiKeysLock := &sync.RWMutex{}

	timerDone := make(chan bool)

	auth := &Auth{storage: storage, emailer: emailer, logger: logger, authTypes: authTypes, externalAuthTypes: externalAuthTypes, anonymousAuthTypes: anonymousAuthTypes,
		serviceAuthTypes: serviceAuthTypes, mfaTypes: mfaTypes, authPrivKey: authPrivKey, ServiceRegManager: nil, serviceID: serviceID, host: host, minTokenExp: *minTokenExp,
		maxTokenExp: *maxTokenExp, profileBB: profileBB, cachedIdentityProviders: cachedIdentityProviders, identityProvidersLock: identityProvidersLock,
		timerDone: timerDone, emailDialer: emailDialer, emailFrom: smtpFrom, apiKeys: apiKeys, apiKeysLock: apiKeysLock}

	err := auth.storeReg()
	if err != nil {
		return nil, errors.WrapErrorAction(logutils.ActionSave, "reg", nil, err)
	}

	authService := authservice.AuthService{
		ServiceID:   serviceID,
		ServiceHost: host,
		FirstParty:  true,
	}

	serviceRegLoader := NewLocalServiceRegLoader(storage)

	// Instantiate a ServiceRegManager to manage the service registration data loaded by serviceRegLoader
	serviceRegManager, err := authservice.NewServiceRegManager(&authService, serviceRegLoader)
	if err != nil {
		return nil, errors.WrapErrorAction(logutils.ActionInitialize, "service reg manager", nil, err)
	}

	auth.ServiceRegManager = serviceRegManager

	signatureAuth, err := sigauth.NewSignatureAuth(authPrivKey, serviceRegManager, true)
	if err != nil {
		return nil, errors.WrapErrorAction(logutils.ActionInitialize, "signature auth", nil, err)
	}

	auth.SignatureAuth = signatureAuth

	//Initialize auth types
	initUsernameAuth(auth)
	initEmailAuth(auth)
	initPhoneAuth(auth, twilioAccountSID, twilioToken, twilioServiceSID)
	initFirebaseAuth(auth)
	initAnonymousAuth(auth)
	initSignatureAuth(auth)

	initOidcAuth(auth)
	initSamlAuth(auth)

	initStaticTokenServiceAuth(auth)
	initSignatureServiceAuth(auth)

	initTotpMfa(auth)
	initEmailMfa(auth)
	initPhoneMfa(auth)
	initRecoveryMfa(auth)

	err = auth.cacheIdentityProviders()
	if err != nil {
		logger.Warnf("NewAuth() failed to cache identity providers: %v", err)
	}

	err = auth.cacheAPIKeys()
	if err != nil {
		logger.Warnf("NewAuth() failed to cache api keys: %v", err)
	}

	return auth, nil

}

func (a *Auth) applyExternalAuthType(authType model.AuthType, appType model.ApplicationType, appOrg model.ApplicationOrganization,
	creds string, params string, regProfile model.Profile, regPreferences map[string]interface{}, admin bool, l *logs.Log) (*model.AccountAuthType, map[string]interface{}, []model.MFAType, map[string]string, error) {
	var accountAuthType *model.AccountAuthType
	var mfaTypes []model.MFAType
	var externalIDs map[string]string

	//external auth type
	authImpl, err := a.getExternalAuthTypeImpl(authType)
	if err != nil {
		return nil, nil, nil, nil, errors.WrapErrorAction(logutils.ActionLoadCache, typeExternalAuthType, nil, err)
	}

	//1. get the user from the external system
	//var externalUser *model.ExternalSystemUser
	externalUser, extParams, err := authImpl.externalLogin(authType, appType, appOrg, creds, params, l)
	if err != nil {
		return nil, nil, nil, nil, errors.WrapErrorAction("logging in", "external user", nil, err)
	}

	//2. check if the user exists
	account, err := a.storage.FindAccount(nil, appOrg.ID, authType.ID, externalUser.Identifier)
	if err != nil {
		return nil, nil, nil, nil, errors.WrapErrorAction(logutils.ActionFind, model.TypeAccount, nil, err)
	}
	canSignIn := a.canSignIn(account, authType.ID, externalUser.Identifier)
	if canSignIn {
		//account exists
		accountAuthType, err = a.applySignInExternal(account, authType, appOrg, *externalUser, l)
		if err != nil {
			return nil, nil, nil, nil, errors.Wrap("error on apply sign in external", err)
		}
		mfaTypes = account.GetVerifiedMFATypes()
		externalIDs = account.ExternalIDs
	} else if !admin {
		//user does not exist, we need to register it
		accountAuthType, err = a.applySignUpExternal(nil, authType, appOrg, *externalUser, regProfile, regPreferences, l)
		if err != nil {
			return nil, nil, nil, nil, errors.Wrap("error on apply sign up external", err)
		}
		externalIDs = externalUser.ExternalIDs
	} else {
		return nil, nil, nil, nil, errors.Newf("admin account sign up is not allowed: identifier=%s auth_type=%s app_org_id=%s", externalUser.Identifier, authType.Code, appOrg.ID).SetStatus(utils.ErrorStatusNotAllowed)
	}

	//TODO: make sure we do not return any refresh tokens in extParams
	return accountAuthType, extParams, mfaTypes, externalIDs, nil
}

func (a *Auth) applySignInExternal(account *model.Account, authType model.AuthType, appOrg model.ApplicationOrganization,
	externalUser model.ExternalSystemUser, l *logs.Log) (*model.AccountAuthType, error) {
	var accountAuthType *model.AccountAuthType
	var externalIDChanges map[string]string
	var err error

	//find account auth type
	accountAuthType, err = a.findAccountAuthType(account, &authType, externalUser.Identifier)
	if err != nil {
		return nil, err
	}

	//check if need to update the account data
	externalIDChanges, err = a.updateDataIfNeeded(*accountAuthType, externalUser, authType, appOrg, l)
	if err != nil {
		return nil, errors.WrapErrorAction("update account if needed", "", nil, err)
	}

	//apply external id changes to account
	if account != nil {
		for k, v := range externalIDChanges {
			if account.ExternalIDs == nil {
				account.ExternalIDs = make(map[string]string)
			}
			account.ExternalIDs[k] = v
		}
	}

	if accountAuthType.Unverified {
		accountAuthType.SetUnverified(false)
		err := a.storage.UpdateAccountAuthType(*accountAuthType)
		if err != nil {
			return nil, errors.WrapErrorAction(logutils.ActionUpdate, model.TypeAccountAuthType, nil, err)
		}
	}

	return accountAuthType, nil
}

func (a *Auth) applySignUpExternal(context storage.TransactionContext, authType model.AuthType, appOrg model.ApplicationOrganization,
	externalUser model.ExternalSystemUser, regProfile model.Profile, regPreferences map[string]interface{}, l *logs.Log) (*model.AccountAuthType, error) {
	var accountAuthType *model.AccountAuthType

	//1. prepare external admin user data
	identifier, aatParams, useSharedProfile, profile, preferences, err := a.prepareExternalUserData(authType, appOrg, externalUser, regProfile, nil, l)
	if err != nil {
		return nil, errors.WrapErrorAction("preparing", "external admin user data", nil, err)
	}

	//2. apply profile data from the external user if not provided
	_, err = a.applyProfileDataFromExternalUser(profile, externalUser, l)
	if err != nil {
		return nil, errors.WrapErrorAction("error applying profile data from external user on registration", model.TypeProfile, nil, err)
	}

	//3. roles and groups mapping
	externalRoles, externalGroups, err := a.getExternalUserAuthorization(externalUser, appOrg, authType)
	if err != nil {
		l.WarnAction(logutils.ActionGet, "external authorization", err)
	}

	//4. register the account
	accountAuthType, err = a.registerUser(context, authType, identifier, aatParams, appOrg, nil, useSharedProfile,
		externalUser.ExternalIDs, *profile, preferences, nil, externalRoles, externalGroups, nil, l)
	if err != nil {
		return nil, errors.WrapErrorAction(logutils.ActionRegister, model.TypeAccount, nil, err)
	}

	return accountAuthType, nil
}

func (a *Auth) applySignUpAdminExternal(context storage.TransactionContext, authType model.AuthType, appOrg model.ApplicationOrganization, externalUser model.ExternalSystemUser,
	regProfile model.Profile, permissions []string, roleIDs []string, groupIDs []string, creatorPermissions []string, l *logs.Log) (*model.AccountAuthType, error) {
	var accountAuthType *model.AccountAuthType

	//1. prepare external admin user data
	identifier, aatParams, useSharedProfile, profile, _, err := a.prepareExternalUserData(authType, appOrg, externalUser, regProfile, nil, l)
	if err != nil {
		return nil, errors.WrapErrorAction("preparing", "external admin user data", nil, err)
	}

	//2. register the account
	accountAuthType, err = a.registerUser(context, authType, identifier, aatParams, appOrg, nil, useSharedProfile, nil, *profile, nil,
		permissions, roleIDs, groupIDs, creatorPermissions, l)
	if err != nil {
		return nil, errors.WrapErrorAction(logutils.ActionRegister, "admin account", nil, err)
	}

	return accountAuthType, nil
}

func (a *Auth) prepareExternalUserData(authType model.AuthType, appOrg model.ApplicationOrganization, externalUser model.ExternalSystemUser, regProfile model.Profile,
	regPreferences map[string]interface{}, l *logs.Log) (string, map[string]interface{}, bool, *model.Profile, map[string]interface{}, error) {
	var profile model.Profile
	var preferences map[string]interface{}

	//1. check if needs to use shared profile
	useSharedProfile, sharedProfile, _, err := a.applySharedProfile(appOrg.Application, authType.ID, externalUser.Identifier, l)
	if err != nil {
		return "", nil, false, nil, nil, errors.Wrap("error applying shared profile", err)
	}

	if useSharedProfile {
		l.Infof("%s uses a shared profile", externalUser.Identifier)

		//merge client profile and shared profile
		profile = a.mergeClientAndSharedProfile(regProfile, *sharedProfile)
		preferences = regPreferences
	} else {
		l.Infof("%s does not use a shared profile", externalUser.Identifier)

		profile = regProfile
		preferences = regPreferences

		//prepare profile and preferences
		preparedProfile, preparedPreferences, err := a.prepareRegistrationData(authType, externalUser.Identifier, profile, preferences, l)
		if err != nil {
			return "", nil, false, nil, nil, errors.WrapErrorAction("error preparing registration data", model.TypeUserAuth, nil, err)
		}
		profile = *preparedProfile
		preferences = preparedPreferences
	}

	//2. prepare the registration data
	params := map[string]interface{}{}
	params["user"] = externalUser

	return externalUser.Identifier, params, useSharedProfile, &profile, preferences, nil
}

func (a *Auth) applyProfileDataFromExternalUser(profile *model.Profile, externalUser model.ExternalSystemUser, l *logs.Log) (*bool, error) {
	l.Info("applyProfileDataFromExternalUser")

	if profile == nil {
		l.Error("for some reasons the profile is nil")
		return nil, errors.New("for some reasons the profile is nil")
	}

	changed := false
	//first name
	if len(profile.FirstName) == 0 && len(externalUser.FirstName) > 0 {
		profile.FirstName = externalUser.FirstName
		changed = true
	}
	//last name
	if len(profile.LastName) == 0 && len(externalUser.LastName) > 0 {
		profile.LastName = externalUser.LastName
		changed = true
	}
	//email
	if len(profile.Email) == 0 && len(externalUser.Email) > 0 {
		profile.Email = externalUser.Email
		changed = true
	}
	return &changed, nil
}

func (a *Auth) updateDataIfNeeded(accountAuthType model.AccountAuthType, externalUser model.ExternalSystemUser,
	authType model.AuthType, appOrg model.ApplicationOrganization, l *logs.Log) (map[string]string, error) {
	l.Info("updateDataIfNeeded")

	//1. check if need to update the external user data
	externalIDs, err := a.updateExternalUserIfNeeded(accountAuthType, externalUser, authType, appOrg, l)
	if err != nil {
		return nil, errors.WrapErrorAction("error on updating external user if needed", "", nil, err)
	}

	//2. check if need to update the profile data
	err = a.updateProfileIfNeeded(accountAuthType.Account, externalUser, l)
	if err != nil {
		return nil, errors.WrapErrorAction("error on updating profile if needed", "", nil, err)
	}
	return externalIDs, nil
}

func (a *Auth) updateExternalUserIfNeeded(accountAuthType model.AccountAuthType, externalUser model.ExternalSystemUser,
	authType model.AuthType, appOrg model.ApplicationOrganization, l *logs.Log) (map[string]string, error) {
	l.Info("updateExternalUserIfNeeded")

	//get the current external user
	currentDataMap := accountAuthType.Params["user"]
	currentDataJSON, err := utils.ConvertToJSON(currentDataMap)
	if err != nil {
		return nil, errors.WrapErrorAction(logutils.ActionMarshal, "external user", nil, err)
	}
	var currentData *model.ExternalSystemUser
	err = json.Unmarshal(currentDataJSON, &currentData)
	if err != nil {
		return nil, errors.ErrorAction(logutils.ActionUnmarshal, "external user", nil)
	}

	newData := externalUser

	//check if external system user needs to be updated
	externalIDChanges := make(map[string]string)
	if !currentData.Equals(newData) {
		//there is changes so we need to update it
		//TODO: Can we do this all in a single storage operation?
		accountAuthType.Params["user"] = newData
		now := time.Now()
		accountAuthType.DateUpdated = &now

		transaction := func(context storage.TransactionContext) error {
			//1. first find the account record
			account, err := a.storage.FindAccountByAuthTypeID(context, accountAuthType.ID)
			if err != nil {
				return errors.WrapErrorAction(logutils.ActionFind, model.TypeAccount, nil, err)
			}
			if account == nil {
				return errors.ErrorAction(logutils.ActionFind, "for some reason account is nil for account auth type", &logutils.FieldArgs{"account auth type id": accountAuthType.ID})
			}

			//2. update the account auth type in the account record
			newAccountAuthTypes := make([]model.AccountAuthType, len(account.AuthTypes))
			for j, aAuthType := range account.AuthTypes {
				if aAuthType.ID == accountAuthType.ID {
					newAccountAuthTypes[j] = accountAuthType
				} else {
					newAccountAuthTypes[j] = aAuthType
				}
			}
			account.AuthTypes = newAccountAuthTypes

			//3. update external ids
			for k, v := range externalUser.ExternalIDs {
				if account.ExternalIDs == nil {
					account.ExternalIDs = make(map[string]string)
				}
				if account.ExternalIDs[k] != v {
					account.ExternalIDs[k] = v
					externalIDChanges[k] = v
				}
			}

			//4. update roles and groups mapping
			roles, groups, err := a.getExternalUserAuthorization(externalUser, appOrg, authType)
			if err != nil {
				return errors.WrapErrorAction(logutils.ActionGet, "external authorization", nil, err)
			}
			_, err = a.updateExternalAccountRoles(account, roles)
			if err != nil {
				return errors.WrapErrorAction(logutils.ActionUpdate, model.TypeAccountRoles, nil, err)
			}

			_, err = a.updateExternalAccountGroups(account, groups)
			if err != nil {
				return errors.WrapErrorAction(logutils.ActionUpdate, model.TypeAccountGroups, nil, err)
			}

			//5. update the account record
			err = a.storage.SaveAccount(context, account)
			if err != nil {
				return errors.WrapErrorAction(logutils.ActionSave, model.TypeAccount, nil, err)
			}

			return nil
		}

		err = a.storage.PerformTransaction(transaction)
		if err != nil {
			return nil, errors.WrapErrorAction(logutils.ActionUpdate, model.TypeUserAuth, nil, err)
		}
		return externalIDChanges, nil
	}

	return nil, nil
}

func (a *Auth) updateProfileIfNeeded(account model.Account, externalUser model.ExternalSystemUser, l *logs.Log) error {
	l.Info("updateProfileIfNeeded")

	profile := account.Profile
	changed, err := a.applyProfileDataFromExternalUser(&profile, externalUser, l)
	if err != nil {
		return errors.WrapErrorAction("error applying profile data from external user", model.TypeProfile, nil, err)
	}

	if *changed {
		l.Info("the profile will be updated")
		err := a.storage.UpdateProfile(nil, profile)
		if err != nil {
			return errors.WrapErrorData("error updating profile from external user data", model.TypeProfile, nil, err)
		}
	}
	return nil
}

func (a *Auth) applyAnonymousAuthType(authType model.AuthType, creds string) (string, map[string]interface{}, error) { //auth type
	authImpl, err := a.getAnonymousAuthTypeImpl(authType)
	if err != nil {
		return "", nil, errors.WrapErrorAction(logutils.ActionLoadCache, typeAnonymousAuthType, nil, err)
	}

	//Check the credentials
	anonymousID, anonymousParams, err := authImpl.checkCredentials(creds)
	if err != nil {
		return "", nil, errors.WrapErrorAction(logutils.ActionValidate, model.TypeCreds, nil, err)
	}

	return anonymousID, anonymousParams, nil
}

func (a *Auth) applyAuthType(authType model.AuthType, appOrg model.ApplicationOrganization, creds string, params string,
	regProfile model.Profile, regPreferences map[string]interface{}, admin bool, l *logs.Log) (string, *model.AccountAuthType, []model.MFAType, map[string]string, error) {

	//auth type
	authImpl, err := a.getAuthTypeImpl(authType)
	if err != nil {
		return "", nil, nil, nil, errors.WrapErrorAction(logutils.ActionLoadCache, typeAuthType, nil, err)
	}

	//check if the user exists check
	userIdentifier, err := authImpl.getUserIdentifier(creds)
	if err != nil {
		return "", nil, nil, nil, errors.WrapErrorAction(logutils.ActionGet, "user identifier", nil, err)
	}

	if userIdentifier != "" {
		if authType.Code == "twilio_phone" && regProfile.Phone == "" {
			regProfile.Phone = userIdentifier
		} else if authType.Code == "email" && regProfile.Email == "" {
			regProfile.Email = userIdentifier
		}
	}

	account, err := a.storage.FindAccount(nil, appOrg.ID, authType.ID, userIdentifier)
	if err != nil {
		return "", nil, nil, nil, errors.WrapErrorAction(logutils.ActionFind, model.TypeAccount, nil, err) //TODO add args..
	}

	canSignIn := a.canSignIn(account, authType.ID, userIdentifier)

	//check if it is sign in or sign up
	isSignUp, err := a.isSignUp(canSignIn, params, l)
	if err != nil {
		return "", nil, nil, nil, errors.WrapErrorAction("error checking is sign up", "", nil, err)
	}
	if isSignUp {
		if admin {
			return "", nil, nil, nil, errors.Newf("admin account sign up is not allowed: identifier=%s auth_type=%s app_org_id=%s", userIdentifier, authType.Code, appOrg.ID).SetStatus(utils.ErrorStatusNotAllowed)
		}
		message, accountAuthType, err := a.applySignUp(authImpl, account, authType, appOrg, userIdentifier, creds, params,
			regProfile, regPreferences, l)
		if err != nil {
			return "", nil, nil, nil, err
		}
		return message, accountAuthType, nil, nil, nil
	}
	///apply sign in
	return a.applySignIn(authImpl, authType, account, userIdentifier, creds, l)
}

func (a *Auth) applySignIn(authImpl authType, authType model.AuthType, account *model.Account, userIdentifier string,
	creds string, l *logs.Log) (string, *model.AccountAuthType, []model.MFAType, map[string]string, error) {
	if account == nil {
		return "", nil, nil, nil, errors.ErrorData(logutils.StatusMissing, model.TypeAccount, nil).SetStatus(utils.ErrorStatusNotFound)
	}

	//find account auth type
	accountAuthType, err := a.findAccountAuthType(account, &authType, userIdentifier)
	if accountAuthType == nil {
		return "", nil, nil, nil, errors.WrapErrorAction(logutils.ActionFind, model.TypeAccountAuthType, nil, err)
	}

	if accountAuthType.Unverified && accountAuthType.Linked {
		return "", nil, nil, nil, errors.New("cannot verify linked auth type")
	}

	var message string
	message, err = a.checkCredentials(authImpl, authType, accountAuthType, creds, l)
	if err != nil {
		return "", nil, nil, nil, errors.WrapErrorAction("verifying", "credentials", nil, err)
	}

	return message, accountAuthType, account.GetVerifiedMFATypes(), account.ExternalIDs, nil
}

func (a *Auth) checkCredentialVerified(authImpl authType, accountAuthType *model.AccountAuthType, l *logs.Log) error {
	verified, expired, err := authImpl.isCredentialVerified(accountAuthType.Credential, l)
	if err != nil {
		return errors.Wrap("error checking is credential verified", err)
	}
	if !*verified {
		//it is unverified
		if !*expired {
			//not expired, just notify the client that it is "unverified"
			return errors.ErrorData("unverified", "credential", nil).SetStatus(utils.ErrorStatusUnverified)
		}
		//expired, first restart the verification and then notify the client that it is unverified and verification is restarted

		//restart credential verification
		err = authImpl.restartCredentialVerification(accountAuthType.Credential, accountAuthType.Account.AppOrg.Application.Name, l)
		if err != nil {
			return errors.Wrap("error restarting creation verification", err)
		}

		//notify the client
		return errors.ErrorData("expired", "credential verification", nil).SetStatus(utils.ErrorStatusVerificationExpired)
	}

	return nil
}

func (a *Auth) checkCredentials(authImpl authType, authType model.AuthType, accountAuthType *model.AccountAuthType, creds string, l *logs.Log) (string, error) {
	//check is verified
	if authType.UseCredentials {
		err := a.checkCredentialVerified(authImpl, accountAuthType, l)
		if err != nil {
			return "", err
		}
	}

	//check the credentials
	message, err := authImpl.checkCredentials(*accountAuthType, creds, l)
	if err != nil {
		return message, errors.WrapErrorAction(logutils.ActionValidate, model.TypeCredential, nil, err)
	}

	//if sign in was completed successfully, set auth type to verified
	if message == "" && accountAuthType.Unverified {
		accountAuthType.SetUnverified(false)
		err := a.storage.UpdateAccountAuthType(*accountAuthType)
		if err != nil {
			return "", errors.WrapErrorAction(logutils.ActionUpdate, model.TypeAccountAuthType, nil, err)
		}
	}

	return message, nil
}

func (a *Auth) applySignUp(authImpl authType, account *model.Account, authType model.AuthType, appOrg model.ApplicationOrganization, userIdentifier string,
	creds string, params string, regProfile model.Profile, regPreferences map[string]interface{}, l *logs.Log) (string, *model.AccountAuthType, error) {
	if account != nil {
		err := a.handleAccountAuthTypeConflict(*account, authType.ID, userIdentifier, true)
		if err != nil {
			return "", nil, err
		}
	}

	retParams, accountAuthType, err := a.signUpNewAccount(nil, authImpl, authType, appOrg, userIdentifier, creds, params, regProfile, regPreferences, nil, nil, nil, nil, l)
	if err != nil {
		return "", nil, err
	}

	message, _ := retParams["message"].(string)
	return message, accountAuthType, nil
}

func (a *Auth) applySignUpAdmin(context storage.TransactionContext, authImpl authType, account *model.Account, authType model.AuthType, appOrg model.ApplicationOrganization,
	identifier string, password string, regProfile model.Profile, permissions []string, roles []string, groups []string, creatorPermissions []string, l *logs.Log) (map[string]interface{}, *model.AccountAuthType, error) {

	return a.signUpNewAccount(context, authImpl, authType, appOrg, identifier, password, "", regProfile, nil, permissions, roles, groups, creatorPermissions, l)
}

func (a *Auth) signUpNewAccount(context storage.TransactionContext, authImpl authType, authType model.AuthType, appOrg model.ApplicationOrganization,
	userIdentifier string, creds string, params string, regProfile model.Profile, regPreferences map[string]interface{}, permissions []string,
	roles []string, groups []string, creatorPermissions []string, l *logs.Log) (map[string]interface{}, *model.AccountAuthType, error) {
	var retParams map[string]interface{}
	var credential *model.Credential
	var profile model.Profile
	var preferences map[string]interface{}

	//check if needs to use shared profile
	useSharedProfile, sharedProfile, sharedCredential, err := a.applySharedProfile(appOrg.Application, authType.ID, userIdentifier, l)
	if err != nil {
		return nil, nil, errors.Wrap("error applying shared profile", err)
	}

	if useSharedProfile {
		l.Infof("%s uses a shared profile", userIdentifier)

		//allow sign up only if the shared credential is verified
		if credential != nil && !credential.Verified {
			l.Infof("trying to sign up in %s with unverified shared credentials", appOrg.Organization.Name)
			return nil, nil, errors.New("unverified credentials").SetStatus(utils.ErrorStatusSharedCredentialUnverified)
		}

		//merge client profile and shared profile
		profile = a.mergeClientAndSharedProfile(regProfile, *sharedProfile)
		preferences = regPreferences

		credential = sharedCredential
		retParams = map[string]interface{}{"message": "successfuly registered"}
	} else {
		l.Infof("%s does not use a shared profile", userIdentifier)

		profile = regProfile
		preferences = regPreferences

		preparedProfile, preparedPreferences, err := a.prepareRegistrationData(authType, userIdentifier, profile, preferences, l)
		if err != nil {
			return nil, nil, errors.WrapErrorAction("error preparing registration data", model.TypeUserAuth, nil, err)
		}
		profile = *preparedProfile
		preferences = preparedPreferences

		credID := uuid.NewString()

		//apply sign up
		var credentialValue map[string]interface{}
		if creatorPermissions == nil {
			var message string
			message, credentialValue, err = authImpl.signUp(authType, appOrg, creds, params, credID, l)
			if err != nil {
				return nil, nil, errors.Wrap("error signing up", err)
			}

			retParams = map[string]interface{}{"message": message}
		} else {
			retParams, credentialValue, err = authImpl.signUpAdmin(authType, appOrg, userIdentifier, creds, credID)
			if err != nil {
				return nil, nil, errors.WrapErrorAction("signing up", "admin user", nil, err)
			}
		}

		//credential
		if credentialValue != nil {
			now := time.Now()
			credential = &model.Credential{ID: credID, AccountsAuthTypes: nil, Value: credentialValue, Verified: false,
				AuthType: authType, DateCreated: now, DateUpdated: &now}
		}
	}

	accountAuthType, err := a.registerUser(context, authType, userIdentifier, nil, appOrg, credential, useSharedProfile, nil, profile, preferences, permissions, roles, groups, creatorPermissions, l)
	if err != nil {
		return nil, nil, errors.WrapErrorAction(logutils.ActionRegister, model.TypeAccount, nil, err)
	}

	return retParams, accountAuthType, nil
}

func (a *Auth) mergeClientAndSharedProfile(clientData model.Profile, sharedProfile model.Profile) model.Profile {
	clientData.ID = sharedProfile.ID

	clientData.PhotoURL = utils.SetStringIfEmpty(clientData.PhotoURL, sharedProfile.PhotoURL)
	clientData.FirstName = utils.SetStringIfEmpty(clientData.FirstName, sharedProfile.FirstName)
	clientData.LastName = utils.SetStringIfEmpty(clientData.LastName, sharedProfile.LastName)
	clientData.Email = utils.SetStringIfEmpty(clientData.Email, sharedProfile.Email)
	clientData.Phone = utils.SetStringIfEmpty(clientData.Phone, sharedProfile.Phone)
	clientData.Address = utils.SetStringIfEmpty(clientData.Address, sharedProfile.Address)
	clientData.ZipCode = utils.SetStringIfEmpty(clientData.ZipCode, sharedProfile.ZipCode)
	clientData.State = utils.SetStringIfEmpty(clientData.State, sharedProfile.State)
	clientData.Country = utils.SetStringIfEmpty(clientData.Country, sharedProfile.Country)

	if clientData.BirthYear == 0 {
		clientData.BirthYear = sharedProfile.BirthYear
	}

	return clientData
}

func (a *Auth) applySharedProfile(app model.Application, authTypeID string, userIdentifier string, l *logs.Log) (bool, *model.Profile, *model.Credential, error) {
	//do not share profiles by default
	useSharedProfile := false

	var sharedProfile *model.Profile
	var sharedCredential *model.Credential

	var err error

	//the application uses shared profiles
	if app.SharedIdentities {
		l.Infof("%s uses shared identities", app.Name)

		hasSharedProfile := false
		hasSharedProfile, sharedProfile, sharedCredential, err = a.hasSharedProfile(app, authTypeID, userIdentifier, l)
		if err != nil {
			return false, nil, nil, errors.Wrap("error checking shared profile", err)
		}
		if hasSharedProfile {
			l.Infof("%s already has a profile, so use it", userIdentifier)
			useSharedProfile = true
		} else {
			l.Infof("%s does not have a profile", userIdentifier)
		}
	} else {
		l.Infof("%s does not use shared identities", app.Name)
	}

	return useSharedProfile, sharedProfile, sharedCredential, nil
}

func (a *Auth) hasSharedProfile(app model.Application, authTypeID string, userIdentifier string, l *logs.Log) (bool, *model.Profile, *model.Credential, error) {
	l.Info("hasSharedProfile")

	//find if already there is a profile for the application
	profiles, err := a.storage.FindProfiles(app.ID, authTypeID, userIdentifier)
	if err != nil {
		return false, nil, nil, errors.Wrap("error finding profiles", err)
	}
	if len(profiles) == 0 {
		l.Info("there is no profile yet")
		return false, nil, nil, nil
	}

	//find profile
	var profile *model.Profile
	var credential *model.Credential
	var credentialID *string
	for _, current := range profiles {
		for _, account := range current.Accounts {
			for _, accAuthType := range account.AuthTypes {
				if accAuthType.Identifier == userIdentifier {
					//get the profile
					profile = &current

					if accAuthType.Credential != nil {
						credentialID = &accAuthType.Credential.ID //we have only the id loaded in the credential object
					}
					break
				}
			}
		}
	}

	if profile == nil {
		return false, nil, nil, nil
	}

	//find the credential
	if credentialID != nil {
		credential, err = a.storage.FindCredential(nil, *credentialID)
		if err != nil {
			return false, nil, nil, errors.Wrap("error finding a credential", err)
		}
	}
	return true, profile, credential, nil
}

// validateAPIKey checks if the given API key is valid for the given app ID
func (a *Auth) validateAPIKey(apiKey string, appID string) error {
	validAPIKey, err := a.getCachedAPIKey(apiKey)
	if err != nil || validAPIKey == nil || validAPIKey.AppID != appID {
		return errors.Newf("incorrect key for app_id=%v", appID)
	}

	return nil
}

func (a *Auth) canSignIn(account *model.Account, authTypeID string, userIdentifier string) bool {
	if account != nil {
		aat := account.GetAccountAuthType(authTypeID, userIdentifier)
		return aat == nil || !aat.Linked || !aat.Unverified
	}

	return false
}

// isSignUp checks if the operation is sign in or sign up
//
//	first check if the client has set sign_up field
//	if sign_up field has not been sent then check if the user exists
func (a *Auth) isSignUp(accountExists bool, params string, l *logs.Log) (bool, error) {
	//check if sign_up field has been passed
	useSignUpFieldCheck := strings.Contains(params, "sign_up")

	if useSignUpFieldCheck {
		type signUpParams struct {
			SignUp bool `json:"sign_up"`
		}
		var sParams signUpParams
		err := json.Unmarshal([]byte(params), &sParams)
		if err != nil {
			return false, errors.WrapErrorAction(logutils.ActionUnmarshal, "sign up params", nil, err)
		}

		return sParams.SignUp, nil
	}

	if accountExists {
		//the user exists, so return false
		return false, nil
	}

	//the user does not exists, so it has to register
	return true, nil
}

func (a *Auth) getAccount(authenticationType string, userIdentifier string, apiKey string, appTypeIdentifier string, orgID string) (*model.Account, string, error) {
	//validate if the provided auth type is supported by the provided application and organization
	authType, _, appOrg, err := a.validateAuthType(authenticationType, appTypeIdentifier, orgID)
	if err != nil {
		return nil, "", errors.WrapErrorAction(logutils.ActionValidate, typeAuthType, nil, err)
	}

	//do not allow for admins
	if appOrg.Application.Admin {
		return nil, "", errors.New("not allowed for admins")
	}

	//TODO: Ideally we would not make many database calls before validating the API key. Currently needed to get app ID
	err = a.validateAPIKey(apiKey, appOrg.Application.ID)
	if err != nil {
		return nil, "", errors.WrapErrorData(logutils.StatusInvalid, model.TypeAPIKey, nil, err)
	}

	//check if the account exists check
	account, err := a.storage.FindAccount(nil, appOrg.ID, authType.ID, userIdentifier)
	if err != nil {
		return nil, "", errors.WrapErrorAction(logutils.ActionFind, model.TypeAccount, nil, err)
	}

	return account, authType.ID, nil
}

func (a *Auth) findAccountAuthType(account *model.Account, authType *model.AuthType, identifier string) (*model.AccountAuthType, error) {
	if account == nil {
		return nil, errors.ErrorData(logutils.StatusMissing, model.TypeAccount, nil)
	}

	if authType == nil {
		return nil, errors.ErrorData(logutils.StatusMissing, typeAuthType, nil)
	}

	accountAuthType := account.GetAccountAuthType(authType.ID, identifier)
	if accountAuthType == nil {
		return nil, errors.New("for some reasons the user auth type is nil")
	}

	accountAuthType.AuthType = *authType

	if accountAuthType.Credential != nil {
		//populate credentials in accountAuthType
		credential, err := a.storage.FindCredential(nil, accountAuthType.Credential.ID)
		if err != nil {
			return nil, errors.WrapErrorAction(logutils.ActionFind, model.TypeCredential, nil, err)
		}
		credential.AuthType = *authType
		accountAuthType.Credential = credential
	}

	return accountAuthType, nil
}

func (a *Auth) findAccountAuthTypeByID(account *model.Account, accountAuthTypeID string) (*model.AccountAuthType, error) {
	if account == nil {
		return nil, errors.ErrorData(logutils.StatusMissing, model.TypeAccount, nil)
	}

	if accountAuthTypeID == "" {
		return nil, errors.ErrorData(logutils.StatusMissing, logutils.TypeString, nil)
	}

	accountAuthType := account.GetAccountAuthTypeByID(accountAuthTypeID)
	if accountAuthType == nil {
		return nil, errors.New("for some reasons the user auth type is nil")
	}

	authType, err := a.storage.FindAuthType(accountAuthType.AuthType.ID)
	if err != nil || authType == nil {
		return nil, errors.WrapErrorAction(logutils.ActionLoadCache, typeAuthType, logutils.StringArgs(accountAuthType.AuthType.ID), err)
	}

	accountAuthType.AuthType = *authType

	if accountAuthType.Credential != nil {
		//populate credentials in accountAuthType
		credential, err := a.storage.FindCredential(nil, accountAuthType.Credential.ID)
		if err != nil {
			return nil, errors.WrapErrorAction(logutils.ActionFind, model.TypeCredential, nil, err)
		}
		credential.AuthType = *authType
		accountAuthType.Credential = credential
	}
	return accountAuthType, nil
}

func (a *Auth) clearExpiredSessions(identifier string, l *logs.Log) error {
	l.Info("clearExpiredSessions")

	//load the sessions for the identifier
	loginsSessions, err := a.storage.FindLoginSessions(nil, identifier)
	if err != nil {
		return errors.Wrap("error finding logins sessions for clearing them", err)
	}

	//determine the expired sessions
	expiredSessions := []model.LoginSession{}
	for _, session := range loginsSessions {
		if session.IsExpired() {
			expiredSessions = append(expiredSessions, session)
		}
	}

	//log sessions and expired sessions count
	l.Info(fmt.Sprintf("there are %d sessions", len(loginsSessions)))
	l.Info(fmt.Sprintf("there are %d expired sessions", len(expiredSessions)))

	//clear the expird sessions if there are such ones
	if len(expiredSessions) > 0 {
		l.Info("there is expired sessions for deleting")

		err = a.deleteLoginSessions(nil, expiredSessions, l)
		if err != nil {
			return errors.Wrap("error on deleting logins sessions", err)
		}
	} else {
		l.Info("there is no expired sessions for deleting")
	}

	return nil
}

func (a *Auth) applyLogin(anonymous bool, sub string, authType model.AuthType, appOrg model.ApplicationOrganization,
	accountAuthType *model.AccountAuthType, appType model.ApplicationType, externalIDs map[string]string, ipAddress string, deviceType string,
	deviceOS *string, deviceID string, params map[string]interface{}, state string, l *logs.Log) (*model.LoginSession, error) {

	var err error
	var loginSession *model.LoginSession

	transaction := func(context storage.TransactionContext) error {
		///1. assign device to session and account
		var device *model.Device
		if !anonymous {
			//1. check if the device exists
			device, err = a.storage.FindDevice(context, deviceID, sub)
			if err != nil {
				return errors.WrapErrorAction(logutils.ActionFind, model.TypeDevice, nil, err)
			}
			if device != nil {
				//2.1 device exists, so do nothing
			} else {
				//2.2 device does not exist, we need to assign it to the account

				device, err = a.createDevice(sub, deviceType, deviceOS, deviceID, l)
				if err != nil {
					return errors.WrapErrorAction("error creating device", model.TypeDevice, nil, err)
				}
				_, err := a.storage.InsertDevice(context, *device)
				if err != nil {
					return errors.WrapErrorAction(logutils.ActionInsert, model.TypeDevice, nil, err)
				}
			}
		}
		///

		///create login session entity
		loginSession, err = a.createLoginSession(anonymous, sub, authType, appOrg, accountAuthType, appType, externalIDs, ipAddress, params, state, device, l)
		if err != nil {
			return errors.WrapErrorAction("error creating a session", "", nil, err)
		}

		//1. store login session
		err = a.storage.InsertLoginSession(context, *loginSession)
		if err != nil {
			return errors.WrapErrorAction(logutils.ActionInsert, model.TypeLoginSession, nil, err)
		}

		//2. check session limit against number of active sessions
		sessionLimit := appOrg.LoginsSessionsSetting.MaxConcurrentSessions
		if sessionLimit > 0 {
			loginSessions, err := a.storage.FindLoginSessions(context, loginSession.Identifier)
			if err != nil {
				return errors.WrapErrorAction(logutils.ActionFind, model.TypeLoginSession, nil, err)
			}
			if len(loginSessions) < 1 {
				l.ErrorWithDetails("failed to find login session after inserting", logutils.Fields{"identifier": loginSession.Identifier})
			}

			if len(loginSessions) > sessionLimit {
				// delete first session in list (sorted by date created)
				err = a.deleteLoginSession(context, loginSessions[0], l)
				if err != nil {
					return errors.WrapErrorAction(logutils.ActionDelete, model.TypeLoginSession, nil, err)
				}
			}
		}
		///

		return nil
	}

	err = a.storage.PerformTransaction(transaction)
	if err != nil {
		return nil, errors.WrapErrorAction(logutils.ActionUpdate, model.TypeUserAuth, nil, err)
	}

	return loginSession, nil
}

func (a *Auth) createDevice(accountID string, deviceType string, deviceOS *string, deviceID string, l *logs.Log) (*model.Device, error) {
	//id
	idUUID, _ := uuid.NewUUID()
	id := idUUID.String()

	//account
	account := model.Account{ID: accountID}

	return &model.Device{ID: id, DeviceID: deviceID, Account: account,
		Type: deviceType, OS: *deviceOS, DateCreated: time.Now()}, nil
}

func (a *Auth) createLoginSession(anonymous bool, sub string, authType model.AuthType,
	appOrg model.ApplicationOrganization, accountAuthType *model.AccountAuthType, appType model.ApplicationType,
	externalIDs map[string]string, ipAddress string, params map[string]interface{}, state string, device *model.Device, l *logs.Log) (*model.LoginSession, error) {

	//id
	idUUID, _ := uuid.NewUUID()
	id := idUUID.String()

	//account auth type
	if !anonymous {
		//sort account auth types by the one used for login
		accountAuthType.Account.SortAccountAuthTypes(accountAuthType.Identifier)
	}

	//access token
	orgID := appOrg.Organization.ID
	appID := appOrg.Application.ID
	uid := ""
	name := ""
	email := ""
	phone := ""
	permissions := []string{}
	if !anonymous {
		uid = accountAuthType.Identifier
		name = accountAuthType.Account.Profile.GetFullName()
		email = accountAuthType.Account.Profile.Email
		phone = accountAuthType.Account.Profile.Phone
		permissions = accountAuthType.Account.GetPermissionNames()
	}
	claims := a.getStandardClaims(sub, uid, name, email, phone, rokwireTokenAud, orgID, appID, authType.Code, externalIDs, nil, anonymous, true, appOrg.Application.Admin, appOrg.Organization.System, false, true, idUUID.String())
	accessToken, err := a.buildAccessToken(claims, strings.Join(permissions, ","), authorization.ScopeGlobal)
	if err != nil {
		return nil, errors.WrapErrorAction(logutils.ActionCreate, logutils.TypeToken, nil, err)
	}

	//refresh token
	refreshToken, err := a.buildRefreshToken()
	if err != nil {
		return nil, errors.WrapErrorAction(logutils.ActionCreate, logutils.TypeToken, nil, err)
	}

	now := time.Now().UTC()
	var stateExpires *time.Time
	if state != "" {
		stateExpireTime := now.Add(time.Minute * time.Duration(loginStateDuration))
		stateExpires = &stateExpireTime
	}

	loginSession := model.LoginSession{ID: id, AppOrg: appOrg, AuthType: authType,
		AppType: appType, Anonymous: anonymous, Identifier: sub, ExternalIDs: externalIDs, AccountAuthType: accountAuthType,
		Device: device, IPAddress: ipAddress, AccessToken: accessToken, RefreshTokens: []string{refreshToken}, Params: params,
		State: state, StateExpires: stateExpires, DateCreated: now}

	return &loginSession, nil
}

func (a *Auth) deleteLoginSession(context storage.TransactionContext, loginSession model.LoginSession, l *logs.Log) error {
	//always log what session has been deleted
	l.Info("deleting loging session - " + loginSession.LogInfo())

	err := a.storage.DeleteLoginSession(context, loginSession.ID)
	if err != nil {
		l.WarnAction(logutils.ActionDelete, model.TypeLoginSession, err)
		return err
	}
	return nil
}

func (a *Auth) deleteLoginSessions(context storage.TransactionContext, loginSessions []model.LoginSession, l *logs.Log) error {
	//always log what session has been deleted, also prepare the IDs
	ids := make([]string, len(loginSessions))
	l.Info("expired sessions to be deleted:")
	for i, session := range loginSessions {
		l.Info("deleting loging session - " + session.LogInfo())

		ids[i] = session.ID
	}

	//delete the sessions from the storage
	err := a.storage.DeleteLoginSessionsByIDs(context, ids)
	if err != nil {
		l.WarnAction(logutils.ActionDelete, model.TypeLoginSession, err)
		return err
	}
	return nil
}

func (a *Auth) prepareRegistrationData(authType model.AuthType, identifier string,
	profile model.Profile, preferences map[string]interface{}, l *logs.Log) (*model.Profile, map[string]interface{}, error) {
	//no need to merge from profile BB for new apps

	///profile and preferences
	//get profile BB data
	gotProfile, gotPreferences, err := a.getProfileBBData(authType, identifier, l)
	if err != nil {
		args := &logutils.FieldArgs{"auth_type": authType.Code, "identifier": identifier}
		return nil, nil, errors.WrapErrorAction(logutils.ActionGet, "error getting profile BB data", args, err)
	}

	readyProfile := profile
	//if there is profile bb data
	if gotProfile != nil {
		readyProfile = a.prepareProfile(profile, *gotProfile)
	}
	readyPreferences := preferences
	//if there is preferences bb data
	if gotPreferences != nil {
		readyPreferences = a.preparePreferences(preferences, gotPreferences)
	}

	//generate profile ID
	profileID, _ := uuid.NewUUID()
	readyProfile.ID = profileID.String()
	//date created
	if readyProfile.DateCreated.IsZero() {
		readyProfile.DateCreated = time.Now()
	}

	if readyPreferences != nil {
		if readyPreferences["date_created"] == nil {
			readyPreferences["date_created"] = time.Now()
		} else {
			preferencesCreated, ok := readyPreferences["date_created"].(time.Time)
			if !ok || preferencesCreated.IsZero() {
				readyPreferences["date_created"] = time.Now()
			}
		}
	}
	///

	return &readyProfile, readyPreferences, nil
}

func (a *Auth) prepareAccountAuthType(authType model.AuthType, identifier string, accountAuthTypeParams map[string]interface{},
	credential *model.Credential, unverified bool, linked bool) (*model.AccountAuthType, *model.Credential, error) {
	now := time.Now()

	//account auth type
	accountAuthTypeID, _ := uuid.NewUUID()
	active := true
	accountAuthType := &model.AccountAuthType{ID: accountAuthTypeID.String(), AuthType: authType,
		Identifier: identifier, Params: accountAuthTypeParams, Credential: credential, Unverified: unverified, Linked: linked, Active: active, DateCreated: now}

	//credential
	if credential != nil {
		//there is a credential
		credential.AccountsAuthTypes = append(credential.AccountsAuthTypes, *accountAuthType)
	}

	return accountAuthType, credential, nil
}

func (a *Auth) prepareProfile(clientData model.Profile, profileBBData model.Profile) model.Profile {
	clientData.PhotoURL = utils.SetStringIfEmpty(clientData.PhotoURL, profileBBData.PhotoURL)
	clientData.FirstName = utils.SetStringIfEmpty(clientData.FirstName, profileBBData.FirstName)
	clientData.LastName = utils.SetStringIfEmpty(clientData.LastName, profileBBData.LastName)
	clientData.Email = utils.SetStringIfEmpty(clientData.Email, profileBBData.Email)
	clientData.Phone = utils.SetStringIfEmpty(clientData.Phone, profileBBData.Phone)
	clientData.Address = utils.SetStringIfEmpty(clientData.Address, profileBBData.Address)
	clientData.ZipCode = utils.SetStringIfEmpty(clientData.ZipCode, profileBBData.ZipCode)
	clientData.State = utils.SetStringIfEmpty(clientData.State, profileBBData.State)
	clientData.Country = utils.SetStringIfEmpty(clientData.Country, profileBBData.Country)

	if clientData.BirthYear == 0 {
		clientData.BirthYear = profileBBData.BirthYear
	}

	return clientData
}

func (a *Auth) preparePreferences(clientData map[string]interface{}, profileBBData map[string]interface{}) map[string]interface{} {
	mergedData := profileBBData
	for k, v := range clientData {
		if profileBBData[k] == nil {
			mergedData[k] = v
		}
	}

	return mergedData
}

func (a *Auth) getProfileBBData(authType model.AuthType, identifier string, l *logs.Log) (*model.Profile, map[string]interface{}, error) {
	var profile *model.Profile
	var preferences map[string]interface{}
	var err error

	var profileSearch map[string]string
	if authType.Code == "twilio_phone" {
		profileSearch = map[string]string{"phone": identifier}
	} else if authType.Code == "illinois_oidc" {
		profileSearch = map[string]string{"uin": identifier}
	}

	if profileSearch != nil {
		profile, preferences, err = a.profileBB.GetProfileBBData(profileSearch, l)
		if err != nil {
			return nil, nil, err
		}
	}
	return profile, preferences, nil
}

// registerUser registers account for an organization in an application
//
//	Input:
//		authType (AuthType): The authentication type
//		userIdentifier (string): The user identifier
//		accountAuthTypeParams (map[string]interface{}): Account auth type params
//		appOrg (ApplicationOrganization): The application organization which the user is registering in
//		credential (*Credential): Information for the user
//		useSharedProfile (bool): It says if the system to look if the user has account in another application in the system and to use its profile instead of creating a new profile
//		preferences (map[string]interface{}): Preferences of the user
//		profile (Profile): Information for the user
//		permissionNames ([]string): set of permissions to assign to the user
//		roleIDs ([]string): set of roles to assign to the user
//		groupIDs ([]string): set of groups to assign to the user
//		adminSet (bool): whether an admin is trying to set permissions, roles, or groups for the user
//		creatorPermissions ([]string): an admin user's permissions to validate
//		l (*logs.Log): Log object pointer for request
//	Returns:
//		Registered account (AccountAuthType): Registered Account object
func (a *Auth) registerUser(context storage.TransactionContext, authType model.AuthType, userIdentifier string, accountAuthTypeParams map[string]interface{},
	appOrg model.ApplicationOrganization, credential *model.Credential, useSharedProfile bool, externalIDs map[string]string, profile model.Profile,
	preferences map[string]interface{}, permissionNames []string, roleIDs []string, groupIDs []string, creatorPermissions []string, l *logs.Log) (*model.AccountAuthType, error) {

	//External and anonymous auth is automatically verified, otherwise verified if credential has been verified previously
	unverified := true
	if creatorPermissions == nil {
		if authType.IsExternal || authType.IsAnonymous {
			unverified = false
		} else if credential != nil {
			unverified = !credential.Verified
		}
	}

	accountAuthType, err := a.constructAccount(context, authType, userIdentifier, accountAuthTypeParams, appOrg, credential,
		unverified, externalIDs, profile, preferences, permissionNames, roleIDs, groupIDs, creatorPermissions, l)
	if err != nil {
		return nil, errors.WrapErrorAction("constructing", model.TypeAccount, nil, err)
	}

	err = a.storeNewAccountInfo(context, accountAuthType.Account, credential, useSharedProfile, profile)
	if err != nil {
		return nil, errors.WrapErrorAction("storing", "new account information", nil, err)
	}

	return accountAuthType, nil
}

func (a *Auth) constructAccount(context storage.TransactionContext, authType model.AuthType, userIdentifier string, accountAuthTypeParams map[string]interface{},
	appOrg model.ApplicationOrganization, credential *model.Credential, unverified bool, externalIDs map[string]string, profile model.Profile,
	preferences map[string]interface{}, permissionNames []string, roleIDs []string, groupIDs []string, assignerPermissions []string, l *logs.Log) (*model.AccountAuthType, error) {
	//create account auth type
	accountAuthType, credential, err := a.prepareAccountAuthType(authType, userIdentifier, accountAuthTypeParams, credential, unverified, false)
	if err != nil {
		return nil, errors.WrapErrorAction(logutils.ActionCreate, model.TypeAccountAuthType, nil, err)
	}

	//create account object
	accountID, _ := uuid.NewUUID()
	authTypes := []model.AccountAuthType{*accountAuthType}

	//assumes admin creator permissions are always non-nil
	adminSet := assignerPermissions != nil
	var permissions []model.Permission
	var roles []model.AppOrgRole
	var groups []model.AppOrgGroup
	if adminSet {
		permissions, err = a.CheckPermissions(context, &appOrg, permissionNames, assignerPermissions)
		if err != nil {
			return nil, errors.WrapErrorAction(logutils.ActionValidate, model.TypePermission, nil, err)
		}

		roles, err = a.CheckRoles(context, &appOrg, roleIDs, assignerPermissions)
		if err != nil {
			return nil, errors.WrapErrorAction(logutils.ActionValidate, model.TypeAppOrgRole, nil, err)
		}

		groups, err = a.checkGroups(context, appOrg, groupIDs, assignerPermissions)
		if err != nil {
			return nil, errors.WrapErrorAction(logutils.ActionGet, model.TypeAppOrgGroup, nil, err)
		}
	} else {
		permissions, err = a.storage.FindPermissionsByName(context, permissionNames)
		if err != nil {
			l.WarnError(logutils.MessageAction(logutils.StatusError, logutils.ActionFind, model.TypePermission, nil), err)
		}

		roles, err = a.storage.FindAppOrgRolesByIDs(context, roleIDs, appOrg.ID)
		if err != nil {
			l.WarnError(logutils.MessageAction(logutils.StatusError, logutils.ActionFind, model.TypeAppOrgRole, nil), err)
		}

		groups, err = a.storage.FindAppOrgGroupsByIDs(context, groupIDs, appOrg.ID)
		if err != nil {
			l.WarnError(logutils.MessageAction(logutils.StatusError, logutils.ActionFind, model.TypeAppOrgGroup, nil), err)
		}
	}

	hasPermissions := len(permissions) > 0 || len(roles) > 0 || len(groups) > 0
	account := model.Account{ID: accountID.String(), AppOrg: appOrg, HasPermissions: hasPermissions, Permissions: permissions,
		Roles: model.AccountRolesFromAppOrgRoles(roles, true, adminSet), Groups: model.AccountGroupsFromAppOrgGroups(groups, true, adminSet),
		AuthTypes: authTypes, ExternalIDs: externalIDs, Preferences: preferences, Profile: profile, DateCreated: time.Now()}

	accountAuthType.Account = account
	return accountAuthType, nil
}

func (a *Auth) storeNewAccountInfo(context storage.TransactionContext, account model.Account, credential *model.Credential, useSharedProfile bool, profile model.Profile) error {
	//insert account object - it includes the account auth type
	_, err := a.storage.InsertAccount(context, account)
	if err != nil {
		return errors.WrapErrorAction(logutils.ActionInsert, model.TypeAccount, nil, err)
	}

	//insert or update credential
	if credential != nil {
		if useSharedProfile {
			//update credential
			err = a.storage.UpdateCredential(context, credential)
			if err != nil {
				return errors.Wrapf("error updating a credential", err)
			}
		} else {
			//create credential
			err = a.storage.InsertCredential(context, credential)
			if err != nil {
				return errors.Wrapf("error inserting a credential", err)
			}
		}
	}

	//update profile if shared
	if useSharedProfile {
		err = a.storage.UpdateProfile(context, profile)
		if err != nil {
			return errors.Wrapf("error updating profile on register", err)
		}
	}

	return nil
}

func (a *Auth) checkGroups(context storage.TransactionContext, appOrg model.ApplicationOrganization, groupIDs []string, assignerPermissions []string) ([]model.AppOrgGroup, error) {
	//find groups
	groups, err := a.storage.FindAppOrgGroupsByIDs(context, groupIDs, appOrg.ID)
	if err != nil {
		return nil, errors.WrapErrorAction(logutils.ActionFind, model.TypeAppOrgGroup, nil, err)
	}
	if len(groups) != len(groupIDs) {
		badIDs := make([]string, 0)
		for _, gID := range groupIDs {
			bad := true
			for _, g := range groups {
				if g.ID == gID {
					bad = false
					break
				}
			}
			if bad {
				badIDs = append(badIDs, gID)
			}
		}
		return nil, errors.ErrorData(logutils.StatusInvalid, model.TypeAppOrgGroup, &logutils.FieldArgs{"ids": badIDs})
	}

	//check assigners
	for _, group := range groups {
		err = group.CheckAssigners(assignerPermissions)
		if err != nil {
			return nil, errors.WrapErrorAction(logutils.ActionValidate, "assigner permissions", &logutils.FieldArgs{"id": group.ID}, err)
		}
	}

	return groups, nil
}

func (a *Auth) checkRevokedGroups(context storage.TransactionContext, appOrg model.ApplicationOrganization, groupIDs []string, assignerPermissions []string) error {
	//find groups
	groups, err := a.storage.FindAppOrgGroupsByIDs(context, groupIDs, appOrg.ID)
	if err != nil {
		return errors.WrapErrorAction(logutils.ActionFind, model.TypeAppOrgGroup, nil, err)
	}
	//Revoke missing groups

	//check assigners
	for _, group := range groups {
		err = group.CheckAssigners(assignerPermissions)
		if err != nil {
			return errors.WrapErrorAction(logutils.ActionValidate, "assigner permissions", &logutils.FieldArgs{"id": group.ID}, err)
		}
	}

	return nil
}

func (a *Auth) linkAccountAuthType(account model.Account, authType model.AuthType, appOrg model.ApplicationOrganization,
	creds string, params string, l *logs.Log) (string, *model.AccountAuthType, error) {
	authImpl, err := a.getAuthTypeImpl(authType)
	if err != nil {
		return "", nil, errors.WrapErrorAction(logutils.ActionLoadCache, typeAuthType, nil, err)
	}

	userIdentifier, err := authImpl.getUserIdentifier(creds)
	if err != nil {
		return "", nil, errors.WrapErrorAction(logutils.ActionGet, "user identifier", nil, err)
	}

	//2. check if the user exists
	newCredsAccount, err := a.storage.FindAccount(nil, appOrg.ID, authType.ID, userIdentifier)
	if err != nil {
		return "", nil, errors.WrapErrorAction(logutils.ActionFind, model.TypeAccount, nil, err)
	}
	if newCredsAccount != nil {
		//if account is current account, attempt sign-in. Otherwise, handle conflict
		if newCredsAccount.ID == account.ID {
			message, aat, err := a.applyLinkVerify(authImpl, authType, &account, userIdentifier, creds, l)
			if err != nil {
				return "", nil, err
			}
			if message != "" {
				return "", nil, errors.New("verification not complete").SetStatus(utils.ErrorStatusUnverified)
			}
			if aat != nil {
				for i, accAuthType := range account.AuthTypes {
					if accAuthType.ID == aat.ID {
						account.AuthTypes[i] = *aat
						break
					}
				}
			}
			return "", nil, nil
		}

		err = a.handleAccountAuthTypeConflict(*newCredsAccount, authType.ID, userIdentifier, false)
		if err != nil {
			return "", nil, err
		}
	}

	credentialID, _ := uuid.NewUUID()
	credID := credentialID.String()

	//apply sign up
	message, credentialValue, err := authImpl.signUp(authType, appOrg, creds, params, credID, l)
	if err != nil {
		return "", nil, errors.Wrap("error signing up", err)
	}

	//credential
	var credential *model.Credential
	if credentialValue != nil {
		now := time.Now()
		credential = &model.Credential{ID: credID, AccountsAuthTypes: nil, Value: credentialValue, Verified: false,
			AuthType: authType, DateCreated: now, DateUpdated: &now}
	}

	accountAuthType, credential, err := a.prepareAccountAuthType(authType, userIdentifier, nil, credential, true, true)
	if err != nil {
		return "", nil, errors.WrapErrorAction(logutils.ActionCreate, model.TypeAccountAuthType, nil, err)
	}
	accountAuthType.Account = account

	err = a.registerAccountAuthType(*accountAuthType, credential, nil, l)
	if err != nil {
		return "", nil, errors.WrapErrorAction(logutils.ActionRegister, model.TypeAccountAuthType, nil, err)
	}

	return message, accountAuthType, nil
}

func (a *Auth) applyLinkVerify(authImpl authType, authType model.AuthType, account *model.Account,
	userIdentifier string, creds string, l *logs.Log) (string, *model.AccountAuthType, error) {
	//find account auth type
	accountAuthType, err := a.findAccountAuthType(account, &authType, userIdentifier)
	if accountAuthType == nil {
		return "", nil, errors.WrapErrorAction(logutils.ActionFind, model.TypeAccountAuthType, nil, err)
	}

	if !accountAuthType.Linked {
		return "", nil, errors.New("cannot verify non-linked auth type")
	}

	if !accountAuthType.Unverified {
		return "", nil, errors.New("auth type already verified")
	}

	var message string
	message, err = a.checkCredentials(authImpl, authType, accountAuthType, creds, l)
	if err != nil {
		return "", nil, errors.WrapErrorAction("verifying", "credentials", nil, err)
	}

	return message, accountAuthType, nil
}

func (a *Auth) linkAccountAuthTypeExternal(account model.Account, authType model.AuthType, appType model.ApplicationType, appOrg model.ApplicationOrganization,
	creds string, params string, l *logs.Log) (*model.AccountAuthType, error) {
	authImpl, err := a.getExternalAuthTypeImpl(authType)
	if err != nil {
		return nil, errors.WrapErrorAction(logutils.ActionLoadCache, typeAuthType, nil, err)
	}

	externalUser, _, err := authImpl.externalLogin(authType, appType, appOrg, creds, params, l)
	if err != nil {
		return nil, errors.WrapErrorAction("logging in", "external user", nil, err)
	}

	//2. check if the user exists
	newCredsAccount, err := a.storage.FindAccount(nil, appOrg.ID, authType.ID, externalUser.Identifier)
	if err != nil {
		return nil, errors.WrapErrorAction(logutils.ActionFind, model.TypeAccount, nil, err)
	}
	//cannot link creds if an account already exists for new creds
	if newCredsAccount != nil {
		return nil, errors.New("account already exists").SetStatus(utils.ErrorStatusAlreadyExists)
	}

	accountAuthTypeParams := map[string]interface{}{}
	accountAuthTypeParams["user"] = externalUser

	accountAuthType, credential, err := a.prepareAccountAuthType(authType, externalUser.Identifier, accountAuthTypeParams, nil, false, true)
	if err != nil {
		return nil, errors.WrapErrorAction(logutils.ActionCreate, model.TypeAccountAuthType, nil, err)
	}
	accountAuthType.Account = account

	for k, v := range externalUser.ExternalIDs {
		if account.ExternalIDs == nil {
			account.ExternalIDs = make(map[string]string)
		}
		if account.ExternalIDs[k] == "" {
			account.ExternalIDs[k] = v
		}
	}

	err = a.registerAccountAuthType(*accountAuthType, credential, account.ExternalIDs, l)
	if err != nil {
		return nil, errors.WrapErrorAction(logutils.ActionRegister, model.TypeAccountAuthType, nil, err)
	}

	return accountAuthType, nil
}

func (a *Auth) registerAccountAuthType(accountAuthType model.AccountAuthType, credential *model.Credential, externalIDs map[string]string, l *logs.Log) error {
	var err error
	if credential != nil {
		//TODO - in one transaction
		if err = a.storage.InsertCredential(nil, credential); err != nil {
			return errors.WrapErrorAction(logutils.ActionInsert, model.TypeCredential, nil, err)
		}
	}

	err = a.storage.InsertAccountAuthType(accountAuthType)
	if err != nil {
		return errors.WrapErrorAction(logutils.ActionInsert, model.TypeAccount, nil, err)
	}

	if externalIDs != nil {
		err = a.storage.UpdateAccountExternalIDs(accountAuthType.Account.ID, externalIDs)
		if err != nil {
			return errors.WrapErrorAction(logutils.ActionUpdate, "account external IDs", nil, err)
		}

		err = a.storage.UpdateLoginSessionExternalIDs(accountAuthType.Account.ID, externalIDs)
		if err != nil {
			return errors.WrapErrorAction(logutils.ActionUpdate, "login session external IDs", nil, err)
		}
	}

	return nil
}

func (a *Auth) unlinkAccountAuthType(accountID string, authenticationType string, appTypeIdentifier string, identifier string, l *logs.Log) (*model.Account, error) {
	account, err := a.storage.FindAccountByID(nil, accountID)
	if err != nil {
		return nil, errors.WrapErrorAction(logutils.ActionFind, model.TypeAccount, nil, err)
	}
	if account == nil {
		return nil, errors.ErrorData(logutils.StatusMissing, model.TypeAccount, &logutils.FieldArgs{"id": accountID})
	}

	for i, aat := range account.AuthTypes {
		// unlink auth type with matching code and identifier
		if aat.AuthType.Code == authenticationType && aat.Identifier == identifier {
			aat.Account = *account
			err := a.removeAccountAuthType(aat)
			if err != nil {
				return nil, errors.WrapErrorAction("unlinking", model.TypeAccountAuthType, nil, err)
			}

			account.AuthTypes = append(account.AuthTypes[:i], account.AuthTypes[i+1:]...)
			break
		}
	}

	return account, nil
}

func (a *Auth) handleAccountAuthTypeConflict(account model.Account, authTypeID string, userIdentifier string, newAccount bool) error {
	aat := account.GetAccountAuthType(authTypeID, userIdentifier)
	if aat == nil || !aat.Unverified {
		//cannot link creds if a verified account already exists for new creds
		return errors.New("account already exists").SetStatus(utils.ErrorStatusAlreadyExists)
	}

	//if this is the only auth type (this will only be possible for accounts created through sign up that were never verified/used)
	if len(account.AuthTypes) == 1 {
		//if signing up, do not replace previous unverified account created through sign up
		if newAccount {
			return errors.New("account already exists").SetStatus(utils.ErrorStatusAlreadyExists)
		}
		//if linked to a different unverified account, remove whole account
		err := a.deleteAccount(nil, account)
		if err != nil {
			return errors.WrapErrorAction(logutils.ActionDelete, model.TypeAccount, nil, err)
		}
	} else {
		//Otherwise unlink auth type from account
		err := a.removeAccountAuthType(*aat)
		if err != nil {
			return errors.WrapErrorAction(logutils.ActionDelete, model.TypeAccountAuthType, nil, err)
		}
	}

	return nil
}

func (a *Auth) removeAccountAuthType(aat model.AccountAuthType) error {
	transaction := func(context storage.TransactionContext) error {
		//1. delete account auth type in account
		err := a.storage.DeleteAccountAuthType(context, aat)
		if err != nil {
			return errors.WrapErrorAction(logutils.ActionDelete, model.TypeAccountAuthType, nil, err)
		}

		//2. delete credential if it exists
		if aat.Credential != nil {
			err = a.removeAccountAuthTypeCredential(context, aat)
			if err != nil {
				return errors.WrapErrorAction(logutils.ActionDelete, model.TypeCredential, nil, err)
			}
		}

		//3. delete login sessions using unlinked account auth type (if unverified no sessions should exist)
		if !aat.Unverified {
			err = a.storage.DeleteLoginSessionsByAccountAuthTypeID(context, aat.ID)
			if err != nil {
				return errors.WrapErrorAction(logutils.ActionDelete, model.TypeLoginSession, nil, err)
			}
		}

		return nil
	}

	return a.storage.PerformTransaction(transaction)
}

func (a *Auth) removeAccountAuthTypeCredential(context storage.TransactionContext, aat model.AccountAuthType) error {
	credential, err := a.storage.FindCredential(context, aat.Credential.ID)
	if err != nil {
		return errors.WrapErrorAction(logutils.ActionFind, model.TypeCredential, nil, err)
	}

	if len(credential.AccountsAuthTypes) > 1 {
		now := time.Now().UTC()
		for i, credAat := range credential.AccountsAuthTypes {
			if credAat.ID == aat.ID {
				credential.AccountsAuthTypes = append(credential.AccountsAuthTypes[:i], credential.AccountsAuthTypes[i+1:]...)
				credential.DateUpdated = &now
				err = a.storage.UpdateCredential(context, credential)
				if err != nil {
					return errors.WrapErrorAction(logutils.ActionUpdate, model.TypeCredential, nil, err)
				}
				break
			}
		}
	} else {
		err = a.storage.DeleteCredential(context, credential.ID)
		if err != nil {
			return errors.WrapErrorAction(logutils.ActionDelete, model.TypeCredential, nil, err)
		}
	}

	return nil
}

func (a *Auth) deleteAccount(context storage.TransactionContext, account model.Account) error {
	//1. delete the account record
	err := a.storage.DeleteAccount(context, account.ID)
	if err != nil {
		return errors.WrapErrorAction(logutils.ActionDelete, model.TypeAccount, nil, err)
	}

	//2. remove account auth types from or delete credentials
	for _, aat := range account.AuthTypes {
		if aat.Credential != nil {
			err = a.removeAccountAuthTypeCredential(context, aat)
			if err != nil {
				return errors.WrapErrorAction(logutils.ActionDelete, model.TypeCredential, nil, err)
			}
		}
	}

	//3. delete login sessions
	err = a.storage.DeleteLoginSessionsByIdentifier(context, account.ID)
	if err != nil {
		return errors.WrapErrorAction(logutils.ActionDelete, model.TypeLoginSession, nil, err)
	}

	//4. delete devices records
	for _, device := range account.Devices {
		err = a.storage.DeleteDevice(context, device.ID)
		if err != nil {
			return errors.WrapErrorAction(logutils.ActionDelete, model.TypeDevice, nil, err)
		}
	}

	return nil
}

func (a *Auth) constructServiceAccount(accountID string, name string, appID string, orgID string, permissions []string, firstParty bool, assignerPermissions []string) (*model.ServiceAccount, error) {
	permissionList, err := a.storage.FindPermissionsByName(nil, permissions)
	if err != nil {
		return nil, errors.WrapErrorAction(logutils.ActionFind, model.TypePermission, nil, err)
	}
	for _, permission := range permissionList {
		err = permission.CheckAssigners(assignerPermissions)
		if err != nil {
			return nil, errors.WrapErrorAction(logutils.ActionValidate, "assigner permissions", &logutils.FieldArgs{"name": permission.Name}, err)
		}
	}

	var application *model.Application
	if appID != model.AllApps {
		application, err = a.storage.FindApplication(appID)
		if err != nil || application == nil {
			return nil, errors.WrapErrorAction(logutils.ActionFind, model.TypeApplication, nil, err)
		}
	}
	var organization *model.Organization
	if orgID != model.AllOrgs {
		organization, err = a.storage.FindOrganization(orgID)
		if err != nil || organization == nil {
			return nil, errors.WrapErrorAction(logutils.ActionFind, model.TypeOrganization, nil, err)
		}
	}

	return &model.ServiceAccount{AccountID: accountID, Name: name, Application: application, Organization: organization,
		Permissions: permissionList, FirstParty: firstParty}, nil
}

func (a *Auth) checkServiceAccountCreds(r *sigauth.Request, accountID *string, firstParty bool, single bool, l *logs.Log) ([]model.ServiceAccount, string, error) {
	var requestData model.ServiceAccountTokenRequest
	err := json.Unmarshal(r.Body, &requestData)
	if err != nil {
		return nil, "", errors.WrapErrorAction(logutils.ActionUnmarshal, logutils.MessageDataType("service account access token request"), nil, err)
	}

	serviceAuthType, err := a.getServiceAuthTypeImpl(requestData.AuthType)
	if err != nil {
		l.Info("error getting service auth type on get service access token")
		return nil, "", errors.WrapErrorAction("error getting service auth type on get service access token", "", nil, err)
	}

	params := map[string]interface{}{"first_party": firstParty}
	if accountID == nil {
		params["account_id"] = requestData.AccountID
	} else {
		params["account_id"] = *accountID
	}
	if single {
		params["app_id"] = requestData.AppID
		params["org_id"] = requestData.OrgID
	}

	accounts, err := serviceAuthType.checkCredentials(r, requestData.Creds, params)
	if err != nil {
		return nil, "", errors.WrapErrorAction(logutils.ActionValidate, "service account creds", nil, err)
	}

	return accounts, requestData.AuthType, nil
}

func (a *Auth) buildAccessTokenForServiceAccount(account model.ServiceAccount, authType string) (string, *model.AppOrgPair, error) {
	permissions := account.GetPermissionNames()
	appID := model.AllApps
	if account.Application != nil {
		appID = account.Application.ID
	}
	orgID := model.AllOrgs
	if account.Organization != nil {
		orgID = account.Organization.ID
	}

	claims := a.getStandardClaims(account.AccountID, "", account.Name, "", "", rokwireTokenAud, orgID, appID, authType, nil, nil, false, true, false, false, true, account.FirstParty, "")
	accessToken, err := a.buildAccessToken(claims, strings.Join(permissions, ","), "")
	if err != nil {
		return "", nil, errors.WrapErrorAction(logutils.ActionCreate, logutils.TypeToken, nil, err)
	}
	return accessToken, &model.AppOrgPair{AppID: appID, OrgID: orgID}, nil
}

func (a *Auth) registerAuthType(name string, auth authType) error {
	if _, ok := a.authTypes[name]; ok {
		return errors.Newf("the requested auth type name has already been registered: %s", name)
	}

	a.authTypes[name] = auth

	return nil
}

func (a *Auth) registerExternalAuthType(name string, auth externalAuthType) error {
	if _, ok := a.externalAuthTypes[name]; ok {
		return errors.Newf("the requested external auth type name has already been registered: %s", name)
	}

	a.externalAuthTypes[name] = auth

	return nil
}

func (a *Auth) registerAnonymousAuthType(name string, auth anonymousAuthType) error {
	if _, ok := a.anonymousAuthTypes[name]; ok {
		return errors.Newf("the requested anonymous auth type name has already been registered: %s", name)
	}

	a.anonymousAuthTypes[name] = auth

	return nil
}

func (a *Auth) registerServiceAuthType(name string, auth serviceAuthType) error {
	if _, ok := a.serviceAuthTypes[name]; ok {
		return errors.Newf("the requested service auth type name has already been registered: %s", name)
	}

	a.serviceAuthTypes[name] = auth

	return nil
}

func (a *Auth) registerMfaType(name string, mfa mfaType) error {
	if _, ok := a.mfaTypes[name]; ok {
		return errors.Newf("the requested mfa type name has already been registered: %s", name)
	}

	a.mfaTypes[name] = mfa

	return nil
}

func (a *Auth) validateAuthType(authenticationType string, appTypeIdentifier string, orgID string) (*model.AuthType, *model.ApplicationType, *model.ApplicationOrganization, error) {
	//get the auth type
	authType, err := a.storage.FindAuthType(authenticationType)
	if err != nil || authType == nil {
		return nil, nil, nil, errors.WrapErrorAction(logutils.ActionValidate, typeAuthType, logutils.StringArgs(authenticationType), err)
	}

	//get the app type
	applicationType, err := a.storage.FindApplicationType(appTypeIdentifier)
	if err != nil {
		return nil, nil, nil, errors.WrapErrorAction(logutils.ActionFind, model.TypeApplicationType, logutils.StringArgs(appTypeIdentifier), err)

	}
	if applicationType == nil {
		return nil, nil, nil, errors.ErrorData(logutils.StatusMissing, model.TypeApplicationType, logutils.StringArgs(appTypeIdentifier))
	}

	//get the app org
	applicationID := applicationType.Application.ID
	appOrg, err := a.storage.FindApplicationOrganization(applicationID, orgID)
	if err != nil {
		return nil, nil, nil, errors.WrapErrorAction(logutils.ActionFind, model.TypeApplicationOrganization, &logutils.FieldArgs{"app_id": applicationID, "org_id": orgID}, err)
	}
	if appOrg == nil {
		return nil, nil, nil, errors.ErrorData(logutils.StatusMissing, model.TypeApplicationOrganization, &logutils.FieldArgs{"app_id": applicationID, "org_id": orgID})
	}

	//check if the auth type is supported for this application and organization
	if !appOrg.IsAuthTypeSupported(*applicationType, *authType) {
		return nil, nil, nil, errors.ErrorAction(logutils.ActionValidate, "not supported auth type for application and organization", &logutils.FieldArgs{"app_type_id": applicationType.ID, "auth_type_id": authType.ID})
	}

	return authType, applicationType, appOrg, nil
}

func (a *Auth) validateAuthTypeForAppOrg(authenticationType string, appID string, orgID string) (*model.AuthType, *model.ApplicationOrganization, error) {
	authType, err := a.storage.FindAuthType(authenticationType)
	if err != nil || authType == nil {
		return nil, nil, errors.WrapErrorAction(logutils.ActionFind, typeAuthType, logutils.StringArgs(authenticationType), err)
	}

	appOrg, err := a.storage.FindApplicationOrganization(appID, orgID)
	if err != nil {
		return nil, nil, errors.WrapErrorAction(logutils.ActionFind, model.TypeApplicationOrganization, &logutils.FieldArgs{"app_id": appID, "org_id": orgID}, err)
	}
	if appOrg == nil {
		return nil, nil, errors.ErrorData(logutils.StatusMissing, model.TypeApplicationOrganization, &logutils.FieldArgs{"app_id": appID, "org_id": orgID})
	}

	for _, appType := range appOrg.Application.Types {
		if appOrg.IsAuthTypeSupported(appType, *authType) {
			return authType, appOrg, nil
		}
	}

	return nil, nil, errors.ErrorData(logutils.StatusInvalid, typeAuthType, &logutils.FieldArgs{"app_org_id": appOrg.ID, "auth_type": authenticationType})
}

func (a *Auth) getAuthTypeImpl(authType model.AuthType) (authType, error) {
	if auth, ok := a.authTypes[authType.Code]; ok {
		return auth, nil
	}

	return nil, errors.ErrorData(logutils.StatusInvalid, typeAuthType, logutils.StringArgs(authType.Code))
}

func (a *Auth) getExternalAuthTypeImpl(authType model.AuthType) (externalAuthType, error) {
	key := authType.Code

	//illinois_oidc, other_oidc
	if strings.HasSuffix(authType.Code, "_oidc") {
		key = "oidc"
	}

	if auth, ok := a.externalAuthTypes[key]; ok {
		return auth, nil
	}

	return nil, errors.ErrorData(logutils.StatusInvalid, typeExternalAuthType, logutils.StringArgs(key))
}

func (a *Auth) getAnonymousAuthTypeImpl(authType model.AuthType) (anonymousAuthType, error) {
	if auth, ok := a.anonymousAuthTypes[authType.Code]; ok {
		return auth, nil
	}

	return nil, errors.ErrorData(logutils.StatusInvalid, typeAnonymousAuthType, logutils.StringArgs(authType.Code))
}

func (a *Auth) getServiceAuthTypeImpl(serviceAuthType string) (serviceAuthType, error) {
	if auth, ok := a.serviceAuthTypes[serviceAuthType]; ok {
		return auth, nil
	}

	return nil, errors.ErrorData(logutils.StatusInvalid, typeServiceAuthType, logutils.StringArgs(serviceAuthType))
}

func (a *Auth) getMfaTypeImpl(mfaType string) (mfaType, error) {
	if mfa, ok := a.mfaTypes[mfaType]; ok {
		return mfa, nil
	}

	return nil, errors.ErrorData(logutils.StatusInvalid, typeMfaType, logutils.StringArgs(mfaType))
}

func (a *Auth) buildAccessToken(claims tokenauth.Claims, permissions string, scope string) (string, error) {
	claims.Purpose = "access"
	if !claims.Anonymous {
		claims.Permissions = permissions
	}
	claims.Scope = scope
	return a.generateToken(&claims)
}

func (a *Auth) buildCsrfToken(claims tokenauth.Claims) (string, error) {
	claims.Purpose = "csrf"
	return a.generateToken(&claims)
}

func (a *Auth) buildRefreshToken() (string, error) {
	newToken, err := utils.GenerateRandomString(refreshTokenLength)
	if err != nil {
		return "", errors.WrapErrorAction(logutils.ActionCompute, logutils.TypeToken, nil, err)
	}

	return newToken, nil
}

// getScopedAccessToken returns a scoped access token with the requested scopes
func (a *Auth) getScopedAccessToken(claims tokenauth.Claims, serviceID string, scopes []authorization.Scope) (string, error) {
	scopeStrings := []string{}
	services := []string{serviceID}
	for _, scope := range scopes {
		scopeStrings = append(scopeStrings, scope.String())
		if !authutils.ContainsString(services, scope.ServiceID) {
			services = append(services, scope.ServiceID)
		}
	}

	aud := strings.Join(services, ",")
	scope := strings.Join(scopeStrings, " ")

	scopedClaims := a.getStandardClaims(claims.Subject, "", "", "", "", aud, claims.OrgID, claims.AppID, claims.AuthType, claims.ExternalIDs, &claims.ExpiresAt, claims.Anonymous, claims.Authenticated, false, false, claims.Service, false, claims.SessionID)
	return a.buildAccessToken(scopedClaims, "", scope)
}

func (a *Auth) getStandardClaims(sub string, uid string, name string, email string, phone string, aud string, orgID string, appID string,
	authType string, externalIDs map[string]string, exp *int64, anonymous bool, authenticated bool, admin bool, system bool, service bool, firstParty bool, sessionID string) tokenauth.Claims {
	return tokenauth.Claims{
		StandardClaims: jwt.StandardClaims{
			Audience:  aud,
			Subject:   sub,
			ExpiresAt: a.getExp(exp),
			IssuedAt:  time.Now().Unix(),
			Issuer:    a.host,
		}, OrgID: orgID, AppID: appID, AuthType: authType, UID: uid, Name: name, Email: email, Phone: phone,
		ExternalIDs: externalIDs, Anonymous: anonymous, Authenticated: authenticated, Admin: admin, System: system,
		Service: service, FirstParty: firstParty, SessionID: sessionID,
	}
}

func (a *Auth) generateToken(claims *tokenauth.Claims) (string, error) {
	token := jwt.NewWithClaims(jwt.SigningMethodRS256, claims)
	kid, err := authutils.GetKeyFingerprint(&a.authPrivKey.PublicKey)
	if err != nil {
		return "", errors.WrapErrorAction(logutils.ActionCompute, "fingerprint", logutils.StringArgs("auth key"), err)
	}
	token.Header["kid"] = kid
	return token.SignedString(a.authPrivKey)
}

func (a *Auth) getExp(exp *int64) int64 {
	if exp == nil {
		defaultTime := time.Now().Add(30 * time.Minute) //TODO: Set up org configs for default token exp
		return defaultTime.Unix()
	}
	expTime := time.Unix(*exp, 0)
	minTime := time.Now().Add(time.Duration(a.minTokenExp) * time.Minute)
	maxTime := time.Now().Add(time.Duration(a.maxTokenExp) * time.Minute)

	if expTime.Before(minTime) {
		return minTime.Unix()
	} else if expTime.After(maxTime) {
		return maxTime.Unix()
	}

	return *exp
}

func (a *Auth) getExternalUserAuthorization(externalUser model.ExternalSystemUser, appOrg model.ApplicationOrganization, authType model.AuthType) ([]string, []string, error) {
	identityProviderID, ok := authType.Params["identity_provider"].(string)
	if !ok {
		return nil, nil, errors.ErrorData(logutils.StatusMissing, "identitiy provider id", nil)
	}
	identityProviderSetting := appOrg.FindIdentityProviderSetting(identityProviderID)
	if identityProviderSetting == nil {
		return nil, nil, errors.ErrorData(logutils.StatusMissing, model.TypeIdentityProvider, nil)
	}

	//roles
	roles := []string{}
	for _, item := range externalUser.Roles {
		roleID := identityProviderSetting.Roles[item]
		if len(roleID) > 0 {
			roles = append(roles, roleID)
		}
	}

	//groups
	groups := []string{}
	for _, item := range externalUser.Groups {
		groupID := identityProviderSetting.Groups[item]
		if len(groupID) > 0 {
			groups = append(groups, groupID)
		}
	}

	return roles, groups, nil
}

func (a *Auth) updateExternalAccountRoles(account *model.Account, newExternalRoleIDs []string) (bool, error) {
	if account == nil {
		return false, errors.ErrorData(logutils.StatusInvalid, model.TypeAccount, logutils.StringArgs("nil"))
	}

	updated := false
	newRoles := []model.AccountRole{}
	//Remove any roles which were not set by an admin and are not in new list
	for _, role := range account.Roles {
		if role.AdminSet || authutils.ContainsString(newExternalRoleIDs, role.Role.ID) {
			newRoles = append(newRoles, role)
		} else {
			updated = true
		}
	}

	//Add any new roles that account does not currently have
	addedRoleIDs := []string{}
	for _, roleID := range newExternalRoleIDs {
		if account.GetRole(roleID) == nil {
			addedRoleIDs = append(addedRoleIDs, roleID)
			updated = true
		}
	}

	addedRoles, err := a.storage.FindAppOrgRolesByIDs(nil, addedRoleIDs, account.AppOrg.ID)
	if err != nil {
		return false, errors.WrapErrorAction(logutils.ActionFind, model.TypeAccountRoles, nil, err)
	}
	newRoles = append(newRoles, model.AccountRolesFromAppOrgRoles(addedRoles, true, false)...)

	account.Roles = newRoles
	return updated, nil
}

func (a *Auth) updateExternalAccountGroups(account *model.Account, newExternalGroupIDs []string) (bool, error) {
	if account == nil {
		return false, errors.ErrorData(logutils.StatusInvalid, model.TypeAccount, logutils.StringArgs("nil"))
	}

	updated := false
	newGroups := []model.AccountGroup{}
	//Remove any groups which were not set by an admin and are not in new list
	for _, group := range account.Groups {
		if group.AdminSet || authutils.ContainsString(newExternalGroupIDs, group.Group.ID) {
			newGroups = append(newGroups, group)
		} else {
			updated = true
		}
	}

	addedGroupIDs := []string{}
	for _, groupID := range newExternalGroupIDs {
		if account.GetGroup(groupID) == nil {
			addedGroupIDs = append(addedGroupIDs, groupID)
			updated = true
		}
	}

	addedGroups, err := a.storage.FindAppOrgGroupsByIDs(nil, addedGroupIDs, account.AppOrg.ID)
	if err != nil {
		return false, errors.WrapErrorAction(logutils.ActionFind, model.TypeAccountGroups, nil, err)
	}
	newGroups = append(newGroups, model.AccountGroupsFromAppOrgGroups(addedGroups, true, false)...)

	account.Groups = newGroups
	return updated, nil
}

// storeReg stores the service registration record
func (a *Auth) storeReg() error {
	pem, err := authutils.GetPubKeyPem(&a.authPrivKey.PublicKey)
	if err != nil {
		return errors.WrapErrorAction(logutils.ActionEncode, model.TypePubKey, logutils.StringArgs("auth"), err)
	}

	key := authservice.PubKey{KeyPem: pem, Alg: authKeyAlg}

	// Setup "auth" registration for token validation
	authReg := model.ServiceReg{Registration: authservice.ServiceReg{ServiceID: authServiceID, Host: a.host, PubKey: &key},
		Name: "ROKWIRE Auth Service", Description: "The Auth Service is a subsystem of the Core Building Block that manages authentication and authorization.", FirstParty: true}
	err = a.storage.SaveServiceReg(&authReg)
	if err != nil {
		return errors.WrapErrorAction(logutils.ActionSave, model.TypeServiceReg, logutils.StringArgs(authServiceID), err)
	}

	// Setup core registration for signature validation
	coreReg := model.ServiceReg{Registration: authservice.ServiceReg{ServiceID: a.serviceID, Host: a.host, PubKey: &key},
		Name: "ROKWIRE Core Building Block", Description: "The Core Building Block manages user, auth, and organization data for the ROKWIRE platform.", FirstParty: true}
	err = a.storage.SaveServiceReg(&coreReg)
	if err != nil {
		return errors.WrapErrorAction(logutils.ActionSave, model.TypeServiceReg, logutils.StringArgs(a.serviceID), err)
	}

	return nil
}

// cacheIdentityProviders caches the identity providers
func (a *Auth) cacheIdentityProviders() error {
	a.logger.Info("cacheIdentityProviders..")

	identityProviders, err := a.storage.LoadIdentityProviders()
	if err != nil {
		return errors.WrapErrorAction(logutils.ActionFind, model.TypeIdentityProvider, nil, err)
	}

	a.setCachedIdentityProviders(identityProviders)

	return nil
}

func (a *Auth) setCachedIdentityProviders(identityProviders []model.IdentityProvider) {
	a.identityProvidersLock.Lock()
	defer a.identityProvidersLock.Unlock()

	a.cachedIdentityProviders = &syncmap.Map{}
	validate := validator.New()

	for _, idPr := range identityProviders {
		err := validate.Struct(idPr)
		if err == nil {
			a.cachedIdentityProviders.Store(idPr.ID, idPr)
		} else {
			a.logger.Errorf("failed to validate and cache identity provider with id %s: %s", idPr.ID, err.Error())
		}
	}
}

func (a *Auth) getCachedIdentityProviderConfig(id string, appTypeID string) (*model.IdentityProviderConfig, error) {
	a.identityProvidersLock.RLock()
	defer a.identityProvidersLock.RUnlock()

	errArgs := &logutils.FieldArgs{"id": id, "app_type_id": appTypeID}

	item, _ := a.cachedIdentityProviders.Load(id)
	if item != nil {
		identityProvider, ok := item.(model.IdentityProvider)
		if !ok {
			return nil, errors.ErrorAction(logutils.ActionCast, model.TypeIdentityProvider, errArgs)
		}
		//find the identity provider config
		for _, idPrConfig := range identityProvider.Configs {
			if idPrConfig.AppTypeID == appTypeID {
				return &idPrConfig, nil
			}
		}
		return nil, errors.ErrorData(logutils.StatusMissing, model.TypeIdentityProviderConfig, errArgs)
	}
	return nil, errors.ErrorData(logutils.StatusMissing, model.TypeOrganization, errArgs)
}

func (a *Auth) updateCachedIdentityProviders(docID string, operation string, idPr model.IdentityProvider) {
	a.identityProvidersLock.RLock()
	defer a.identityProvidersLock.RUnlock()

	switch operation {
	case "insert":
		a.cachedIdentityProviders.Store(docID, idPr)
	case "replace":
		a.cachedIdentityProviders.Store(docID, idPr)
	case "update":
		a.cachedIdentityProviders.Store(docID, idPr)
	case "delete":
		a.cachedIdentityProviders.Delete(docID)
	}
}

func (a *Auth) cacheAPIKeys() error {
	apiKeys, err := a.storage.LoadAPIKeys()
	if err != nil {
		return errors.WrapErrorAction("loading", model.TypeAPIKey, nil, err)
	}
	a.setCachedAPIKeys(apiKeys)
	return nil
}

func (a *Auth) setCachedAPIKeys(apiKeys []model.APIKey) {
	a.apiKeysLock.Lock()
	defer a.apiKeysLock.Unlock()

	a.apiKeys = &syncmap.Map{}
	for _, apiKey := range apiKeys {
		a.apiKeys.Store(apiKey.ID, apiKey)
		a.apiKeys.Store(apiKey.Key, apiKey)
		a.apiKeys.Store(apiKey.ID, apiKey)
	}
}

func (a *Auth) getCachedAPIKey(key string) (*model.APIKey, error) {
	a.apiKeysLock.RLock()
	defer a.apiKeysLock.RUnlock()

	item, _ := a.apiKeys.Load(key)
	if item != nil {
		if key, ok := item.(model.APIKey); ok {
			return &key, nil
		}
		return nil, errors.ErrorData(logutils.StatusInvalid, model.TypeAPIKey, nil)
	}
	return nil, errors.ErrorAction(logutils.ActionLoadCache, model.TypeAPIKey, nil)
}

<<<<<<< HEAD
func (a *Auth) updateCachedAPIKeys(docID string, operation string, apiKey model.APIKey) {
	a.apiKeysLock.RLock()
	defer a.apiKeysLock.RUnlock()

	//TODO: may need to remove api keys cached by key on replace and update
	switch operation {
	case "insert":
		a.apiKeys.Store(apiKey.Key, apiKey)
		a.apiKeys.Store(docID, apiKey)
	case "replace":
		a.apiKeys.Store(apiKey.Key, apiKey)
		a.apiKeys.Store(docID, apiKey)
	case "update":
		a.apiKeys.Store(apiKey.Key, apiKey)
		a.apiKeys.Store(docID, apiKey)
	case "delete":
		item, loaded := a.apiKeys.LoadAndDelete(docID)
		if loaded {
			if cachedKey, ok := item.(model.APIKey); ok {
				a.apiKeys.Delete(cachedKey.Key)
			}
		}
	}
=======
func (a *Auth) getCachedAPIKeys() ([]model.APIKey, error) {
	a.apiKeysLock.RLock()
	defer a.apiKeysLock.RUnlock()

	var err error
	apiKeyList := make([]model.APIKey, 0)
	idsFound := make([]string, 0)
	a.apiKeys.Range(func(key, item interface{}) bool {
		errArgs := &logutils.FieldArgs{"key": key}
		if item == nil {
			err = errors.ErrorData(logutils.StatusInvalid, model.TypeAPIKey, errArgs)
			return false
		}

		apiKey, ok := item.(model.APIKey)
		if !ok {
			err = errors.ErrorAction(logutils.ActionCast, model.TypeAPIKey, errArgs)
			return false
		}

		if !utils.Contains(idsFound, apiKey.ID) {
			apiKeyList = append(apiKeyList, apiKey)
			idsFound = append(idsFound, apiKey.ID)
		}

		return true
	})

	return apiKeyList, err
>>>>>>> 082fbd07
}

func (a *Auth) setupDeleteSessionsTimer() {
	a.logger.Info("setupDeleteSessionsTimer")

	//cancel if active
	if a.deleteSessionsTimer != nil {
		a.timerDone <- true
		a.deleteSessionsTimer.Stop()
	}

	a.deleteSessions()
}

func (a *Auth) deleteSessions() {
	a.logger.Info("deleteSessions")

	// to delete:
	// - not completed MFA
	// - expired sessions

	//1. not completed MFA
	a.deleteNotCompletedMFASessions()

	//2. expired sessions
	a.deleteExpiredSessions()

	duration := time.Hour * time.Duration(sessionDeletePeriod)
	a.deleteSessionsTimer = time.NewTimer(duration)
	select {
	case <-a.deleteSessionsTimer.C:
		// timer expired
		a.deleteSessionsTimer = nil

		a.deleteSessions()
	case <-a.timerDone:
		// timer aborted
		a.deleteSessionsTimer = nil
	}
}

func (a *Auth) deleteNotCompletedMFASessions() {
	a.logger.Info("deleteNotCompletedMFASessions")

	err := a.storage.DeleteMFAExpiredSessions()
	if err != nil {
		a.logger.Error(err.Error())
	}
}

func (a *Auth) deleteExpiredSessions() {
	a.logger.Info("deleteExpiredSessions")

	appsOrgs, err := a.storage.FindApplicationsOrganizations()
	if err != nil {
		a.logger.Error(err.Error())
	}

	if len(appsOrgs) == 0 {
		a.logger.Error("for some reasons apps orgs are missing")
		return
	}

	for _, appOrg := range appsOrgs {
		a.logger.Infof("delete expired sessions for %s app org", appOrg.ID)

		//find the app/org sessions
		sessions, err := a.storage.FindSessionsLazy(appOrg.Application.ID, appOrg.Organization.ID)
		if err != nil {
			a.logger.Errorf("error on finding unused sessions - %s", err)
		}

		//continue if no sessions
		if len(sessions) == 0 {
			a.logger.Infof("no sessions for %s app org", appOrg.ID)
			continue
		}

		//determine which sessions are expired
		forDelete := []model.LoginSession{}
		for _, session := range sessions {
			if session.IsExpired() {
				forDelete = append(forDelete, session)
			}
		}

		//count if no expired sessions
		if len(forDelete) == 0 {
			a.logger.Infof("no expired sessions for %s app org", appOrg.ID)
			continue
		}

		//we have expired sessions, so we need to delete them
		expiredCount := len(forDelete)
		a.logger.Infof("we have %d expired sessions, so we need to delete them", expiredCount)

		//we delete max 250 items
		if expiredCount > maxSessionsDelete {
			a.logger.Infof("%d expired sessions > %d, so remove only %d",
				expiredCount, maxSessionsDelete, maxSessionsDelete)
			forDelete = forDelete[0 : maxSessionsDelete-1]
		} else {
			a.logger.Infof("%d expired sessions <= %d, so do nothing", expiredCount, maxSessionsDelete)
		}

		//log the data that will be deleted and prepare the IDs
		ids := make([]string, len(forDelete))
		a.logger.Info("expired sessions to be deleted:")
		for i, session := range forDelete {
			a.logger.Info("deleting loging session - " + session.LogInfo())

			ids[i] = session.ID
		}

		//delete the sessions from the storage
		err = a.storage.DeleteLoginSessionsByIDs(nil, ids)
		if err != nil {
			a.logger.Errorf("error on deleting logins sessions - %s", err)
		}
	}
}

// LocalServiceRegLoaderImpl provides a local implementation for AuthDataLoader
type LocalServiceRegLoaderImpl struct {
	storage Storage
	*authservice.ServiceRegSubscriptions
}

// LoadServices implements ServiceRegLoader interface
func (l *LocalServiceRegLoaderImpl) LoadServices() ([]authservice.ServiceReg, error) {
	regs := l.storage.FindServiceRegs(l.GetSubscribedServices())
	authRegs := make([]authservice.ServiceReg, len(regs))
	for i, serviceReg := range regs {
		reg := serviceReg.Registration
		reg.PubKey.LoadKeyFromPem()
		authRegs[i] = reg
	}

	return authRegs, nil
}

// NewLocalServiceRegLoader creates and configures a new LocalServiceRegLoaderImpl instance
func NewLocalServiceRegLoader(storage Storage) *LocalServiceRegLoaderImpl {
	subscriptions := authservice.NewServiceRegSubscriptions([]string{allServices})
	return &LocalServiceRegLoaderImpl{storage: storage, ServiceRegSubscriptions: subscriptions}
}

// StorageListener represents storage listener implementation for the auth package
type StorageListener struct {
	auth *Auth
	storage.DefaultListenerImpl
}

<<<<<<< HEAD
//OnIdentityProvidersUpdated notifies that identity providers have been updated
func (al *StorageListener) OnIdentityProvidersUpdated(docID string, operation string, idPr model.IdentityProvider) {
	al.auth.updateCachedIdentityProviders(docID, operation, idPr)
}

//OnAPIKeysUpdated notifies api keys have been updated
func (al *StorageListener) OnAPIKeysUpdated(docID string, operation string, apiKey model.APIKey) {
	al.auth.updateCachedAPIKeys(docID, operation, apiKey)
}

//OnServiceRegsUpdated notifies that a service registration has been updated
func (al *StorageListener) OnServiceRegsUpdated(docID string, operation string, serviceReg model.ServiceReg) {
	al.auth.AuthService.LoadServices()
=======
// OnIdentityProvidersUpdated notifies that identity providers have been updated
func (al *StorageListener) OnIdentityProvidersUpdated() {
	al.auth.cacheIdentityProviders()
}

// OnAPIKeysUpdated notifies api keys have been updated
func (al *StorageListener) OnAPIKeysUpdated() {
	al.auth.cacheAPIKeys()
}

// OnServiceRegsUpdated notifies that a service registration has been updated
func (al *StorageListener) OnServiceRegsUpdated() {
	al.auth.ServiceRegManager.LoadServices()
>>>>>>> 082fbd07
}<|MERGE_RESOLUTION|>--- conflicted
+++ resolved
@@ -2422,7 +2422,37 @@
 	return nil, errors.ErrorAction(logutils.ActionLoadCache, model.TypeAPIKey, nil)
 }
 
-<<<<<<< HEAD
+func (a *Auth) getCachedAPIKeys() ([]model.APIKey, error) {
+	a.apiKeysLock.RLock()
+	defer a.apiKeysLock.RUnlock()
+
+	var err error
+	apiKeyList := make([]model.APIKey, 0)
+	idsFound := make([]string, 0)
+	a.apiKeys.Range(func(key, item interface{}) bool {
+		errArgs := &logutils.FieldArgs{"key": key}
+		if item == nil {
+			err = errors.ErrorData(logutils.StatusInvalid, model.TypeAPIKey, errArgs)
+			return false
+		}
+
+		apiKey, ok := item.(model.APIKey)
+		if !ok {
+			err = errors.ErrorAction(logutils.ActionCast, model.TypeAPIKey, errArgs)
+			return false
+		}
+
+		if !utils.Contains(idsFound, apiKey.ID) {
+			apiKeyList = append(apiKeyList, apiKey)
+			idsFound = append(idsFound, apiKey.ID)
+		}
+
+		return true
+	})
+
+	return apiKeyList, err
+}
+
 func (a *Auth) updateCachedAPIKeys(docID string, operation string, apiKey model.APIKey) {
 	a.apiKeysLock.RLock()
 	defer a.apiKeysLock.RUnlock()
@@ -2446,37 +2476,6 @@
 			}
 		}
 	}
-=======
-func (a *Auth) getCachedAPIKeys() ([]model.APIKey, error) {
-	a.apiKeysLock.RLock()
-	defer a.apiKeysLock.RUnlock()
-
-	var err error
-	apiKeyList := make([]model.APIKey, 0)
-	idsFound := make([]string, 0)
-	a.apiKeys.Range(func(key, item interface{}) bool {
-		errArgs := &logutils.FieldArgs{"key": key}
-		if item == nil {
-			err = errors.ErrorData(logutils.StatusInvalid, model.TypeAPIKey, errArgs)
-			return false
-		}
-
-		apiKey, ok := item.(model.APIKey)
-		if !ok {
-			err = errors.ErrorAction(logutils.ActionCast, model.TypeAPIKey, errArgs)
-			return false
-		}
-
-		if !utils.Contains(idsFound, apiKey.ID) {
-			apiKeyList = append(apiKeyList, apiKey)
-			idsFound = append(idsFound, apiKey.ID)
-		}
-
-		return true
-	})
-
-	return apiKeyList, err
->>>>>>> 082fbd07
 }
 
 func (a *Auth) setupDeleteSessionsTimer() {
@@ -2630,33 +2629,17 @@
 	storage.DefaultListenerImpl
 }
 
-<<<<<<< HEAD
-//OnIdentityProvidersUpdated notifies that identity providers have been updated
+// OnIdentityProvidersUpdated notifies that identity providers have been updated
 func (al *StorageListener) OnIdentityProvidersUpdated(docID string, operation string, idPr model.IdentityProvider) {
 	al.auth.updateCachedIdentityProviders(docID, operation, idPr)
 }
 
-//OnAPIKeysUpdated notifies api keys have been updated
+// OnAPIKeysUpdated notifies api keys have been updated
 func (al *StorageListener) OnAPIKeysUpdated(docID string, operation string, apiKey model.APIKey) {
 	al.auth.updateCachedAPIKeys(docID, operation, apiKey)
 }
 
-//OnServiceRegsUpdated notifies that a service registration has been updated
+// OnServiceRegsUpdated notifies that a service registration has been updated
 func (al *StorageListener) OnServiceRegsUpdated(docID string, operation string, serviceReg model.ServiceReg) {
-	al.auth.AuthService.LoadServices()
-=======
-// OnIdentityProvidersUpdated notifies that identity providers have been updated
-func (al *StorageListener) OnIdentityProvidersUpdated() {
-	al.auth.cacheIdentityProviders()
-}
-
-// OnAPIKeysUpdated notifies api keys have been updated
-func (al *StorageListener) OnAPIKeysUpdated() {
-	al.auth.cacheAPIKeys()
-}
-
-// OnServiceRegsUpdated notifies that a service registration has been updated
-func (al *StorageListener) OnServiceRegsUpdated() {
 	al.auth.ServiceRegManager.LoadServices()
->>>>>>> 082fbd07
 }