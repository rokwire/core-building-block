// Copyright 2022 Board of Trustees of the University of Illinois.
//
// Licensed under the Apache License, Version 2.0 (the "License");
// you may not use this file except in compliance with the License.
// You may obtain a copy of the License at
//
//     http://www.apache.org/licenses/LICENSE-2.0
//
// Unless required by applicable law or agreed to in writing, software
// distributed under the License is distributed on an "AS IS" BASIS,
// WITHOUT WARRANTIES OR CONDITIONS OF ANY KIND, either express or implied.
// See the License for the specific language governing permissions and
// limitations under the License.

package auth

import (
	"core-building-block/core/model"
	"core-building-block/driven/profilebb"
	"core-building-block/driven/storage"
	"core-building-block/utils"
	"crypto/rsa"
	"encoding/json"
	"fmt"
	"strings"
	"sync"
	"time"

	"github.com/golang-jwt/jwt"
	"github.com/google/uuid"
	"github.com/rokwire/core-auth-library-go/v2/authorization"
	"github.com/rokwire/core-auth-library-go/v2/authservice"
	"github.com/rokwire/core-auth-library-go/v2/authutils"
	"github.com/rokwire/core-auth-library-go/v2/sigauth"
	"github.com/rokwire/core-auth-library-go/v2/tokenauth"
	"golang.org/x/sync/syncmap"
	"gopkg.in/go-playground/validator.v9"
	"gopkg.in/gomail.v2"

	"github.com/rokwire/logging-library-go/errors"
	"github.com/rokwire/logging-library-go/logs"
	"github.com/rokwire/logging-library-go/logutils"
)

const (
	authServiceID  string = "auth"
	authKeyAlg     string = "RS256"
	rokwireKeyword string = "ROKWIRE"

	rokwireTokenAud string = "rokwire"

	allServices string = "all"

	typeMail              logutils.MessageDataType = "mail"
	typeAuthType          logutils.MessageDataType = "auth type"
	typeExternalAuthType  logutils.MessageDataType = "external auth type"
	typeAnonymousAuthType logutils.MessageDataType = "anonymous auth type"
	typeServiceAuthType   logutils.MessageDataType = "service auth type"
	typeMfaType           logutils.MessageDataType = "mfa type"
	typeAuth              logutils.MessageDataType = "auth"
	typeAuthRefreshParams logutils.MessageDataType = "auth refresh params"

	refreshTokenLength int = 256

	sessionDeletePeriod int = 24
	maxSessionsDelete   int = 250

	loginStateLength   int = 128
	loginStateDuration int = 5

	maxMfaAttempts    int = 5
	mfaCodeExpiration int = 5
	mfaCodeMax        int = 1000000
)

// Auth represents the auth functionality unit
type Auth struct {
	storage Storage
	emailer Emailer

	logger *logs.Logger

	authTypes          map[string]authType
	externalAuthTypes  map[string]externalAuthType
	anonymousAuthTypes map[string]anonymousAuthType
	serviceAuthTypes   map[string]serviceAuthType
	mfaTypes           map[string]mfaType

	authPrivKey *rsa.PrivateKey

	ServiceRegManager *authservice.ServiceRegManager
	SignatureAuth     *sigauth.SignatureAuth

	serviceID   string
	host        string //Service host
	minTokenExp int64  //Minimum access token expiration time in minutes
	maxTokenExp int64  //Maximum access token expiration time in minutes

	profileBB ProfileBuildingBlock

	emailFrom   string
	emailDialer *gomail.Dialer

	cachedIdentityProviders *syncmap.Map //cache identityProviders
	identityProvidersLock   *sync.RWMutex

	apiKeys     *syncmap.Map //cache api keys / api_key (string) -> APIKey
	apiKeysLock *sync.RWMutex

	//delete refresh tokens timer
	deleteSessionsTimer *time.Timer
	timerDone           chan bool
}

// NewAuth creates a new auth instance
func NewAuth(serviceID string, host string, authPrivKey *rsa.PrivateKey, storage Storage, emailer Emailer, minTokenExp *int64, maxTokenExp *int64, twilioAccountSID string,
	twilioToken string, twilioServiceSID string, profileBB *profilebb.Adapter, smtpHost string, smtpPortNum int, smtpUser string, smtpPassword string, smtpFrom string, logger *logs.Logger) (*Auth, error) {
	if minTokenExp == nil {
		var minTokenExpVal int64 = 5
		minTokenExp = &minTokenExpVal
	}

	if maxTokenExp == nil {
		var maxTokenExpVal int64 = 60
		maxTokenExp = &maxTokenExpVal
	}
	//maybe set up from config collection for diff types of auth
	emailDialer := gomail.NewDialer(smtpHost, smtpPortNum, smtpUser, smtpPassword)

	authTypes := map[string]authType{}
	externalAuthTypes := map[string]externalAuthType{}
	anonymousAuthTypes := map[string]anonymousAuthType{}
	serviceAuthTypes := map[string]serviceAuthType{}
	mfaTypes := map[string]mfaType{}

	cachedIdentityProviders := &syncmap.Map{}
	identityProvidersLock := &sync.RWMutex{}

	apiKeys := &syncmap.Map{}
	apiKeysLock := &sync.RWMutex{}

	timerDone := make(chan bool)

	auth := &Auth{storage: storage, emailer: emailer, logger: logger, authTypes: authTypes, externalAuthTypes: externalAuthTypes, anonymousAuthTypes: anonymousAuthTypes,
		serviceAuthTypes: serviceAuthTypes, mfaTypes: mfaTypes, authPrivKey: authPrivKey, ServiceRegManager: nil, serviceID: serviceID, host: host, minTokenExp: *minTokenExp,
		maxTokenExp: *maxTokenExp, profileBB: profileBB, cachedIdentityProviders: cachedIdentityProviders, identityProvidersLock: identityProvidersLock,
		timerDone: timerDone, emailDialer: emailDialer, emailFrom: smtpFrom, apiKeys: apiKeys, apiKeysLock: apiKeysLock}

	err := auth.storeReg()
	if err != nil {
		return nil, errors.WrapErrorAction(logutils.ActionSave, "reg", nil, err)
	}

	authService := authservice.AuthService{
		ServiceID:   serviceID,
		ServiceHost: host,
		FirstParty:  true,
	}

	serviceRegLoader := NewLocalServiceRegLoader(storage)

	// Instantiate a ServiceRegManager to manage the service registration data loaded by serviceRegLoader
	serviceRegManager, err := authservice.NewServiceRegManager(&authService, serviceRegLoader)
	if err != nil {
		return nil, errors.WrapErrorAction(logutils.ActionInitialize, "service reg manager", nil, err)
	}

	auth.ServiceRegManager = serviceRegManager

	signatureAuth, err := sigauth.NewSignatureAuth(authPrivKey, serviceRegManager, true)
	if err != nil {
		return nil, errors.WrapErrorAction(logutils.ActionInitialize, "signature auth", nil, err)
	}

	auth.SignatureAuth = signatureAuth

	//Initialize auth types
	initUsernameAuth(auth)
	initEmailAuth(auth)
	initPhoneAuth(auth, twilioAccountSID, twilioToken, twilioServiceSID)
	initFirebaseAuth(auth)
	initAnonymousAuth(auth)
	initSignatureAuth(auth)

	initOidcAuth(auth)
	initSamlAuth(auth)

	initStaticTokenServiceAuth(auth)
	initSignatureServiceAuth(auth)

	initTotpMfa(auth)
	initEmailMfa(auth)
	initPhoneMfa(auth)
	initRecoveryMfa(auth)

	err = auth.cacheIdentityProviders()
	if err != nil {
		logger.Warnf("NewAuth() failed to cache identity providers: %v", err)
	}

	err = auth.cacheAPIKeys()
	if err != nil {
		logger.Warnf("NewAuth() failed to cache api keys: %v", err)
	}

	return auth, nil

}

func (a *Auth) applyExternalAuthType(authType model.AuthType, appType model.ApplicationType, appOrg model.ApplicationOrganization, creds string, params string, clientVersion *string,
	regProfile model.Profile, regPreferences map[string]interface{}, username string, admin bool, l *logs.Log) (*model.AccountAuthType, map[string]interface{}, []model.MFAType, map[string]string, error) {
	var accountAuthType *model.AccountAuthType
	var mfaTypes []model.MFAType
	var externalIDs map[string]string

	//external auth type
	authImpl, err := a.getExternalAuthTypeImpl(authType)
	if err != nil {
		return nil, nil, nil, nil, errors.WrapErrorAction(logutils.ActionLoadCache, typeExternalAuthType, nil, err)
	}

	//1. get the user from the external system
	//var externalUser *model.ExternalSystemUser
	externalUser, extParams, err := authImpl.externalLogin(authType, appType, appOrg, creds, params, l)
	if err != nil {
		return nil, nil, nil, nil, errors.WrapErrorAction("logging in", "external user", nil, err)
	}

	//2. check if the user exists
	account, err := a.storage.FindAccount(nil, appOrg.ID, authType.ID, externalUser.Identifier)
	if err != nil {
		return nil, nil, nil, nil, errors.WrapErrorAction(logutils.ActionFind, model.TypeAccount, nil, err)
	}
	a.setLogContext(account, l)

	canSignIn := a.canSignIn(account, authType.ID, externalUser.Identifier)
	if canSignIn {
		//account exists
		accountAuthType, err = a.applySignInExternal(account, authType, appOrg, *externalUser, l)
		if err != nil {
			return nil, nil, nil, nil, errors.Wrap("error on apply sign in external", err)
		}
		mfaTypes = account.GetVerifiedMFATypes()
		externalIDs = account.ExternalIDs
	} else if !admin {
		//user does not exist, we need to register it
		accountAuthType, err = a.applySignUpExternal(nil, authType, appOrg, *externalUser, regProfile, regPreferences, username, clientVersion, l)
		if err != nil {
			return nil, nil, nil, nil, errors.Wrap("error on apply sign up external", err)
		}
		externalIDs = externalUser.ExternalIDs
	} else {
		return nil, nil, nil, nil, errors.Newf("admin account sign up is not allowed: identifier=%s auth_type=%s app_org_id=%s", externalUser.Identifier, authType.Code, appOrg.ID).SetStatus(utils.ErrorStatusNotAllowed)
	}

	//TODO: make sure we do not return any refresh tokens in extParams
	return accountAuthType, extParams, mfaTypes, externalIDs, nil
}

func (a *Auth) applySignInExternal(account *model.Account, authType model.AuthType, appOrg model.ApplicationOrganization,
	externalUser model.ExternalSystemUser, l *logs.Log) (*model.AccountAuthType, error) {
	var accountAuthType *model.AccountAuthType
	var err error

	//find account auth type
	accountAuthType, err = a.findAccountAuthType(account, &authType, externalUser.Identifier)
	if err != nil {
		return nil, err
	}

	//check if need to update the account data
	newAccount, err := a.updateExternalUserIfNeeded(*accountAuthType, externalUser, authType, appOrg, l)
	if err != nil {
		return nil, errors.WrapErrorAction(logutils.ActionUpdate, model.TypeExternalSystemUser, nil, err)
	}

	if newAccount != nil {
		accountAuthType.Account = *newAccount
	}

	if accountAuthType.Unverified {
		accountAuthType.SetUnverified(false)
		err := a.storage.UpdateAccountAuthType(*accountAuthType)
		if err != nil {
			return nil, errors.WrapErrorAction(logutils.ActionUpdate, model.TypeAccountAuthType, nil, err)
		}
	}

	return accountAuthType, nil
}

func (a *Auth) applySignUpExternal(context storage.TransactionContext, authType model.AuthType, appOrg model.ApplicationOrganization, externalUser model.ExternalSystemUser,
	regProfile model.Profile, regPreferences map[string]interface{}, username string, clientVersion *string, l *logs.Log) (*model.AccountAuthType, error) {
	var accountAuthType *model.AccountAuthType

	//1. prepare external admin user data
	identifier, aatParams, useSharedProfile, profile, preferences, err := a.prepareExternalUserData(authType, appOrg, externalUser, regProfile, nil, l)
	if err != nil {
		return nil, errors.WrapErrorAction("preparing", "external admin user data", nil, err)
	}

	//2. apply profile data from the external user if not provided
	_, err = a.applyProfileDataFromExternalUser(profile, externalUser, nil, false, l)
	if err != nil {
		return nil, errors.WrapErrorAction("error applying profile data from external user on registration", model.TypeProfile, nil, err)
	}

	//3. roles and groups mapping
	identityProviderID, ok := authType.Params["identity_provider"].(string)
	if !ok {
		return nil, errors.ErrorData(logutils.StatusMissing, "identity provider id", nil)
	}
	identityProviderSetting := appOrg.FindIdentityProviderSetting(identityProviderID)
	if identityProviderSetting == nil {
		return nil, errors.ErrorData(logutils.StatusMissing, model.TypeIdentityProviderSetting, nil)
	}

	externalRoles, externalGroups, err := a.getExternalUserAuthorization(externalUser, identityProviderSetting)
	if err != nil {
		l.WarnAction(logutils.ActionGet, "external authorization", err)
	}

	//4. check username
	if username != "" {
		err = a.checkUsername(nil, &appOrg, username)
		if err != nil {
			return nil, err
		}
	}

	//5. register the account
	accountAuthType, err = a.registerUser(context, authType, identifier, aatParams, appOrg, nil, useSharedProfile,
		externalUser.ExternalIDs, *profile, preferences, username, nil, externalRoles, externalGroups, nil, clientVersion, l)
	if err != nil {
		return nil, errors.WrapErrorAction(logutils.ActionRegister, model.TypeAccount, nil, err)
	}

	return accountAuthType, nil
}

func (a *Auth) applySignUpAdminExternal(context storage.TransactionContext, authType model.AuthType, appOrg model.ApplicationOrganization, externalUser model.ExternalSystemUser, regProfile model.Profile,
	username string, permissions []string, roleIDs []string, groupIDs []string, creatorPermissions []string, clientVersion *string, l *logs.Log) (*model.AccountAuthType, error) {
	var accountAuthType *model.AccountAuthType

	//1. prepare external admin user data
	identifier, aatParams, useSharedProfile, profile, _, err := a.prepareExternalUserData(authType, appOrg, externalUser, regProfile, nil, l)
	if err != nil {
		return nil, errors.WrapErrorAction("preparing", "external admin user data", nil, err)
	}

	//2. check username
	if username != "" {
		err = a.checkUsername(nil, &appOrg, username)
		if err != nil {
			return nil, err
		}
	}

	//3. register the account
	accountAuthType, err = a.registerUser(context, authType, identifier, aatParams, appOrg, nil, useSharedProfile, nil, *profile, nil,
		username, permissions, roleIDs, groupIDs, creatorPermissions, clientVersion, l)
	if err != nil {
		return nil, errors.WrapErrorAction(logutils.ActionRegister, "admin account", nil, err)
	}

	return accountAuthType, nil
}

func (a *Auth) prepareExternalUserData(authType model.AuthType, appOrg model.ApplicationOrganization, externalUser model.ExternalSystemUser, regProfile model.Profile,
	regPreferences map[string]interface{}, l *logs.Log) (string, map[string]interface{}, bool, *model.Profile, map[string]interface{}, error) {
	var profile model.Profile
	var preferences map[string]interface{}

	//1. check if needs to use shared profile
	useSharedProfile, sharedProfile, _, err := a.applySharedProfile(appOrg.Application, authType.ID, externalUser.Identifier, l)
	if err != nil {
		return "", nil, false, nil, nil, errors.Wrap("error applying shared profile", err)
	}

	if useSharedProfile {
		l.Infof("%s uses a shared profile", externalUser.Identifier)

		//merge client profile and shared profile
		profile = a.mergeProfiles(regProfile, sharedProfile, true)
		preferences = regPreferences
	} else {
		l.Infof("%s does not use a shared profile", externalUser.Identifier)

		profile = regProfile
		preferences = regPreferences

		//prepare profile and preferences
		preparedProfile, preparedPreferences, err := a.prepareRegistrationData(authType, externalUser.Identifier, profile, preferences, l)
		if err != nil {
			return "", nil, false, nil, nil, errors.WrapErrorAction("error preparing registration data", model.TypeUserAuth, nil, err)
		}
		profile = *preparedProfile
		preferences = preparedPreferences
	}

	//2. prepare the registration data
	params := map[string]interface{}{}
	params["user"] = externalUser

	return externalUser.Identifier, params, useSharedProfile, &profile, preferences, nil
}

func (a *Auth) applyProfileDataFromExternalUser(profile *model.Profile, newExternalUser model.ExternalSystemUser,
	currentExternalUser *model.ExternalSystemUser, alwaysSync bool, l *logs.Log) (bool, error) {
	if profile == nil {
		return false, errors.ErrorData(logutils.StatusMissing, model.TypeProfile, nil)
	}

	changed := false
	//first name
	if len(newExternalUser.FirstName) > 0 && (alwaysSync || len(profile.FirstName) == 0 || (currentExternalUser != nil && currentExternalUser.FirstName != newExternalUser.FirstName)) {
		changed = changed || (profile.FirstName != newExternalUser.FirstName)
		profile.FirstName = newExternalUser.FirstName
	}
	//last name
	if len(newExternalUser.LastName) > 0 && (alwaysSync || len(profile.LastName) == 0 || (currentExternalUser != nil && currentExternalUser.LastName != newExternalUser.LastName)) {
		changed = changed || (profile.LastName != newExternalUser.LastName)
		profile.LastName = newExternalUser.LastName
	}
	//email
	if len(newExternalUser.Email) > 0 && (alwaysSync || len(profile.Email) == 0 || (currentExternalUser != nil && currentExternalUser.Email != newExternalUser.Email)) {
		changed = changed || (profile.Email != newExternalUser.Email)
		profile.Email = newExternalUser.Email
	}
	if changed {
		now := time.Now()
		profile.DateUpdated = &now
	}
	return changed, nil
}

func (a *Auth) updateExternalUserIfNeeded(accountAuthType model.AccountAuthType, externalUser model.ExternalSystemUser,
	authType model.AuthType, appOrg model.ApplicationOrganization, l *logs.Log) (*model.Account, error) {
	l.Info("updateExternalUserIfNeeded")

	//get the current external user
	currentDataMap := accountAuthType.Params["user"]
	currentDataJSON, err := utils.ConvertToJSON(currentDataMap)
	if err != nil {
		return nil, errors.WrapErrorAction(logutils.ActionMarshal, "external user", nil, err)
	}
	var currentData *model.ExternalSystemUser
	err = json.Unmarshal(currentDataJSON, &currentData)
	if err != nil {
		return nil, errors.ErrorAction(logutils.ActionUnmarshal, "external user", nil)
	}

	identityProviderID, ok := authType.Params["identity_provider"].(string)
	if !ok {
		return nil, errors.ErrorData(logutils.StatusMissing, "identity provider id", nil)
	}
	identityProviderSetting := appOrg.FindIdentityProviderSetting(identityProviderID)
	if identityProviderSetting == nil {
		return nil, errors.ErrorData(logutils.StatusMissing, model.TypeIdentityProviderSetting, nil)
	}

	//check if external system user needs to be updated
	var newAccount *model.Account
	//there is changes so we need to update it
	//TODO: Can we do this all in a single storage operation?
	updated := !currentData.Equals(externalUser)
	accountAuthType.Params["user"] = externalUser
	now := time.Now()
	accountAuthType.DateUpdated = &now

	transaction := func(context storage.TransactionContext) error {
		//1. first find the account record
		account, err := a.storage.FindAccountByAuthTypeID(context, accountAuthType.ID)
		if err != nil {
			return errors.WrapErrorAction(logutils.ActionFind, model.TypeAccount, nil, err)
		}
		if account == nil {
			return errors.ErrorData(logutils.StatusMissing, model.TypeAccount, &logutils.FieldArgs{"account_auth_type_id": accountAuthType.ID})
		}

		//2. update the account auth type in the account record
		newAccountAuthTypes := make([]model.AccountAuthType, len(account.AuthTypes))
		for j, aAuthType := range account.AuthTypes {
			if aAuthType.ID == accountAuthType.ID {
				newAccountAuthTypes[j] = accountAuthType
			} else {
				newAccountAuthTypes[j] = aAuthType
			}
		}
		account.AuthTypes = newAccountAuthTypes

		// 3. update external ids
		for k, v := range externalUser.ExternalIDs {
			if account.ExternalIDs == nil {
				account.ExternalIDs = make(map[string]string)
			}
			if account.ExternalIDs[k] != v {
				updated = true
				account.ExternalIDs[k] = v
			}
		}

		// 4. update profile
		profileUpdated, err := a.applyProfileDataFromExternalUser(&account.Profile, externalUser, currentData, identityProviderSetting.AlwaysSyncProfile, l)
		if err != nil {
			return errors.WrapErrorAction(logutils.ActionUpdate, model.TypeProfile, nil, err)
		}

		// 5. update roles and groups mapping
		roles, groups, err := a.getExternalUserAuthorization(externalUser, identityProviderSetting)
		if err != nil {
			return errors.WrapErrorAction(logutils.ActionGet, "external authorization", nil, err)
		}
		rolesUpdated, err := a.updateExternalAccountRoles(account, roles)
		if err != nil {
			return errors.WrapErrorAction(logutils.ActionUpdate, model.TypeAccountRoles, nil, err)
		}
		groupsUpdated, err := a.updateExternalAccountGroups(account, groups)
		if err != nil {
			return errors.WrapErrorAction(logutils.ActionUpdate, model.TypeAccountGroups, nil, err)
		}

		// 6. update account if needed
		if updated || profileUpdated || rolesUpdated || groupsUpdated {
			err = a.storage.SaveAccount(context, account)
			if err != nil {
				return errors.WrapErrorAction(logutils.ActionSave, model.TypeAccount, nil, err)
			}
		}

		newAccount = account
		return nil
	}

	err = a.storage.PerformTransaction(transaction)
	if err != nil {
		return nil, errors.WrapErrorAction(logutils.ActionUpdate, model.TypeUserAuth, nil, err)
	}
	return newAccount, nil
}

func (a *Auth) applyAnonymousAuthType(authType model.AuthType, creds string) (string, *model.Account, map[string]interface{}, error) { //auth type
	authImpl, err := a.getAnonymousAuthTypeImpl(authType)
	if err != nil {
		return "", nil, nil, errors.WrapErrorAction(logutils.ActionLoadCache, typeAnonymousAuthType, nil, err)
	}

	//Check the credentials
	anonymousID, anonymousParams, err := authImpl.checkCredentials(creds)
	if err != nil {
		return "", nil, nil, errors.WrapErrorAction(logutils.ActionValidate, model.TypeCreds, nil, err)
	}

	account, err := a.storage.FindAccountByID(nil, anonymousID)
	if err != nil {
		return "", nil, nil, errors.WrapErrorAction(logutils.ActionFind, model.TypeAccount, &logutils.FieldArgs{"id": anonymousID}, err)
	}
	if account != nil && !account.Anonymous {
		return "", nil, nil, errors.ErrorData(logutils.StatusInvalid, "anonymous account", &logutils.FieldArgs{"id": anonymousID})
	}

	return anonymousID, account, anonymousParams, nil
}

func (a *Auth) applyAuthType(authType model.AuthType, appOrg model.ApplicationOrganization, creds string, params string, clientVersion *string, regProfile model.Profile,
	regPreferences map[string]interface{}, username string, admin bool, l *logs.Log) (string, *model.AccountAuthType, []model.MFAType, map[string]string, error) {

	//auth type
	authImpl, err := a.getAuthTypeImpl(authType)
	if err != nil {
		return "", nil, nil, nil, errors.WrapErrorAction(logutils.ActionLoadCache, typeAuthType, nil, err)
	}

	//check if the user exists check
	userIdentifier, err := authImpl.getUserIdentifier(creds)
	if err != nil {
		return "", nil, nil, nil, errors.WrapErrorAction(logutils.ActionGet, "user identifier", nil, err)
	}

	if userIdentifier != "" {
		if authType.Code == "twilio_phone" && regProfile.Phone == "" {
			regProfile.Phone = userIdentifier
		} else if authType.Code == "email" && regProfile.Email == "" {
			regProfile.Email = userIdentifier
		}
	}

	account, err := a.storage.FindAccount(nil, appOrg.ID, authType.ID, userIdentifier)
	if err != nil {
		return "", nil, nil, nil, errors.WrapErrorAction(logutils.ActionFind, model.TypeAccount, nil, err) //TODO add args..
	}
	a.setLogContext(account, l)

	canSignIn := a.canSignIn(account, authType.ID, userIdentifier)

	//check if it is sign in or sign up
	isSignUp, err := a.isSignUp(canSignIn, params, l)
	if err != nil {
		return "", nil, nil, nil, errors.WrapErrorAction("error checking is sign up", "", nil, err)
	}
	if isSignUp {
		if admin {
			return "", nil, nil, nil, errors.Newf("admin account sign up is not allowed: identifier=%s auth_type=%s app_org_id=%s", userIdentifier, authType.Code, appOrg.ID).SetStatus(utils.ErrorStatusNotAllowed)
		}
		message, accountAuthType, err := a.applySignUp(authImpl, account, authType, appOrg, userIdentifier, creds, params, clientVersion,
			regProfile, regPreferences, username, l)
		if err != nil {
			return "", nil, nil, nil, err
		}
		return message, accountAuthType, nil, nil, nil
	}
	///apply sign in
	return a.applySignIn(authImpl, authType, account, userIdentifier, creds, l)
}

func (a *Auth) applySignIn(authImpl authType, authType model.AuthType, account *model.Account, userIdentifier string,
	creds string, l *logs.Log) (string, *model.AccountAuthType, []model.MFAType, map[string]string, error) {
	if account == nil {
		return "", nil, nil, nil, errors.ErrorData(logutils.StatusMissing, model.TypeAccount, nil).SetStatus(utils.ErrorStatusNotFound)
	}

	//find account auth type
	accountAuthType, err := a.findAccountAuthType(account, &authType, userIdentifier)
	if accountAuthType == nil {
		return "", nil, nil, nil, errors.WrapErrorAction(logutils.ActionFind, model.TypeAccountAuthType, nil, err)
	}

	if accountAuthType.Unverified && accountAuthType.Linked {
		return "", nil, nil, nil, errors.New("cannot verify linked auth type")
	}

	var message string
	message, err = a.checkCredentials(authImpl, authType, accountAuthType, creds, l)
	if err != nil {
		return "", nil, nil, nil, errors.WrapErrorAction("verifying", "credentials", nil, err)
	}

	return message, accountAuthType, account.GetVerifiedMFATypes(), account.ExternalIDs, nil
}

func (a *Auth) checkCredentialVerified(authImpl authType, accountAuthType *model.AccountAuthType, l *logs.Log) error {
	verified, expired, err := authImpl.isCredentialVerified(accountAuthType.Credential, l)
	if err != nil {
		return errors.Wrap("error checking is credential verified", err)
	}
	if !*verified {
		//it is unverified
		if !*expired {
			//not expired, just notify the client that it is "unverified"
			return errors.ErrorData("unverified", "credential", nil).SetStatus(utils.ErrorStatusUnverified)
		}
		//expired, first restart the verification and then notify the client that it is unverified and verification is restarted

		//restart credential verification
		err = authImpl.restartCredentialVerification(accountAuthType.Credential, accountAuthType.Account.AppOrg.Application.Name, l)
		if err != nil {
			return errors.Wrap("error restarting creation verification", err)
		}

		//notify the client
		return errors.ErrorData("expired", "credential verification", nil).SetStatus(utils.ErrorStatusVerificationExpired)
	}

	return nil
}

func (a *Auth) checkCredentials(authImpl authType, authType model.AuthType, accountAuthType *model.AccountAuthType, creds string, l *logs.Log) (string, error) {
	//check is verified
	if authType.UseCredentials {
		err := a.checkCredentialVerified(authImpl, accountAuthType, l)
		if err != nil {
			return "", err
		}
	}

	//check the credentials
	message, err := authImpl.checkCredentials(*accountAuthType, creds, l)
	if err != nil {
		return message, errors.WrapErrorAction(logutils.ActionValidate, model.TypeCredential, nil, err)
	}

	//if sign in was completed successfully, set auth type to verified
	if message == "" && accountAuthType.Unverified {
		accountAuthType.SetUnverified(false)
		err := a.storage.UpdateAccountAuthType(*accountAuthType)
		if err != nil {
			return "", errors.WrapErrorAction(logutils.ActionUpdate, model.TypeAccountAuthType, nil, err)
		}
	}

	return message, nil
}

func (a *Auth) applySignUp(authImpl authType, account *model.Account, authType model.AuthType, appOrg model.ApplicationOrganization, userIdentifier string, creds string,
	params string, clientVersion *string, regProfile model.Profile, regPreferences map[string]interface{}, username string, l *logs.Log) (string, *model.AccountAuthType, error) {
	if account != nil {
		err := a.handleAccountAuthTypeConflict(*account, authType.ID, userIdentifier, true)
		if err != nil {
			return "", nil, err
		}
	}

	if username != "" {
		err := a.checkUsername(nil, &appOrg, username)
		if err != nil {
			return "", nil, err
		}
	}

	retParams, accountAuthType, err := a.signUpNewAccount(nil, authImpl, authType, appOrg, userIdentifier, creds, params, clientVersion, regProfile, regPreferences, username, nil, nil, nil, nil, l)
	if err != nil {
		return "", nil, err
	}

	message, _ := retParams["message"].(string)
	return message, accountAuthType, nil
}

func (a *Auth) applySignUpAdmin(context storage.TransactionContext, authImpl authType, account *model.Account, authType model.AuthType, appOrg model.ApplicationOrganization, identifier string, password string,
	regProfile model.Profile, username string, permissions []string, roles []string, groups []string, creatorPermissions []string, clientVersion *string, l *logs.Log) (map[string]interface{}, *model.AccountAuthType, error) {

	if username != "" {
		err := a.checkUsername(nil, &appOrg, username)
		if err != nil {
			return nil, nil, err
		}
	}

	return a.signUpNewAccount(context, authImpl, authType, appOrg, identifier, password, "", clientVersion, regProfile, nil, username, permissions, roles, groups, creatorPermissions, l)
}

func (a *Auth) applyCreateAnonymousAccount(context storage.TransactionContext, appOrg model.ApplicationOrganization, anonymousID string,
	preferences map[string]interface{}, systemConfigs map[string]interface{}, l *logs.Log) (*model.Account, error) {
	account := model.Account{ID: anonymousID, AppOrg: appOrg, Preferences: preferences, SystemConfigs: systemConfigs, Anonymous: true, DateCreated: time.Now()}
	return a.storage.InsertAccount(context, account)
}

func (a *Auth) signUpNewAccount(context storage.TransactionContext, authImpl authType, authType model.AuthType, appOrg model.ApplicationOrganization, userIdentifier string,
	creds string, params string, clientVersion *string, regProfile model.Profile, regPreferences map[string]interface{}, username string, permissions []string,
	roles []string, groups []string, creatorPermissions []string, l *logs.Log) (map[string]interface{}, *model.AccountAuthType, error) {
	var retParams map[string]interface{}
	var credential *model.Credential
	var profile model.Profile
	var preferences map[string]interface{}

	//check if needs to use shared profile
	useSharedProfile, sharedProfile, sharedCredential, err := a.applySharedProfile(appOrg.Application, authType.ID, userIdentifier, l)
	if err != nil {
		return nil, nil, errors.Wrap("error applying shared profile", err)
	}

	if useSharedProfile {
		l.Infof("%s uses a shared profile", userIdentifier)

		//allow sign up only if the shared credential is verified
		if credential != nil && !credential.Verified {
			l.Infof("trying to sign up in %s with unverified shared credentials", appOrg.Organization.Name)
			return nil, nil, errors.New("unverified credentials").SetStatus(utils.ErrorStatusSharedCredentialUnverified)
		}

		//merge client profile and shared profile
		profile = a.mergeProfiles(regProfile, sharedProfile, true)
		preferences = regPreferences

		credential = sharedCredential
		retParams = map[string]interface{}{"message": "successfuly registered"}
	} else {
		l.Infof("%s does not use a shared profile", userIdentifier)

		profile = regProfile
		preferences = regPreferences

		preparedProfile, preparedPreferences, err := a.prepareRegistrationData(authType, userIdentifier, profile, preferences, l)
		if err != nil {
			return nil, nil, errors.WrapErrorAction("error preparing registration data", model.TypeUserAuth, nil, err)
		}
		profile = *preparedProfile
		preferences = preparedPreferences

		credID := uuid.NewString()

		//apply sign up
		var credentialValue map[string]interface{}
		if creatorPermissions == nil {
			var message string
			message, credentialValue, err = authImpl.signUp(authType, appOrg, creds, params, credID, l)
			if err != nil {
				return nil, nil, errors.Wrap("error signing up", err)
			}

			retParams = map[string]interface{}{"message": message}
		} else {
			retParams, credentialValue, err = authImpl.signUpAdmin(authType, appOrg, userIdentifier, creds, credID)
			if err != nil {
				return nil, nil, errors.WrapErrorAction("signing up", "admin user", nil, err)
			}
		}

		//credential
		if credentialValue != nil {
			now := time.Now()
			credential = &model.Credential{ID: credID, AccountsAuthTypes: nil, Value: credentialValue, Verified: false,
				AuthType: authType, DateCreated: now, DateUpdated: &now}
		}
	}

	accountAuthType, err := a.registerUser(context, authType, userIdentifier, nil, appOrg, credential, useSharedProfile, nil, profile, preferences, username, permissions, roles, groups, creatorPermissions, clientVersion, l)
	if err != nil {
		return nil, nil, errors.WrapErrorAction(logutils.ActionRegister, model.TypeAccount, nil, err)
	}

	return retParams, accountAuthType, nil
}

func (a *Auth) applySharedProfile(app model.Application, authTypeID string, userIdentifier string, l *logs.Log) (bool, *model.Profile, *model.Credential, error) {
	//do not share profiles by default
	useSharedProfile := false

	var sharedProfile *model.Profile
	var sharedCredential *model.Credential

	var err error

	//the application uses shared profiles
	if app.SharedIdentities {
		l.Infof("%s uses shared identities", app.Name)

		hasSharedProfile := false
		hasSharedProfile, sharedProfile, sharedCredential, err = a.hasSharedProfile(app, authTypeID, userIdentifier, l)
		if err != nil {
			return false, nil, nil, errors.Wrap("error checking shared profile", err)
		}
		if hasSharedProfile {
			l.Infof("%s already has a profile, so use it", userIdentifier)
			useSharedProfile = true
		} else {
			l.Infof("%s does not have a profile", userIdentifier)
		}
	} else {
		l.Infof("%s does not use shared identities", app.Name)
	}

	return useSharedProfile, sharedProfile, sharedCredential, nil
}

func (a *Auth) hasSharedProfile(app model.Application, authTypeID string, userIdentifier string, l *logs.Log) (bool, *model.Profile, *model.Credential, error) {
	l.Info("hasSharedProfile")

	//find if already there is a profile for the application
	profiles, err := a.storage.FindProfiles(app.ID, authTypeID, userIdentifier)
	if err != nil {
		return false, nil, nil, errors.Wrap("error finding profiles", err)
	}
	if len(profiles) == 0 {
		l.Info("there is no profile yet")
		return false, nil, nil, nil
	}

	//find profile
	var profile *model.Profile
	var credential *model.Credential
	var credentialID *string
	for _, current := range profiles {
		for _, account := range current.Accounts {
			for _, accAuthType := range account.AuthTypes {
				if accAuthType.Identifier == userIdentifier {
					//get the profile
					profile = &current

					if accAuthType.Credential != nil {
						credentialID = &accAuthType.Credential.ID //we have only the id loaded in the credential object
					}
					break
				}
			}
		}
	}

	if profile == nil {
		return false, nil, nil, nil
	}

	//find the credential
	if credentialID != nil {
		credential, err = a.storage.FindCredential(nil, *credentialID)
		if err != nil {
			return false, nil, nil, errors.Wrap("error finding a credential", err)
		}
	}
	return true, profile, credential, nil
}

// validateAPIKey checks if the given API key is valid for the given app ID
func (a *Auth) validateAPIKey(apiKey string, appID string) error {
	validAPIKey, err := a.getCachedAPIKey(apiKey)
	if err != nil || validAPIKey == nil || validAPIKey.AppID != appID {
		return errors.Newf("incorrect key for app_id=%v", appID)
	}

	return nil
}

func (a *Auth) canSignIn(account *model.Account, authTypeID string, userIdentifier string) bool {
	if account != nil {
		aat := account.GetAccountAuthType(authTypeID, userIdentifier)
		return aat == nil || !aat.Linked || !aat.Unverified
	}

	return false
}

// isSignUp checks if the operation is sign in or sign up
//
//	first check if the client has set sign_up field
//	if sign_up field has not been sent then check if the user exists
func (a *Auth) isSignUp(accountExists bool, params string, l *logs.Log) (bool, error) {
	//check if sign_up field has been passed
	useSignUpFieldCheck := strings.Contains(params, "sign_up")

	if useSignUpFieldCheck {
		type signUpParams struct {
			SignUp bool `json:"sign_up"`
		}
		var sParams signUpParams
		err := json.Unmarshal([]byte(params), &sParams)
		if err != nil {
			return false, errors.WrapErrorAction(logutils.ActionUnmarshal, "sign up params", nil, err)
		}

		return sParams.SignUp, nil
	}

	if accountExists {
		//the user exists, so return false
		return false, nil
	}

	//the user does not exists, so it has to register
	return true, nil
}

func (a *Auth) getAccount(authenticationType string, userIdentifier string, apiKey string, appTypeIdentifier string, orgID string) (*model.Account, string, error) {
	//validate if the provided auth type is supported by the provided application and organization
	authType, _, appOrg, err := a.validateAuthType(authenticationType, appTypeIdentifier, orgID)
	if err != nil {
		return nil, "", errors.WrapErrorAction(logutils.ActionValidate, typeAuthType, nil, err)
	}

	//do not allow for admins
	if appOrg.Application.Admin {
		return nil, "", errors.New("not allowed for admins")
	}

	//TODO: Ideally we would not make many database calls before validating the API key. Currently needed to get app ID
	err = a.validateAPIKey(apiKey, appOrg.Application.ID)
	if err != nil {
		return nil, "", errors.WrapErrorData(logutils.StatusInvalid, model.TypeAPIKey, nil, err)
	}

	//check if the account exists check
	account, err := a.storage.FindAccount(nil, appOrg.ID, authType.ID, userIdentifier)
	if err != nil {
		return nil, "", errors.WrapErrorAction(logutils.ActionFind, model.TypeAccount, nil, err)
	}

	return account, authType.ID, nil
}

func (a *Auth) findAccountAuthType(account *model.Account, authType *model.AuthType, identifier string) (*model.AccountAuthType, error) {
	if account == nil {
		return nil, errors.ErrorData(logutils.StatusMissing, model.TypeAccount, nil)
	}

	if authType == nil {
		return nil, errors.ErrorData(logutils.StatusMissing, typeAuthType, nil)
	}

	accountAuthType := account.GetAccountAuthType(authType.ID, identifier)
	if accountAuthType == nil {
		return nil, errors.New("for some reasons the user auth type is nil")
	}

	accountAuthType.AuthType = *authType

	if accountAuthType.Credential != nil {
		//populate credentials in accountAuthType
		credential, err := a.storage.FindCredential(nil, accountAuthType.Credential.ID)
		if err != nil {
			return nil, errors.WrapErrorAction(logutils.ActionFind, model.TypeCredential, nil, err)
		}
		credential.AuthType = *authType
		accountAuthType.Credential = credential
	}

	return accountAuthType, nil
}

func (a *Auth) findAccountAuthTypeByID(account *model.Account, accountAuthTypeID string) (*model.AccountAuthType, error) {
	if account == nil {
		return nil, errors.ErrorData(logutils.StatusMissing, model.TypeAccount, nil)
	}

	if accountAuthTypeID == "" {
		return nil, errors.ErrorData(logutils.StatusMissing, logutils.TypeString, nil)
	}

	accountAuthType := account.GetAccountAuthTypeByID(accountAuthTypeID)
	if accountAuthType == nil {
		return nil, errors.New("for some reasons the user auth type is nil")
	}

	authType, err := a.storage.FindAuthType(accountAuthType.AuthType.ID)
	if err != nil || authType == nil {
		return nil, errors.WrapErrorAction(logutils.ActionLoadCache, typeAuthType, logutils.StringArgs(accountAuthType.AuthType.ID), err)
	}

	accountAuthType.AuthType = *authType

	if accountAuthType.Credential != nil {
		//populate credentials in accountAuthType
		credential, err := a.storage.FindCredential(nil, accountAuthType.Credential.ID)
		if err != nil {
			return nil, errors.WrapErrorAction(logutils.ActionFind, model.TypeCredential, nil, err)
		}
		credential.AuthType = *authType
		accountAuthType.Credential = credential
	}
	return accountAuthType, nil
}

func (a *Auth) clearExpiredSessions(identifier string, l *logs.Log) error {
	l.Info("clearExpiredSessions")

	//load the sessions for the identifier
	loginsSessions, err := a.storage.FindLoginSessions(nil, identifier)
	if err != nil {
		return errors.Wrap("error finding logins sessions for clearing them", err)
	}

	//determine the expired sessions
	expiredSessions := []model.LoginSession{}
	for _, session := range loginsSessions {
		if session.IsExpired() {
			expiredSessions = append(expiredSessions, session)
		}
	}

	//log sessions and expired sessions count
	l.Info(fmt.Sprintf("there are %d sessions", len(loginsSessions)))
	l.Info(fmt.Sprintf("there are %d expired sessions", len(expiredSessions)))

	//clear the expird sessions if there are such ones
	if len(expiredSessions) > 0 {
		l.Info("there is expired sessions for deleting")

		err = a.deleteLoginSessions(nil, expiredSessions, l)
		if err != nil {
			return errors.Wrap("error on deleting logins sessions", err)
		}
	} else {
		l.Info("there is no expired sessions for deleting")
	}

	return nil
}

func (a *Auth) applyLogin(anonymous bool, sub string, authType model.AuthType, appOrg model.ApplicationOrganization,
	accountAuthType *model.AccountAuthType, appType model.ApplicationType, externalIDs map[string]string, ipAddress string, deviceType string,
	deviceOS *string, deviceID string, clientVersion *string, params map[string]interface{}, state string, l *logs.Log) (*model.LoginSession, error) {

	var err error
	var loginSession *model.LoginSession

	transaction := func(context storage.TransactionContext) error {
		///1. assign device to session and account
		var device *model.Device
		if !anonymous {
			//1. check if the device exists
			device, err = a.storage.FindDevice(context, deviceID, sub)
			if err != nil {
				return errors.WrapErrorAction(logutils.ActionFind, model.TypeDevice, nil, err)
			}
			if device != nil {
				//2.1 device exists, so do nothing
			} else {
				//2.2 device does not exist, we need to assign it to the account

				device, err = a.createDevice(sub, deviceType, deviceOS, deviceID, l)
				if err != nil {
					return errors.WrapErrorAction("error creating device", model.TypeDevice, nil, err)
				}
				_, err := a.storage.InsertDevice(context, *device)
				if err != nil {
					return errors.WrapErrorAction(logutils.ActionInsert, model.TypeDevice, nil, err)
				}
			}
		}
		///

		///create login session entity
		loginSession, err = a.createLoginSession(anonymous, sub, authType, appOrg, accountAuthType, appType, externalIDs, ipAddress, params, state, device, l)
		if err != nil {
			return errors.WrapErrorAction("error creating a session", "", nil, err)
		}

		//1. store login session
		err = a.storage.InsertLoginSession(context, *loginSession)
		if err != nil {
			return errors.WrapErrorAction(logutils.ActionInsert, model.TypeLoginSession, nil, err)
		}

		//2. check session limit against number of active sessions
		sessionLimit := appOrg.LoginsSessionsSetting.MaxConcurrentSessions
		if sessionLimit > 0 {
			loginSessions, err := a.storage.FindLoginSessions(context, loginSession.Identifier)
			if err != nil {
				return errors.WrapErrorAction(logutils.ActionFind, model.TypeLoginSession, nil, err)
			}
			if len(loginSessions) < 1 {
				l.ErrorWithDetails("failed to find login session after inserting", logutils.Fields{"identifier": loginSession.Identifier})
			}

			if len(loginSessions) > sessionLimit {
				// delete first session in list (sorted by date created)
				err = a.deleteLoginSession(context, loginSessions[0], l)
				if err != nil {
					return errors.WrapErrorAction(logutils.ActionDelete, model.TypeLoginSession, nil, err)
				}
			}
		}
		// update account usage information
		if accountAuthType != nil {
			err = a.storage.UpdateAccountUsageInfo(context, accountAuthType.Account.ID, true, true, clientVersion)
			if err != nil {
				return errors.WrapErrorAction(logutils.ActionUpdate, model.TypeAccountUsageInfo, nil, err)
			}
		}
		return nil
	}

	err = a.storage.PerformTransaction(transaction)
	if err != nil {
		return nil, errors.WrapErrorAction(logutils.ActionUpdate, model.TypeUserAuth, nil, err)
	}

	return loginSession, nil
}

func (a *Auth) createDevice(accountID string, deviceType string, deviceOS *string, deviceID string, l *logs.Log) (*model.Device, error) {
	//id
	idUUID, _ := uuid.NewUUID()
	id := idUUID.String()

	//account
	account := model.Account{ID: accountID}

	return &model.Device{ID: id, DeviceID: deviceID, Account: account,
		Type: deviceType, OS: *deviceOS, DateCreated: time.Now()}, nil
}

func (a *Auth) createLoginSession(anonymous bool, sub string, authType model.AuthType,
	appOrg model.ApplicationOrganization, accountAuthType *model.AccountAuthType, appType model.ApplicationType,
	externalIDs map[string]string, ipAddress string, params map[string]interface{}, state string, device *model.Device, l *logs.Log) (*model.LoginSession, error) {

	//id
	idUUID, _ := uuid.NewUUID()
	id := idUUID.String()

	//account auth type
	if !anonymous {
		//sort account auth types by the one used for login
		accountAuthType.Account.SortAccountAuthTypes(accountAuthType.Identifier)
	}

	//access token
	orgID := appOrg.Organization.ID
	appID := appOrg.Application.ID
	uid := ""
	name := ""
	email := ""
	phone := ""
	permissions := []string{}
	if !anonymous {
		uid = accountAuthType.Identifier
		name = accountAuthType.Account.Profile.GetFullName()
		email = accountAuthType.Account.Profile.Email
		phone = accountAuthType.Account.Profile.Phone
		permissions = accountAuthType.Account.GetPermissionNames()
	}
	claims := a.getStandardClaims(sub, uid, name, email, phone, rokwireTokenAud, orgID, appID, authType.Code, externalIDs, nil, anonymous, true, appOrg.Application.Admin, appOrg.Organization.System, false, true, idUUID.String())
	accessToken, err := a.buildAccessToken(claims, strings.Join(permissions, ","), authorization.ScopeGlobal)
	if err != nil {
		return nil, errors.WrapErrorAction(logutils.ActionCreate, logutils.TypeToken, nil, err)
	}

	//refresh token
	refreshToken, err := a.buildRefreshToken()
	if err != nil {
		return nil, errors.WrapErrorAction(logutils.ActionCreate, logutils.TypeToken, nil, err)
	}

	now := time.Now().UTC()
	var stateExpires *time.Time
	if state != "" {
		stateExpireTime := now.Add(time.Minute * time.Duration(loginStateDuration))
		stateExpires = &stateExpireTime
	}

	loginSession := model.LoginSession{ID: id, AppOrg: appOrg, AuthType: authType,
		AppType: appType, Anonymous: anonymous, Identifier: sub, ExternalIDs: externalIDs, AccountAuthType: accountAuthType,
		Device: device, IPAddress: ipAddress, AccessToken: accessToken, RefreshTokens: []string{refreshToken}, Params: params,
		State: state, StateExpires: stateExpires, DateCreated: now}

	return &loginSession, nil
}

func (a *Auth) deleteLoginSession(context storage.TransactionContext, loginSession model.LoginSession, l *logs.Log) error {
	//always log what session has been deleted
	l.Info("deleting loging session - " + loginSession.LogInfo())

	err := a.storage.DeleteLoginSession(context, loginSession.ID)
	if err != nil {
		l.WarnAction(logutils.ActionDelete, model.TypeLoginSession, err)
		return err
	}
	return nil
}

func (a *Auth) deleteLoginSessions(context storage.TransactionContext, loginSessions []model.LoginSession, l *logs.Log) error {
	//always log what session has been deleted, also prepare the IDs
	ids := make([]string, len(loginSessions))
	l.Info("expired sessions to be deleted:")
	for i, session := range loginSessions {
		l.Info("deleting loging session - " + session.LogInfo())

		ids[i] = session.ID
	}

	//delete the sessions from the storage
	err := a.storage.DeleteLoginSessionsByIDs(context, ids)
	if err != nil {
		l.WarnAction(logutils.ActionDelete, model.TypeLoginSession, err)
		return err
	}
	return nil
}

func (a *Auth) prepareRegistrationData(authType model.AuthType, identifier string,
	profile model.Profile, preferences map[string]interface{}, l *logs.Log) (*model.Profile, map[string]interface{}, error) {
	//no need to merge from profile BB for new apps

	///profile and preferences
	//get profile BB data
	gotProfile, gotPreferences, err := a.getProfileBBData(authType, identifier, l)
	if err != nil {
		args := &logutils.FieldArgs{"auth_type": authType.Code, "identifier": identifier}
		return nil, nil, errors.WrapErrorAction(logutils.ActionGet, "error getting profile BB data", args, err)
	}

	readyProfile := profile
	//if there is profile bb data
	if gotProfile != nil {
		readyProfile = a.mergeProfiles(profile, gotProfile, false)
	}
	readyPreferences := preferences
	//if there is preferences bb data
	if gotPreferences != nil {
		readyPreferences = a.mergePreferences(preferences, gotPreferences)
	}

	//generate profile ID
	profileID, _ := uuid.NewUUID()
	readyProfile.ID = profileID.String()
	//date created
	if readyProfile.DateCreated.IsZero() {
		readyProfile.DateCreated = time.Now()
	}

	if readyPreferences != nil {
		if readyPreferences["date_created"] == nil {
			readyPreferences["date_created"] = time.Now()
		} else {
			preferencesCreated, ok := readyPreferences["date_created"].(time.Time)
			if !ok || preferencesCreated.IsZero() {
				readyPreferences["date_created"] = time.Now()
			}
		}
	}
	///

	return &readyProfile, readyPreferences, nil
}

func (a *Auth) prepareAccountAuthType(authType model.AuthType, identifier string, accountAuthTypeParams map[string]interface{},
	credential *model.Credential, unverified bool, linked bool) (*model.AccountAuthType, *model.Credential, error) {
	now := time.Now()

	//account auth type
	accountAuthTypeID, _ := uuid.NewUUID()
	active := true
	accountAuthType := &model.AccountAuthType{ID: accountAuthTypeID.String(), AuthType: authType,
		Identifier: identifier, Params: accountAuthTypeParams, Credential: credential, Unverified: unverified, Linked: linked, Active: active, DateCreated: now}

	//credential
	if credential != nil {
		//there is a credential
		credential.AccountsAuthTypes = append(credential.AccountsAuthTypes, *accountAuthType)
	}

	return accountAuthType, credential, nil
}

func (a *Auth) mergeProfiles(dst model.Profile, src *model.Profile, shared bool) model.Profile {
	if src == nil {
		return dst
	}

	dst.PhotoURL = utils.SetStringIfEmpty(dst.PhotoURL, src.PhotoURL)
	dst.FirstName = utils.SetStringIfEmpty(dst.FirstName, src.FirstName)
	dst.LastName = utils.SetStringIfEmpty(dst.LastName, src.LastName)
	dst.Email = utils.SetStringIfEmpty(dst.Email, src.Email)
	dst.Phone = utils.SetStringIfEmpty(dst.Phone, src.Phone)
	dst.Address = utils.SetStringIfEmpty(dst.Address, src.Address)
	dst.ZipCode = utils.SetStringIfEmpty(dst.ZipCode, src.ZipCode)
	dst.State = utils.SetStringIfEmpty(dst.State, src.State)
	dst.Country = utils.SetStringIfEmpty(dst.Country, src.Country)

	if dst.BirthYear == 0 {
		dst.BirthYear = src.BirthYear
	}
	if shared {
		dst.ID = src.ID
	}

	return dst
}

func (a *Auth) mergePreferences(clientData map[string]interface{}, profileBBData map[string]interface{}) map[string]interface{} {
	mergedData := profileBBData
	for k, v := range clientData {
		if profileBBData[k] == nil {
			mergedData[k] = v
		}
	}

	return mergedData
}

func (a *Auth) getProfileBBData(authType model.AuthType, identifier string, l *logs.Log) (*model.Profile, map[string]interface{}, error) {
	var profile *model.Profile
	var preferences map[string]interface{}
	var err error

	var profileSearch map[string]string
	if authType.Code == "twilio_phone" {
		profileSearch = map[string]string{"phone": identifier}
	} else if authType.Code == "illinois_oidc" {
		profileSearch = map[string]string{"uin": identifier}
	}

	if profileSearch != nil {
		profile, preferences, err = a.profileBB.GetProfileBBData(profileSearch, l)
		if err != nil {
			return nil, nil, err
		}
	}
	return profile, preferences, nil
}

// registerUser registers account for an organization in an application
//
//	Input:
//		authType (AuthType): The authentication type
//		userIdentifier (string): The user identifier
//		accountAuthTypeParams (map[string]interface{}): Account auth type params
//		appOrg (ApplicationOrganization): The application organization which the user is registering in
//		credential (*Credential): Information for the user
//		useSharedProfile (bool): It says if the system to look if the user has account in another application in the system and to use its profile instead of creating a new profile
//		preferences (map[string]interface{}): Preferences of the user
//		profile (Profile): Information for the user
//		permissionNames ([]string): set of permissions to assign to the user
//		roleIDs ([]string): set of roles to assign to the user
//		groupIDs ([]string): set of groups to assign to the user
//		adminSet (bool): whether an admin is trying to set permissions, roles, or groups for the user
//		creatorPermissions ([]string): an admin user's permissions to validate
//		l (*logs.Log): Log object pointer for request
//	Returns:
//		Registered account (AccountAuthType): Registered Account object
func (a *Auth) registerUser(context storage.TransactionContext, authType model.AuthType, userIdentifier string, accountAuthTypeParams map[string]interface{},
	appOrg model.ApplicationOrganization, credential *model.Credential, useSharedProfile bool, externalIDs map[string]string, profile model.Profile, preferences map[string]interface{},
	username string, permissionNames []string, roleIDs []string, groupIDs []string, creatorPermissions []string, clientVersion *string, l *logs.Log) (*model.AccountAuthType, error) {

	//External and anonymous auth is automatically verified, otherwise verified if credential has been verified previously
	unverified := true
	if creatorPermissions == nil {
		if authType.IsExternal || authType.IsAnonymous {
			unverified = false
		} else if credential != nil {
			unverified = !credential.Verified
		}
	}

	accountAuthType, err := a.constructAccount(context, authType, userIdentifier, accountAuthTypeParams, appOrg, credential,
		unverified, externalIDs, profile, preferences, username, permissionNames, roleIDs, groupIDs, creatorPermissions, clientVersion, l)
	if err != nil {
		return nil, errors.WrapErrorAction("constructing", model.TypeAccount, nil, err)
	}

	err = a.storeNewAccountInfo(context, accountAuthType.Account, credential, useSharedProfile, profile)
	if err != nil {
		return nil, errors.WrapErrorAction("storing", "new account information", nil, err)
	}

	return accountAuthType, nil
}

func (a *Auth) constructAccount(context storage.TransactionContext, authType model.AuthType, userIdentifier string, accountAuthTypeParams map[string]interface{},
	appOrg model.ApplicationOrganization, credential *model.Credential, unverified bool, externalIDs map[string]string, profile model.Profile, preferences map[string]interface{},
	username string, permissionNames []string, roleIDs []string, groupIDs []string, assignerPermissions []string, clientVersion *string, l *logs.Log) (*model.AccountAuthType, error) {
	//create account auth type
	accountAuthType, _, err := a.prepareAccountAuthType(authType, userIdentifier, accountAuthTypeParams, credential, unverified, false)
	if err != nil {
		return nil, errors.WrapErrorAction(logutils.ActionCreate, model.TypeAccountAuthType, nil, err)
	}

	//create account object
	accountID, _ := uuid.NewUUID()
	authTypes := []model.AccountAuthType{*accountAuthType}

	//assumes admin creator permissions are always non-nil
	adminSet := assignerPermissions != nil
	var permissions []model.Permission
	var roles []model.AppOrgRole
	var groups []model.AppOrgGroup
	if adminSet {
<<<<<<< HEAD
		permissions, err = a.CheckPermissions(context, []model.ApplicationOrganization{appOrg}, permissionNames, assignerPermissions)
=======
		permissions, err = a.CheckPermissions(context, &appOrg, permissionNames, assignerPermissions, false)
>>>>>>> f05d9236
		if err != nil {
			return nil, errors.WrapErrorAction(logutils.ActionValidate, model.TypePermission, nil, err)
		}

		roles, err = a.CheckRoles(context, &appOrg, roleIDs, assignerPermissions, false)
		if err != nil {
			return nil, errors.WrapErrorAction(logutils.ActionValidate, model.TypeAppOrgRole, nil, err)
		}

		groups, err = a.CheckGroups(context, &appOrg, groupIDs, assignerPermissions, false)
		if err != nil {
			return nil, errors.WrapErrorAction(logutils.ActionGet, model.TypeAppOrgGroup, nil, err)
		}
	} else {
		permissions, err = a.storage.FindPermissionsByName(context, permissionNames)
		if err != nil {
			l.WarnError(logutils.MessageAction(logutils.StatusError, logutils.ActionFind, model.TypePermission, nil), err)
		}

		roles, err = a.storage.FindAppOrgRolesByIDs(context, roleIDs, appOrg.ID)
		if err != nil {
			l.WarnError(logutils.MessageAction(logutils.StatusError, logutils.ActionFind, model.TypeAppOrgRole, nil), err)
		}

		groups, err = a.storage.FindAppOrgGroupsByIDs(context, groupIDs, appOrg.ID)
		if err != nil {
			l.WarnError(logutils.MessageAction(logutils.StatusError, logutils.ActionFind, model.TypeAppOrgGroup, nil), err)
		}
	}

	account := model.Account{ID: accountID.String(), AppOrg: appOrg, Permissions: permissions,
		Roles: model.AccountRolesFromAppOrgRoles(roles, true, adminSet), Groups: model.AccountGroupsFromAppOrgGroups(groups, true, adminSet), AuthTypes: authTypes,
		ExternalIDs: externalIDs, Preferences: preferences, Profile: profile, Username: username, DateCreated: time.Now(), MostRecentClientVersion: clientVersion}

	accountAuthType.Account = account
	return accountAuthType, nil
}

func (a *Auth) storeNewAccountInfo(context storage.TransactionContext, account model.Account, credential *model.Credential, useSharedProfile bool, profile model.Profile) error {
	//insert account object - it includes the account auth type
	_, err := a.storage.InsertAccount(context, account)
	if err != nil {
		return errors.WrapErrorAction(logutils.ActionInsert, model.TypeAccount, nil, err)
	}

	//insert or update credential
	if credential != nil {
		if useSharedProfile {
			//update credential
			err = a.storage.UpdateCredential(context, credential)
			if err != nil {
				return errors.Wrapf("error updating a credential", err)
			}
		} else {
			//create credential
			err = a.storage.InsertCredential(context, credential)
			if err != nil {
				return errors.Wrapf("error inserting a credential", err)
			}
		}
	}

	//update profile if shared
	if useSharedProfile {
		err = a.storage.UpdateProfile(context, profile)
		if err != nil {
			return errors.Wrapf("error updating profile on register", err)
		}
	}

	return nil
}

func (a *Auth) checkUsername(context storage.TransactionContext, appOrg *model.ApplicationOrganization, username string) error {
	accounts, err := a.storage.FindAccountsByUsername(context, appOrg, username)
	if err != nil {
		return errors.WrapErrorAction(logutils.ActionFind, model.TypeAccount, nil, err)
	}
	if len(accounts) > 0 {
		return errors.ErrorData(logutils.StatusInvalid, model.TypeAccountUsername, logutils.StringArgs(username+" taken")).SetStatus(utils.ErrorStatusUsernameTaken)
	}

	return nil
}

func (a *Auth) linkAccountAuthType(account model.Account, authType model.AuthType, appOrg model.ApplicationOrganization,
	creds string, params string, l *logs.Log) (string, *model.AccountAuthType, error) {
	authImpl, err := a.getAuthTypeImpl(authType)
	if err != nil {
		return "", nil, errors.WrapErrorAction(logutils.ActionLoadCache, typeAuthType, nil, err)
	}

	userIdentifier, err := authImpl.getUserIdentifier(creds)
	if err != nil {
		return "", nil, errors.WrapErrorAction(logutils.ActionGet, "user identifier", nil, err)
	}

	//2. check if the user exists
	newCredsAccount, err := a.storage.FindAccount(nil, appOrg.ID, authType.ID, userIdentifier)
	if err != nil {
		return "", nil, errors.WrapErrorAction(logutils.ActionFind, model.TypeAccount, nil, err)
	}
	if newCredsAccount != nil {
		//if account is current account, attempt sign-in. Otherwise, handle conflict
		if newCredsAccount.ID == account.ID {
			message, aat, err := a.applyLinkVerify(authImpl, authType, &account, userIdentifier, creds, l)
			if err != nil {
				return "", nil, err
			}
			if message != "" {
				return "", nil, errors.New("verification not complete").SetStatus(utils.ErrorStatusUnverified)
			}
			if aat != nil {
				for i, accAuthType := range account.AuthTypes {
					if accAuthType.ID == aat.ID {
						account.AuthTypes[i] = *aat
						break
					}
				}
			}
			return "", nil, nil
		}

		err = a.handleAccountAuthTypeConflict(*newCredsAccount, authType.ID, userIdentifier, false)
		if err != nil {
			return "", nil, err
		}
	}

	credentialID, _ := uuid.NewUUID()
	credID := credentialID.String()

	//apply sign up
	message, credentialValue, err := authImpl.signUp(authType, appOrg, creds, params, credID, l)
	if err != nil {
		return "", nil, errors.Wrap("error signing up", err)
	}

	//credential
	var credential *model.Credential
	if credentialValue != nil {
		now := time.Now()
		credential = &model.Credential{ID: credID, AccountsAuthTypes: nil, Value: credentialValue, Verified: false,
			AuthType: authType, DateCreated: now, DateUpdated: &now}
	}

	accountAuthType, credential, err := a.prepareAccountAuthType(authType, userIdentifier, nil, credential, true, true)
	if err != nil {
		return "", nil, errors.WrapErrorAction(logutils.ActionCreate, model.TypeAccountAuthType, nil, err)
	}
	accountAuthType.Account = account

	err = a.registerAccountAuthType(*accountAuthType, credential, nil, l)
	if err != nil {
		return "", nil, errors.WrapErrorAction(logutils.ActionRegister, model.TypeAccountAuthType, nil, err)
	}

	return message, accountAuthType, nil
}

func (a *Auth) applyLinkVerify(authImpl authType, authType model.AuthType, account *model.Account,
	userIdentifier string, creds string, l *logs.Log) (string, *model.AccountAuthType, error) {
	//find account auth type
	accountAuthType, err := a.findAccountAuthType(account, &authType, userIdentifier)
	if accountAuthType == nil {
		return "", nil, errors.WrapErrorAction(logutils.ActionFind, model.TypeAccountAuthType, nil, err)
	}

	if !accountAuthType.Linked {
		return "", nil, errors.New("cannot verify non-linked auth type")
	}

	if !accountAuthType.Unverified {
		return "", nil, errors.New("auth type already verified")
	}

	var message string
	message, err = a.checkCredentials(authImpl, authType, accountAuthType, creds, l)
	if err != nil {
		return "", nil, errors.WrapErrorAction("verifying", "credentials", nil, err)
	}

	return message, accountAuthType, nil
}

func (a *Auth) linkAccountAuthTypeExternal(account model.Account, authType model.AuthType, appType model.ApplicationType, appOrg model.ApplicationOrganization,
	creds string, params string, l *logs.Log) (*model.AccountAuthType, error) {
	authImpl, err := a.getExternalAuthTypeImpl(authType)
	if err != nil {
		return nil, errors.WrapErrorAction(logutils.ActionLoadCache, typeAuthType, nil, err)
	}

	externalUser, _, err := authImpl.externalLogin(authType, appType, appOrg, creds, params, l)
	if err != nil {
		return nil, errors.WrapErrorAction("logging in", "external user", nil, err)
	}

	//2. check if the user exists
	newCredsAccount, err := a.storage.FindAccount(nil, appOrg.ID, authType.ID, externalUser.Identifier)
	if err != nil {
		return nil, errors.WrapErrorAction(logutils.ActionFind, model.TypeAccount, nil, err)
	}
	//cannot link creds if an account already exists for new creds
	if newCredsAccount != nil {
		return nil, errors.New("account already exists").SetStatus(utils.ErrorStatusAlreadyExists)
	}

	accountAuthTypeParams := map[string]interface{}{}
	accountAuthTypeParams["user"] = externalUser

	accountAuthType, credential, err := a.prepareAccountAuthType(authType, externalUser.Identifier, accountAuthTypeParams, nil, false, true)
	if err != nil {
		return nil, errors.WrapErrorAction(logutils.ActionCreate, model.TypeAccountAuthType, nil, err)
	}
	accountAuthType.Account = account

	for k, v := range externalUser.ExternalIDs {
		if account.ExternalIDs == nil {
			account.ExternalIDs = make(map[string]string)
		}
		if account.ExternalIDs[k] == "" {
			account.ExternalIDs[k] = v
		}
	}

	err = a.registerAccountAuthType(*accountAuthType, credential, account.ExternalIDs, l)
	if err != nil {
		return nil, errors.WrapErrorAction(logutils.ActionRegister, model.TypeAccountAuthType, nil, err)
	}

	return accountAuthType, nil
}

func (a *Auth) registerAccountAuthType(accountAuthType model.AccountAuthType, credential *model.Credential, externalIDs map[string]string, l *logs.Log) error {
	var err error
	if credential != nil {
		//TODO - in one transaction
		if err = a.storage.InsertCredential(nil, credential); err != nil {
			return errors.WrapErrorAction(logutils.ActionInsert, model.TypeCredential, nil, err)
		}
	}

	err = a.storage.InsertAccountAuthType(accountAuthType)
	if err != nil {
		return errors.WrapErrorAction(logutils.ActionInsert, model.TypeAccount, nil, err)
	}

	if externalIDs != nil {
		err = a.storage.UpdateAccountExternalIDs(accountAuthType.Account.ID, externalIDs)
		if err != nil {
			return errors.WrapErrorAction(logutils.ActionUpdate, "account external IDs", nil, err)
		}

		err = a.storage.UpdateLoginSessionExternalIDs(accountAuthType.Account.ID, externalIDs)
		if err != nil {
			return errors.WrapErrorAction(logutils.ActionUpdate, "login session external IDs", nil, err)
		}
	}

	return nil
}

func (a *Auth) unlinkAccountAuthType(accountID string, authenticationType string, appTypeIdentifier string, identifier string, l *logs.Log) (*model.Account, error) {
	account, err := a.storage.FindAccountByID(nil, accountID)
	if err != nil {
		return nil, errors.WrapErrorAction(logutils.ActionFind, model.TypeAccount, nil, err)
	}
	if account == nil {
		return nil, errors.ErrorData(logutils.StatusMissing, model.TypeAccount, &logutils.FieldArgs{"id": accountID})
	}

	for i, aat := range account.AuthTypes {
		// unlink auth type with matching code and identifier
		if aat.AuthType.Code == authenticationType && aat.Identifier == identifier {
			aat.Account = *account
			err := a.removeAccountAuthType(aat)
			if err != nil {
				return nil, errors.WrapErrorAction("unlinking", model.TypeAccountAuthType, nil, err)
			}

			account.AuthTypes = append(account.AuthTypes[:i], account.AuthTypes[i+1:]...)
			break
		}
	}

	return account, nil
}

func (a *Auth) handleAccountAuthTypeConflict(account model.Account, authTypeID string, userIdentifier string, newAccount bool) error {
	aat := account.GetAccountAuthType(authTypeID, userIdentifier)
	if aat == nil || !aat.Unverified {
		//cannot link creds if a verified account already exists for new creds
		return errors.New("account already exists").SetStatus(utils.ErrorStatusAlreadyExists)
	}

	//if this is the only auth type (this will only be possible for accounts created through sign up that were never verified/used)
	if len(account.AuthTypes) == 1 {
		//if signing up, do not replace previous unverified account created through sign up
		if newAccount {
			return errors.New("account already exists").SetStatus(utils.ErrorStatusAlreadyExists)
		}
		//if linked to a different unverified account, remove whole account
		err := a.deleteAccount(nil, account)
		if err != nil {
			return errors.WrapErrorAction(logutils.ActionDelete, model.TypeAccount, nil, err)
		}
	} else {
		//Otherwise unlink auth type from account
		err := a.removeAccountAuthType(*aat)
		if err != nil {
			return errors.WrapErrorAction(logutils.ActionDelete, model.TypeAccountAuthType, nil, err)
		}
	}

	return nil
}

func (a *Auth) removeAccountAuthType(aat model.AccountAuthType) error {
	transaction := func(context storage.TransactionContext) error {
		//1. delete account auth type in account
		err := a.storage.DeleteAccountAuthType(context, aat)
		if err != nil {
			return errors.WrapErrorAction(logutils.ActionDelete, model.TypeAccountAuthType, nil, err)
		}

		//2. delete credential if it exists
		if aat.Credential != nil {
			err = a.removeAccountAuthTypeCredential(context, aat)
			if err != nil {
				return errors.WrapErrorAction(logutils.ActionDelete, model.TypeCredential, nil, err)
			}
		}

		//3. delete login sessions using unlinked account auth type (if unverified no sessions should exist)
		if !aat.Unverified {
			err = a.storage.DeleteLoginSessionsByAccountAuthTypeID(context, aat.ID)
			if err != nil {
				return errors.WrapErrorAction(logutils.ActionDelete, model.TypeLoginSession, nil, err)
			}
		}

		return nil
	}

	return a.storage.PerformTransaction(transaction)
}

func (a *Auth) removeAccountAuthTypeCredential(context storage.TransactionContext, aat model.AccountAuthType) error {
	credential, err := a.storage.FindCredential(context, aat.Credential.ID)
	if err != nil {
		return errors.WrapErrorAction(logutils.ActionFind, model.TypeCredential, nil, err)
	}

	if len(credential.AccountsAuthTypes) > 1 {
		now := time.Now().UTC()
		for i, credAat := range credential.AccountsAuthTypes {
			if credAat.ID == aat.ID {
				credential.AccountsAuthTypes = append(credential.AccountsAuthTypes[:i], credential.AccountsAuthTypes[i+1:]...)
				credential.DateUpdated = &now
				err = a.storage.UpdateCredential(context, credential)
				if err != nil {
					return errors.WrapErrorAction(logutils.ActionUpdate, model.TypeCredential, nil, err)
				}
				break
			}
		}
	} else {
		err = a.storage.DeleteCredential(context, credential.ID)
		if err != nil {
			return errors.WrapErrorAction(logutils.ActionDelete, model.TypeCredential, nil, err)
		}
	}

	return nil
}

func (a *Auth) deleteAccount(context storage.TransactionContext, account model.Account) error {
	//1. delete the account record
	err := a.storage.DeleteAccount(context, account.ID)
	if err != nil {
		return errors.WrapErrorAction(logutils.ActionDelete, model.TypeAccount, nil, err)
	}

	//2. remove account auth types from or delete credentials
	for _, aat := range account.AuthTypes {
		if aat.Credential != nil {
			err = a.removeAccountAuthTypeCredential(context, aat)
			if err != nil {
				return errors.WrapErrorAction(logutils.ActionDelete, model.TypeCredential, nil, err)
			}
		}
	}

	//3. delete login sessions
	err = a.storage.DeleteLoginSessionsByIdentifier(context, account.ID)
	if err != nil {
		return errors.WrapErrorAction(logutils.ActionDelete, model.TypeLoginSession, nil, err)
	}

	//4. delete devices records
	for _, device := range account.Devices {
		err = a.storage.DeleteDevice(context, device.ID)
		if err != nil {
			return errors.WrapErrorAction(logutils.ActionDelete, model.TypeDevice, nil, err)
		}
	}

	return nil
}

func (a *Auth) constructServiceAccount(accountID string, name string, appID string, orgID string, permissions []string, scopes []authorization.Scope, firstParty bool, assignerPermissions []string) (*model.ServiceAccount, error) {
	permissionList, err := a.storage.FindPermissionsByName(nil, permissions)
	if err != nil {
		return nil, errors.WrapErrorAction(logutils.ActionFind, model.TypePermission, nil, err)
	}
	for _, permission := range permissionList {
		err = permission.CheckAssigners(assignerPermissions)
		if err != nil {
			return nil, errors.WrapErrorAction(logutils.ActionValidate, "assigner permissions", &logutils.FieldArgs{"name": permission.Name}, err)
		}
	}

	var application *model.Application
	if appID != model.AllApps {
		application, err = a.storage.FindApplication(nil, appID)
		if err != nil || application == nil {
			return nil, errors.WrapErrorAction(logutils.ActionFind, model.TypeApplication, nil, err)
		}
	}
	var organization *model.Organization
	if orgID != model.AllOrgs {
		organization, err = a.storage.FindOrganization(orgID)
		if err != nil || organization == nil {
			return nil, errors.WrapErrorAction(logutils.ActionFind, model.TypeOrganization, nil, err)
		}
	}

	return &model.ServiceAccount{AccountID: accountID, Name: name, Application: application, Organization: organization,
		Permissions: permissionList, Scopes: scopes, FirstParty: firstParty}, nil
}

func (a *Auth) checkServiceAccountCreds(r *sigauth.Request, accountID *string, firstParty bool, single bool, l *logs.Log) ([]model.ServiceAccount, string, error) {
	var requestData model.ServiceAccountTokenRequest
	err := json.Unmarshal(r.Body, &requestData)
	if err != nil {
		return nil, "", errors.WrapErrorAction(logutils.ActionUnmarshal, logutils.MessageDataType("service account access token request"), nil, err)
	}

	serviceAuthType, err := a.getServiceAuthTypeImpl(requestData.AuthType)
	if err != nil {
		l.Info("error getting service auth type on get service access token")
		return nil, "", errors.WrapErrorAction("error getting service auth type on get service access token", "", nil, err)
	}

	params := map[string]interface{}{"first_party": firstParty}
	if accountID == nil {
		params["account_id"] = requestData.AccountID
		l.AddContext("account_id", requestData.AccountID)
	} else {
		params["account_id"] = *accountID
		l.AddContext("account_id", *accountID)
	}
	if single {
		params["app_id"] = requestData.AppID
		params["org_id"] = requestData.OrgID
	}

	accounts, err := serviceAuthType.checkCredentials(r, requestData.Creds, params)
	if err != nil {
		return nil, "", errors.WrapErrorAction(logutils.ActionValidate, "service account creds", nil, err)
	}

	return accounts, requestData.AuthType, nil
}

func (a *Auth) buildAccessTokenForServiceAccount(account model.ServiceAccount, authType string) (string, *model.AppOrgPair, error) {
	permissions := account.GetPermissionNames()
	appID := model.AllApps
	if account.Application != nil {
		appID = account.Application.ID
	}
	orgID := model.AllOrgs
	if account.Organization != nil {
		orgID = account.Organization.ID
	}

	aud := ""
	services, scope := a.tokenDataForScopes(account.Scopes)
	if account.FirstParty {
		aud = rokwireTokenAud
	} else if len(services) > 0 {
		aud = strings.Join(services, ",")
	}

	claims := a.getStandardClaims(account.AccountID, "", account.Name, "", "", aud, orgID, appID, authType, nil, nil, false, true, false, false, true, account.FirstParty, "")
	accessToken, err := a.buildAccessToken(claims, strings.Join(permissions, ","), scope)
	if err != nil {
		return "", nil, errors.WrapErrorAction(logutils.ActionCreate, logutils.TypeToken, nil, err)
	}
	return accessToken, &model.AppOrgPair{AppID: appID, OrgID: orgID}, nil
}

func (a *Auth) registerAuthType(name string, auth authType) error {
	if _, ok := a.authTypes[name]; ok {
		return errors.Newf("the requested auth type name has already been registered: %s", name)
	}

	a.authTypes[name] = auth

	return nil
}

func (a *Auth) registerExternalAuthType(name string, auth externalAuthType) error {
	if _, ok := a.externalAuthTypes[name]; ok {
		return errors.Newf("the requested external auth type name has already been registered: %s", name)
	}

	a.externalAuthTypes[name] = auth

	return nil
}

func (a *Auth) registerAnonymousAuthType(name string, auth anonymousAuthType) error {
	if _, ok := a.anonymousAuthTypes[name]; ok {
		return errors.Newf("the requested anonymous auth type name has already been registered: %s", name)
	}

	a.anonymousAuthTypes[name] = auth

	return nil
}

func (a *Auth) registerServiceAuthType(name string, auth serviceAuthType) error {
	if _, ok := a.serviceAuthTypes[name]; ok {
		return errors.Newf("the requested service auth type name has already been registered: %s", name)
	}

	a.serviceAuthTypes[name] = auth

	return nil
}

func (a *Auth) registerMfaType(name string, mfa mfaType) error {
	if _, ok := a.mfaTypes[name]; ok {
		return errors.Newf("the requested mfa type name has already been registered: %s", name)
	}

	a.mfaTypes[name] = mfa

	return nil
}

func (a *Auth) validateAuthType(authenticationType string, appTypeIdentifier string, orgID string) (*model.AuthType, *model.ApplicationType, *model.ApplicationOrganization, error) {
	//get the auth type
	authType, err := a.storage.FindAuthType(authenticationType)
	if err != nil || authType == nil {
		return nil, nil, nil, errors.WrapErrorAction(logutils.ActionValidate, typeAuthType, logutils.StringArgs(authenticationType), err)
	}

	//get the app type
	applicationType, err := a.storage.FindApplicationType(appTypeIdentifier)
	if err != nil {
		return nil, nil, nil, errors.WrapErrorAction(logutils.ActionFind, model.TypeApplicationType, logutils.StringArgs(appTypeIdentifier), err)

	}
	if applicationType == nil {
		return nil, nil, nil, errors.ErrorData(logutils.StatusMissing, model.TypeApplicationType, logutils.StringArgs(appTypeIdentifier))
	}

	//get the app org
	applicationID := applicationType.Application.ID
	appOrg, err := a.storage.FindApplicationOrganization(applicationID, orgID)
	if err != nil {
		return nil, nil, nil, errors.WrapErrorAction(logutils.ActionFind, model.TypeApplicationOrganization, &logutils.FieldArgs{"app_id": applicationID, "org_id": orgID}, err)
	}
	if appOrg == nil {
		return nil, nil, nil, errors.ErrorData(logutils.StatusMissing, model.TypeApplicationOrganization, &logutils.FieldArgs{"app_id": applicationID, "org_id": orgID})
	}

	//check if the auth type is supported for this application and organization
	if !appOrg.IsAuthTypeSupported(*applicationType, *authType) {
		return nil, nil, nil, errors.ErrorAction(logutils.ActionValidate, "not supported auth type for application and organization", &logutils.FieldArgs{"app_type_id": applicationType.ID, "auth_type_id": authType.ID})
	}

	return authType, applicationType, appOrg, nil
}

func (a *Auth) validateAuthTypeForAppOrg(authenticationType string, appID string, orgID string) (*model.AuthType, *model.ApplicationOrganization, error) {
	authType, err := a.storage.FindAuthType(authenticationType)
	if err != nil || authType == nil {
		return nil, nil, errors.WrapErrorAction(logutils.ActionFind, typeAuthType, logutils.StringArgs(authenticationType), err)
	}

	appOrg, err := a.storage.FindApplicationOrganization(appID, orgID)
	if err != nil {
		return nil, nil, errors.WrapErrorAction(logutils.ActionFind, model.TypeApplicationOrganization, &logutils.FieldArgs{"app_id": appID, "org_id": orgID}, err)
	}
	if appOrg == nil {
		return nil, nil, errors.ErrorData(logutils.StatusMissing, model.TypeApplicationOrganization, &logutils.FieldArgs{"app_id": appID, "org_id": orgID})
	}

	for _, appType := range appOrg.Application.Types {
		if appOrg.IsAuthTypeSupported(appType, *authType) {
			return authType, appOrg, nil
		}
	}

	return nil, nil, errors.ErrorData(logutils.StatusInvalid, typeAuthType, &logutils.FieldArgs{"app_org_id": appOrg.ID, "auth_type": authenticationType})
}

func (a *Auth) getAuthTypeImpl(authType model.AuthType) (authType, error) {
	if auth, ok := a.authTypes[authType.Code]; ok {
		return auth, nil
	}

	return nil, errors.ErrorData(logutils.StatusInvalid, typeAuthType, logutils.StringArgs(authType.Code))
}

func (a *Auth) getExternalAuthTypeImpl(authType model.AuthType) (externalAuthType, error) {
	key := authType.Code

	//illinois_oidc, other_oidc
	if strings.HasSuffix(authType.Code, "_oidc") {
		key = "oidc"
	}

	if auth, ok := a.externalAuthTypes[key]; ok {
		return auth, nil
	}

	return nil, errors.ErrorData(logutils.StatusInvalid, typeExternalAuthType, logutils.StringArgs(key))
}

func (a *Auth) getAnonymousAuthTypeImpl(authType model.AuthType) (anonymousAuthType, error) {
	if auth, ok := a.anonymousAuthTypes[authType.Code]; ok {
		return auth, nil
	}

	return nil, errors.ErrorData(logutils.StatusInvalid, typeAnonymousAuthType, logutils.StringArgs(authType.Code))
}

func (a *Auth) getServiceAuthTypeImpl(serviceAuthType string) (serviceAuthType, error) {
	if auth, ok := a.serviceAuthTypes[serviceAuthType]; ok {
		return auth, nil
	}

	return nil, errors.ErrorData(logutils.StatusInvalid, typeServiceAuthType, logutils.StringArgs(serviceAuthType))
}

func (a *Auth) getMfaTypeImpl(mfaType string) (mfaType, error) {
	if mfa, ok := a.mfaTypes[mfaType]; ok {
		return mfa, nil
	}

	return nil, errors.ErrorData(logutils.StatusInvalid, typeMfaType, logutils.StringArgs(mfaType))
}

func (a *Auth) buildAccessToken(claims tokenauth.Claims, permissions string, scope string) (string, error) {
	claims.Purpose = "access"
	if !claims.Anonymous {
		claims.Permissions = permissions
	}
	claims.Scope = scope
	return a.generateToken(&claims)
}

func (a *Auth) buildCsrfToken(claims tokenauth.Claims) (string, error) {
	claims.Purpose = "csrf"
	return a.generateToken(&claims)
}

func (a *Auth) buildRefreshToken() (string, error) {
	newToken, err := utils.GenerateRandomString(refreshTokenLength)
	if err != nil {
		return "", errors.WrapErrorAction(logutils.ActionCompute, logutils.TypeToken, nil, err)
	}

	return newToken, nil
}

// getScopedAccessToken returns a scoped access token with the requested scopes
func (a *Auth) getScopedAccessToken(claims tokenauth.Claims, serviceID string, scopes []authorization.Scope) (string, error) {
	aud, scope := a.tokenDataForScopes(scopes)
	if !authutils.ContainsString(aud, serviceID) {
		aud = append(aud, serviceID)
	}

	scopedClaims := a.getStandardClaims(claims.Subject, "", "", "", "", strings.Join(aud, ","), claims.OrgID, claims.AppID, claims.AuthType, claims.ExternalIDs, &claims.ExpiresAt, claims.Anonymous, claims.Authenticated, false, false, claims.Service, false, claims.SessionID)
	return a.buildAccessToken(scopedClaims, "", scope)
}

func (a *Auth) tokenDataForScopes(scopes []authorization.Scope) ([]string, string) {
	scopeStrings := make([]string, len(scopes))
	services := []string{}
	for i, scope := range scopes {
		scopeStrings[i] = scope.String()
		if !authutils.ContainsString(services, scope.ServiceID) {
			services = append(services, scope.ServiceID)
		}
	}

	return services, strings.Join(scopeStrings, " ")
}

func (a *Auth) getStandardClaims(sub string, uid string, name string, email string, phone string, aud string, orgID string, appID string,
	authType string, externalIDs map[string]string, exp *int64, anonymous bool, authenticated bool, admin bool, system bool, service bool, firstParty bool, sessionID string) tokenauth.Claims {
	return tokenauth.Claims{
		StandardClaims: jwt.StandardClaims{
			Audience:  aud,
			Subject:   sub,
			ExpiresAt: a.getExp(exp),
			IssuedAt:  time.Now().Unix(),
			Issuer:    a.host,
		}, OrgID: orgID, AppID: appID, AuthType: authType, UID: uid, Name: name, Email: email, Phone: phone,
		ExternalIDs: externalIDs, Anonymous: anonymous, Authenticated: authenticated, Admin: admin, System: system,
		Service: service, FirstParty: firstParty, SessionID: sessionID,
	}
}

func (a *Auth) generateToken(claims *tokenauth.Claims) (string, error) {
	token := jwt.NewWithClaims(jwt.SigningMethodRS256, claims)
	kid, err := authutils.GetKeyFingerprint(&a.authPrivKey.PublicKey)
	if err != nil {
		return "", errors.WrapErrorAction(logutils.ActionCompute, "fingerprint", logutils.StringArgs("auth key"), err)
	}
	token.Header["kid"] = kid
	return token.SignedString(a.authPrivKey)
}

func (a *Auth) getExp(exp *int64) int64 {
	if exp == nil {
		defaultTime := time.Now().Add(30 * time.Minute) //TODO: Set up org configs for default token exp
		return defaultTime.Unix()
	}
	expTime := time.Unix(*exp, 0)
	minTime := time.Now().Add(time.Duration(a.minTokenExp) * time.Minute)
	maxTime := time.Now().Add(time.Duration(a.maxTokenExp) * time.Minute)

	if expTime.Before(minTime) {
		return minTime.Unix()
	} else if expTime.After(maxTime) {
		return maxTime.Unix()
	}

	return *exp
}

func (a *Auth) getExternalUserAuthorization(externalUser model.ExternalSystemUser, identityProviderSetting *model.IdentityProviderSetting) ([]string, []string, error) {
	if identityProviderSetting == nil {
		return nil, nil, errors.ErrorData(logutils.StatusMissing, model.TypeIdentityProviderSetting, nil)
	}

	//roles
	roles := []string{}
	for _, item := range externalUser.Roles {
		roleID := identityProviderSetting.Roles[item]
		if len(roleID) > 0 {
			roles = append(roles, roleID)
		}
	}

	//groups
	groups := []string{}
	for _, item := range externalUser.Groups {
		groupID := identityProviderSetting.Groups[item]
		if len(groupID) > 0 {
			groups = append(groups, groupID)
		}
	}

	return roles, groups, nil
}

func (a *Auth) updateExternalAccountRoles(account *model.Account, newExternalRoleIDs []string) (bool, error) {
	if account == nil {
		return false, errors.ErrorData(logutils.StatusInvalid, model.TypeAccount, logutils.StringArgs("nil"))
	}

	updated := false
	newRoles := []model.AccountRole{}
	//Remove any roles which were not set by an admin and are not in new list
	for _, role := range account.Roles {
		if role.AdminSet || authutils.ContainsString(newExternalRoleIDs, role.Role.ID) {
			newRoles = append(newRoles, role)
		} else {
			updated = true
		}
	}

	//Add any new roles that account does not currently have
	addedRoleIDs := []string{}
	for _, roleID := range newExternalRoleIDs {
		if account.GetRole(roleID) == nil {
			addedRoleIDs = append(addedRoleIDs, roleID)
			updated = true
		}
	}

	addedRoles, err := a.storage.FindAppOrgRolesByIDs(nil, addedRoleIDs, account.AppOrg.ID)
	if err != nil {
		return false, errors.WrapErrorAction(logutils.ActionFind, model.TypeAccountRoles, nil, err)
	}
	newRoles = append(newRoles, model.AccountRolesFromAppOrgRoles(addedRoles, true, false)...)

	account.Roles = newRoles
	return updated, nil
}

func (a *Auth) updateExternalAccountGroups(account *model.Account, newExternalGroupIDs []string) (bool, error) {
	if account == nil {
		return false, errors.ErrorData(logutils.StatusInvalid, model.TypeAccount, logutils.StringArgs("nil"))
	}

	updated := false
	newGroups := []model.AccountGroup{}
	//Remove any groups which were not set by an admin and are not in new list
	for _, group := range account.Groups {
		if group.AdminSet || authutils.ContainsString(newExternalGroupIDs, group.Group.ID) {
			newGroups = append(newGroups, group)
		} else {
			updated = true
		}
	}

	addedGroupIDs := []string{}
	for _, groupID := range newExternalGroupIDs {
		if account.GetGroup(groupID) == nil {
			addedGroupIDs = append(addedGroupIDs, groupID)
			updated = true
		}
	}

	addedGroups, err := a.storage.FindAppOrgGroupsByIDs(nil, addedGroupIDs, account.AppOrg.ID)
	if err != nil {
		return false, errors.WrapErrorAction(logutils.ActionFind, model.TypeAccountGroups, nil, err)
	}
	newGroups = append(newGroups, model.AccountGroupsFromAppOrgGroups(addedGroups, true, false)...)

	account.Groups = newGroups
	return updated, nil
}

func (a *Auth) setLogContext(account *model.Account, l *logs.Log) {
	accountID := "nil"
	if account != nil {
		accountID = account.ID
	}
	l.SetContext("account_id", accountID)
}

// storeReg stores the service registration record
func (a *Auth) storeReg() error {
	pem, err := authutils.GetPubKeyPem(&a.authPrivKey.PublicKey)
	if err != nil {
		return errors.WrapErrorAction(logutils.ActionEncode, model.TypePubKey, logutils.StringArgs("auth"), err)
	}

	key := authservice.PubKey{KeyPem: pem, Alg: authKeyAlg}

	// Setup "auth" registration for token validation
	authReg := model.ServiceReg{Registration: authservice.ServiceReg{ServiceID: authServiceID, Host: a.host, PubKey: &key},
		Name: "ROKWIRE Auth Service", Description: "The Auth Service is a subsystem of the Core Building Block that manages authentication and authorization.", FirstParty: true}
	err = a.storage.SaveServiceReg(&authReg)
	if err != nil {
		return errors.WrapErrorAction(logutils.ActionSave, model.TypeServiceReg, logutils.StringArgs(authServiceID), err)
	}

	// Setup core registration for signature validation
	coreReg := model.ServiceReg{Registration: authservice.ServiceReg{ServiceID: a.serviceID, Host: a.host, PubKey: &key},
		Name: "ROKWIRE Core Building Block", Description: "The Core Building Block manages user, auth, and organization data for the ROKWIRE platform.", FirstParty: true}
	err = a.storage.SaveServiceReg(&coreReg)
	if err != nil {
		return errors.WrapErrorAction(logutils.ActionSave, model.TypeServiceReg, logutils.StringArgs(a.serviceID), err)
	}

	return nil
}

// cacheIdentityProviders caches the identity providers
func (a *Auth) cacheIdentityProviders() error {
	a.logger.Info("cacheIdentityProviders..")

	identityProviders, err := a.storage.LoadIdentityProviders()
	if err != nil {
		return errors.WrapErrorAction(logutils.ActionFind, model.TypeIdentityProvider, nil, err)
	}

	a.setCachedIdentityProviders(identityProviders)

	return nil
}

func (a *Auth) setCachedIdentityProviders(identityProviders []model.IdentityProvider) {
	a.identityProvidersLock.Lock()
	defer a.identityProvidersLock.Unlock()

	a.cachedIdentityProviders = &syncmap.Map{}
	validate := validator.New()

	for _, idPr := range identityProviders {
		err := validate.Struct(idPr)
		if err == nil {
			a.cachedIdentityProviders.Store(idPr.ID, idPr)
		} else {
			a.logger.Errorf("failed to validate and cache identity provider with id %s: %s", idPr.ID, err.Error())
		}
	}
}

func (a *Auth) getCachedIdentityProviderConfig(id string, appTypeID string) (*model.IdentityProviderConfig, error) {
	a.identityProvidersLock.RLock()
	defer a.identityProvidersLock.RUnlock()

	errArgs := &logutils.FieldArgs{"id": id, "app_type_id": appTypeID}

	item, _ := a.cachedIdentityProviders.Load(id)
	if item != nil {
		identityProvider, ok := item.(model.IdentityProvider)
		if !ok {
			return nil, errors.ErrorAction(logutils.ActionCast, model.TypeIdentityProvider, errArgs)
		}
		//find the identity provider config
		for _, idPrConfig := range identityProvider.Configs {
			if idPrConfig.AppTypeID == appTypeID {
				return &idPrConfig, nil
			}
		}
		return nil, errors.ErrorData(logutils.StatusMissing, model.TypeIdentityProviderConfig, errArgs)
	}
	return nil, errors.ErrorData(logutils.StatusMissing, model.TypeOrganization, errArgs)
}

func (a *Auth) cacheAPIKeys() error {
	apiKeys, err := a.storage.LoadAPIKeys()
	if err != nil {
		return errors.WrapErrorAction("loading", model.TypeAPIKey, nil, err)
	}
	a.setCachedAPIKeys(apiKeys)
	return nil
}

func (a *Auth) setCachedAPIKeys(apiKeys []model.APIKey) {
	a.apiKeysLock.Lock()
	defer a.apiKeysLock.Unlock()

	a.apiKeys = &syncmap.Map{}
	for _, apiKey := range apiKeys {
		a.apiKeys.Store(apiKey.ID, apiKey)
		a.apiKeys.Store(apiKey.Key, apiKey)
	}
}

func (a *Auth) getCachedAPIKey(key string) (*model.APIKey, error) {
	a.apiKeysLock.RLock()
	defer a.apiKeysLock.RUnlock()

	item, _ := a.apiKeys.Load(key)
	if item != nil {
		if key, ok := item.(model.APIKey); ok {
			return &key, nil
		}
		return nil, errors.ErrorData(logutils.StatusInvalid, model.TypeAPIKey, nil)
	}
	return nil, errors.ErrorAction(logutils.ActionLoadCache, model.TypeAPIKey, nil)
}

func (a *Auth) getCachedAPIKeys() ([]model.APIKey, error) {
	a.apiKeysLock.RLock()
	defer a.apiKeysLock.RUnlock()

	var err error
	apiKeyList := make([]model.APIKey, 0)
	idsFound := make([]string, 0)
	a.apiKeys.Range(func(key, item interface{}) bool {
		errArgs := &logutils.FieldArgs{"key": key}
		if item == nil {
			err = errors.ErrorData(logutils.StatusInvalid, model.TypeAPIKey, errArgs)
			return false
		}

		apiKey, ok := item.(model.APIKey)
		if !ok {
			err = errors.ErrorAction(logutils.ActionCast, model.TypeAPIKey, errArgs)
			return false
		}

		if !utils.Contains(idsFound, apiKey.ID) {
			apiKeyList = append(apiKeyList, apiKey)
			idsFound = append(idsFound, apiKey.ID)
		}

		return true
	})

	return apiKeyList, err
}

func (a *Auth) setupDeleteSessionsTimer() {
	a.logger.Info("setupDeleteSessionsTimer")

	//cancel if active
	if a.deleteSessionsTimer != nil {
		a.timerDone <- true
		a.deleteSessionsTimer.Stop()
	}

	a.deleteSessions()
}

func (a *Auth) deleteSessions() {
	a.logger.Info("deleteSessions")

	// to delete:
	// - not completed MFA
	// - expired sessions

	//1. not completed MFA
	a.deleteNotCompletedMFASessions()

	//2. expired sessions
	a.deleteExpiredSessions()

	duration := time.Hour * time.Duration(sessionDeletePeriod)
	a.deleteSessionsTimer = time.NewTimer(duration)
	select {
	case <-a.deleteSessionsTimer.C:
		// timer expired
		a.deleteSessionsTimer = nil

		a.deleteSessions()
	case <-a.timerDone:
		// timer aborted
		a.deleteSessionsTimer = nil
	}
}

func (a *Auth) deleteNotCompletedMFASessions() {
	a.logger.Info("deleteNotCompletedMFASessions")

	err := a.storage.DeleteMFAExpiredSessions()
	if err != nil {
		a.logger.Error(err.Error())
	}
}

func (a *Auth) deleteExpiredSessions() {
	a.logger.Info("deleteExpiredSessions")

	appsOrgs, err := a.storage.FindApplicationsOrganizations()
	if err != nil {
		a.logger.Error(err.Error())
	}

	if len(appsOrgs) == 0 {
		a.logger.Error("for some reasons apps orgs are missing")
		return
	}

	for _, appOrg := range appsOrgs {
		a.logger.Infof("delete expired sessions for %s app org", appOrg.ID)

		//find the app/org sessions
		sessions, err := a.storage.FindSessionsLazy(appOrg.Application.ID, appOrg.Organization.ID)
		if err != nil {
			a.logger.Errorf("error on finding unused sessions - %s", err)
		}

		//continue if no sessions
		if len(sessions) == 0 {
			a.logger.Infof("no sessions for %s app org", appOrg.ID)
			continue
		}

		//determine which sessions are expired
		forDelete := []model.LoginSession{}
		for _, session := range sessions {
			if session.IsExpired() {
				forDelete = append(forDelete, session)
			}
		}

		//count if no expired sessions
		if len(forDelete) == 0 {
			a.logger.Infof("no expired sessions for %s app org", appOrg.ID)
			continue
		}

		//we have expired sessions, so we need to delete them
		expiredCount := len(forDelete)
		a.logger.Infof("we have %d expired sessions, so we need to delete them", expiredCount)

		//we delete max 250 items
		if expiredCount > maxSessionsDelete {
			a.logger.Infof("%d expired sessions > %d, so remove only %d",
				expiredCount, maxSessionsDelete, maxSessionsDelete)
			forDelete = forDelete[0 : maxSessionsDelete-1]
		} else {
			a.logger.Infof("%d expired sessions <= %d, so do nothing", expiredCount, maxSessionsDelete)
		}

		//log the data that will be deleted and prepare the IDs
		ids := make([]string, len(forDelete))
		a.logger.Info("expired sessions to be deleted:")
		for i, session := range forDelete {
			a.logger.Info("deleting loging session - " + session.LogInfo())

			ids[i] = session.ID
		}

		//delete the sessions from the storage
		err = a.storage.DeleteLoginSessionsByIDs(nil, ids)
		if err != nil {
			a.logger.Errorf("error on deleting logins sessions - %s", err)
		}
	}
}

// LocalServiceRegLoaderImpl provides a local implementation for AuthDataLoader
type LocalServiceRegLoaderImpl struct {
	storage Storage
	*authservice.ServiceRegSubscriptions
}

// LoadServices implements ServiceRegLoader interface
func (l *LocalServiceRegLoaderImpl) LoadServices() ([]authservice.ServiceReg, error) {
	regs := l.storage.FindServiceRegs(l.GetSubscribedServices())
	authRegs := make([]authservice.ServiceReg, len(regs))
	for i, serviceReg := range regs {
		reg := serviceReg.Registration
		reg.PubKey.LoadKeyFromPem()
		authRegs[i] = reg
	}

	return authRegs, nil
}

// NewLocalServiceRegLoader creates and configures a new LocalServiceRegLoaderImpl instance
func NewLocalServiceRegLoader(storage Storage) *LocalServiceRegLoaderImpl {
	subscriptions := authservice.NewServiceRegSubscriptions([]string{allServices})
	return &LocalServiceRegLoaderImpl{storage: storage, ServiceRegSubscriptions: subscriptions}
}

// StorageListener represents storage listener implementation for the auth package
type StorageListener struct {
	auth *Auth
	storage.DefaultListenerImpl
}

// OnIdentityProvidersUpdated notifies that identity providers have been updated
func (al *StorageListener) OnIdentityProvidersUpdated() {
	al.auth.cacheIdentityProviders()
}

// OnAPIKeysUpdated notifies api keys have been updated
func (al *StorageListener) OnAPIKeysUpdated() {
	al.auth.cacheAPIKeys()
}

// OnServiceRegsUpdated notifies that a service registration has been updated
func (al *StorageListener) OnServiceRegsUpdated() {
	al.auth.ServiceRegManager.LoadServices()
}<|MERGE_RESOLUTION|>--- conflicted
+++ resolved
@@ -1433,11 +1433,7 @@
 	var roles []model.AppOrgRole
 	var groups []model.AppOrgGroup
 	if adminSet {
-<<<<<<< HEAD
-		permissions, err = a.CheckPermissions(context, []model.ApplicationOrganization{appOrg}, permissionNames, assignerPermissions)
-=======
-		permissions, err = a.CheckPermissions(context, &appOrg, permissionNames, assignerPermissions, false)
->>>>>>> f05d9236
+		permissions, err = a.CheckPermissions(context, []model.ApplicationOrganization{appOrg}, permissionNames, assignerPermissions, false)
 		if err != nil {
 			return nil, errors.WrapErrorAction(logutils.ActionValidate, model.TypePermission, nil, err)
 		}
