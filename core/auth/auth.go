--- conflicted
+++ resolved
@@ -413,35 +413,6 @@
 }
 
 //needsUserUpdate determines if user should be updated by userAuth (assumes userAuth is most up-to-date)
-<<<<<<< HEAD
-func (a *Auth) needsUserUpdate(userAuth *model.UserAuth, user *model.User) (*model.User, bool, bool) {
-	update := false
-	now := time.Now().UTC()
-
-	// account
-	if len(user.Account.Email) == 0 && len(userAuth.Email) > 0 {
-		user.Account.Email = userAuth.Email
-		user.Account.DateUpdated = &now
-		update = true
-	}
-	if len(user.Account.Phone) == 0 && len(userAuth.Phone) > 0 {
-		user.Account.Phone = userAuth.Phone
-		user.Account.DateUpdated = &now
-		update = true
-	}
-
-	// profile
-	if user.Profile.PII.FirstName != userAuth.FirstName {
-		user.Profile.PII.FirstName = userAuth.FirstName
-		user.Profile.DateUpdated = &now
-		update = true
-	}
-	if user.Profile.PII.LastName != userAuth.LastName {
-		user.Profile.PII.LastName = userAuth.LastName
-		user.Profile.DateUpdated = &now
-		update = true
-	}
-=======
 func (a *Auth) needsUserUpdate(userAuth *model.UserAuth, user *model.Account) (*model.Account, bool, bool) {
 	return nil, false, false
 	/*	update := false
@@ -455,7 +426,6 @@
 			user.Account.Phone = userAuth.Phone
 			update = true
 		}
->>>>>>> efe32a51
 
 		// profile
 		if user.Profile.FirstName != userAuth.FirstName {
@@ -486,18 +456,6 @@
 				}
 				break
 			}
-<<<<<<< HEAD
-			var orgData map[string]interface{}
-			json.Unmarshal(orgDataBytes, &orgData)
-
-			if !reflect.DeepEqual(userAuth.OrgData, orgData) {
-				m.OrgUserData = userAuth.OrgData
-				m.DateUpdated = &now
-				update = true
-			}
-			break
-=======
->>>>>>> efe32a51
 		}
 
 		return user, update, !foundOrg
