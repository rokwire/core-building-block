--- conflicted
+++ resolved
@@ -1415,20 +1415,12 @@
 	var roles []model.AppOrgRole
 	var groups []model.AppOrgGroup
 	if adminSet {
-<<<<<<< HEAD
-		permissions, err = a.CheckPermissions(context, &appOrg, permissionNames, assignerPermissions, false)
-=======
 		permissions, err = a.CheckPermissions(context, appOrg.ServicesIDs, permissionNames, assignerPermissions, false)
->>>>>>> 090fbd3f
 		if err != nil {
 			return nil, errors.WrapErrorAction(logutils.ActionValidate, model.TypePermission, nil, err)
 		}
 
-<<<<<<< HEAD
-		roles, err = a.CheckRoles(context, &appOrg, roleIDs, assignerPermissions, false)
-=======
 		roles, err = a.CheckRoles(context, appOrg.ID, roleIDs, assignerPermissions, false)
->>>>>>> 090fbd3f
 		if err != nil {
 			return nil, errors.WrapErrorAction(logutils.ActionValidate, model.TypeAppOrgRole, nil, err)
 		}
