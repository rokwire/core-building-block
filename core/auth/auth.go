--- conflicted
+++ resolved
@@ -374,10 +374,6 @@
 
 		return &message, account, accountAuthType, nil
 	}
-<<<<<<< HEAD
-=======
-
->>>>>>> 7a7873f2
 	//apply sign in
 
 	//1. check if the account exists
@@ -419,10 +415,6 @@
 		}
 		return &sParams.SignUp, nil
 	}
-<<<<<<< HEAD
-=======
-
->>>>>>> 7a7873f2
 	//check if the user exists check
 	account, accountAuthType, err := authImpl.userExist(authType, appType, appOrg, creds, l)
 	if err != nil {
@@ -468,14 +460,9 @@
 	//access token
 	orgID := account.Organization.ID
 	appTypeIdentifier := appType.Identifier
-<<<<<<< HEAD
-	claims := a.getStandardClaims(account.ID, accountAuthType.Identifier, account.Profile.Email, account.Profile.Phone, "rokwire", orgID, appTypeIdentifier, accountAuthType.AuthType.Code, nil)
+	claims := a.getStandardClaims(account.ID, accountAuthType.Identifier, account.Profile.Email, account.Profile.Phone, "rokwire", orgID, appTypeIdentifier, accountAuthType.AuthType.Code, nil, false)
 	permissions := account.GetPermissionNames()
 	accessToken, err := a.buildAccessToken(claims, strings.Join(permissions, ","), authorization.ScopeGlobal)
-=======
-	claims := a.getStandardClaims(account.ID, accountAuthType.Identifier, account.Profile.Email, account.Profile.Phone, "rokwire", orgID, appTypeIdentifier, accountAuthType.AuthType.Code, nil, false)
-	accessToken, err := a.buildAccessToken(claims, "", authorization.ScopeGlobal)
->>>>>>> 7a7873f2
 	if err != nil {
 		return nil, nil, errors.WrapErrorAction(logutils.ActionCreate, logutils.TypeToken, nil, err)
 	}
@@ -731,9 +718,6 @@
 	return nil
 }
 
-<<<<<<< HEAD
-func (a *Auth) validateAuthType(authenticationType string, appTypeIdentifier string, orgID string) (*model.AuthType, *model.ApplicationType, *model.ApplicationOrganization, error) {
-=======
 func (a *Auth) registerAnonymousAuthType(name string, auth anonymousAuthType) error {
 	if _, ok := a.anonymousAuthTypes[name]; ok {
 		return errors.Newf("the requested anonymous auth type name has already been registered: %s", name)
@@ -744,8 +728,7 @@
 	return nil
 }
 
-func (a *Auth) validateAuthType(authenticationType string, appID string, orgID string) (*model.AuthType, *model.ApplicationType, *model.ApplicationOrganization, error) {
->>>>>>> 7a7873f2
+func (a *Auth) validateAuthType(authenticationType string, appTypeIdentifier string, orgID string) (*model.AuthType, *model.ApplicationType, *model.ApplicationOrganization, error) {
 	//get the auth type
 	authType, err := a.getCachedAuthType(authenticationType)
 	if err != nil {
