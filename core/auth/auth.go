--- conflicted
+++ resolved
@@ -20,7 +20,6 @@
 	"core-building-block/driven/storage"
 	"core-building-block/utils"
 	"crypto/rsa"
-	"encoding/base64"
 	"encoding/json"
 	"fmt"
 	"strings"
@@ -64,9 +63,8 @@
 	sessionDeletePeriod int = 24 // hours
 	maxSessionsDelete   int = 250
 
-	sessionIDRateLimit    int    = 5
-	sessionIDRatePeriod   int    = 5 // minutes
-	sessionIDRateLimitTag string = "rate-limit"
+	sessionIDRateLimit  int = 5
+	sessionIDRatePeriod int = 5 // minutes
 
 	loginStateLength   int = 128
 	loginStateDuration int = 5 // minutes
@@ -110,15 +108,9 @@
 	apiKeys     *syncmap.Map //cache api keys / api_key (string) -> APIKey
 	apiKeysLock *sync.RWMutex
 
-	sessionIDs *syncmap.Map
-
 	//delete sessions timer
 	deleteSessionsTimer     *time.Timer
 	deleteSessionsTimerDone chan bool
-
-	//clear session ID cache timer
-	sessionIDCacheTimer     *time.Timer
-	sessionIDCacheTimerDone chan bool
 }
 
 // NewAuth creates a new auth instance
@@ -149,12 +141,11 @@
 	apiKeysLock := &sync.RWMutex{}
 
 	deleteSessionsTimerDone := make(chan bool)
-	sessionIDCacheTimerDone := make(chan bool)
 
 	auth := &Auth{storage: storage, emailer: emailer, logger: logger, authTypes: authTypes, externalAuthTypes: externalAuthTypes, anonymousAuthTypes: anonymousAuthTypes,
 		serviceAuthTypes: serviceAuthTypes, mfaTypes: mfaTypes, authPrivKey: authPrivKey, ServiceRegManager: nil, serviceID: serviceID, host: host, minTokenExp: *minTokenExp,
 		maxTokenExp: *maxTokenExp, profileBB: profileBB, cachedIdentityProviders: cachedIdentityProviders, identityProvidersLock: identityProvidersLock,
-		apiKeys: apiKeys, apiKeysLock: apiKeysLock, deleteSessionsTimerDone: deleteSessionsTimerDone, sessionIDCacheTimerDone: sessionIDCacheTimerDone, emailDialer: emailDialer, emailFrom: smtpFrom}
+		apiKeys: apiKeys, apiKeysLock: apiKeysLock, deleteSessionsTimerDone: deleteSessionsTimerDone, emailDialer: emailDialer, emailFrom: smtpFrom}
 
 	err := auth.storeReg()
 	if err != nil {
@@ -218,7 +209,7 @@
 }
 
 func (a *Auth) applyExternalAuthType(authType model.AuthType, appType model.ApplicationType, appOrg model.ApplicationOrganization, creds string, params string, clientVersion *string,
-	regProfile model.Profile, regPreferences map[string]interface{}, username string, admin bool, l *logs.Log) (*model.AccountAuthType, map[string]interface{}, map[string]interface{}, []model.MFAType, map[string]string, error) {
+	regProfile model.Profile, regPreferences map[string]interface{}, username string, admin bool, l *logs.Log) (*model.AccountAuthType, map[string]interface{}, []model.MFAType, map[string]string, error) {
 	var accountAuthType *model.AccountAuthType
 	var mfaTypes []model.MFAType
 	var externalIDs map[string]string
@@ -226,20 +217,20 @@
 	//external auth type
 	authImpl, err := a.getExternalAuthTypeImpl(authType)
 	if err != nil {
-		return nil, nil, nil, nil, nil, errors.WrapErrorAction(logutils.ActionLoadCache, typeExternalAuthType, nil, err)
+		return nil, nil, nil, nil, errors.WrapErrorAction(logutils.ActionLoadCache, typeExternalAuthType, nil, err)
 	}
 
 	//1. get the user from the external system
 	//var externalUser *model.ExternalSystemUser
-	externalUser, extParams, storageParams, err := authImpl.externalLogin(authType, appType, appOrg, creds, params, l)
-	if err != nil {
-		return nil, nil, nil, nil, nil, errors.WrapErrorAction("logging in", "external user", nil, err)
+	externalUser, extParams, err := authImpl.externalLogin(authType, appType, appOrg, creds, params, l)
+	if err != nil {
+		return nil, nil, nil, nil, errors.WrapErrorAction("logging in", "external user", nil, err)
 	}
 
 	//2. check if the user exists
 	account, err := a.storage.FindAccount(nil, appOrg.ID, authType.ID, externalUser.Identifier)
 	if err != nil {
-		return nil, nil, nil, nil, nil, errors.WrapErrorAction(logutils.ActionFind, model.TypeAccount, nil, err)
+		return nil, nil, nil, nil, errors.WrapErrorAction(logutils.ActionFind, model.TypeAccount, nil, err)
 	}
 	a.setLogContext(account, l)
 
@@ -248,11 +239,7 @@
 		//account exists
 		accountAuthType, err = a.applySignInExternal(account, authType, appOrg, *externalUser, l)
 		if err != nil {
-<<<<<<< HEAD
 			return nil, nil, nil, nil, errors.WrapErrorAction(logutils.ActionApply, "external sign in", nil, err)
-=======
-			return nil, nil, nil, nil, nil, errors.WrapErrorAction(logutils.ActionApply, "external sign in", nil, err)
->>>>>>> d6985c4f
 		}
 		mfaTypes = account.GetVerifiedMFATypes()
 		externalIDs = account.ExternalIDs
@@ -260,23 +247,15 @@
 		//user does not exist, we need to register it
 		accountAuthType, err = a.applySignUpExternal(nil, authType, appOrg, *externalUser, regProfile, regPreferences, username, clientVersion, l)
 		if err != nil {
-<<<<<<< HEAD
 			return nil, nil, nil, nil, errors.WrapErrorAction(logutils.ActionApply, "external sign up", nil, err)
 		}
 		externalIDs = externalUser.ExternalIDs
 	} else {
 		return nil, nil, nil, nil, errors.ErrorData(logutils.StatusInvalid, "sign up", &logutils.FieldArgs{"identifier": externalUser.Identifier, "auth_type": authType.Code, "app_org_id": appOrg.ID, "admin": true}).SetStatus(utils.ErrorStatusNotAllowed)
-=======
-			return nil, nil, nil, nil, nil, errors.WrapErrorAction(logutils.ActionApply, "external sign up", nil, err)
-		}
-		externalIDs = externalUser.ExternalIDs
-	} else {
-		return nil, nil, nil, nil, nil, errors.ErrorData(logutils.StatusInvalid, "sign up", &logutils.FieldArgs{"identifier": externalUser.Identifier, "auth_type": authType.Code, "app_org_id": appOrg.ID, "admin": true}).SetStatus(utils.ErrorStatusNotAllowed)
->>>>>>> d6985c4f
 	}
 
 	//TODO: make sure we do not return any refresh tokens in extParams
-	return accountAuthType, extParams, storageParams, mfaTypes, externalIDs, nil
+	return accountAuthType, extParams, mfaTypes, externalIDs, nil
 }
 
 func (a *Auth) applySignInExternal(account *model.Account, authType model.AuthType, appOrg model.ApplicationOrganization,
@@ -1093,7 +1072,6 @@
 
 	var err error
 	var loginSession *model.LoginSession
-	var refreshToken string
 	transaction := func(context storage.TransactionContext) error {
 		///1. assign device to session and account
 		var device *model.Device
@@ -1125,8 +1103,6 @@
 		if err != nil {
 			return errors.WrapErrorAction(logutils.ActionCreate, model.TypeLoginSession, nil, err)
 		}
-		refreshToken = loginSession.CurrentRefreshToken()
-		loginSession.RefreshTokens = []string{a.hashAndEncodeToken(refreshToken)} // store the hash of the generated refresh token
 
 		//1. store login session
 		err = a.storage.InsertLoginSession(context, *loginSession)
@@ -1169,7 +1145,6 @@
 		return nil, errors.WrapErrorAction(logutils.ActionUpdate, model.TypeUserAuth, nil, err)
 	}
 
-	loginSession.RefreshTokens = []string{fmt.Sprintf("%s:%s", loginSession.ID, refreshToken)} // return the raw refresh token prefixed by <session ID>:
 	return loginSession, nil
 }
 
@@ -1653,7 +1628,7 @@
 		return nil, errors.WrapErrorAction(logutils.ActionLoadCache, model.TypeAuthType, nil, err)
 	}
 
-	externalUser, _, _, err := authImpl.externalLogin(authType, appType, appOrg, creds, params, l)
+	externalUser, _, err := authImpl.externalLogin(authType, appType, appOrg, creds, params, l)
 	if err != nil {
 		return nil, errors.WrapErrorAction("logging in", "external user", nil, err)
 	}
@@ -2208,11 +2183,6 @@
 	return *exp
 }
 
-func (a *Auth) hashAndEncodeToken(token string) string {
-	hashedToken := utils.SHA256Hash([]byte(token))
-	return base64.StdEncoding.EncodeToString(hashedToken)
-}
-
 func (a *Auth) getExternalUserAuthorization(externalUser model.ExternalSystemUser, identityProviderSetting *model.IdentityProviderSetting) ([]string, []string, error) {
 	if identityProviderSetting == nil {
 		return nil, nil, errors.ErrorData(logutils.StatusMissing, model.TypeIdentityProviderSetting, nil)
@@ -2556,24 +2526,6 @@
 	}
 }
 
-func (a *Auth) clearSessionIDCache() {
-	a.sessionIDs = &sync.Map{}
-}
-
-func (a *Auth) sessionIDLimitReached(id string) bool {
-	count, _ := a.sessionIDs.Load(id)
-	idCount, ok := count.(int)
-	return ok && (idCount >= sessionIDRateLimit)
-}
-
-func (a *Auth) incrementCachedSessionIDCount(id string) {
-	count, loaded := a.sessionIDs.LoadOrStore(id, 1)
-	if idCount, ok := count.(int); ok && loaded {
-		idCount++
-		a.sessionIDs.Store(id, idCount)
-	}
-}
-
 // LocalServiceRegLoaderImpl provides a local implementation for AuthDataLoader
 type LocalServiceRegLoaderImpl struct {
 	storage Storage
