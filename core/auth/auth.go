--- conflicted
+++ resolved
@@ -5,11 +5,8 @@
 	"core-building-block/driven/storage"
 	"crypto/rsa"
 	"fmt"
-<<<<<<< HEAD
 	"reflect"
-=======
 	"strings"
->>>>>>> 6e1b11c1
 	"sync"
 	"time"
 
@@ -180,7 +177,7 @@
 				return "", "", nil, err
 			}
 		} else {
-			return "", "", nil, log.WrapActionError(log.ActionValidate, model.TypeAuthCred, nil, err)
+			return "", "", nil, log.WrapErrorAction(log.ActionValidate, model.TypeAuthCred, nil, err)
 		}
 	}
 
