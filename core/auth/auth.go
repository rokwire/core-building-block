--- conflicted
+++ resolved
@@ -1272,36 +1272,17 @@
 	accountID, _ := uuid.NewUUID()
 	authTypes := []model.AccountAuthType{*accountAuthType}
 
-<<<<<<< HEAD
-	var permissions []model.Permission
-	var roles []model.AppOrgRole
-	var groups []model.AppOrgGroup
-	if len(permissionIDs) > 0 {
-		permissions, err = a.storage.FindPermissions(context, permissionIDs)
-		if err != nil {
-			l.WarnError(logutils.MessageAction(logutils.StatusError, logutils.ActionFind, model.TypePermission, nil), err)
-		}
-	}
-	if len(roleIDs) > 0 {
-		roles, err = a.storage.FindAppOrgRoles(context, roleIDs, appOrg.ID)
-		if err != nil {
-			l.WarnError(logutils.MessageAction(logutils.StatusError, logutils.ActionFind, model.TypeAppOrgRole, nil), err)
-		}
-	}
-	if len(groupIDs) > 0 {
-		groups, err = a.storage.FindAppOrgGroups(context, groupIDs, appOrg.ID)
-		if err != nil {
-			l.WarnError(logutils.MessageAction(logutils.StatusError, logutils.ActionFind, model.TypeAppOrgGroup, nil), err)
-		}
-=======
-	roles, err := a.storage.FindAppOrgRolesByIDs(roleIDs, appOrg.ID)
+	permissions, err := a.storage.FindPermissions(context, permissionIDs)
+	if err != nil {
+		l.WarnError(logutils.MessageAction(logutils.StatusError, logutils.ActionFind, model.TypePermission, nil), err)
+	}
+	roles, err := a.storage.FindAppOrgRolesByIDs(context, roleIDs, appOrg.ID)
 	if err != nil {
 		l.WarnError(logutils.MessageAction(logutils.StatusError, logutils.ActionFind, model.TypeAppOrgRole, nil), err)
 	}
-	groups, err := a.storage.FindAppOrgGroupsByIDs(groupIDs, appOrg.ID)
+	groups, err := a.storage.FindAppOrgGroupsByIDs(context, groupIDs, appOrg.ID)
 	if err != nil {
 		l.WarnError(logutils.MessageAction(logutils.StatusError, logutils.ActionFind, model.TypeAppOrgGroup, nil), err)
->>>>>>> 72a69f5c
 	}
 
 	account := model.Account{ID: accountID.String(), AppOrg: appOrg,
@@ -1917,11 +1898,7 @@
 		}
 	}
 
-<<<<<<< HEAD
-	addedRoles, err := a.storage.FindAppOrgRoles(nil, addedRoleIDs, account.AppOrg.ID)
-=======
-	addedRoles, err := a.storage.FindAppOrgRolesByIDs(addedRoleIDs, account.AppOrg.ID)
->>>>>>> 72a69f5c
+	addedRoles, err := a.storage.FindAppOrgRolesByIDs(nil, addedRoleIDs, account.AppOrg.ID)
 	if err != nil {
 		return false, errors.WrapErrorAction(logutils.ActionFind, model.TypeAccountRoles, nil, err)
 	}
@@ -1955,11 +1932,7 @@
 		}
 	}
 
-<<<<<<< HEAD
-	addedGroups, err := a.storage.FindAppOrgGroups(nil, addedGroupIDs, account.AppOrg.ID)
-=======
-	addedGroups, err := a.storage.FindAppOrgGroupsByIDs(addedGroupIDs, account.AppOrg.ID)
->>>>>>> 72a69f5c
+	addedGroups, err := a.storage.FindAppOrgGroupsByIDs(nil, addedGroupIDs, account.AppOrg.ID)
 	if err != nil {
 		return false, errors.WrapErrorAction(logutils.ActionFind, model.TypeAccountGroups, nil, err)
 	}
