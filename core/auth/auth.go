--- conflicted
+++ resolved
@@ -1866,13 +1866,8 @@
 	return nil
 }
 
-<<<<<<< HEAD
-func (a *Auth) constructServiceAccount(accountID string, name string, appID string, orgID string, permissions []string, firstParty bool) (*model.ServiceAccount, error) {
-	permissionList, err := a.storage.FindPermissionsByName(permissions)
-=======
-func (a *Auth) constructServiceAccount(accountID string, name string, appID *string, orgID *string, permissions []string, firstParty bool, assignerPermissions []string) (*model.ServiceAccount, error) {
+func (a *Auth) constructServiceAccount(accountID string, name string, appID string, orgID string, permissions []string, firstParty bool, assignerPermissions []string) (*model.ServiceAccount, error) {
 	permissionList, err := a.storage.FindPermissionsByName(nil, permissions)
->>>>>>> d68c1082
 	if err != nil {
 		return nil, errors.WrapErrorAction(logutils.ActionFind, model.TypePermission, nil, err)
 	}
