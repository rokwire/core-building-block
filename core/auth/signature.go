--- conflicted
+++ resolved
@@ -22,21 +22,11 @@
 	return nil, nil, nil
 }
 
-<<<<<<< HEAD
 func (a *signatureAuthImpl) verify(id string, verification string, l *logs.Log) error {
 	return errors.New(logutils.Unimplemented)
 }
-
-func (a *signatureAuthImpl) refresh(refreshToken string, orgID string, appID string, l *logs.Log) (*model.UserAuth, error) {
-	return nil, errors.Newf("refresh operation invalid for auth_type=%s", authTypeSignature)
-}
-
-func (a *signatureAuthImpl) getLoginURL(orgID string, appID string, redirectURI string, l *logs.Log) (string, map[string]interface{}, error) {
-	return "", nil, errors.Newf("get login url operation invalid for auth_type=%s", a.authType)
-=======
-func (a *signatureAuthImpl) checkCredentials(userAuthType model.AccountAuthType, creds string, l *logs.Log) (*bool, error) {
-	return nil, nil
->>>>>>> efe32a51
+func (a *signatureAuthImpl) checkCredentials(userAuthType *model.AccountAuthType, creds string, appOrg model.ApplicationOrganization, l *logs.Log) (*bool, *bool, error) {
+	return nil, nil, nil
 }
 
 //initSignatureAuth initializes and registers a new signature auth instance
