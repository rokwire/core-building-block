--- conflicted
+++ resolved
@@ -31,8 +31,6 @@
 	return nil, errors.New(logutils.Unimplemented)
 }
 
-<<<<<<< HEAD
-=======
 func (a *signatureAuthImpl) sendVerifyCredential(credential *model.Credential, l *logs.Log) error {
 	return nil
 }
@@ -45,7 +43,6 @@
 	return nil, nil, nil
 }
 
->>>>>>> ff725537
 func (a *signatureAuthImpl) checkCredentials(accountAuthType model.AccountAuthType, creds string, l *logs.Log) (string, error) {
 	return "", nil
 }
