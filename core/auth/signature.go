package auth

import (
	"core-building-block/core/model"

	"github.com/rokmetro/logging-library/errors"
	"github.com/rokmetro/logging-library/logs"
	"github.com/rokmetro/logging-library/logutils"
)

const (
	authTypeSignature string = "signature"
)

//Signature implementation of authType
type signatureAuthImpl struct {
	auth     *Auth
	authType string
}

func (a *signatureAuthImpl) check(creds string, orgID string, appID string, params string, l *logs.Log) (*model.UserAuth, error) {
	//TODO: Implement
	return nil, errors.New(logutils.Unimplemented)
}

func (a *signatureAuthImpl) refresh(refreshToken string, orgID string, appID string, l *logs.Log) (*model.UserAuth, error) {
	return nil, errors.Newf("refresh operation invalid for auth_type=%s", authTypeSignature)
}

<<<<<<< HEAD
func (a *signatureAuthImpl) getLoginUrl(orgID string, appID string, redirectUri string, l *logs.Log) (string, map[string]interface{}, error) {
	return "", nil, errors.Newf("get login url operation invalid for auth_type=%s", a.authType)
=======
func (a *signatureAuthImpl) getLoginURL(orgID string, appID string, redirectURI string, l *log.Log) (string, map[string]interface{}, error) {
	return "", nil, log.NewErrorf("get login url operation invalid for auth_type=%s", a.authType)
>>>>>>> 6e1b11c1
}

//initSignatureAuth initializes and registers a new signature auth instance
func initSignatureAuth(auth *Auth) (*signatureAuthImpl, error) {
	signature := &signatureAuthImpl{auth: auth, authType: authTypeSignature}

	err := auth.registerAuthType(signature.authType, signature)
	if err != nil {
<<<<<<< HEAD
		return nil, errors.WrapErrorAction(logutils.ActionRegister, typeAuthType, nil, err)
=======
		return nil, log.WrapErrorAction(log.ActionRegister, typeAuthType, nil, err)
>>>>>>> 6e1b11c1
	}

	return signature, nil
}<|MERGE_RESOLUTION|>--- conflicted
+++ resolved
@@ -27,13 +27,8 @@
 	return nil, errors.Newf("refresh operation invalid for auth_type=%s", authTypeSignature)
 }
 
-<<<<<<< HEAD
-func (a *signatureAuthImpl) getLoginUrl(orgID string, appID string, redirectUri string, l *logs.Log) (string, map[string]interface{}, error) {
+func (a *signatureAuthImpl) getLoginURL(orgID string, appID string, redirectUri string, l *logs.Log) (string, map[string]interface{}, error) {
 	return "", nil, errors.Newf("get login url operation invalid for auth_type=%s", a.authType)
-=======
-func (a *signatureAuthImpl) getLoginURL(orgID string, appID string, redirectURI string, l *log.Log) (string, map[string]interface{}, error) {
-	return "", nil, log.NewErrorf("get login url operation invalid for auth_type=%s", a.authType)
->>>>>>> 6e1b11c1
 }
 
 //initSignatureAuth initializes and registers a new signature auth instance
@@ -42,11 +37,7 @@
 
 	err := auth.registerAuthType(signature.authType, signature)
 	if err != nil {
-<<<<<<< HEAD
-		return nil, errors.WrapErrorAction(logutils.ActionRegister, typeAuthType, nil, err)
-=======
 		return nil, log.WrapErrorAction(log.ActionRegister, typeAuthType, nil, err)
->>>>>>> 6e1b11c1
 	}
 
 	return signature, nil
