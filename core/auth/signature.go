--- conflicted
+++ resolved
@@ -23,21 +23,8 @@
 	return nil, nil, nil
 }
 
-<<<<<<< HEAD
-func (a *signatureAuthImpl) refresh(params map[string]interface{}, orgID string, appID string, l *logs.Log) (*model.UserAuth, error) {
-	return nil, errors.Newf("refresh operation invalid for auth_type=%s", a.authType)
-}
-
-func (a *signatureAuthImpl) getLoginURL(orgID string, appID string, redirectURI string, l *logs.Log) (string, map[string]interface{}, error) {
-	return "", nil, errors.Newf("get login url operation invalid for auth_type=%s", a.authType)
-}
-
-func (a *signatureAuthImpl) isGlobal() bool {
-	return false
-=======
 func (a *signatureAuthImpl) checkCredentials(userAuthType model.AccountAuthType, creds string, l *logs.Log) (*bool, error) {
 	return nil, nil
->>>>>>> f2288351
 }
 
 //initSignatureAuth initializes and registers a new signature auth instance
