package auth

import (
	"core-building-block/core/model"

	"github.com/rokmetro/logging-library/errors"
	"github.com/rokmetro/logging-library/logs"
	"github.com/rokmetro/logging-library/logutils"
)

const (
	//AuthTypeSignature signature auth type
	AuthTypeSignature string = "signature"
)

//Signature implementation of authType
type signatureAuthImpl struct {
	auth     *Auth
	authType string
}

func (a *signatureAuthImpl) check(creds string, orgID string, appID string, params string, l *logs.Log) (*model.UserAuth, error) {
	//TODO: Implement
	return nil, errors.New(logutils.Unimplemented)
}

<<<<<<< HEAD
func (a *signatureAuthImpl) refresh(refreshToken string, orgID string, appID string, l *logs.Log) (*model.UserAuth, error) {
	return nil, errors.Newf("refresh operation invalid for auth_type=%s", AuthTypeSignature)
=======
func (a *signatureAuthImpl) refresh(params interface{}, orgID string, appID string, l *logs.Log) (*model.UserAuth, error) {
	return nil, errors.Newf("refresh operation invalid for auth_type=%s", authTypeSignature)
>>>>>>> c687ab28
}

func (a *signatureAuthImpl) getLoginURL(orgID string, appID string, redirectURI string, l *logs.Log) (string, map[string]interface{}, error) {
	return "", nil, errors.Newf("get login url operation invalid for auth_type=%s", a.authType)
}

//initSignatureAuth initializes and registers a new signature auth instance
func initSignatureAuth(auth *Auth) (*signatureAuthImpl, error) {
	signature := &signatureAuthImpl{auth: auth, authType: AuthTypeSignature}

	err := auth.registerAuthType(signature.authType, signature)
	if err != nil {
		return nil, errors.WrapErrorAction(logutils.ActionRegister, typeAuthType, nil, err)
	}

	return signature, nil
}<|MERGE_RESOLUTION|>--- conflicted
+++ resolved
@@ -24,13 +24,8 @@
 	return nil, errors.New(logutils.Unimplemented)
 }
 
-<<<<<<< HEAD
-func (a *signatureAuthImpl) refresh(refreshToken string, orgID string, appID string, l *logs.Log) (*model.UserAuth, error) {
-	return nil, errors.Newf("refresh operation invalid for auth_type=%s", AuthTypeSignature)
-=======
 func (a *signatureAuthImpl) refresh(params interface{}, orgID string, appID string, l *logs.Log) (*model.UserAuth, error) {
-	return nil, errors.Newf("refresh operation invalid for auth_type=%s", authTypeSignature)
->>>>>>> c687ab28
+	return nil, errors.Newf("refresh operation invalid for auth_type=%s", a.authType)
 }
 
 func (a *signatureAuthImpl) getLoginURL(orgID string, appID string, redirectURI string, l *logs.Log) (string, map[string]interface{}, error) {
