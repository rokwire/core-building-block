package auth

import (
	"core-building-block/core/model"

	log "github.com/rokmetro/logging-library/loglib"
)

// Firebase implementation of authType
type firebaseAuthImpl struct {
	auth *Auth
}

func (a *firebaseAuthImpl) check(creds string, params string, l *log.Log) (*model.UserAuth, error) {
	//TODO: Implement
	return nil, log.NewError(log.Unimplemented)
}

<<<<<<< HEAD
func (a *firebaseAuthImpl) verify(id string, verification string, l *log.Log) error {
	return log.NewError(log.Unimplemented)
=======
func (a *firebaseAuthImpl) set(userAuth *model.UserAuth, orgID string, appID string) (*model.AuthCred, error) {
	return nil, log.NewError(log.Unimplemented)
>>>>>>> 085d32b5
}

//initFirebaseAuth initializes and registers a new Firebase auth instance
func initFirebaseAuth(auth *Auth) (*firebaseAuthImpl, error) {
	firebase := &firebaseAuthImpl{auth: auth}

	err := auth.registerAuthType("firebase", firebase)
	if err != nil {
		return nil, log.WrapActionError(log.ActionRegister, typeAuthType, nil, err)
	}

	return firebase, nil
}<|MERGE_RESOLUTION|>--- conflicted
+++ resolved
@@ -16,13 +16,11 @@
 	return nil, log.NewError(log.Unimplemented)
 }
 
-<<<<<<< HEAD
 func (a *firebaseAuthImpl) verify(id string, verification string, l *log.Log) error {
 	return log.NewError(log.Unimplemented)
-=======
+}
 func (a *firebaseAuthImpl) set(userAuth *model.UserAuth, orgID string, appID string) (*model.AuthCred, error) {
 	return nil, log.NewError(log.Unimplemented)
->>>>>>> 085d32b5
 }
 
 //initFirebaseAuth initializes and registers a new Firebase auth instance
