--- conflicted
+++ resolved
@@ -23,13 +23,8 @@
 	return nil, errors.New(logutils.Unimplemented)
 }
 
-<<<<<<< HEAD
-func (a *firebaseAuthImpl) refresh(params interface{}, orgID string, appID string, l *log.Log) (interface{}, *int64, error) {
-	return nil, nil, log.NewErrorf("refresh operation invalid for auth_type=%s", authTypeFirebase)
-=======
-func (a *firebaseAuthImpl) refresh(refreshToken string, orgID string, appID string, l *logs.Log) (*model.UserAuth, error) {
-	return nil, errors.Newf("refresh operation invalid for auth_type=%s", authTypeFirebase)
->>>>>>> d953a81e
+func (a *firebaseAuthImpl) refresh(params interface{}, orgID string, appID string, l *logs.Log) (interface{}, *int64, error) {
+	return nil, nil, errors.Newf("refresh operation invalid for auth_type=%s", authTypeFirebase)
 }
 
 func (a *firebaseAuthImpl) getLoginURL(orgID string, appID string, redirectURI string, l *logs.Log) (string, map[string]interface{}, error) {
