package auth

import (
	"core-building-block/core/model"

	"github.com/rokmetro/logging-library/errors"
	"github.com/rokmetro/logging-library/logs"
	"github.com/rokmetro/logging-library/logutils"
)

const (
	//AuthTypeFirebase firebase auth type
	AuthTypeFirebase string = "firebase"
)

// Firebase implementation of authType
type firebaseAuthImpl struct {
	auth     *Auth
	authType string
}

func (a *firebaseAuthImpl) check(creds string, orgID string, appID string, params string, l *logs.Log) (*model.UserAuth, error) {
	//TODO: Implement
	return nil, errors.New(logutils.Unimplemented)
}

<<<<<<< HEAD
func (a *firebaseAuthImpl) refresh(refreshToken string, orgID string, appID string, l *logs.Log) (*model.UserAuth, error) {
	return nil, errors.Newf("refresh operation invalid for auth_type=%s", AuthTypeFirebase)
=======
func (a *firebaseAuthImpl) refresh(params interface{}, orgID string, appID string, l *logs.Log) (*model.UserAuth, error) {
	return nil, errors.Newf("refresh operation invalid for auth_type=%s", authTypeFirebase)
>>>>>>> c687ab28
}

func (a *firebaseAuthImpl) getLoginURL(orgID string, appID string, redirectURI string, l *logs.Log) (string, map[string]interface{}, error) {
	return "", nil, errors.Newf("get login url operation invalid for auth_type=%s", a.authType)
}

//initFirebaseAuth initializes and registers a new Firebase auth instance
func initFirebaseAuth(auth *Auth) (*firebaseAuthImpl, error) {
	firebase := &firebaseAuthImpl{auth: auth, authType: AuthTypeFirebase}

	err := auth.registerAuthType(firebase.authType, firebase)
	if err != nil {
		return nil, errors.WrapErrorAction(logutils.ActionRegister, typeAuthType, nil, err)
	}

	return firebase, nil
}<|MERGE_RESOLUTION|>--- conflicted
+++ resolved
@@ -24,13 +24,8 @@
 	return nil, errors.New(logutils.Unimplemented)
 }
 
-<<<<<<< HEAD
-func (a *firebaseAuthImpl) refresh(refreshToken string, orgID string, appID string, l *logs.Log) (*model.UserAuth, error) {
-	return nil, errors.Newf("refresh operation invalid for auth_type=%s", AuthTypeFirebase)
-=======
 func (a *firebaseAuthImpl) refresh(params interface{}, orgID string, appID string, l *logs.Log) (*model.UserAuth, error) {
-	return nil, errors.Newf("refresh operation invalid for auth_type=%s", authTypeFirebase)
->>>>>>> c687ab28
+	return nil, errors.Newf("refresh operation invalid for auth_type=%s", a.authType)
 }
 
 func (a *firebaseAuthImpl) getLoginURL(orgID string, appID string, redirectURI string, l *logs.Log) (string, map[string]interface{}, error) {
