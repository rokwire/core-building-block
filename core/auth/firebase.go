--- conflicted
+++ resolved
@@ -5,15 +5,12 @@
 	"encoding/json"
 	"io/ioutil"
 	"os"
+	"strings"
 
 	"core-building-block/core/model"
 
-<<<<<<< HEAD
 	firebase "firebase.google.com/go/v4"
 	"firebase.google.com/go/v4/auth"
-
-	log "github.com/rokmetro/logging-library/loglib"
-=======
 	"github.com/rokmetro/logging-library/errors"
 	"github.com/rokmetro/logging-library/logs"
 	"github.com/rokmetro/logging-library/logutils"
@@ -21,7 +18,6 @@
 
 const (
 	authTypeFirebase string = "firebase"
->>>>>>> fc816435
 )
 
 // Firebase implementation of authType
@@ -30,45 +26,44 @@
 	authType string
 }
 
-<<<<<<< HEAD
 const (
-	typeCred log.LogData = "creds"
+	typeCred logutils.MessageDataType = "creds"
 )
 
-func (a *firebaseAuthImpl) check(creds string, params string, l *log.Log) (*model.UserAuth, error) {
+func (a *firebaseAuthImpl) check(creds string, orgID string, appID string, params string, l *logs.Log) (*model.UserAuth, error) {
 	paramsMap := make(map[string]interface{})
 	err := json.Unmarshal([]byte(params), &paramsMap)
 	if err != nil {
-		return nil, log.WrapActionError(log.ActionUnmarshal, log.TypeString, &log.FieldArgs{"params": params}, err)
+		return nil, errors.WrapErrorAction(logutils.ActionUnmarshal, logutils.TypeString, &logutils.FieldArgs{"params": params}, err)
 	}
 	clientID, ok := paramsMap["clientID"].(string)
 	if !ok {
-		return nil, log.WrapActionError(log.ActionRegister, typeAuthType, nil, err)
+		return nil, errors.WrapErrorAction(logutils.ActionRegister, typeAuthType, nil, err)
 	}
 	err = a.setFirebaseAdminCreds(clientID)
 	if err != nil {
-		return nil, log.WrapActionError(log.ActionSave, log.TypeString, nil, err)
+		return nil, errors.WrapErrorAction(logutils.ActionSave, logutils.TypeString, nil, err)
 	}
 
 	firebaseApp, err := firebase.NewApp(context.Background(), nil)
 	if err != nil {
-		return nil, log.WrapActionError(log.ActionInitialize, typeCred, nil, err)
+		return nil, errors.WrapErrorAction(logutils.ActionInitialize, typeCred, nil, err)
 	}
 
 	// Access auth service from the firebase app
 	firebaseAuth, err := firebaseApp.Auth(context.Background())
 	if err != nil {
-		return nil, log.WrapActionError(log.ActionInitialize, typeCred, nil, err)
+		return nil, errors.WrapErrorAction(logutils.ActionInitialize, typeCred, nil, err)
 	}
 
 	//Validate the Firebase token
 	token, err := firebaseAuth.VerifyIDToken(context.Background(), creds)
 	if err != nil {
-		return nil, log.WrapActionError(log.ActionValidate, log.TypeToken, &log.FieldArgs{"token": token}, err)
+		return nil, errors.WrapErrorAction(logutils.ActionValidate, logutils.TypeToken, &logutils.FieldArgs{"token": token}, err)
 	}
 	user, err := firebaseAuth.GetUser(context.Background(), token.Claims["user_id"].(string))
 	if err != nil {
-		return nil, log.WrapActionError(log.ActionGet, typeCred, nil, err)
+		return nil, errors.WrapErrorAction(logutils.ActionGet, typeCred, nil, err)
 	}
 	token.Claims["uid"] = token.Claims["user_id"]
 
@@ -79,9 +74,14 @@
 		token.Claims["email"] = user.UserInfo.Email
 	}
 	if user.UserInfo.DisplayName != "" {
-		token.Claims["name"] = user.UserInfo.DisplayName
+		displayName := strings.Split(user.UserInfo.DisplayName, " ")
+		if len(displayName) > 1 {
+			token.Claims["first_name"] = displayName[0]
+			token.Claims["last_name"] = displayName[1]
+		}
 	}
-	claims := &model.UserAuth{UserID: token.Claims["uid"].(string), Name: token.Claims["name"].(string), Phone: token.Claims["phone"].(string), Email: token.Claims["email"].(string), Exp: 0}
+	var expiry int64 = 0
+	claims := &model.UserAuth{UserID: token.Claims["uid"].(string), FirstName: token.Claims["first_name"].(string), LastName: token.Claims["last_name"].(string), Phone: token.Claims["phone"].(string), Email: token.Claims["email"].(string), Exp: &expiry}
 	return claims, nil
 }
 
@@ -89,7 +89,7 @@
 func (a *firebaseAuthImpl) createAdmin(email string, password string) (string, error) {
 	firebaseAuth, err := a.getFirebaseAuthClient("admin")
 	if err != nil {
-		return "", log.WrapActionError(log.ActionGet, typeCred, nil, err)
+		return "", errors.WrapErrorAction(logutils.ActionGet, typeCred, nil, err)
 	}
 
 	params := (&auth.UserToCreate{}).
@@ -100,7 +100,7 @@
 
 	userRecord, err := firebaseAuth.CreateUser(context.Background(), params)
 	if err != nil {
-		return "", log.WrapActionError(log.ActionCreate, typeCred, nil, err)
+		return "", errors.WrapErrorAction(logutils.ActionCreate, typeCred, nil, err)
 	}
 	return userRecord.UID, nil
 }
@@ -109,12 +109,12 @@
 func (a *firebaseAuthImpl) getAdmin(email string) (string, error) {
 	firebaseAuth, err := a.getFirebaseAuthClient("admin")
 	if err != nil {
-		return "", log.WrapActionError(log.ActionGet, typeCred, nil, err)
+		return "", errors.WrapErrorAction(logutils.ActionGet, typeCred, nil, err)
 	}
 
 	userRecord, err := firebaseAuth.GetUserByEmail(context.Background(), email)
 	if err != nil {
-		return "", log.WrapActionError(log.ActionGet, typeCred, nil, err)
+		return "", errors.WrapErrorAction(logutils.ActionGet, typeCred, nil, err)
 	}
 	return userRecord.UID, nil
 }
@@ -127,7 +127,7 @@
 	os.Setenv("GOOGLE_APPLICATION_CREDENTIALS", "./service-account-file.json")
 	err = ioutil.WriteFile("./service-account-file.json", []byte(creds.FirebaseCreds), 0644)
 	if err != nil {
-		return log.WrapActionError(log.ActionUpdate, typeCred, nil, err)
+		return errors.WrapErrorAction(logutils.ActionUpdate, typeCred, nil, err)
 
 	}
 	return nil
@@ -136,24 +136,20 @@
 func (a *firebaseAuthImpl) getFirebaseAuthClient(clientID string) (*auth.Client, error) {
 	err := a.setFirebaseAdminCreds(clientID)
 	if err != nil {
-		return nil, log.WrapActionError(log.ActionSave, log.TypeString, nil, err)
+		return nil, errors.WrapErrorAction(logutils.ActionSave, logutils.TypeString, nil, err)
 	}
 
 	firebaseApp, err := firebase.NewApp(context.Background(), nil)
 	if err != nil {
-		return nil, log.WrapActionError(log.ActionInitialize, typeCred, nil, err)
+		return nil, errors.WrapErrorAction(logutils.ActionInitialize, typeCred, nil, err)
 	}
 
 	// Access auth service from the firebase app
 	firebaseAuth, err := firebaseApp.Auth(context.Background())
 	if err != nil {
-		return nil, log.WrapActionError(log.ActionInitialize, typeCred, nil, err)
+		return nil, errors.WrapErrorAction(logutils.ActionInitialize, typeCred, nil, err)
 	}
 	return firebaseAuth, nil
-=======
-func (a *firebaseAuthImpl) check(creds string, orgID string, appID string, params string, l *logs.Log) (*model.UserAuth, error) {
-	//TODO: Implement
-	return nil, errors.New(logutils.Unimplemented)
 }
 
 func (a *firebaseAuthImpl) refresh(refreshToken string, orgID string, appID string, l *logs.Log) (*model.UserAuth, error) {
@@ -162,23 +158,16 @@
 
 func (a *firebaseAuthImpl) getLoginURL(orgID string, appID string, redirectURI string, l *logs.Log) (string, map[string]interface{}, error) {
 	return "", nil, errors.Newf("get login url operation invalid for auth_type=%s", a.authType)
->>>>>>> fc816435
 }
 
 //initFirebaseAuth initializes and registers a new Firebase auth instance
 func initFirebaseAuth(auth *Auth) (*firebaseAuthImpl, error) {
-<<<<<<< HEAD
-	firebaseAuth := &firebaseAuthImpl{auth: auth}
-
-	err := auth.registerAuthType("firebase", firebaseAuth)
-=======
 	firebase := &firebaseAuthImpl{auth: auth, authType: authTypeFirebase}
 
 	err := auth.registerAuthType(firebase.authType, firebase)
->>>>>>> fc816435
 	if err != nil {
 		return nil, errors.WrapErrorAction(logutils.ActionRegister, typeAuthType, nil, err)
 	}
 
-	return firebaseAuth, nil
+	return firebase, nil
 }