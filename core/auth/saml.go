package auth

<<<<<<< HEAD
import log "github.com/rokmetro/logging-library/loglib"
=======
import (
	"core-building-block/core/model"
	"errors"
)
>>>>>>> 670e595f

// SAML implementation of authType
type samlAuthImpl struct {
	auth *Auth
}

<<<<<<< HEAD
func (a *samlAuthImpl) check(creds string, params string, l *log.Log) (*UserAuth, error) {
=======
func (a *samlAuthImpl) check(creds string, params string) (*model.UserAuth, error) {
>>>>>>> 670e595f
	//TODO: Implement
	return nil, log.NewError(log.Unimplemented)
}

//initSamlAuth initializes and registers a new SAML auth instance
func initSamlAuth(auth *Auth) (*samlAuthImpl, error) {
	saml := &samlAuthImpl{auth: auth}

	err := auth.registerAuthType("saml", saml)
	if err != nil {
		return nil, log.WrapActionError(log.RegisterAction, typeAuthType, nil, err)
	}

	return saml, nil
}<|MERGE_RESOLUTION|>--- conflicted
+++ resolved
@@ -1,24 +1,17 @@
 package auth
 
-<<<<<<< HEAD
-import log "github.com/rokmetro/logging-library/loglib"
-=======
 import (
 	"core-building-block/core/model"
-	"errors"
+
+	log "github.com/rokmetro/logging-library/loglib"
 )
->>>>>>> 670e595f
 
 // SAML implementation of authType
 type samlAuthImpl struct {
 	auth *Auth
 }
 
-<<<<<<< HEAD
-func (a *samlAuthImpl) check(creds string, params string, l *log.Log) (*UserAuth, error) {
-=======
-func (a *samlAuthImpl) check(creds string, params string) (*model.UserAuth, error) {
->>>>>>> 670e595f
+func (a *samlAuthImpl) check(creds string, params string, l *log.Log) (*model.UserAuth, error) {
 	//TODO: Implement
 	return nil, log.NewError(log.Unimplemented)
 }
