--- conflicted
+++ resolved
@@ -23,22 +23,18 @@
 	return nil, errors.New(logutils.Unimplemented)
 }
 
+func (a *samlAuthImpl) verify(id string, verification string, l *logs.Log) error {
+	return errors.New(logutils.Unimplemented)
+}
+
 //refresh must be implemented for SAML auth
 func (a *samlAuthImpl) refresh(refreshToken string, orgID string, appID string, l *logs.Log) (*model.UserAuth, error) {
 	//TODO: Implement
 	return nil, errors.New(logutils.Unimplemented)
 }
 
-<<<<<<< HEAD
-func (a *samlAuthImpl) verify(id string, verification string, l *log.Log) error {
-	return log.NewError(log.Unimplemented)
-}
-func (a *samlAuthImpl) getLoginUrl(orgID string, appID string, redirectUri string, l *log.Log) (string, map[string]interface{}, error) {
-	return "", nil, log.NewErrorf("get login url operation invalid for auth_type=%s", a.authType)
-=======
 func (a *samlAuthImpl) getLoginURL(orgID string, appID string, redirectURI string, l *logs.Log) (string, map[string]interface{}, error) {
 	return "", nil, errors.Newf("get login url operation invalid for auth_type=%s", a.authType)
->>>>>>> fc816435
 }
 
 //initSamlAuth initializes and registers a new SAML auth instance
