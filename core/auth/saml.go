package auth

import (
	"core-building-block/core/model"

	"github.com/rokmetro/logging-library/errors"
	"github.com/rokmetro/logging-library/logs"
	"github.com/rokmetro/logging-library/logutils"
)

const (
	authTypeSaml string = "saml"
)

// SAML implementation of authType
type samlAuthImpl struct {
	auth     *Auth
	authType string
}

func (a *samlAuthImpl) externalLogin(authType model.AuthType, appType model.ApplicationType, appOrg model.ApplicationOrganization, creds string, params string, l *logs.Log) (*model.ExternalSystemUser, interface{}, error) {
	return nil, nil, nil
}

<<<<<<< HEAD
func (a *samlAuthImpl) verify(id string, verification string, l *logs.Log) error {
	return errors.New(logutils.Unimplemented)
}

//refresh must be implemented for SAML auth
func (a *samlAuthImpl) refresh(refreshToken string, orgID string, appID string, l *logs.Log) (*model.UserAuth, error) {
	//TODO: Implement
	return nil, errors.New(logutils.Unimplemented)
=======
func (a *samlAuthImpl) userExist(externalUserIdentifier string, authType model.AuthType, appType model.ApplicationType, appOrg model.ApplicationOrganization, l *logs.Log) (*model.Account, error) {
	return nil, nil
>>>>>>> efe32a51
}

func (a *samlAuthImpl) getLoginURL(authType model.AuthType, appType model.ApplicationType, appOrg model.ApplicationOrganization, redirectURI string, l *logs.Log) (string, map[string]interface{}, error) {
	return "", nil, errors.Newf("get login url operation invalid for auth_type=%s", a.authType)
}

//initSamlAuth initializes and registers a new SAML auth instance
func initSamlAuth(auth *Auth) (*samlAuthImpl, error) {
	saml := &samlAuthImpl{auth: auth, authType: authTypeSaml}

	err := auth.registerExternalAuthType(saml.authType, saml)
	if err != nil {
		return nil, errors.WrapErrorAction(logutils.ActionRegister, typeAuthType, nil, err)
	}

	return saml, nil
}<|MERGE_RESOLUTION|>--- conflicted
+++ resolved
@@ -22,19 +22,11 @@
 	return nil, nil, nil
 }
 
-<<<<<<< HEAD
 func (a *samlAuthImpl) verify(id string, verification string, l *logs.Log) error {
 	return errors.New(logutils.Unimplemented)
 }
-
-//refresh must be implemented for SAML auth
-func (a *samlAuthImpl) refresh(refreshToken string, orgID string, appID string, l *logs.Log) (*model.UserAuth, error) {
-	//TODO: Implement
-	return nil, errors.New(logutils.Unimplemented)
-=======
 func (a *samlAuthImpl) userExist(externalUserIdentifier string, authType model.AuthType, appType model.ApplicationType, appOrg model.ApplicationOrganization, l *logs.Log) (*model.Account, error) {
 	return nil, nil
->>>>>>> efe32a51
 }
 
 func (a *samlAuthImpl) getLoginURL(authType model.AuthType, appType model.ApplicationType, appOrg model.ApplicationOrganization, redirectURI string, l *logs.Log) (string, map[string]interface{}, error) {
