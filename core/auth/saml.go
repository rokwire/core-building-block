--- conflicted
+++ resolved
@@ -29,16 +29,8 @@
 	return nil, errors.New(logutils.Unimplemented)
 }
 
-<<<<<<< HEAD
-func (a *samlAuthImpl) verify(id string, verification string, l *log.Log) error {
-	return log.NewError(log.Unimplemented)
-}
-func (a *samlAuthImpl) getLoginUrl(orgID string, appID string, redirectUri string, l *log.Log) (string, map[string]interface{}, error) {
-	return "", nil, log.NewErrorf("get login url operation invalid for auth_type=%s", a.authType)
-=======
 func (a *samlAuthImpl) getLoginURL(orgID string, appID string, redirectURI string, l *logs.Log) (string, map[string]interface{}, error) {
 	return "", nil, errors.Newf("get login url operation invalid for auth_type=%s", a.authType)
->>>>>>> 17360363
 }
 
 //initSamlAuth initializes and registers a new SAML auth instance
