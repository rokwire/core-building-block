--- conflicted
+++ resolved
@@ -1,40 +1,33 @@
 package auth
 
 import (
-<<<<<<< HEAD
 	"context"
+	"core-building-block/core/model"
 	"encoding/json"
-	"errors"
 	"fmt"
 	"io/ioutil"
-	"log"
 	"net/http"
 	"net/url"
 	"strings"
 	"time"
 
+	log "github.com/rokmetro/logging-library/loglib"
 	"gopkg.in/go-playground/validator.v9"
 )
 
-// Verify service
-// const VerifyBaseURL = "https://verify.twilio.com"
-// const VerifyVersion = "v2"
-const servicesPathPart = "https://verify.twilio.com/v2/Services"
-const verificationsPathPart = "Verifications"
-const verificationCheckPart = "VerificationCheck"
-=======
-	"core-building-block/core/model"
-
-	log "github.com/rokmetro/logging-library/loglib"
+const (
+	servicesPathPart                     = "https://verify.twilio.com/v2/Services"
+	verificationsPathPart                = "Verifications"
+	verificationCheckPart                = "VerificationCheck"
+	typeVerificationResponse log.LogData = "phone verification response"
+	typeVerificationStatus   log.LogData = "phone verification staus"
 )
->>>>>>> 64d7ad48
 
 // Phone implementation of authType
 type phoneAuthImpl struct {
 	auth *Auth
 }
 
-<<<<<<< HEAD
 type phoneCreds struct {
 	Phone  string `json:"phone"`
 	Status string `json:"status"`
@@ -82,7 +75,7 @@
 	DateUpdated time.Time `json:"date_updated"`
 }
 
-func (a *phoneAuthImpl) check(creds string, params string) (*UserAuth, error) {
+func (a *phoneAuthImpl) check(creds string, params string, l *log.Log) (*model.UserAuth, error) {
 	var verificationCreds verificationParams
 	err := json.Unmarshal([]byte(creds), &verificationCreds)
 	if err != nil {
@@ -112,151 +105,79 @@
 		// handle check verification
 		code := verificationCreds.Code
 		data.Add("code", code)
-
-		checkResponse, err := a.checkVerification(verifyServiceID, data)
-		if err != nil {
-			log.Printf("error in phone check verification - %s", err)
-			return nil, err
-		}
-
-		if checkResponse.To != phone {
-			log.Printf("expected To to be %s, got %s", phone, checkResponse.To)
-			return nil, fmt.Errorf("phone verify expected To to be %s, got %s", phone, checkResponse.To)
-		}
-		if checkResponse.Status != "approved" {
-			log.Printf("expected Status to be %s, got %s", "approved", checkResponse.Status)
-			return nil, fmt.Errorf("phone verify expected Status to be %s, got %s", "approved", checkResponse.Status)
-		}
-
-		userAuth := UserAuth{}
-		userAuth.UserID = checkResponse.Sid
-		userAuth.Phone = checkResponse.To
-
-		return &userAuth, nil
-
-	} else {
-		// handle start verification
-		data.Add("channel", "sms")
-
-		verifyResponse, err := a.startVerification(verifyServiceID, data)
-		if err != nil {
-			log.Printf("error starting phone verification - %s", err)
-			return nil, err
-		}
-		if verifyResponse.To != phone {
-			log.Printf("expected To to be %s, got %s", phone, verifyResponse.To)
-			return nil, fmt.Errorf("phone verify expected To to be %s, got %s", phone, verifyResponse.To)
-		}
-		if verifyResponse.Status != "pending" {
-			log.Printf("expected Status to be %s, got %s", "pending", verifyResponse.Status)
-			return nil, fmt.Errorf("phone verify expected Status to be %s, got %s", "pending", verifyResponse.Status)
-		}
-		if verifyResponse.Channel != "sms" {
-			log.Printf("expected Channel to be %s, got %s", "sms", verifyResponse.Channel)
-			return nil, fmt.Errorf("phone verify expected Channel to be %s, got %s", "sms", verifyResponse.Channel)
-		}
-		if verifyResponse.Sid == "" {
-			log.Println("expected Sid to be non-empty")
-			return nil, errors.New("phone verify expected Sid to be non-empty")
-		}
-	}
-
-	return nil, nil
-}
-
-func (a *phoneAuthImpl) startVerification(verifyServiceID string, data url.Values) (*verifyPhoneResponse, error) {
+		return a.checkVerification(verifyServiceID, phone, data, l)
+	}
+
+	// handle start verification
+	data.Add("channel", "sms")
+	return a.startVerification(verifyServiceID, phone, data, l)
+}
+
+func (a *phoneAuthImpl) startVerification(verifyServiceID string, phone string, data url.Values, l *log.Log) (*model.UserAuth, error) {
 	ctx, cancel := context.WithCancel(context.Background())
 	defer cancel()
 	resp, err := makeRequest(ctx, "POST", servicesPathPart+"/"+verifyServiceID+"/"+verificationsPathPart, data)
 	if err != nil {
-		log.Printf("error creating phone verification services - %s", err.Error())
-		// return fmt.Errorf("error creating phone verification service - %s", err.Error())
+		return nil, log.WrapActionError(log.ActionSend, log.TypeRequest, &log.FieldArgs{"verification data": data}, err)
 	}
 	body, err := ioutil.ReadAll(resp.Body)
 	if err != nil {
-		log.Printf("error reading the body data for starting verification - %s", err)
-		return nil, err
+		return nil, log.WrapActionError(log.ActionRead, log.TypeResponseBody, nil, err)
 	}
 
 	var verifyResult verifyPhoneResponse
 	err = json.Unmarshal(body, &verifyResult)
 	if err != nil {
-		log.Printf("error converting data for starting the verification - %s", err)
-		return nil, err
-	}
-
-	return &verifyResult, nil
-}
-
-func (a *phoneAuthImpl) fetchVerification(verifyServiceID string, sid string) (*verifyPhoneResponse, error) {
+		return nil, log.WrapActionError(log.ActionUnmarshal, typeVerificationResponse, nil, err)
+	}
+
+	if verifyResult.To != phone {
+		return nil, log.DataError(log.StatusInvalid, log.TypeString, &log.FieldArgs{"phone verify To expected to be": phone, " but got ": verifyResult.To})
+	}
+	if verifyResult.Status != "pending" {
+		return nil, log.DataError(log.StatusInvalid, typeVerificationStatus, &log.FieldArgs{"check verify response status should be approved, but got ": verifyResult.Status})
+	}
+	if verifyResult.Sid == "" {
+		return nil, log.DataError(log.StatusInvalid, typeVerificationStatus, &log.FieldArgs{"check verify response sid should be specified, but got ": verifyResult.Status})
+	}
+
+	return nil, nil
+}
+
+func (a *phoneAuthImpl) checkVerification(verifyServiceID string, phone string, data url.Values, l *log.Log) (*model.UserAuth, error) {
 	ctx, cancel := context.WithCancel(context.Background())
 	defer cancel()
 
-	resp, err := makeRequest(ctx, "GET", servicesPathPart+"/"+verifyServiceID+"/"+verificationsPathPart+"/"+sid, nil)
-	if err != nil {
-		log.Printf("error fetching phone verification - %s", err.Error())
-	}
+	resp, err := makeRequest(ctx, "POST", servicesPathPart+"/"+verifyServiceID+"/"+verificationCheckPart, data)
+	if err != nil {
+		return nil, log.WrapActionError(log.ActionSend, log.TypeRequest, nil, err)
+	}
+
 	body, err := ioutil.ReadAll(resp.Body)
 	if err != nil {
-		log.Printf("error reading the body data for fetching verification - %s", err)
-	}
-
-	var verifyResult verifyPhoneResponse
-	err = json.Unmarshal(body, &verifyResult)
-	if err != nil {
-		log.Printf("error converting data for fetching the verification - %s", err)
-		return nil, err
-	}
-
-	return &verifyResult, nil
-}
-
-func (a *phoneAuthImpl) updateVerification(verifyServiceID string, sid string) (*verifyPhoneResponse, error) {
-	ctx, cancel := context.WithCancel(context.Background())
-	defer cancel()
-
-	resp, err := makeRequest(ctx, "PUT", servicesPathPart+"/"+verifyServiceID+"/"+verificationsPathPart+"/"+sid, nil)
-	if err != nil {
-		log.Printf("error updating phone verification - %s", err.Error())
-	}
-
-	body, err := ioutil.ReadAll(resp.Body)
-	if err != nil {
-		log.Printf("error reading the body data for updating verification - %s", err)
-	}
-
-	var verifyResult verifyPhoneResponse
-	err = json.Unmarshal(body, &verifyResult)
-	if err != nil {
-		log.Printf("error converting data for updating the verification - %s", err)
-		return nil, err
-	}
-
-	return &verifyResult, nil
-}
-
-func (a *phoneAuthImpl) checkVerification(verifyServiceID string, data url.Values) (*checkStatusResponse, error) {
-	ctx, cancel := context.WithCancel(context.Background())
-	defer cancel()
-
-	resp, err := makeRequest(ctx, "POST", servicesPathPart+"/"+verifyServiceID+"/"+verificationCheckPart, data)
-	if err != nil {
-		log.Printf("error checking phone verification - %s", err.Error())
-	}
-
-	body, err := ioutil.ReadAll(resp.Body)
-	if err != nil {
-		log.Printf("error reading the body data for checking verification - %s", err)
-	}
-
-	var checkResult checkStatusResponse
-	err = json.Unmarshal(body, &checkResult)
-	if err != nil {
-		log.Printf("error converting data for checking the verification - %s", err)
-		return nil, err
-	}
-
-	return &checkResult, nil
+		return nil, log.WrapActionError(log.ActionRead, log.TypeResponseBody, nil, err)
+	}
+
+	var checkResponse checkStatusResponse
+	err = json.Unmarshal(body, &checkResponse)
+	if err != nil {
+		return nil, log.WrapActionError(log.ActionUnmarshal, typeVerificationResponse, nil, err)
+	}
+
+	if checkResponse.To != phone {
+		return nil, log.DataError(log.StatusInvalid, log.TypeString, &log.FieldArgs{"phone verify To expected to be": phone, " but got ": checkResponse.To})
+		// return nil, fmt.Errorf("phone verify expected To to be %s, got %s", phone, checkResponse.To)
+	}
+	if checkResponse.Status != "approved" {
+		return nil, log.DataError(log.StatusInvalid, typeVerificationStatus, &log.FieldArgs{"check verify response status should be approved, but got ": checkResponse.Status})
+		// return nil, fmt.Errorf("phone verify expected Status to be %s, got %s", "approved", checkResponse.Status)
+	}
+
+	userAuth := model.UserAuth{}
+	userAuth.UserID = checkResponse.Sid
+	userAuth.Phone = checkResponse.To
+
+	return &userAuth, nil
 }
 
 func (a *phoneAuthImpl) getPhoneAuthConfig(orgID string, appID string) (*phoneAuthConfig, error) {
@@ -304,19 +225,14 @@
 	}
 
 	defer resp.Body.Close()
-
+	body, err := ioutil.ReadAll(resp.Body)
+	if err != nil {
+		return nil, log.WrapActionError(log.ActionRead, log.TypeRequestBody, nil, err)
+	}
 	if resp.StatusCode != 200 {
-		log.Printf("makeRequest() -> error with response code - %d, response body - %s\n", resp.StatusCode, resp.Body)
-		// log.Printf("makeRequest() -> error with response body - %s", resp.Body)
-		return nil, errors.New("makeRequest() -> error with response code != 200")
-	}
-
+		return nil, log.DataError(log.StatusInvalid, log.TypeResponse, &log.FieldArgs{"status_code": resp.StatusCode, "error": string(body)})
+	}
 	return resp, nil
-=======
-func (a *phoneAuthImpl) check(creds string, params string, l *log.Log) (*model.UserAuth, error) {
-	//TODO: Implement
-	return nil, log.NewError(log.Unimplemented)
->>>>>>> 64d7ad48
 }
 
 //initPhoneAuth initializes and registers a new phone auth instance
@@ -325,12 +241,7 @@
 
 	err := auth.registerAuthType("phone", phone)
 	if err != nil {
-<<<<<<< HEAD
-		log.Printf("error initializing phone auth - %s", err)
-		return nil, err
-=======
 		return nil, log.WrapActionError(log.ActionRegister, typeAuthType, nil, err)
->>>>>>> 64d7ad48
 	}
 
 	return phone, nil
