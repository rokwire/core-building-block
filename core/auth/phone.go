package auth

import (
	"core-building-block/core/model"

	"github.com/rokmetro/logging-library/errors"
	"github.com/rokmetro/logging-library/logs"
	"github.com/rokmetro/logging-library/logutils"
)

const (
	authTypePhone string = "phone"
)

// Phone implementation of authType
type phoneAuthImpl struct {
	auth     *Auth
	authType string
}

func (a *phoneAuthImpl) check(creds string, orgID string, appID string, params string, l *logs.Log) (*model.UserAuth, interface{}, error) {
	//TODO: Implement
	return nil, nil, errors.New(logutils.Unimplemented)
}

//refresh is enabled for phone auth, but no operation is needed
<<<<<<< HEAD
func (a *phoneAuthImpl) refresh(params interface{}, orgID string, appID string, l *logs.Log) (interface{}, interface{}, *int64, error) {
	return nil, nil, nil, nil
=======
func (a *phoneAuthImpl) refresh(params map[string]interface{}, orgID string, appID string, l *logs.Log) (*model.UserAuth, error) {
	return nil, nil
>>>>>>> 1f413f7d
}

func (a *phoneAuthImpl) getLoginURL(orgID string, appID string, redirectURI string, l *logs.Log) (string, map[string]interface{}, error) {
	return "", nil, errors.Newf("get login url operation invalid for auth_type=%s", a.authType)
}

func (a *phoneAuthImpl) isGlobal() bool {
	return true
}

//initPhoneAuth initializes and registers a new phone auth instance
func initPhoneAuth(auth *Auth) (*phoneAuthImpl, error) {
	phone := &phoneAuthImpl{auth: auth, authType: authTypePhone}

	err := auth.registerAuthType(phone.authType, phone)
	if err != nil {
		return nil, errors.WrapErrorAction(logutils.ActionRegister, typeAuthType, nil, err)
	}

	return phone, nil
}<|MERGE_RESOLUTION|>--- conflicted
+++ resolved
@@ -18,19 +18,14 @@
 	authType string
 }
 
-func (a *phoneAuthImpl) check(creds string, orgID string, appID string, params string, l *logs.Log) (*model.UserAuth, interface{}, error) {
+func (a *phoneAuthImpl) check(creds string, orgID string, appID string, params string, l *logs.Log) (*model.UserAuth, error) {
 	//TODO: Implement
-	return nil, nil, errors.New(logutils.Unimplemented)
+	return nil, errors.New(logutils.Unimplemented)
 }
 
 //refresh is enabled for phone auth, but no operation is needed
-<<<<<<< HEAD
-func (a *phoneAuthImpl) refresh(params interface{}, orgID string, appID string, l *logs.Log) (interface{}, interface{}, *int64, error) {
-	return nil, nil, nil, nil
-=======
 func (a *phoneAuthImpl) refresh(params map[string]interface{}, orgID string, appID string, l *logs.Log) (*model.UserAuth, error) {
 	return nil, nil
->>>>>>> 1f413f7d
 }
 
 func (a *phoneAuthImpl) getLoginURL(orgID string, appID string, redirectURI string, l *logs.Log) (string, map[string]interface{}, error) {
