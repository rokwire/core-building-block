package auth

import (
	"context"
	"core-building-block/core/model"
	"encoding/json"
	"fmt"
	"io/ioutil"
	"net/http"
	"net/url"
	"strings"
	"time"

	log "github.com/rokmetro/logging-library/loglib"
	"gopkg.in/go-playground/validator.v9"
)

const (
	servicesPathPart                     = "https://verify.twilio.com/v2/Services"
	verificationsPathPart                = "Verifications"
	verificationCheckPart                = "VerificationCheck"
	typeVerificationResponse log.LogData = "phone verification response"
	typeVerificationStatus   log.LogData = "phone verification staus"
)

const (
	authTypePhone string = "phone"
)

// Phone implementation of authType
type phoneAuthImpl struct {
	auth     *Auth
	authType string
}

<<<<<<< HEAD
type phoneCreds struct {
	Phone  string `json:"phone"`
	Status string `json:"status"`
	// TODO: Password
}

type phoneAuthConfig struct {
	VerifyServiceID string `json:"verify_service_id" validate:"required"`
	// AccountSID string `json:"account_sid" validate:"required"`
	// AuthToken  string `json:"auth_token" validate:"required"`
}

type verificationParams struct {
	Code string `json:"code"`
	To   string `json:"to" validate:"required"`
	// OrgID string `json:"org_id" validate:"required"`
	// AppID string `json:"app_id" validate:"required"`
}

type verifyPhoneResponse struct {
	Sid         string    `json:"sid"`
	ServiceSid  string    `json:"service_sid"`
	AccountSid  string    `json:"account_sid"`
	To          string    `json:"to" validate:"required"`
	Channel     string    `json:"channel" validate:"required"`
	Status      string    `json:"status"`
	Lookup      string    `json:"lookup"`
	Amount      string    `json:"amount"`
	Payee       string    `json:"payee"`
	DateCreated time.Time `json:"date_created"`
	DateUpdated time.Time `json:"date_updated"`
	URL         string    `json:"url"`
}

type checkStatusResponse struct {
	Sid         string    `json:"sid"`
	ServiceSid  string    `json:"service_sid"`
	AccountSid  string    `json:"account_sid"`
	To          string    `json:"to" validate:"required"`
	Channel     string    `json:"channel"`
	Status      string    `json:"status"`
	Amount      string    `json:"amount"`
	Payee       string    `json:"payee"`
	DateCreated time.Time `json:"date_created"`
	DateUpdated time.Time `json:"date_updated"`
}

func (a *phoneAuthImpl) check(creds string, params string, l *log.Log) (*model.UserAuth, error) {
	var verificationCreds verificationParams
	err := json.Unmarshal([]byte(creds), &verificationCreds)
	if err != nil {
		return nil, err
	}
	validate := validator.New()
	err = validate.Struct(verificationCreds)
	if err != nil {
		return nil, err
	}

	// TODO: fetch phone cred from db if needed, might add password to phone creds later
	// phoneCred := auth.storage.getCredential("phone", phoneNumber)

	// TODO: orgID string, appID string will be in input params
	orgID, appID := "", ""
	phoneAuthConfig, err := a.getPhoneAuthConfig(orgID, appID)
	if err != nil {
		return nil, fmt.Errorf("auth config for orgID %s, appID %s cannot be used for phone verify: %s", appID, orgID, err.Error())
	}
	verifyServiceID := phoneAuthConfig.VerifyServiceID
	data := url.Values{}
	phone := verificationCreds.To
	data.Add("to", phone)

	if verificationCreds.Code != "" {
		// handle check verification
		code := verificationCreds.Code
		data.Add("code", code)
		return a.checkVerification(verifyServiceID, phone, data, l)
	}

	// handle start verification
	data.Add("channel", "sms")
	return a.startVerification(verifyServiceID, phone, data, l)
}

func (a *phoneAuthImpl) startVerification(verifyServiceID string, phone string, data url.Values, l *log.Log) (*model.UserAuth, error) {
	ctx, cancel := context.WithCancel(context.Background())
	defer cancel()
	resp, err := makeRequest(ctx, "POST", servicesPathPart+"/"+verifyServiceID+"/"+verificationsPathPart, data)
	if err != nil {
		return nil, log.WrapActionError(log.ActionSend, log.TypeRequest, &log.FieldArgs{"verification data": data}, err)
	}
	body, err := ioutil.ReadAll(resp.Body)
	if err != nil {
		return nil, log.WrapActionError(log.ActionRead, log.TypeResponseBody, nil, err)
	}

	var verifyResult verifyPhoneResponse
	err = json.Unmarshal(body, &verifyResult)
	if err != nil {
		return nil, log.WrapActionError(log.ActionUnmarshal, typeVerificationResponse, nil, err)
	}

	if verifyResult.To != phone {
		return nil, log.DataError(log.StatusInvalid, log.TypeString, &log.FieldArgs{"phone verify To expected to be": phone, " but got ": verifyResult.To})
	}
	if verifyResult.Status != "pending" {
		return nil, log.DataError(log.StatusInvalid, typeVerificationStatus, &log.FieldArgs{"check verify response status should be approved, but got ": verifyResult.Status})
	}
	if verifyResult.Sid == "" {
		return nil, log.DataError(log.StatusInvalid, typeVerificationStatus, &log.FieldArgs{"check verify response sid should be specified, but got ": verifyResult.Status})
	}

	return nil, nil
}

func (a *phoneAuthImpl) checkVerification(verifyServiceID string, phone string, data url.Values, l *log.Log) (*model.UserAuth, error) {
	ctx, cancel := context.WithCancel(context.Background())
	defer cancel()

	resp, err := makeRequest(ctx, "POST", servicesPathPart+"/"+verifyServiceID+"/"+verificationCheckPart, data)
	if err != nil {
		return nil, log.WrapActionError(log.ActionSend, log.TypeRequest, nil, err)
	}

	body, err := ioutil.ReadAll(resp.Body)
	if err != nil {
		return nil, log.WrapActionError(log.ActionRead, log.TypeResponseBody, nil, err)
	}

	var checkResponse checkStatusResponse
	err = json.Unmarshal(body, &checkResponse)
	if err != nil {
		return nil, log.WrapActionError(log.ActionUnmarshal, typeVerificationResponse, nil, err)
	}

	if checkResponse.To != phone {
		return nil, log.DataError(log.StatusInvalid, log.TypeString, &log.FieldArgs{"phone verify To expected to be": phone, " but got ": checkResponse.To})
		// return nil, fmt.Errorf("phone verify expected To to be %s, got %s", phone, checkResponse.To)
	}
	if checkResponse.Status != "approved" {
		return nil, log.DataError(log.StatusInvalid, typeVerificationStatus, &log.FieldArgs{"check verify response status should be approved, but got ": checkResponse.Status})
		// return nil, fmt.Errorf("phone verify expected Status to be %s, got %s", "approved", checkResponse.Status)
	}

	userAuth := model.UserAuth{}
	userAuth.UserID = checkResponse.Sid
	userAuth.Phone = checkResponse.To

	return &userAuth, nil
}

func (a *phoneAuthImpl) getPhoneAuthConfig(orgID string, appID string) (*phoneAuthConfig, error) {
	authConfig, err := a.auth.getAuthConfig(orgID, appID, "phone")
	if err != nil {
		return nil, err
	}

	configBytes, err := json.Marshal(authConfig.Config)
	if err != nil {
		return nil, err
	}
	var phoneConfig phoneAuthConfig
	err = json.Unmarshal(configBytes, &phoneConfig)
	if err != nil {
		return nil, err
	}
	validate := validator.New()
	err = validate.Struct(phoneConfig)
	if err != nil {
		return nil, err
	}

	return &phoneConfig, nil
}

func makeRequest(ctx context.Context, method string, pathPart string, data url.Values) (*http.Response, error) {
	client := &http.Client{}
	rb := new(strings.Reader)
	if data != nil && (method == "POST" || method == "PUT") {
		rb = strings.NewReader(data.Encode())
	}
	if method == "GET" && data != nil {
		pathPart = pathPart + "?" + data.Encode()
	}

	req, err := http.NewRequestWithContext(ctx, method, pathPart, rb)
	if err != nil {
		return nil, err
	}

	resp, err := client.Do(req)
	if err != nil {
		return nil, err
	}

	defer resp.Body.Close()
	body, err := ioutil.ReadAll(resp.Body)
	if err != nil {
		return nil, log.WrapActionError(log.ActionRead, log.TypeRequestBody, nil, err)
	}
	if resp.StatusCode != 200 {
		return nil, log.DataError(log.StatusInvalid, log.TypeResponse, &log.FieldArgs{"status_code": resp.StatusCode, "error": string(body)})
	}
	return resp, nil
=======
func (a *phoneAuthImpl) check(creds string, orgID string, appID string, params string, l *log.Log) (*model.UserAuth, error) {
	//TODO: Implement
	return nil, log.NewError(log.Unimplemented)
>>>>>>> e617d8f4
}

//refresh is enabled for phone auth, but no operation is needed
func (a *phoneAuthImpl) refresh(refreshToken string, orgID string, appID string, l *log.Log) (*model.UserAuth, error) {
	return nil, nil
}

func (a *phoneAuthImpl) getLoginUrl(orgID string, appID string, redirectUri string, l *log.Log) (string, map[string]interface{}, error) {
	return "", nil, log.NewErrorf("get login url operation invalid for auth_type=%s", a.authType)
}

//initPhoneAuth initializes and registers a new phone auth instance
func initPhoneAuth(auth *Auth) (*phoneAuthImpl, error) {
	phone := &phoneAuthImpl{auth: auth, authType: authTypePhone}

	err := auth.registerAuthType(phone.authType, phone)
	if err != nil {
		return nil, log.WrapActionError(log.ActionRegister, typeAuthType, nil, err)
	}

	return phone, nil
}<|MERGE_RESOLUTION|>--- conflicted
+++ resolved
@@ -4,10 +4,10 @@
 	"context"
 	"core-building-block/core/model"
 	"encoding/json"
-	"fmt"
 	"io/ioutil"
 	"net/http"
 	"net/url"
+	"regexp"
 	"strings"
 	"time"
 
@@ -21,6 +21,9 @@
 	verificationCheckPart                = "VerificationCheck"
 	typeVerificationResponse log.LogData = "phone verification response"
 	typeVerificationStatus   log.LogData = "phone verification staus"
+	typeVerificationSID      log.LogData = "phone verification sid"
+	typePhoneAuthConfig      log.LogData = "phone auth config"
+	typePhoneNumber          log.LogData = "E.164 phone number"
 )
 
 const (
@@ -33,7 +36,6 @@
 	authType string
 }
 
-<<<<<<< HEAD
 type phoneCreds struct {
 	Phone  string `json:"phone"`
 	Status string `json:"status"`
@@ -42,15 +44,11 @@
 
 type phoneAuthConfig struct {
 	VerifyServiceID string `json:"verify_service_id" validate:"required"`
-	// AccountSID string `json:"account_sid" validate:"required"`
-	// AuthToken  string `json:"auth_token" validate:"required"`
 }
 
 type verificationParams struct {
 	Code string `json:"code"`
 	To   string `json:"to" validate:"required"`
-	// OrgID string `json:"org_id" validate:"required"`
-	// AppID string `json:"app_id" validate:"required"`
 }
 
 type verifyPhoneResponse struct {
@@ -81,7 +79,7 @@
 	DateUpdated time.Time `json:"date_updated"`
 }
 
-func (a *phoneAuthImpl) check(creds string, params string, l *log.Log) (*model.UserAuth, error) {
+func (a *phoneAuthImpl) check(creds string, orgID string, appID string, params string, l *log.Log) (*model.UserAuth, error) {
 	var verificationCreds verificationParams
 	err := json.Unmarshal([]byte(creds), &verificationCreds)
 	if err != nil {
@@ -96,25 +94,24 @@
 	// TODO: fetch phone cred from db if needed, might add password to phone creds later
 	// phoneCred := auth.storage.getCredential("phone", phoneNumber)
 
-	// TODO: orgID string, appID string will be in input params
-	orgID, appID := "", ""
 	phoneAuthConfig, err := a.getPhoneAuthConfig(orgID, appID)
 	if err != nil {
-		return nil, fmt.Errorf("auth config for orgID %s, appID %s cannot be used for phone verify: %s", appID, orgID, err.Error())
+		return nil, log.WrapActionError(log.ActionGet, typePhoneAuthConfig, nil, err)
 	}
 	verifyServiceID := phoneAuthConfig.VerifyServiceID
 	data := url.Values{}
 	phone := verificationCreds.To
+	validPhone := regexp.MustCompile(`^\+[1-9]\d{1,14}$`)
+	if !validPhone.MatchString(phone) {
+		return nil, log.DataError(log.StatusInvalid, typePhoneNumber, &log.FieldArgs{"phone": phone})
+	}
+
 	data.Add("to", phone)
-
 	if verificationCreds.Code != "" {
-		// handle check verification
-		code := verificationCreds.Code
-		data.Add("code", code)
+		data.Add("code", verificationCreds.Code)
 		return a.checkVerification(verifyServiceID, phone, data, l)
 	}
 
-	// handle start verification
 	data.Add("channel", "sms")
 	return a.startVerification(verifyServiceID, phone, data, l)
 }
@@ -124,7 +121,7 @@
 	defer cancel()
 	resp, err := makeRequest(ctx, "POST", servicesPathPart+"/"+verifyServiceID+"/"+verificationsPathPart, data)
 	if err != nil {
-		return nil, log.WrapActionError(log.ActionSend, log.TypeRequest, &log.FieldArgs{"verification data": data}, err)
+		return nil, log.WrapActionError(log.ActionSend, log.TypeRequest, &log.FieldArgs{"verification params": data}, err)
 	}
 	body, err := ioutil.ReadAll(resp.Body)
 	if err != nil {
@@ -138,13 +135,13 @@
 	}
 
 	if verifyResult.To != phone {
-		return nil, log.DataError(log.StatusInvalid, log.TypeString, &log.FieldArgs{"phone verify To expected to be": phone, " but got ": verifyResult.To})
+		return nil, log.DataError(log.StatusInvalid, log.TypeString, &log.FieldArgs{"expected phone": phone, "actual phone": verifyResult.To})
 	}
 	if verifyResult.Status != "pending" {
-		return nil, log.DataError(log.StatusInvalid, typeVerificationStatus, &log.FieldArgs{"check verify response status should be approved, but got ": verifyResult.Status})
+		return nil, log.DataError(log.StatusInvalid, typeVerificationStatus, &log.FieldArgs{"expected approved, actual:": verifyResult.Status})
 	}
 	if verifyResult.Sid == "" {
-		return nil, log.DataError(log.StatusInvalid, typeVerificationStatus, &log.FieldArgs{"check verify response sid should be specified, but got ": verifyResult.Status})
+		return nil, log.DataError(log.StatusMissing, typeVerificationSID, nil)
 	}
 
 	return nil, nil
@@ -171,12 +168,10 @@
 	}
 
 	if checkResponse.To != phone {
-		return nil, log.DataError(log.StatusInvalid, log.TypeString, &log.FieldArgs{"phone verify To expected to be": phone, " but got ": checkResponse.To})
-		// return nil, fmt.Errorf("phone verify expected To to be %s, got %s", phone, checkResponse.To)
+		return nil, log.DataError(log.StatusInvalid, log.TypeString, &log.FieldArgs{"expected phone": phone, "actual phone": checkResponse.To})
 	}
 	if checkResponse.Status != "approved" {
-		return nil, log.DataError(log.StatusInvalid, typeVerificationStatus, &log.FieldArgs{"check verify response status should be approved, but got ": checkResponse.Status})
-		// return nil, fmt.Errorf("phone verify expected Status to be %s, got %s", "approved", checkResponse.Status)
+		return nil, log.DataError(log.StatusInvalid, typeVerificationStatus, &log.FieldArgs{"expected approved, actual:": checkResponse.Status})
 	}
 
 	userAuth := model.UserAuth{}
@@ -187,24 +182,22 @@
 }
 
 func (a *phoneAuthImpl) getPhoneAuthConfig(orgID string, appID string) (*phoneAuthConfig, error) {
+	errFields := &log.FieldArgs{"org_id": orgID, "app_id": appID, "auth_type": a.authType}
+
 	authConfig, err := a.auth.getAuthConfig(orgID, appID, "phone")
 	if err != nil {
-		return nil, err
-	}
-
-	configBytes, err := json.Marshal(authConfig.Config)
-	if err != nil {
-		return nil, err
-	}
+		return nil, log.WrapActionError(log.ActionFind, model.TypeAuthConfig, errFields, err)
+	}
+
 	var phoneConfig phoneAuthConfig
-	err = json.Unmarshal(configBytes, &phoneConfig)
-	if err != nil {
-		return nil, err
+	err = json.Unmarshal(authConfig.Config, &phoneConfig)
+	if err != nil {
+		return nil, log.WrapActionError(log.ActionUnmarshal, model.TypeAuthConfig, errFields, err)
 	}
 	validate := validator.New()
 	err = validate.Struct(phoneConfig)
 	if err != nil {
-		return nil, err
+		return nil, log.WrapActionError(log.ActionValidate, model.TypeAuthConfig, errFields, err)
 	}
 
 	return &phoneConfig, nil
@@ -213,21 +206,24 @@
 func makeRequest(ctx context.Context, method string, pathPart string, data url.Values) (*http.Response, error) {
 	client := &http.Client{}
 	rb := new(strings.Reader)
+	logAction := log.ActionSend
+
 	if data != nil && (method == "POST" || method == "PUT") {
 		rb = strings.NewReader(data.Encode())
 	}
 	if method == "GET" && data != nil {
 		pathPart = pathPart + "?" + data.Encode()
+		logAction = log.ActionRead
 	}
 
 	req, err := http.NewRequestWithContext(ctx, method, pathPart, rb)
 	if err != nil {
-		return nil, err
+		return nil, log.WrapActionError(logAction, log.TypeRequest, &log.FieldArgs{"path": pathPart}, err)
 	}
 
 	resp, err := client.Do(req)
 	if err != nil {
-		return nil, err
+		return nil, log.WrapActionError(logAction, log.TypeRequest, nil, err)
 	}
 
 	defer resp.Body.Close()
@@ -239,11 +235,6 @@
 		return nil, log.DataError(log.StatusInvalid, log.TypeResponse, &log.FieldArgs{"status_code": resp.StatusCode, "error": string(body)})
 	}
 	return resp, nil
-=======
-func (a *phoneAuthImpl) check(creds string, orgID string, appID string, params string, l *log.Log) (*model.UserAuth, error) {
-	//TODO: Implement
-	return nil, log.NewError(log.Unimplemented)
->>>>>>> e617d8f4
 }
 
 //refresh is enabled for phone auth, but no operation is needed
