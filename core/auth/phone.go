package auth

import (
	"core-building-block/core/model"

	"github.com/rokmetro/logging-library/errors"
	"github.com/rokmetro/logging-library/logs"
	"github.com/rokmetro/logging-library/logutils"
)

const (
	authTypePhone string = "phone"
)

// Phone implementation of authType
type phoneAuthImpl struct {
	auth     *Auth
	authType string
}

func (a *phoneAuthImpl) userExist(authType model.AuthType, appType model.ApplicationType, appOrg model.ApplicationOrganization, creds string, l *logs.Log) (*model.Account, *model.AccountAuthType, error) {
	return nil, nil, nil
}

<<<<<<< HEAD
func (a *phoneAuthImpl) verify(id string, verification string, l *logs.Log) error {
	return errors.New(logutils.Unimplemented)
}

//refresh is enabled for phone auth, but no operation is needed
func (a *phoneAuthImpl) refresh(refreshToken string, orgID string, appID string, l *logs.Log) (*model.UserAuth, error) {
=======
func (a *phoneAuthImpl) checkCredentials(userAuthType model.AccountAuthType, creds string, l *logs.Log) (*bool, error) {
>>>>>>> efe32a51
	return nil, nil
}

//initPhoneAuth initializes and registers a new phone auth instance
func initPhoneAuth(auth *Auth) (*phoneAuthImpl, error) {
	phone := &phoneAuthImpl{auth: auth, authType: authTypePhone}

	err := auth.registerAuthType(phone.authType, phone)
	if err != nil {
		return nil, errors.WrapErrorAction(logutils.ActionRegister, typeAuthType, nil, err)
	}

	return phone, nil
}<|MERGE_RESOLUTION|>--- conflicted
+++ resolved
@@ -22,17 +22,11 @@
 	return nil, nil, nil
 }
 
-<<<<<<< HEAD
 func (a *phoneAuthImpl) verify(id string, verification string, l *logs.Log) error {
 	return errors.New(logutils.Unimplemented)
 }
-
-//refresh is enabled for phone auth, but no operation is needed
-func (a *phoneAuthImpl) refresh(refreshToken string, orgID string, appID string, l *logs.Log) (*model.UserAuth, error) {
-=======
-func (a *phoneAuthImpl) checkCredentials(userAuthType model.AccountAuthType, creds string, l *logs.Log) (*bool, error) {
->>>>>>> efe32a51
-	return nil, nil
+func (a *phoneAuthImpl) checkCredentials(userAuthType *model.AccountAuthType, creds string, appOrg model.ApplicationOrganization, l *logs.Log) (*bool, *bool, error) {
+	return nil, nil, nil
 }
 
 //initPhoneAuth initializes and registers a new phone auth instance
