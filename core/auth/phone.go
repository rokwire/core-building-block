package auth

import (
	"context"
	"core-building-block/core/model"
	"encoding/json"
	"io/ioutil"
	"net/http"
	"net/url"
	"regexp"
	"strings"
	"time"

	"github.com/rokmetro/logging-library/errors"
	"github.com/rokmetro/logging-library/logs"
	"github.com/rokmetro/logging-library/logutils"
	"gopkg.in/go-playground/validator.v9"
)

const (
	authTypePhone            string                   = "phone"
	servicesPathPart                                  = "https://verify.twilio.com/v2/Services"
	verificationsPathPart                             = "Verifications"
	verificationCheckPart                             = "VerificationCheck"
	typeVerifyServiceID      logutils.MessageDataType = "phone verification service ID"
	typeVerificationResponse logutils.MessageDataType = "phone verification response"
	typeVerificationStatus   logutils.MessageDataType = "phone verification staus"
	typeVerificationSID      logutils.MessageDataType = "phone verification sid"
	typePhoneCreds           logutils.MessageDataType = "phone creds"
	typePhoneNumber          logutils.MessageDataType = "E.164 phone number"
)

// Phone implementation of authType
type phoneAuthImpl struct {
	auth            *Auth
	authType        string
	verifyServiceID string
}

type phoneCreds struct {
	Phone  string `json:"phone" validate:"required"`
	Status string `json:"status"`
	Code   string `json:"code"`
	// TODO: Password
}

type verifyPhoneResponse struct {
	Sid         string    `json:"sid"`
	ServiceSid  string    `json:"service_sid"`
	AccountSid  string    `json:"account_sid"`
	To          string    `json:"to" validate:"required"`
	Channel     string    `json:"channel" validate:"required"`
	Status      string    `json:"status"`
	Lookup      string    `json:"lookup"`
	Amount      string    `json:"amount"`
	Payee       string    `json:"payee"`
	DateCreated time.Time `json:"date_created"`
	DateUpdated time.Time `json:"date_updated"`
	URL         string    `json:"url"`
}

type checkStatusResponse struct {
	Sid         string    `json:"sid"`
	ServiceSid  string    `json:"service_sid"`
	AccountSid  string    `json:"account_sid"`
	To          string    `json:"to" validate:"required"`
	Channel     string    `json:"channel"`
	Status      string    `json:"status"`
	Amount      string    `json:"amount"`
	Payee       string    `json:"payee"`
	DateCreated time.Time `json:"date_created"`
	DateUpdated time.Time `json:"date_updated"`
}

<<<<<<< HEAD
func (a *phoneAuthImpl) check(creds string, orgID string, appID string, params string, l *logs.Log) (*model.UserAuth, error) {
	var verificationCreds phoneCreds
	err := json.Unmarshal([]byte(creds), &verificationCreds)
	if err != nil {
		return nil, errors.WrapErrorAction(logutils.ActionUnmarshal, typePhoneCreds, nil, err)
	}
	validate := validator.New()
	err = validate.Struct(verificationCreds)
	if err != nil {
		return nil, errors.WrapErrorAction(logutils.ActionValidate, typePhoneCreds, nil, err)
	}

	// phoneAuthConfig, err := a.getPhoneAuthConfig(orgID, appID)
	// if err != nil {
	// 	return nil, errors.WrapErrorAction(log.ActionGet, typePhoneAuthConfig, nil, err)
	// }

	if a.verifyServiceID == "" {
		return nil, errors.ErrorData(logutils.StatusMissing, typeVerifyServiceID, nil)
	}

	phone := verificationCreds.Phone
	validPhone := regexp.MustCompile(`^\+[1-9]\d{1,14}$`)
	if !validPhone.MatchString(phone) {
		return nil, errors.ErrorData(logutils.StatusInvalid, typePhoneNumber, &logutils.FieldArgs{"phone": phone})
	}

	errFields := logutils.FieldArgs{"org_id": "", "app_id": "", "type": authTypePhone, "user_id": phone}
	authCreds, err := a.auth.storage.FindCredentials("", "", authTypePhone, phone)
	if err != nil {
		return nil, errors.WrapErrorAction(logutils.ActionFind, typePhoneCreds, &errFields, nil)
	}

	claims := &model.UserAuth{Phone: phone, UserID: phone}

	if len(authCreds.AccountID) > 0 {
		// existing user
		_, err := a.handlePhoneVerify(phone, verificationCreds, false, l)
		if err != nil {
			return nil, err
		}
		claims.AccountID = authCreds.AccountID
		return claims, nil
	}

	// new user
	newCreds, err := a.handlePhoneVerify(phone, verificationCreds, true, l)
	if err != nil {
		return nil, err
	}
	if newCreds != nil {
		authCreds.Creds = newCreds
		if err = a.auth.storage.UpdateCredentials("", "", authTypePhone, authCreds); err != nil {
			return nil, errors.WrapErrorAction(logutils.ActionInsert, model.TypeAuthCred, nil, err)
		}
		claims.NewCreds = newCreds
		return claims, nil
	}

	return nil, errors.ErrorData(logutils.StatusMissing, typePhoneCreds, nil)
}

func (a *phoneAuthImpl) handlePhoneVerify(phone string, verificationCreds phoneCreds, newUser bool, l *logs.Log) (*phoneCreds, error) {
	data := url.Values{}
	data.Add("to", phone)
	if verificationCreds.Code != "" {
		// check verification
		data.Add("code", verificationCreds.Code)
		return a.checkVerification(a.verifyServiceID, phone, data, newUser, l)
	}

	// start verification
	data.Add("channel", "sms")
	return nil, a.startVerification(a.verifyServiceID, phone, data, l)
}

func (a *phoneAuthImpl) startVerification(verifyServiceID string, phone string, data url.Values, l *logs.Log) error {
	ctx, cancel := context.WithCancel(context.Background())
	defer cancel()
	resp, err := makeRequest(ctx, "POST", servicesPathPart+"/"+verifyServiceID+"/"+verificationsPathPart, data)
	if err != nil {
		return errors.WrapErrorAction(logutils.ActionSend, logutils.TypeRequest, &logutils.FieldArgs{"verification params": data}, err)
	}
	body, err := ioutil.ReadAll(resp.Body)
	if err != nil {
		return errors.WrapErrorAction(logutils.ActionRead, logutils.TypeResponseBody, nil, err)
	}

	var verifyResult verifyPhoneResponse
	err = json.Unmarshal(body, &verifyResult)
	if err != nil {
		return errors.WrapErrorAction(logutils.ActionUnmarshal, typeVerificationResponse, nil, err)
	}

	if verifyResult.To != phone {
		return errors.ErrorData(logutils.StatusInvalid, logutils.TypeString, &logutils.FieldArgs{"expected phone": phone, "actual phone": verifyResult.To})
	}
	if verifyResult.Status != "pending" {
		return errors.ErrorData(logutils.StatusInvalid, typeVerificationStatus, &logutils.FieldArgs{"expected approved, actual:": verifyResult.Status})
	}
	if verifyResult.Sid == "" {
		return errors.ErrorData(logutils.StatusMissing, typeVerificationSID, nil)
	}

	return nil
}

func (a *phoneAuthImpl) checkVerification(verifyServiceID string, phone string, data url.Values, newUser bool, l *logs.Log) (*phoneCreds, error) {
	ctx, cancel := context.WithCancel(context.Background())
	defer cancel()

	resp, err := makeRequest(ctx, "POST", servicesPathPart+"/"+verifyServiceID+"/"+verificationCheckPart, data)
	if err != nil {
		return nil, errors.WrapErrorAction(logutils.ActionSend, logutils.TypeRequest, nil, err)
	}

	body, err := ioutil.ReadAll(resp.Body)
	if err != nil {
		return nil, errors.WrapErrorAction(logutils.ActionRead, logutils.TypeResponseBody, nil, err)
	}

	var checkResponse checkStatusResponse
	err = json.Unmarshal(body, &checkResponse)
	if err != nil {
		return nil, errors.WrapErrorAction(logutils.ActionUnmarshal, typeVerificationResponse, nil, err)
	}

	if checkResponse.To != phone {
		return nil, errors.ErrorData(logutils.StatusInvalid, logutils.TypeString, &logutils.FieldArgs{"expected phone": phone, "actual phone": checkResponse.To})
	}
	if checkResponse.Status != "approved" {
		return nil, errors.ErrorData(logutils.StatusInvalid, typeVerificationStatus, &logutils.FieldArgs{"expected approved, actual:": checkResponse.Status})
	}

	if newUser {
		newCreds := phoneCreds{}
		newCreds.Phone = phone
		newCreds.Status = "approved"
		return &newCreds, nil
	}

	return nil, nil
}

// func (a *phoneAuthImpl) getPhoneAuthConfig(orgID string, appID string) (*phoneAuthConfig, error) {
// 	errFields := &logutils.FieldArgs{"org_id": orgID, "app_id": appID, "auth_type": a.authType}

// 	authConfig, err := a.auth.getAuthConfig(orgID, appID, "phone")
// 	if err != nil {
// 		return nil, errors.WrapErrorAction(log.ActionFind, model.TypeAuthConfig, errFields, err)
// 	}

// 	var phoneConfig phoneAuthConfig
// 	err = json.Unmarshal(authConfig.Config, &phoneConfig)
// 	if err != nil {
// 		return nil, errors.WrapErrorAction(log.ActionUnmarshal, model.TypeAuthConfig, errFields, err)
// 	}
// 	validate := validator.New()
// 	err = validate.Struct(phoneConfig)
// 	if err != nil {
// 		return nil, errors.WrapErrorAction(log.ActionValidate, model.TypeAuthConfig, errFields, err)
// 	}

// 	return &phoneConfig, nil
// }

func makeRequest(ctx context.Context, method string, pathPart string, data url.Values) (*http.Response, error) {
	client := &http.Client{}
	rb := new(strings.Reader)
	logAction := logutils.ActionSend

	if data != nil && (method == "POST" || method == "PUT") {
		rb = strings.NewReader(data.Encode())
	}
	if method == "GET" && data != nil {
		pathPart = pathPart + "?" + data.Encode()
		logAction = logutils.ActionRead
	}

	req, err := http.NewRequestWithContext(ctx, method, pathPart, rb)
	if err != nil {
		return nil, errors.WrapErrorAction(logAction, logutils.TypeRequest, &logutils.FieldArgs{"path": pathPart}, err)
	}

	resp, err := client.Do(req)
	if err != nil {
		return nil, errors.WrapErrorAction(logAction, logutils.TypeRequest, nil, err)
	}

	defer resp.Body.Close()
	body, err := ioutil.ReadAll(resp.Body)
	if err != nil {
		return nil, errors.WrapErrorAction(logutils.ActionRead, logutils.TypeRequestBody, nil, err)
	}
	if resp.StatusCode != 200 {
		return nil, errors.ErrorData(logutils.StatusInvalid, logutils.TypeResponse, &logutils.FieldArgs{"status_code": resp.StatusCode, "error": string(body)})
	}
	return resp, nil
}

func (a *phoneAuthImpl) verify(id string, verification string, l *logs.Log) error {
	return nil
=======
func (a *phoneAuthImpl) userExist(authType model.AuthType, appType model.ApplicationType, appOrg model.ApplicationOrganization, creds string, l *logs.Log) (*model.Account, *model.AccountAuthType, error) {
	return nil, nil, nil
>>>>>>> 2d4fc520
}

func (a *phoneAuthImpl) verify(id string, verification string, appID string, orgID string, l *logs.Log) error {
	return errors.New(logutils.Unimplemented)
}
func (a *phoneAuthImpl) checkCredentials(userAuthType *model.AccountAuthType, creds string, appOrg model.ApplicationOrganization, l *logs.Log) (*model.AuthCreds, *bool, error) {
	return nil, nil, nil
}

//initPhoneAuth initializes and registers a new phone auth instance
func initPhoneAuth(auth *Auth) (*phoneAuthImpl, error) {
	phone := &phoneAuthImpl{auth: auth, authType: authTypePhone, verifyServiceID: auth.phoneVerifyServiceID}

	err := auth.registerAuthType(phone.authType, phone)
	if err != nil {
		return nil, errors.WrapErrorAction(logutils.ActionRegister, typeAuthType, nil, err)
	}

	return phone, nil
}<|MERGE_RESOLUTION|>--- conflicted
+++ resolved
@@ -72,17 +72,19 @@
 	DateUpdated time.Time `json:"date_updated"`
 }
 
-<<<<<<< HEAD
-func (a *phoneAuthImpl) check(creds string, orgID string, appID string, params string, l *logs.Log) (*model.UserAuth, error) {
+func (a *phoneAuthImpl) checkCredentials(accountAuthType *model.AccountAuthType, creds string, appOrg model.ApplicationOrganization, l *logs.Log) (*model.AuthCreds, *bool, error) {
+	appID := appOrg.Application.ID
+	orgID := appOrg.Organization.ID
+	isVerified := false
 	var verificationCreds phoneCreds
 	err := json.Unmarshal([]byte(creds), &verificationCreds)
 	if err != nil {
-		return nil, errors.WrapErrorAction(logutils.ActionUnmarshal, typePhoneCreds, nil, err)
+		return nil, &isVerified, errors.WrapErrorAction(logutils.ActionUnmarshal, typePhoneCreds, nil, err)
 	}
 	validate := validator.New()
 	err = validate.Struct(verificationCreds)
 	if err != nil {
-		return nil, errors.WrapErrorAction(logutils.ActionValidate, typePhoneCreds, nil, err)
+		return nil, &isVerified, errors.WrapErrorAction(logutils.ActionValidate, typePhoneCreds, nil, err)
 	}
 
 	// phoneAuthConfig, err := a.getPhoneAuthConfig(orgID, appID)
@@ -91,51 +93,54 @@
 	// }
 
 	if a.verifyServiceID == "" {
-		return nil, errors.ErrorData(logutils.StatusMissing, typeVerifyServiceID, nil)
+		return nil, &isVerified, errors.ErrorData(logutils.StatusMissing, typeVerifyServiceID, nil)
 	}
 
 	phone := verificationCreds.Phone
 	validPhone := regexp.MustCompile(`^\+[1-9]\d{1,14}$`)
 	if !validPhone.MatchString(phone) {
-		return nil, errors.ErrorData(logutils.StatusInvalid, typePhoneNumber, &logutils.FieldArgs{"phone": phone})
-	}
-
-	errFields := logutils.FieldArgs{"org_id": "", "app_id": "", "type": authTypePhone, "user_id": phone}
-	authCreds, err := a.auth.storage.FindCredentials("", "", authTypePhone, phone)
-	if err != nil {
-		return nil, errors.WrapErrorAction(logutils.ActionFind, typePhoneCreds, &errFields, nil)
-	}
-
-	claims := &model.UserAuth{Phone: phone, UserID: phone}
+		return nil, &isVerified, errors.ErrorData(logutils.StatusInvalid, typePhoneNumber, &logutils.FieldArgs{"phone": phone})
+	}
+
+	errFields := logutils.FieldArgs{"org_id": orgID, "app_id": appID, "type": authTypePhone, "user_id": phone}
+	params := map[string]interface{}{"phone": phone}
+
+	authCreds, err := a.auth.storage.FindCredentials(orgID, appID, authTypePhone, params)
+	if err != nil {
+		return nil, &isVerified, errors.WrapErrorAction(logutils.ActionFind, typePhoneCreds, &errFields, nil)
+	}
+
+	now := time.Now()
+	claims := &model.AuthCreds{OrgID: orgID, AppID: appID, AuthType: authTypePhone, AccountID: phone, DateCreated: now, DateUpdated: &now}
 
 	if len(authCreds.AccountID) > 0 {
 		// existing user
 		_, err := a.handlePhoneVerify(phone, verificationCreds, false, l)
 		if err != nil {
-			return nil, err
+			return nil, &isVerified, err
 		}
 		claims.AccountID = authCreds.AccountID
-		return claims, nil
+		return claims, &isVerified, nil
 	}
 
 	// new user
-	newCreds, err := a.handlePhoneVerify(phone, verificationCreds, true, l)
-	if err != nil {
-		return nil, err
-	}
-	if newCreds != nil {
-		authCreds.Creds = newCreds
+	newCredsMap, err := a.handlePhoneVerify(phone, verificationCreds, true, l)
+	if err != nil {
+		return nil, &isVerified, err
+	}
+	if newCredsMap != nil {
+		authCreds.Creds = newCredsMap
 		if err = a.auth.storage.UpdateCredentials("", "", authTypePhone, authCreds); err != nil {
-			return nil, errors.WrapErrorAction(logutils.ActionInsert, model.TypeAuthCred, nil, err)
+			return nil, &isVerified, errors.WrapErrorAction(logutils.ActionInsert, model.TypeAuthCred, nil, err)
 		}
-		claims.NewCreds = newCreds
-		return claims, nil
-	}
-
-	return nil, errors.ErrorData(logutils.StatusMissing, typePhoneCreds, nil)
-}
-
-func (a *phoneAuthImpl) handlePhoneVerify(phone string, verificationCreds phoneCreds, newUser bool, l *logs.Log) (*phoneCreds, error) {
+		claims.Creds = newCredsMap
+		return claims, &isVerified, nil
+	}
+
+	return nil, &isVerified, errors.ErrorData(logutils.StatusMissing, typePhoneCreds, nil)
+}
+
+func (a *phoneAuthImpl) handlePhoneVerify(phone string, verificationCreds phoneCreds, newUser bool, l *logs.Log) (map[string]interface{}, error) {
 	data := url.Values{}
 	data.Add("to", phone)
 	if verificationCreds.Code != "" {
@@ -180,7 +185,21 @@
 	return nil
 }
 
-func (a *phoneAuthImpl) checkVerification(verifyServiceID string, phone string, data url.Values, newUser bool, l *logs.Log) (*phoneCreds, error) {
+func phoneCredsToMap(creds *phoneCreds) (map[string]interface{}, error) {
+	credBytes, err := json.Marshal(creds)
+	if err != nil {
+		return nil, errors.WrapErrorAction(logutils.ActionMarshal, model.TypeAuthCred, nil, err)
+	}
+	var credsMap map[string]interface{}
+	err = json.Unmarshal(credBytes, &credsMap)
+	if err != nil {
+		return nil, errors.WrapErrorAction(logutils.ActionUnmarshal, model.TypeAuthCred, nil, err)
+	}
+
+	return credsMap, nil
+}
+
+func (a *phoneAuthImpl) checkVerification(verifyServiceID string, phone string, data url.Values, newUser bool, l *logs.Log) (map[string]interface{}, error) {
 	ctx, cancel := context.WithCancel(context.Background())
 	defer cancel()
 
@@ -211,7 +230,11 @@
 		newCreds := phoneCreds{}
 		newCreds.Phone = phone
 		newCreds.Status = "approved"
-		return &newCreds, nil
+		credsMap, err := phoneCredsToMap(&newCreds)
+		if err != nil {
+			return nil, err
+		}
+		return credsMap, nil
 	}
 
 	return nil, nil
@@ -273,19 +296,12 @@
 	return resp, nil
 }
 
-func (a *phoneAuthImpl) verify(id string, verification string, l *logs.Log) error {
-	return nil
-=======
 func (a *phoneAuthImpl) userExist(authType model.AuthType, appType model.ApplicationType, appOrg model.ApplicationOrganization, creds string, l *logs.Log) (*model.Account, *model.AccountAuthType, error) {
 	return nil, nil, nil
->>>>>>> 2d4fc520
 }
 
 func (a *phoneAuthImpl) verify(id string, verification string, appID string, orgID string, l *logs.Log) error {
 	return errors.New(logutils.Unimplemented)
-}
-func (a *phoneAuthImpl) checkCredentials(userAuthType *model.AccountAuthType, creds string, appOrg model.ApplicationOrganization, l *logs.Log) (*model.AuthCreds, *bool, error) {
-	return nil, nil, nil
 }
 
 //initPhoneAuth initializes and registers a new phone auth instance
