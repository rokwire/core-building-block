package auth

import (
	"core-building-block/core/model"

	log "github.com/rokmetro/logging-library/loglib"
)

const (
	authTypePhone string = "phone"
)

// Phone implementation of authType
type phoneAuthImpl struct {
	auth     *Auth
	authType string
}

func (a *phoneAuthImpl) check(creds string, orgID string, appID string, params string, l *log.Log) (*model.UserAuth, error) {
	//TODO: Implement
	return nil, log.NewError(log.Unimplemented)
}

<<<<<<< HEAD
func (a *phoneAuthImpl) verify(id string, verification string, l *log.Log) error {
	return nil
=======
//refresh is enabled for phone auth, but no operation is needed
func (a *phoneAuthImpl) refresh(refreshToken string, orgID string, appID string, l *log.Log) (*model.UserAuth, error) {
	return nil, nil
}

func (a *phoneAuthImpl) getLoginUrl(orgID string, appID string, redirectUri string, l *log.Log) (string, map[string]interface{}, error) {
	return "", nil, log.NewErrorf("get login url operation invalid for auth_type=%s", a.authType)
>>>>>>> 2be0e8ec
}

//initPhoneAuth initializes and registers a new phone auth instance
func initPhoneAuth(auth *Auth) (*phoneAuthImpl, error) {
	phone := &phoneAuthImpl{auth: auth, authType: authTypePhone}

	err := auth.registerAuthType(phone.authType, phone)
	if err != nil {
		return nil, log.WrapActionError(log.ActionRegister, typeAuthType, nil, err)
	}

	return phone, nil
}<|MERGE_RESOLUTION|>--- conflicted
+++ resolved
@@ -21,10 +21,10 @@
 	return nil, log.NewError(log.Unimplemented)
 }
 
-<<<<<<< HEAD
 func (a *phoneAuthImpl) verify(id string, verification string, l *log.Log) error {
 	return nil
-=======
+}
+
 //refresh is enabled for phone auth, but no operation is needed
 func (a *phoneAuthImpl) refresh(refreshToken string, orgID string, appID string, l *log.Log) (*model.UserAuth, error) {
 	return nil, nil
@@ -32,7 +32,6 @@
 
 func (a *phoneAuthImpl) getLoginUrl(orgID string, appID string, redirectUri string, l *log.Log) (string, map[string]interface{}, error) {
 	return "", nil, log.NewErrorf("get login url operation invalid for auth_type=%s", a.authType)
->>>>>>> 2be0e8ec
 }
 
 //initPhoneAuth initializes and registers a new phone auth instance
