--- conflicted
+++ resolved
@@ -42,15 +42,10 @@
 	twilioServiceSID string
 }
 
-<<<<<<< HEAD
 type twilioPhoneCreds struct {
 	Phone string `json:"phone" validate:"required"`
 	Code  string `json:"code"`
 	// TODO: Password?
-=======
-func (a *phoneAuthImpl) signUp(authType model.AuthType, appType model.ApplicationType, appOrg model.ApplicationOrganization, creds string, params string, newCredentialID string, l *logs.Log) (*string, map[string]interface{}, error) {
-	return nil, nil, nil
->>>>>>> 300c951a
 }
 
 type verifyPhoneResponse struct {
@@ -103,7 +98,7 @@
 	return &requestCreds, nil
 }
 
-func (a *twilioPhoneAuthImpl) applySignUp(authType model.AuthType, appType model.ApplicationType, appOrg model.ApplicationOrganization, creds string, params string, l *logs.Log) (string, *string, map[string]interface{}, error) {
+func (a *twilioPhoneAuthImpl) signUp(authType model.AuthType, appType model.ApplicationType, appOrg model.ApplicationOrganization, creds string, params string, newCredentialID string, l *logs.Log) (string, *string, map[string]interface{}, error) {
 	requestCreds, err := a.checkRequestCreds(creds)
 	if err != nil {
 		return "", nil, nil, err
