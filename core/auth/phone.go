--- conflicted
+++ resolved
@@ -72,19 +72,27 @@
 	DateUpdated time.Time `json:"date_updated"`
 }
 
-func (a *phoneAuthImpl) checkCredentials(accountAuthType *model.AccountAuthType, creds string, appOrg model.ApplicationOrganization, l *logs.Log) (*model.AuthCreds, *bool, error) {
-	appID := appOrg.Application.ID
-	orgID := appOrg.Organization.ID
-	isVerified := false
+// func (a *phoneAuthImpl) checkCredentials(accountAuthType *model.AccountAuthType, creds string, appOrg model.ApplicationOrganization, l *logs.Log) (*string, map[string]interface{}, error) {
+// 	return nil, nil, nil
+// }
+
+func (a *phoneAuthImpl) checkCredentials(accountAuthType *model.AccountAuthType, creds string, appOrg model.ApplicationOrganization, l *logs.Log) (*string, map[string]interface{}, error) {
+	// appID := appOrg.Application.ID
+	// orgID := appOrg.Organization.ID
+	var credID string
+	if accountAuthType != nil {
+		credID = accountAuthType.Credential.ID
+	}
+
 	var verificationCreds phoneCreds
 	err := json.Unmarshal([]byte(creds), &verificationCreds)
 	if err != nil {
-		return nil, &isVerified, errors.WrapErrorAction(logutils.ActionUnmarshal, typePhoneCreds, nil, err)
+		return nil, nil, errors.WrapErrorAction(logutils.ActionUnmarshal, typePhoneCreds, nil, err)
 	}
 	validate := validator.New()
 	err = validate.Struct(verificationCreds)
 	if err != nil {
-		return nil, &isVerified, errors.WrapErrorAction(logutils.ActionValidate, typePhoneCreds, nil, err)
+		return nil, nil, errors.WrapErrorAction(logutils.ActionValidate, typePhoneCreds, nil, err)
 	}
 
 	// phoneAuthConfig, err := a.getPhoneAuthConfig(orgID, appID)
@@ -93,51 +101,47 @@
 	// }
 
 	if a.verifyServiceID == "" {
-		return nil, &isVerified, errors.ErrorData(logutils.StatusMissing, typeVerifyServiceID, nil)
+		return nil, nil, errors.ErrorData(logutils.StatusMissing, typeVerifyServiceID, nil)
 	}
 
 	phone := verificationCreds.Phone
 	validPhone := regexp.MustCompile(`^\+[1-9]\d{1,14}$`)
 	if !validPhone.MatchString(phone) {
-		return nil, &isVerified, errors.ErrorData(logutils.StatusInvalid, typePhoneNumber, &logutils.FieldArgs{"phone": phone})
-	}
-
-	errFields := logutils.FieldArgs{"org_id": orgID, "app_id": appID, "type": authTypePhone, "user_id": phone}
-	params := map[string]interface{}{"phone": phone}
-
-	authCreds, err := a.auth.storage.FindCredentials(orgID, appID, authTypePhone, params)
-	if err != nil {
-		return nil, &isVerified, errors.WrapErrorAction(logutils.ActionFind, typePhoneCreds, &errFields, nil)
-	}
-
-	now := time.Now()
-	claims := &model.AuthCreds{OrgID: orgID, AppID: appID, AuthType: authTypePhone, AccountID: phone, DateCreated: now, DateUpdated: &now}
-
-	if len(authCreds.AccountID) > 0 {
+		return nil, nil, errors.ErrorData(logutils.StatusInvalid, typePhoneNumber, &logutils.FieldArgs{"phone": phone})
+	}
+
+	errFields := logutils.FieldArgs{"_id": credID}
+
+	credential, err := a.auth.storage.FindCredentialByID(credID)
+	if err != nil {
+		l.LogAction(logs.Warn, logutils.StatusError, logutils.ActionFind, model.TypeCredential, &errFields)
+		return nil, nil, errors.WrapErrorAction(logutils.ActionFind, typePhoneCreds, &errFields, nil)
+	}
+
+	var user *phoneCreds
+	if credential != nil {
+		user, err = mapToPhoneCreds(credential.Value)
+		if err != nil {
+			return nil, nil, err
+		}
+	}
+	if len(credential.ID) > 0 {
 		// existing user
 		_, err := a.handlePhoneVerify(phone, verificationCreds, false, l)
 		if err != nil {
-			return nil, &isVerified, err
+			return nil, nil, err
 		}
-		claims.AccountID = authCreds.AccountID
-		return claims, &isVerified, nil
+
+		return &user.Phone, credential.Value, nil
 	}
 
 	// new user
 	newCredsMap, err := a.handlePhoneVerify(phone, verificationCreds, true, l)
 	if err != nil {
-		return nil, &isVerified, err
-	}
-	if newCredsMap != nil {
-		authCreds.Creds = newCredsMap
-		if err = a.auth.storage.UpdateCredentials("", "", authTypePhone, authCreds); err != nil {
-			return nil, &isVerified, errors.WrapErrorAction(logutils.ActionInsert, model.TypeAuthCred, nil, err)
-		}
-		claims.Creds = newCredsMap
-		return claims, &isVerified, nil
-	}
-
-	return nil, &isVerified, errors.ErrorData(logutils.StatusMissing, typePhoneCreds, nil)
+		return nil, nil, err
+	}
+
+	return &user.Phone, newCredsMap, errors.ErrorData(logutils.StatusMissing, typePhoneCreds, nil)
 }
 
 func (a *phoneAuthImpl) handlePhoneVerify(phone string, verificationCreds phoneCreds, newUser bool, l *logs.Log) (map[string]interface{}, error) {
@@ -183,20 +187,6 @@
 	}
 
 	return nil
-}
-
-func phoneCredsToMap(creds *phoneCreds) (map[string]interface{}, error) {
-	credBytes, err := json.Marshal(creds)
-	if err != nil {
-		return nil, errors.WrapErrorAction(logutils.ActionMarshal, model.TypeAuthCred, nil, err)
-	}
-	var credsMap map[string]interface{}
-	err = json.Unmarshal(credBytes, &credsMap)
-	if err != nil {
-		return nil, errors.WrapErrorAction(logutils.ActionUnmarshal, model.TypeAuthCred, nil, err)
-	}
-
-	return credsMap, nil
 }
 
 func (a *phoneAuthImpl) checkVerification(verifyServiceID string, phone string, data url.Values, newUser bool, l *logs.Log) (map[string]interface{}, error) {
@@ -303,12 +293,34 @@
 func (a *phoneAuthImpl) verify(accountAuthType *model.AccountAuthType, id string, verification string, l *logs.Log) error {
 	return errors.New(logutils.Unimplemented)
 }
-<<<<<<< HEAD
-=======
-func (a *phoneAuthImpl) checkCredentials(accountAuthType *model.AccountAuthType, creds string, appOrg model.ApplicationOrganization, l *logs.Log) (*string, map[string]interface{}, error) {
-	return nil, nil, nil
-}
->>>>>>> 23512368
+
+func phoneCredsToMap(creds *phoneCreds) (map[string]interface{}, error) {
+	credBytes, err := json.Marshal(creds)
+	if err != nil {
+		return nil, errors.WrapErrorAction(logutils.ActionMarshal, model.TypeAuthCred, nil, err)
+	}
+	var credsMap map[string]interface{}
+	err = json.Unmarshal(credBytes, &credsMap)
+	if err != nil {
+		return nil, errors.WrapErrorAction(logutils.ActionUnmarshal, model.TypeAuthCred, nil, err)
+	}
+
+	return credsMap, nil
+}
+
+func mapToPhoneCreds(credsMap map[string]interface{}) (*phoneCreds, error) {
+	credBytes, err := json.Marshal(credsMap)
+	if err != nil {
+		return nil, errors.WrapErrorAction(logutils.ActionMarshal, typePhoneCreds, nil, err)
+	}
+	var creds *phoneCreds
+	err = json.Unmarshal(credBytes, creds)
+	if err != nil {
+		return nil, errors.WrapErrorAction(logutils.ActionUnmarshal, typePhoneCreds, nil, err)
+	}
+
+	return creds, nil
+}
 
 //initPhoneAuth initializes and registers a new phone auth instance
 func initPhoneAuth(auth *Auth) (*phoneAuthImpl, error) {
