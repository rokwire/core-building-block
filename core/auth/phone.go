--- conflicted
+++ resolved
@@ -40,7 +40,14 @@
 type phoneCreds struct {
 	Phone  string `json:"phone" validate:"required"`
 	Status string `json:"status"`
-	Code   string `json:"code"`
+	Code   string `json:"code" validate:"required"`
+	// TODO: Password
+}
+
+type verifyPhoneParams struct {
+	Phone  string `json:"phone" validate:"required"`
+	Status string `json:"status"`
+	Code   string `json:"code" validate:"required"`
 	// TODO: Password
 }
 
@@ -77,16 +84,48 @@
 	DateUpdated time.Time `json:"date_updated"`
 }
 
-func (a *phoneAuthImpl) checkCredentials(accountAuthType *model.AccountAuthType, creds string, params string, appOrg model.ApplicationOrganization, l *logs.Log) (*string, map[string]interface{}, bool, error) {
+func (a *phoneAuthImpl) applySignUp(authType model.AuthType, appType model.ApplicationType, appOrg model.ApplicationOrganization, creds string, params string, l *logs.Log) (string, *string, map[string]interface{}, error) {
 	var requestCreds phoneCreds
+	var message string
 	err := json.Unmarshal([]byte(creds), &requestCreds)
 	if err != nil {
-		return nil, nil, false, errors.WrapErrorAction(logutils.ActionUnmarshal, typePhoneCreds, nil, err)
+		return message, nil, nil, errors.WrapErrorAction(logutils.ActionUnmarshal, typePhoneCreds, nil, err)
 	}
 	validate := validator.New()
 	err = validate.Struct(requestCreds)
 	if err != nil {
-		return nil, nil, false, errors.WrapErrorAction(logutils.ActionValidate, typePhoneCreds, nil, err)
+		return message, nil, nil, errors.WrapErrorAction(logutils.ActionValidate, typePhoneCreds, nil, err)
+	}
+
+	if a.verifyServiceID == "" {
+		return message, nil, nil, errors.ErrorData(logutils.StatusMissing, typeVerifyServiceID, nil)
+	}
+
+	phone := requestCreds.Phone
+	validPhone := regexp.MustCompile(`^\+[1-9]\d{1,14}$`)
+	if !validPhone.MatchString(phone) {
+		return message, nil, nil, errors.ErrorData(logutils.StatusInvalid, typePhoneNumber, &logutils.FieldArgs{"phone": phone})
+	}
+
+	phoneCredValueMap, err := a.handlePhoneVerify(phone, requestCreds, true, l)
+	if err != nil {
+		return message, nil, nil, err
+	}
+
+	return message, &requestCreds.Phone, phoneCredValueMap, nil
+}
+
+func (a *phoneAuthImpl) checkCredentials(accountAuthType model.AccountAuthType, creds string, l *logs.Log) (string, *bool, error) {
+	var requestCreds phoneCreds
+	var message string
+	err := json.Unmarshal([]byte(creds), &requestCreds)
+	if err != nil {
+		return "", nil, errors.WrapErrorAction(logutils.ActionUnmarshal, typePhoneCreds, nil, err)
+	}
+	validate := validator.New()
+	err = validate.Struct(requestCreds)
+	if err != nil {
+		return "", nil, errors.WrapErrorAction(logutils.ActionValidate, typePhoneCreds, nil, err)
 	}
 
 	// phoneAuthConfig, err := a.getPhoneAuthConfig(orgID, appID)
@@ -95,56 +134,29 @@
 	// }
 
 	if a.verifyServiceID == "" {
-		return nil, nil, false, errors.ErrorData(logutils.StatusMissing, typeVerifyServiceID, nil)
+		return "", nil, errors.ErrorData(logutils.StatusMissing, typeVerifyServiceID, nil)
 	}
 
 	phone := requestCreds.Phone
 	validPhone := regexp.MustCompile(`^\+[1-9]\d{1,14}$`)
 	if !validPhone.MatchString(phone) {
-		return nil, nil, false, errors.ErrorData(logutils.StatusInvalid, typePhoneNumber, &logutils.FieldArgs{"phone": phone})
-	}
-
-	newUser := false
-	var requestParams phoneParams
-	err = json.Unmarshal([]byte(params), &requestParams)
-	if err == nil {
-		newUser = requestParams.NewUser
-	}
-
-	var storedCreds *phoneCreds
-	if accountAuthType != nil && accountAuthType.Credential != nil {
-		storedCreds, err = mapToPhoneCreds(accountAuthType.Credential.Value)
-		if err != nil {
-			return nil, nil, false, err
-		}
-	}
-
-	// Handle sign up
-	if accountAuthType == nil {
-		if !newUser {
-			return nil, nil, false, errors.New("no account found newUser flag must be set")
-		}
-
-		// new user
-		newCredsMap, err := a.handlePhoneVerify(phone, requestCreds, newUser, l)
-		if err != nil {
-			return nil, nil, false, err
-		}
-
-		return &storedCreds.Phone, newCredsMap, false, nil
-	}
-
-	if newUser {
-		return nil, nil, false, errors.Newf("account already exists for phone: %s", requestCreds.Phone)
-	}
+		return "", nil, errors.ErrorData(logutils.StatusInvalid, typePhoneNumber, &logutils.FieldArgs{"phone": phone})
+	}
+
+	//get stored credential
+	// storedCreds, err := mapToPhoneCreds(accountAuthType.Credential.Value)
+	// if err != nil {
+	// 	return nil, errors.WrapErrorAction("error on map to email creds", "", nil, err)
+	// }
 
 	// existing user
-	_, err = a.handlePhoneVerify(phone, requestCreds, newUser, l)
-	if err != nil {
-		return nil, nil, false, err
-	}
-
-	return &storedCreds.Phone, accountAuthType.Credential.Value, accountAuthType.Credential.Verified, nil
+	_, err = a.handlePhoneVerify(phone, requestCreds, false, l)
+	if err != nil {
+		return "", nil, err
+	}
+
+	valid := true
+	return message, &valid, nil
 }
 
 func (a *phoneAuthImpl) handlePhoneVerify(phone string, verificationCreds phoneCreds, newUser bool, l *logs.Log) (map[string]interface{}, error) {
@@ -289,10 +301,6 @@
 	return resp, nil
 }
 
-func (a *phoneAuthImpl) applySignUp(authType model.AuthType, appType model.ApplicationType, appOrg model.ApplicationOrganization, creds string, params string, l *logs.Log) (*string, map[string]interface{}, error) {
-	return nil, nil, nil
-}
-
 func (a *phoneAuthImpl) userExist(authType model.AuthType, appType model.ApplicationType, appOrg model.ApplicationOrganization, creds string, l *logs.Log) (*model.Account, *model.AccountAuthType, error) {
 	appID := appOrg.Application.ID
 	orgID := appOrg.Organization.ID
@@ -316,7 +324,6 @@
 func (a *phoneAuthImpl) verify(credential *model.Credential, verification string, l *logs.Log) (map[string]interface{}, error) {
 	return nil, errors.New(logutils.Unimplemented)
 }
-<<<<<<< HEAD
 
 func phoneCredsToMap(creds *phoneCreds) (map[string]interface{}, error) {
 	credBytes, err := json.Marshal(creds)
@@ -344,10 +351,6 @@
 	}
 
 	return creds, nil
-=======
-func (a *phoneAuthImpl) checkCredentials(accountAuthType model.AccountAuthType, creds string, l *logs.Log) (*bool, error) {
-	return nil, nil
->>>>>>> c082fa69
 }
 
 //initPhoneAuth initializes and registers a new phone auth instance
