--- conflicted
+++ resolved
@@ -132,11 +132,7 @@
 	//it is unverified, check if the verification is expired
 	storedCreds, err := mapToEmailCreds(credential.Value)
 	if err != nil {
-<<<<<<< HEAD
-		return false, nil, errors.WrapErrorAction("error on map to email creds when checking is credential verified", "", nil, err)
-=======
-		return nil, nil, errors.WrapErrorAction(logutils.ActionCast, typeEmailCreds, nil, err)
->>>>>>> 16d3825d
+		return false, nil, errors.WrapErrorAction(logutils.ActionCast, typeEmailCreds, nil, err)
 	}
 	expired := false
 	if storedCreds.VerificationExpiry.Before(time.Now()) {
@@ -505,7 +501,7 @@
 
 	err := auth.registerAuthType(email.authType, email)
 	if err != nil {
-		return nil, errors.WrapErrorAction(logutils.ActionRegister, model.TypeAuthType, nil, err)
+		return nil, errors.WrapErrorAction(logutils.ActionRegister, typeInternalAuthType, nil, err)
 	}
 
 	return email, nil
