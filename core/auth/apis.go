--- conflicted
+++ resolved
@@ -276,7 +276,6 @@
 	var err error
 
 	//find the login session for the refresh token
-<<<<<<< HEAD
 	refreshTokenParts := strings.Split(refreshToken, ":")
 	if len(refreshTokenParts) > 1 {
 		sessionID = refreshTokenParts[0]
@@ -321,12 +320,6 @@
 				return nil, errors.WrapErrorAction(logutils.ActionFind, model.TypeLoginSession, nil, err).AddTag(sessionIDRateLimitTag)
 			}
 		}
-=======
-	loginSession, err := a.storage.FindLoginSession(refreshToken)
-	if err != nil {
-		l.Infof("error finding session by refresh token - %s", refreshToken)
-		return nil, errors.WrapErrorAction(logutils.ActionFind, model.TypeLoginSession, logutils.StringArgs("refresh token"), err)
->>>>>>> 8b4edb6a
 	}
 
 	if loginSession == nil {
@@ -345,11 +338,7 @@
 		//remove the session
 		err = a.deleteLoginSession(nil, *loginSession, l)
 		if err != nil {
-<<<<<<< HEAD
-			return nil, errors.WrapErrorAction("error deleting expired session", "", nil, err).AddTag(sessionIDRateLimitTag)
-=======
-			return nil, errors.WrapErrorAction(logutils.ActionDelete, "expired login session", nil, err)
->>>>>>> 8b4edb6a
+			return nil, errors.WrapErrorAction(logutils.ActionDelete, "expired login session", nil, err).AddTag(sessionIDRateLimitTag)
 		}
 
 		//return nul
@@ -368,11 +357,7 @@
 		//remove the session
 		err = a.deleteLoginSession(nil, *loginSession, l)
 		if err != nil {
-<<<<<<< HEAD
-			return nil, errors.WrapErrorAction("error deleting expired session", "", nil, err).AddTag(sessionIDRateLimitTag)
-=======
-			return nil, errors.WrapErrorAction(logutils.ActionDelete, model.TypeLoginSession, logutils.StringArgs("previous refresh token"), err)
->>>>>>> 8b4edb6a
+			return nil, errors.WrapErrorAction(logutils.ActionDelete, model.TypeLoginSession, logutils.StringArgs("previous refresh token"), err).AddTag(sessionIDRateLimitTag)
 		}
 
 		return nil, nil
@@ -405,22 +390,12 @@
 	if loginSession.AuthType.IsExternal {
 		extAuthType, err := a.getExternalAuthTypeImpl(loginSession.AuthType)
 		if err != nil {
-<<<<<<< HEAD
-			return nil, errors.WrapErrorAction("error getting external auth type on refresh", "", nil, err)
-=======
-			l.Infof("error getting external auth type on refresh - %s", refreshToken)
 			return nil, errors.WrapErrorAction(logutils.ActionGet, "external auth type", nil, err)
->>>>>>> 8b4edb6a
 		}
 
 		externalUser, responseParams, storageParams, err = extAuthType.refresh(loginSession.Params, loginSession.AuthType, loginSession.AppType, loginSession.AppOrg, l)
 		if err != nil {
-<<<<<<< HEAD
-			return nil, errors.WrapErrorAction("error refreshing external auth type on refresh", "", nil, err)
-=======
-			l.Infof("error refreshing external auth type on refresh - %s", refreshToken)
 			return nil, errors.WrapErrorAction(logutils.ActionRefresh, "external auth type", nil, err)
->>>>>>> 8b4edb6a
 		}
 
 		//check if need to update the account data
@@ -470,10 +445,6 @@
 	//store the updated session
 	err = a.storage.UpdateLoginSession(nil, *loginSession)
 	if err != nil {
-<<<<<<< HEAD
-=======
-		l.Infof("error updating login session on refresh - %s", refreshToken)
->>>>>>> 8b4edb6a
 		return nil, errors.WrapErrorAction(logutils.ActionUpdate, model.TypeLoginSession, nil, err)
 	}
 
