package auth

import (
	"core-building-block/core/model"
	"core-building-block/driven/storage"
	"core-building-block/utils"
	"encoding/json"
	"fmt"
	"io/ioutil"
	"net/http"
	"strings"
	"time"

	"github.com/google/uuid"
	"github.com/rokwire/core-auth-library-go/authorization"
	"github.com/rokwire/core-auth-library-go/tokenauth"
	"github.com/rokwire/logging-library-go/errors"
	"github.com/rokwire/logging-library-go/logutils"

	"github.com/rokwire/logging-library-go/logs"
)

//Start starts the auth service
func (a *Auth) Start() {
	storageListener := StorageListener{auth: a}
	a.storage.RegisterStorageListener(&storageListener)

	go a.setupDeleteSessionsTimer()
}

//GetHost returns the host/issuer of the auth service
func (a *Auth) GetHost() string {
	return a.host
}

//Login logs a user in a specific application using the specified credentials and authentication method.
//The authentication method must be one of the supported for the application.
//	Input:
//		ipAddress (string): Client's IP address
//		deviceType (string): "mobile" or "web" or "desktop" etc
//		deviceOS (*string): Device OS
//		deviceID (string): Device ID
//		authenticationType (string): Name of the authentication method for provided creds (eg. "email", "username", "illinois_oidc")
//		creds (string): Credentials/JSON encoded credential structure defined for the specified auth type
//		apiKey (string): API key to validate the specified app
//		appTypeIdentifier (string): identifier of the app type/client that the user is logging in from
//		orgID (string): ID of the organization that the user is logging in
//		params (string): JSON encoded params defined by specified auth type
//		profile (Profile): Account profile
//		preferences (map): Account preferences
//		admin (bool): Is this an admin login?
//		l (*logs.Log): Log object pointer for request
//	Returns:
//		Message (*string): message
//		Login session (*LoginSession): Signed ROKWIRE access token to be used to authorize future requests
//			Access token (string): Signed ROKWIRE access token to be used to authorize future requests
//			Refresh Token (string): Refresh token that can be sent to refresh the access token once it expires
//			AccountAuthType (AccountAuthType): AccountAuthType object for authenticated user
//			Params (interface{}): authType-specific set of parameters passed back to client
//			State (string): login state used if account is enrolled in MFA
//		MFA types ([]model.MFAType): list of MFA types account is enrolled in
func (a *Auth) Login(ipAddress string, deviceType string, deviceOS *string, deviceID string,
	authenticationType string, creds string, apiKey string, appTypeIdentifier string, orgID string, params string,
	profile model.Profile, preferences map[string]interface{}, admin bool, l *logs.Log) (*string, *model.LoginSession, []model.MFAType, error) {
	//TODO - analyse what should go in one transaction

	//validate if the provided auth type is supported by the provided application and organization
	authType, appType, appOrg, err := a.validateAuthType(authenticationType, appTypeIdentifier, orgID)
	if err != nil {
		return nil, nil, nil, errors.WrapErrorAction(logutils.ActionValidate, typeAuthType, nil, err)
	}

	if appOrg.Application.Admin != admin {
		if admin {
			return nil, nil, nil, errors.New("use services login endpoint")
		}
		return nil, nil, nil, errors.New("use admin login endpoint")
	}

	//TODO: Ideally we would not make many database calls before validating the API key. Currently needed to get app ID
	err = a.validateAPIKey(apiKey, appType.Application.ID)
	if err != nil {
		return nil, nil, nil, errors.WrapErrorData(logutils.StatusInvalid, model.TypeAPIKey, nil, err)
	}

	anonymous := false
	sub := ""

	var message string
	var accountAuthType *model.AccountAuthType
	var responseParams map[string]interface{}
	var mfaTypes []model.MFAType
	var state string

	//get the auth type implementation for the auth type
	if authType.IsAnonymous {
		anonymous = true

		anonymousID := ""
		anonymousID, responseParams, err = a.applyAnonymousAuthType(*authType, *appType, *appOrg, creds, params, l)
		if err != nil {
			return nil, nil, nil, errors.WrapErrorAction("apply anonymous auth type", "user", nil, err)
		}
		sub = anonymousID

	} else if authType.IsExternal {
		accountAuthType, responseParams, mfaTypes, err = a.applyExternalAuthType(*authType, *appType, *appOrg, creds, params, profile, preferences, l)
		if err != nil {
			return nil, nil, nil, errors.WrapErrorAction("apply external auth type", "user", nil, err)

		}

		sub = accountAuthType.Account.ID
	} else {
		message, accountAuthType, mfaTypes, err = a.applyAuthType(*authType, *appType, *appOrg, creds, params, profile, preferences, l)
		if err != nil {
			return nil, nil, nil, errors.WrapErrorAction("apply auth type", "user", nil, err)
		}
		//message
		if len(message) > 0 {
			return &message, nil, nil, nil
		}

		sub = accountAuthType.Account.ID

		//the credentials are valid
	}

	//check if account is enrolled in MFA
	if !authType.IgnoreMFA && len(mfaTypes) > 0 {
		state, err = utils.GenerateRandomString(loginStateLength)
		if err != nil {
			return nil, nil, nil, errors.WrapErrorAction("generate", "login state", nil, err)
		}
	}

	//clear the expired sessions for the identifier - user or anonymous
	err = a.clearExpiredSessions(sub, l)
	if err != nil {
		return nil, nil, nil, errors.WrapErrorAction("error clearing expired session for identifier", "",
			&logutils.FieldArgs{"identifier": sub}, err)
	}

	//now we are ready to apply login for the user or anonymous
	loginSession, err := a.applyLogin(anonymous, sub, *authType, *appOrg, accountAuthType, *appType, ipAddress, deviceType, deviceOS, deviceID, responseParams, state, l)
	if err != nil {
		return nil, nil, nil, errors.WrapErrorAction("error apply login auth type", "user", nil, err)
	}

	if loginSession.State == "" {
		return nil, loginSession, nil, nil
	}

	return nil, &model.LoginSession{ID: loginSession.ID, Identifier: loginSession.Identifier, Params: responseParams, State: loginSession.State}, mfaTypes, nil
}

//Logout logouts an account from app/org
//	Input:
//		allSessions (bool): If to remove the current session only or all sessions for the app/org for the account
func (a *Auth) Logout(appID string, orgID string, currentAccountID string, sessionID string, allSessions bool, l *logs.Log) error {
	if allSessions {
		err := a.storage.DeleteLoginSessionsByIdentifier(nil, currentAccountID)
		if err != nil {
			return errors.Wrapf("error deleting session by accountID - %s", err, currentAccountID)
		}
	} else {
		err := a.storage.DeleteLoginSession(nil, sessionID)
		if err != nil {
			return errors.Wrapf("error deleting session - %s", err, sessionID)
		}
	}
	return nil
}

//AccountExists checks if a user is already registered
//The authentication method must be one of the supported for the application.
//	Input:
//		authenticationType (string): Name of the authentication method for provided creds (eg. "email", "username", "illinois_oidc")
//		userIdentifier (string): User identifier for the specified auth type
//		apiKey (string): API key to validate the specified app
//		appTypeIdentifier (string): identifier of the app type/client that the user is logging in from
//		orgID (string): ID of the organization that the user is logging in
//	Returns:
//		accountExisted (bool): valid when error is nil
func (a *Auth) AccountExists(authenticationType string, userIdentifier string, apiKey string, appTypeIdentifier string, orgID string) (bool, error) {
	account, _, err := a.getAccount(authenticationType, userIdentifier, apiKey, appTypeIdentifier, orgID)
	if err != nil {
		return false, errors.WrapErrorAction(logutils.ActionGet, model.TypeAccount, nil, err)
	}

	return account != nil, nil
}

//CanSignIn checks if a user can sign in
//The authentication method must be one of the supported for the application.
//	Input:
//		authenticationType (string): Name of the authentication method for provided creds (eg. "email", "username", "illinois_oidc")
//		userIdentifier (string): User identifier for the specified auth type
//		apiKey (string): API key to validate the specified app
//		appTypeIdentifier (string): identifier of the app type/client being used
//		orgID (string): ID of the organization being used
//	Returns:
//		canSignIn (bool): valid when error is nil
func (a *Auth) CanSignIn(authenticationType string, userIdentifier string, apiKey string, appTypeIdentifier string, orgID string) (bool, error) {
	account, authTypeID, err := a.getAccount(authenticationType, userIdentifier, apiKey, appTypeIdentifier, orgID)
	if err != nil {
		return false, errors.WrapErrorAction(logutils.ActionGet, model.TypeAccount, nil, err)
	}

	return a.canSignIn(account, authTypeID, userIdentifier), nil
}

//CanLink checks if a user can link a new auth type
//The authentication method must be one of the supported for the application.
//	Input:
//		authenticationType (string): Name of the authentication method for provided creds (eg. "email", "username", "illinois_oidc")
//		userIdentifier (string): User identifier for the specified auth type
//		apiKey (string): API key to validate the specified app
//		appTypeIdentifier (string): identifier of the app type/client being used
//		orgID (string): ID of the organization being used
//	Returns:
//		canLink (bool): valid when error is nil
func (a *Auth) CanLink(authenticationType string, userIdentifier string, apiKey string, appTypeIdentifier string, orgID string) (bool, error) {
	account, authTypeID, err := a.getAccount(authenticationType, userIdentifier, apiKey, appTypeIdentifier, orgID)
	if err != nil {
		return false, errors.WrapErrorAction(logutils.ActionGet, model.TypeAccount, nil, err)
	}

	if account != nil {
		aat := account.GetAccountAuthType(authTypeID, userIdentifier)
		return (aat != nil && aat.Unverified), nil
	}

	return true, nil
}

//Refresh refreshes an access token using a refresh token
//	Input:
//		refreshToken (string): Refresh token
//		apiKey (string): API key to validate the specified app
//		l (*logs.Log): Log object pointer for request
//	Returns:
//		Login session (*LoginSession): Signed ROKWIRE access token to be used to authorize future requests
//			Access token (string): Signed ROKWIRE access token to be used to authorize future requests
//			Refresh Token (string): Refresh token that can be sent to refresh the access token once it expires
//			Params (interface{}): authType-specific set of parameters passed back to client
func (a *Auth) Refresh(refreshToken string, apiKey string, l *logs.Log) (*model.LoginSession, error) {
	var loginSession *model.LoginSession

	//find the login session for the refresh token
	loginSession, err := a.storage.FindLoginSession(refreshToken)
	if err != nil {
		l.Infof("error finding session by refresh token - %s", refreshToken)
		return nil, errors.WrapErrorAction("error finding session by refresh token", "", nil, err)
	}
	if loginSession == nil {
		l.Infof("there is no a session for refresh token - %s", refreshToken)
		return nil, nil
	}

	//check if the session is expired
	if loginSession.IsExpired() {
		l.Infof("the session is expired, so delete it and return null - %s", refreshToken)

		//remove the session
		err = a.deleteLoginSession(nil, *loginSession, l)
		if err != nil {
			return nil, errors.WrapErrorAction("error deleting expired session", "", nil, err)
		}

		//return nul
		return nil, nil
	}

	//check if a previous refresh token is being used
	//the session must contain the token since the session was returned by Mongo, so the token is old if not equal to the last token in the list
	currentToken := loginSession.CurrentRefreshToken()
	if currentToken == "" {
		return nil, errors.ErrorData(logutils.StatusMissing, "refresh tokens", nil)
	}
	if refreshToken != currentToken {
		l.Infof("previous refresh token being used, so delete login session and return null - %s", refreshToken)

		//remove the session
		err = a.deleteLoginSession(nil, *loginSession, l)
		if err != nil {
			return nil, errors.WrapErrorAction("error deleting expired session", "", nil, err)
		}

		return nil, nil
	}

	//TODO: Ideally we would not make many database calls before validating the API key. Currently needed to get app ID
	err = a.validateAPIKey(apiKey, loginSession.AppOrg.Application.ID)
	if err != nil {
		return nil, errors.WrapErrorData(logutils.StatusInvalid, model.TypeAPIKey, nil, err)
	}

	///now:
	// - generate new access token
	sub := loginSession.Identifier
	orgID := loginSession.AppOrg.Organization.ID
	appID := loginSession.AppOrg.Application.ID
	authType := loginSession.AuthType.Code

	anonymous := loginSession.Anonymous
	uid := ""
	name := ""
	email := ""
	phone := ""
	permissions := []string{}

	// - generate new params and update the account if needed(if external auth type)
	if loginSession.AuthType.IsExternal {
		extAuthType, err := a.getExternalAuthTypeImpl(loginSession.AuthType)
		if err != nil {
			l.Infof("error getting external auth type on refresh - %s", refreshToken)
			return nil, errors.WrapErrorAction("error getting external auth type on refresh", "", nil, err)
		}

		externalUser, refreshedData, err := extAuthType.refresh(loginSession.Params, loginSession.AuthType, loginSession.AppType, loginSession.AppOrg, l)
		if err != nil {
			l.Infof("error refreshing external auth type on refresh - %s", refreshToken)
			return nil, errors.WrapErrorAction("error refreshing external auth type on refresh", "", nil, err)
		}

		//check if need to update the account data
		authType, err := a.storage.FindAuthType(loginSession.AuthType.ID)
		if err != nil {
			l.Infof("error getting auth type - %s", refreshToken)
			return nil, errors.WrapErrorAction("error getting auth type", "", nil, err)
		}
		err = a.updateDataIfNeeded(*loginSession.AccountAuthType, *externalUser, *authType, loginSession.AppOrg, l)
		if err != nil {
			return nil, errors.WrapErrorAction("update account if needed on refresh", "", nil, err)
		}

		loginSession.Params = refreshedData //assing the refreshed data
	}

	if !anonymous {
		accountAuthType := loginSession.AccountAuthType
		if accountAuthType == nil {
			l.Infof("for some reasons account auth type is null for not anonymous login - %s", loginSession.ID)
			return nil, errors.ErrorAction("for some reasons account auth type is null for not anonymous login", "", nil)
		}
		uid = accountAuthType.Identifier
		name = accountAuthType.Account.Profile.GetFullName()
		email = accountAuthType.Account.Profile.Email
		phone = accountAuthType.Account.Profile.Phone
		permissions = accountAuthType.Account.GetPermissionNames()
	}
<<<<<<< HEAD
	claims := a.getStandardClaims(sub, uid, name, email, phone, rokwireTokenAud, orgID, appID, authType, nil, anonymous, false, loginSession.AppOrg.Application.Admin, false)
=======
	claims := a.getStandardClaims(sub, uid, name, email, phone, rokwireTokenAud, orgID, appID, authType, nil, anonymous, false, loginSession.AppOrg.Application.Admin, loginSession.ID)
>>>>>>> 31afc369
	accessToken, err := a.buildAccessToken(claims, strings.Join(permissions, ","), authorization.ScopeGlobal)
	if err != nil {
		l.Infof("error generating acccess token on refresh - %s", refreshToken)
		return nil, errors.WrapErrorAction(logutils.ActionCreate, logutils.TypeToken, nil, err)
	}
	loginSession.AccessToken = accessToken //set the generated token
	// - generate new refresh token
	refreshToken, err = a.buildRefreshToken()
	if err != nil {
		l.Infof("error generating refresh token on refresh - %s", refreshToken)
		return nil, errors.WrapErrorAction(logutils.ActionCreate, logutils.TypeToken, nil, err)
	}
	if loginSession.RefreshTokens == nil {
		loginSession.RefreshTokens = make([]string, 0)
	}
	loginSession.RefreshTokens = append(loginSession.RefreshTokens, refreshToken) //set the generated token

	now := time.Now()
	loginSession.DateUpdated = &now
	loginSession.DateRefreshed = &now

	//store the updated session
	err = a.storage.UpdateLoginSession(nil, *loginSession)
	if err != nil {
		l.Infof("error updating login session on refresh - %s", refreshToken)
		return nil, errors.WrapErrorAction("error updating login session on refresh", "", nil, err)
	}

	//return the updated session
	return loginSession, nil
}

//GetLoginURL returns a pre-formatted login url for SSO providers
//	Input:
//		authenticationType (string): Name of the authentication method for provided creds (eg. "email", "username", "illinois_oidc")
//		appTypeIdentifier (string): Identifier of the app type/client that the user is logging in from
//		orgID (string): ID of the organization that the user is logging in
//		redirectURI (string): Registered redirect URI where client will receive response
//		apiKey (string): API key to validate the specified app
//		l (*loglib.Log): Log object pointer for request
//	Returns:
//		Login URL (string): SSO provider login URL to be launched in a browser
//		Params (map[string]interface{}): Params to be sent in subsequent request (if necessary)
func (a *Auth) GetLoginURL(authenticationType string, appTypeIdentifier string, orgID string, redirectURI string, apiKey string, l *logs.Log) (string, map[string]interface{}, error) {
	//validate if the provided auth type is supported by the provided application and organization
	authType, appType, appOrg, err := a.validateAuthType(authenticationType, appTypeIdentifier, orgID)
	if err != nil {
		return "", nil, errors.WrapErrorAction(logutils.ActionValidate, typeAuthType, nil, err)
	}

	//TODO: Ideally we would not make many database calls before validating the API key. Currently needed to get app ID
	err = a.validateAPIKey(apiKey, appType.Application.ID)
	if err != nil {
		return "", nil, errors.WrapErrorData(logutils.StatusInvalid, model.TypeAPIKey, nil, err)
	}

	//get the auth type implementation for the auth type
	authImpl, err := a.getExternalAuthTypeImpl(*authType)
	if err != nil {
		return "", nil, errors.WrapErrorAction(logutils.ActionLoadCache, typeAuthType, nil, err)
	}

	//get login URL
	loginURL, params, err := authImpl.getLoginURL(*authType, *appType, *appOrg, redirectURI, l)
	if err != nil {
		return "", nil, errors.WrapErrorAction(logutils.ActionGet, "login url", nil, err)
	}

	return loginURL, params, nil
}

//LoginMFA verifies a code sent by a user as a final login step for enrolled accounts.
//The MFA type must be one of the supported for the application.
//	Input:
//		apiKey (string): API key to validate the specified app
//		accountID (string): ID of account user is trying to access
//		sessionID (string): ID of login session generated during login
//		identifier (string): Email, phone, or TOTP device name
//		mfaType (string): Type of MFA code sent
//		mfaCode (string): Code that must be verified
//		state (string): Variable used to verify user has already passed credentials check
//		l (*logs.Log): Log object pointer for request
//	Returns:
//		Message (*string): message
//		Login session (*LoginSession): Signed ROKWIRE access token to be used to authorize future requests
//			Access token (string): Signed ROKWIRE access token to be used to authorize future requests
//			Refresh Token (string): Refresh token that can be sent to refresh the access token once it expires
//			AccountAuthType (AccountAuthType): AccountAuthType object for authenticated user
func (a *Auth) LoginMFA(apiKey string, accountID string, sessionID string, identifier string, mfaType string, mfaCode string, state string, l *logs.Log) (*string, *model.LoginSession, error) {
	var message string
	var loginSession *model.LoginSession
	var err error
	transaction := func(context storage.TransactionContext) error {
		//1. find mfa type in account
		loginSession, err = a.storage.FindAndUpdateLoginSession(context, sessionID)
		if err != nil {
			return errors.WrapErrorAction(logutils.ActionFind, model.TypeLoginSession, &logutils.FieldArgs{"session_id": sessionID}, err)
		}

		if loginSession.MfaAttempts >= maxMfaAttempts {
			a.deleteLoginSession(context, *loginSession, l)
			message = fmt.Sprintf("max mfa attempts reached: %d", maxMfaAttempts)
			return errors.New(message)
		}

		//2. check api key
		err = a.validateAPIKey(apiKey, loginSession.AppOrg.Application.ID)
		if err != nil {
			return errors.WrapErrorData(logutils.StatusInvalid, model.TypeAPIKey, logutils.StringArgs(apiKey), err)
		}

		//3. find mfa type in account
		errFields := &logutils.FieldArgs{"account_id": accountID, "type": mfaType}
		mfa, err := a.storage.FindMFAType(context, accountID, identifier, mfaType)
		if err != nil {
			return errors.WrapErrorAction(logutils.ActionFind, model.TypeMFAType, errFields, err)
		}
		if mfa == nil {
			message = "account not enrolled"
			return errors.ErrorData(logutils.StatusMissing, model.TypeMFAType, errFields)
		}
		if !mfa.Verified {
			message = "mfa type not verified"
			return errors.ErrorData(logutils.StatusMissing, model.TypeMFAType, errFields)
		}
		if mfa.Params == nil {
			return errors.ErrorData(logutils.StatusMissing, "mfa params", errFields)
		}

		//4. check state variable
		if state != loginSession.State {
			message = "invalid login state"
			return errors.ErrorData(logutils.StatusInvalid, "login state", errFields)
		}
		if loginSession.StateExpires != nil && time.Now().UTC().After(*loginSession.StateExpires) {
			a.deleteLoginSession(context, *loginSession, l)
			message = "expired state"
			return errors.ErrorData(logutils.StatusInvalid, "expired state", nil)
		}

		//5. verify code
		mfaImpl, err := a.getMfaTypeImpl(mfaType)
		if err != nil {
			return errors.WrapErrorAction(logutils.ActionLoadCache, typeMfaType, nil, err)
		}
		verifyMsg, err := mfaImpl.verify(context, mfa, accountID, mfaCode)
		if err != nil {
			if verifyMsg != nil {
				message = *verifyMsg
			}
			return errors.WrapErrorAction("verifying", "mfa code", errFields, err)
		}

		loginSession.State = ""
		loginSession.StateExpires = nil
		loginSession.MfaAttempts = 0
		err = a.storage.UpdateLoginSession(context, *loginSession)
		if err != nil {
			return errors.WrapErrorAction(logutils.ActionUpdate, model.TypeLoginSession, nil, err)
		}

		return nil
	}

	err = a.storage.PerformTransaction(transaction)
	if err != nil {
		if message != "" {
			return &message, nil, errors.WrapErrorAction("verifying", model.TypeMFAType, nil, err)
		}
		return nil, nil, errors.WrapErrorAction("verifying", model.TypeMFAType, nil, err)
	}

	return nil, loginSession, nil
}

//VerifyCredential verifies credential (checks the verification code in the credentials collection)
func (a *Auth) VerifyCredential(id string, verification string, l *logs.Log) error {
	credential, err := a.storage.FindCredential(nil, id)
	if err != nil || credential == nil {
		return errors.WrapErrorAction(logutils.ActionFind, model.TypeCredential, nil, err)
	}

	if credential.Verified {
		return errors.New("credential has already been verified")
	}

	//get the auth type
	authType, err := a.storage.FindAuthType(credential.AuthType.ID)
	if err != nil || authType == nil {
		return errors.WrapErrorAction(logutils.ActionLoadCache, typeAuthType, logutils.StringArgs(credential.AuthType.ID), err)
	}
	if !authType.UseCredentials {
		return errors.WrapErrorAction("invalid auth type for credential verification", model.TypeAuthType, nil, err)
	}

	authImpl, err := a.getAuthTypeImpl(*authType)
	if err != nil {
		return errors.WrapErrorAction(logutils.ActionLoadCache, typeAuthType, nil, err)
	}

	authTypeCreds, err := authImpl.verifyCredential(credential, verification, l)
	if err != nil || authTypeCreds == nil {
		return errors.WrapErrorAction(logutils.ActionValidate, "verification code", nil, err)
	}

	credential.Verified = true
	credential.Value = authTypeCreds
	if err = a.storage.UpdateCredential(nil, credential); err != nil {
		return errors.WrapErrorAction(logutils.ActionUpdate, model.TypeCredential, nil, err)
	}

	return nil
}

//UpdateCredential updates the credential object with the new value
//	Input:
//		accountID: id of the associated account to reset
//		accountAuthTypeID (string): id of the AccountAuthType
//		params: specific params for the different auth types
//	Returns:
//		error: if any
//TODO: Clear login sessions using old creds
// Handle refresh tokens when applicable
func (a *Auth) UpdateCredential(accountID string, accountAuthTypeID string, params string, l *logs.Log) error {
	//Get the user credential from account auth type in accounts collection
	account, err := a.storage.FindAccountByID(nil, accountID)
	if err != nil {
		return errors.WrapErrorAction(logutils.ActionFind, model.TypeAccount, nil, err)
	}
	accountAuthType, err := a.findAccountAuthTypeByID(account, accountAuthTypeID)
	if err != nil {
		return errors.WrapErrorAction(logutils.ActionFind, model.TypeAuthType, nil, err)
	}
	if accountAuthType.Credential == nil {
		return errors.New("Invalid account auth type for reset password")
	}

	credential := accountAuthType.Credential
	//Determine the auth type for resetPassword
	authType := accountAuthType.AuthType
	if !authType.UseCredentials {
		return errors.WrapErrorAction("invalid auth type for reset password client", model.TypeAuthType, nil, err)
	}

	authImpl, err := a.getAuthTypeImpl(authType)
	if err != nil {
		return errors.WrapErrorAction(logutils.ActionLoadCache, typeAuthType, nil, err)
	}

	authTypeCreds, err := authImpl.resetCredential(credential, nil, params, l)
	if err != nil || authTypeCreds == nil {
		return errors.WrapErrorAction(logutils.ActionValidate, "reset password", nil, err)
	}
	//Update the credential with new password
	credential.Value = authTypeCreds
	if err = a.storage.UpdateCredential(nil, credential); err != nil {
		return errors.WrapErrorAction(logutils.ActionUpdate, model.TypeCredential, nil, err)
	}

	return nil
}

//ResetForgotCredential resets forgot credential
//	Input:
//		credsID: id of the credential object
//		resetCode: code from the reset link
//		params: specific params for the different auth types
//	Returns:
//		error: if any
//TODO: Clear login sessions using old creds
// Handle refresh tokens when applicable
func (a *Auth) ResetForgotCredential(credsID string, resetCode string, params string, l *logs.Log) error {
	credential, err := a.storage.FindCredential(nil, credsID)
	if err != nil || credential == nil {
		return errors.WrapErrorAction(logutils.ActionFind, model.TypeCredential, nil, err)
	}

	//Determine the auth type for resetPassword
	authType, err := a.storage.FindAuthType(credential.AuthType.ID)
	if err != nil || authType == nil {
		return errors.WrapErrorAction(logutils.ActionLoadCache, typeAuthType, logutils.StringArgs(credential.AuthType.ID), err)
	}
	if !authType.UseCredentials {
		return errors.WrapErrorAction("invalid auth type for reset password link", model.TypeAuthType, nil, err)
	}

	authImpl, err := a.getAuthTypeImpl(*authType)
	if err != nil {
		return errors.WrapErrorAction(logutils.ActionLoadCache, typeAuthType, nil, err)
	}

	authTypeCreds, err := authImpl.resetCredential(credential, &resetCode, params, l)
	if err != nil || authTypeCreds == nil {
		return errors.WrapErrorAction(logutils.ActionValidate, "reset password", nil, err)
	}
	//Update the credential with new password
	credential.Value = authTypeCreds
	if err = a.storage.UpdateCredential(nil, credential); err != nil {
		return errors.WrapErrorAction(logutils.ActionUpdate, model.TypeCredential, nil, err)
	}

	return nil
}

//ForgotCredential initiate forgot credential process (generates a reset link and sends to the given identifier for email auth type)
//	Input:
//		authenticationType (string): Name of the authentication method for provided creds (eg. "email", "username", "illinois_oidc")
//		identifier: identifier of the account auth type
//		appTypeIdentifier (string): Identifier of the app type/client that the user is logging in from
//		orgID (string): ID of the organization that the user is logging in
//		apiKey (string): API key to validate the specified app
//	Returns:
//		error: if any
func (a *Auth) ForgotCredential(authenticationType string, appTypeIdentifier string, orgID string, apiKey string, identifier string, l *logs.Log) error {
	//validate if the provided auth type is supported by the provided application and organization
	authType, appType, appOrg, err := a.validateAuthType(authenticationType, appTypeIdentifier, orgID)
	if err != nil {
		return errors.WrapErrorAction(logutils.ActionValidate, typeAuthType, nil, err)
	}

	//check for api key
	//TODO: Ideally we would not make many database calls before validating the API key. Currently needed to get app ID
	err = a.validateAPIKey(apiKey, appType.Application.ID)
	if err != nil {
		return errors.WrapErrorData(logutils.StatusInvalid, model.TypeAPIKey, nil, err)
	}

	//check if the auth types uses credentials
	if !authType.UseCredentials {
		return errors.WrapErrorAction("invalid auth type for forgot credential", model.TypeAuthType, nil, err)
	}

	authImpl, err := a.getAuthTypeImpl(*authType)
	if err != nil {
		return errors.WrapErrorAction(logutils.ActionLoadCache, typeAuthType, nil, err)
	}
	authTypeID := authType.ID

	//Find the credential for setting reset code and expiry and sending credID in reset link
	account, err := a.storage.FindAccount(appOrg.ID, authTypeID, identifier)
	if err != nil {
		return errors.WrapErrorAction(logutils.ActionFind, model.TypeAccount, nil, err)
	}

	accountAuthType, err := a.findAccountAuthType(account, authType, identifier)
	if accountAuthType == nil {
		return errors.WrapErrorAction(logutils.ActionFind, model.TypeAccountAuthType, nil, err)
	}
	credential := accountAuthType.Credential
	if credential == nil {
		return errors.New("Invalid account auth type for reset link")
	}
	//do not allow to reset credential for unverified credentials
	err = a.checkCredentialVerified(authImpl, accountAuthType, l)
	if err != nil {
		return err
	}

	authTypeCreds, err := authImpl.forgotCredential(credential, identifier, l)
	if err != nil || authTypeCreds == nil {
		return errors.WrapErrorAction(logutils.ActionValidate, "forgot password", nil, err)
	}
	//Update the credential with reset code and expiry
	credential.Value = authTypeCreds
	if err = a.storage.UpdateCredential(nil, credential); err != nil {
		return errors.WrapErrorAction(logutils.ActionUpdate, model.TypeCredential, nil, err)
	}
	return nil
}

//SendVerifyCredential sends the verification code to the identifier
func (a *Auth) SendVerifyCredential(authenticationType string, appTypeIdentifier string, orgID string, apiKey string, identifier string, l *logs.Log) error {
	//validate if the provided auth type is supported by the provided application and organization
	authType, appType, appOrg, err := a.validateAuthType(authenticationType, appTypeIdentifier, orgID)
	if err != nil {
		return errors.WrapErrorAction(logutils.ActionValidate, typeAuthType, nil, err)
	}
	//validate api key before making db calls
	err = a.validateAPIKey(apiKey, appType.Application.ID)
	if err != nil {
		return errors.WrapErrorData(logutils.StatusInvalid, model.TypeAPIKey, nil, err)
	}

	if !authType.UseCredentials {
		return errors.WrapErrorAction("invalid auth type for sending verify code", model.TypeAuthType, nil, err)
	}
	authImpl, err := a.getAuthTypeImpl(*authType)
	if err != nil {
		return errors.WrapErrorAction(logutils.ActionLoadCache, typeAuthType, nil, err)
	}
	account, err := a.storage.FindAccount(appOrg.ID, authType.ID, identifier)
	if err != nil {
		return errors.WrapErrorAction(logutils.ActionFind, model.TypeAccount, nil, err)
	}
	accountAuthType, err := a.findAccountAuthType(account, authType, identifier)
	if accountAuthType == nil {
		return errors.WrapErrorAction(logutils.ActionFind, model.TypeAccountAuthType, nil, err)
	}
	credential := accountAuthType.Credential
	if credential == nil {
		return errors.New("Invalid account auth type for reset link")
	}

	if credential.Verified {
		return errors.New("credential has already been verified")
	}

	err = authImpl.sendVerifyCredential(credential, l)
	if err != nil {
		return errors.WrapErrorAction(logutils.ActionSend, "verification code", nil, err)
	}

	return nil
}

//VerifyMFA verifies a code sent by a user as a final MFA enrollment step.
//The MFA type must be one of the supported for the application.
//	Input:
//		accountID (string): ID of account for which user is trying to verify MFA
//		identifier (string): Email, phone, or TOTP device name
//		mfaType (string): Type of MFA code sent
//		mfaCode (string): Code that must be verified
//	Returns:
//		Message (*string): message
//		Recovery codes ([]string): List of account recovery codes returned if enrolling in MFA for first time
func (a *Auth) VerifyMFA(accountID string, identifier string, mfaType string, mfaCode string) (*string, []string, error) {
	var recoveryMfa *model.MFAType
	var message *string
	transaction := func(context storage.TransactionContext) error {
		errFields := &logutils.FieldArgs{"account_id": accountID, "type": mfaType}
		//1. find mfa type in account
		mfa, err := a.storage.FindMFAType(context, accountID, identifier, mfaType)
		if err != nil {
			return errors.WrapErrorAction(logutils.ActionFind, model.TypeMFAType, errFields, err)
		}
		if mfa == nil {
			return errors.ErrorData(logutils.StatusMissing, model.TypeMFAType, errFields)
		}

		if mfa.Verified {
			return errors.New("mfa type already verified")
		}
		if mfa.Params == nil {
			return errors.ErrorData(logutils.StatusMissing, "mfa params", errFields)
		}

		//2. get mfa type implementation
		mfaImpl, err := a.getMfaTypeImpl(mfaType)
		if err != nil {
			return errors.WrapErrorAction(logutils.ActionLoadCache, typeMfaType, nil, err)
		}
		message, err = mfaImpl.verify(context, mfa, accountID, mfaCode)
		if err != nil {
			return errors.WrapErrorAction(logutils.ActionValidate, typeMfaType, errFields, err)
		}

		//3. update existing MFA type
		mfa.Verified = true
		err = a.storage.UpdateMFAType(context, mfa, accountID)
		if err != nil {
			return errors.WrapErrorAction(logutils.ActionUpdate, model.TypeMFAType, &logutils.FieldArgs{"account_id": accountID, "id": mfa.ID}, err)
		}

		//4. find account
		account, err := a.storage.FindAccountByID(context, accountID)
		if err != nil {
			return errors.WrapErrorAction(logutils.ActionFind, model.TypeAccount, &logutils.FieldArgs{"_id": accountID}, err)
		}

		//5. only mfa type just been verified, so enroll in recovery mfa automatically
		if len(account.MFATypes) == 1 {
			mfaImpl, err := a.getMfaTypeImpl(MfaTypeRecovery)
			if err != nil {
				return errors.WrapErrorAction(logutils.ActionLoadCache, typeMfaType, nil, err)
			}
			recoveryMfa, err = mfaImpl.enroll(MfaTypeRecovery)
			if err != nil {
				return errors.WrapErrorAction(logutils.ActionValidate, typeMfaType, &logutils.FieldArgs{"account_id": accountID, "type": MfaTypeRecovery}, err)
			}

			// insert recovery mfa type
			err = a.storage.InsertMFAType(context, recoveryMfa, accountID)
			if err != nil {
				return errors.WrapErrorAction(logutils.ActionInsert, model.TypeMFAType, &logutils.FieldArgs{"account_id": accountID, "type": MfaTypeRecovery}, err)
			}
		}

		return nil
	}

	err := a.storage.PerformTransaction(transaction)
	if err != nil {
		return message, nil, errors.WrapErrorAction("verifying", model.TypeMFAType, nil, err)
	}

	if recoveryMfa != nil && recoveryMfa.Params != nil {
		recoveryCodes, ok := recoveryMfa.Params["codes"].([]string)
		if !ok {
			return nil, nil, errors.ErrorAction(logutils.ActionCast, "recovery codes", nil)
		}

		return nil, recoveryCodes, nil
	}

	return nil, nil, nil
}

//GetMFATypes gets all MFA types set up for an account
//	Input:
//		accountID (string): Account ID to find MFA types
//	Returns:
//		MFA Types ([]model.MFAType): MFA information for all enrolled types
func (a *Auth) GetMFATypes(accountID string) ([]model.MFAType, error) {
	mfa, err := a.storage.FindMFATypes(accountID)
	if err != nil {
		return nil, errors.WrapErrorAction(logutils.ActionFind, model.TypeMFAType, nil, err)
	}

	return mfa, nil
}

//AddMFAType adds a form of MFA to an account
//	Input:
//		accountID (string): Account ID to add MFA
//		identifier (string): Email, phone, or TOTP device name
//		mfaType (string): Type of MFA to be added
//	Returns:
//		MFA Type (*model.MFAType): MFA information for the specified type
func (a *Auth) AddMFAType(accountID string, identifier string, mfaType string) (*model.MFAType, error) {
	mfaImpl, err := a.getMfaTypeImpl(mfaType)
	if err != nil {
		return nil, errors.WrapErrorAction(logutils.ActionLoadCache, typeMfaType, nil, err)
	}

	newMfa, err := mfaImpl.enroll(identifier)
	if err != nil {
		return nil, errors.WrapErrorAction("enrolling", typeMfaType, nil, err)
	}

	err = a.storage.InsertMFAType(nil, newMfa, accountID)
	if err != nil {
		return nil, errors.WrapErrorAction(logutils.ActionInsert, typeMfaType, &logutils.FieldArgs{"account_id": accountID, "type": mfaType}, err)
	}

	return newMfa, nil
}

//RemoveMFAType removes a form of MFA from an account
//	Input:
//		accountID (string): Account ID to remove MFA
//		identifier (string): Email, phone, or TOTP device name
//		mfaType (string): Type of MFA to remove
func (a *Auth) RemoveMFAType(accountID string, identifier string, mfaType string) error {
	transaction := func(context storage.TransactionContext) error {
		//1. remove mfa type from account
		err := a.storage.DeleteMFAType(context, accountID, identifier, mfaType)
		if err != nil {
			return errors.WrapErrorAction(logutils.ActionDelete, model.TypeMFAType, &logutils.FieldArgs{"account_id": accountID, "identifier": identifier, "type": mfaType}, err)
		}

		//2. find account
		account, err := a.storage.FindAccountByID(context, accountID)
		if err != nil {
			return errors.WrapErrorAction(logutils.ActionFind, model.TypeAccount, nil, err)
		}
		if account == nil {
			return errors.ErrorData(logutils.StatusMissing, model.TypeAccount, &logutils.FieldArgs{"_id": accountID})
		}

		//3. check if account only has recovery MFA remaining
		if len(account.MFATypes) == 1 && account.MFATypes[0].Type == MfaTypeRecovery {
			err = a.storage.DeleteMFAType(context, accountID, MfaTypeRecovery, MfaTypeRecovery)
			if err != nil {
				return errors.WrapErrorAction(logutils.ActionDelete, model.TypeMFAType, &logutils.FieldArgs{"account_id": accountID, "identifier": MfaTypeRecovery, "type": MfaTypeRecovery}, err)
			}
		}

		return nil
	}

	err := a.storage.PerformTransaction(transaction)
	if err != nil {
		return errors.WrapErrorAction(logutils.ActionDelete, model.TypeMFAType, nil, err)
	}

	return nil
}

//GetServiceAccountParams returns a list of app, org pairs a service account has access to
func (a *Auth) GetServiceAccountParams(r *http.Request, l *logs.Log) (*string, []model.AppOrgPair, error) {
	return nil, nil, errors.New(logutils.Unimplemented)
}

//GetServiceAccessToken returns an access token for a non-human client
func (a *Auth) GetServiceAccessToken(r *http.Request, l *logs.Log) (*string, string, error) {
	data, err := ioutil.ReadAll(r.Body)
	if err != nil {
		return nil, "", errors.WrapErrorAction(logutils.ActionRead, logutils.TypeRequestBody, nil, err)
	}
	r.Body.Close()

	var requestData model.ServiceAccountTokenRequest
	err = json.Unmarshal(data, &requestData)
	if err != nil {
		return nil, "", errors.WrapErrorAction(logutils.ActionUnmarshal, logutils.MessageDataType("service account access token request"), nil, err)
	}

	if requestData.Creds == nil {
		return nil, "", errors.ErrorData(logutils.StatusMissing, "service account creds", nil)
	}

	serviceAuthType, err := a.getServiceAuthTypeImpl(requestData.AuthType)
	if err != nil {
		l.Info("error getting service auth type on get service access token")
		return nil, "", errors.WrapErrorAction("error getting service auth type on get service access token", "", nil, err)
	}

	message, account, err := serviceAuthType.checkCredentials(r, data, requestData.Creds, l)
	if err != nil {
		return message, "", errors.WrapErrorAction(logutils.ActionValidate, "service account creds", nil, err)
	}

	permissions := account.GetPermissionNames()
	var appID string
	if account.Application != nil {
		appID = account.Application.ID
	}
	var orgID string
	if account.Organization != nil {
		orgID = account.Organization.ID
	}
	claims := a.getStandardClaims(account.AccountID, "", "", "", "", "rokwire", orgID, appID, requestData.AuthType, nil, false, true, false, true)
	accessToken, err := a.buildAccessToken(claims, strings.Join(permissions, ","), authorization.ScopeGlobal)
	if err != nil {
		return nil, "", errors.WrapErrorAction(logutils.ActionCreate, logutils.TypeToken, nil, err)
	}
	return nil, accessToken, nil
}

//GetServiceAccount gets a service account by ID
func (a *Auth) GetServiceAccount(id string, l *logs.Log) (*model.ServiceAccount, error) {
	serviceAccount, err := a.storage.FindServiceAccountByID(nil, id)
	if err != nil {
		return nil, errors.WrapErrorAction(logutils.ActionFind, model.TypeServiceAccount, nil, err)
	}

	a.hideServiceCredentialParams(serviceAccount.Credentials, l)

	return serviceAccount, nil
}

//GetServiceAccounts gets all service accounts
func (a *Auth) GetServiceAccounts(params map[string]interface{}, l *logs.Log) ([]model.ServiceAccount, error) {
	serviceAccounts, err := a.storage.FindServiceAccounts(params)
	if err != nil {
		return nil, errors.WrapErrorAction(logutils.ActionFind, model.TypeServiceAccount, nil, err)
	}

	for _, account := range serviceAccounts {
		a.hideServiceCredentialParams(account.Credentials, l)
	}

	return serviceAccounts, nil
}

//RegisterServiceAccount registers a service account
func (a *Auth) RegisterServiceAccount(name string, orgID *string, appID *string, permissions []string, roles []string, creds []model.ServiceAccountCredential, l *logs.Log) (*model.ServiceAccount, error) {
	id, _ := uuid.NewUUID()
	newAccount, err := a.constructServiceAccount(id.String(), name, orgID, appID, permissions)
	if err != nil {
		return nil, errors.WrapErrorAction(logutils.ActionCreate, model.TypeServiceAccount, nil, err)
	}

	var rawToken string
	rawTokens := make([]string, len(creds))
	for i, cred := range creds {
		serviceAuthType, err := a.getServiceAuthTypeImpl(cred.Type)
		if err != nil {
			l.Infof("error getting service auth type on register service account: %s", err.Error())
			continue
		}

		newAccount, rawToken, err = serviceAuthType.addCredentials(newAccount, &cred, l)
		if err != nil {
			l.Warnf("error adding %s credential on register service account: %s", cred.Type, err.Error())
		}

		rawTokens[i] = rawToken
	}
	newAccount.DateCreated = time.Now().UTC()

	err = a.storage.InsertServiceAccount(newAccount)
	if err != nil {
		return nil, errors.WrapErrorAction(logutils.ActionInsert, model.TypeServiceAccount, nil, err)
	}

	for i, token := range rawTokens {
		if token != "" {
			newAccount.Credentials[i].Params["token"] = token
		}
	}

	return newAccount, nil
}

//UpdateServiceAccount updates a service account
func (a *Auth) UpdateServiceAccount(id string, name string, orgID *string, appID *string, permissions []string, roles []string, l *logs.Log) (*model.ServiceAccount, error) {
	var updatedAccount *model.ServiceAccount
	transaction := func(context storage.TransactionContext) error {
		//1. find service account
		account, err := a.storage.FindServiceAccountByID(context, id)
		if err != nil {
			return errors.WrapErrorAction(logutils.ActionFind, model.TypeServiceAccount, nil, err)
		}

		//2. update account
		updatedAccount, err = a.constructServiceAccount(id, name, orgID, appID, permissions)
		if err != nil {
			return errors.WrapErrorAction(logutils.ActionCreate, model.TypeServiceAccount, nil, err)
		}

		now := time.Now().UTC()
		updatedAccount.Credentials = account.Credentials
		updatedAccount.DateCreated = account.DateCreated
		updatedAccount.DateUpdated = &now

		err = a.storage.SaveServiceAccount(context, updatedAccount)
		if err != nil {
			return errors.WrapErrorAction(logutils.ActionUpdate, model.TypeServiceAccount, nil, err)
		}

		return nil
	}

	err := a.storage.PerformTransaction(transaction)
	if err != nil {
		return nil, errors.WrapErrorAction(logutils.ActionUpdate, model.TypeServiceAccount, nil, err)
	}

	a.hideServiceCredentialParams(updatedAccount.Credentials, l)

	return updatedAccount, nil
}

//DeregisterServiceAccount deregisters a service account
func (a *Auth) DeregisterServiceAccount(id string) error {
	err := a.storage.DeleteServiceAccount(id)
	if err != nil {
		return errors.WrapErrorAction(logutils.ActionDelete, model.TypeServiceAccount, nil, err)
	}

	return nil
}

//AddServiceCredential adds a credential to a service account
func (a *Auth) AddServiceCredential(accountID string, creds *model.ServiceAccountCredential, l *logs.Log) (*model.ServiceAccountCredential, error) {
	if creds == nil {
		return nil, errors.ErrorData(logutils.StatusMissing, model.TypeServiceAccountCredential, nil)
	}

	var rawToken string
	transaction := func(context storage.TransactionContext) error {
		//1. find service account
		account, err := a.storage.FindServiceAccountByID(context, accountID)
		if err != nil {
			return errors.WrapErrorAction(logutils.ActionFind, model.TypeServiceAccount, nil, err)
		}

		//2. update credentials
		serviceAuthType, err := a.getServiceAuthTypeImpl(creds.Type)
		if err != nil {
			l.Info("error getting service auth type on add service credential")
			return errors.WrapErrorAction("error getting service auth type on add service credential", "", nil, err)
		}

		account, rawToken, err = serviceAuthType.addCredentials(account, creds, l)
		if err != nil {
			return errors.WrapErrorAction(logutils.ActionInsert, "service account creds", nil, err)
		}

		now := time.Now().UTC()
		account.DateUpdated = &now

		//3. update service account
		err = a.storage.SaveServiceAccount(context, account)
		if err != nil {
			return errors.WrapErrorAction(logutils.ActionUpdate, model.TypeServiceAccount, nil, err)
		}

		return nil
	}

	err := a.storage.PerformTransaction(transaction)
	if err != nil {
		return nil, errors.WrapErrorAction(logutils.ActionUpdate, model.TypeServiceAccount, nil, err)
	}

	if rawToken != "" {
		creds.Params["token"] = rawToken
	}
	return creds, nil
}

//RemoveServiceCredential removes a credential from a service account
func (a *Auth) RemoveServiceCredential(accountID string, credID string) error {
	transaction := func(context storage.TransactionContext) error {
		//1. find service account
		account, err := a.storage.FindServiceAccountByID(context, accountID)
		if err != nil {
			return errors.WrapErrorAction(logutils.ActionFind, model.TypeServiceAccount, nil, err)
		}

		//2. remove token from token list
		updated := false
		for i, cred := range account.Credentials {
			if cred.ID == credID {
				now := time.Now().UTC()
				account.Credentials = append(account.Credentials[:i], account.Credentials[i+1:]...)
				account.DateUpdated = &now
				updated = true
				break
			}
		}

		//3. update account
		if updated {
			err = a.storage.SaveServiceAccount(context, account)
			if err != nil {
				return errors.WrapErrorAction(logutils.ActionUpdate, model.TypeServiceAccount, nil, err)
			}

			return nil
		}

		return errors.ErrorAction(logutils.ActionFind, model.TypeServiceAccountCredential, &logutils.FieldArgs{"cred_id": credID})
	}

	err := a.storage.PerformTransaction(transaction)
	if err != nil {
		return errors.WrapErrorAction(logutils.ActionDelete, model.TypeServiceAccount, nil, err)
	}

	return nil
}

//AuthorizeService returns a scoped token for the specified service and the service registration record if authorized or
//	the service registration record if not. Passing "approvedScopes" will update the service authorization for this user and
//	return a scoped access token which reflects this change.
//	Input:
//		claims (tokenauth.Claims): Claims from un-scoped user access token
//		serviceID (string): ID of the service to be authorized
//		approvedScopes ([]string): list of scope strings to be approved
//		l (*logs.Log): Log object pointer for request
//	Returns:
//		Access token (string): Signed scoped access token to be used to authorize requests to the specified service
//		Approved Scopes ([]authorization.Scope): The approved scopes included in the provided token
//		Service reg (*model.ServiceReg): The service registration record for the requested service
func (a *Auth) AuthorizeService(claims tokenauth.Claims, serviceID string, approvedScopes []authorization.Scope, l *logs.Log) (string, []authorization.Scope, *model.ServiceReg, error) {
	var authorization model.ServiceAuthorization
	if approvedScopes != nil {
		//If approved scopes are being updated, save update and return token with updated scopes
		authorization = model.ServiceAuthorization{UserID: claims.Subject, ServiceID: serviceID, Scopes: approvedScopes}
		err := a.storage.SaveServiceAuthorization(&authorization)
		if err != nil {
			return "", nil, nil, errors.WrapErrorAction(logutils.ActionSave, model.TypeServiceAuthorization, nil, err)
		}
	} else {
		serviceAuth, err := a.storage.FindServiceAuthorization(claims.Subject, serviceID)
		if err != nil {
			return "", nil, nil, errors.WrapErrorAction(logutils.ActionFind, model.TypeServiceAuthorization, nil, err)
		}

		if serviceAuth != nil {
			//If service authorization exists, generate token with saved scopes
			authorization = *serviceAuth
		} else {
			//If no service authorization exists, return the service registration record
			reg, err := a.storage.FindServiceReg(serviceID)
			if err != nil {
				return "", nil, nil, errors.WrapErrorAction(logutils.ActionFind, model.TypeServiceReg, nil, err)
			}
			return "", nil, reg, nil
		}
	}

	token, err := a.getScopedAccessToken(claims, serviceID, authorization.Scopes)
	if err != nil {
		return "", nil, nil, errors.WrapErrorAction("build", logutils.TypeToken, nil, err)
	}

	return token, authorization.Scopes, nil, nil
}

//GetAdminToken returns an admin token for the specified application
func (a *Auth) GetAdminToken(claims tokenauth.Claims, appID string, l *logs.Log) (string, error) {
	//verify that the provided appID is valid for the organization
	_, err := a.storage.FindApplicationOrganization(appID, claims.OrgID)
	if err != nil {
		return "", errors.WrapErrorAction(logutils.ActionFind, model.TypeApplicationOrganization, &logutils.FieldArgs{"org_id": claims.OrgID, "app_id": appID}, err)
	}

	adminClaims := a.getStandardClaims(claims.Subject, claims.UID, claims.Name, claims.Email, claims.Phone, claims.Audience, claims.OrgID, appID, claims.AuthType,
<<<<<<< HEAD
		&claims.ExpiresAt, false, false, true, claims.Service)
=======
		&claims.ExpiresAt, false, false, true, claims.SessionID)
>>>>>>> 31afc369
	return a.buildAccessToken(adminClaims, claims.Permissions, claims.Scope)
}

//LinkAccountAuthType links new credentials to an existing account.
//The authentication method must be one of the supported for the application.
//	Input:
//		accountID (string): ID of the account to link the creds to
//		authenticationType (string): Name of the authentication method for provided creds (eg. "email", "username", "illinois_oidc")
//		appTypeIdentifier (string): identifier of the app type/client that the user is logging in from
//		creds (string): Credentials/JSON encoded credential structure defined for the specified auth type
//		params (string): JSON encoded params defined by specified auth type
//		l (*logs.Log): Log object pointer for request
//	Returns:
//		message (*string): response message
//		account (*model.Account): account data after the operation
func (a *Auth) LinkAccountAuthType(accountID string, authenticationType string, appTypeIdentifier string, creds string, params string, l *logs.Log) (*string, *model.Account, error) {
	message := ""
	var newAccountAuthType *model.AccountAuthType

	account, err := a.storage.FindAccountByID(nil, accountID)
	if err != nil {
		return nil, nil, errors.WrapErrorAction(logutils.ActionFind, model.TypeAccount, nil, err)
	}
	if account == nil {
		return nil, nil, errors.ErrorData(logutils.StatusMissing, model.TypeAccount, &logutils.FieldArgs{"id": accountID})
	}

	//validate if the provided auth type is supported by the provided application and organization
	authType, appType, appOrg, err := a.validateAuthType(authenticationType, appTypeIdentifier, account.AppOrg.Organization.ID)
	if err != nil {
		return nil, nil, errors.WrapErrorAction(logutils.ActionValidate, typeAuthType, nil, err)
	}

	if authType.IsAnonymous {
		return nil, nil, errors.New("cannot link anonymous auth type to an account")
	} else if authType.IsExternal {
		newAccountAuthType, err = a.linkAccountAuthTypeExternal(*account, *authType, *appType, *appOrg, creds, params, l)
		if err != nil {
			return nil, nil, errors.WrapErrorAction("linking", model.TypeCredential, nil, err)
		}
	} else {
		message, newAccountAuthType, err = a.linkAccountAuthType(*account, *authType, *appType, *appOrg, creds, params, l)
		if err != nil {
			return nil, nil, errors.WrapErrorAction("linking", model.TypeCredential, nil, err)
		}
	}

	if newAccountAuthType != nil {
		account.AuthTypes = append(account.AuthTypes, *newAccountAuthType)
	}

	return &message, account, nil
}

//UnlinkAccountAuthType unlinks credentials from an existing account.
//The authentication method must be one of the supported for the application.
//	Input:
//		accountID (string): ID of the account to unlink creds from
//		authenticationType (string): Name of the authentication method of account auth type to unlink
//		appTypeIdentifier (string): Identifier of the app type/client that the user is logging in from
//		identifier (string): Identifier of account auth type to unlink
//		l (*logs.Log): Log object pointer for request
//	Returns:
//		account (*model.Account): account data after the operation
func (a *Auth) UnlinkAccountAuthType(accountID string, authenticationType string, appTypeIdentifier string, identifier string, l *logs.Log) (*model.Account, error) {
	return a.unlinkAccountAuthType(accountID, authenticationType, appTypeIdentifier, identifier, l)
}

//DeleteAccount deletes an account for the given id
func (a *Auth) DeleteAccount(id string) error {
	transaction := func(context storage.TransactionContext) error {
		//1. first find the account record
		account, err := a.storage.FindAccountByID(context, id)
		if err != nil {
			return errors.WrapErrorAction(logutils.ActionFind, model.TypeAccount, nil, err)
		}
		if account == nil {
			return errors.ErrorData(logutils.StatusMissing, model.TypeAccount, nil)
		}

		err = a.deleteAccount(context, *account)
		if err != nil {
			return errors.WrapErrorAction(logutils.ActionDelete, model.TypeAccount, nil, err)
		}

		return nil
	}

	return a.storage.PerformTransaction(transaction)
}

//GetServiceRegistrations retrieves all service registrations
func (a *Auth) GetServiceRegistrations(serviceIDs []string) ([]model.ServiceReg, error) {
	return a.storage.FindServiceRegs(serviceIDs)
}

//RegisterService creates a new service registration
func (a *Auth) RegisterService(reg *model.ServiceReg) error {
	if reg != nil && !reg.FirstParty && strings.Contains(strings.ToUpper(reg.Name), rokwireKeyword) {
		return errors.Newf("the name of a third-party service may not contain \"%s\"", rokwireKeyword)
	}
	return a.storage.InsertServiceReg(reg)
}

//UpdateServiceRegistration updates an existing service registration
func (a *Auth) UpdateServiceRegistration(reg *model.ServiceReg) error {
	if reg != nil {
		if reg.Registration.ServiceID == authServiceID || reg.Registration.ServiceID == a.serviceID {
			return errors.Newf("modifying service registration not allowed for service id %v", reg.Registration.ServiceID)
		}
		if !reg.FirstParty && strings.Contains(strings.ToUpper(reg.Name), rokwireKeyword) {
			return errors.Newf("the name of a third-party service may not contain \"%s\"", rokwireKeyword)
		}
	}
	return a.storage.UpdateServiceReg(reg)
}

//DeregisterService deletes an existing service registration
func (a *Auth) DeregisterService(serviceID string) error {
	if serviceID == authServiceID || serviceID == a.serviceID {
		return errors.Newf("deregistering service not allowed for service id %v", serviceID)
	}
	return a.storage.DeleteServiceReg(serviceID)
}

//GetAuthKeySet generates a JSON Web Key Set for auth service registration
func (a *Auth) GetAuthKeySet() (*model.JSONWebKeySet, error) {
	authReg, err := a.AuthService.GetServiceReg("auth")
	if err != nil {
		return nil, errors.WrapErrorAction(logutils.ActionLoadCache, model.TypeServiceReg, logutils.StringArgs("auth"), err)
	}

	if authReg == nil || authReg.PubKey == nil || authReg.PubKey.Key == nil {
		return nil, errors.ErrorData(logutils.StatusMissing, model.TypePubKey, nil)
	}

	jwk, err := model.JSONWebKeyFromPubKey(authReg.PubKey)
	if err != nil || jwk == nil {
		return nil, errors.WrapErrorAction(logutils.ActionCreate, model.TypeJSONWebKey, nil, err)
	}

	return &model.JSONWebKeySet{Keys: []model.JSONWebKey{*jwk}}, nil
}

//GetApplicationAPIKeys finds and returns the API keys for the provided app
func (a *Auth) GetApplicationAPIKeys(appID string) ([]model.APIKey, error) {
	return a.storage.FindApplicationAPIKeys(appID)
}

//GetAPIKey finds and returns an API key
func (a *Auth) GetAPIKey(ID string) (*model.APIKey, error) {
	return a.storage.FindAPIKey(ID)
}

//CreateAPIKey creates a new API key
func (a *Auth) CreateAPIKey(apiKey model.APIKey) (*model.APIKey, error) {
	id, _ := uuid.NewUUID()
	apiKey.ID = id.String()
	return a.storage.InsertAPIKey(apiKey)
}

//UpdateAPIKey updates an existing API key
func (a *Auth) UpdateAPIKey(apiKey model.APIKey) error {
	if len(apiKey.ID) == 0 {
		return errors.Newf("id cannot be empty")
	}
	return a.storage.UpdateAPIKey(apiKey)
}

//DeleteAPIKey deletes an API key
func (a *Auth) DeleteAPIKey(ID string) error {
	return a.storage.DeleteAPIKey(ID)
}

//ValidateAPIKey validates the given API key for the given app ID
func (a *Auth) ValidateAPIKey(appID string, apiKey string) error {
	return a.validateAPIKey(apiKey, appID)
}<|MERGE_RESOLUTION|>--- conflicted
+++ resolved
@@ -350,11 +350,7 @@
 		phone = accountAuthType.Account.Profile.Phone
 		permissions = accountAuthType.Account.GetPermissionNames()
 	}
-<<<<<<< HEAD
-	claims := a.getStandardClaims(sub, uid, name, email, phone, rokwireTokenAud, orgID, appID, authType, nil, anonymous, false, loginSession.AppOrg.Application.Admin, false)
-=======
-	claims := a.getStandardClaims(sub, uid, name, email, phone, rokwireTokenAud, orgID, appID, authType, nil, anonymous, false, loginSession.AppOrg.Application.Admin, loginSession.ID)
->>>>>>> 31afc369
+	claims := a.getStandardClaims(sub, uid, name, email, phone, rokwireTokenAud, orgID, appID, authType, nil, anonymous, false, loginSession.AppOrg.Application.Admin, false, loginSession.ID)
 	accessToken, err := a.buildAccessToken(claims, strings.Join(permissions, ","), authorization.ScopeGlobal)
 	if err != nil {
 		l.Infof("error generating acccess token on refresh - %s", refreshToken)
@@ -986,7 +982,7 @@
 	if account.Organization != nil {
 		orgID = account.Organization.ID
 	}
-	claims := a.getStandardClaims(account.AccountID, "", "", "", "", "rokwire", orgID, appID, requestData.AuthType, nil, false, true, false, true)
+	claims := a.getStandardClaims(account.AccountID, "", "", "", "", "rokwire", orgID, appID, requestData.AuthType, nil, false, true, false, true, "")
 	accessToken, err := a.buildAccessToken(claims, strings.Join(permissions, ","), authorization.ScopeGlobal)
 	if err != nil {
 		return nil, "", errors.WrapErrorAction(logutils.ActionCreate, logutils.TypeToken, nil, err)
@@ -1257,11 +1253,7 @@
 	}
 
 	adminClaims := a.getStandardClaims(claims.Subject, claims.UID, claims.Name, claims.Email, claims.Phone, claims.Audience, claims.OrgID, appID, claims.AuthType,
-<<<<<<< HEAD
-		&claims.ExpiresAt, false, false, true, claims.Service)
-=======
-		&claims.ExpiresAt, false, false, true, claims.SessionID)
->>>>>>> 31afc369
+		&claims.ExpiresAt, false, false, true, claims.Service, claims.SessionID)
 	return a.buildAccessToken(adminClaims, claims.Permissions, claims.Scope)
 }
 
