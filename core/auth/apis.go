--- conflicted
+++ resolved
@@ -51,12 +51,8 @@
 
 	var account *model.Account
 	var accountAuthType *model.AccountAuthType
-<<<<<<< HEAD
+	var message *string
 	var responseParams interface{}
-=======
-	var message *string
-	var extParams interface{}
->>>>>>> e99a1a40
 
 	//get the auth type implementation for the auth type
 	if authType.IsAnonymous {
@@ -98,11 +94,7 @@
 		return "", "", "", nil, nil, errors.WrapErrorAction("error apply login auth type", "user", nil, err)
 	}
 
-<<<<<<< HEAD
-	return *accessToken, *refreshToken, account, responseParams, nil
-=======
-	return "", *accessToken, *refreshToken, account, extParams, nil
->>>>>>> e99a1a40
+	return "", *accessToken, *refreshToken, account, responseParams, nil
 }
 
 //Refresh refreshes an access token using a refresh token
@@ -240,6 +232,45 @@
 	}
 
 	return loginURL, params, nil
+}
+
+//Verify checks the verification code generated on signup
+func (a *Auth) Verify(id string, verification string, l *logs.Log) error {
+	credential, err := a.storage.FindCredential(id)
+	if err != nil || credential == nil {
+		return errors.WrapErrorAction(logutils.ActionFind, model.TypeCredential, nil, err)
+	}
+
+	if credential.Verified {
+		return errors.New("credential has already been verified")
+	}
+
+	//get the auth type
+	authType, err := a.getCachedAuthType(credential.AuthType.ID)
+	if err != nil || authType == nil {
+		return errors.WrapErrorAction(logutils.ActionLoadCache, typeAuthType, logutils.StringArgs(credential.AuthType.ID), err)
+	}
+	if authType.IsExternal {
+		return errors.WrapErrorAction("invalid auth type for verify", model.TypeAuthType, nil, err)
+	}
+
+	authImpl, err := a.getAuthTypeImpl(*authType)
+	if err != nil {
+		return errors.WrapErrorAction(logutils.ActionLoadCache, typeAuthType, nil, err)
+	}
+
+	authTypeCreds, err := authImpl.verify(credential, verification, l)
+	if err != nil || authTypeCreds == nil {
+		return errors.WrapErrorAction(logutils.ActionValidate, "verification code", nil, err)
+	}
+
+	credential.Verified = true
+	credential.Value = authTypeCreds
+	if err = a.storage.UpdateCredential(credential); err != nil {
+		return errors.WrapErrorAction(logutils.ActionUpdate, model.TypeCredential, nil, err)
+	}
+
+	return nil
 }
 
 //AuthorizeService returns a scoped token for the specified service and the service registration record if authorized or
@@ -361,7 +392,6 @@
 	return &model.JSONWebKeySet{Keys: []model.JSONWebKey{*jwk}}, nil
 }
 
-<<<<<<< HEAD
 //GetAPIKey finds and returns the API key for the provided org and app
 func (a *Auth) GetAPIKey(orgID string, appID string) (*model.APIKey, error) {
 	return a.storage.FindAPIKey(orgID, appID)
@@ -380,43 +410,4 @@
 //DeleteAPIKey deletes an existing API key
 func (a *Auth) DeleteAPIKey(orgID string, appID string) error {
 	return a.storage.DeleteAPIKey(orgID, appID)
-=======
-//Verify checks the verification code generated on signup
-func (a *Auth) Verify(id string, verification string, l *logs.Log) error {
-	credential, err := a.storage.FindCredential(id)
-	if err != nil || credential == nil {
-		return errors.WrapErrorAction(logutils.ActionFind, model.TypeCredential, nil, err)
-	}
-
-	if credential.Verified {
-		return errors.New("credential has already been verified")
-	}
-
-	//get the auth type
-	authType, err := a.getCachedAuthType(credential.AuthType.ID)
-	if err != nil || authType == nil {
-		return errors.WrapErrorAction(logutils.ActionLoadCache, typeAuthType, logutils.StringArgs(credential.AuthType.ID), err)
-	}
-	if authType.IsExternal {
-		return errors.WrapErrorAction("invalid auth type for verify", model.TypeAuthType, nil, err)
-	}
-
-	authImpl, err := a.getAuthTypeImpl(*authType)
-	if err != nil {
-		return errors.WrapErrorAction(logutils.ActionLoadCache, typeAuthType, nil, err)
-	}
-
-	authTypeCreds, err := authImpl.verify(credential, verification, l)
-	if err != nil || authTypeCreds == nil {
-		return errors.WrapErrorAction(logutils.ActionValidate, "verification code", nil, err)
-	}
-
-	credential.Verified = true
-	credential.Value = authTypeCreds
-	if err = a.storage.UpdateCredential(credential); err != nil {
-		return errors.WrapErrorAction(logutils.ActionUpdate, model.TypeCredential, nil, err)
-	}
-
-	return nil
->>>>>>> e99a1a40
 }