// Copyright 2022 Board of Trustees of the University of Illinois.
//
// Licensed under the Apache License, Version 2.0 (the "License");
// you may not use this file except in compliance with the License.
// You may obtain a copy of the License at
//
//     http://www.apache.org/licenses/LICENSE-2.0
//
// Unless required by applicable law or agreed to in writing, software
// distributed under the License is distributed on an "AS IS" BASIS,
// WITHOUT WARRANTIES OR CONDITIONS OF ANY KIND, either express or implied.
// See the License for the specific language governing permissions and
// limitations under the License.

package auth

import (
	"core-building-block/core/model"
	"core-building-block/driven/storage"
	"core-building-block/utils"
	"fmt"
	"strings"
	"time"

	"github.com/google/uuid"
	"github.com/lestrrat-go/jwx/jwk"
	"github.com/rokwire/core-auth-library-go/v3/authorization"
	"github.com/rokwire/core-auth-library-go/v3/authutils"
	"github.com/rokwire/core-auth-library-go/v3/sigauth"
	"github.com/rokwire/core-auth-library-go/v3/tokenauth"
	"github.com/rokwire/logging-library-go/v2/errors"
	"github.com/rokwire/logging-library-go/v2/logutils"

	"github.com/rokwire/logging-library-go/v2/logs"
)

// Start starts the auth service
func (a *Auth) Start() {
	storageListener := StorageListener{auth: a}
	a.storage.RegisterStorageListener(&storageListener)

	go utils.StartTimer(a.deleteSessionsTimer, a.deleteSessionsTimerDone, time.Hour*time.Duration(sessionDeletePeriod), a.deleteSessions, "delete sessions", a.logger)
	go utils.StartTimer(a.sessionIDCacheTimer, a.sessionIDCacheTimerDone, time.Minute*time.Duration(sessionIDRatePeriod), a.clearSessionIDCache, "clear session id cache", a.logger)
}

// GetHost returns the host/issuer of the auth service
func (a *Auth) GetHost() string {
	return a.host
}

// Login logs a user into a specific application using the specified credentials and authentication method.
// The authentication method must be one of the supported for the application.
//
//	Input:
//		ipAddress (string): Client's IP address
//		deviceType (string): "mobile" or "web" or "desktop" etc
//		deviceOS (*string): Device OS
//		deviceID (string): Device ID
//		authenticationType (string): Name of the authentication method for provided creds (eg. "email", "username", "illinois_oidc")
//		creds (string): Credentials/JSON encoded credential structure defined for the specified auth type
//		apiKey (string): API key to validate the specified app
//		appTypeIdentifier (string): identifier of the app type/client that the user is logging in from
//		orgID (string): ID of the organization that the user is logging in
//		params (string): JSON encoded params defined by specified auth type
//		profile (Profile): Account profile
//		preferences (map): Account preferences
//		admin (bool): Is this an admin login?
//		l (*logs.Log): Log object pointer for request
//	Returns:
//		Message (*string): message
//		Login session (*LoginSession): Signed ROKWIRE access token to be used to authorize future requests
//			Access token (string): Signed ROKWIRE access token to be used to authorize future requests
//			Refresh Token (string): Refresh token that can be sent to refresh the access token once it expires
//			AccountAuthType (AccountAuthType): AccountAuthType object for authenticated user
//			Params (interface{}): authType-specific set of parameters passed back to client
//			State (string): login state used if account is enrolled in MFA
//		MFA types ([]model.MFAType): list of MFA types account is enrolled in
func (a *Auth) Login(ipAddress string, deviceType string, deviceOS *string, deviceID string, authenticationType string, creds string, apiKey string,
	appTypeIdentifier string, orgID string, params string, clientVersion *string, profile model.Profile, preferences map[string]interface{},
	username string, admin bool, l *logs.Log) (*string, *model.LoginSession, []model.MFAType, error) {
	//TODO - analyse what should go in one transaction

	//validate if the provided auth type is supported by the provided application and organization
	authType, appType, appOrg, err := a.validateAuthType(authenticationType, appTypeIdentifier, orgID)
	if err != nil {
		return nil, nil, nil, errors.WrapErrorAction(logutils.ActionValidate, model.TypeAuthType, nil, err)
	}

	if appOrg.Application.Admin != admin {
		if admin {
			return nil, nil, nil, errors.ErrorData(logutils.StatusInvalid, model.TypeApplication, logutils.StringArgs("use services login endpoint"))
		}
		return nil, nil, nil, errors.ErrorData(logutils.StatusInvalid, model.TypeApplication, logutils.StringArgs("use admin login endpoint"))
	}

	//TODO: Ideally we would not make many database calls before validating the API key. Currently needed to get app ID
	err = a.validateAPIKey(apiKey, appType.Application.ID)
	if err != nil {
		return nil, nil, nil, errors.WrapErrorData(logutils.StatusInvalid, model.TypeAPIKey, nil, err)
	}

	anonymous := false
	sub := ""

	var message string
	var accountAuthType *model.AccountAuthType
	var responseParams map[string]interface{}
	var storageParams map[string]interface{}
	var externalIDs map[string]string
	var mfaTypes []model.MFAType
	var state string

	//get the auth type implementation for the auth type
	if authType.IsAnonymous && !admin {
		anonymous = true

		anonymousID := ""
		var account *model.Account
		anonymousID, account, responseParams, err = a.applyAnonymousAuthType(*authType, creds)
		if err != nil {
			return nil, nil, nil, errors.WrapErrorAction(logutils.ActionApply, typeAnonymousAuthType, logutils.StringArgs("user"), err)
		}
		sub = anonymousID

		if account != nil {
			accountAuthType = &model.AccountAuthType{Account: *account}
		}
	} else if authType.IsExternal {
		accountAuthType, responseParams, storageParams, mfaTypes, externalIDs, err = a.applyExternalAuthType(*authType, *appType, *appOrg, creds, params, clientVersion, profile, preferences, username, admin, l)
		if err != nil {
			return nil, nil, nil, errors.WrapErrorAction(logutils.ActionApply, typeExternalAuthType, logutils.StringArgs("user"), err)

		}

		sub = accountAuthType.Account.ID
	} else {
		message, accountAuthType, mfaTypes, externalIDs, err = a.applyAuthType(*authType, *appOrg, creds, params, clientVersion, profile, preferences, username, admin, l)
		if err != nil {
			return nil, nil, nil, errors.WrapErrorAction(logutils.ActionApply, model.TypeAuthType, logutils.StringArgs("user"), err)
		}
		//message
		if len(message) > 0 {
			return &message, nil, nil, nil
		}

		sub = accountAuthType.Account.ID

		//the credentials are valid
	}

	//check if account is enrolled in MFA
	if !authType.IgnoreMFA && len(mfaTypes) > 0 {
		state, err = utils.GenerateRandomString(loginStateLength)
		if err != nil {
			return nil, nil, nil, errors.WrapErrorAction(logutils.ActionGenerate, "login state", nil, err)
		}
	}

	//clear the expired sessions for the identifier - user or anonymous
	err = a.clearExpiredSessions(sub, l)
	if err != nil {
		return nil, nil, nil, errors.WrapErrorAction(logutils.ActionDelete, "expired login sessions", &logutils.FieldArgs{"identifier": sub}, err)
	}

	//now we are ready to apply login for the user or anonymous
	loginSession, err := a.applyLogin(anonymous, sub, *authType, *appOrg, accountAuthType, *appType, externalIDs, ipAddress, deviceType, deviceOS, deviceID, clientVersion, storageParams, state, l)
	if err != nil {
		return nil, nil, nil, errors.WrapErrorAction(logutils.ActionApply, "login", logutils.StringArgs("user"), err)
	}

	if loginSession.State == "" {
		loginSession.Params = responseParams
		return nil, loginSession, nil, nil
	}

	return nil, &model.LoginSession{ID: loginSession.ID, Identifier: loginSession.Identifier, Params: responseParams, State: loginSession.State}, mfaTypes, nil
}

// Logout logs out an account from app/org
//
//	Input:
//		allSessions (bool): If to remove the current session only or all sessions for the app/org for the account
func (a *Auth) Logout(appID string, orgID string, currentAccountID string, sessionID string, allSessions bool, l *logs.Log) error {
	if allSessions {
		err := a.storage.DeleteLoginSessionsByIdentifier(nil, currentAccountID)
		if err != nil {
			return errors.WrapErrorAction(logutils.ActionDelete, model.TypeLoginSession, &logutils.FieldArgs{"identifier": currentAccountID}, err)
		}
	} else {
		err := a.storage.DeleteLoginSession(nil, sessionID)
		if err != nil {
			return errors.WrapErrorAction(logutils.ActionDelete, model.TypeLoginSession, &logutils.FieldArgs{"session_id": sessionID}, err)
		}
	}
	return nil
}

// AccountExists checks if a user is already registered
// The authentication method must be one of the supported for the application.
//
//	Input:
//		authenticationType (string): Name of the authentication method for provided creds (eg. "email", "username", "illinois_oidc")
//		userIdentifier (string): User identifier for the specified auth type
//		apiKey (string): API key to validate the specified app
//		appTypeIdentifier (string): identifier of the app type/client that the user is logging in from
//		orgID (string): ID of the organization that the user is logging in
//	Returns:
//		accountExisted (bool): valid when error is nil
func (a *Auth) AccountExists(authenticationType string, userIdentifier string, apiKey string, appTypeIdentifier string, orgID string) (bool, error) {
	account, _, err := a.getAccount(authenticationType, userIdentifier, apiKey, appTypeIdentifier, orgID)
	if err != nil {
		return false, errors.WrapErrorAction(logutils.ActionGet, model.TypeAccount, nil, err)
	}

	return account != nil, nil
}

// CanSignIn checks if a user can sign in
// The authentication method must be one of the supported for the application.
//
//	Input:
//		authenticationType (string): Name of the authentication method for provided creds (eg. "email", "username", "illinois_oidc")
//		userIdentifier (string): User identifier for the specified auth type
//		apiKey (string): API key to validate the specified app
//		appTypeIdentifier (string): identifier of the app type/client being used
//		orgID (string): ID of the organization being used
//	Returns:
//		canSignIn (bool): valid when error is nil
func (a *Auth) CanSignIn(authenticationType string, userIdentifier string, apiKey string, appTypeIdentifier string, orgID string) (bool, error) {
	account, authTypeID, err := a.getAccount(authenticationType, userIdentifier, apiKey, appTypeIdentifier, orgID)
	if err != nil {
		return false, errors.WrapErrorAction(logutils.ActionGet, model.TypeAccount, nil, err)
	}

	return a.canSignIn(account, authTypeID, userIdentifier), nil
}

// CanLink checks if a user can link a new auth type
// The authentication method must be one of the supported for the application.
//
//	Input:
//		authenticationType (string): Name of the authentication method for provided creds (eg. "email", "username", "illinois_oidc")
//		userIdentifier (string): User identifier for the specified auth type
//		apiKey (string): API key to validate the specified app
//		appTypeIdentifier (string): identifier of the app type/client being used
//		orgID (string): ID of the organization being used
//	Returns:
//		canLink (bool): valid when error is nil
func (a *Auth) CanLink(authenticationType string, userIdentifier string, apiKey string, appTypeIdentifier string, orgID string) (bool, error) {
	account, authTypeID, err := a.getAccount(authenticationType, userIdentifier, apiKey, appTypeIdentifier, orgID)
	if err != nil {
		return false, errors.WrapErrorAction(logutils.ActionGet, model.TypeAccount, nil, err)
	}

	if account != nil {
		aat := account.GetAccountAuthType(authTypeID, userIdentifier)
		return (aat != nil && aat.Unverified), nil
	}

	return true, nil
}

// Refresh refreshes an access token using a refresh token
//
//	Input:
//		refreshToken (string): Refresh token
//		apiKey (string): API key to validate the specified app
//		l (*logs.Log): Log object pointer for request
//	Returns:
//		Login session (*LoginSession): Signed ROKWIRE access token to be used to authorize future requests
//			Access token (string): Signed ROKWIRE access token to be used to authorize future requests
//			Refresh Token (string): Refresh token that can be sent to refresh the access token once it expires
//			Params (interface{}): authType-specific set of parameters passed back to client
func (a *Auth) Refresh(refreshToken string, apiKey string, clientVersion *string, l *logs.Log) (*model.LoginSession, error) {
	var loginSession *model.LoginSession
	var sessionID string
	var err error

	refreshTokenParts := strings.Split(refreshToken, ":")
	if len(refreshTokenParts) > 1 {
		sessionID = refreshTokenParts[0]

		defer a.incrementCachedSessionIDCount(sessionID)

		count := a.getCachedSessionIDCount(sessionID)
		if count >= sessionIDRateLimit { //Rate limit use of a single login session. TODO: Use IP address to prevent spamming invalid random session IDs?
			l.Warnf("session id (%s) use limit (%d) reached: count=%d", sessionID, sessionIDRateLimit, count)

			// Perform cleanup on exact limit reach, then blacklist session ID to avoid unnecessary DB calls
			if count == sessionIDRateLimit {
				//remove the session
				l.Infof("cleaning up overused session id...")
				err = a.deleteLoginSession(nil, model.LoginSession{ID: sessionID}, l)
				if err != nil {
					l.Error(errors.WrapErrorAction(logutils.ActionDelete, "overused session", nil, err).Error())
				}
			}

			return nil, nil
		}

		refreshToken = a.hashAndEncodeToken(refreshTokenParts[1])
		loginSession, err = a.storage.FindLoginSessionByID(sessionID)
		if err != nil {
			return nil, errors.WrapErrorAction(logutils.ActionFind, model.TypeLoginSession, nil, err)
		}
	} else { //TODO: Remove this else once most sessions have been updated
		config, err := a.storage.FindConfig(model.ConfigTypeEnv, authutils.AllApps, authutils.AllOrgs)
		if err != nil {
			return nil, errors.WrapErrorAction(logutils.ActionFind, model.TypeConfig, nil, err)
		}

		var envData *model.EnvConfigData
		if config != nil {
			envData, err = model.GetConfigData[model.EnvConfigData](*config)
			if err != nil {
				return nil, errors.WrapErrorAction(logutils.ActionGet, model.TypeEnvConfigData, nil, err)
			}
		}
		if (envData == nil) || (envData.AllowLegacyRefresh != nil && *envData.AllowLegacyRefresh) {
			loginSession, err = a.storage.FindLoginSession(refreshToken)
			if err != nil {
				l.Infof("error finding session by refresh token - %s", utils.GetLogValue(refreshToken, 10))
				return nil, errors.WrapErrorAction(logutils.ActionFind, model.TypeLoginSession, nil, err)
			}
		}
	}
	if loginSession == nil {
		l.Infof("there is no session for session ID: %s, refresh token: %s", sessionID, utils.GetLogValue(refreshToken, 10))
		return nil, nil
	}
	l.SetContext("account_id", loginSession.Identifier)

	//check if the session is expired
	if loginSession.IsExpired() {
		l.Infof("the session is expired, so delete it and return null - %s", refreshToken)

		//remove the session
		err = a.deleteLoginSession(nil, *loginSession, l)
		if err != nil {
			return nil, errors.WrapErrorAction(logutils.ActionDelete, "expired login session", nil, err)
		}

		//return nul
		return nil, nil
	}

	//check if a previous refresh token is being used
	//the session must contain the token since the session was returned by Mongo, so the token is old if not equal to the last token in the list
	currentToken := loginSession.CurrentRefreshToken()
	if currentToken == "" {
		return nil, errors.ErrorData(logutils.StatusMissing, "refresh tokens", nil)
	}
	if refreshToken != currentToken {
		l.Infof("previous refresh token being used, so delete login session and return null - %s", refreshToken)

		//remove the session
		err = a.deleteLoginSession(nil, *loginSession, l)
		if err != nil {
			return nil, errors.WrapErrorAction(logutils.ActionDelete, model.TypeLoginSession, logutils.StringArgs("previous refresh token"), err)
		}

		return nil, nil
	}

	//TODO: Ideally we would not make many database calls before validating the API key. Currently needed to get app ID
	err = a.validateAPIKey(apiKey, loginSession.AppOrg.Application.ID)
	if err != nil {
		return nil, errors.WrapErrorData(logutils.StatusInvalid, model.TypeAPIKey, nil, err)
	}

	///now:
	// - generate new access token
	sub := loginSession.Identifier
	orgID := loginSession.AppOrg.Organization.ID
	appID := loginSession.AppOrg.Application.ID
	authType := loginSession.AuthType.Code

	anonymous := loginSession.Anonymous
	uid := ""
	name := ""
	email := ""
	phone := ""
	permissions := []string{}

	// - generate new params and update the account if needed(if external auth type)
	var externalUser *model.ExternalSystemUser
	var responseParams map[string]interface{}
	var storageParams map[string]interface{}
	if loginSession.AuthType.IsExternal {
		extAuthType, err := a.getExternalAuthTypeImpl(loginSession.AuthType)
		if err != nil {
			return nil, errors.WrapErrorAction(logutils.ActionGet, "external auth type", nil, err)
		}

<<<<<<< HEAD
		externalUser, responseParams, storageParams, err = extAuthType.refresh(loginSession.Params, loginSession.AuthType, loginSession.AppType, loginSession.AppOrg, l)
=======
		externalUser, refreshedData, externalCreds, err := extAuthType.refresh(loginSession.Params, loginSession.AuthType, loginSession.AppType, loginSession.AppOrg, l)
>>>>>>> b5c6af97
		if err != nil {
			return nil, errors.WrapErrorAction(logutils.ActionRefresh, "external auth type", nil, err)
		}

		//check if need to update the account data
		newAccount, err := a.updateExternalUserIfNeeded(*loginSession.AccountAuthType, *externalUser, loginSession.AuthType, loginSession.AppOrg, externalCreds, l)
		if err != nil {
			return nil, errors.WrapErrorAction(logutils.ActionUpdate, model.TypeExternalSystemUser, logutils.StringArgs("refresh"), err)
		}

		loginSession.Params = storageParams //assign the refreshed storage params
		if newAccount != nil {
			loginSession.ExternalIDs = newAccount.ExternalIDs
		}
	}

	scopes := []string{authorization.ScopeGlobal}
	if !anonymous {
		accountAuthType := loginSession.AccountAuthType
		if accountAuthType == nil {
			l.Infof("for some reasons account auth type is null for not anonymous login - %s", loginSession.ID)
			return nil, errors.ErrorAction("for some reasons account auth type is null for not anonymous login", "", nil)
		}
		uid = accountAuthType.Identifier
		name = accountAuthType.Account.Profile.GetFullName()
		email = accountAuthType.Account.Profile.Email
		phone = accountAuthType.Account.Profile.Phone
		permissions = accountAuthType.Account.GetPermissionNames()
		scopes = append(scopes, accountAuthType.Account.GetScopes()...)
	}
	claims := a.getStandardClaims(sub, uid, name, email, phone, rokwireTokenAud, orgID, appID, authType, loginSession.ExternalIDs, nil, anonymous, false, loginSession.AppOrg.Application.Admin, loginSession.AppOrg.Organization.System, false, true, loginSession.ID)
	accessToken, err := a.buildAccessToken(claims, strings.Join(permissions, ","), strings.Join(scopes, " "))
	if err != nil {
		return nil, errors.WrapErrorAction(logutils.ActionCreate, logutils.TypeToken, logutils.StringArgs("access"), err)
	}
	loginSession.AccessToken = accessToken //set the generated token
	// - generate new refresh token
	refreshToken, err = a.buildRefreshToken()
	if err != nil {
		return nil, errors.WrapErrorAction(logutils.ActionCreate, logutils.TypeToken, logutils.StringArgs("refresh"), err)
	}
	if loginSession.RefreshTokens == nil {
		loginSession.RefreshTokens = make([]string, 0)
	}
	loginSession.RefreshTokens = append(loginSession.RefreshTokens, a.hashAndEncodeToken(refreshToken)) // store the hash of the generated token

	now := time.Now()
	loginSession.DateUpdated = &now
	loginSession.DateRefreshed = &now

	//store the updated session
	err = a.storage.UpdateLoginSession(nil, *loginSession)
	if err != nil {
		return nil, errors.WrapErrorAction(logutils.ActionUpdate, model.TypeLoginSession, nil, err)
	}

	// update account usage information
	// TODO: Handle anonymous accounts if needed in the future
	if !anonymous {
		err = a.storage.UpdateAccountUsageInfo(nil, loginSession.Identifier, false, true, clientVersion)
		if err != nil {
			return nil, errors.WrapErrorAction(logutils.ActionUpdate, model.TypeAccountUsageInfo, nil, err)
		}
	}

	//return the updated session
	loginSession.RefreshTokens = []string{fmt.Sprintf("%s:%s", loginSession.ID, refreshToken)} // return the raw refresh token prefixed by <session ID>:
	loginSession.Params = responseParams
	return loginSession, nil
}

// GetLoginURL returns a pre-formatted login url for SSO providers
//
//	Input:
//		authenticationType (string): Name of the authentication method for provided creds (eg. "email", "username", "illinois_oidc")
//		appTypeIdentifier (string): Identifier of the app type/client that the user is logging in from
//		orgID (string): ID of the organization that the user is logging in
//		redirectURI (string): Registered redirect URI where client will receive response
//		apiKey (string): API key to validate the specified app
//		l (*loglib.Log): Log object pointer for request
//	Returns:
//		Login URL (string): SSO provider login URL to be launched in a browser
//		Params (map[string]interface{}): Params to be sent in subsequent request (if necessary)
func (a *Auth) GetLoginURL(authenticationType string, appTypeIdentifier string, orgID string, redirectURI string, apiKey string, l *logs.Log) (string, map[string]interface{}, error) {
	//validate if the provided auth type is supported by the provided application and organization
	authType, appType, _, err := a.validateAuthType(authenticationType, appTypeIdentifier, orgID)
	if err != nil {
		return "", nil, errors.WrapErrorAction(logutils.ActionValidate, model.TypeAuthType, nil, err)
	}

	//TODO: Ideally we would not make many database calls before validating the API key. Currently needed to get app ID
	err = a.validateAPIKey(apiKey, appType.Application.ID)
	if err != nil {
		return "", nil, errors.WrapErrorData(logutils.StatusInvalid, model.TypeAPIKey, nil, err)
	}

	//get the auth type implementation for the auth type
	authImpl, err := a.getExternalAuthTypeImpl(*authType)
	if err != nil {
		return "", nil, errors.WrapErrorAction(logutils.ActionLoadCache, model.TypeAuthType, nil, err)
	}

	//get login URL
	loginURL, params, err := authImpl.getLoginURL(*authType, *appType, redirectURI, l)
	if err != nil {
		return "", nil, errors.WrapErrorAction(logutils.ActionGet, "login url", nil, err)
	}

	return loginURL, params, nil
}

// LoginMFA verifies a code sent by a user as a final login step for enrolled accounts.
// The MFA type must be one of the supported for the application.
//
//	Input:
//		apiKey (string): API key to validate the specified app
//		accountID (string): ID of account user is trying to access
//		sessionID (string): ID of login session generated during login
//		identifier (string): Email, phone, or TOTP device name
//		mfaType (string): Type of MFA code sent
//		mfaCode (string): Code that must be verified
//		state (string): Variable used to verify user has already passed credentials check
//		l (*logs.Log): Log object pointer for request
//	Returns:
//		Message (*string): message
//		Login session (*LoginSession): Signed ROKWIRE access token to be used to authorize future requests
//			Access token (string): Signed ROKWIRE access token to be used to authorize future requests
//			Refresh Token (string): Refresh token that can be sent to refresh the access token once it expires
//			AccountAuthType (AccountAuthType): AccountAuthType object for authenticated user
func (a *Auth) LoginMFA(apiKey string, accountID string, sessionID string, identifier string, mfaType string, mfaCode string, state string, l *logs.Log) (*string, *model.LoginSession, error) {
	var message string
	var loginSession *model.LoginSession
	var err error
	transaction := func(context storage.TransactionContext) error {
		//1. find mfa type in account
		loginSession, err = a.storage.FindAndUpdateLoginSession(context, sessionID)
		if err != nil {
			return errors.WrapErrorAction(logutils.ActionFind, model.TypeLoginSession, &logutils.FieldArgs{"session_id": sessionID}, err)
		}

		if loginSession.MfaAttempts >= maxMfaAttempts {
			a.deleteLoginSession(context, *loginSession, l)
			message = fmt.Sprintf("max mfa attempts reached: %d", maxMfaAttempts)
			return errors.ErrorData(logutils.StatusInvalid, model.TypeLoginSession, logutils.StringArgs(message))
		}

		//2. check api key
		err = a.validateAPIKey(apiKey, loginSession.AppOrg.Application.ID)
		if err != nil {
			return errors.WrapErrorData(logutils.StatusInvalid, model.TypeAPIKey, logutils.StringArgs(apiKey), err)
		}

		//3. find mfa type in account
		errFields := &logutils.FieldArgs{"account_id": accountID, "type": mfaType}
		mfa, err := a.storage.FindMFAType(context, accountID, identifier, mfaType)
		if err != nil {
			return errors.WrapErrorAction(logutils.ActionFind, model.TypeMFAType, errFields, err)
		}
		if mfa == nil {
			message = "account not enrolled"
			return errors.ErrorData(logutils.StatusMissing, model.TypeMFAType, errFields)
		}
		if !mfa.Verified {
			message = "mfa type not verified"
			return errors.ErrorData(logutils.StatusMissing, model.TypeMFAType, errFields)
		}
		if mfa.Params == nil {
			return errors.ErrorData(logutils.StatusMissing, "mfa params", errFields)
		}

		//4. check state variable
		if state != loginSession.State {
			message = "invalid login state"
			return errors.ErrorData(logutils.StatusInvalid, "login state", errFields)
		}
		if loginSession.StateExpires != nil && time.Now().UTC().After(*loginSession.StateExpires) {
			a.deleteLoginSession(context, *loginSession, l)
			message = "expired state"
			return errors.ErrorData(logutils.StatusInvalid, "expired state", nil)
		}

		//5. verify code
		mfaImpl, err := a.getMfaTypeImpl(mfaType)
		if err != nil {
			return errors.WrapErrorAction(logutils.ActionLoadCache, model.TypeMFAType, nil, err)
		}
		verifyMsg, err := mfaImpl.verify(context, mfa, accountID, mfaCode)
		if err != nil {
			if verifyMsg != nil {
				message = *verifyMsg
			}
			return errors.WrapErrorAction(logutils.ActionVerify, "mfa code", errFields, err)
		}

		loginSession.State = ""
		loginSession.StateExpires = nil
		loginSession.MfaAttempts = 0
		err = a.storage.UpdateLoginSession(context, *loginSession)
		if err != nil {
			return errors.WrapErrorAction(logutils.ActionUpdate, model.TypeLoginSession, nil, err)
		}

		return nil
	}

	err = a.storage.PerformTransaction(transaction)
	if err != nil {
		if message != "" {
			return &message, nil, errors.WrapErrorAction(logutils.ActionVerify, model.TypeMFAType, nil, err)
		}
		return nil, nil, errors.WrapErrorAction(logutils.ActionVerify, model.TypeMFAType, nil, err)
	}

	return nil, loginSession, nil
}

// CreateAdminAccount creates an account for a new admin user
func (a *Auth) CreateAdminAccount(authenticationType string, appID string, orgID string, identifier string, profile model.Profile, username string,
	permissions []string, roleIDs []string, groupIDs []string, scopes []string, creatorPermissions []string, clientVersion *string, l *logs.Log) (*model.Account, map[string]interface{}, error) {
	//TODO: add admin authentication policies that specify which auth types may be used for each app org
	if authenticationType != AuthTypeOidc && authenticationType != AuthTypeEmail && !strings.HasSuffix(authenticationType, "_oidc") {
		return nil, nil, errors.ErrorData(logutils.StatusInvalid, "auth type", nil)
	}

	// check if the provided auth type is supported by the provided application and organization
	authType, appOrg, err := a.validateAuthTypeForAppOrg(authenticationType, appID, orgID)
	if err != nil {
		return nil, nil, errors.WrapErrorAction(logutils.ActionValidate, model.TypeAuthType, nil, err)
	}

	// create account
	var accountAuthType *model.AccountAuthType
	var newAccount *model.Account
	var params map[string]interface{}
	transaction := func(context storage.TransactionContext) error {
		//1. check if the user exists
		account, err := a.storage.FindAccount(context, appOrg.ID, authType.ID, identifier)
		if err != nil {
			return errors.WrapErrorAction(logutils.ActionFind, model.TypeAccount, nil, err)
		}
		if account != nil {
			return errors.ErrorData(logutils.StatusFound, model.TypeAccount, &logutils.FieldArgs{"app_org_id": appOrg.ID, "auth_type": authType.Code, "identifier": identifier})
		}

		//2. account does not exist, so apply sign up
		profile.DateCreated = time.Now().UTC()
		if authType.IsExternal {
			externalUser := model.ExternalSystemUser{Identifier: identifier}
			accountAuthType, err = a.applySignUpAdminExternal(context, *authType, *appOrg, externalUser, profile, username, permissions, roleIDs, groupIDs, scopes, creatorPermissions, clientVersion, l)
			if err != nil {
				return errors.WrapErrorAction(logutils.ActionRegister, "admin user", &logutils.FieldArgs{"auth_type": authType.Code, "identifier": identifier}, err)
			}
		} else {
			authImpl, err := a.getAuthTypeImpl(*authType)
			if err != nil {
				return errors.WrapErrorAction(logutils.ActionLoadCache, typeExternalAuthType, nil, err)
			}

			profile.Email = identifier
			params, accountAuthType, err = a.applySignUpAdmin(context, authImpl, account, *authType, *appOrg, identifier, "", profile, username, permissions, roleIDs, groupIDs, scopes, creatorPermissions, clientVersion, l)
			if err != nil {
				return errors.WrapErrorAction(logutils.ActionRegister, "admin user", &logutils.FieldArgs{"auth_type": authType.Code, "identifier": identifier}, err)
			}
		}

		newAccount = &accountAuthType.Account
		return nil
	}

	err = a.storage.PerformTransaction(transaction)
	if err != nil {
		return nil, nil, errors.WrapErrorAction(logutils.ActionCreate, "admin account", nil, err)
	}

	return newAccount, params, nil
}

// UpdateAdminAccount updates an existing user's account with new permissions, roles, and groups
func (a *Auth) UpdateAdminAccount(authenticationType string, appID string, orgID string, identifier string, permissions []string, roleIDs []string,
	groupIDs []string, scopes []string, updaterPermissions []string, l *logs.Log) (*model.Account, map[string]interface{}, error) {
	//TODO: when elevating existing accounts to application level admin, need to enforce any authentication policies set up for the app org
	// when demoting from application level admin to standard user, may want to inform user of applicable authentication policy changes

	if authenticationType != AuthTypeOidc && authenticationType != AuthTypeEmail && !strings.HasSuffix(authenticationType, "_oidc") {
		return nil, nil, errors.ErrorData(logutils.StatusInvalid, "auth type", nil)
	}

	// check if the provided auth type is supported by the provided application and organization
	authType, appOrg, err := a.validateAuthTypeForAppOrg(authenticationType, appID, orgID)
	if err != nil {
		return nil, nil, errors.WrapErrorAction(logutils.ActionValidate, model.TypeAuthType, nil, err)
	}

	var updatedAccount *model.Account
	var params map[string]interface{}
	transaction := func(context storage.TransactionContext) error {
		//1. check if the user exists
		account, err := a.storage.FindAccount(context, appOrg.ID, authType.ID, identifier)
		if err != nil {
			return errors.WrapErrorAction(logutils.ActionFind, model.TypeAccount, nil, err)
		}
		if account == nil {
			return errors.ErrorData(logutils.StatusMissing, model.TypeAccount, &logutils.FieldArgs{"app_org_id": appOrg.ID, "auth_type": authType.Code, "identifier": identifier})
		}

		//2. check if the user's auth type is verified
		accountAuthType := account.GetAccountAuthType(authType.ID, identifier)
		if accountAuthType == nil || accountAuthType.Unverified {
			return errors.ErrorData("Unverified", model.TypeAccountAuthType, &logutils.FieldArgs{"app_org_id": appOrg.ID, "auth_type": authType.Code, "identifier": identifier}).SetStatus(utils.ErrorStatusUnverified)
		}

		//3. update account permissions
		updatedAccount = account
		updated := false
		revoked := false

		added, removed, unchanged := utils.StringListDiff(permissions, account.GetAssignedPermissionNames())
		if len(added) > 0 || len(removed) > 0 {
			newPermissions := []model.Permission{}
			if len(added) > 0 {
				addedPermissions, err := a.CheckPermissions(context, []model.ApplicationOrganization{*appOrg}, added, updaterPermissions, false)
				if err != nil {
					return errors.WrapErrorAction(logutils.ActionGrant, model.TypePermission, nil, err)
				}
				newPermissions = append(newPermissions, addedPermissions...)
			}

			if len(removed) > 0 {
				_, err := a.CheckPermissions(context, []model.ApplicationOrganization{*appOrg}, removed, updaterPermissions, true)
				if err != nil {
					return errors.WrapErrorAction(logutils.ActionRevoke, model.TypePermission, nil, err)
				}
				revoked = true
			}

			if len(unchanged) > 0 {
				unchangedPermissions, err := a.storage.FindPermissionsByName(context, unchanged)
				if err != nil {
					return errors.WrapErrorAction(logutils.ActionFind, model.TypePermission, nil, err)
				}
				newPermissions = append(newPermissions, unchangedPermissions...)
			}

			err = a.storage.UpdateAccountPermissions(context, account.ID, newPermissions)
			if err != nil {
				return errors.WrapErrorAction(logutils.ActionUpdate, "admin account permissions", nil, err)
			}

			updatedAccount.Permissions = newPermissions
			updated = true
		}

		//4. update account roles
		added, removed, unchanged = utils.StringListDiff(roleIDs, account.GetAssignedRoleIDs())
		if len(added) > 0 || len(removed) > 0 {
			newRoles := []model.AppOrgRole{}
			if len(added) > 0 {
				addedRoles, err := a.CheckRoles(context, appOrg, added, updaterPermissions, false)
				if err != nil {
					return errors.WrapErrorAction(logutils.ActionGrant, model.TypeAccountRoles, nil, err)
				}
				newRoles = append(newRoles, addedRoles...)
			}

			if len(removed) > 0 {
				_, err := a.CheckRoles(context, appOrg, removed, updaterPermissions, true)
				if err != nil {
					return errors.WrapErrorAction(logutils.ActionRevoke, model.TypeAccountRoles, nil, err)
				}
				revoked = true
			}

			if len(unchanged) > 0 {
				unchangedRoles, err := a.storage.FindAppOrgRolesByIDs(context, unchanged, appOrg.ID)
				if err != nil {
					return errors.WrapErrorAction(logutils.ActionFind, model.TypeAccountRoles, nil, err)
				}
				newRoles = append(newRoles, unchangedRoles...)
			}

			newAccountRoles := model.AccountRolesFromAppOrgRoles(newRoles, true, true)
			err = a.storage.UpdateAccountRoles(context, account.ID, newAccountRoles)
			if err != nil {
				return errors.WrapErrorAction(logutils.ActionUpdate, "admin account roles", nil, err)
			}

			updatedAccount.Roles = newAccountRoles
			updated = true
		}

		//5. update account groups
		added, removed, unchanged = utils.StringListDiff(groupIDs, account.GetAssignedGroupIDs())
		if len(added) > 0 || len(removed) > 0 {
			newGroups := []model.AppOrgGroup{}
			if len(added) > 0 {
				addedGroups, err := a.CheckGroups(context, appOrg, added, updaterPermissions, false)
				if err != nil {
					return errors.WrapErrorAction(logutils.ActionGrant, model.TypeAccountGroups, nil, err)
				}
				newGroups = append(newGroups, addedGroups...)
			}

			if len(removed) > 0 {
				_, err := a.CheckGroups(context, appOrg, removed, updaterPermissions, true)
				if err != nil {
					return errors.WrapErrorAction(logutils.ActionRevoke, model.TypeAccountGroups, nil, err)
				}
				revoked = true
			}

			if len(unchanged) > 0 {
				unchangedGroups, err := a.storage.FindAppOrgGroupsByIDs(context, unchanged, appOrg.ID)
				if err != nil {
					return errors.WrapErrorAction(logutils.ActionFind, model.TypeAccountGroups, nil, err)
				}
				newGroups = append(newGroups, unchangedGroups...)
			}

			newAccountGroups := model.AccountGroupsFromAppOrgGroups(newGroups, true, true)
			err = a.storage.UpdateAccountGroups(context, account.ID, newAccountGroups)
			if err != nil {
				return errors.WrapErrorAction(logutils.ActionUpdate, "admin account groups", nil, err)
			}

			updatedAccount.Groups = newAccountGroups
			updated = true
		}

		//6. update account scopes
		if scopes != nil && utils.Contains(updaterPermissions, model.UpdateScopesPermission) && !utils.DeepEqual(account.Scopes, scopes) {
			for i, scope := range scopes {
				parsedScope, err := authorization.ScopeFromString(scope)
				if err != nil {
					return errors.WrapErrorAction(logutils.ActionValidate, model.TypeScope, nil, err)
				}
				if !strings.HasPrefix(parsedScope.Resource, model.AdminScopePrefix) {
					parsedScope.Resource = model.AdminScopePrefix + parsedScope.Resource
					scopes[i] = parsedScope.String()
				}
			}
			err = a.storage.UpdateAccountScopes(context, account.ID, scopes)
			if err != nil {
				return errors.WrapErrorAction(logutils.ActionUpdate, "admin account scopes", nil, err)
			}

			updatedAccount.Scopes = scopes
			updated = true
		}

		//7. delete active login sessions if anything was revoked
		if revoked {
			err = a.storage.DeleteLoginSessionsByIdentifier(context, account.ID)
			if err != nil {
				return errors.WrapErrorAction(logutils.ActionDelete, model.TypeLoginSession, nil, err)
			}
		}

		if updated {
			now := time.Now().UTC()
			updatedAccount.DateUpdated = &now
		}

		return nil
	}

	err = a.storage.PerformTransaction(transaction)
	if err != nil {
		return nil, nil, errors.WrapErrorAction(logutils.ActionUpdate, "admin account", nil, err)
	}

	return updatedAccount, params, nil
}

// CreateAnonymousAccount creates a new anonymous account
func (a *Auth) CreateAnonymousAccount(context storage.TransactionContext, appID string, orgID string, anonymousID string, preferences map[string]interface{},
	systemConfigs map[string]interface{}, skipExistsCheck bool, l *logs.Log) (*model.Account, error) {
	// check if the provided auth type is supported by the provided application and organization
	authType, appOrg, err := a.validateAuthTypeForAppOrg(AuthTypeAnonymous, appID, orgID)
	if err != nil || appOrg == nil {
		return nil, errors.WrapErrorAction(logutils.ActionValidate, model.TypeAuthType, nil, err)
	}

	// create account
	var newAccount *model.Account
	transaction := func(context storage.TransactionContext) error {
		//1. check if the user exists
		if context == nil || !skipExistsCheck {
			account, err := a.storage.FindAccountByID(context, anonymousID)
			if err != nil {
				return errors.WrapErrorAction(logutils.ActionFind, model.TypeAccount, nil, err)
			}
			if account != nil {
				return errors.ErrorData(logutils.StatusFound, model.TypeAccount, &logutils.FieldArgs{"app_org_id": appOrg.ID, "auth_type": authType.Code, "account_id": anonymousID})
			}
		}

		newAccount, err = a.applyCreateAnonymousAccount(context, *appOrg, anonymousID, preferences, systemConfigs, l)
		if err != nil {
			return errors.WrapErrorAction(logutils.ActionCreate, "anonymous account", &logutils.FieldArgs{"account_id": anonymousID}, err)
		}

		return nil
	}

	if context == nil {
		err = a.storage.PerformTransaction(transaction)
		if err != nil {
			return nil, errors.WrapErrorAction(logutils.ActionCreate, "anonymous account", nil, err)
		}
	} else {
		transaction(context)
	}

	return newAccount, nil
}

// VerifyCredential verifies credential (checks the verification code in the credentials collection)
func (a *Auth) VerifyCredential(id string, verification string, l *logs.Log) error {
	credential, err := a.storage.FindCredential(nil, id)
	if err != nil || credential == nil {
		return errors.WrapErrorAction(logutils.ActionFind, model.TypeCredential, nil, err)
	}

	if credential.Verified {
		return errors.ErrorAction(logutils.ActionVerify, model.TypeCredential, logutils.StringArgs("already verified"))
	}

	//get the auth type
	authType, err := a.storage.FindAuthType(credential.AuthType.ID)
	if err != nil || authType == nil {
		return errors.WrapErrorAction(logutils.ActionLoadCache, model.TypeAuthType, logutils.StringArgs(credential.AuthType.ID), err)
	}
	if !authType.UseCredentials {
		return errors.ErrorData(logutils.StatusInvalid, model.TypeAuthType, logutils.StringArgs("credential verification"))
	}

	authImpl, err := a.getAuthTypeImpl(*authType)
	if err != nil {
		return errors.WrapErrorAction(logutils.ActionLoadCache, model.TypeAuthType, nil, err)
	}

	authTypeCreds, err := authImpl.verifyCredential(credential, verification, l)
	if err != nil || authTypeCreds == nil {
		return errors.WrapErrorAction(logutils.ActionValidate, "verification code", nil, err)
	}

	credential.Verified = true
	credential.Value = authTypeCreds
	if err = a.storage.UpdateCredential(nil, credential); err != nil {
		return errors.WrapErrorAction(logutils.ActionUpdate, model.TypeCredential, nil, err)
	}

	return nil
}

// UpdateCredential updates the credential object with the new value
//
//	Input:
//		accountID: id of the associated account to reset
//		accountAuthTypeID (string): id of the AccountAuthType
//		params: specific params for the different auth types
//	Returns:
//		error: if any
//
// TODO: Clear login sessions using old creds
// Handle refresh tokens when applicable
func (a *Auth) UpdateCredential(accountID string, accountAuthTypeID string, params string, l *logs.Log) error {
	//Get the user credential from account auth type in accounts collection
	account, err := a.storage.FindAccountByID(nil, accountID)
	if err != nil {
		return errors.WrapErrorAction(logutils.ActionFind, model.TypeAccount, nil, err)
	}
	accountAuthType, err := a.findAccountAuthTypeByID(account, accountAuthTypeID)
	if err != nil {
		return errors.WrapErrorAction(logutils.ActionFind, model.TypeAuthType, nil, err)
	}
	if accountAuthType.Credential == nil {
		return errors.ErrorData(logutils.StatusMissing, model.TypeCredential, logutils.StringArgs("reset password"))
	}

	credential := accountAuthType.Credential
	//Determine the auth type for resetPassword
	authType := accountAuthType.AuthType
	if !authType.UseCredentials {
		return errors.ErrorData(logutils.StatusInvalid, model.TypeAuthType, logutils.StringArgs("reset password"))
	}

	authImpl, err := a.getAuthTypeImpl(authType)
	if err != nil {
		return errors.WrapErrorAction(logutils.ActionLoadCache, model.TypeAuthType, nil, err)
	}

	authTypeCreds, err := authImpl.resetCredential(credential, nil, params, l)
	if err != nil || authTypeCreds == nil {
		return errors.WrapErrorAction(logutils.ActionValidate, "reset password", nil, err)
	}
	//Update the credential with new password
	credential.Value = authTypeCreds
	if err = a.storage.UpdateCredential(nil, credential); err != nil {
		return errors.WrapErrorAction(logutils.ActionUpdate, model.TypeCredential, nil, err)
	}

	return nil
}

// ResetForgotCredential resets forgot credential
//
//	Input:
//		credsID: id of the credential object
//		resetCode: code from the reset link
//		params: specific params for the different auth types
//	Returns:
//		error: if any
//
// TODO: Clear login sessions using old creds
// Handle refresh tokens when applicable
func (a *Auth) ResetForgotCredential(credsID string, resetCode string, params string, l *logs.Log) error {
	credential, err := a.storage.FindCredential(nil, credsID)
	if err != nil || credential == nil {
		return errors.WrapErrorAction(logutils.ActionFind, model.TypeCredential, nil, err)
	}

	//Determine the auth type for resetPassword
	authType, err := a.storage.FindAuthType(credential.AuthType.ID)
	if err != nil || authType == nil {
		return errors.WrapErrorAction(logutils.ActionLoadCache, model.TypeAuthType, logutils.StringArgs(credential.AuthType.ID), err)
	}
	if !authType.UseCredentials {
		return errors.ErrorData(logutils.StatusInvalid, model.TypeAuthType, logutils.StringArgs("reset forgot credential"))
	}

	authImpl, err := a.getAuthTypeImpl(*authType)
	if err != nil {
		return errors.WrapErrorAction(logutils.ActionLoadCache, model.TypeAuthType, nil, err)
	}

	authTypeCreds, err := authImpl.resetCredential(credential, &resetCode, params, l)
	if err != nil || authTypeCreds == nil {
		return errors.WrapErrorAction(logutils.ActionValidate, model.TypeCredential, nil, err)
	}
	//Update the credential with new password
	credential.Value = authTypeCreds
	if err = a.storage.UpdateCredential(nil, credential); err != nil {
		return errors.WrapErrorAction(logutils.ActionUpdate, model.TypeCredential, nil, err)
	}

	return nil
}

// ForgotCredential initiate forgot credential process (generates a reset link and sends to the given identifier for email auth type)
//
//	Input:
//		authenticationType (string): Name of the authentication method for provided creds (eg. "email", "username", "illinois_oidc")
//		identifier: identifier of the account auth type
//		appTypeIdentifier (string): Identifier of the app type/client that the user is logging in from
//		orgID (string): ID of the organization that the user is logging in
//		apiKey (string): API key to validate the specified app
//	Returns:
//		error: if any
func (a *Auth) ForgotCredential(authenticationType string, appTypeIdentifier string, orgID string, apiKey string, identifier string, l *logs.Log) error {
	//validate if the provided auth type is supported by the provided application and organization
	authType, _, appOrg, err := a.validateAuthType(authenticationType, appTypeIdentifier, orgID)
	if err != nil {
		return errors.WrapErrorAction(logutils.ActionValidate, model.TypeAuthType, nil, err)
	}

	//do not allow for admins
	if appOrg.Application.Admin {
		return errors.ErrorData(logutils.StatusDisabled, "admin credential reset", logutils.StringArgs("contact a system admin to reset credentials"))
	}

	//check for api key
	//TODO: Ideally we would not make many database calls before validating the API key. Currently needed to get app ID
	err = a.validateAPIKey(apiKey, appOrg.Application.ID)
	if err != nil {
		return errors.WrapErrorData(logutils.StatusInvalid, model.TypeAPIKey, nil, err)
	}

	//check if the auth types uses credentials
	if !authType.UseCredentials {
		return errors.ErrorData(logutils.StatusInvalid, model.TypeAuthType, logutils.StringArgs("credential reset"))
	}

	authImpl, err := a.getAuthTypeImpl(*authType)
	if err != nil {
		return errors.WrapErrorAction(logutils.ActionLoadCache, model.TypeAuthType, nil, err)
	}
	authTypeID := authType.ID

	//Find the credential for setting reset code and expiry and sending credID in reset link
	account, err := a.storage.FindAccount(nil, appOrg.ID, authTypeID, identifier)
	if err != nil {
		return errors.WrapErrorAction(logutils.ActionFind, model.TypeAccount, nil, err)
	}

	accountAuthType, err := a.findAccountAuthType(account, authType, identifier)
	if accountAuthType == nil {
		return errors.WrapErrorAction(logutils.ActionFind, model.TypeAccountAuthType, nil, err)
	}
	credential := accountAuthType.Credential
	if credential == nil {
		return errors.ErrorData(logutils.StatusMissing, model.TypeCredential, logutils.StringArgs("credential reset"))
	}
	a.setLogContext(account, l)

	//do not allow to reset credential for unverified credentials
	err = a.checkCredentialVerified(authImpl, accountAuthType, l)
	if err != nil {
		return err
	}

	authTypeCreds, err := authImpl.forgotCredential(credential, identifier, appOrg.Application.Name, l)
	if err != nil || authTypeCreds == nil {
		return errors.WrapErrorAction(logutils.ActionValidate, "forgot password", nil, err)
	}
	//Update the credential with reset code and expiry
	credential.Value = authTypeCreds
	if err = a.storage.UpdateCredential(nil, credential); err != nil {
		return errors.WrapErrorAction(logutils.ActionUpdate, model.TypeCredential, nil, err)
	}
	return nil
}

// SendVerifyCredential sends the verification code to the identifier
func (a *Auth) SendVerifyCredential(authenticationType string, appTypeIdentifier string, orgID string, apiKey string, identifier string, l *logs.Log) error {
	//validate if the provided auth type is supported by the provided application and organization
	authType, _, appOrg, err := a.validateAuthType(authenticationType, appTypeIdentifier, orgID)
	if err != nil {
		return errors.WrapErrorAction(logutils.ActionValidate, model.TypeAuthType, nil, err)
	}
	//validate api key before making db calls
	err = a.validateAPIKey(apiKey, appOrg.Application.ID)
	if err != nil {
		return errors.WrapErrorData(logutils.StatusInvalid, model.TypeAPIKey, nil, err)
	}

	if !authType.UseCredentials {
		return errors.ErrorData(logutils.StatusInvalid, model.TypeAuthType, logutils.StringArgs("credential verification code"))
	}
	authImpl, err := a.getAuthTypeImpl(*authType)
	if err != nil {
		return errors.WrapErrorAction(logutils.ActionLoadCache, model.TypeAuthType, nil, err)
	}
	account, err := a.storage.FindAccount(nil, appOrg.ID, authType.ID, identifier)
	if err != nil {
		return errors.WrapErrorAction(logutils.ActionFind, model.TypeAccount, nil, err)
	}
	accountAuthType, err := a.findAccountAuthType(account, authType, identifier)
	if accountAuthType == nil {
		return errors.WrapErrorAction(logutils.ActionFind, model.TypeAccountAuthType, nil, err)
	}
	a.setLogContext(account, l)
	credential := accountAuthType.Credential
	if credential == nil {
		return errors.ErrorData(logutils.StatusMissing, model.TypeCredential, logutils.StringArgs("credential verification code"))
	}

	if credential.Verified {
		return errors.ErrorData(logutils.StatusInvalid, "credential verification status", &logutils.FieldArgs{"verified": true})
	}

	err = authImpl.sendVerifyCredential(credential, appOrg.Application.Name, l)
	if err != nil {
		return errors.WrapErrorAction(logutils.ActionSend, "verification code", nil, err)
	}

	return nil
}

// VerifyMFA verifies a code sent by a user as a final MFA enrollment step.
// The MFA type must be one of the supported for the application.
//
//	Input:
//		accountID (string): ID of account for which user is trying to verify MFA
//		identifier (string): Email, phone, or TOTP device name
//		mfaType (string): Type of MFA code sent
//		mfaCode (string): Code that must be verified
//	Returns:
//		Message (*string): message
//		Recovery codes ([]string): List of account recovery codes returned if enrolling in MFA for first time
func (a *Auth) VerifyMFA(accountID string, identifier string, mfaType string, mfaCode string) (*string, []string, error) {
	var recoveryMfa *model.MFAType
	var message *string
	transaction := func(context storage.TransactionContext) error {
		errFields := &logutils.FieldArgs{"account_id": accountID, "type": mfaType}
		//1. find mfa type in account
		mfa, err := a.storage.FindMFAType(context, accountID, identifier, mfaType)
		if err != nil {
			return errors.WrapErrorAction(logutils.ActionFind, model.TypeMFAType, errFields, err)
		}
		if mfa == nil {
			return errors.ErrorData(logutils.StatusMissing, model.TypeMFAType, errFields)
		}

		if mfa.Verified {
			return errors.ErrorData(logutils.StatusInvalid, model.TypeMFAType, &logutils.FieldArgs{"verified": true})
		}
		if mfa.Params == nil {
			return errors.ErrorData(logutils.StatusMissing, "mfa params", errFields)
		}

		//2. get mfa type implementation
		mfaImpl, err := a.getMfaTypeImpl(mfaType)
		if err != nil {
			return errors.WrapErrorAction(logutils.ActionLoadCache, model.TypeMFAType, nil, err)
		}
		message, err = mfaImpl.verify(context, mfa, accountID, mfaCode)
		if err != nil {
			return errors.WrapErrorAction(logutils.ActionValidate, model.TypeMFAType, errFields, err)
		}

		//3. update existing MFA type
		mfa.Verified = true
		err = a.storage.UpdateMFAType(context, mfa, accountID)
		if err != nil {
			return errors.WrapErrorAction(logutils.ActionUpdate, model.TypeMFAType, &logutils.FieldArgs{"account_id": accountID, "id": mfa.ID}, err)
		}

		//4. find account
		account, err := a.storage.FindAccountByID(context, accountID)
		if err != nil {
			return errors.WrapErrorAction(logutils.ActionFind, model.TypeAccount, &logutils.FieldArgs{"id": accountID}, err)
		}

		//5. only mfa type just been verified, so enroll in recovery mfa automatically
		if len(account.MFATypes) == 1 {
			mfaImpl, err := a.getMfaTypeImpl(MfaTypeRecovery)
			if err != nil {
				return errors.WrapErrorAction(logutils.ActionLoadCache, model.TypeMFAType, nil, err)
			}
			recoveryMfa, err = mfaImpl.enroll(MfaTypeRecovery)
			if err != nil {
				return errors.WrapErrorAction(logutils.ActionValidate, model.TypeMFAType, &logutils.FieldArgs{"account_id": accountID, "type": MfaTypeRecovery}, err)
			}

			// insert recovery mfa type
			err = a.storage.InsertMFAType(context, recoveryMfa, accountID)
			if err != nil {
				return errors.WrapErrorAction(logutils.ActionInsert, model.TypeMFAType, &logutils.FieldArgs{"account_id": accountID, "type": MfaTypeRecovery}, err)
			}
		}

		return nil
	}

	err := a.storage.PerformTransaction(transaction)
	if err != nil {
		return message, nil, errors.WrapErrorAction(logutils.ActionVerify, model.TypeMFAType, nil, err)
	}

	if recoveryMfa != nil && recoveryMfa.Params != nil {
		recoveryCodes, ok := recoveryMfa.Params["codes"].([]string)
		if !ok {
			return nil, nil, errors.ErrorAction(logutils.ActionCast, "recovery codes", nil)
		}

		return nil, recoveryCodes, nil
	}

	return nil, nil, nil
}

// GetMFATypes gets all MFA types set up for an account
//
//	Input:
//		accountID (string): Account ID to find MFA types
//	Returns:
//		MFA Types ([]model.MFAType): MFA information for all enrolled types
func (a *Auth) GetMFATypes(accountID string) ([]model.MFAType, error) {
	mfa, err := a.storage.FindMFATypes(accountID)
	if err != nil {
		return nil, errors.WrapErrorAction(logutils.ActionFind, model.TypeMFAType, nil, err)
	}

	return mfa, nil
}

// AddMFAType adds a form of MFA to an account
//
//	Input:
//		accountID (string): Account ID to add MFA
//		identifier (string): Email, phone, or TOTP device name
//		mfaType (string): Type of MFA to be added
//	Returns:
//		MFA Type (*model.MFAType): MFA information for the specified type
func (a *Auth) AddMFAType(accountID string, identifier string, mfaType string) (*model.MFAType, error) {
	mfaImpl, err := a.getMfaTypeImpl(mfaType)
	if err != nil {
		return nil, errors.WrapErrorAction(logutils.ActionLoadCache, model.TypeMFAType, nil, err)
	}

	newMfa, err := mfaImpl.enroll(identifier)
	if err != nil {
		return nil, errors.WrapErrorAction("enrolling", model.TypeMFAType, nil, err)
	}

	err = a.storage.InsertMFAType(nil, newMfa, accountID)
	if err != nil {
		return nil, errors.WrapErrorAction(logutils.ActionInsert, model.TypeMFAType, &logutils.FieldArgs{"account_id": accountID, "type": mfaType}, err)
	}

	return newMfa, nil
}

// RemoveMFAType removes a form of MFA from an account
//
//	Input:
//		accountID (string): Account ID to remove MFA
//		identifier (string): Email, phone, or TOTP device name
//		mfaType (string): Type of MFA to remove
func (a *Auth) RemoveMFAType(accountID string, identifier string, mfaType string) error {
	transaction := func(context storage.TransactionContext) error {
		//1. remove mfa type from account
		err := a.storage.DeleteMFAType(context, accountID, identifier, mfaType)
		if err != nil {
			return errors.WrapErrorAction(logutils.ActionDelete, model.TypeMFAType, &logutils.FieldArgs{"account_id": accountID, "identifier": identifier, "type": mfaType}, err)
		}

		//2. find account
		account, err := a.storage.FindAccountByID(context, accountID)
		if err != nil {
			return errors.WrapErrorAction(logutils.ActionFind, model.TypeAccount, nil, err)
		}
		if account == nil {
			return errors.ErrorData(logutils.StatusMissing, model.TypeAccount, &logutils.FieldArgs{"id": accountID})
		}

		//3. check if account only has recovery MFA remaining
		if len(account.MFATypes) == 1 && account.MFATypes[0].Type == MfaTypeRecovery {
			err = a.storage.DeleteMFAType(context, accountID, MfaTypeRecovery, MfaTypeRecovery)
			if err != nil {
				return errors.WrapErrorAction(logutils.ActionDelete, model.TypeMFAType, &logutils.FieldArgs{"account_id": accountID, "identifier": MfaTypeRecovery, "type": MfaTypeRecovery}, err)
			}
		}

		return nil
	}

	err := a.storage.PerformTransaction(transaction)
	if err != nil {
		return errors.WrapErrorAction(logutils.ActionDelete, model.TypeMFAType, nil, err)
	}

	return nil
}

// GetServiceAccountParams returns a list of app, org pairs a service account has access to
func (a *Auth) GetServiceAccountParams(accountID string, firstParty bool, r *sigauth.Request, l *logs.Log) ([]model.AppOrgPair, error) {
	accounts, _, err := a.checkServiceAccountCreds(r, &accountID, firstParty, false, l)
	if err != nil {
		return nil, errors.WrapErrorAction(logutils.ActionValidate, model.TypeServiceAccountCredential, nil, err)
	}

	appOrgPairs := make([]model.AppOrgPair, len(accounts))
	for i, account := range accounts {
		appID := authutils.AllApps
		if account.Application != nil {
			appID = account.Application.ID
		}
		orgID := authutils.AllOrgs
		if account.Organization != nil {
			orgID = account.Organization.ID
		}
		appOrgPairs[i] = model.AppOrgPair{AppID: appID, OrgID: orgID}
	}

	return appOrgPairs, nil
}

// GetServiceAccessToken returns an access token for a non-human client
func (a *Auth) GetServiceAccessToken(firstParty bool, r *sigauth.Request, l *logs.Log) (string, error) {
	accounts, authType, err := a.checkServiceAccountCreds(r, nil, firstParty, true, l)
	if err != nil {
		return "", errors.WrapErrorAction(logutils.ActionValidate, model.TypeServiceAccountCredential, nil, err)
	}

	accessToken, _, err := a.buildAccessTokenForServiceAccount(accounts[0], authType)
	if err != nil {
		return "", err
	}

	return accessToken, nil
}

// GetAllServiceAccessTokens returns an access token for each app, org pair a service account has access to
func (a *Auth) GetAllServiceAccessTokens(firstParty bool, r *sigauth.Request, l *logs.Log) (map[model.AppOrgPair]string, error) {
	accounts, authType, err := a.checkServiceAccountCreds(r, nil, firstParty, false, l)
	if err != nil {
		return nil, errors.WrapErrorAction(logutils.ActionValidate, model.TypeServiceAccountCredential, nil, err)
	}

	accessTokens := make(map[model.AppOrgPair]string, len(accounts))
	for _, account := range accounts {
		accessToken, appOrgPair, err := a.buildAccessTokenForServiceAccount(account, authType)
		if err != nil {
			return nil, err
		}

		accessTokens[*appOrgPair] = accessToken
	}

	return accessTokens, nil
}

// GetServiceAccounts gets all service accounts matching a search
func (a *Auth) GetServiceAccounts(params map[string]interface{}) ([]model.ServiceAccount, error) {
	serviceAccounts, err := a.storage.FindServiceAccounts(params)
	if err != nil {
		return nil, errors.WrapErrorAction(logutils.ActionFind, model.TypeServiceAccount, nil, err)
	}

	return serviceAccounts, nil
}

// RegisterServiceAccount registers a service account
func (a *Auth) RegisterServiceAccount(accountID *string, fromAppID *string, fromOrgID *string, name *string, appID string, orgID string, permissions *[]string,
	scopes []authorization.Scope, firstParty *bool, creds []model.ServiceAccountCredential, assignerPermissions []string, l *logs.Log) (*model.ServiceAccount, error) {
	var newAccount *model.ServiceAccount
	var err error
	var newName string
	var permissionList []string
	var displayParamsList []map[string]interface{}

	if name != nil {
		newName = *name
	}
	if permissions != nil {
		permissionList = *permissions
	}

	if accountID != nil && fromAppID != nil && fromOrgID != nil {
		var fromAccount *model.ServiceAccount
		fromAccount, err = a.storage.FindServiceAccount(nil, *accountID, *fromAppID, *fromOrgID)
		if err != nil {
			return nil, errors.WrapErrorAction(logutils.ActionFind, model.TypeServiceAccount, nil, err)
		}

		if newName == "" {
			newName = fromAccount.Name
		}
		if permissionList == nil {
			permissionList = fromAccount.GetPermissionNames()
		}
		if scopes == nil {
			scopes = fromAccount.Scopes
		}

		newAccount, err = a.constructServiceAccount(fromAccount.AccountID, newName, appID, orgID, permissionList, scopes, fromAccount.FirstParty, assignerPermissions)
		if err != nil {
			return nil, errors.WrapErrorAction(logutils.ActionCreate, model.TypeServiceAccount, nil, err)
		}
		newAccount.Credentials = fromAccount.Credentials
	} else {
		if firstParty == nil {
			return nil, errors.ErrorData(logutils.StatusMissing, logutils.TypeArg, logutils.StringArgs("first party"))
		}

		newAccount, err = a.constructServiceAccount(uuid.NewString(), newName, appID, orgID, permissionList, scopes, *firstParty, assignerPermissions)
		if err != nil {
			return nil, errors.WrapErrorAction(logutils.ActionCreate, model.TypeServiceAccount, nil, err)
		}

		newAccount.Credentials = make([]model.ServiceAccountCredential, 0)
		displayParamsList = make([]map[string]interface{}, 0)
		for _, cred := range creds {
			serviceAuthType, err := a.getServiceAuthTypeImpl(cred.Type)
			if err != nil {
				l.Infof("error getting service auth type on register service account: %s", err.Error())
				continue
			}

			displayParams, err := serviceAuthType.addCredentials(&cred)
			if err != nil {
				l.Warnf("error adding %s credential on register service account: %s", cred.Type, err.Error())
				continue
			}

			newAccount.Credentials = append(newAccount.Credentials, cred)
			displayParamsList = append(displayParamsList, displayParams)
		}
	}

	newAccount.DateCreated = time.Now().UTC()
	err = a.storage.InsertServiceAccount(newAccount)
	if err != nil {
		return nil, errors.WrapErrorAction(logutils.ActionInsert, model.TypeServiceAccount, nil, err)
	}

	for i, params := range displayParamsList {
		newAccount.Credentials[i].Params = params
	}

	return newAccount, nil
}

// DeregisterServiceAccount deregisters a service account
func (a *Auth) DeregisterServiceAccount(accountID string) error {
	// delete all service account instances matching accountID
	err := a.storage.DeleteServiceAccounts(accountID)
	if err != nil {
		return errors.WrapErrorAction(logutils.ActionDelete, model.TypeServiceAccount, nil, err)
	}

	return nil
}

// GetServiceAccountInstance gets a service account instance
func (a *Auth) GetServiceAccountInstance(accountID string, appID string, orgID string) (*model.ServiceAccount, error) {
	serviceAccount, err := a.storage.FindServiceAccount(nil, accountID, appID, orgID)
	if err != nil {
		return nil, errors.WrapErrorAction(logutils.ActionFind, model.TypeServiceAccount, nil, err)
	}

	return serviceAccount, nil
}

// UpdateServiceAccountInstance updates a service account instance
func (a *Auth) UpdateServiceAccountInstance(id string, appID string, orgID string, name *string, permissions *[]string, scopes []authorization.Scope, assignerPermissions []string) (*model.ServiceAccount, error) {
	var updatedAccount *model.ServiceAccount
	transaction := func(context storage.TransactionContext) error {
		//1. find service account
		serviceAccount, err := a.storage.FindServiceAccount(context, id, appID, orgID)
		if err != nil {
			return errors.WrapErrorAction(logutils.ActionFind, model.TypeServiceAccount, nil, err)
		}
		updatedAccount = serviceAccount

		//2. find app orgs
		var appIDParam *string
		if appID != authutils.AllApps {
			appIDParam = &appID
		}
		var orgIDParam *string
		if orgID != authutils.AllOrgs {
			orgIDParam = &orgID
		}
		appOrgs, err := a.storage.FindApplicationOrganizations(appIDParam, orgIDParam)
		if err != nil {
			return errors.WrapErrorAction(logutils.ActionFind, model.TypeApplicationOrganization, nil, err)
		}
		if len(appOrgs) == 0 {
			return errors.ErrorData(logutils.StatusMissing, model.TypeApplicationOrganization, &logutils.FieldArgs{"app_id": appID, "org_id": orgID})
		}

		//3. check for updates, update as needed
		updated := false
		if name != nil && serviceAccount.Name != *name {
			serviceAccount.Name = *name
			updated = true
		}
		if permissions != nil {
			updatedPermissions := make([]model.Permission, 0)
			added, removed, unchanged := utils.StringListDiff(*permissions, serviceAccount.GetPermissionNames())
			if len(added) > 0 {
				permissionList, err := a.CheckPermissions(context, appOrgs, *permissions, assignerPermissions, false)
				if err != nil {
					return errors.WrapErrorAction(logutils.ActionValidate, model.TypePermission, nil, err)
				}

				updatedPermissions = append(updatedPermissions, permissionList...)
				updated = true
			}
			if len(removed) > 0 {
				_, err := a.CheckPermissions(context, appOrgs, *permissions, assignerPermissions, true)
				if err != nil {
					return errors.WrapErrorAction(logutils.ActionRevoke, model.TypePermission, nil, err)
				}

				updated = true
			}
			if len(unchanged) > 0 {
				permissionList, err := a.storage.FindPermissionsByName(context, unchanged)
				if err != nil {
					return errors.WrapErrorAction(logutils.ActionFind, model.TypePermission, nil, err)
				}

				updatedPermissions = append(updatedPermissions, permissionList...)
			}

			serviceAccount.Permissions = updatedPermissions
		}
		if !utils.DeepEqual(serviceAccount.Scopes, scopes) {
			serviceAccount.Scopes = scopes
			updated = true
		}

		//4. update service account in database
		if updated {
			updatedAccount, err = a.storage.UpdateServiceAccount(context, serviceAccount)
			if err != nil {
				return errors.WrapErrorAction(logutils.ActionUpdate, model.TypeServiceAccount, nil, err)
			}
		}

		return nil
	}

	err := a.storage.PerformTransaction(transaction)
	if err != nil {
		return nil, err
	}

	return updatedAccount, nil
}

// DeregisterServiceAccountInstance deregisters a service account instance
func (a *Auth) DeregisterServiceAccountInstance(id string, appID string, orgID string) error {
	err := a.storage.DeleteServiceAccount(id, appID, orgID)
	if err != nil {
		return errors.WrapErrorAction(logutils.ActionDelete, model.TypeServiceAccount, nil, err)
	}

	return nil
}

// AddServiceAccountCredential adds a credential to a service account
func (a *Auth) AddServiceAccountCredential(accountID string, creds *model.ServiceAccountCredential, l *logs.Log) (*model.ServiceAccountCredential, error) {
	if creds == nil {
		return nil, errors.ErrorData(logutils.StatusMissing, model.TypeServiceAccountCredential, nil)
	}

	serviceAuthType, err := a.getServiceAuthTypeImpl(creds.Type)
	if err != nil {
		return nil, errors.WrapErrorAction(logutils.ActionGet, typeServiceAuthType, nil, err)
	}

	displayParams, err := serviceAuthType.addCredentials(creds)
	if err != nil {
		return nil, errors.WrapErrorAction(logutils.ActionInsert, model.TypeServiceAccountCredential, nil, err)
	}

	err = a.storage.InsertServiceAccountCredential(accountID, creds)
	if err != nil {
		return nil, errors.WrapErrorAction(logutils.ActionInsert, model.TypeServiceAccountCredential, nil, err)
	}

	creds.Params = displayParams
	return creds, nil
}

// RemoveServiceAccountCredential removes a credential from a service account
func (a *Auth) RemoveServiceAccountCredential(accountID string, credID string) error {
	err := a.storage.DeleteServiceAccountCredential(accountID, credID)
	if err != nil {
		return errors.WrapErrorAction(logutils.ActionDelete, model.TypeServiceAccountCredential, nil, err)
	}

	return nil
}

// AuthorizeService returns a scoped token for the specified service and the service registration record if authorized or
//
//	the service registration record if not. Passing "approvedScopes" will update the service authorization for this user and
//	return a scoped access token which reflects this change.
//	Input:
//		claims (tokenauth.Claims): Claims from un-scoped user access token
//		serviceID (string): ID of the service to be authorized
//		approvedScopes ([]string): list of scope strings to be approved
//		l (*logs.Log): Log object pointer for request
//	Returns:
//		Access token (string): Signed scoped access token to be used to authorize requests to the specified service
//		Approved Scopes ([]authorization.Scope): The approved scopes included in the provided token
//		Service reg (*model.ServiceReg): The service registration record for the requested service
func (a *Auth) AuthorizeService(claims tokenauth.Claims, serviceID string, approvedScopes []authorization.Scope, l *logs.Log) (string, []authorization.Scope, *model.ServiceRegistration, error) {
	var serviceAuth model.ServiceAuthorization
	if approvedScopes != nil {
		//Prevent user from setting admin scopes
		var newScopes []authorization.Scope
		for _, scope := range approvedScopes {
			if !strings.HasPrefix(scope.Resource, model.AdminScopePrefix) {
				newScopes = append(newScopes, scope)
			}
		}

		//If approved scopes are being updated, save update and return token with updated scopes
		serviceAuth = model.ServiceAuthorization{UserID: claims.Subject, ServiceID: serviceID, Scopes: newScopes}
		err := a.storage.SaveServiceAuthorization(&serviceAuth)
		if err != nil {
			return "", nil, nil, errors.WrapErrorAction(logutils.ActionSave, model.TypeServiceAuthorization, nil, err)
		}
	} else {
		curServiceAuth, err := a.storage.FindServiceAuthorization(claims.Subject, serviceID)
		if err != nil {
			return "", nil, nil, errors.WrapErrorAction(logutils.ActionFind, model.TypeServiceAuthorization, nil, err)
		}

		if curServiceAuth != nil {
			//If service authorization exists, generate token with saved scopes
			serviceAuth = *curServiceAuth
		} else {
			//If no service authorization exists, return the service registration record
			reg, err := a.storage.FindServiceReg(serviceID)
			if err != nil {
				return "", nil, nil, errors.WrapErrorAction(logutils.ActionFind, model.TypeServiceReg, nil, err)
			}
			return "", nil, reg, nil
		}
	}

	token, err := a.getScopedAccessToken(claims, serviceID, serviceAuth.Scopes)
	if err != nil {
		return "", nil, nil, errors.WrapErrorAction("building", logutils.TypeToken, nil, err)
	}

	return token, serviceAuth.Scopes, nil, nil
}

// GetAdminToken returns an admin token for the specified application and organization
func (a *Auth) GetAdminToken(claims tokenauth.Claims, appID string, orgID string, l *logs.Log) (string, error) {
	//verify that the provided appID is valid for the organization
	appOrg, err := a.storage.FindApplicationOrganization(appID, orgID)
	if err != nil {
		return "", errors.WrapErrorAction(logutils.ActionFind, model.TypeApplicationOrganization, &logutils.FieldArgs{"org_id": orgID, "app_id": appID}, err)
	}
	if appOrg == nil {
		return "", errors.ErrorData(logutils.StatusMissing, model.TypeApplicationOrganization, &logutils.FieldArgs{"org_id": orgID, "app_id": appID})
	}

	adminClaims := a.getStandardClaims(claims.Subject, claims.UID, claims.Name, claims.Email, claims.Phone, claims.Audience, orgID, appID, claims.AuthType,
		claims.ExternalIDs, &claims.ExpiresAt, false, false, true, claims.System, claims.Service, claims.FirstParty, claims.SessionID)
	return a.buildAccessToken(adminClaims, claims.Permissions, claims.Scope)
}

// LinkAccountAuthType links new credentials to an existing account.
// The authentication method must be one of the supported for the application.
//
//	Input:
//		accountID (string): ID of the account to link the creds to
//		authenticationType (string): Name of the authentication method for provided creds (eg. "email", "username", "illinois_oidc")
//		appTypeIdentifier (string): identifier of the app type/client that the user is logging in from
//		creds (string): Credentials/JSON encoded credential structure defined for the specified auth type
//		params (string): JSON encoded params defined by specified auth type
//		l (*logs.Log): Log object pointer for request
//	Returns:
//		message (*string): response message
//		account (*model.Account): account data after the operation
func (a *Auth) LinkAccountAuthType(accountID string, authenticationType string, appTypeIdentifier string, creds string, params string, l *logs.Log) (*string, *model.Account, error) {
	message := ""
	var newAccountAuthType *model.AccountAuthType

	account, err := a.storage.FindAccountByID(nil, accountID)
	if err != nil {
		return nil, nil, errors.WrapErrorAction(logutils.ActionFind, model.TypeAccount, nil, err)
	}
	if account == nil {
		return nil, nil, errors.ErrorData(logutils.StatusMissing, model.TypeAccount, &logutils.FieldArgs{"id": accountID})
	}

	//validate if the provided auth type is supported by the provided application and organization
	authType, appType, appOrg, err := a.validateAuthType(authenticationType, appTypeIdentifier, account.AppOrg.Organization.ID)
	if err != nil {
		return nil, nil, errors.WrapErrorAction(logutils.ActionValidate, model.TypeAuthType, nil, err)
	}

	if authType.IsAnonymous {
		return nil, nil, errors.ErrorData(logutils.StatusInvalid, model.TypeAuthType, &logutils.FieldArgs{"anonymous": true})
	} else if authType.IsExternal {
		newAccountAuthType, err = a.linkAccountAuthTypeExternal(*account, *authType, *appType, *appOrg, creds, params, l)
		if err != nil {
			return nil, nil, errors.WrapErrorAction("linking", model.TypeCredential, nil, err)
		}
	} else {
		message, newAccountAuthType, err = a.linkAccountAuthType(*account, *authType, *appOrg, creds, params, l)
		if err != nil {
			return nil, nil, errors.WrapErrorAction("linking", model.TypeCredential, nil, err)
		}
	}

	if newAccountAuthType != nil {
		account.AuthTypes = append(account.AuthTypes, *newAccountAuthType)
	}

	return &message, account, nil
}

// UnlinkAccountAuthType unlinks credentials from an existing account.
// The authentication method must be one of the supported for the application.
//
//	Input:
//		accountID (string): ID of the account to unlink creds from
//		authenticationType (string): Name of the authentication method of account auth type to unlink
//		appTypeIdentifier (string): Identifier of the app type/client that the user is logging in from
//		identifier (string): Identifier of account auth type to unlink
//		l (*logs.Log): Log object pointer for request
//	Returns:
//		account (*model.Account): account data after the operation
func (a *Auth) UnlinkAccountAuthType(accountID string, authenticationType string, appTypeIdentifier string, identifier string, l *logs.Log) (*model.Account, error) {
	return a.unlinkAccountAuthType(accountID, authenticationType, appTypeIdentifier, identifier, l)
}

// DeleteAccount deletes an account for the given id
func (a *Auth) DeleteAccount(id string) error {
	transaction := func(context storage.TransactionContext) error {
		//1. first find the account record
		account, err := a.storage.FindAccountByID(context, id)
		if err != nil {
			return errors.WrapErrorAction(logutils.ActionFind, model.TypeAccount, nil, err)
		}
		if account == nil {
			return errors.ErrorData(logutils.StatusMissing, model.TypeAccount, nil)
		}

		err = a.deleteAccount(context, *account)
		if err != nil {
			return errors.WrapErrorAction(logutils.ActionDelete, model.TypeAccount, nil, err)
		}

		return nil
	}

	return a.storage.PerformTransaction(transaction)
}

// InitializeSystemAccount initializes the first system account
func (a *Auth) InitializeSystemAccount(context storage.TransactionContext, authType model.AuthType, appOrg model.ApplicationOrganization,
	allSystemPermission string, email string, password string, clientVersion string, l *logs.Log) (string, error) {
	//auth type
	authImpl, err := a.getAuthTypeImpl(authType)
	if err != nil {
		return "", errors.WrapErrorAction(logutils.ActionLoadCache, model.TypeAuthType, nil, err)
	}

	now := time.Now()
	profile := model.Profile{ID: uuid.NewString(), Email: email, DateCreated: now}
	permissions := []string{allSystemPermission}

	_, accountAuthType, err := a.applySignUpAdmin(context, authImpl, nil, authType, appOrg, email, password, profile, "", permissions, nil, nil, nil, permissions, &clientVersion, l)
	if err != nil {
		return "", errors.WrapErrorAction(logutils.ActionRegister, "initial system user", &logutils.FieldArgs{"email": email}, err)
	}

	return accountAuthType.Account.ID, nil
}

// GrantAccountPermissions grants new permissions to an account after validating the assigner has required permissions
func (a *Auth) GrantAccountPermissions(context storage.TransactionContext, account *model.Account, permissionNames []string, assignerPermissions []string) error {
	//check if there is data
	if account == nil {
		return errors.ErrorData(logutils.StatusMissing, model.TypeAccount, nil)
	}

	//verify that the account do not have any of the permissions which are supposed to be granted
	newPermissions := make([]string, 0)
	for _, current := range permissionNames {
		if account.GetPermissionNamed(current) == nil {
			newPermissions = append(newPermissions, current)
		}
	}
	//no error if no zero new permissions are being granted
	if len(newPermissions) == 0 {
		return nil
	}

	//check permissions
	permissions, err := a.CheckPermissions(context, []model.ApplicationOrganization{account.AppOrg}, newPermissions, assignerPermissions, false)
	if err != nil {
		return errors.WrapErrorAction(logutils.ActionValidate, model.TypePermission, nil, err)
	}

	//update account if authorized
	err = a.storage.InsertAccountPermissions(context, account.ID, permissions)
	if err != nil {
		return errors.WrapErrorAction(logutils.ActionInsert, model.TypeAccountPermissions, &logutils.FieldArgs{"account_id": account.ID}, err)
	}

	account.Permissions = append(account.Permissions, permissions...)
	return nil
}

// CheckPermissions loads permissions by names from storage and checks that they are assignable and valid for the given appOrgs or revocable
func (a *Auth) CheckPermissions(context storage.TransactionContext, appOrgs []model.ApplicationOrganization, permissionNames []string, assignerPermissions []string, revoke bool) ([]model.Permission, error) {
	if len(appOrgs) == 0 {
		return nil, errors.ErrorData(logutils.StatusMissing, model.TypeApplicationOrganization, nil)
	}

	serviceIDs := make([]string, 0)
	for _, appOrg := range appOrgs {
		serviceIDs = append(serviceIDs, appOrg.ServicesIDs...)
	}

	//find permissions
	permissions, err := a.storage.FindPermissionsByName(context, permissionNames)
	if err != nil {
		return nil, errors.WrapErrorAction(logutils.ActionFind, model.TypePermission, nil, err)
	}
	//Allow revocation of missing permissions
	if len(permissions) != len(permissionNames) && !revoke {
		badNames := make([]string, 0)
		for _, pName := range permissionNames {
			bad := true
			for _, p := range permissions {
				if p.Name == pName {
					bad = false
					break
				}
			}
			if bad {
				badNames = append(badNames, pName)
			}
		}
		return nil, errors.ErrorData(logutils.StatusInvalid, model.TypePermission, &logutils.FieldArgs{"names": badNames})
	}

	//check if authorized
	for _, permission := range permissions {
		if !utils.Contains(serviceIDs, permission.ServiceID) {
			//Allow revocation of permissions for invalid services
			if revoke {
				continue
			}
			return nil, errors.ErrorData(logutils.StatusInvalid, model.TypePermission, &logutils.FieldArgs{"name": permission.Name, "service_id": permission.ServiceID})
		}
		err = permission.CheckAssigners(assignerPermissions)
		if err != nil {
			return nil, errors.WrapErrorAction(logutils.ActionValidate, "assigner permissions", &logutils.FieldArgs{"name": permission.Name}, err)
		}
	}

	return permissions, nil
}

// GrantAccountRoles grants new roles to an account after validating the assigner has required permissions
func (a *Auth) GrantAccountRoles(context storage.TransactionContext, account *model.Account, roleIDs []string, assignerPermissions []string) error {
	//check if there is data
	if account == nil {
		return errors.ErrorData(logutils.StatusMissing, model.TypeAccount, nil)
	}

	//verify that the account do not have any of the roles which are supposed to be granted
	newRoles := make([]string, 0)
	for _, current := range roleIDs {
		if account.GetRole(current) == nil {
			newRoles = append(newRoles, current)
		}
	}
	//no error if no zero new roles are being granted
	if len(newRoles) == 0 {
		return nil
	}

	//check roles
	roles, err := a.CheckRoles(context, &account.AppOrg, newRoles, assignerPermissions, false)
	if err != nil {
		return errors.WrapErrorAction(logutils.ActionValidate, model.TypeAppOrgRole, nil, err)
	}

	//update account if authorized
	accountRoles := model.AccountRolesFromAppOrgRoles(roles, true, true)
	err = a.storage.InsertAccountRoles(context, account.ID, account.AppOrg.ID, accountRoles)
	if err != nil {
		return errors.WrapErrorAction(logutils.ActionInsert, model.TypeAccountRoles, &logutils.FieldArgs{"account_id": account.ID}, err)
	}

	account.Roles = append(account.Roles, accountRoles...)
	return nil
}

// CheckRoles loads appOrg roles by IDs from storage and checks that they are assignable or revocable
func (a *Auth) CheckRoles(context storage.TransactionContext, appOrg *model.ApplicationOrganization, roleIDs []string, assignerPermissions []string, revoke bool) ([]model.AppOrgRole, error) {
	if appOrg == nil {
		return nil, errors.ErrorData(logutils.StatusInvalid, model.TypeApplicationOrganization, nil)
	}

	//find roles
	roles, err := a.storage.FindAppOrgRolesByIDs(context, roleIDs, appOrg.ID)
	if err != nil {
		return nil, errors.WrapErrorAction(logutils.ActionFind, model.TypeAppOrgRole, nil, err)
	}
	if len(roles) != len(roleIDs) && !revoke {
		badIDs := make([]string, 0)
		for _, rID := range roleIDs {
			bad := true
			for _, r := range roles {
				if r.ID == rID {
					bad = false
					break
				}
			}
			if bad {
				badIDs = append(badIDs, rID)
			}
		}
		return nil, errors.ErrorData(logutils.StatusInvalid, model.TypeAppOrgRole, &logutils.FieldArgs{"ids": badIDs})
	}

	//check if authorized
	for _, cRole := range roles {
		err = cRole.CheckAssigners(assignerPermissions)
		if err != nil {
			return nil, errors.WrapErrorAction(logutils.ActionValidate, "assigner permissions", &logutils.FieldArgs{"id": cRole.ID}, err)
		}
	}

	return roles, nil
}

// GrantAccountGroups grants new groups to an account after validating the assigner has required permissions
func (a *Auth) GrantAccountGroups(context storage.TransactionContext, account *model.Account, groupIDs []string, assignerPermissions []string) error {
	//check if there is data
	if account == nil {
		return errors.ErrorData(logutils.StatusMissing, model.TypeAccount, nil)
	}

	//ensure that the account does not have the groups before adding
	newGroups := make([]string, 0)
	for _, current := range groupIDs {
		if account.GetGroup(current) == nil {
			newGroups = append(newGroups, current)
		}
	}
	//no error if no zero new groups are being granted
	if len(newGroups) == 0 {
		return nil
	}

	//check groups
	groups, err := a.CheckGroups(context, &account.AppOrg, newGroups, assignerPermissions, false)
	if err != nil {
		return errors.WrapErrorAction(logutils.ActionValidate, model.TypeAppOrgGroup, nil, err)
	}

	//update account if authorized
	accountGroups := model.AccountGroupsFromAppOrgGroups(groups, true, true)
	err = a.storage.InsertAccountGroups(context, account.ID, account.AppOrg.ID, accountGroups)
	if err != nil {
		return errors.WrapErrorAction(logutils.ActionInsert, model.TypeAccountGroups, &logutils.FieldArgs{"account_id": account.ID}, err)
	}

	account.Groups = append(account.Groups, accountGroups...)
	return nil
}

// CheckGroups loads appOrg groups by IDs from storage and checks that they are assignable or revocable
func (a *Auth) CheckGroups(context storage.TransactionContext, appOrg *model.ApplicationOrganization, groupIDs []string, assignerPermissions []string, revoke bool) ([]model.AppOrgGroup, error) {
	if appOrg == nil {
		return nil, errors.ErrorData(logutils.StatusInvalid, model.TypeApplicationOrganization, nil)
	}

	//find groups
	groups, err := a.storage.FindAppOrgGroupsByIDs(context, groupIDs, appOrg.ID)
	if err != nil {
		return nil, errors.WrapErrorAction(logutils.ActionFind, model.TypeAppOrgGroup, nil, err)
	}
	if len(groups) != len(groupIDs) && !revoke {
		badIDs := make([]string, 0)
		for _, gID := range groupIDs {
			bad := true
			for _, g := range groups {
				if g.ID == gID {
					bad = false
					break
				}
			}
			if bad {
				badIDs = append(badIDs, gID)
			}
		}
		return nil, errors.ErrorData(logutils.StatusInvalid, model.TypeAppOrgGroup, &logutils.FieldArgs{"ids": badIDs})
	}

	//check assigners
	for _, group := range groups {
		err = group.CheckAssigners(assignerPermissions)
		if err != nil {
			return nil, errors.WrapErrorAction(logutils.ActionValidate, "assigner permissions", &logutils.FieldArgs{"id": group.ID}, err)
		}
	}

	return groups, nil
}

// GetServiceRegistrations retrieves all service registrations
func (a *Auth) GetServiceRegistrations(serviceIDs []string) []model.ServiceRegistration {
	return a.storage.FindServiceRegs(serviceIDs)
}

// RegisterService creates a new service registration
func (a *Auth) RegisterService(reg *model.ServiceRegistration) error {
	if reg != nil && !reg.FirstParty && strings.Contains(strings.ToUpper(reg.Name), rokwireKeyword) {
		return errors.ErrorData(logutils.StatusInvalid, "third-party service name", logutils.StringArgs(fmt.Sprintf("may not contain \"%s\"", rokwireKeyword)))
	}
	return a.storage.InsertServiceReg(reg)
}

// UpdateServiceRegistration updates an existing service registration
func (a *Auth) UpdateServiceRegistration(reg *model.ServiceRegistration) error {
	if reg != nil {
		if reg.Registration.ServiceID == authServiceID || reg.Registration.ServiceID == a.serviceID {
			return errors.ErrorAction(logutils.ActionUpdate, model.TypeServiceReg, logutils.StringArgs(reg.Registration.ServiceID)).SetStatus(utils.ErrorStatusNotAllowed)
		}
		if !reg.FirstParty && strings.Contains(strings.ToUpper(reg.Name), rokwireKeyword) {
			return errors.ErrorData(logutils.StatusInvalid, "third-party service name", logutils.StringArgs(fmt.Sprintf("may not contain \"%s\"", rokwireKeyword)))
		}
	}
	return a.storage.UpdateServiceReg(reg)
}

// DeregisterService deletes an existing service registration
func (a *Auth) DeregisterService(serviceID string) error {
	if serviceID == authServiceID || serviceID == a.serviceID {
		return errors.ErrorAction(logutils.ActionDeregister, model.TypeServiceReg, logutils.StringArgs(serviceID))
	}
	return a.storage.DeleteServiceReg(serviceID)
}

// GetAuthKeySet generates a JSON Web Key Set for auth service registration
func (a *Auth) GetAuthKeySet() (jwk.Set, error) {
	authReg, err := a.ServiceRegManager.GetServiceReg("auth")
	if err != nil {
		return nil, errors.WrapErrorAction(logutils.ActionLoadCache, model.TypeServiceReg, logutils.StringArgs("auth"), err)
	}

	if authReg == nil || authReg.PubKey == nil || authReg.PubKey.Key == nil {
		return nil, errors.ErrorData(logutils.StatusMissing, model.TypePubKey, nil)
	}

	webKey, err := jwk.New(authReg.PubKey.Key)
	if err != nil || webKey == nil {
		return nil, errors.WrapErrorAction(logutils.ActionCreate, model.TypeJSONWebKey, nil, err)
	}
	err = webKey.Set(jwk.KeyUsageKey, "sig")
	if err != nil {
		return nil, errors.WrapErrorAction("setting", model.TypeJSONWebKey+" "+jwk.KeyUsageKey, logutils.StringArgs("sig"), err)
	}
	err = webKey.Set(jwk.KeyIDKey, authReg.PubKey.KeyID)
	if err != nil {
		return nil, errors.WrapErrorAction("setting", model.TypeJSONWebKey+" "+jwk.KeyIDKey, logutils.StringArgs(authReg.PubKey.KeyID), err)
	}
	err = webKey.Set(jwk.AlgorithmKey, authReg.PubKey.Alg)
	if err != nil {
		return nil, errors.WrapErrorAction("setting", model.TypeJSONWebKey+" "+jwk.AlgorithmKey, logutils.StringArgs(authReg.PubKey.Alg), err)
	}

	keySet := jwk.NewSet()
	keySet.Add(webKey)
	return keySet, nil
}

// GetApplicationAPIKeys finds and returns the API keys for the provided app
func (a *Auth) GetApplicationAPIKeys(appID string) ([]model.APIKey, error) {
	cachedAPIKeys, err := a.getCachedAPIKeys()
	if err != nil {
		return nil, errors.WrapErrorAction(logutils.ActionLoadCache, model.TypeAPIKey, nil, err)
	}

	applicationAPIKeys := make([]model.APIKey, 0)
	for _, apiKey := range cachedAPIKeys {
		if apiKey.AppID == appID {
			applicationAPIKeys = append(applicationAPIKeys, apiKey)
		}
	}

	return applicationAPIKeys, nil
}

// GetAPIKey finds and returns an API key
func (a *Auth) GetAPIKey(ID string) (*model.APIKey, error) {
	return a.getCachedAPIKey(ID)
}

// CreateAPIKey creates a new API key
func (a *Auth) CreateAPIKey(apiKey model.APIKey) (*model.APIKey, error) {
	id, _ := uuid.NewUUID()
	apiKey.ID = id.String()
	return a.storage.InsertAPIKey(nil, apiKey)
}

// UpdateAPIKey updates an existing API key
func (a *Auth) UpdateAPIKey(apiKey model.APIKey) error {
	if len(apiKey.ID) == 0 {
		return errors.ErrorData(logutils.StatusMissing, "api key id", nil)
	}
	return a.storage.UpdateAPIKey(apiKey)
}

// DeleteAPIKey deletes an API key
func (a *Auth) DeleteAPIKey(ID string) error {
	//1. find api key to delete
	apiKey, err := a.getCachedAPIKey(ID)
	if err != nil {
		return errors.WrapErrorAction(logutils.ActionFind, model.TypeAPIKey, &logutils.FieldArgs{"id": ID}, err)
	}

	//2. find all api keys with same app id
	apiKeys, err := a.GetApplicationAPIKeys(apiKey.AppID)
	if err != nil {
		return errors.WrapErrorAction(logutils.ActionFind, model.TypeAPIKey, nil, err)
	}

	//3. delete api key if there is another api key for app id
	if len(apiKeys) > 1 {
		err = a.storage.DeleteAPIKey(ID)
		if err != nil {
			return errors.WrapErrorAction(logutils.ActionDelete, model.TypeAPIKey, nil, err)
		}
	}

	return nil
}

// ValidateAPIKey validates the given API key for the given app ID
func (a *Auth) ValidateAPIKey(appID string, apiKey string) error {
	return a.validateAPIKey(apiKey, appID)
}<|MERGE_RESOLUTION|>--- conflicted
+++ resolved
@@ -126,13 +126,15 @@
 			accountAuthType = &model.AccountAuthType{Account: *account}
 		}
 	} else if authType.IsExternal {
-		accountAuthType, responseParams, storageParams, mfaTypes, externalIDs, err = a.applyExternalAuthType(*authType, *appType, *appOrg, creds, params, clientVersion, profile, preferences, username, admin, l)
+		var extParams externalCredential
+		accountAuthType, extParams, storageParams, mfaTypes, externalIDs, err = a.applyExternalAuthType(*authType, *appType, *appOrg, creds, params, clientVersion, profile, preferences, username, admin, l)
 		if err != nil {
 			return nil, nil, nil, errors.WrapErrorAction(logutils.ActionApply, typeExternalAuthType, logutils.StringArgs("user"), err)
 
 		}
 
 		sub = accountAuthType.Account.ID
+		responseParams = extParams.asMap()
 	} else {
 		message, accountAuthType, mfaTypes, externalIDs, err = a.applyAuthType(*authType, *appOrg, creds, params, clientVersion, profile, preferences, username, admin, l)
 		if err != nil {
@@ -385,7 +387,7 @@
 
 	// - generate new params and update the account if needed(if external auth type)
 	var externalUser *model.ExternalSystemUser
-	var responseParams map[string]interface{}
+	var responseParams externalCredential
 	var storageParams map[string]interface{}
 	if loginSession.AuthType.IsExternal {
 		extAuthType, err := a.getExternalAuthTypeImpl(loginSession.AuthType)
@@ -393,17 +395,13 @@
 			return nil, errors.WrapErrorAction(logutils.ActionGet, "external auth type", nil, err)
 		}
 
-<<<<<<< HEAD
 		externalUser, responseParams, storageParams, err = extAuthType.refresh(loginSession.Params, loginSession.AuthType, loginSession.AppType, loginSession.AppOrg, l)
-=======
-		externalUser, refreshedData, externalCreds, err := extAuthType.refresh(loginSession.Params, loginSession.AuthType, loginSession.AppType, loginSession.AppOrg, l)
->>>>>>> b5c6af97
 		if err != nil {
 			return nil, errors.WrapErrorAction(logutils.ActionRefresh, "external auth type", nil, err)
 		}
 
 		//check if need to update the account data
-		newAccount, err := a.updateExternalUserIfNeeded(*loginSession.AccountAuthType, *externalUser, loginSession.AuthType, loginSession.AppOrg, externalCreds, l)
+		newAccount, err := a.updateExternalUserIfNeeded(*loginSession.AccountAuthType, *externalUser, loginSession.AuthType, loginSession.AppOrg, responseParams.getCredential(), l)
 		if err != nil {
 			return nil, errors.WrapErrorAction(logutils.ActionUpdate, model.TypeExternalSystemUser, logutils.StringArgs("refresh"), err)
 		}
@@ -465,7 +463,7 @@
 
 	//return the updated session
 	loginSession.RefreshTokens = []string{fmt.Sprintf("%s:%s", loginSession.ID, refreshToken)} // return the raw refresh token prefixed by <session ID>:
-	loginSession.Params = responseParams
+	loginSession.Params = responseParams.asMap()
 	return loginSession, nil
 }
 
