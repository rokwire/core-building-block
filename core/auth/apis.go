--- conflicted
+++ resolved
@@ -348,11 +348,7 @@
 		phone = accountAuthType.Account.Profile.Phone
 		permissions = accountAuthType.Account.GetPermissionNames()
 	}
-<<<<<<< HEAD
-	claims := a.getStandardClaims(sub, uid, name, email, phone, rokwireTokenAud, orgID, appID, authType, loginSession.ExternalIDs, nil, anonymous, false, loginSession.AppOrg.Application.Admin)
-=======
-	claims := a.getStandardClaims(sub, uid, name, email, phone, rokwireTokenAud, orgID, appID, authType, nil, anonymous, false, loginSession.AppOrg.Application.Admin, loginSession.ID)
->>>>>>> 31afc369
+	claims := a.getStandardClaims(sub, uid, name, email, phone, rokwireTokenAud, orgID, appID, authType, loginSession.ExternalIDs, nil, anonymous, false, loginSession.AppOrg.Application.Admin, loginSession.ID)
 	accessToken, err := a.buildAccessToken(claims, strings.Join(permissions, ","), authorization.ScopeGlobal)
 	if err != nil {
 		l.Infof("error generating acccess token on refresh - %s", refreshToken)
@@ -998,11 +994,7 @@
 	}
 
 	adminClaims := a.getStandardClaims(claims.Subject, claims.UID, claims.Name, claims.Email, claims.Phone, claims.Audience, claims.OrgID, appID, claims.AuthType,
-<<<<<<< HEAD
-		claims.ExternalIDs, &claims.ExpiresAt, false, false, true)
-=======
-		&claims.ExpiresAt, false, false, true, claims.SessionID)
->>>>>>> 31afc369
+		claims.ExternalIDs, &claims.ExpiresAt, false, false, true, claims.SessionID)
 	return a.buildAccessToken(adminClaims, claims.Permissions, claims.Scope)
 }
 
