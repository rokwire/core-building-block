--- conflicted
+++ resolved
@@ -1430,19 +1430,11 @@
 
 	appOrgPairs := make([]model.AppOrgPair, len(accounts))
 	for i, account := range accounts {
-<<<<<<< HEAD
-		appID := model.All
-		if account.Application != nil {
-			appID = account.Application.ID
-		}
-		orgID := model.All
-=======
 		appID := authutils.AllApps
 		if account.Application != nil {
 			appID = account.Application.ID
 		}
 		orgID := authutils.AllOrgs
->>>>>>> ab093c45
 		if account.Organization != nil {
 			orgID = account.Organization.ID
 		}
@@ -1497,15 +1489,9 @@
 	return serviceAccounts, nil
 }
 
-<<<<<<< HEAD
-//RegisterServiceAccount registers a service account
-func (a *Auth) RegisterServiceAccount(accountID *string, fromAppID string, fromOrgID string, name *string, appID string,
-	orgID string, permissions *[]string, firstParty *bool, creds []model.ServiceAccountCredential, l *logs.Log) (*model.ServiceAccount, error) {
-=======
 // RegisterServiceAccount registers a service account
 func (a *Auth) RegisterServiceAccount(accountID *string, fromAppID *string, fromOrgID *string, name *string, appID string, orgID string, permissions *[]string,
 	scopes []authorization.Scope, firstParty *bool, creds []model.ServiceAccountCredential, assignerPermissions []string, l *logs.Log) (*model.ServiceAccount, error) {
->>>>>>> ab093c45
 	var newAccount *model.ServiceAccount
 	var err error
 	var newName string
@@ -1595,11 +1581,7 @@
 	return nil
 }
 
-<<<<<<< HEAD
-//GetServiceAccountInstance gets a service account instance
-=======
 // GetServiceAccountInstance gets a service account instance
->>>>>>> ab093c45
 func (a *Auth) GetServiceAccountInstance(accountID string, appID string, orgID string) (*model.ServiceAccount, error) {
 	serviceAccount, err := a.storage.FindServiceAccount(nil, accountID, appID, orgID)
 	if err != nil {
@@ -1609,13 +1591,6 @@
 	return serviceAccount, nil
 }
 
-<<<<<<< HEAD
-//UpdateServiceAccountInstance updates a service account instance
-func (a *Auth) UpdateServiceAccountInstance(id string, appID string, orgID string, name string, permissions []string) (*model.ServiceAccount, error) {
-	updatedAccount, err := a.constructServiceAccount(id, name, appID, orgID, permissions, false)
-	if err != nil {
-		return nil, errors.WrapErrorAction(logutils.ActionCreate, model.TypeServiceAccount, nil, err)
-=======
 // UpdateServiceAccountInstance updates a service account instance
 func (a *Auth) UpdateServiceAccountInstance(id string, appID string, orgID string, name *string, permissions *[]string, scopes []authorization.Scope, assignerPermissions []string) (*model.ServiceAccount, error) {
 	var updatedAccount *model.ServiceAccount
@@ -1695,7 +1670,6 @@
 		}
 
 		return nil
->>>>>>> ab093c45
 	}
 
 	err := a.storage.PerformTransaction(transaction)
@@ -1706,11 +1680,7 @@
 	return updatedAccount, nil
 }
 
-<<<<<<< HEAD
-//DeregisterServiceAccountInstance deregisters a service account instance
-=======
 // DeregisterServiceAccountInstance deregisters a service account instance
->>>>>>> ab093c45
 func (a *Auth) DeregisterServiceAccountInstance(id string, appID string, orgID string) error {
 	err := a.storage.DeleteServiceAccount(id, appID, orgID)
 	if err != nil {
@@ -2214,13 +2184,8 @@
 	return a.storage.DeleteServiceReg(serviceID)
 }
 
-<<<<<<< HEAD
-//GetAuthKeySet generates a JSON Web Key Set for auth service registration
-func (a *Auth) GetAuthKeySet() (*model.JSONWebKeySet, error) {
-=======
 // GetAuthKeySet generates a JSON Web Key Set for auth service registration
 func (a *Auth) GetAuthKeySet() (jwk.Set, error) {
->>>>>>> ab093c45
 	authReg, err := a.ServiceRegManager.GetServiceReg("auth")
 	if err != nil {
 		return nil, errors.WrapErrorAction(logutils.ActionLoadCache, model.TypeServiceReg, logutils.StringArgs("auth"), err)
