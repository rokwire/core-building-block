package auth

import (
	"core-building-block/core/model"
	"core-building-block/driven/storage"
	"core-building-block/utils"
	"fmt"
	"net/http"
	"strings"
	"time"

	"github.com/google/uuid"
	"github.com/rokwire/core-auth-library-go/authorization"
	"github.com/rokwire/core-auth-library-go/tokenauth"
	"github.com/rokwire/logging-library-go/errors"
	"github.com/rokwire/logging-library-go/logutils"

	"github.com/rokwire/logging-library-go/logs"
)

//Start starts the auth service
func (a *Auth) Start() {
	storageListener := StorageListener{auth: a}
	a.storage.RegisterStorageListener(&storageListener)

	go a.setupDeleteSessionsTimer()
}

//GetHost returns the host/issuer of the auth service
func (a *Auth) GetHost() string {
	return a.host
}

//Login logs a user in a specific application using the specified credentials and authentication method.
//The authentication method must be one of the supported for the application.
//	Input:
//		ipAddress (string): Client's IP address
//		deviceType (string): "mobile" or "web" or "desktop" etc
//		deviceOS (*string): Device OS
//		deviceID (string): Device ID
//		authenticationType (string): Name of the authentication method for provided creds (eg. "email", "username", "illinois_oidc")
//		creds (string): Credentials/JSON encoded credential structure defined for the specified auth type
//		apiKey (string): API key to validate the specified app
//		appTypeIdentifier (string): identifier of the app type/client that the user is logging in from
//		orgID (string): ID of the organization that the user is logging in
//		params (string): JSON encoded params defined by specified auth type
//		profile (Profile): Account profile
//		preferences (map): Account preferences
//		admin (bool): Is this an admin login?
//		l (*logs.Log): Log object pointer for request
//	Returns:
//		Message (*string): message
//		Login session (*LoginSession): Signed ROKWIRE access token to be used to authorize future requests
//			Access token (string): Signed ROKWIRE access token to be used to authorize future requests
//			Refresh Token (string): Refresh token that can be sent to refresh the access token once it expires
//			AccountAuthType (AccountAuthType): AccountAuthType object for authenticated user
//			Params (interface{}): authType-specific set of parameters passed back to client
//			State (string): login state used if account is enrolled in MFA
//		MFA types ([]model.MFAType): list of MFA types account is enrolled in
func (a *Auth) Login(ipAddress string, deviceType string, deviceOS *string, deviceID string,
	authenticationType string, creds string, apiKey string, appTypeIdentifier string, orgID string, params string,
	profile model.Profile, preferences map[string]interface{}, admin bool, l *logs.Log) (*string, *model.LoginSession, []model.MFAType, error) {
	//TODO - analyse what should go in one transaction

	//validate if the provided auth type is supported by the provided application and organization
	authType, appType, appOrg, err := a.validateAuthType(authenticationType, appTypeIdentifier, orgID)
	if err != nil {
		return nil, nil, nil, errors.WrapErrorAction(logutils.ActionValidate, typeAuthType, nil, err)
	}

	if appOrg.Application.Admin != admin {
		if admin {
			return nil, nil, nil, errors.New("use services login endpoint")
		}
		return nil, nil, nil, errors.New("use admin login endpoint")
	}

	//TODO: Ideally we would not make many database calls before validating the API key. Currently needed to get app ID
	err = a.validateAPIKey(apiKey, appType.Application.ID)
	if err != nil {
		return nil, nil, nil, errors.WrapErrorData(logutils.StatusInvalid, model.TypeAPIKey, nil, err)
	}

	anonymous := false
	sub := ""

	var message string
	var accountAuthType *model.AccountAuthType
	var responseParams map[string]interface{}
	var externalIDs map[string]string
	var mfaTypes []model.MFAType
	var state string

	//get the auth type implementation for the auth type
	if authType.IsAnonymous {
		anonymous = true

		anonymousID := ""
		anonymousID, responseParams, err = a.applyAnonymousAuthType(*authType, *appType, *appOrg, creds, params, l)
		if err != nil {
			return nil, nil, nil, errors.WrapErrorAction("apply anonymous auth type", "user", nil, err)
		}
		sub = anonymousID

	} else if authType.IsExternal {
		accountAuthType, responseParams, mfaTypes, externalIDs, err = a.applyExternalAuthType(*authType, *appType, *appOrg, creds, params, profile, preferences, l)
		if err != nil {
			return nil, nil, nil, errors.WrapErrorAction("apply external auth type", "user", nil, err)

		}

		sub = accountAuthType.Account.ID
	} else {
		message, accountAuthType, mfaTypes, externalIDs, err = a.applyAuthType(*authType, *appType, *appOrg, creds, params, profile, preferences, l)
		if err != nil {
			return nil, nil, nil, errors.WrapErrorAction("apply auth type", "user", nil, err)
		}
		//message
		if len(message) > 0 {
			return &message, nil, nil, nil
		}

		sub = accountAuthType.Account.ID

		//the credentials are valid
	}

	//check if account is enrolled in MFA
	if !authType.IgnoreMFA && len(mfaTypes) > 0 {
		state, err = utils.GenerateRandomString(loginStateLength)
		if err != nil {
			return nil, nil, nil, errors.WrapErrorAction("generate", "login state", nil, err)
		}
	}

	//clear the expired sessions for the identifier - user or anonymous
	err = a.clearExpiredSessions(sub, l)
	if err != nil {
		return nil, nil, nil, errors.WrapErrorAction("error clearing expired session for identifier", "",
			&logutils.FieldArgs{"identifier": sub}, err)
	}

	//now we are ready to apply login for the user or anonymous
	loginSession, err := a.applyLogin(anonymous, sub, *authType, *appOrg, accountAuthType, *appType, externalIDs, ipAddress, deviceType, deviceOS, deviceID, responseParams, state, l)
	if err != nil {
		return nil, nil, nil, errors.WrapErrorAction("error apply login auth type", "user", nil, err)
	}

	if loginSession.State == "" {
		return nil, loginSession, nil, nil
	}

	return nil, &model.LoginSession{ID: loginSession.ID, Identifier: loginSession.Identifier, Params: responseParams, State: loginSession.State}, mfaTypes, nil
}

//Logout logouts an account from app/org
//	Input:
//		allSessions (bool): If to remove the current session only or all sessions for the app/org for the account
func (a *Auth) Logout(appID string, orgID string, currentAccountID string, sessionID string, allSessions bool, l *logs.Log) error {
	if allSessions {
		err := a.storage.DeleteLoginSessionsByIdentifier(nil, currentAccountID)
		if err != nil {
			return errors.Wrapf("error deleting session by accountID - %s", err, currentAccountID)
		}
	} else {
		err := a.storage.DeleteLoginSession(nil, sessionID)
		if err != nil {
			return errors.Wrapf("error deleting session - %s", err, sessionID)
		}
	}
	return nil
}

//AccountExists checks if a user is already registered
//The authentication method must be one of the supported for the application.
//	Input:
//		authenticationType (string): Name of the authentication method for provided creds (eg. "email", "username", "illinois_oidc")
//		userIdentifier (string): User identifier for the specified auth type
//		apiKey (string): API key to validate the specified app
//		appTypeIdentifier (string): identifier of the app type/client that the user is logging in from
//		orgID (string): ID of the organization that the user is logging in
//	Returns:
//		accountExisted (bool): valid when error is nil
func (a *Auth) AccountExists(authenticationType string, userIdentifier string, apiKey string, appTypeIdentifier string, orgID string) (bool, error) {
	account, _, err := a.getAccount(authenticationType, userIdentifier, apiKey, appTypeIdentifier, orgID)
	if err != nil {
		return false, errors.WrapErrorAction(logutils.ActionGet, model.TypeAccount, nil, err)
	}

	return account != nil, nil
}

//CanSignIn checks if a user can sign in
//The authentication method must be one of the supported for the application.
//	Input:
//		authenticationType (string): Name of the authentication method for provided creds (eg. "email", "username", "illinois_oidc")
//		userIdentifier (string): User identifier for the specified auth type
//		apiKey (string): API key to validate the specified app
//		appTypeIdentifier (string): identifier of the app type/client being used
//		orgID (string): ID of the organization being used
//	Returns:
//		canSignIn (bool): valid when error is nil
func (a *Auth) CanSignIn(authenticationType string, userIdentifier string, apiKey string, appTypeIdentifier string, orgID string) (bool, error) {
	account, authTypeID, err := a.getAccount(authenticationType, userIdentifier, apiKey, appTypeIdentifier, orgID)
	if err != nil {
		return false, errors.WrapErrorAction(logutils.ActionGet, model.TypeAccount, nil, err)
	}

	return a.canSignIn(account, authTypeID, userIdentifier), nil
}

//CanLink checks if a user can link a new auth type
//The authentication method must be one of the supported for the application.
//	Input:
//		authenticationType (string): Name of the authentication method for provided creds (eg. "email", "username", "illinois_oidc")
//		userIdentifier (string): User identifier for the specified auth type
//		apiKey (string): API key to validate the specified app
//		appTypeIdentifier (string): identifier of the app type/client being used
//		orgID (string): ID of the organization being used
//	Returns:
//		canLink (bool): valid when error is nil
func (a *Auth) CanLink(authenticationType string, userIdentifier string, apiKey string, appTypeIdentifier string, orgID string) (bool, error) {
	account, authTypeID, err := a.getAccount(authenticationType, userIdentifier, apiKey, appTypeIdentifier, orgID)
	if err != nil {
		return false, errors.WrapErrorAction(logutils.ActionGet, model.TypeAccount, nil, err)
	}

	if account != nil {
		aat := account.GetAccountAuthType(authTypeID, userIdentifier)
		return (aat != nil && aat.Unverified), nil
	}

	return true, nil
}

//Refresh refreshes an access token using a refresh token
//	Input:
//		refreshToken (string): Refresh token
//		apiKey (string): API key to validate the specified app
//		l (*logs.Log): Log object pointer for request
//	Returns:
//		Login session (*LoginSession): Signed ROKWIRE access token to be used to authorize future requests
//			Access token (string): Signed ROKWIRE access token to be used to authorize future requests
//			Refresh Token (string): Refresh token that can be sent to refresh the access token once it expires
//			Params (interface{}): authType-specific set of parameters passed back to client
func (a *Auth) Refresh(refreshToken string, apiKey string, l *logs.Log) (*model.LoginSession, error) {
	var loginSession *model.LoginSession

	//find the login session for the refresh token
	loginSession, err := a.storage.FindLoginSession(refreshToken)
	if err != nil {
		l.Infof("error finding session by refresh token - %s", refreshToken)
		return nil, errors.WrapErrorAction("error finding session by refresh token", "", nil, err)
	}
	if loginSession == nil {
		l.Infof("there is no a session for refresh token - %s", refreshToken)
		return nil, nil
	}

	//check if the session is expired
	if loginSession.IsExpired() {
		l.Infof("the session is expired, so delete it and return null - %s", refreshToken)

		//remove the session
		err = a.deleteLoginSession(nil, *loginSession, l)
		if err != nil {
			return nil, errors.WrapErrorAction("error deleting expired session", "", nil, err)
		}

		//return nul
		return nil, nil
	}

	//check if a previous refresh token is being used
	//the session must contain the token since the session was returned by Mongo, so the token is old if not equal to the last token in the list
	currentToken := loginSession.CurrentRefreshToken()
	if currentToken == "" {
		return nil, errors.ErrorData(logutils.StatusMissing, "refresh tokens", nil)
	}
	if refreshToken != currentToken {
		l.Infof("previous refresh token being used, so delete login session and return null - %s", refreshToken)

		//remove the session
		err = a.deleteLoginSession(nil, *loginSession, l)
		if err != nil {
			return nil, errors.WrapErrorAction("error deleting expired session", "", nil, err)
		}

		return nil, nil
	}

	//TODO: Ideally we would not make many database calls before validating the API key. Currently needed to get app ID
	err = a.validateAPIKey(apiKey, loginSession.AppOrg.Application.ID)
	if err != nil {
		return nil, errors.WrapErrorData(logutils.StatusInvalid, model.TypeAPIKey, nil, err)
	}

	///now:
	// - generate new access token
	sub := loginSession.Identifier
	orgID := loginSession.AppOrg.Organization.ID
	appID := loginSession.AppOrg.Application.ID
	authType := loginSession.AuthType.Code

	anonymous := loginSession.Anonymous
	uid := ""
	name := ""
	email := ""
	phone := ""
	permissions := []string{}

	// - generate new params and update the account if needed(if external auth type)
	var externalIDChanges map[string]string
	if loginSession.AuthType.IsExternal {
		extAuthType, err := a.getExternalAuthTypeImpl(loginSession.AuthType)
		if err != nil {
			l.Infof("error getting external auth type on refresh - %s", refreshToken)
			return nil, errors.WrapErrorAction("error getting external auth type on refresh", "", nil, err)
		}

		externalUser, refreshedData, err := extAuthType.refresh(loginSession.Params, loginSession.AuthType, loginSession.AppType, loginSession.AppOrg, l)
		if err != nil {
			l.Infof("error refreshing external auth type on refresh - %s", refreshToken)
			return nil, errors.WrapErrorAction("error refreshing external auth type on refresh", "", nil, err)
		}

		//check if need to update the account data
		authType, err := a.storage.FindAuthType(loginSession.AuthType.ID)
		if err != nil {
			l.Infof("error getting auth type - %s", refreshToken)
			return nil, errors.WrapErrorAction("error getting auth type", "", nil, err)
		}
		externalIDChanges, err = a.updateDataIfNeeded(*loginSession.AccountAuthType, *externalUser, *authType, loginSession.AppOrg, l)
		if err != nil {
			return nil, errors.WrapErrorAction("update account if needed on refresh", "", nil, err)
		}

		loginSession.Params = refreshedData //assing the refreshed data
	}

	for k, v := range externalIDChanges {
		loginSession.ExternalIDs[k] = v
	}

	if !anonymous {
		accountAuthType := loginSession.AccountAuthType
		if accountAuthType == nil {
			l.Infof("for some reasons account auth type is null for not anonymous login - %s", loginSession.ID)
			return nil, errors.ErrorAction("for some reasons account auth type is null for not anonymous login", "", nil)
		}
		uid = accountAuthType.Identifier
		name = accountAuthType.Account.Profile.GetFullName()
		email = accountAuthType.Account.Profile.Email
		phone = accountAuthType.Account.Profile.Phone
		permissions = accountAuthType.Account.GetPermissionNames()
	}
<<<<<<< HEAD
	claims := a.getStandardClaims(sub, uid, name, email, phone, rokwireTokenAud, orgID, appID, authType, nil, anonymous, false, loginSession.AppOrg.Application.Admin, false, loginSession.ID)
=======
	claims := a.getStandardClaims(sub, uid, name, email, phone, rokwireTokenAud, orgID, appID, authType, loginSession.ExternalIDs, nil, anonymous, false, loginSession.AppOrg.Application.Admin, loginSession.ID)
>>>>>>> 35ffdd0d
	accessToken, err := a.buildAccessToken(claims, strings.Join(permissions, ","), authorization.ScopeGlobal)
	if err != nil {
		l.Infof("error generating acccess token on refresh - %s", refreshToken)
		return nil, errors.WrapErrorAction(logutils.ActionCreate, logutils.TypeToken, nil, err)
	}
	loginSession.AccessToken = accessToken //set the generated token
	// - generate new refresh token
	refreshToken, err = a.buildRefreshToken()
	if err != nil {
		l.Infof("error generating refresh token on refresh - %s", refreshToken)
		return nil, errors.WrapErrorAction(logutils.ActionCreate, logutils.TypeToken, nil, err)
	}
	if loginSession.RefreshTokens == nil {
		loginSession.RefreshTokens = make([]string, 0)
	}
	loginSession.RefreshTokens = append(loginSession.RefreshTokens, refreshToken) //set the generated token

	now := time.Now()
	loginSession.DateUpdated = &now
	loginSession.DateRefreshed = &now

	//store the updated session
	err = a.storage.UpdateLoginSession(nil, *loginSession)
	if err != nil {
		l.Infof("error updating login session on refresh - %s", refreshToken)
		return nil, errors.WrapErrorAction("error updating login session on refresh", "", nil, err)
	}

	//return the updated session
	return loginSession, nil
}

//GetLoginURL returns a pre-formatted login url for SSO providers
//	Input:
//		authenticationType (string): Name of the authentication method for provided creds (eg. "email", "username", "illinois_oidc")
//		appTypeIdentifier (string): Identifier of the app type/client that the user is logging in from
//		orgID (string): ID of the organization that the user is logging in
//		redirectURI (string): Registered redirect URI where client will receive response
//		apiKey (string): API key to validate the specified app
//		l (*loglib.Log): Log object pointer for request
//	Returns:
//		Login URL (string): SSO provider login URL to be launched in a browser
//		Params (map[string]interface{}): Params to be sent in subsequent request (if necessary)
func (a *Auth) GetLoginURL(authenticationType string, appTypeIdentifier string, orgID string, redirectURI string, apiKey string, l *logs.Log) (string, map[string]interface{}, error) {
	//validate if the provided auth type is supported by the provided application and organization
	authType, appType, appOrg, err := a.validateAuthType(authenticationType, appTypeIdentifier, orgID)
	if err != nil {
		return "", nil, errors.WrapErrorAction(logutils.ActionValidate, typeAuthType, nil, err)
	}

	//TODO: Ideally we would not make many database calls before validating the API key. Currently needed to get app ID
	err = a.validateAPIKey(apiKey, appType.Application.ID)
	if err != nil {
		return "", nil, errors.WrapErrorData(logutils.StatusInvalid, model.TypeAPIKey, nil, err)
	}

	//get the auth type implementation for the auth type
	authImpl, err := a.getExternalAuthTypeImpl(*authType)
	if err != nil {
		return "", nil, errors.WrapErrorAction(logutils.ActionLoadCache, typeAuthType, nil, err)
	}

	//get login URL
	loginURL, params, err := authImpl.getLoginURL(*authType, *appType, *appOrg, redirectURI, l)
	if err != nil {
		return "", nil, errors.WrapErrorAction(logutils.ActionGet, "login url", nil, err)
	}

	return loginURL, params, nil
}

//LoginMFA verifies a code sent by a user as a final login step for enrolled accounts.
//The MFA type must be one of the supported for the application.
//	Input:
//		apiKey (string): API key to validate the specified app
//		accountID (string): ID of account user is trying to access
//		sessionID (string): ID of login session generated during login
//		identifier (string): Email, phone, or TOTP device name
//		mfaType (string): Type of MFA code sent
//		mfaCode (string): Code that must be verified
//		state (string): Variable used to verify user has already passed credentials check
//		l (*logs.Log): Log object pointer for request
//	Returns:
//		Message (*string): message
//		Login session (*LoginSession): Signed ROKWIRE access token to be used to authorize future requests
//			Access token (string): Signed ROKWIRE access token to be used to authorize future requests
//			Refresh Token (string): Refresh token that can be sent to refresh the access token once it expires
//			AccountAuthType (AccountAuthType): AccountAuthType object for authenticated user
func (a *Auth) LoginMFA(apiKey string, accountID string, sessionID string, identifier string, mfaType string, mfaCode string, state string, l *logs.Log) (*string, *model.LoginSession, error) {
	var message string
	var loginSession *model.LoginSession
	var err error
	transaction := func(context storage.TransactionContext) error {
		//1. find mfa type in account
		loginSession, err = a.storage.FindAndUpdateLoginSession(context, sessionID)
		if err != nil {
			return errors.WrapErrorAction(logutils.ActionFind, model.TypeLoginSession, &logutils.FieldArgs{"session_id": sessionID}, err)
		}

		if loginSession.MfaAttempts >= maxMfaAttempts {
			a.deleteLoginSession(context, *loginSession, l)
			message = fmt.Sprintf("max mfa attempts reached: %d", maxMfaAttempts)
			return errors.New(message)
		}

		//2. check api key
		err = a.validateAPIKey(apiKey, loginSession.AppOrg.Application.ID)
		if err != nil {
			return errors.WrapErrorData(logutils.StatusInvalid, model.TypeAPIKey, logutils.StringArgs(apiKey), err)
		}

		//3. find mfa type in account
		errFields := &logutils.FieldArgs{"account_id": accountID, "type": mfaType}
		mfa, err := a.storage.FindMFAType(context, accountID, identifier, mfaType)
		if err != nil {
			return errors.WrapErrorAction(logutils.ActionFind, model.TypeMFAType, errFields, err)
		}
		if mfa == nil {
			message = "account not enrolled"
			return errors.ErrorData(logutils.StatusMissing, model.TypeMFAType, errFields)
		}
		if !mfa.Verified {
			message = "mfa type not verified"
			return errors.ErrorData(logutils.StatusMissing, model.TypeMFAType, errFields)
		}
		if mfa.Params == nil {
			return errors.ErrorData(logutils.StatusMissing, "mfa params", errFields)
		}

		//4. check state variable
		if state != loginSession.State {
			message = "invalid login state"
			return errors.ErrorData(logutils.StatusInvalid, "login state", errFields)
		}
		if loginSession.StateExpires != nil && time.Now().UTC().After(*loginSession.StateExpires) {
			a.deleteLoginSession(context, *loginSession, l)
			message = "expired state"
			return errors.ErrorData(logutils.StatusInvalid, "expired state", nil)
		}

		//5. verify code
		mfaImpl, err := a.getMfaTypeImpl(mfaType)
		if err != nil {
			return errors.WrapErrorAction(logutils.ActionLoadCache, typeMfaType, nil, err)
		}
		verifyMsg, err := mfaImpl.verify(context, mfa, accountID, mfaCode)
		if err != nil {
			if verifyMsg != nil {
				message = *verifyMsg
			}
			return errors.WrapErrorAction("verifying", "mfa code", errFields, err)
		}

		loginSession.State = ""
		loginSession.StateExpires = nil
		loginSession.MfaAttempts = 0
		err = a.storage.UpdateLoginSession(context, *loginSession)
		if err != nil {
			return errors.WrapErrorAction(logutils.ActionUpdate, model.TypeLoginSession, nil, err)
		}

		return nil
	}

	err = a.storage.PerformTransaction(transaction)
	if err != nil {
		if message != "" {
			return &message, nil, errors.WrapErrorAction("verifying", model.TypeMFAType, nil, err)
		}
		return nil, nil, errors.WrapErrorAction("verifying", model.TypeMFAType, nil, err)
	}

	return nil, loginSession, nil
}

//VerifyCredential verifies credential (checks the verification code in the credentials collection)
func (a *Auth) VerifyCredential(id string, verification string, l *logs.Log) error {
	credential, err := a.storage.FindCredential(nil, id)
	if err != nil || credential == nil {
		return errors.WrapErrorAction(logutils.ActionFind, model.TypeCredential, nil, err)
	}

	if credential.Verified {
		return errors.New("credential has already been verified")
	}

	//get the auth type
	authType, err := a.storage.FindAuthType(credential.AuthType.ID)
	if err != nil || authType == nil {
		return errors.WrapErrorAction(logutils.ActionLoadCache, typeAuthType, logutils.StringArgs(credential.AuthType.ID), err)
	}
	if !authType.UseCredentials {
		return errors.WrapErrorAction("invalid auth type for credential verification", model.TypeAuthType, nil, err)
	}

	authImpl, err := a.getAuthTypeImpl(*authType)
	if err != nil {
		return errors.WrapErrorAction(logutils.ActionLoadCache, typeAuthType, nil, err)
	}

	authTypeCreds, err := authImpl.verifyCredential(credential, verification, l)
	if err != nil || authTypeCreds == nil {
		return errors.WrapErrorAction(logutils.ActionValidate, "verification code", nil, err)
	}

	credential.Verified = true
	credential.Value = authTypeCreds
	if err = a.storage.UpdateCredential(nil, credential); err != nil {
		return errors.WrapErrorAction(logutils.ActionUpdate, model.TypeCredential, nil, err)
	}

	return nil
}

//UpdateCredential updates the credential object with the new value
//	Input:
//		accountID: id of the associated account to reset
//		accountAuthTypeID (string): id of the AccountAuthType
//		params: specific params for the different auth types
//	Returns:
//		error: if any
//TODO: Clear login sessions using old creds
// Handle refresh tokens when applicable
func (a *Auth) UpdateCredential(accountID string, accountAuthTypeID string, params string, l *logs.Log) error {
	//Get the user credential from account auth type in accounts collection
	account, err := a.storage.FindAccountByID(nil, accountID)
	if err != nil {
		return errors.WrapErrorAction(logutils.ActionFind, model.TypeAccount, nil, err)
	}
	accountAuthType, err := a.findAccountAuthTypeByID(account, accountAuthTypeID)
	if err != nil {
		return errors.WrapErrorAction(logutils.ActionFind, model.TypeAuthType, nil, err)
	}
	if accountAuthType.Credential == nil {
		return errors.New("Invalid account auth type for reset password")
	}

	credential := accountAuthType.Credential
	//Determine the auth type for resetPassword
	authType := accountAuthType.AuthType
	if !authType.UseCredentials {
		return errors.WrapErrorAction("invalid auth type for reset password client", model.TypeAuthType, nil, err)
	}

	authImpl, err := a.getAuthTypeImpl(authType)
	if err != nil {
		return errors.WrapErrorAction(logutils.ActionLoadCache, typeAuthType, nil, err)
	}

	authTypeCreds, err := authImpl.resetCredential(credential, nil, params, l)
	if err != nil || authTypeCreds == nil {
		return errors.WrapErrorAction(logutils.ActionValidate, "reset password", nil, err)
	}
	//Update the credential with new password
	credential.Value = authTypeCreds
	if err = a.storage.UpdateCredential(nil, credential); err != nil {
		return errors.WrapErrorAction(logutils.ActionUpdate, model.TypeCredential, nil, err)
	}

	return nil
}

//ResetForgotCredential resets forgot credential
//	Input:
//		credsID: id of the credential object
//		resetCode: code from the reset link
//		params: specific params for the different auth types
//	Returns:
//		error: if any
//TODO: Clear login sessions using old creds
// Handle refresh tokens when applicable
func (a *Auth) ResetForgotCredential(credsID string, resetCode string, params string, l *logs.Log) error {
	credential, err := a.storage.FindCredential(nil, credsID)
	if err != nil || credential == nil {
		return errors.WrapErrorAction(logutils.ActionFind, model.TypeCredential, nil, err)
	}

	//Determine the auth type for resetPassword
	authType, err := a.storage.FindAuthType(credential.AuthType.ID)
	if err != nil || authType == nil {
		return errors.WrapErrorAction(logutils.ActionLoadCache, typeAuthType, logutils.StringArgs(credential.AuthType.ID), err)
	}
	if !authType.UseCredentials {
		return errors.WrapErrorAction("invalid auth type for reset password link", model.TypeAuthType, nil, err)
	}

	authImpl, err := a.getAuthTypeImpl(*authType)
	if err != nil {
		return errors.WrapErrorAction(logutils.ActionLoadCache, typeAuthType, nil, err)
	}

	authTypeCreds, err := authImpl.resetCredential(credential, &resetCode, params, l)
	if err != nil || authTypeCreds == nil {
		return errors.WrapErrorAction(logutils.ActionValidate, "reset password", nil, err)
	}
	//Update the credential with new password
	credential.Value = authTypeCreds
	if err = a.storage.UpdateCredential(nil, credential); err != nil {
		return errors.WrapErrorAction(logutils.ActionUpdate, model.TypeCredential, nil, err)
	}

	return nil
}

//ForgotCredential initiate forgot credential process (generates a reset link and sends to the given identifier for email auth type)
//	Input:
//		authenticationType (string): Name of the authentication method for provided creds (eg. "email", "username", "illinois_oidc")
//		identifier: identifier of the account auth type
//		appTypeIdentifier (string): Identifier of the app type/client that the user is logging in from
//		orgID (string): ID of the organization that the user is logging in
//		apiKey (string): API key to validate the specified app
//	Returns:
//		error: if any
func (a *Auth) ForgotCredential(authenticationType string, appTypeIdentifier string, orgID string, apiKey string, identifier string, l *logs.Log) error {
	//validate if the provided auth type is supported by the provided application and organization
	authType, appType, appOrg, err := a.validateAuthType(authenticationType, appTypeIdentifier, orgID)
	if err != nil {
		return errors.WrapErrorAction(logutils.ActionValidate, typeAuthType, nil, err)
	}

	//check for api key
	//TODO: Ideally we would not make many database calls before validating the API key. Currently needed to get app ID
	err = a.validateAPIKey(apiKey, appType.Application.ID)
	if err != nil {
		return errors.WrapErrorData(logutils.StatusInvalid, model.TypeAPIKey, nil, err)
	}

	//check if the auth types uses credentials
	if !authType.UseCredentials {
		return errors.WrapErrorAction("invalid auth type for forgot credential", model.TypeAuthType, nil, err)
	}

	authImpl, err := a.getAuthTypeImpl(*authType)
	if err != nil {
		return errors.WrapErrorAction(logutils.ActionLoadCache, typeAuthType, nil, err)
	}
	authTypeID := authType.ID

	//Find the credential for setting reset code and expiry and sending credID in reset link
	account, err := a.storage.FindAccount(appOrg.ID, authTypeID, identifier)
	if err != nil {
		return errors.WrapErrorAction(logutils.ActionFind, model.TypeAccount, nil, err)
	}

	accountAuthType, err := a.findAccountAuthType(account, authType, identifier)
	if accountAuthType == nil {
		return errors.WrapErrorAction(logutils.ActionFind, model.TypeAccountAuthType, nil, err)
	}
	credential := accountAuthType.Credential
	if credential == nil {
		return errors.New("Invalid account auth type for reset link")
	}
	//do not allow to reset credential for unverified credentials
	err = a.checkCredentialVerified(authImpl, accountAuthType, l)
	if err != nil {
		return err
	}

	authTypeCreds, err := authImpl.forgotCredential(credential, identifier, appType.Application.Name, l)
	if err != nil || authTypeCreds == nil {
		return errors.WrapErrorAction(logutils.ActionValidate, "forgot password", nil, err)
	}
	//Update the credential with reset code and expiry
	credential.Value = authTypeCreds
	if err = a.storage.UpdateCredential(nil, credential); err != nil {
		return errors.WrapErrorAction(logutils.ActionUpdate, model.TypeCredential, nil, err)
	}
	return nil
}

//SendVerifyCredential sends the verification code to the identifier
func (a *Auth) SendVerifyCredential(authenticationType string, appTypeIdentifier string, orgID string, apiKey string, identifier string, l *logs.Log) error {
	//validate if the provided auth type is supported by the provided application and organization
	authType, appType, appOrg, err := a.validateAuthType(authenticationType, appTypeIdentifier, orgID)
	if err != nil {
		return errors.WrapErrorAction(logutils.ActionValidate, typeAuthType, nil, err)
	}
	//validate api key before making db calls
	err = a.validateAPIKey(apiKey, appType.Application.ID)
	if err != nil {
		return errors.WrapErrorData(logutils.StatusInvalid, model.TypeAPIKey, nil, err)
	}

	if !authType.UseCredentials {
		return errors.WrapErrorAction("invalid auth type for sending verify code", model.TypeAuthType, nil, err)
	}
	authImpl, err := a.getAuthTypeImpl(*authType)
	if err != nil {
		return errors.WrapErrorAction(logutils.ActionLoadCache, typeAuthType, nil, err)
	}
	account, err := a.storage.FindAccount(appOrg.ID, authType.ID, identifier)
	if err != nil {
		return errors.WrapErrorAction(logutils.ActionFind, model.TypeAccount, nil, err)
	}
	accountAuthType, err := a.findAccountAuthType(account, authType, identifier)
	if accountAuthType == nil {
		return errors.WrapErrorAction(logutils.ActionFind, model.TypeAccountAuthType, nil, err)
	}
	credential := accountAuthType.Credential
	if credential == nil {
		return errors.New("Invalid account auth type for reset link")
	}

	if credential.Verified {
		return errors.New("credential has already been verified")
	}

	err = authImpl.sendVerifyCredential(credential, appType.Application.Name, l)
	if err != nil {
		return errors.WrapErrorAction(logutils.ActionSend, "verification code", nil, err)
	}

	return nil
}

//VerifyMFA verifies a code sent by a user as a final MFA enrollment step.
//The MFA type must be one of the supported for the application.
//	Input:
//		accountID (string): ID of account for which user is trying to verify MFA
//		identifier (string): Email, phone, or TOTP device name
//		mfaType (string): Type of MFA code sent
//		mfaCode (string): Code that must be verified
//	Returns:
//		Message (*string): message
//		Recovery codes ([]string): List of account recovery codes returned if enrolling in MFA for first time
func (a *Auth) VerifyMFA(accountID string, identifier string, mfaType string, mfaCode string) (*string, []string, error) {
	var recoveryMfa *model.MFAType
	var message *string
	transaction := func(context storage.TransactionContext) error {
		errFields := &logutils.FieldArgs{"account_id": accountID, "type": mfaType}
		//1. find mfa type in account
		mfa, err := a.storage.FindMFAType(context, accountID, identifier, mfaType)
		if err != nil {
			return errors.WrapErrorAction(logutils.ActionFind, model.TypeMFAType, errFields, err)
		}
		if mfa == nil {
			return errors.ErrorData(logutils.StatusMissing, model.TypeMFAType, errFields)
		}

		if mfa.Verified {
			return errors.New("mfa type already verified")
		}
		if mfa.Params == nil {
			return errors.ErrorData(logutils.StatusMissing, "mfa params", errFields)
		}

		//2. get mfa type implementation
		mfaImpl, err := a.getMfaTypeImpl(mfaType)
		if err != nil {
			return errors.WrapErrorAction(logutils.ActionLoadCache, typeMfaType, nil, err)
		}
		message, err = mfaImpl.verify(context, mfa, accountID, mfaCode)
		if err != nil {
			return errors.WrapErrorAction(logutils.ActionValidate, typeMfaType, errFields, err)
		}

		//3. update existing MFA type
		mfa.Verified = true
		err = a.storage.UpdateMFAType(context, mfa, accountID)
		if err != nil {
			return errors.WrapErrorAction(logutils.ActionUpdate, model.TypeMFAType, &logutils.FieldArgs{"account_id": accountID, "id": mfa.ID}, err)
		}

		//4. find account
		account, err := a.storage.FindAccountByID(context, accountID)
		if err != nil {
			return errors.WrapErrorAction(logutils.ActionFind, model.TypeAccount, &logutils.FieldArgs{"_id": accountID}, err)
		}

		//5. only mfa type just been verified, so enroll in recovery mfa automatically
		if len(account.MFATypes) == 1 {
			mfaImpl, err := a.getMfaTypeImpl(MfaTypeRecovery)
			if err != nil {
				return errors.WrapErrorAction(logutils.ActionLoadCache, typeMfaType, nil, err)
			}
			recoveryMfa, err = mfaImpl.enroll(MfaTypeRecovery)
			if err != nil {
				return errors.WrapErrorAction(logutils.ActionValidate, typeMfaType, &logutils.FieldArgs{"account_id": accountID, "type": MfaTypeRecovery}, err)
			}

			// insert recovery mfa type
			err = a.storage.InsertMFAType(context, recoveryMfa, accountID)
			if err != nil {
				return errors.WrapErrorAction(logutils.ActionInsert, model.TypeMFAType, &logutils.FieldArgs{"account_id": accountID, "type": MfaTypeRecovery}, err)
			}
		}

		return nil
	}

	err := a.storage.PerformTransaction(transaction)
	if err != nil {
		return message, nil, errors.WrapErrorAction("verifying", model.TypeMFAType, nil, err)
	}

	if recoveryMfa != nil && recoveryMfa.Params != nil {
		recoveryCodes, ok := recoveryMfa.Params["codes"].([]string)
		if !ok {
			return nil, nil, errors.ErrorAction(logutils.ActionCast, "recovery codes", nil)
		}

		return nil, recoveryCodes, nil
	}

	return nil, nil, nil
}

//GetMFATypes gets all MFA types set up for an account
//	Input:
//		accountID (string): Account ID to find MFA types
//	Returns:
//		MFA Types ([]model.MFAType): MFA information for all enrolled types
func (a *Auth) GetMFATypes(accountID string) ([]model.MFAType, error) {
	mfa, err := a.storage.FindMFATypes(accountID)
	if err != nil {
		return nil, errors.WrapErrorAction(logutils.ActionFind, model.TypeMFAType, nil, err)
	}

	return mfa, nil
}

//AddMFAType adds a form of MFA to an account
//	Input:
//		accountID (string): Account ID to add MFA
//		identifier (string): Email, phone, or TOTP device name
//		mfaType (string): Type of MFA to be added
//	Returns:
//		MFA Type (*model.MFAType): MFA information for the specified type
func (a *Auth) AddMFAType(accountID string, identifier string, mfaType string) (*model.MFAType, error) {
	mfaImpl, err := a.getMfaTypeImpl(mfaType)
	if err != nil {
		return nil, errors.WrapErrorAction(logutils.ActionLoadCache, typeMfaType, nil, err)
	}

	newMfa, err := mfaImpl.enroll(identifier)
	if err != nil {
		return nil, errors.WrapErrorAction("enrolling", typeMfaType, nil, err)
	}

	err = a.storage.InsertMFAType(nil, newMfa, accountID)
	if err != nil {
		return nil, errors.WrapErrorAction(logutils.ActionInsert, typeMfaType, &logutils.FieldArgs{"account_id": accountID, "type": mfaType}, err)
	}

	return newMfa, nil
}

//RemoveMFAType removes a form of MFA from an account
//	Input:
//		accountID (string): Account ID to remove MFA
//		identifier (string): Email, phone, or TOTP device name
//		mfaType (string): Type of MFA to remove
func (a *Auth) RemoveMFAType(accountID string, identifier string, mfaType string) error {
	transaction := func(context storage.TransactionContext) error {
		//1. remove mfa type from account
		err := a.storage.DeleteMFAType(context, accountID, identifier, mfaType)
		if err != nil {
			return errors.WrapErrorAction(logutils.ActionDelete, model.TypeMFAType, &logutils.FieldArgs{"account_id": accountID, "identifier": identifier, "type": mfaType}, err)
		}

		//2. find account
		account, err := a.storage.FindAccountByID(context, accountID)
		if err != nil {
			return errors.WrapErrorAction(logutils.ActionFind, model.TypeAccount, nil, err)
		}
		if account == nil {
			return errors.ErrorData(logutils.StatusMissing, model.TypeAccount, &logutils.FieldArgs{"_id": accountID})
		}

		//3. check if account only has recovery MFA remaining
		if len(account.MFATypes) == 1 && account.MFATypes[0].Type == MfaTypeRecovery {
			err = a.storage.DeleteMFAType(context, accountID, MfaTypeRecovery, MfaTypeRecovery)
			if err != nil {
				return errors.WrapErrorAction(logutils.ActionDelete, model.TypeMFAType, &logutils.FieldArgs{"account_id": accountID, "identifier": MfaTypeRecovery, "type": MfaTypeRecovery}, err)
			}
		}

		return nil
	}

	err := a.storage.PerformTransaction(transaction)
	if err != nil {
		return errors.WrapErrorAction(logutils.ActionDelete, model.TypeMFAType, nil, err)
	}

	return nil
}

//GetServiceAccountParams returns a list of app, org pairs a service account has access to
func (a *Auth) GetServiceAccountParams(accountID string, r *http.Request, l *logs.Log) (*string, []model.AppOrgPair, error) {
	params := map[string]interface{}{"account_id": accountID}
	message, accounts, _, err := a.checkServiceAccountCreds(r, params, l)
	if err != nil {
		return message, nil, errors.WrapErrorAction(logutils.ActionValidate, "service account creds", nil, err)
	}

	appOrgPairs := make([]model.AppOrgPair, len(accounts))
	for i, account := range accounts {
		var appID *string
		if account.Application != nil {
			appID = &account.Application.ID
		}
		var orgID *string
		if account.Organization != nil {
			orgID = &account.Organization.ID
		}
		appOrgPairs[i] = model.AppOrgPair{AppID: appID, OrgID: orgID}
	}

	return nil, appOrgPairs, nil
}

//GetServiceAccessToken returns an access token for a non-human client
func (a *Auth) GetServiceAccessToken(r *http.Request, l *logs.Log) (*string, string, error) {
	message, accounts, authType, err := a.checkServiceAccountCreds(r, nil, l)
	if err != nil {
		return message, "", errors.WrapErrorAction(logutils.ActionValidate, "service account creds", nil, err)
	}

	permissions := accounts[0].GetPermissionNames()
	scopes := accounts[0].GetScopeNames()
	var appID string
	if accounts[0].Application != nil {
		appID = accounts[0].Application.ID
	}
	var orgID string
	if accounts[0].Organization != nil {
		orgID = accounts[0].Organization.ID
	}

	claims := a.getStandardClaims(accounts[0].AccountID, "", "", "", "", rokwireTokenAud, orgID, appID, authType, nil, false, true, false, true, "")
	accessToken, err := a.buildAccessToken(claims, strings.Join(permissions, ","), strings.Join(scopes, ","))
	if err != nil {
		return nil, "", errors.WrapErrorAction(logutils.ActionCreate, logutils.TypeToken, nil, err)
	}
	return nil, accessToken, nil
}

//GetServiceAccounts gets all service accounts matching a search
func (a *Auth) GetServiceAccounts(params map[string]interface{}, l *logs.Log) ([]model.ServiceAccount, error) {
	serviceAccounts, err := a.storage.FindServiceAccounts(params)
	if err != nil {
		return nil, errors.WrapErrorAction(logutils.ActionFind, model.TypeServiceAccount, nil, err)
	}

	for _, account := range serviceAccounts {
		a.hideServiceCredentialParams(account.Credentials, l)
	}

	return serviceAccounts, nil
}

//RegisterServiceAccount registers a service account
func (a *Auth) RegisterServiceAccount(accountID *string, fromAppID *string, fromOrgID *string, name *string, appID *string,
	orgID *string, permissions *[]string, scopes *[]string, firstParty *bool, creds []model.ServiceAccountCredential, l *logs.Log) (*model.ServiceAccount, error) {
	var newAccount *model.ServiceAccount
	var err error
	var newName string
	var permissionList []string
	var scopeList []string
	var rawTokens []string

	if accountID != nil {
		var fromAccount *model.ServiceAccount
		fromAccount, err = a.storage.FindServiceAccount(nil, *accountID, fromAppID, fromOrgID)
		if err != nil {
			return nil, errors.WrapErrorAction(logutils.ActionFind, model.TypeServiceAccount, nil, err)
		}

		newName = fromAccount.Name
		if name != nil {
			newName = *name
		}
		permissionList = fromAccount.GetPermissionNames()
		if permissions != nil {
			permissionList = *permissions
		}
		scopeList = fromAccount.GetScopeNames()
		if scopes != nil {
			scopeList = *scopes
		}

		newAccount, err = a.constructServiceAccount(fromAccount.AccountID, newName, appID, orgID, permissionList, scopeList, fromAccount.FirstParty)
		if err != nil {
			return nil, errors.WrapErrorAction(logutils.ActionCreate, model.TypeServiceAccount, nil, err)
		}
		newAccount.Credentials = fromAccount.Credentials
	} else {
		if firstParty == nil {
			return nil, errors.ErrorData(logutils.StatusMissing, logutils.TypeArg, logutils.StringArgs("first party"))
		}

		id, _ := uuid.NewUUID()
		if name != nil {
			newName = *name
		}
		if permissions != nil {
			permissionList = *permissions
		}
		if scopes != nil {
			scopeList = *scopes
		}

		newAccount, err = a.constructServiceAccount(id.String(), newName, appID, orgID, permissionList, scopeList, *firstParty)
		if err != nil {
			return nil, errors.WrapErrorAction(logutils.ActionCreate, model.TypeServiceAccount, nil, err)
		}
		newAccount.Credentials = make([]model.ServiceAccountCredential, 0)

		rawTokens = make([]string, len(creds))
		for i, cred := range creds {
			serviceAuthType, err := a.getServiceAuthTypeImpl(cred.Type)
			if err != nil {
				l.Infof("error getting service auth type on register service account: %s", err.Error())
				continue
			}

			rawToken, err := serviceAuthType.addCredentials(&cred)
			if err != nil {
				l.Warnf("error adding %s credential on register service account: %s", cred.Type, err.Error())
			}

			newAccount.Credentials = append(newAccount.Credentials, cred)
			rawTokens[i] = rawToken
		}
	}

	newAccount.DateCreated = time.Now().UTC()
	err = a.storage.InsertServiceAccount(newAccount)
	if err != nil {
		return nil, errors.WrapErrorAction(logutils.ActionInsert, model.TypeServiceAccount, nil, err)
	}

	if accountID != nil {
		a.hideServiceCredentialParams(newAccount.Credentials, l)
	}

	for i, token := range rawTokens {
		if token != "" {
			newAccount.Credentials[i].Params["token"] = token
		}
	}

	return newAccount, nil
}

//DeregisterServiceAccount deregisters a service account
func (a *Auth) DeregisterServiceAccount(accountID string) error {
	// delete all service account instances matching accountID
	err := a.storage.DeleteServiceAccounts(accountID)
	if err != nil {
		return errors.WrapErrorAction(logutils.ActionDelete, model.TypeServiceAccount, nil, err)
	}

	return nil
}

//GetServiceAccountInstance gets a service account instance
func (a *Auth) GetServiceAccountInstance(accountID string, appID *string, orgID *string, l *logs.Log) (*model.ServiceAccount, error) {
	serviceAccount, err := a.storage.FindServiceAccount(nil, accountID, appID, orgID)
	if err != nil {
		return nil, errors.WrapErrorAction(logutils.ActionFind, model.TypeServiceAccount, nil, err)
	}

	a.hideServiceCredentialParams(serviceAccount.Credentials, l)

	return serviceAccount, nil
}

//UpdateServiceAccountInstance updates a service account instance
func (a *Auth) UpdateServiceAccountInstance(id string, appID *string, orgID *string, name string, permissions []string, scopes []string, firstParty bool, l *logs.Log) (*model.ServiceAccount, error) {
	updatedAccount, err := a.constructServiceAccount(id, name, appID, orgID, permissions, scopes, firstParty)
	if err != nil {
		return nil, errors.WrapErrorAction(logutils.ActionCreate, model.TypeServiceAccount, nil, err)
	}

	updatedAccount, err = a.storage.UpdateServiceAccount(updatedAccount)
	if err != nil {
		return nil, errors.WrapErrorAction(logutils.ActionUpdate, model.TypeServiceAccount, nil, err)
	}

	a.hideServiceCredentialParams(updatedAccount.Credentials, l)

	return updatedAccount, nil
}

//DeregisterServiceAccountInstance deregisters a service account instance
func (a *Auth) DeregisterServiceAccountInstance(id string, appID *string, orgID *string) error {
	err := a.storage.DeleteServiceAccount(id, appID, orgID)
	if err != nil {
		return errors.WrapErrorAction(logutils.ActionDelete, model.TypeServiceAccount, nil, err)
	}

	return nil
}

//AddServiceAccountCredential adds a credential to a service account
func (a *Auth) AddServiceAccountCredential(accountID string, creds *model.ServiceAccountCredential, l *logs.Log) (*model.ServiceAccountCredential, error) {
	if creds == nil {
		return nil, errors.ErrorData(logutils.StatusMissing, model.TypeServiceAccountCredential, nil)
	}

	serviceAuthType, err := a.getServiceAuthTypeImpl(creds.Type)
	if err != nil {
		l.Info("error getting service auth type on add service credential")
		return nil, errors.WrapErrorAction("error getting service auth type on add service credential", "", nil, err)
	}

	rawToken, err := serviceAuthType.addCredentials(creds)
	if err != nil {
		return nil, errors.WrapErrorAction(logutils.ActionInsert, "service account creds", nil, err)
	}

	err = a.storage.InsertServiceAccountCredential(accountID, creds)
	if err != nil {
		return nil, errors.WrapErrorAction(logutils.ActionInsert, model.TypeServiceAccountCredential, nil, err)
	}

	if rawToken != "" {
		creds.Params["token"] = rawToken
	}
	return creds, nil
}

//RemoveServiceAccountCredential removes a credential from a service account
func (a *Auth) RemoveServiceAccountCredential(accountID string, credID string) error {
	err := a.storage.DeleteServiceAccountCredential(accountID, credID)
	if err != nil {
		return errors.WrapErrorAction(logutils.ActionDelete, model.TypeServiceAccountCredential, nil, err)
	}

	return nil
}

//AuthorizeService returns a scoped token for the specified service and the service registration record if authorized or
//	the service registration record if not. Passing "approvedScopes" will update the service authorization for this user and
//	return a scoped access token which reflects this change.
//	Input:
//		claims (tokenauth.Claims): Claims from un-scoped user access token
//		serviceID (string): ID of the service to be authorized
//		approvedScopes ([]string): list of scope strings to be approved
//		l (*logs.Log): Log object pointer for request
//	Returns:
//		Access token (string): Signed scoped access token to be used to authorize requests to the specified service
//		Approved Scopes ([]authorization.Scope): The approved scopes included in the provided token
//		Service reg (*model.ServiceReg): The service registration record for the requested service
func (a *Auth) AuthorizeService(claims tokenauth.Claims, serviceID string, approvedScopes []authorization.Scope, l *logs.Log) (string, []authorization.Scope, *model.ServiceReg, error) {
	var authorization model.ServiceAuthorization
	if approvedScopes != nil {
		//If approved scopes are being updated, save update and return token with updated scopes
		authorization = model.ServiceAuthorization{UserID: claims.Subject, ServiceID: serviceID, Scopes: approvedScopes}
		err := a.storage.SaveServiceAuthorization(&authorization)
		if err != nil {
			return "", nil, nil, errors.WrapErrorAction(logutils.ActionSave, model.TypeServiceAuthorization, nil, err)
		}
	} else {
		serviceAuth, err := a.storage.FindServiceAuthorization(claims.Subject, serviceID)
		if err != nil {
			return "", nil, nil, errors.WrapErrorAction(logutils.ActionFind, model.TypeServiceAuthorization, nil, err)
		}

		if serviceAuth != nil {
			//If service authorization exists, generate token with saved scopes
			authorization = *serviceAuth
		} else {
			//If no service authorization exists, return the service registration record
			reg, err := a.storage.FindServiceReg(serviceID)
			if err != nil {
				return "", nil, nil, errors.WrapErrorAction(logutils.ActionFind, model.TypeServiceReg, nil, err)
			}
			return "", nil, reg, nil
		}
	}

	token, err := a.getScopedAccessToken(claims, serviceID, authorization.Scopes)
	if err != nil {
		return "", nil, nil, errors.WrapErrorAction("build", logutils.TypeToken, nil, err)
	}

	return token, authorization.Scopes, nil, nil
}

//GetAdminToken returns an admin token for the specified application
func (a *Auth) GetAdminToken(claims tokenauth.Claims, appID string, l *logs.Log) (string, error) {
	//verify that the provided appID is valid for the organization
	appOrg, err := a.storage.FindApplicationOrganization(appID, claims.OrgID)
	if err != nil {
		return "", errors.WrapErrorAction(logutils.ActionFind, model.TypeApplicationOrganization, &logutils.FieldArgs{"org_id": claims.OrgID, "app_id": appID}, err)
	}
	if appOrg == nil {
		return "", errors.ErrorData(logutils.StatusMissing, model.TypeApplicationOrganization, &logutils.FieldArgs{"org_id": claims.OrgID, "app_id": appID})
	}

	adminClaims := a.getStandardClaims(claims.Subject, claims.UID, claims.Name, claims.Email, claims.Phone, claims.Audience, claims.OrgID, appID, claims.AuthType,
<<<<<<< HEAD
		&claims.ExpiresAt, false, false, true, claims.Service, claims.SessionID)
=======
		claims.ExternalIDs, &claims.ExpiresAt, false, false, true, claims.SessionID)
>>>>>>> 35ffdd0d
	return a.buildAccessToken(adminClaims, claims.Permissions, claims.Scope)
}

//LinkAccountAuthType links new credentials to an existing account.
//The authentication method must be one of the supported for the application.
//	Input:
//		accountID (string): ID of the account to link the creds to
//		authenticationType (string): Name of the authentication method for provided creds (eg. "email", "username", "illinois_oidc")
//		appTypeIdentifier (string): identifier of the app type/client that the user is logging in from
//		creds (string): Credentials/JSON encoded credential structure defined for the specified auth type
//		params (string): JSON encoded params defined by specified auth type
//		l (*logs.Log): Log object pointer for request
//	Returns:
//		message (*string): response message
//		account (*model.Account): account data after the operation
func (a *Auth) LinkAccountAuthType(accountID string, authenticationType string, appTypeIdentifier string, creds string, params string, l *logs.Log) (*string, *model.Account, error) {
	message := ""
	var newAccountAuthType *model.AccountAuthType

	account, err := a.storage.FindAccountByID(nil, accountID)
	if err != nil {
		return nil, nil, errors.WrapErrorAction(logutils.ActionFind, model.TypeAccount, nil, err)
	}
	if account == nil {
		return nil, nil, errors.ErrorData(logutils.StatusMissing, model.TypeAccount, &logutils.FieldArgs{"id": accountID})
	}

	//validate if the provided auth type is supported by the provided application and organization
	authType, appType, appOrg, err := a.validateAuthType(authenticationType, appTypeIdentifier, account.AppOrg.Organization.ID)
	if err != nil {
		return nil, nil, errors.WrapErrorAction(logutils.ActionValidate, typeAuthType, nil, err)
	}

	if authType.IsAnonymous {
		return nil, nil, errors.New("cannot link anonymous auth type to an account")
	} else if authType.IsExternal {
		newAccountAuthType, err = a.linkAccountAuthTypeExternal(*account, *authType, *appType, *appOrg, creds, params, l)
		if err != nil {
			return nil, nil, errors.WrapErrorAction("linking", model.TypeCredential, nil, err)
		}
	} else {
		message, newAccountAuthType, err = a.linkAccountAuthType(*account, *authType, *appType, *appOrg, creds, params, l)
		if err != nil {
			return nil, nil, errors.WrapErrorAction("linking", model.TypeCredential, nil, err)
		}
	}

	if newAccountAuthType != nil {
		account.AuthTypes = append(account.AuthTypes, *newAccountAuthType)
	}

	return &message, account, nil
}

//UnlinkAccountAuthType unlinks credentials from an existing account.
//The authentication method must be one of the supported for the application.
//	Input:
//		accountID (string): ID of the account to unlink creds from
//		authenticationType (string): Name of the authentication method of account auth type to unlink
//		appTypeIdentifier (string): Identifier of the app type/client that the user is logging in from
//		identifier (string): Identifier of account auth type to unlink
//		l (*logs.Log): Log object pointer for request
//	Returns:
//		account (*model.Account): account data after the operation
func (a *Auth) UnlinkAccountAuthType(accountID string, authenticationType string, appTypeIdentifier string, identifier string, l *logs.Log) (*model.Account, error) {
	return a.unlinkAccountAuthType(accountID, authenticationType, appTypeIdentifier, identifier, l)
}

//DeleteAccount deletes an account for the given id
func (a *Auth) DeleteAccount(id string) error {
	transaction := func(context storage.TransactionContext) error {
		//1. first find the account record
		account, err := a.storage.FindAccountByID(context, id)
		if err != nil {
			return errors.WrapErrorAction(logutils.ActionFind, model.TypeAccount, nil, err)
		}
		if account == nil {
			return errors.ErrorData(logutils.StatusMissing, model.TypeAccount, nil)
		}

		err = a.deleteAccount(context, *account)
		if err != nil {
			return errors.WrapErrorAction(logutils.ActionDelete, model.TypeAccount, nil, err)
		}

		return nil
	}

	return a.storage.PerformTransaction(transaction)
}

//GetServiceRegistrations retrieves all service registrations
func (a *Auth) GetServiceRegistrations(serviceIDs []string) ([]model.ServiceReg, error) {
	return a.storage.FindServiceRegs(serviceIDs)
}

//RegisterService creates a new service registration
func (a *Auth) RegisterService(reg *model.ServiceReg) error {
	if reg != nil && !reg.FirstParty && strings.Contains(strings.ToUpper(reg.Name), rokwireKeyword) {
		return errors.Newf("the name of a third-party service may not contain \"%s\"", rokwireKeyword)
	}
	return a.storage.InsertServiceReg(reg)
}

//UpdateServiceRegistration updates an existing service registration
func (a *Auth) UpdateServiceRegistration(reg *model.ServiceReg) error {
	if reg != nil {
		if reg.Registration.ServiceID == authServiceID || reg.Registration.ServiceID == a.serviceID {
			return errors.Newf("modifying service registration not allowed for service id %v", reg.Registration.ServiceID)
		}
		if !reg.FirstParty && strings.Contains(strings.ToUpper(reg.Name), rokwireKeyword) {
			return errors.Newf("the name of a third-party service may not contain \"%s\"", rokwireKeyword)
		}
	}
	return a.storage.UpdateServiceReg(reg)
}

//DeregisterService deletes an existing service registration
func (a *Auth) DeregisterService(serviceID string) error {
	if serviceID == authServiceID || serviceID == a.serviceID {
		return errors.Newf("deregistering service not allowed for service id %v", serviceID)
	}
	return a.storage.DeleteServiceReg(serviceID)
}

//GetAuthKeySet generates a JSON Web Key Set for auth service registration
func (a *Auth) GetAuthKeySet() (*model.JSONWebKeySet, error) {
	authReg, err := a.AuthService.GetServiceReg("auth")
	if err != nil {
		return nil, errors.WrapErrorAction(logutils.ActionLoadCache, model.TypeServiceReg, logutils.StringArgs("auth"), err)
	}

	if authReg == nil || authReg.PubKey == nil || authReg.PubKey.Key == nil {
		return nil, errors.ErrorData(logutils.StatusMissing, model.TypePubKey, nil)
	}

	jwk, err := model.JSONWebKeyFromPubKey(authReg.PubKey)
	if err != nil || jwk == nil {
		return nil, errors.WrapErrorAction(logutils.ActionCreate, model.TypeJSONWebKey, nil, err)
	}

	return &model.JSONWebKeySet{Keys: []model.JSONWebKey{*jwk}}, nil
}

//GetApplicationAPIKeys finds and returns the API keys for the provided app
func (a *Auth) GetApplicationAPIKeys(appID string) ([]model.APIKey, error) {
	return a.storage.FindApplicationAPIKeys(appID)
}

//GetAPIKey finds and returns an API key
func (a *Auth) GetAPIKey(ID string) (*model.APIKey, error) {
	return a.storage.FindAPIKey(ID)
}

//CreateAPIKey creates a new API key
func (a *Auth) CreateAPIKey(apiKey model.APIKey) (*model.APIKey, error) {
	id, _ := uuid.NewUUID()
	apiKey.ID = id.String()
	return a.storage.InsertAPIKey(apiKey)
}

//UpdateAPIKey updates an existing API key
func (a *Auth) UpdateAPIKey(apiKey model.APIKey) error {
	if len(apiKey.ID) == 0 {
		return errors.Newf("id cannot be empty")
	}
	return a.storage.UpdateAPIKey(apiKey)
}

//DeleteAPIKey deletes an API key
func (a *Auth) DeleteAPIKey(ID string) error {
	return a.storage.DeleteAPIKey(ID)
}

//ValidateAPIKey validates the given API key for the given app ID
func (a *Auth) ValidateAPIKey(appID string, apiKey string) error {
	return a.validateAPIKey(apiKey, appID)
}<|MERGE_RESOLUTION|>--- conflicted
+++ resolved
@@ -354,11 +354,7 @@
 		phone = accountAuthType.Account.Profile.Phone
 		permissions = accountAuthType.Account.GetPermissionNames()
 	}
-<<<<<<< HEAD
-	claims := a.getStandardClaims(sub, uid, name, email, phone, rokwireTokenAud, orgID, appID, authType, nil, anonymous, false, loginSession.AppOrg.Application.Admin, false, loginSession.ID)
-=======
-	claims := a.getStandardClaims(sub, uid, name, email, phone, rokwireTokenAud, orgID, appID, authType, loginSession.ExternalIDs, nil, anonymous, false, loginSession.AppOrg.Application.Admin, loginSession.ID)
->>>>>>> 35ffdd0d
+	claims := a.getStandardClaims(sub, uid, name, email, phone, rokwireTokenAud, orgID, appID, authType, loginSession.ExternalIDs, nil, anonymous, false, loginSession.AppOrg.Application.Admin, false, loginSession.ID)
 	accessToken, err := a.buildAccessToken(claims, strings.Join(permissions, ","), authorization.ScopeGlobal)
 	if err != nil {
 		l.Infof("error generating acccess token on refresh - %s", refreshToken)
@@ -989,7 +985,7 @@
 		orgID = accounts[0].Organization.ID
 	}
 
-	claims := a.getStandardClaims(accounts[0].AccountID, "", "", "", "", rokwireTokenAud, orgID, appID, authType, nil, false, true, false, true, "")
+	claims := a.getStandardClaims(accounts[0].AccountID, "", "", "", "", rokwireTokenAud, orgID, appID, authType, nil, nil, false, true, false, true, "")
 	accessToken, err := a.buildAccessToken(claims, strings.Join(permissions, ","), strings.Join(scopes, ","))
 	if err != nil {
 		return nil, "", errors.WrapErrorAction(logutils.ActionCreate, logutils.TypeToken, nil, err)
@@ -1253,11 +1249,7 @@
 	}
 
 	adminClaims := a.getStandardClaims(claims.Subject, claims.UID, claims.Name, claims.Email, claims.Phone, claims.Audience, claims.OrgID, appID, claims.AuthType,
-<<<<<<< HEAD
-		&claims.ExpiresAt, false, false, true, claims.Service, claims.SessionID)
-=======
-		claims.ExternalIDs, &claims.ExpiresAt, false, false, true, claims.SessionID)
->>>>>>> 35ffdd0d
+		claims.ExternalIDs, &claims.ExpiresAt, false, false, true, claims.Service, claims.SessionID)
 	return a.buildAccessToken(adminClaims, claims.Permissions, claims.Scope)
 }
 
