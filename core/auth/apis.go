--- conflicted
+++ resolved
@@ -72,14 +72,9 @@
 //			Params (interface{}): authType-specific set of parameters passed back to client
 //			State (string): login state used if account is enrolled in MFA
 //		MFA types ([]model.MFAType): list of MFA types account is enrolled in
-func (a *Auth) Login(ipAddress string, deviceType string, deviceOS *string, deviceID string,
-<<<<<<< HEAD
-	authenticationType string, creds string, apiKey string, appTypeIdentifier string, orgID string, params string,
-	profile model.Profile, preferences map[string]interface{}, username string, admin bool, l *logs.Log) (*string, *model.LoginSession, []model.MFAType, error) {
-=======
-	authenticationType string, creds string, apiKey string, appTypeIdentifier string, orgID string, params string, clientVersion *string,
-	profile model.Profile, preferences map[string]interface{}, admin bool, l *logs.Log) (*string, *model.LoginSession, []model.MFAType, error) {
->>>>>>> 14266e91
+func (a *Auth) Login(ipAddress string, deviceType string, deviceOS *string, deviceID string, authenticationType string, creds string, apiKey string,
+	appTypeIdentifier string, orgID string, params string, clientVersion *string, profile model.Profile, preferences map[string]interface{},
+	username string, admin bool, l *logs.Log) (*string, *model.LoginSession, []model.MFAType, error) {
 	//TODO - analyse what should go in one transaction
 
 	//validate if the provided auth type is supported by the provided application and organization
@@ -123,11 +118,7 @@
 		sub = anonymousID
 
 	} else if authType.IsExternal {
-<<<<<<< HEAD
-		accountAuthType, responseParams, mfaTypes, externalIDs, err = a.applyExternalAuthType(*authType, *appType, *appOrg, creds, params, profile, preferences, username, admin, l)
-=======
-		accountAuthType, responseParams, mfaTypes, externalIDs, err = a.applyExternalAuthType(*authType, *appType, *appOrg, creds, params, clientVersion, profile, preferences, admin, l)
->>>>>>> 14266e91
+		accountAuthType, responseParams, mfaTypes, externalIDs, err = a.applyExternalAuthType(*authType, *appType, *appOrg, creds, params, clientVersion, profile, preferences, username, admin, l)
 		if err != nil {
 			return nil, nil, nil, errors.WrapErrorAction("apply external auth type", "user", nil, err)
 
@@ -135,11 +126,7 @@
 
 		sub = accountAuthType.Account.ID
 	} else {
-<<<<<<< HEAD
-		message, accountAuthType, mfaTypes, externalIDs, err = a.applyAuthType(*authType, *appOrg, creds, params, profile, preferences, username, admin, l)
-=======
-		message, accountAuthType, mfaTypes, externalIDs, err = a.applyAuthType(*authType, *appOrg, creds, params, clientVersion, profile, preferences, admin, l)
->>>>>>> 14266e91
+		message, accountAuthType, mfaTypes, externalIDs, err = a.applyAuthType(*authType, *appOrg, creds, params, clientVersion, profile, preferences, username, admin, l)
 		if err != nil {
 			return nil, nil, nil, errors.WrapErrorAction("apply auth type", "user", nil, err)
 		}
@@ -578,13 +565,8 @@
 }
 
 // CreateAdminAccount creates an account for a new admin user
-<<<<<<< HEAD
 func (a *Auth) CreateAdminAccount(authenticationType string, appID string, orgID string, identifier string, profile model.Profile, username string,
-	permissions []string, roleIDs []string, groupIDs []string, creatorPermissions []string, l *logs.Log) (*model.Account, map[string]interface{}, error) {
-=======
-func (a *Auth) CreateAdminAccount(authenticationType string, appID string, orgID string, identifier string, profile model.Profile,
 	permissions []string, roleIDs []string, groupIDs []string, creatorPermissions []string, clientVersion *string, l *logs.Log) (*model.Account, map[string]interface{}, error) {
->>>>>>> 14266e91
 	//TODO: add admin authentication policies that specify which auth types may be used for each app org
 	if authenticationType != AuthTypeOidc && authenticationType != AuthTypeEmail && !strings.HasSuffix(authenticationType, "_oidc") {
 		return nil, nil, errors.ErrorData(logutils.StatusInvalid, "auth type", nil)
@@ -614,11 +596,7 @@
 		profile.DateCreated = time.Now().UTC()
 		if authType.IsExternal {
 			externalUser := model.ExternalSystemUser{Identifier: identifier}
-<<<<<<< HEAD
-			accountAuthType, err = a.applySignUpAdminExternal(context, *authType, *appOrg, externalUser, profile, username, permissions, roleIDs, groupIDs, creatorPermissions, l)
-=======
-			accountAuthType, err = a.applySignUpAdminExternal(context, *authType, *appOrg, externalUser, profile, permissions, roleIDs, groupIDs, creatorPermissions, clientVersion, l)
->>>>>>> 14266e91
+			accountAuthType, err = a.applySignUpAdminExternal(context, *authType, *appOrg, externalUser, profile, username, permissions, roleIDs, groupIDs, creatorPermissions, clientVersion, l)
 			if err != nil {
 				return errors.WrapErrorAction("signing up", "admin user", &logutils.FieldArgs{"auth_type": authType.Code, "identifier": identifier}, err)
 			}
@@ -629,11 +607,7 @@
 			}
 
 			profile.Email = identifier
-<<<<<<< HEAD
-			params, accountAuthType, err = a.applySignUpAdmin(context, authImpl, account, *authType, *appOrg, identifier, "", profile, username, permissions, roleIDs, groupIDs, creatorPermissions, l)
-=======
-			params, accountAuthType, err = a.applySignUpAdmin(context, authImpl, account, *authType, *appOrg, identifier, "", profile, permissions, roleIDs, groupIDs, creatorPermissions, clientVersion, l)
->>>>>>> 14266e91
+			params, accountAuthType, err = a.applySignUpAdmin(context, authImpl, account, *authType, *appOrg, identifier, "", profile, username, permissions, roleIDs, groupIDs, creatorPermissions, clientVersion, l)
 			if err != nil {
 				return errors.WrapErrorAction("signing up", "admin user", &logutils.FieldArgs{"auth_type": authType.Code, "identifier": identifier}, err)
 			}
@@ -1658,11 +1632,7 @@
 	profile := model.Profile{ID: uuid.NewString(), Email: email, DateCreated: now}
 	permissions := []string{allSystemPermission}
 
-<<<<<<< HEAD
-	_, accountAuthType, err := a.applySignUpAdmin(context, authImpl, nil, authType, appOrg, email, password, profile, "", permissions, nil, nil, permissions, l)
-=======
-	_, accountAuthType, err := a.applySignUpAdmin(context, authImpl, nil, authType, appOrg, email, password, profile, permissions, nil, nil, permissions, &clientVersion, l)
->>>>>>> 14266e91
+	_, accountAuthType, err := a.applySignUpAdmin(context, authImpl, nil, authType, appOrg, email, password, profile, "", permissions, nil, nil, permissions, &clientVersion, l)
 	if err != nil {
 		return "", errors.WrapErrorAction("signing up", "initial system user", &logutils.FieldArgs{"email": email}, err)
 	}
