// Copyright 2022 Board of Trustees of the University of Illinois.
//
// Licensed under the Apache License, Version 2.0 (the "License");
// you may not use this file except in compliance with the License.
// You may obtain a copy of the License at
//
//     http://www.apache.org/licenses/LICENSE-2.0
//
// Unless required by applicable law or agreed to in writing, software
// distributed under the License is distributed on an "AS IS" BASIS,
// WITHOUT WARRANTIES OR CONDITIONS OF ANY KIND, either express or implied.
// See the License for the specific language governing permissions and
// limitations under the License.

package auth

import (
	"core-building-block/core/model"
	"core-building-block/driven/storage"
	"core-building-block/utils"
	"fmt"
	"strings"
	"time"

	"github.com/google/uuid"
	"github.com/rokwire/core-auth-library-go/v2/authorization"
	"github.com/rokwire/core-auth-library-go/v2/sigauth"
	"github.com/rokwire/core-auth-library-go/v2/tokenauth"
	"github.com/rokwire/logging-library-go/errors"
	"github.com/rokwire/logging-library-go/logutils"

	"github.com/rokwire/logging-library-go/logs"
)

// Start starts the auth service
func (a *Auth) Start() {
	storageListener := StorageListener{auth: a}
	a.storage.RegisterStorageListener(&storageListener)

	go a.setupDeleteSessionsTimer()
}

// GetHost returns the host/issuer of the auth service
func (a *Auth) GetHost() string {
	return a.host
}

// Login logs a user in a specific application using the specified credentials and authentication method.
// The authentication method must be one of the supported for the application.
//
//	Input:
//		ipAddress (string): Client's IP address
//		deviceType (string): "mobile" or "web" or "desktop" etc
//		deviceOS (*string): Device OS
//		deviceID (string): Device ID
//		authenticationType (string): Name of the authentication method for provided creds (eg. "email", "username", "illinois_oidc")
//		creds (string): Credentials/JSON encoded credential structure defined for the specified auth type
//		apiKey (string): API key to validate the specified app
//		appTypeIdentifier (string): identifier of the app type/client that the user is logging in from
//		orgID (string): ID of the organization that the user is logging in
//		params (string): JSON encoded params defined by specified auth type
//		profile (Profile): Account profile
//		preferences (map): Account preferences
//		admin (bool): Is this an admin login?
//		l (*logs.Log): Log object pointer for request
//	Returns:
//		Message (*string): message
//		Login session (*LoginSession): Signed ROKWIRE access token to be used to authorize future requests
//			Access token (string): Signed ROKWIRE access token to be used to authorize future requests
//			Refresh Token (string): Refresh token that can be sent to refresh the access token once it expires
//			AccountAuthType (AccountAuthType): AccountAuthType object for authenticated user
//			Params (interface{}): authType-specific set of parameters passed back to client
//			State (string): login state used if account is enrolled in MFA
//		MFA types ([]model.MFAType): list of MFA types account is enrolled in
func (a *Auth) Login(ipAddress string, deviceType string, deviceOS *string, deviceID string,
	authenticationType string, creds string, apiKey string, appTypeIdentifier string, orgID string, params string,
	profile model.Profile, preferences map[string]interface{}, admin bool, l *logs.Log) (*string, *model.LoginSession, []model.MFAType, error) {
	//TODO - analyse what should go in one transaction

	//validate if the provided auth type is supported by the provided application and organization
	authType, appType, appOrg, err := a.validateAuthType(authenticationType, appTypeIdentifier, orgID)
	if err != nil {
		return nil, nil, nil, errors.WrapErrorAction(logutils.ActionValidate, typeAuthType, nil, err)
	}

	if appOrg.Application.Admin != admin {
		if admin {
			return nil, nil, nil, errors.New("use services login endpoint")
		}
		return nil, nil, nil, errors.New("use admin login endpoint")
	}

	//TODO: Ideally we would not make many database calls before validating the API key. Currently needed to get app ID
	err = a.validateAPIKey(apiKey, appType.Application.ID)
	if err != nil {
		return nil, nil, nil, errors.WrapErrorData(logutils.StatusInvalid, model.TypeAPIKey, nil, err)
	}

	anonymous := false
	sub := ""

	var message string
	var accountAuthType *model.AccountAuthType
	var responseParams map[string]interface{}
	var externalIDs map[string]string
	var mfaTypes []model.MFAType
	var state string

	//get the auth type implementation for the auth type
	if authType.IsAnonymous && !admin {
		anonymous = true

		anonymousID := ""
		anonymousID, responseParams, err = a.applyAnonymousAuthType(*authType, creds)
		if err != nil {
			return nil, nil, nil, errors.WrapErrorAction("apply anonymous auth type", "user", nil, err)
		}
		sub = anonymousID

	} else if authType.IsExternal {
		accountAuthType, responseParams, mfaTypes, externalIDs, err = a.applyExternalAuthType(*authType, *appType, *appOrg, creds, params, profile, preferences, admin, l)
		if err != nil {
			return nil, nil, nil, errors.WrapErrorAction("apply external auth type", "user", nil, err)

		}

		sub = accountAuthType.Account.ID
	} else {
		message, accountAuthType, mfaTypes, externalIDs, err = a.applyAuthType(*authType, *appOrg, creds, params, profile, preferences, admin, l)
		if err != nil {
			return nil, nil, nil, errors.WrapErrorAction("apply auth type", "user", nil, err)
		}
		//message
		if len(message) > 0 {
			return &message, nil, nil, nil
		}

		sub = accountAuthType.Account.ID

		//the credentials are valid
	}

	//check if account is enrolled in MFA
	if !authType.IgnoreMFA && len(mfaTypes) > 0 {
		state, err = utils.GenerateRandomString(loginStateLength)
		if err != nil {
			return nil, nil, nil, errors.WrapErrorAction("generate", "login state", nil, err)
		}
	}

	//clear the expired sessions for the identifier - user or anonymous
	err = a.clearExpiredSessions(sub, l)
	if err != nil {
		return nil, nil, nil, errors.WrapErrorAction("error clearing expired session for identifier", "",
			&logutils.FieldArgs{"identifier": sub}, err)
	}

	//now we are ready to apply login for the user or anonymous
	loginSession, err := a.applyLogin(anonymous, sub, *authType, *appOrg, accountAuthType, *appType, externalIDs, ipAddress, deviceType, deviceOS, deviceID, responseParams, state, l)
	if err != nil {
		return nil, nil, nil, errors.WrapErrorAction("error apply login auth type", "user", nil, err)
	}

	if loginSession.State == "" {
		return nil, loginSession, nil, nil
	}

	return nil, &model.LoginSession{ID: loginSession.ID, Identifier: loginSession.Identifier, Params: responseParams, State: loginSession.State}, mfaTypes, nil
}

// Logout logouts an account from app/org
//
//	Input:
//		allSessions (bool): If to remove the current session only or all sessions for the app/org for the account
func (a *Auth) Logout(appID string, orgID string, currentAccountID string, sessionID string, allSessions bool, l *logs.Log) error {
	if allSessions {
		err := a.storage.DeleteLoginSessionsByIdentifier(nil, currentAccountID)
		if err != nil {
			return errors.Wrapf("error deleting session by accountID - %s", err, currentAccountID)
		}
	} else {
		err := a.storage.DeleteLoginSession(nil, sessionID)
		if err != nil {
			return errors.Wrapf("error deleting session - %s", err, sessionID)
		}
	}
	return nil
}

// AccountExists checks if a user is already registered
// The authentication method must be one of the supported for the application.
//
//	Input:
//		authenticationType (string): Name of the authentication method for provided creds (eg. "email", "username", "illinois_oidc")
//		userIdentifier (string): User identifier for the specified auth type
//		apiKey (string): API key to validate the specified app
//		appTypeIdentifier (string): identifier of the app type/client that the user is logging in from
//		orgID (string): ID of the organization that the user is logging in
//	Returns:
//		accountExisted (bool): valid when error is nil
func (a *Auth) AccountExists(authenticationType string, userIdentifier string, apiKey string, appTypeIdentifier string, orgID string) (bool, error) {
	account, _, err := a.getAccount(authenticationType, userIdentifier, apiKey, appTypeIdentifier, orgID)
	if err != nil {
		return false, errors.WrapErrorAction(logutils.ActionGet, model.TypeAccount, nil, err)
	}

	return account != nil, nil
}

// CanSignIn checks if a user can sign in
// The authentication method must be one of the supported for the application.
//
//	Input:
//		authenticationType (string): Name of the authentication method for provided creds (eg. "email", "username", "illinois_oidc")
//		userIdentifier (string): User identifier for the specified auth type
//		apiKey (string): API key to validate the specified app
//		appTypeIdentifier (string): identifier of the app type/client being used
//		orgID (string): ID of the organization being used
//	Returns:
//		canSignIn (bool): valid when error is nil
func (a *Auth) CanSignIn(authenticationType string, userIdentifier string, apiKey string, appTypeIdentifier string, orgID string) (bool, error) {
	account, authTypeID, err := a.getAccount(authenticationType, userIdentifier, apiKey, appTypeIdentifier, orgID)
	if err != nil {
		return false, errors.WrapErrorAction(logutils.ActionGet, model.TypeAccount, nil, err)
	}

	return a.canSignIn(account, authTypeID, userIdentifier), nil
}

// CanLink checks if a user can link a new auth type
// The authentication method must be one of the supported for the application.
//
//	Input:
//		authenticationType (string): Name of the authentication method for provided creds (eg. "email", "username", "illinois_oidc")
//		userIdentifier (string): User identifier for the specified auth type
//		apiKey (string): API key to validate the specified app
//		appTypeIdentifier (string): identifier of the app type/client being used
//		orgID (string): ID of the organization being used
//	Returns:
//		canLink (bool): valid when error is nil
func (a *Auth) CanLink(authenticationType string, userIdentifier string, apiKey string, appTypeIdentifier string, orgID string) (bool, error) {
	account, authTypeID, err := a.getAccount(authenticationType, userIdentifier, apiKey, appTypeIdentifier, orgID)
	if err != nil {
		return false, errors.WrapErrorAction(logutils.ActionGet, model.TypeAccount, nil, err)
	}

	if account != nil {
		aat := account.GetAccountAuthType(authTypeID, userIdentifier)
		return (aat != nil && aat.Unverified), nil
	}

	return true, nil
}

// Refresh refreshes an access token using a refresh token
//
//	Input:
//		refreshToken (string): Refresh token
//		apiKey (string): API key to validate the specified app
//		l (*logs.Log): Log object pointer for request
//	Returns:
//		Login session (*LoginSession): Signed ROKWIRE access token to be used to authorize future requests
//			Access token (string): Signed ROKWIRE access token to be used to authorize future requests
//			Refresh Token (string): Refresh token that can be sent to refresh the access token once it expires
//			Params (interface{}): authType-specific set of parameters passed back to client
func (a *Auth) Refresh(refreshToken string, apiKey string, l *logs.Log) (*model.LoginSession, error) {
	var loginSession *model.LoginSession

	//find the login session for the refresh token
	loginSession, err := a.storage.FindLoginSession(refreshToken)
	if err != nil {
		l.Infof("error finding session by refresh token - %s", refreshToken)
		return nil, errors.WrapErrorAction("error finding session by refresh token", "", nil, err)
	}
	if loginSession == nil {
		l.Infof("there is no a session for refresh token - %s", refreshToken)
		return nil, nil
	}

	//check if the session is expired
	if loginSession.IsExpired() {
		l.Infof("the session is expired, so delete it and return null - %s", refreshToken)

		//remove the session
		err = a.deleteLoginSession(nil, *loginSession, l)
		if err != nil {
			return nil, errors.WrapErrorAction("error deleting expired session", "", nil, err)
		}

		//return nul
		return nil, nil
	}

	//check if a previous refresh token is being used
	//the session must contain the token since the session was returned by Mongo, so the token is old if not equal to the last token in the list
	currentToken := loginSession.CurrentRefreshToken()
	if currentToken == "" {
		return nil, errors.ErrorData(logutils.StatusMissing, "refresh tokens", nil)
	}
	if refreshToken != currentToken {
		l.Infof("previous refresh token being used, so delete login session and return null - %s", refreshToken)

		//remove the session
		err = a.deleteLoginSession(nil, *loginSession, l)
		if err != nil {
			return nil, errors.WrapErrorAction("error deleting expired session", "", nil, err)
		}

		return nil, nil
	}

	//TODO: Ideally we would not make many database calls before validating the API key. Currently needed to get app ID
	err = a.validateAPIKey(apiKey, loginSession.AppOrg.Application.ID)
	if err != nil {
		return nil, errors.WrapErrorData(logutils.StatusInvalid, model.TypeAPIKey, nil, err)
	}

	///now:
	// - generate new access token
	sub := loginSession.Identifier
	orgID := loginSession.AppOrg.Organization.ID
	appID := loginSession.AppOrg.Application.ID
	authType := loginSession.AuthType.Code

	anonymous := loginSession.Anonymous
	uid := ""
	name := ""
	email := ""
	phone := ""
	permissions := []string{}

	// - generate new params and update the account if needed(if external auth type)
	var externalIDChanges map[string]string
	if loginSession.AuthType.IsExternal {
		extAuthType, err := a.getExternalAuthTypeImpl(loginSession.AuthType)
		if err != nil {
			l.Infof("error getting external auth type on refresh - %s", refreshToken)
			return nil, errors.WrapErrorAction("error getting external auth type on refresh", "", nil, err)
		}

		externalUser, refreshedData, err := extAuthType.refresh(loginSession.Params, loginSession.AuthType, loginSession.AppType, loginSession.AppOrg, l)
		if err != nil {
			l.Infof("error refreshing external auth type on refresh - %s", refreshToken)
			return nil, errors.WrapErrorAction("error refreshing external auth type on refresh", "", nil, err)
		}

		//check if need to update the account data
		authType, err := a.storage.FindAuthType(loginSession.AuthType.ID)
		if err != nil || authType == nil {
			l.Infof("error getting auth type - %s", refreshToken)
			if err == nil {
				err = errors.ErrorData(logutils.StatusMissing, model.TypeAuthType, &logutils.FieldArgs{"id": loginSession.AuthType.ID})
			}
			return nil, errors.WrapErrorAction("error getting auth type", "", nil, err)
		}
		externalIDChanges, err = a.updateDataIfNeeded(*loginSession.AccountAuthType, *externalUser, *authType, loginSession.AppOrg, l)
		if err != nil {
			return nil, errors.WrapErrorAction("update account if needed on refresh", "", nil, err)
		}

		loginSession.Params = refreshedData //assign the refreshed data
	}

	for k, v := range externalIDChanges {
		if loginSession.ExternalIDs == nil {
			loginSession.ExternalIDs = make(map[string]string)
		}
		loginSession.ExternalIDs[k] = v
	}

	if !anonymous {
		accountAuthType := loginSession.AccountAuthType
		if accountAuthType == nil {
			l.Infof("for some reasons account auth type is null for not anonymous login - %s", loginSession.ID)
			return nil, errors.ErrorAction("for some reasons account auth type is null for not anonymous login", "", nil)
		}
		uid = accountAuthType.Identifier
		name = accountAuthType.Account.Profile.GetFullName()
		email = accountAuthType.Account.Profile.Email
		phone = accountAuthType.Account.Profile.Phone
		permissions = accountAuthType.Account.GetPermissionNames()
	}
	claims := a.getStandardClaims(sub, uid, name, email, phone, rokwireTokenAud, orgID, appID, authType, loginSession.ExternalIDs, nil, anonymous, false, loginSession.AppOrg.Application.Admin, loginSession.AppOrg.Organization.System, false, true, loginSession.ID)
	accessToken, err := a.buildAccessToken(claims, strings.Join(permissions, ","), authorization.ScopeGlobal)
	if err != nil {
		l.Infof("error generating acccess token on refresh - %s", refreshToken)
		return nil, errors.WrapErrorAction(logutils.ActionCreate, logutils.TypeToken, nil, err)
	}
	loginSession.AccessToken = accessToken //set the generated token
	// - generate new refresh token
	refreshToken, err = a.buildRefreshToken()
	if err != nil {
		l.Infof("error generating refresh token on refresh - %s", refreshToken)
		return nil, errors.WrapErrorAction(logutils.ActionCreate, logutils.TypeToken, nil, err)
	}
	if loginSession.RefreshTokens == nil {
		loginSession.RefreshTokens = make([]string, 0)
	}
	loginSession.RefreshTokens = append(loginSession.RefreshTokens, refreshToken) //set the generated token

	now := time.Now()
	loginSession.DateUpdated = &now
	loginSession.DateRefreshed = &now

	//store the updated session
	err = a.storage.UpdateLoginSession(nil, *loginSession)
	if err != nil {
		l.Infof("error updating login session on refresh - %s", refreshToken)
		return nil, errors.WrapErrorAction("error updating login session on refresh", "", nil, err)
	}

	//return the updated session
	return loginSession, nil
}

// GetLoginURL returns a pre-formatted login url for SSO providers
//
//	Input:
//		authenticationType (string): Name of the authentication method for provided creds (eg. "email", "username", "illinois_oidc")
//		appTypeIdentifier (string): Identifier of the app type/client that the user is logging in from
//		orgID (string): ID of the organization that the user is logging in
//		redirectURI (string): Registered redirect URI where client will receive response
//		apiKey (string): API key to validate the specified app
//		l (*loglib.Log): Log object pointer for request
//	Returns:
//		Login URL (string): SSO provider login URL to be launched in a browser
//		Params (map[string]interface{}): Params to be sent in subsequent request (if necessary)
func (a *Auth) GetLoginURL(authenticationType string, appTypeIdentifier string, orgID string, redirectURI string, apiKey string, l *logs.Log) (string, map[string]interface{}, error) {
	//validate if the provided auth type is supported by the provided application and organization
	authType, appType, _, err := a.validateAuthType(authenticationType, appTypeIdentifier, orgID)
	if err != nil {
		return "", nil, errors.WrapErrorAction(logutils.ActionValidate, typeAuthType, nil, err)
	}

	//TODO: Ideally we would not make many database calls before validating the API key. Currently needed to get app ID
	err = a.validateAPIKey(apiKey, appType.Application.ID)
	if err != nil {
		return "", nil, errors.WrapErrorData(logutils.StatusInvalid, model.TypeAPIKey, nil, err)
	}

	//get the auth type implementation for the auth type
	authImpl, err := a.getExternalAuthTypeImpl(*authType)
	if err != nil {
		return "", nil, errors.WrapErrorAction(logutils.ActionLoadCache, typeAuthType, nil, err)
	}

	//get login URL
	loginURL, params, err := authImpl.getLoginURL(*authType, *appType, redirectURI, l)
	if err != nil {
		return "", nil, errors.WrapErrorAction(logutils.ActionGet, "login url", nil, err)
	}

	return loginURL, params, nil
}

// LoginMFA verifies a code sent by a user as a final login step for enrolled accounts.
// The MFA type must be one of the supported for the application.
//
//	Input:
//		apiKey (string): API key to validate the specified app
//		accountID (string): ID of account user is trying to access
//		sessionID (string): ID of login session generated during login
//		identifier (string): Email, phone, or TOTP device name
//		mfaType (string): Type of MFA code sent
//		mfaCode (string): Code that must be verified
//		state (string): Variable used to verify user has already passed credentials check
//		l (*logs.Log): Log object pointer for request
//	Returns:
//		Message (*string): message
//		Login session (*LoginSession): Signed ROKWIRE access token to be used to authorize future requests
//			Access token (string): Signed ROKWIRE access token to be used to authorize future requests
//			Refresh Token (string): Refresh token that can be sent to refresh the access token once it expires
//			AccountAuthType (AccountAuthType): AccountAuthType object for authenticated user
func (a *Auth) LoginMFA(apiKey string, accountID string, sessionID string, identifier string, mfaType string, mfaCode string, state string, l *logs.Log) (*string, *model.LoginSession, error) {
	var message string
	var loginSession *model.LoginSession
	var err error
	transaction := func(context storage.TransactionContext) error {
		//1. find mfa type in account
		loginSession, err = a.storage.FindAndUpdateLoginSession(context, sessionID)
		if err != nil {
			return errors.WrapErrorAction(logutils.ActionFind, model.TypeLoginSession, &logutils.FieldArgs{"session_id": sessionID}, err)
		}

		if loginSession.MfaAttempts >= maxMfaAttempts {
			a.deleteLoginSession(context, *loginSession, l)
			message = fmt.Sprintf("max mfa attempts reached: %d", maxMfaAttempts)
			return errors.New(message)
		}

		//2. check api key
		err = a.validateAPIKey(apiKey, loginSession.AppOrg.Application.ID)
		if err != nil {
			return errors.WrapErrorData(logutils.StatusInvalid, model.TypeAPIKey, logutils.StringArgs(apiKey), err)
		}

		//3. find mfa type in account
		errFields := &logutils.FieldArgs{"account_id": accountID, "type": mfaType}
		mfa, err := a.storage.FindMFAType(context, accountID, identifier, mfaType)
		if err != nil {
			return errors.WrapErrorAction(logutils.ActionFind, model.TypeMFAType, errFields, err)
		}
		if mfa == nil {
			message = "account not enrolled"
			return errors.ErrorData(logutils.StatusMissing, model.TypeMFAType, errFields)
		}
		if !mfa.Verified {
			message = "mfa type not verified"
			return errors.ErrorData(logutils.StatusMissing, model.TypeMFAType, errFields)
		}
		if mfa.Params == nil {
			return errors.ErrorData(logutils.StatusMissing, "mfa params", errFields)
		}

		//4. check state variable
		if state != loginSession.State {
			message = "invalid login state"
			return errors.ErrorData(logutils.StatusInvalid, "login state", errFields)
		}
		if loginSession.StateExpires != nil && time.Now().UTC().After(*loginSession.StateExpires) {
			a.deleteLoginSession(context, *loginSession, l)
			message = "expired state"
			return errors.ErrorData(logutils.StatusInvalid, "expired state", nil)
		}

		//5. verify code
		mfaImpl, err := a.getMfaTypeImpl(mfaType)
		if err != nil {
			return errors.WrapErrorAction(logutils.ActionLoadCache, typeMfaType, nil, err)
		}
		verifyMsg, err := mfaImpl.verify(context, mfa, accountID, mfaCode)
		if err != nil {
			if verifyMsg != nil {
				message = *verifyMsg
			}
			return errors.WrapErrorAction("verifying", "mfa code", errFields, err)
		}

		loginSession.State = ""
		loginSession.StateExpires = nil
		loginSession.MfaAttempts = 0
		err = a.storage.UpdateLoginSession(context, *loginSession)
		if err != nil {
			return errors.WrapErrorAction(logutils.ActionUpdate, model.TypeLoginSession, nil, err)
		}

		return nil
	}

	err = a.storage.PerformTransaction(transaction)
	if err != nil {
		if message != "" {
			return &message, nil, errors.WrapErrorAction("verifying", model.TypeMFAType, nil, err)
		}
		return nil, nil, errors.WrapErrorAction("verifying", model.TypeMFAType, nil, err)
	}

	return nil, loginSession, nil
}

// CreateAdminAccount creates an account for a new admin user
func (a *Auth) CreateAdminAccount(authenticationType string, appID string, orgID string, identifier string, profile model.Profile,
	permissions []string, roleIDs []string, groupIDs []string, creatorPermissions []string, l *logs.Log) (*model.Account, map[string]interface{}, error) {
	//TODO: add admin authentication policies that specify which auth types may be used for each app org
	if authenticationType != AuthTypeOidc && authenticationType != AuthTypeEmail && !strings.HasSuffix(authenticationType, "_oidc") {
		return nil, nil, errors.ErrorData(logutils.StatusInvalid, "auth type", nil)
	}

	// check if the provided auth type is supported by the provided application and organization
	authType, appOrg, err := a.validateAuthTypeForAppOrg(authenticationType, appID, orgID)
	if err != nil {
		return nil, nil, errors.WrapErrorAction(logutils.ActionValidate, typeAuthType, nil, err)
	}

	// create account
	var accountAuthType *model.AccountAuthType
	var newAccount *model.Account
	var params map[string]interface{}
	transaction := func(context storage.TransactionContext) error {
		//1. check if the user exists
		account, err := a.storage.FindAccount(context, appOrg.ID, authType.ID, identifier)
		if err != nil {
			return errors.WrapErrorAction(logutils.ActionFind, model.TypeAccount, nil, err)
		}
		if account != nil {
			return errors.ErrorData(logutils.StatusFound, model.TypeAccount, &logutils.FieldArgs{"app_org_id": appOrg.ID, "auth_type": authType.Code, "identifier": identifier})
		}

		//2. account does not exist, so apply sign up
		profile.DateCreated = time.Now().UTC()
		if authType.IsExternal {
			externalUser := model.ExternalSystemUser{Identifier: identifier}
			accountAuthType, err = a.applySignUpAdminExternal(context, *authType, *appOrg, externalUser, profile, permissions, roleIDs, groupIDs, creatorPermissions, l)
			if err != nil {
				return errors.WrapErrorAction("signing up", "admin user", &logutils.FieldArgs{"auth_type": authType.Code, "identifier": identifier}, err)
			}
		} else {
			authImpl, err := a.getAuthTypeImpl(*authType)
			if err != nil {
				return errors.WrapErrorAction(logutils.ActionLoadCache, typeExternalAuthType, nil, err)
			}

			profile.Email = identifier
			params, accountAuthType, err = a.applySignUpAdmin(context, authImpl, account, *authType, *appOrg, identifier, "", profile, permissions, roleIDs, groupIDs, creatorPermissions, l)
			if err != nil {
				return errors.WrapErrorAction("signing up", "admin user", &logutils.FieldArgs{"auth_type": authType.Code, "identifier": identifier}, err)
			}
		}

		newAccount = &accountAuthType.Account
		return nil
	}

	err = a.storage.PerformTransaction(transaction)
	if err != nil {
		return nil, nil, errors.WrapErrorAction(logutils.ActionCreate, "admin account", nil, err)
	}

	return newAccount, params, nil
}

// UpdateAdminAccount updates an existing user's account with new permissions, roles, and groups
func (a *Auth) UpdateAdminAccount(authenticationType string, appID string, orgID string, identifier string, permissions []string, roleIDs []string,
	groupIDs []string, updaterPermissions []string, l *logs.Log) (*model.Account, map[string]interface{}, error) {
	//TODO: when elevating existing accounts to application level admin, need to enforce any authentication policies set up for the app org
	// when demoting from application level admin to standard user, may want to inform user of applicable authentication policy changes

	if authenticationType != AuthTypeOidc && authenticationType != AuthTypeEmail && !strings.HasSuffix(authenticationType, "_oidc") {
		return nil, nil, errors.ErrorData(logutils.StatusInvalid, "auth type", nil)
	}

	// check if the provided auth type is supported by the provided application and organization
	authType, appOrg, err := a.validateAuthTypeForAppOrg(authenticationType, appID, orgID)
	if err != nil {
		return nil, nil, errors.WrapErrorAction(logutils.ActionValidate, typeAuthType, nil, err)
	}

	var updatedAccount *model.Account
	var params map[string]interface{}
	transaction := func(context storage.TransactionContext) error {
		//1. check if the user exists
		account, err := a.storage.FindAccount(context, appOrg.ID, authType.ID, identifier)
		if err != nil {
			return errors.WrapErrorAction(logutils.ActionFind, model.TypeAccount, nil, err)
		}
		if account == nil {
			return errors.ErrorData(logutils.StatusMissing, model.TypeAccount, &logutils.FieldArgs{"app_org_id": appOrg.ID, "auth_type": authType.Code, "identifier": identifier})
		}

		//2. check if the user's auth type is verified
		accountAuthType := account.GetAccountAuthType(authType.ID, identifier)
		if accountAuthType == nil || accountAuthType.Unverified {
			return errors.ErrorData("Unverified", model.TypeAccountAuthType, &logutils.FieldArgs{"app_org_id": appOrg.ID, "auth_type": authType.Code, "identifier": identifier}).SetStatus(utils.ErrorStatusUnverified)
		}

		//3. update account permissions
		updatedAccount = account
		updated := false
		revoked := false

		added, removed, unchanged := utils.StringListDiff(permissions, account.GetAssignedPermissionNames())
		if len(added) > 0 || len(removed) > 0 {
			newPermissions := []model.Permission{}
			if len(added) > 0 {
				addedPermissions, err := a.CheckPermissions(context, appOrg, added, updaterPermissions, false)
				if err != nil {
					return errors.WrapErrorAction("adding", model.TypePermission, nil, err)
				}
				newPermissions = append(newPermissions, addedPermissions...)
			}

			if len(removed) > 0 {
				_, err := a.CheckPermissions(context, appOrg, removed, updaterPermissions, true)
				if err != nil {
					return errors.WrapErrorAction("revoking", model.TypePermission, nil, err)
				}
				revoked = true
			}

			if len(unchanged) > 0 {
				unchangedPermissions, err := a.storage.FindPermissionsByName(context, unchanged)
				if err != nil {
					return errors.WrapErrorAction(logutils.ActionFind, model.TypePermission, nil, err)
				}
				newPermissions = append(newPermissions, unchangedPermissions...)
			}

			hasPermissions := len(newPermissions) > 0 || len(updatedAccount.Roles) > 0 || len(updatedAccount.Groups) > 0
			err = a.storage.UpdateAccountPermissions(context, account.ID, hasPermissions, newPermissions)
			if err != nil {
				return errors.WrapErrorAction(logutils.ActionUpdate, "admin account permissions", nil, err)
			}

			updatedAccount.Permissions = newPermissions
			updatedAccount.HasPermissions = hasPermissions
			updated = true
		}

		//4. update account roles
		added, removed, unchanged = utils.StringListDiff(roleIDs, account.GetAssignedRoleIDs())
		if len(added) > 0 || len(removed) > 0 {
			newRoles := []model.AppOrgRole{}
			if len(added) > 0 {
				addedRoles, err := a.CheckRoles(context, appOrg, added, updaterPermissions, false)
				if err != nil {
					return errors.WrapErrorAction("adding", model.TypeAccountRoles, nil, err)
				}
				newRoles = append(newRoles, addedRoles...)
			}

			if len(removed) > 0 {
				_, err := a.CheckRoles(context, appOrg, removed, updaterPermissions, true)
				if err != nil {
					return errors.WrapErrorAction("revoking", model.TypeAccountRoles, nil, err)
				}
				revoked = true
			}

			if len(unchanged) > 0 {
				unchangedRoles, err := a.storage.FindAppOrgRolesByIDs(context, unchanged, appOrg.ID)
				if err != nil {
					return errors.WrapErrorAction(logutils.ActionFind, model.TypeAccountRoles, nil, err)
				}
				newRoles = append(newRoles, unchangedRoles...)
			}

			newAccountRoles := model.AccountRolesFromAppOrgRoles(newRoles, true, true)
			hasPermissions := len(updatedAccount.Permissions) > 0 || len(newAccountRoles) > 0 || len(updatedAccount.Groups) > 0
			err = a.storage.UpdateAccountRoles(context, account.ID, hasPermissions, newAccountRoles)
			if err != nil {
				return errors.WrapErrorAction(logutils.ActionUpdate, "admin account roles", nil, err)
			}

			updatedAccount.Roles = newAccountRoles
			updatedAccount.HasPermissions = hasPermissions
			updated = true
		}

		//5. update account groups
		added, removed, unchanged = utils.StringListDiff(groupIDs, account.GetAssignedGroupIDs())
		if len(added) > 0 || len(removed) > 0 {
			newGroups := []model.AppOrgGroup{}
			if len(added) > 0 {
				addedGroups, err := a.CheckGroups(context, appOrg, added, updaterPermissions, false)
				if err != nil {
					return errors.WrapErrorAction("adding", model.TypeAccountGroups, nil, err)
				}
				newGroups = append(newGroups, addedGroups...)
			}

			if len(removed) > 0 {
				_, err := a.CheckGroups(context, appOrg, removed, updaterPermissions, true)
				if err != nil {
					return errors.WrapErrorAction("revoking", model.TypeAccountGroups, nil, err)
				}
				revoked = true
			}

			if len(unchanged) > 0 {
				unchangedGroups, err := a.storage.FindAppOrgGroupsByIDs(context, unchanged, appOrg.ID)
				if err != nil {
					return errors.WrapErrorAction(logutils.ActionFind, model.TypeAccountGroups, nil, err)
				}
				newGroups = append(newGroups, unchangedGroups...)
			}

			newAccountGroups := model.AccountGroupsFromAppOrgGroups(newGroups, true, true)
			hasPermissions := len(updatedAccount.Permissions) > 0 || len(updatedAccount.Roles) > 0 || len(newAccountGroups) > 0
			err = a.storage.UpdateAccountGroups(context, account.ID, hasPermissions, newAccountGroups)
			if err != nil {
				return errors.WrapErrorAction(logutils.ActionUpdate, "admin account groups", nil, err)
			}

			updatedAccount.Groups = newAccountGroups
			updatedAccount.HasPermissions = hasPermissions
			updated = true
		}

		//6. delete active login sessions if anything was revoked
		if revoked {
			err = a.storage.DeleteLoginSessionsByIdentifier(context, account.ID)
			if err != nil {
				return errors.WrapErrorAction(logutils.ActionDelete, model.TypeLoginSession, nil, err)
			}
		}

		if updated {
			now := time.Now().UTC()
			updatedAccount.DateUpdated = &now
		}

		return nil
	}

	err = a.storage.PerformTransaction(transaction)
	if err != nil {
		return nil, nil, errors.WrapErrorAction(logutils.ActionUpdate, "admin account", nil, err)
	}

	return updatedAccount, params, nil
}

// VerifyCredential verifies credential (checks the verification code in the credentials collection)
func (a *Auth) VerifyCredential(id string, verification string, l *logs.Log) error {
	credential, err := a.storage.FindCredential(nil, id)
	if err != nil || credential == nil {
		return errors.WrapErrorAction(logutils.ActionFind, model.TypeCredential, nil, err)
	}

	if credential.Verified {
		return errors.New("credential has already been verified")
	}

	//get the auth type
	authType, err := a.storage.FindAuthType(credential.AuthType.ID)
	if err != nil || authType == nil {
		return errors.WrapErrorAction(logutils.ActionLoadCache, typeAuthType, logutils.StringArgs(credential.AuthType.ID), err)
	}
	if !authType.UseCredentials {
		return errors.WrapErrorAction("invalid auth type for credential verification", model.TypeAuthType, nil, err)
	}

	authImpl, err := a.getAuthTypeImpl(*authType)
	if err != nil {
		return errors.WrapErrorAction(logutils.ActionLoadCache, typeAuthType, nil, err)
	}

	authTypeCreds, err := authImpl.verifyCredential(credential, verification, l)
	if err != nil || authTypeCreds == nil {
		return errors.WrapErrorAction(logutils.ActionValidate, "verification code", nil, err)
	}

	credential.Verified = true
	credential.Value = authTypeCreds
	if err = a.storage.UpdateCredential(nil, credential); err != nil {
		return errors.WrapErrorAction(logutils.ActionUpdate, model.TypeCredential, nil, err)
	}

	return nil
}

// UpdateCredential updates the credential object with the new value
//
//	Input:
//		accountID: id of the associated account to reset
//		accountAuthTypeID (string): id of the AccountAuthType
//		params: specific params for the different auth types
//	Returns:
//		error: if any
//
// TODO: Clear login sessions using old creds
// Handle refresh tokens when applicable
func (a *Auth) UpdateCredential(accountID string, accountAuthTypeID string, params string, l *logs.Log) error {
	//Get the user credential from account auth type in accounts collection
	account, err := a.storage.FindAccountByID(nil, accountID)
	if err != nil {
		return errors.WrapErrorAction(logutils.ActionFind, model.TypeAccount, nil, err)
	}
	accountAuthType, err := a.findAccountAuthTypeByID(account, accountAuthTypeID)
	if err != nil {
		return errors.WrapErrorAction(logutils.ActionFind, model.TypeAuthType, nil, err)
	}
	if accountAuthType.Credential == nil {
		return errors.New("Invalid account auth type for reset password")
	}

	credential := accountAuthType.Credential
	//Determine the auth type for resetPassword
	authType := accountAuthType.AuthType
	if !authType.UseCredentials {
		return errors.WrapErrorAction("invalid auth type for reset password client", model.TypeAuthType, nil, err)
	}

	authImpl, err := a.getAuthTypeImpl(authType)
	if err != nil {
		return errors.WrapErrorAction(logutils.ActionLoadCache, typeAuthType, nil, err)
	}

	authTypeCreds, err := authImpl.resetCredential(credential, nil, params, l)
	if err != nil || authTypeCreds == nil {
		return errors.WrapErrorAction(logutils.ActionValidate, "reset password", nil, err)
	}
	//Update the credential with new password
	credential.Value = authTypeCreds
	if err = a.storage.UpdateCredential(nil, credential); err != nil {
		return errors.WrapErrorAction(logutils.ActionUpdate, model.TypeCredential, nil, err)
	}

	return nil
}

// ResetForgotCredential resets forgot credential
//
//	Input:
//		credsID: id of the credential object
//		resetCode: code from the reset link
//		params: specific params for the different auth types
//	Returns:
//		error: if any
//
// TODO: Clear login sessions using old creds
// Handle refresh tokens when applicable
func (a *Auth) ResetForgotCredential(credsID string, resetCode string, params string, l *logs.Log) error {
	credential, err := a.storage.FindCredential(nil, credsID)
	if err != nil || credential == nil {
		return errors.WrapErrorAction(logutils.ActionFind, model.TypeCredential, nil, err)
	}

	//Determine the auth type for resetPassword
	authType, err := a.storage.FindAuthType(credential.AuthType.ID)
	if err != nil || authType == nil {
		return errors.WrapErrorAction(logutils.ActionLoadCache, typeAuthType, logutils.StringArgs(credential.AuthType.ID), err)
	}
	if !authType.UseCredentials {
		return errors.WrapErrorAction("invalid auth type for reset password link", model.TypeAuthType, nil, err)
	}

	authImpl, err := a.getAuthTypeImpl(*authType)
	if err != nil {
		return errors.WrapErrorAction(logutils.ActionLoadCache, typeAuthType, nil, err)
	}

	authTypeCreds, err := authImpl.resetCredential(credential, &resetCode, params, l)
	if err != nil || authTypeCreds == nil {
		return errors.WrapErrorAction(logutils.ActionValidate, "reset password", nil, err)
	}
	//Update the credential with new password
	credential.Value = authTypeCreds
	if err = a.storage.UpdateCredential(nil, credential); err != nil {
		return errors.WrapErrorAction(logutils.ActionUpdate, model.TypeCredential, nil, err)
	}

	return nil
}

// ForgotCredential initiate forgot credential process (generates a reset link and sends to the given identifier for email auth type)
//
//	Input:
//		authenticationType (string): Name of the authentication method for provided creds (eg. "email", "username", "illinois_oidc")
//		identifier: identifier of the account auth type
//		appTypeIdentifier (string): Identifier of the app type/client that the user is logging in from
//		orgID (string): ID of the organization that the user is logging in
//		apiKey (string): API key to validate the specified app
//	Returns:
//		error: if any
func (a *Auth) ForgotCredential(authenticationType string, appTypeIdentifier string, orgID string, apiKey string, identifier string, l *logs.Log) error {
	//validate if the provided auth type is supported by the provided application and organization
	authType, _, appOrg, err := a.validateAuthType(authenticationType, appTypeIdentifier, orgID)
	if err != nil {
		return errors.WrapErrorAction(logutils.ActionValidate, typeAuthType, nil, err)
	}

	//do not allow for admins
	if appOrg.Application.Admin {
		return errors.New("contact a system admin to reset credentials")
	}

	//check for api key
	//TODO: Ideally we would not make many database calls before validating the API key. Currently needed to get app ID
	err = a.validateAPIKey(apiKey, appOrg.Application.ID)
	if err != nil {
		return errors.WrapErrorData(logutils.StatusInvalid, model.TypeAPIKey, nil, err)
	}

	//check if the auth types uses credentials
	if !authType.UseCredentials {
		return errors.WrapErrorAction("invalid auth type for forgot credential", model.TypeAuthType, nil, err)
	}

	authImpl, err := a.getAuthTypeImpl(*authType)
	if err != nil {
		return errors.WrapErrorAction(logutils.ActionLoadCache, typeAuthType, nil, err)
	}
	authTypeID := authType.ID

	//Find the credential for setting reset code and expiry and sending credID in reset link
	account, err := a.storage.FindAccount(nil, appOrg.ID, authTypeID, identifier)
	if err != nil {
		return errors.WrapErrorAction(logutils.ActionFind, model.TypeAccount, nil, err)
	}

	accountAuthType, err := a.findAccountAuthType(account, authType, identifier)
	if accountAuthType == nil {
		return errors.WrapErrorAction(logutils.ActionFind, model.TypeAccountAuthType, nil, err)
	}
	credential := accountAuthType.Credential
	if credential == nil {
		return errors.New("Invalid account auth type for reset link")
	}
	//do not allow to reset credential for unverified credentials
	err = a.checkCredentialVerified(authImpl, accountAuthType, l)
	if err != nil {
		return err
	}

	authTypeCreds, err := authImpl.forgotCredential(credential, identifier, appOrg.Application.Name, l)
	if err != nil || authTypeCreds == nil {
		return errors.WrapErrorAction(logutils.ActionValidate, "forgot password", nil, err)
	}
	//Update the credential with reset code and expiry
	credential.Value = authTypeCreds
	if err = a.storage.UpdateCredential(nil, credential); err != nil {
		return errors.WrapErrorAction(logutils.ActionUpdate, model.TypeCredential, nil, err)
	}
	return nil
}

// SendVerifyCredential sends the verification code to the identifier
func (a *Auth) SendVerifyCredential(authenticationType string, appTypeIdentifier string, orgID string, apiKey string, identifier string, l *logs.Log) error {
	//validate if the provided auth type is supported by the provided application and organization
	authType, _, appOrg, err := a.validateAuthType(authenticationType, appTypeIdentifier, orgID)
	if err != nil {
		return errors.WrapErrorAction(logutils.ActionValidate, typeAuthType, nil, err)
	}
	//validate api key before making db calls
	err = a.validateAPIKey(apiKey, appOrg.Application.ID)
	if err != nil {
		return errors.WrapErrorData(logutils.StatusInvalid, model.TypeAPIKey, nil, err)
	}

	if !authType.UseCredentials {
		return errors.WrapErrorAction("invalid auth type for sending verify code", model.TypeAuthType, nil, err)
	}
	authImpl, err := a.getAuthTypeImpl(*authType)
	if err != nil {
		return errors.WrapErrorAction(logutils.ActionLoadCache, typeAuthType, nil, err)
	}
	account, err := a.storage.FindAccount(nil, appOrg.ID, authType.ID, identifier)
	if err != nil {
		return errors.WrapErrorAction(logutils.ActionFind, model.TypeAccount, nil, err)
	}
	accountAuthType, err := a.findAccountAuthType(account, authType, identifier)
	if accountAuthType == nil {
		return errors.WrapErrorAction(logutils.ActionFind, model.TypeAccountAuthType, nil, err)
	}
	credential := accountAuthType.Credential
	if credential == nil {
		return errors.New("Invalid account auth type for reset link")
	}

	if credential.Verified {
		return errors.New("credential has already been verified")
	}

	err = authImpl.sendVerifyCredential(credential, appOrg.Application.Name, l)
	if err != nil {
		return errors.WrapErrorAction(logutils.ActionSend, "verification code", nil, err)
	}

	return nil
}

// VerifyMFA verifies a code sent by a user as a final MFA enrollment step.
// The MFA type must be one of the supported for the application.
//
//	Input:
//		accountID (string): ID of account for which user is trying to verify MFA
//		identifier (string): Email, phone, or TOTP device name
//		mfaType (string): Type of MFA code sent
//		mfaCode (string): Code that must be verified
//	Returns:
//		Message (*string): message
//		Recovery codes ([]string): List of account recovery codes returned if enrolling in MFA for first time
func (a *Auth) VerifyMFA(accountID string, identifier string, mfaType string, mfaCode string) (*string, []string, error) {
	var recoveryMfa *model.MFAType
	var message *string
	transaction := func(context storage.TransactionContext) error {
		errFields := &logutils.FieldArgs{"account_id": accountID, "type": mfaType}
		//1. find mfa type in account
		mfa, err := a.storage.FindMFAType(context, accountID, identifier, mfaType)
		if err != nil {
			return errors.WrapErrorAction(logutils.ActionFind, model.TypeMFAType, errFields, err)
		}
		if mfa == nil {
			return errors.ErrorData(logutils.StatusMissing, model.TypeMFAType, errFields)
		}

		if mfa.Verified {
			return errors.New("mfa type already verified")
		}
		if mfa.Params == nil {
			return errors.ErrorData(logutils.StatusMissing, "mfa params", errFields)
		}

		//2. get mfa type implementation
		mfaImpl, err := a.getMfaTypeImpl(mfaType)
		if err != nil {
			return errors.WrapErrorAction(logutils.ActionLoadCache, typeMfaType, nil, err)
		}
		message, err = mfaImpl.verify(context, mfa, accountID, mfaCode)
		if err != nil {
			return errors.WrapErrorAction(logutils.ActionValidate, typeMfaType, errFields, err)
		}

		//3. update existing MFA type
		mfa.Verified = true
		err = a.storage.UpdateMFAType(context, mfa, accountID)
		if err != nil {
			return errors.WrapErrorAction(logutils.ActionUpdate, model.TypeMFAType, &logutils.FieldArgs{"account_id": accountID, "id": mfa.ID}, err)
		}

		//4. find account
		account, err := a.storage.FindAccountByID(context, accountID)
		if err != nil {
			return errors.WrapErrorAction(logutils.ActionFind, model.TypeAccount, &logutils.FieldArgs{"_id": accountID}, err)
		}

		//5. only mfa type just been verified, so enroll in recovery mfa automatically
		if len(account.MFATypes) == 1 {
			mfaImpl, err := a.getMfaTypeImpl(MfaTypeRecovery)
			if err != nil {
				return errors.WrapErrorAction(logutils.ActionLoadCache, typeMfaType, nil, err)
			}
			recoveryMfa, err = mfaImpl.enroll(MfaTypeRecovery)
			if err != nil {
				return errors.WrapErrorAction(logutils.ActionValidate, typeMfaType, &logutils.FieldArgs{"account_id": accountID, "type": MfaTypeRecovery}, err)
			}

			// insert recovery mfa type
			err = a.storage.InsertMFAType(context, recoveryMfa, accountID)
			if err != nil {
				return errors.WrapErrorAction(logutils.ActionInsert, model.TypeMFAType, &logutils.FieldArgs{"account_id": accountID, "type": MfaTypeRecovery}, err)
			}
		}

		return nil
	}

	err := a.storage.PerformTransaction(transaction)
	if err != nil {
		return message, nil, errors.WrapErrorAction("verifying", model.TypeMFAType, nil, err)
	}

	if recoveryMfa != nil && recoveryMfa.Params != nil {
		recoveryCodes, ok := recoveryMfa.Params["codes"].([]string)
		if !ok {
			return nil, nil, errors.ErrorAction(logutils.ActionCast, "recovery codes", nil)
		}

		return nil, recoveryCodes, nil
	}

	return nil, nil, nil
}

// GetMFATypes gets all MFA types set up for an account
//
//	Input:
//		accountID (string): Account ID to find MFA types
//	Returns:
//		MFA Types ([]model.MFAType): MFA information for all enrolled types
func (a *Auth) GetMFATypes(accountID string) ([]model.MFAType, error) {
	mfa, err := a.storage.FindMFATypes(accountID)
	if err != nil {
		return nil, errors.WrapErrorAction(logutils.ActionFind, model.TypeMFAType, nil, err)
	}

	return mfa, nil
}

// AddMFAType adds a form of MFA to an account
//
//	Input:
//		accountID (string): Account ID to add MFA
//		identifier (string): Email, phone, or TOTP device name
//		mfaType (string): Type of MFA to be added
//	Returns:
//		MFA Type (*model.MFAType): MFA information for the specified type
func (a *Auth) AddMFAType(accountID string, identifier string, mfaType string) (*model.MFAType, error) {
	mfaImpl, err := a.getMfaTypeImpl(mfaType)
	if err != nil {
		return nil, errors.WrapErrorAction(logutils.ActionLoadCache, typeMfaType, nil, err)
	}

	newMfa, err := mfaImpl.enroll(identifier)
	if err != nil {
		return nil, errors.WrapErrorAction("enrolling", typeMfaType, nil, err)
	}

	err = a.storage.InsertMFAType(nil, newMfa, accountID)
	if err != nil {
		return nil, errors.WrapErrorAction(logutils.ActionInsert, typeMfaType, &logutils.FieldArgs{"account_id": accountID, "type": mfaType}, err)
	}

	return newMfa, nil
}

// RemoveMFAType removes a form of MFA from an account
//
//	Input:
//		accountID (string): Account ID to remove MFA
//		identifier (string): Email, phone, or TOTP device name
//		mfaType (string): Type of MFA to remove
func (a *Auth) RemoveMFAType(accountID string, identifier string, mfaType string) error {
	transaction := func(context storage.TransactionContext) error {
		//1. remove mfa type from account
		err := a.storage.DeleteMFAType(context, accountID, identifier, mfaType)
		if err != nil {
			return errors.WrapErrorAction(logutils.ActionDelete, model.TypeMFAType, &logutils.FieldArgs{"account_id": accountID, "identifier": identifier, "type": mfaType}, err)
		}

		//2. find account
		account, err := a.storage.FindAccountByID(context, accountID)
		if err != nil {
			return errors.WrapErrorAction(logutils.ActionFind, model.TypeAccount, nil, err)
		}
		if account == nil {
			return errors.ErrorData(logutils.StatusMissing, model.TypeAccount, &logutils.FieldArgs{"_id": accountID})
		}

		//3. check if account only has recovery MFA remaining
		if len(account.MFATypes) == 1 && account.MFATypes[0].Type == MfaTypeRecovery {
			err = a.storage.DeleteMFAType(context, accountID, MfaTypeRecovery, MfaTypeRecovery)
			if err != nil {
				return errors.WrapErrorAction(logutils.ActionDelete, model.TypeMFAType, &logutils.FieldArgs{"account_id": accountID, "identifier": MfaTypeRecovery, "type": MfaTypeRecovery}, err)
			}
		}

		return nil
	}

	err := a.storage.PerformTransaction(transaction)
	if err != nil {
		return errors.WrapErrorAction(logutils.ActionDelete, model.TypeMFAType, nil, err)
	}

	return nil
}

// GetServiceAccountParams returns a list of app, org pairs a service account has access to
func (a *Auth) GetServiceAccountParams(accountID string, firstParty bool, r *sigauth.Request, l *logs.Log) ([]model.AppOrgPair, error) {
	accounts, _, err := a.checkServiceAccountCreds(r, &accountID, firstParty, false, l)
	if err != nil {
		return nil, errors.WrapErrorAction(logutils.ActionValidate, "service account creds", nil, err)
	}

	appOrgPairs := make([]model.AppOrgPair, len(accounts))
	for i, account := range accounts {
		appID := model.AllApps
		if account.Application != nil {
			appID = account.Application.ID
		}
		orgID := model.AllOrgs
		if account.Organization != nil {
			orgID = account.Organization.ID
		}
		appOrgPairs[i] = model.AppOrgPair{AppID: appID, OrgID: orgID}
	}

	return appOrgPairs, nil
}

// GetServiceAccessToken returns an access token for a non-human client
func (a *Auth) GetServiceAccessToken(firstParty bool, r *sigauth.Request, l *logs.Log) (string, error) {
	accounts, authType, err := a.checkServiceAccountCreds(r, nil, firstParty, true, l)
	if err != nil {
		return "", errors.WrapErrorAction(logutils.ActionValidate, "service account creds", nil, err)
	}

	accessToken, _, err := a.buildAccessTokenForServiceAccount(accounts[0], authType)
	if err != nil {
		return "", err
	}

	return accessToken, nil
}

// GetAllServiceAccessTokens returns an access token for each app, org pair a service account has access to
func (a *Auth) GetAllServiceAccessTokens(firstParty bool, r *sigauth.Request, l *logs.Log) (map[model.AppOrgPair]string, error) {
	accounts, authType, err := a.checkServiceAccountCreds(r, nil, firstParty, false, l)
	if err != nil {
		return nil, errors.WrapErrorAction(logutils.ActionValidate, "service account creds", nil, err)
	}

	accessTokens := make(map[model.AppOrgPair]string, len(accounts))
	for _, account := range accounts {
		accessToken, appOrgPair, err := a.buildAccessTokenForServiceAccount(account, authType)
		if err != nil {
			return nil, err
		}

		accessTokens[*appOrgPair] = accessToken
	}

	return accessTokens, nil
}

// GetServiceAccounts gets all service accounts matching a search
func (a *Auth) GetServiceAccounts(params map[string]interface{}) ([]model.ServiceAccount, error) {
	serviceAccounts, err := a.storage.FindServiceAccounts(params)
	if err != nil {
		return nil, errors.WrapErrorAction(logutils.ActionFind, model.TypeServiceAccount, nil, err)
	}

	return serviceAccounts, nil
}

// RegisterServiceAccount registers a service account
func (a *Auth) RegisterServiceAccount(accountID *string, fromAppID *string, fromOrgID *string, name *string, appID string,
	orgID string, permissions *[]string, firstParty *bool, creds []model.ServiceAccountCredential, assignerPermissions []string, l *logs.Log) (*model.ServiceAccount, error) {
	var newAccount *model.ServiceAccount
	var err error
	var newName string
	var permissionList []string
	var displayParamsList []map[string]interface{}

	if accountID != nil && fromAppID != nil && fromOrgID != nil {
		var fromAccount *model.ServiceAccount
		fromAccount, err = a.storage.FindServiceAccount(nil, *accountID, *fromAppID, *fromOrgID)
		if err != nil {
			return nil, errors.WrapErrorAction(logutils.ActionFind, model.TypeServiceAccount, nil, err)
		}

		newName = fromAccount.Name
		if name != nil {
			newName = *name
		}
		permissionList = fromAccount.GetPermissionNames()
		if permissions != nil {
			permissionList = *permissions
		}

		newAccount, err = a.constructServiceAccount(fromAccount.AccountID, newName, appID, orgID, permissionList, fromAccount.FirstParty, assignerPermissions)
		if err != nil {
			return nil, errors.WrapErrorAction(logutils.ActionCreate, model.TypeServiceAccount, nil, err)
		}
		newAccount.Credentials = fromAccount.Credentials
	} else {
		if firstParty == nil {
			return nil, errors.ErrorData(logutils.StatusMissing, logutils.TypeArg, logutils.StringArgs("first party"))
		}

		id, _ := uuid.NewUUID()
		if name != nil {
			newName = *name
		}
		if permissions != nil {
			permissionList = *permissions
		}

		newAccount, err = a.constructServiceAccount(id.String(), newName, appID, orgID, permissionList, *firstParty, assignerPermissions)
		if err != nil {
			return nil, errors.WrapErrorAction(logutils.ActionCreate, model.TypeServiceAccount, nil, err)
		}

		newAccount.Credentials = make([]model.ServiceAccountCredential, 0)
		displayParamsList = make([]map[string]interface{}, 0)
		for _, cred := range creds {
			serviceAuthType, err := a.getServiceAuthTypeImpl(cred.Type)
			if err != nil {
				l.Infof("error getting service auth type on register service account: %s", err.Error())
				continue
			}

			displayParams, err := serviceAuthType.addCredentials(&cred)
			if err != nil {
				l.Warnf("error adding %s credential on register service account: %s", cred.Type, err.Error())
				continue
			}

			newAccount.Credentials = append(newAccount.Credentials, cred)
			displayParamsList = append(displayParamsList, displayParams)
		}
	}

	newAccount.DateCreated = time.Now().UTC()
	err = a.storage.InsertServiceAccount(newAccount)
	if err != nil {
		return nil, errors.WrapErrorAction(logutils.ActionInsert, model.TypeServiceAccount, nil, err)
	}

	for i, params := range displayParamsList {
		newAccount.Credentials[i].Params = params
	}

	return newAccount, nil
}

// DeregisterServiceAccount deregisters a service account
func (a *Auth) DeregisterServiceAccount(accountID string) error {
	// delete all service account instances matching accountID
	err := a.storage.DeleteServiceAccounts(accountID)
	if err != nil {
		return errors.WrapErrorAction(logutils.ActionDelete, model.TypeServiceAccount, nil, err)
	}

	return nil
}

// GetServiceAccountInstance gets a service account instance
func (a *Auth) GetServiceAccountInstance(accountID string, appID string, orgID string) (*model.ServiceAccount, error) {
	serviceAccount, err := a.storage.FindServiceAccount(nil, accountID, appID, orgID)
	if err != nil {
		return nil, errors.WrapErrorAction(logutils.ActionFind, model.TypeServiceAccount, nil, err)
	}

	return serviceAccount, nil
}

// UpdateServiceAccountInstance updates a service account instance
func (a *Auth) UpdateServiceAccountInstance(id string, appID string, orgID string, name string, permissions []string, assignerPermissions []string) (*model.ServiceAccount, error) {
	updatedAccount, err := a.constructServiceAccount(id, name, appID, orgID, permissions, false, assignerPermissions)
	if err != nil {
		return nil, errors.WrapErrorAction(logutils.ActionCreate, model.TypeServiceAccount, nil, err)
	}

	updatedAccount, err = a.storage.UpdateServiceAccount(updatedAccount)
	if err != nil {
		return nil, errors.WrapErrorAction(logutils.ActionUpdate, model.TypeServiceAccount, nil, err)
	}

	return updatedAccount, nil
}

// DeregisterServiceAccountInstance deregisters a service account instance
func (a *Auth) DeregisterServiceAccountInstance(id string, appID string, orgID string) error {
	err := a.storage.DeleteServiceAccount(id, appID, orgID)
	if err != nil {
		return errors.WrapErrorAction(logutils.ActionDelete, model.TypeServiceAccount, nil, err)
	}

	return nil
}

// AddServiceAccountCredential adds a credential to a service account
func (a *Auth) AddServiceAccountCredential(accountID string, creds *model.ServiceAccountCredential, l *logs.Log) (*model.ServiceAccountCredential, error) {
	if creds == nil {
		return nil, errors.ErrorData(logutils.StatusMissing, model.TypeServiceAccountCredential, nil)
	}

	serviceAuthType, err := a.getServiceAuthTypeImpl(creds.Type)
	if err != nil {
		l.Info("error getting service auth type on add service credential")
		return nil, errors.WrapErrorAction("error getting service auth type on add service credential", "", nil, err)
	}

	displayParams, err := serviceAuthType.addCredentials(creds)
	if err != nil {
		return nil, errors.WrapErrorAction(logutils.ActionInsert, "service account creds", nil, err)
	}

	err = a.storage.InsertServiceAccountCredential(accountID, creds)
	if err != nil {
		return nil, errors.WrapErrorAction(logutils.ActionInsert, model.TypeServiceAccountCredential, nil, err)
	}

	creds.Params = displayParams
	return creds, nil
}

// RemoveServiceAccountCredential removes a credential from a service account
func (a *Auth) RemoveServiceAccountCredential(accountID string, credID string) error {
	err := a.storage.DeleteServiceAccountCredential(accountID, credID)
	if err != nil {
		return errors.WrapErrorAction(logutils.ActionDelete, model.TypeServiceAccountCredential, nil, err)
	}

	return nil
}

// AuthorizeService returns a scoped token for the specified service and the service registration record if authorized or
//
//	the service registration record if not. Passing "approvedScopes" will update the service authorization for this user and
//	return a scoped access token which reflects this change.
//	Input:
//		claims (tokenauth.Claims): Claims from un-scoped user access token
//		serviceID (string): ID of the service to be authorized
//		approvedScopes ([]string): list of scope strings to be approved
//		l (*logs.Log): Log object pointer for request
//	Returns:
//		Access token (string): Signed scoped access token to be used to authorize requests to the specified service
//		Approved Scopes ([]authorization.Scope): The approved scopes included in the provided token
//		Service reg (*model.ServiceReg): The service registration record for the requested service
func (a *Auth) AuthorizeService(claims tokenauth.Claims, serviceID string, approvedScopes []authorization.Scope, l *logs.Log) (string, []authorization.Scope, *model.ServiceReg, error) {
	var authorization model.ServiceAuthorization
	if approvedScopes != nil {
		//If approved scopes are being updated, save update and return token with updated scopes
		authorization = model.ServiceAuthorization{UserID: claims.Subject, ServiceID: serviceID, Scopes: approvedScopes}
		err := a.storage.SaveServiceAuthorization(&authorization)
		if err != nil {
			return "", nil, nil, errors.WrapErrorAction(logutils.ActionSave, model.TypeServiceAuthorization, nil, err)
		}
	} else {
		serviceAuth, err := a.storage.FindServiceAuthorization(claims.Subject, serviceID)
		if err != nil {
			return "", nil, nil, errors.WrapErrorAction(logutils.ActionFind, model.TypeServiceAuthorization, nil, err)
		}

		if serviceAuth != nil {
			//If service authorization exists, generate token with saved scopes
			authorization = *serviceAuth
		} else {
			//If no service authorization exists, return the service registration record
			reg, err := a.storage.FindServiceReg(serviceID)
			if err != nil {
				return "", nil, nil, errors.WrapErrorAction(logutils.ActionFind, model.TypeServiceReg, nil, err)
			}
			return "", nil, reg, nil
		}
	}

	token, err := a.getScopedAccessToken(claims, serviceID, authorization.Scopes)
	if err != nil {
		return "", nil, nil, errors.WrapErrorAction("build", logutils.TypeToken, nil, err)
	}

	return token, authorization.Scopes, nil, nil
}

// GetAdminToken returns an admin token for the specified application
func (a *Auth) GetAdminToken(claims tokenauth.Claims, appID string, l *logs.Log) (string, error) {
	//verify that the provided appID is valid for the organization
	appOrg, err := a.storage.FindApplicationOrganization(appID, claims.OrgID)
	if err != nil {
		return "", errors.WrapErrorAction(logutils.ActionFind, model.TypeApplicationOrganization, &logutils.FieldArgs{"org_id": claims.OrgID, "app_id": appID}, err)
	}
	if appOrg == nil {
		return "", errors.ErrorData(logutils.StatusMissing, model.TypeApplicationOrganization, &logutils.FieldArgs{"org_id": claims.OrgID, "app_id": appID})
	}

	adminClaims := a.getStandardClaims(claims.Subject, claims.UID, claims.Name, claims.Email, claims.Phone, claims.Audience, claims.OrgID, appID, claims.AuthType,
		claims.ExternalIDs, &claims.ExpiresAt, false, false, true, claims.System, claims.Service, claims.FirstParty, claims.SessionID)
	return a.buildAccessToken(adminClaims, claims.Permissions, claims.Scope)
}

// LinkAccountAuthType links new credentials to an existing account.
// The authentication method must be one of the supported for the application.
//
//	Input:
//		accountID (string): ID of the account to link the creds to
//		authenticationType (string): Name of the authentication method for provided creds (eg. "email", "username", "illinois_oidc")
//		appTypeIdentifier (string): identifier of the app type/client that the user is logging in from
//		creds (string): Credentials/JSON encoded credential structure defined for the specified auth type
//		params (string): JSON encoded params defined by specified auth type
//		l (*logs.Log): Log object pointer for request
//	Returns:
//		message (*string): response message
//		account (*model.Account): account data after the operation
func (a *Auth) LinkAccountAuthType(accountID string, authenticationType string, appTypeIdentifier string, creds string, params string, l *logs.Log) (*string, *model.Account, error) {
	message := ""
	var newAccountAuthType *model.AccountAuthType

	account, err := a.storage.FindAccountByID(nil, accountID)
	if err != nil {
		return nil, nil, errors.WrapErrorAction(logutils.ActionFind, model.TypeAccount, nil, err)
	}
	if account == nil {
		return nil, nil, errors.ErrorData(logutils.StatusMissing, model.TypeAccount, &logutils.FieldArgs{"id": accountID})
	}

	//validate if the provided auth type is supported by the provided application and organization
	authType, appType, appOrg, err := a.validateAuthType(authenticationType, appTypeIdentifier, account.AppOrg.Organization.ID)
	if err != nil {
		return nil, nil, errors.WrapErrorAction(logutils.ActionValidate, typeAuthType, nil, err)
	}

	if authType.IsAnonymous {
		return nil, nil, errors.New("cannot link anonymous auth type to an account")
	} else if authType.IsExternal {
		newAccountAuthType, err = a.linkAccountAuthTypeExternal(*account, *authType, *appType, *appOrg, creds, params, l)
		if err != nil {
			return nil, nil, errors.WrapErrorAction("linking", model.TypeCredential, nil, err)
		}
	} else {
		message, newAccountAuthType, err = a.linkAccountAuthType(*account, *authType, *appOrg, creds, params, l)
		if err != nil {
			return nil, nil, errors.WrapErrorAction("linking", model.TypeCredential, nil, err)
		}
	}

	if newAccountAuthType != nil {
		account.AuthTypes = append(account.AuthTypes, *newAccountAuthType)
	}

	return &message, account, nil
}

// UnlinkAccountAuthType unlinks credentials from an existing account.
// The authentication method must be one of the supported for the application.
//
//	Input:
//		accountID (string): ID of the account to unlink creds from
//		authenticationType (string): Name of the authentication method of account auth type to unlink
//		appTypeIdentifier (string): Identifier of the app type/client that the user is logging in from
//		identifier (string): Identifier of account auth type to unlink
//		l (*logs.Log): Log object pointer for request
//	Returns:
//		account (*model.Account): account data after the operation
func (a *Auth) UnlinkAccountAuthType(accountID string, authenticationType string, appTypeIdentifier string, identifier string, l *logs.Log) (*model.Account, error) {
	return a.unlinkAccountAuthType(accountID, authenticationType, appTypeIdentifier, identifier, l)
}

// DeleteAccount deletes an account for the given id
func (a *Auth) DeleteAccount(id string) error {
	transaction := func(context storage.TransactionContext) error {
		//1. first find the account record
		account, err := a.storage.FindAccountByID(context, id)
		if err != nil {
			return errors.WrapErrorAction(logutils.ActionFind, model.TypeAccount, nil, err)
		}
		if account == nil {
			return errors.ErrorData(logutils.StatusMissing, model.TypeAccount, nil)
		}

		err = a.deleteAccount(context, *account)
		if err != nil {
			return errors.WrapErrorAction(logutils.ActionDelete, model.TypeAccount, nil, err)
		}

		return nil
	}

	return a.storage.PerformTransaction(transaction)
}

// InitializeSystemAccount initializes the first system account
func (a *Auth) InitializeSystemAccount(context storage.TransactionContext, authType model.AuthType, appOrg model.ApplicationOrganization,
	allSystemPermission string, email string, password string, l *logs.Log) (string, error) {
	//auth type
	authImpl, err := a.getAuthTypeImpl(authType)
	if err != nil {
		return "", errors.WrapErrorAction(logutils.ActionLoadCache, typeAuthType, nil, err)
	}

	now := time.Now()
	profile := model.Profile{ID: uuid.NewString(), Email: email, DateCreated: now}
	permissions := []string{allSystemPermission}

	_, accountAuthType, err := a.applySignUpAdmin(context, authImpl, nil, authType, appOrg, email, password, profile, permissions, nil, nil, permissions, l)
	if err != nil {
		return "", errors.WrapErrorAction("signing up", "initial system user", &logutils.FieldArgs{"email": email}, err)
	}

	return accountAuthType.Account.ID, nil
}

// GrantAccountPermissions grants new permissions to an account after validating the assigner has required permissions
func (a *Auth) GrantAccountPermissions(context storage.TransactionContext, account *model.Account, permissionNames []string, assignerPermissions []string) error {
	//check if there is data
	if account == nil {
		return errors.New("no account to grant permissions")
	}

	//verify that the account do not have any of the permissions which are supposed to be granted
	newPermissions := make([]string, 0)
	for _, current := range permissionNames {
		if account.GetPermissionNamed(current) == nil {
			newPermissions = append(newPermissions, current)
		}
	}
	//no error if no zero new permissions are being granted
	if len(newPermissions) == 0 {
		return nil
	}

	//check permissions
	permissions, err := a.CheckPermissions(context, &account.AppOrg, newPermissions, assignerPermissions, false)
	if err != nil {
		return errors.WrapErrorAction(logutils.ActionValidate, model.TypePermission, nil, err)
	}

	//update account if authorized
	err = a.storage.InsertAccountPermissions(context, account.ID, permissions)
	if err != nil {
		return errors.WrapErrorAction(logutils.ActionInsert, model.TypeAccountPermissions, &logutils.FieldArgs{"account_id": account.ID}, err)
	}

	account.Permissions = append(account.Permissions, permissions...)
	return nil
}

// CheckPermissions loads permissions by names from storage and checks that they are assignable and valid for the given appOrg or revocable
func (a *Auth) CheckPermissions(context storage.TransactionContext, appOrg *model.ApplicationOrganization, permissionNames []string, assignerPermissions []string, revoke bool) ([]model.Permission, error) {
	if appOrg == nil {
		return nil, errors.ErrorData(logutils.StatusInvalid, model.TypeApplicationOrganization, nil)
	}

	//find permissions
	permissions, err := a.storage.FindPermissionsByName(context, permissionNames)
	if err != nil {
		return nil, errors.WrapErrorAction(logutils.ActionFind, model.TypePermission, nil, err)
	}
<<<<<<< HEAD
	missing := model.GetMissingPermissionNames(permissions, permissionNames)
	if len(missing) > 0 {
=======
	if len(permissions) < len(permissionNames) {
		missing := model.GetMissingPermissionNames(permissions, permissionNames)
>>>>>>> a3d18de9
		return nil, errors.ErrorData(logutils.StatusInvalid, model.TypePermission, &logutils.FieldArgs{"names": missing})
	}

	//check if authorized
	for _, permission := range permissions {
		if !utils.Contains(appOrg.ServicesIDs, permission.ServiceID) {
			//Allow revocation of permissions for invalid services
			if revoke {
				continue
			}
			return nil, errors.ErrorData(logutils.StatusInvalid, model.TypePermission, &logutils.FieldArgs{"name": permission.Name, "service_id": permission.ServiceID})
		}
		err = permission.CheckAssigners(assignerPermissions)
		if err != nil {
			return nil, errors.WrapErrorAction(logutils.ActionValidate, "assigner permissions", &logutils.FieldArgs{"name": permission.Name}, err)
		}
	}

	return permissions, nil
}

// GrantAccountRoles grants new roles to an account after validating the assigner has required permissions
func (a *Auth) GrantAccountRoles(context storage.TransactionContext, account *model.Account, roleIDs []string, assignerPermissions []string) error {
	//check if there is data
	if account == nil {
		return errors.New("no account to grant roles")
	}

	//verify that the account do not have any of the roles which are supposed to be granted
	newRoles := make([]string, 0)
	for _, current := range roleIDs {
		if account.GetRole(current) == nil {
			newRoles = append(newRoles, current)
		}
	}
	//no error if no zero new roles are being granted
	if len(newRoles) == 0 {
		return nil
	}

	//check roles
	roles, err := a.CheckRoles(context, &account.AppOrg, newRoles, assignerPermissions, false)
	if err != nil {
		return errors.WrapErrorAction(logutils.ActionValidate, model.TypeAppOrgRole, nil, err)
	}

	//update account if authorized
	accountRoles := model.AccountRolesFromAppOrgRoles(roles, true, true)
	err = a.storage.InsertAccountRoles(context, account.ID, account.AppOrg.ID, accountRoles)
	if err != nil {
		return errors.WrapErrorAction(logutils.ActionInsert, model.TypeAccountRoles, &logutils.FieldArgs{"account_id": account.ID}, err)
	}

	account.Roles = append(account.Roles, accountRoles...)
	return nil
}

// CheckRoles loads appOrg roles by IDs from storage and checks that they are assignable or revocable
func (a *Auth) CheckRoles(context storage.TransactionContext, appOrg *model.ApplicationOrganization, roleIDs []string, assignerPermissions []string, revoke bool) ([]model.AppOrgRole, error) {
	if appOrg == nil {
		return nil, errors.ErrorData(logutils.StatusInvalid, model.TypeApplicationOrganization, nil)
	}

	//find roles
	roles, err := a.storage.FindAppOrgRolesByIDs(context, roleIDs, appOrg.ID)
	if err != nil {
		return nil, errors.WrapErrorAction(logutils.ActionFind, model.TypeAppOrgRole, nil, err)
	}
	if len(roles) < len(roleIDs) {
		missing := model.GetMissingRoleIDs(roles, roleIDs)
		return nil, errors.ErrorData(logutils.StatusInvalid, model.TypeAppOrgRole, &logutils.FieldArgs{"ids": missing})
	}

	//check if authorized
	for _, cRole := range roles {
		err = cRole.CheckAssigners(assignerPermissions)
		if err != nil {
			return nil, errors.WrapErrorAction(logutils.ActionValidate, "assigner permissions", &logutils.FieldArgs{"id": cRole.ID}, err)
		}
	}

	return roles, nil
}

// GrantAccountGroups grants new groups to an account after validating the assigner has required permissions
func (a *Auth) GrantAccountGroups(context storage.TransactionContext, account *model.Account, groupIDs []string, assignerPermissions []string) error {
	//check if there is data
	if account == nil {
		return errors.New("no accounts to grant groups")
	}

	//ensure that the account does not have the groups before adding
	newGroups := make([]string, 0)
	for _, current := range groupIDs {
		if account.GetGroup(current) == nil {
			newGroups = append(newGroups, current)
		}
	}
	//no error if no zero new groups are being granted
	if len(newGroups) == 0 {
		return nil
	}

	//check groups
	groups, err := a.CheckGroups(context, &account.AppOrg, newGroups, assignerPermissions, false)
	if err != nil {
		return errors.WrapErrorAction(logutils.ActionValidate, model.TypeAppOrgGroup, nil, err)
	}

	//update account if authorized
	accountGroups := model.AccountGroupsFromAppOrgGroups(groups, true, true)
	err = a.storage.InsertAccountGroups(context, account.ID, account.AppOrg.ID, accountGroups)
	if err != nil {
		return errors.WrapErrorAction(logutils.ActionInsert, model.TypeAccountGroups, &logutils.FieldArgs{"account_id": account.ID}, err)
	}

	account.Groups = append(account.Groups, accountGroups...)
	return nil
}

// CheckGroups loads appOrg groups by IDs from storage and checks that they are assignable or revocable
func (a *Auth) CheckGroups(context storage.TransactionContext, appOrg *model.ApplicationOrganization, groupIDs []string, assignerPermissions []string, revoke bool) ([]model.AppOrgGroup, error) {
	if appOrg == nil {
		return nil, errors.ErrorData(logutils.StatusInvalid, model.TypeApplicationOrganization, nil)
	}

	//find groups
	groups, err := a.storage.FindAppOrgGroupsByIDs(context, groupIDs, appOrg.ID)
	if err != nil {
		return nil, errors.WrapErrorAction(logutils.ActionFind, model.TypeAppOrgGroup, nil, err)
	}
	if len(groups) != len(groupIDs) && !revoke {
		badIDs := make([]string, 0)
		for _, gID := range groupIDs {
			bad := true
			for _, g := range groups {
				if g.ID == gID {
					bad = false
					break
				}
			}
			if bad {
				badIDs = append(badIDs, gID)
			}
		}
		return nil, errors.ErrorData(logutils.StatusInvalid, model.TypeAppOrgGroup, &logutils.FieldArgs{"ids": badIDs})
	}

	//check assigners
	for _, group := range groups {
		err = group.CheckAssigners(assignerPermissions)
		if err != nil {
			return nil, errors.WrapErrorAction(logutils.ActionValidate, "assigner permissions", &logutils.FieldArgs{"id": group.ID}, err)
		}
	}

	return groups, nil
}

// GetServiceRegistrations retrieves all service registrations
func (a *Auth) GetServiceRegistrations(serviceIDs []string) ([]model.ServiceReg, error) {
	return a.storage.FindServiceRegs(serviceIDs)
}

// RegisterService creates a new service registration
func (a *Auth) RegisterService(reg *model.ServiceReg) error {
	if reg != nil && !reg.FirstParty && strings.Contains(strings.ToUpper(reg.Name), rokwireKeyword) {
		return errors.Newf("the name of a third-party service may not contain \"%s\"", rokwireKeyword)
	}
	return a.storage.InsertServiceReg(reg)
}

// UpdateServiceRegistration updates an existing service registration
func (a *Auth) UpdateServiceRegistration(reg *model.ServiceReg) error {
	if reg != nil {
		if reg.Registration.ServiceID == authServiceID || reg.Registration.ServiceID == a.serviceID {
			return errors.Newf("modifying service registration not allowed for service id %v", reg.Registration.ServiceID)
		}
		if !reg.FirstParty && strings.Contains(strings.ToUpper(reg.Name), rokwireKeyword) {
			return errors.Newf("the name of a third-party service may not contain \"%s\"", rokwireKeyword)
		}
	}
	return a.storage.UpdateServiceReg(reg)
}

// DeregisterService deletes an existing service registration
func (a *Auth) DeregisterService(serviceID string) error {
	if serviceID == authServiceID || serviceID == a.serviceID {
		return errors.Newf("deregistering service not allowed for service id %v", serviceID)
	}
	return a.storage.DeleteServiceReg(serviceID)
}

// GetAuthKeySet generates a JSON Web Key Set for auth service registration
func (a *Auth) GetAuthKeySet() (*model.JSONWebKeySet, error) {
	authReg, err := a.ServiceRegManager.GetServiceReg("auth")
	if err != nil {
		return nil, errors.WrapErrorAction(logutils.ActionLoadCache, model.TypeServiceReg, logutils.StringArgs("auth"), err)
	}

	if authReg == nil || authReg.PubKey == nil || authReg.PubKey.Key == nil {
		return nil, errors.ErrorData(logutils.StatusMissing, model.TypePubKey, nil)
	}

	jwk, err := model.JSONWebKeyFromPubKey(authReg.PubKey)
	if err != nil || jwk == nil {
		return nil, errors.WrapErrorAction(logutils.ActionCreate, model.TypeJSONWebKey, nil, err)
	}

	return &model.JSONWebKeySet{Keys: []model.JSONWebKey{*jwk}}, nil
}

// GetApplicationAPIKeys finds and returns the API keys for the provided app
func (a *Auth) GetApplicationAPIKeys(appID string) ([]model.APIKey, error) {
	cachedAPIKeys, err := a.getCachedAPIKeys()
	if err != nil {
		return nil, errors.WrapErrorAction(logutils.ActionLoadCache, model.TypeAPIKey, nil, err)
	}

	applicationAPIKeys := make([]model.APIKey, 0)
	for _, apiKey := range cachedAPIKeys {
		if apiKey.AppID == appID {
			applicationAPIKeys = append(applicationAPIKeys, apiKey)
		}
	}

	return applicationAPIKeys, nil
}

// GetAPIKey finds and returns an API key
func (a *Auth) GetAPIKey(ID string) (*model.APIKey, error) {
	return a.getCachedAPIKey(ID)
}

// CreateAPIKey creates a new API key
func (a *Auth) CreateAPIKey(apiKey model.APIKey) (*model.APIKey, error) {
	id, _ := uuid.NewUUID()
	apiKey.ID = id.String()
	return a.storage.InsertAPIKey(nil, apiKey)
}

// UpdateAPIKey updates an existing API key
func (a *Auth) UpdateAPIKey(apiKey model.APIKey) error {
	if len(apiKey.ID) == 0 {
		return errors.Newf("id cannot be empty")
	}
	return a.storage.UpdateAPIKey(apiKey)
}

// DeleteAPIKey deletes an API key
func (a *Auth) DeleteAPIKey(ID string) error {
	//1. find api key to delete
	apiKey, err := a.getCachedAPIKey(ID)
	if err != nil {
		return errors.WrapErrorAction(logutils.ActionFind, model.TypeAPIKey, &logutils.FieldArgs{"id": ID}, err)
	}

	//2. find all api keys with same app id
	apiKeys, err := a.GetApplicationAPIKeys(apiKey.AppID)
	if err != nil {
		return errors.WrapErrorAction(logutils.ActionFind, model.TypeAPIKey, nil, err)
	}

	//3. delete api key if there is another api key for app id
	if len(apiKeys) > 1 {
		err = a.storage.DeleteAPIKey(ID)
		if err != nil {
			return errors.WrapErrorAction(logutils.ActionDelete, model.TypeAPIKey, nil, err)
		}
	}

	return nil
}

// ValidateAPIKey validates the given API key for the given app ID
func (a *Auth) ValidateAPIKey(appID string, apiKey string) error {
	return a.validateAPIKey(apiKey, appID)
}<|MERGE_RESOLUTION|>--- conflicted
+++ resolved
@@ -1680,13 +1680,8 @@
 	if err != nil {
 		return nil, errors.WrapErrorAction(logutils.ActionFind, model.TypePermission, nil, err)
 	}
-<<<<<<< HEAD
-	missing := model.GetMissingPermissionNames(permissions, permissionNames)
-	if len(missing) > 0 {
-=======
 	if len(permissions) < len(permissionNames) {
 		missing := model.GetMissingPermissionNames(permissions, permissionNames)
->>>>>>> a3d18de9
 		return nil, errors.ErrorData(logutils.StatusInvalid, model.TypePermission, &logutils.FieldArgs{"names": missing})
 	}
 
