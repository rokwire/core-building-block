package auth

import (
	"core-building-block/core/model"
	"strings"

	"github.com/rokmetro/auth-library/authorization"
	"github.com/rokmetro/auth-library/authutils"
	"github.com/rokmetro/logging-library/errors"
	"github.com/rokmetro/logging-library/logutils"

	"github.com/rokmetro/logging-library/logs"
)

//Start starts the auth service
func (a *Auth) Start() {
	storageListener := StorageListener{auth: a}
	a.storage.RegisterStorageListener(&storageListener)

	go a.setupDeleteRefreshTimer()
}

//GetHost returns the host/issuer of the auth service
func (a *Auth) GetHost() string {
	return a.host
}

//Login logs a user in a specific application using the specified credentials and authentication method.
//The authentication method must be one of the supported for the application.
//	Input:
//		authType (string): Name of the authentication method for provided creds (eg. "email", "username", "illinois_oidc")
//		creds (string): Credentials/JSON encoded credential structure defined for the specified auth type
//		appID (string): ID of the app/client that the user is logging in from
//		orgID (string): ID of the organization that the user is logging in
//		params (string): JSON encoded params defined by specified auth type
//		l (*logs.Log): Log object pointer for request
//	Returns:
//		Access token (string): Signed ROKWIRE access token to be used to authorize future requests
//		Refresh Token (string): Refresh token that can be sent to refresh the access token once it expires
//		Account (Account): Account object for authenticated user
//		Params (interface{}): authType-specific set of parameters passed back to client
<<<<<<< HEAD
func (a *Auth) Login(authType string, creds string, orgID string, appID string, params string, l *logs.Log) (string, string, *model.User, interface{}, error) {
	var user *model.User
	var err error
	var sub string
	auth, err := a.getAuthType(authType)
	if err != nil {
		return "", "", nil, nil, errors.WrapErrorAction(logutils.ActionLoadCache, typeAuthType, nil, err)
	}

	userAuth, err := auth.check(creds, orgID, appID, params, l)
	if err != nil || userAuth == nil {
		return "", "", nil, nil, errors.WrapErrorAction(logutils.ActionValidate, "login creds", nil, err)
	}

	refreshToken := ""
	if userAuth.Anonymous {
		sub = userAuth.Sub
	} else {
		if userAuth.Creds == nil {
			return "", "", nil, nil, errors.WrapErrorData(logutils.StatusInvalid, "user auth creds", nil, err)
		}

		//RefreshParams == nil indicates that a refresh token should not be generated
		var refreshParams *model.AuthRefresh
		if userAuth.RefreshParams != nil {
			var expireTime *time.Time
			refreshToken, expireTime, err = a.buildRefreshToken()
			if err != nil {
				return "", "", nil, nil, err
			}

			refreshParams = &model.AuthRefresh{CurrentToken: refreshToken, Expires: expireTime, AppID: appID, OrgID: orgID,
				CredsID: userAuth.Creds.ID, Params: userAuth.RefreshParams, DateCreated: time.Now().UTC()}
		}

		if len(userAuth.AccountID) > 0 {
			user, err = a.findAccount(userAuth)
			if err != nil {
				return "", "", nil, nil, err
			}
			user, update, newMembership := a.needsUserUpdate(userAuth, user)
			if update {
				var newMembershipOrgData *map[string]interface{}
				if newMembership {
					newMembershipOrgData = &userAuth.OrgData
				}
				_, err = a.updateAccount(user, orgID, newMembershipOrgData)
				if err != nil {
					return "", "", nil, nil, err
				}
			}

			if refreshParams != nil {
				err = a.checkRefreshTokenLimit(orgID, appID, userAuth.Creds.ID)
				if err != nil {
					a.logger.Error(err.Error())
				} else {
					err = a.storage.InsertRefreshToken(refreshParams)
					if err != nil {
						return "", "", nil, nil, err
					}
				}
			}
		} else if userAuth.OrgID == orgID {
			user, err = a.createAccount(userAuth)
			if err != nil {
				return "", "", nil, nil, err
			}

			if refreshParams != nil {
				err = a.storage.InsertRefreshToken(refreshParams)
				if err != nil {
					return "", "", nil, nil, err
				}
			}
		} else {
			return "", "", nil, nil, errors.ErrorData(logutils.StatusInvalid, "org id", logutils.StringArgs(orgID))
		}

		if user == nil {
			return "", "", nil, nil, errors.ErrorData(logutils.StatusMissing, model.TypeUser, nil)
		}

		sub = user.ID
	}

	claims := a.getStandardClaims(sub, userAuth.UserID, userAuth.Email, userAuth.Phone, "rokwire", orgID, appID, userAuth.Exp)
	token, err := a.buildAccessToken(claims, "", authorization.ScopeGlobal)
=======
func (a *Auth) Login(authenticationType string, creds string, appID string, orgID string, params string, l *logs.Log) (string, string, *model.Account, interface{}, error) {
	//TODO - analyse what should go in one transaction

	//validate if the provided auth type is supported by the provided application and organization
	authType, appType, appOrg, err := a.validateAuthType(authenticationType, appID, orgID)
	if err != nil {
		return "", "", nil, nil, errors.WrapErrorAction(logutils.ActionValidate, typeAuthType, nil, err)
	}

	var account *model.Account
	var accountAuthType *model.AccountAuthType
	var extParams interface{}

	//get the auth type implementation for the auth type
	if authType.IsExternal {
		account, accountAuthType, extParams, err = a.applyExternalAuthType(*authType, *appType, *appOrg, creds, params, l)
		if err != nil {
			return "", "", nil, nil, errors.WrapErrorAction("apply external auth type", "user", nil, err)
		}

		//TODO groups mapping
	} else {
		account, accountAuthType, err = a.applyAuthType(*authType, *appType, *appOrg, creds, params, l)
		if err != nil {
			return "", "", nil, nil, errors.WrapErrorAction("apply auth type", "user", nil, err)
		}

		//the credentials are valid
	}

	//now we are ready to apply login for the user
	accessToken, refreshToken, err := a.applyLogin(*account, *accountAuthType, *appType, extParams, l)
>>>>>>> f2288351
	if err != nil {
		return "", "", nil, nil, errors.WrapErrorAction("error apply login auth type", "user", nil, err)
	}

	return *accessToken, *refreshToken, account, extParams, nil
}

//Refresh refreshes an access token using a refresh token
//	Input:
//		refreshToken (string): Refresh token
//		l (*logs.Log): Log object pointer for request
//	Returns:
//		Access token (string): Signed ROKWIRE access token to be used to authorize future requests
//		Refresh token (string): Refresh token that can be sent to refresh the access token once it expires
//		Params (interface{}): authType-specific set of parameters passed back to client
func (a *Auth) Refresh(refreshToken string, l *logs.Log) (string, string, interface{}, error) {
	//TODO - work with the logins sessions
	return "", "", nil, nil
	/*
		refresh, err := a.storage.FindRefreshToken(refreshToken)
		if err != nil {
			return "", "", nil, errors.WrapErrorAction("refreshing", logutils.TypeToken, nil, err)
		}

		credentials, err := a.storage.FindCredentialsByID(refresh.CredsID)
		if err != nil {
			return "", "", nil, errors.WrapErrorAction("refreshing", logutils.TypeToken, nil, err)
		}
		if credentials == nil {
			return "", "", nil, errors.ErrorData(logutils.StatusMissing, model.TypeAuthCred, nil)
		}

		validate := validator.New()
		err = validate.Struct(refresh)
		if err != nil {
			return "", "", nil, errors.WrapErrorAction(logutils.ActionValidate, typeAuthRefreshParams, nil, err)
		}

		if !refresh.Expires.After(time.Now().UTC()) {
			err = a.storage.DeleteRefreshToken(refresh.CurrentToken)
			if err != nil {
				return "", "", nil, errors.WrapErrorAction(logutils.ActionValidate, "refresh expiration", nil, err)
			}
			return "", "", nil, errors.ErrorAction(logutils.ActionValidate, "refresh expiration", nil)
		}

		if refreshToken == refresh.PreviousToken {
			err = a.storage.DeleteRefreshToken(refresh.CurrentToken)
			if err != nil {
				return "", "", nil, errors.WrapErrorAction(logutils.ActionValidate, "refresh reuse", nil, err)
			}
			return "", "", nil, errors.ErrorAction(logutils.ActionValidate, "refresh reuse", nil)
		}
		if refreshToken != refresh.CurrentToken {
			return "", "", nil, errors.ErrorAction(logutils.ActionValidate, model.TypeRefreshToken, nil)
		}

		auth, err := a.getAuthType(credentials.AuthType)
		if err != nil {
			return "", "", nil, errors.WrapErrorAction(logutils.ActionLoadCache, typeAuthType, nil, err)
		}

		userAuth, err := auth.refresh(refresh.Params, refresh.OrgID, refresh.AppID, l)
		if err != nil {
			return "", "", nil, errors.WrapErrorAction("refreshing", logutils.TypeToken, nil, err)
		}

		if userAuth == nil {
			return "", "", nil, errors.WrapErrorData(logutils.StatusInvalid, model.TypeUserAuth, nil, err)
		}

		user, err := a.storage.FindUserByAccountID(credentials.AccountID)
		if err != nil {
			return "", "", nil, err
		}

		user, update, _ := a.needsUserUpdate(userAuth, user)
		if update {
			_, err = a.updateAccount(user, "", nil)
			if err != nil {
				return "", "", nil, err
			}
		}

		claims := a.getStandardClaims(user.ID, userAuth.UserID, user.Account.Email, user.Account.Phone, "rokwire", refresh.OrgID, refresh.AppID, userAuth.Exp)
		token, err := a.buildAccessToken(claims, "", authorization.ScopeGlobal)
		if err != nil {
			return "", "", nil, errors.WrapErrorAction(logutils.ActionCreate, logutils.TypeToken, nil, err)
		}

		newRefreshToken := ""
		if userAuth.RefreshParams != nil {
			var expireTime *time.Time
			newRefreshToken, expireTime, err = a.buildRefreshToken()
			if err != nil {
				return "", "", nil, errors.WrapErrorAction(logutils.ActionCreate, model.TypeRefreshToken, nil, err)
			}

			now := time.Now().UTC()
			updatedRefresh := model.AuthRefresh{CurrentToken: newRefreshToken, PreviousToken: refreshToken, Expires: expireTime,
				Params: userAuth.RefreshParams, DateUpdated: &now}

			err = a.storage.UpdateRefreshToken(refreshToken, &updatedRefresh)
			if err != nil {
				return "", "", nil, err
			}
		}

		return token, newRefreshToken, userAuth.ResponseParams, nil
	*/
}

//GetLoginURL returns a pre-formatted login url for SSO providers
//	Input:
//		authenticationType (string): Name of the authentication method for provided creds (eg. "email", "username", "illinois_oidc")
//		appID (string): ID of the app/client that the user is logging in from
//		orgID (string): ID of the organization that the user is logging in
//		redirectURI (string): Registered redirect URI where client will receive response
//		l (*loglib.Log): Log object pointer for request
//	Returns:
//		Login URL (string): SSO provider login URL to be launched in a browser
//		Params (map[string]interface{}): Params to be sent in subsequent request (if necessary)
func (a *Auth) GetLoginURL(authenticationType string, appID string, orgID string, redirectURI string, l *logs.Log) (string, map[string]interface{}, error) {
	//validate if the provided auth type is supported by the provided application and organization
	authType, appType, appOrg, err := a.validateAuthType(authenticationType, appID, orgID)
	if err != nil {
		return "", nil, errors.WrapErrorAction(logutils.ActionValidate, typeAuthType, nil, err)
	}

	//get the auth type implementation for the auth type
	authImpl, err := a.getExternalAuthTypeImpl(*authType)
	if err != nil {
		return "", nil, errors.WrapErrorAction(logutils.ActionLoadCache, typeAuthType, nil, err)
	}

	//get login URL
	loginURL, params, err := authImpl.getLoginURL(*authType, *appType, *appOrg, redirectURI, l)
	if err != nil {
		return "", nil, errors.WrapErrorAction(logutils.ActionGet, "login url", nil, err)
	}

	return loginURL, params, nil
}

//AuthorizeService returns a scoped token for the specified service and the service registration record if authorized or
//	the service registration record if not. Passing "approvedScopes" will update the service authorization for this user and
//	return a scoped access token which reflects this change.
//	Input:
//		claims (tokenClaims): Claims from un-scoped user access token
//		serviceID (string): ID of the service to be authorized
//		approvedScopes ([]string): list of scope strings to be approved
//		l (*logs.Log): Log object pointer for request
//	Returns:
//		Access token (string): Signed scoped access token to be used to authorize requests to the specified service
//		Approved Scopes ([]authorization.Scope): The approved scopes included in the provided token
//		Service reg (*model.ServiceReg): The service registration record for the requested service
func (a *Auth) AuthorizeService(claims TokenClaims, serviceID string, approvedScopes []authorization.Scope, l *logs.Log) (string, []authorization.Scope, *model.ServiceReg, error) {
	var authorization model.ServiceAuthorization
	if approvedScopes != nil {
		//If approved scopes are being updated, save update and return token with updated scopes
		authorization = model.ServiceAuthorization{UserID: claims.Subject, ServiceID: serviceID, Scopes: approvedScopes}
		err := a.storage.SaveServiceAuthorization(&authorization)
		if err != nil {
			return "", nil, nil, errors.WrapErrorAction(logutils.ActionSave, model.TypeServiceAuthorization, nil, err)
		}
	} else {
		serviceAuth, err := a.storage.FindServiceAuthorization(claims.Subject, serviceID)
		if err != nil {
			return "", nil, nil, errors.WrapErrorAction(logutils.ActionFind, model.TypeServiceAuthorization, nil, err)
		}

		if serviceAuth != nil {
			//If service authorization exists, generate token with saved scopes
			authorization = *serviceAuth
		} else {
			//If no service authorization exists, return the service registration record
			reg, err := a.storage.FindServiceReg(serviceID)
			if err != nil {
				return "", nil, nil, errors.WrapErrorAction(logutils.ActionFind, model.TypeServiceReg, nil, err)
			}
			return "", nil, reg, nil
		}
	}

	token, err := a.GetScopedAccessToken(claims, serviceID, authorization.Scopes)
	if err != nil {
		return "", nil, nil, errors.WrapErrorAction("build", logutils.TypeToken, nil, err)
	}

	return token, authorization.Scopes, nil, nil
}

//GetScopedAccessToken returns a scoped access token with the requested scopes
func (a *Auth) GetScopedAccessToken(claims TokenClaims, serviceID string, scopes []authorization.Scope) (string, error) {
	scopeStrings := []string{}
	services := []string{serviceID}
	for _, scope := range scopes {
		scopeStrings = append(scopeStrings, scope.String())
		if !authutils.ContainsString(services, scope.ServiceID) {
			services = append(services, scope.ServiceID)
		}
	}

	aud := strings.Join(services, ",")
	scope := strings.Join(scopeStrings, " ")

	scopedClaims := a.getStandardClaims(claims.Subject, "", "", "", aud, claims.OrgID, claims.AppID, nil)
	return a.buildAccessToken(scopedClaims, "", scope)
}

//GetServiceRegistrations retrieves all service registrations
func (a *Auth) GetServiceRegistrations(serviceIDs []string) ([]model.ServiceReg, error) {
	return a.storage.FindServiceRegs(serviceIDs)
}

//RegisterService creates a new service registration
func (a *Auth) RegisterService(reg *model.ServiceReg) error {
	if reg != nil && !reg.FirstParty && strings.Contains(strings.ToUpper(reg.Name), rokwireKeyword) {
		return errors.Newf("the name of a third-party service may not contain \"%s\"", rokwireKeyword)
	}
	return a.storage.InsertServiceReg(reg)
}

//UpdateServiceRegistration updates an existing service registration
func (a *Auth) UpdateServiceRegistration(reg *model.ServiceReg) error {
	if reg != nil {
		if reg.Registration.ServiceID == authServiceID || reg.Registration.ServiceID == a.serviceID {
			return errors.Newf("modifying service registration not allowed for service id %v", reg.Registration.ServiceID)
		}
		if !reg.FirstParty && strings.Contains(strings.ToUpper(reg.Name), rokwireKeyword) {
			return errors.Newf("the name of a third-party service may not contain \"%s\"", rokwireKeyword)
		}
	}
	return a.storage.UpdateServiceReg(reg)
}

//DeregisterService deletes an existing service registration
func (a *Auth) DeregisterService(serviceID string) error {
	if serviceID == authServiceID || serviceID == a.serviceID {
		return errors.Newf("deregistering service not allowed for service id %v", serviceID)
	}
	return a.storage.DeleteServiceReg(serviceID)
}

//GetAuthKeySet generates a JSON Web Key Set for auth service registration
func (a *Auth) GetAuthKeySet() (*model.JSONWebKeySet, error) {
	authReg, err := a.AuthService.GetServiceReg("auth")
	if err != nil {
		return nil, errors.WrapErrorAction(logutils.ActionLoadCache, model.TypeServiceReg, logutils.StringArgs("auth"), err)
	}

	if authReg == nil || authReg.PubKey == nil || authReg.PubKey.Key == nil {
		return nil, errors.ErrorData(logutils.StatusMissing, model.TypePubKey, nil)
	}

	jwk, err := model.JSONWebKeyFromPubKey(authReg.PubKey)
	if err != nil || jwk == nil {
		return nil, errors.WrapErrorAction(logutils.ActionCreate, model.TypeJSONWebKey, nil, err)
	}

	return &model.JSONWebKeySet{Keys: []model.JSONWebKey{*jwk}}, nil
}

//GetAPIKey finds and returns the API key for the provided org and app
func (a *Auth) GetAPIKey(orgID string, appID string) (*model.APIKey, error) {
	return a.storage.FindAPIKey(orgID, appID)
}

//CreateAPIKey creates a new API key for the provided org and app
func (a *Auth) CreateAPIKey(apiKey *model.APIKey) error {
	return a.storage.InsertAPIKey(apiKey)
}

//UpdateAPIKey updates an existing API key
func (a *Auth) UpdateAPIKey(apiKey *model.APIKey) error {
	return a.storage.UpdateAPIKey(apiKey)
}

//DeleteAPIKey deletes an existing API key
func (a *Auth) DeleteAPIKey(orgID string, appID string) error {
	return a.storage.DeleteAPIKey(orgID, appID)
}<|MERGE_RESOLUTION|>--- conflicted
+++ resolved
@@ -39,96 +39,6 @@
 //		Refresh Token (string): Refresh token that can be sent to refresh the access token once it expires
 //		Account (Account): Account object for authenticated user
 //		Params (interface{}): authType-specific set of parameters passed back to client
-<<<<<<< HEAD
-func (a *Auth) Login(authType string, creds string, orgID string, appID string, params string, l *logs.Log) (string, string, *model.User, interface{}, error) {
-	var user *model.User
-	var err error
-	var sub string
-	auth, err := a.getAuthType(authType)
-	if err != nil {
-		return "", "", nil, nil, errors.WrapErrorAction(logutils.ActionLoadCache, typeAuthType, nil, err)
-	}
-
-	userAuth, err := auth.check(creds, orgID, appID, params, l)
-	if err != nil || userAuth == nil {
-		return "", "", nil, nil, errors.WrapErrorAction(logutils.ActionValidate, "login creds", nil, err)
-	}
-
-	refreshToken := ""
-	if userAuth.Anonymous {
-		sub = userAuth.Sub
-	} else {
-		if userAuth.Creds == nil {
-			return "", "", nil, nil, errors.WrapErrorData(logutils.StatusInvalid, "user auth creds", nil, err)
-		}
-
-		//RefreshParams == nil indicates that a refresh token should not be generated
-		var refreshParams *model.AuthRefresh
-		if userAuth.RefreshParams != nil {
-			var expireTime *time.Time
-			refreshToken, expireTime, err = a.buildRefreshToken()
-			if err != nil {
-				return "", "", nil, nil, err
-			}
-
-			refreshParams = &model.AuthRefresh{CurrentToken: refreshToken, Expires: expireTime, AppID: appID, OrgID: orgID,
-				CredsID: userAuth.Creds.ID, Params: userAuth.RefreshParams, DateCreated: time.Now().UTC()}
-		}
-
-		if len(userAuth.AccountID) > 0 {
-			user, err = a.findAccount(userAuth)
-			if err != nil {
-				return "", "", nil, nil, err
-			}
-			user, update, newMembership := a.needsUserUpdate(userAuth, user)
-			if update {
-				var newMembershipOrgData *map[string]interface{}
-				if newMembership {
-					newMembershipOrgData = &userAuth.OrgData
-				}
-				_, err = a.updateAccount(user, orgID, newMembershipOrgData)
-				if err != nil {
-					return "", "", nil, nil, err
-				}
-			}
-
-			if refreshParams != nil {
-				err = a.checkRefreshTokenLimit(orgID, appID, userAuth.Creds.ID)
-				if err != nil {
-					a.logger.Error(err.Error())
-				} else {
-					err = a.storage.InsertRefreshToken(refreshParams)
-					if err != nil {
-						return "", "", nil, nil, err
-					}
-				}
-			}
-		} else if userAuth.OrgID == orgID {
-			user, err = a.createAccount(userAuth)
-			if err != nil {
-				return "", "", nil, nil, err
-			}
-
-			if refreshParams != nil {
-				err = a.storage.InsertRefreshToken(refreshParams)
-				if err != nil {
-					return "", "", nil, nil, err
-				}
-			}
-		} else {
-			return "", "", nil, nil, errors.ErrorData(logutils.StatusInvalid, "org id", logutils.StringArgs(orgID))
-		}
-
-		if user == nil {
-			return "", "", nil, nil, errors.ErrorData(logutils.StatusMissing, model.TypeUser, nil)
-		}
-
-		sub = user.ID
-	}
-
-	claims := a.getStandardClaims(sub, userAuth.UserID, userAuth.Email, userAuth.Phone, "rokwire", orgID, appID, userAuth.Exp)
-	token, err := a.buildAccessToken(claims, "", authorization.ScopeGlobal)
-=======
 func (a *Auth) Login(authenticationType string, creds string, appID string, orgID string, params string, l *logs.Log) (string, string, *model.Account, interface{}, error) {
 	//TODO - analyse what should go in one transaction
 
@@ -143,7 +53,14 @@
 	var extParams interface{}
 
 	//get the auth type implementation for the auth type
-	if authType.IsExternal {
+	if authType.IsAnonymous {
+		account, accountAuthType, err = a.applyAnonymousAuthType(*authType, *appType, *appOrg, creds, params, l)
+		if err != nil {
+			return "", "", nil, nil, errors.WrapErrorAction("apply anonymous auth type", "user", nil, err)
+		}
+
+		//TODO handle anonymous profile
+	} else if authType.IsExternal {
 		account, accountAuthType, extParams, err = a.applyExternalAuthType(*authType, *appType, *appOrg, creds, params, l)
 		if err != nil {
 			return "", "", nil, nil, errors.WrapErrorAction("apply external auth type", "user", nil, err)
@@ -161,7 +78,6 @@
 
 	//now we are ready to apply login for the user
 	accessToken, refreshToken, err := a.applyLogin(*account, *accountAuthType, *appType, extParams, l)
->>>>>>> f2288351
 	if err != nil {
 		return "", "", nil, nil, errors.WrapErrorAction("error apply login auth type", "user", nil, err)
 	}
@@ -368,7 +284,7 @@
 	aud := strings.Join(services, ",")
 	scope := strings.Join(scopeStrings, " ")
 
-	scopedClaims := a.getStandardClaims(claims.Subject, "", "", "", aud, claims.OrgID, claims.AppID, nil)
+	scopedClaims := a.getStandardClaims(claims.Subject, "", "", "", aud, claims.OrgID, claims.AppID, nil, claims.Anonymous)
 	return a.buildAccessToken(scopedClaims, "", scope)
 }
 
