// Copyright 2022 Board of Trustees of the University of Illinois.
//
// Licensed under the Apache License, Version 2.0 (the "License");
// you may not use this file except in compliance with the License.
// You may obtain a copy of the License at
//
//     http://www.apache.org/licenses/LICENSE-2.0
//
// Unless required by applicable law or agreed to in writing, software
// distributed under the License is distributed on an "AS IS" BASIS,
// WITHOUT WARRANTIES OR CONDITIONS OF ANY KIND, either express or implied.
// See the License for the specific language governing permissions and
// limitations under the License.

package auth

import (
	"core-building-block/core/model"
	"core-building-block/driven/storage"
	"core-building-block/utils"
	"encoding/json"
	"fmt"
	"strings"
	"time"

	"github.com/google/uuid"
	"github.com/lestrrat-go/jwx/jwk"
	"github.com/rokwire/core-auth-library-go/v3/authorization"
	"github.com/rokwire/core-auth-library-go/v3/authutils"
	"github.com/rokwire/core-auth-library-go/v3/sigauth"
	"github.com/rokwire/core-auth-library-go/v3/tokenauth"
	"github.com/rokwire/logging-library-go/v2/errors"
	"github.com/rokwire/logging-library-go/v2/logutils"

	"github.com/rokwire/logging-library-go/v2/logs"
)

// Start starts the auth service
func (a *Auth) Start() {
	storageListener := StorageListener{auth: a}
	a.storage.RegisterStorageListener(&storageListener)

	go utils.StartTimer(a.deleteSessionsTimer, a.deleteSessionsTimerDone, time.Hour*time.Duration(sessionDeletePeriod), a.deleteSessions, "delete sessions", a.logger)
}

// GetHost returns the host/issuer of the auth service
func (a *Auth) GetHost() string {
	return a.host
}

// Login logs a user into a specific application using the specified credentials and authentication method.
// The authentication method must be one of the supported for the application.
//
//	Input:
//		ipAddress (string): Client's IP address
//		deviceType (string): "mobile" or "web" or "desktop" etc
//		deviceOS (*string): Device OS
//		deviceID (string): Device ID
//		authenticationType (string): Name of the authentication method for provided creds (eg. "email", "username", "illinois_oidc")
//		creds (string): Credentials/JSON encoded credential structure defined for the specified auth type
//		apiKey (string): API key to validate the specified app
//		appTypeIdentifier (string): identifier of the app type/client that the user is logging in from
//		orgID (string): ID of the organization that the user is logging in
//		params (string): JSON encoded params defined by specified auth type
//		profile (Profile): Account profile
//		preferences (map): Account preferences
//		admin (bool): Is this an admin login?
//		l (*logs.Log): Log object pointer for request
//	Returns:
//		Message (*string): message
//		Login session (*LoginSession): Signed ROKWIRE access token to be used to authorize future requests
//			Access token (string): Signed ROKWIRE access token to be used to authorize future requests
//			Refresh Token (string): Refresh token that can be sent to refresh the access token once it expires
//			AccountAuthType (AccountAuthType): AccountAuthType object for authenticated user
//			Params (interface{}): authType-specific set of parameters passed back to client
//			State (string): login state used if account is enrolled in MFA
//		MFA types ([]model.MFAType): list of MFA types account is enrolled in
func (a *Auth) Login(ipAddress string, deviceType string, deviceOS *string, deviceID string, authenticationType string, creds string, apiKey string,
	appTypeIdentifier string, orgID string, params string, clientVersion *string, profile model.Profile, privacy model.Privacy, preferences map[string]interface{},
	username string, admin bool, l *logs.Log) (*string, *model.LoginSession, []model.MFAType, error) {
	//TODO - analyse what should go in one transaction

	//validate if the provided auth type is supported by the provided application and organization
<<<<<<< HEAD
	authType, appType, appOrg, err := a.validateAuthType(authenticationType, &appTypeIdentifier, nil, orgID)
=======
	authType, appType, appOrg, err := a.validateAuthType(authenticationType, appTypeIdentifier, orgID)
>>>>>>> f4a2baef
	if err != nil || authType == nil {
		return nil, nil, nil, errors.WrapErrorAction(logutils.ActionValidate, model.TypeAuthType, nil, err)
	}

	if appOrg.Application.Admin != admin {
		if admin {
			return nil, nil, nil, errors.ErrorData(logutils.StatusInvalid, model.TypeApplication, logutils.StringArgs("use services login endpoint"))
		}
		return nil, nil, nil, errors.ErrorData(logutils.StatusInvalid, model.TypeApplication, logutils.StringArgs("use admin login endpoint"))
	}

	//TODO: Ideally we would not make many database calls before validating the API key. Currently needed to get app ID
	err = a.validateAPIKey(apiKey, appType.Application.ID)
	if err != nil {
		return nil, nil, nil, errors.WrapErrorData(logutils.StatusInvalid, model.TypeAPIKey, nil, err)
	}

	anonymous := false
	sub := ""

	var message string
	var accountAuthType *model.AccountAuthType
	var responseParams map[string]interface{}
	var externalIDs map[string]string
	var mfaTypes []model.MFAType
	var state string

	//get the auth type implementation for the auth type
	if authType.AuthType.IsAnonymous && !admin {
		anonymous = true

		anonymousID := ""
		var account *model.Account
		anonymousID, account, responseParams, err = a.applyAnonymousAuthType(authType.AuthType, creds)
		if err != nil {
			return nil, nil, nil, errors.WrapErrorAction(logutils.ActionApply, typeAnonymousAuthType, logutils.StringArgs("user"), err)
		}
		sub = anonymousID

		if account != nil {
			accountAuthType = &model.AccountAuthType{Account: *account}
		}
	} else if authType.AuthType.IsExternal {
		accountAuthType, responseParams, mfaTypes, externalIDs, err = a.applyExternalAuthType(*authType, *appType, *appOrg, creds, params, clientVersion, profile, privacy, preferences, username, admin, l)
		if err != nil {
			return nil, nil, nil, errors.WrapErrorAction(logutils.ActionApply, typeExternalAuthType, logutils.StringArgs("user"), err)
		}

		sub = accountAuthType.Account.ID
	} else {
		message, accountAuthType, mfaTypes, externalIDs, err = a.applyAuthType(*authType, *appOrg, creds, params, clientVersion, profile, privacy, preferences, username, admin, l)
		if err != nil {
			return nil, nil, nil, errors.WrapErrorAction(logutils.ActionApply, model.TypeAuthType, logutils.StringArgs("user"), err)
		}
		//message
		if len(message) > 0 {
			return &message, nil, nil, nil
		}

		sub = accountAuthType.Account.ID

		//the credentials are valid
	}

	//check if account is enrolled in MFA
	if !authType.AuthType.IgnoreMFA && len(mfaTypes) > 0 {
		state, err = utils.GenerateRandomString(loginStateLength)
		if err != nil {
			return nil, nil, nil, errors.WrapErrorAction(logutils.ActionGenerate, "login state", nil, err)
		}
	}

	//clear the expired sessions for the identifier - user or anonymous
	err = a.clearExpiredSessions(sub, l)
	if err != nil {
		return nil, nil, nil, errors.WrapErrorAction(logutils.ActionDelete, "expired login sessions", &logutils.FieldArgs{"identifier": sub}, err)
	}

	//now we are ready to apply login for the user or anonymous
	loginSession, err := a.applyLogin(anonymous, sub, authType.AuthType, *appOrg, accountAuthType, *appType, externalIDs, ipAddress, deviceType, deviceOS, deviceID, clientVersion, responseParams, state, l)
	if err != nil {
		return nil, nil, nil, errors.WrapErrorAction(logutils.ActionApply, "login", logutils.StringArgs("user"), err)
	}

	if loginSession.State == "" {
		return nil, loginSession, nil, nil
	}

	return nil, &model.LoginSession{ID: loginSession.ID, Identifier: loginSession.Identifier, Params: responseParams, State: loginSession.State}, mfaTypes, nil
}

// Logout logs out an account from app/org
//
//	Input:
//		allSessions (bool): If to remove the current session only or all sessions for the app/org for the account
func (a *Auth) Logout(appID string, orgID string, currentAccountID string, sessionID string, allSessions bool, l *logs.Log) error {
	if allSessions {
		err := a.storage.DeleteLoginSessionsByIdentifier(nil, currentAccountID)
		if err != nil {
			return errors.WrapErrorAction(logutils.ActionDelete, model.TypeLoginSession, &logutils.FieldArgs{"identifier": currentAccountID}, err)
		}
	} else {
		err := a.storage.DeleteLoginSession(nil, sessionID)
		if err != nil {
			return errors.WrapErrorAction(logutils.ActionDelete, model.TypeLoginSession, &logutils.FieldArgs{"session_id": sessionID}, err)
		}
	}
	return nil
}

// AccountExists checks if a user is already registered
// The authentication method must be one of the supported for the application.
//
//	Input:
//		authenticationType (string): Name of the authentication method for provided creds (eg. "email", "username", "illinois_oidc")
//		userIdentifier (string): User identifier for the specified auth type
//		apiKey (string): API key to validate the specified app
//		appTypeIdentifier (string): identifier of the app type/client that the user is logging in from
//		orgID (string): ID of the organization that the user is logging in
//	Returns:
//		accountExisted (bool): valid when error is nil
func (a *Auth) AccountExists(authenticationType string, userIdentifier string, apiKey string, appTypeIdentifier string, orgID string) (bool, error) {
	account, _, err := a.getAccount(authenticationType, userIdentifier, apiKey, appTypeIdentifier, orgID)
	if err != nil {
		return false, errors.WrapErrorAction(logutils.ActionGet, model.TypeAccount, nil, err)
	}

	return account != nil, nil
}

// CanSignIn checks if a user can sign in
// The authentication method must be one of the supported for the application.
//
//	Input:
//		authenticationType (string): Name of the authentication method for provided creds (eg. "email", "username", "illinois_oidc")
//		userIdentifier (string): User identifier for the specified auth type
//		apiKey (string): API key to validate the specified app
//		appTypeIdentifier (string): identifier of the app type/client being used
//		orgID (string): ID of the organization being used
//	Returns:
//		canSignIn (bool): valid when error is nil
func (a *Auth) CanSignIn(authenticationType string, userIdentifier string, apiKey string, appTypeIdentifier string, orgID string) (bool, error) {
	account, authTypeID, err := a.getAccount(authenticationType, userIdentifier, apiKey, appTypeIdentifier, orgID)
	if err != nil {
		return false, errors.WrapErrorAction(logutils.ActionGet, model.TypeAccount, nil, err)
	}

	return a.canSignIn(account, authTypeID, userIdentifier), nil
}

// CanLink checks if a user can link a new auth type
// The authentication method must be one of the supported for the application.
//
//	Input:
//		authenticationType (string): Name of the authentication method for provided creds (eg. "email", "username", "illinois_oidc")
//		userIdentifier (string): User identifier for the specified auth type
//		apiKey (string): API key to validate the specified app
//		appTypeIdentifier (string): identifier of the app type/client being used
//		orgID (string): ID of the organization being used
//	Returns:
//		canLink (bool): valid when error is nil
func (a *Auth) CanLink(authenticationType string, userIdentifier string, apiKey string, appTypeIdentifier string, orgID string) (bool, error) {
	account, authTypeID, err := a.getAccount(authenticationType, userIdentifier, apiKey, appTypeIdentifier, orgID)
	if err != nil {
		return false, errors.WrapErrorAction(logutils.ActionGet, model.TypeAccount, nil, err)
	}

	if account != nil {
		aat := account.GetAccountAuthType(authTypeID, userIdentifier)
		return (aat != nil && aat.Unverified), nil
	}

	return true, nil
}

// Refresh refreshes an access token using a refresh token
//
//	Input:
//		refreshToken (string): Refresh token
//		apiKey (string): API key to validate the specified app
//		l (*logs.Log): Log object pointer for request
//	Returns:
//		Login session (*LoginSession): Signed ROKWIRE access token to be used to authorize future requests
//			Access token (string): Signed ROKWIRE access token to be used to authorize future requests
//			Refresh Token (string): Refresh token that can be sent to refresh the access token once it expires
//			Params (interface{}): authType-specific set of parameters passed back to client
func (a *Auth) Refresh(refreshToken string, apiKey string, clientVersion *string, l *logs.Log) (*model.LoginSession, error) {
	var loginSession *model.LoginSession

	//find the login session for the refresh token
	loginSession, err := a.storage.FindLoginSession(refreshToken)
	if err != nil {
		l.Infof("error finding session by refresh token - %s", refreshToken)
		return nil, errors.WrapErrorAction(logutils.ActionFind, model.TypeLoginSession, logutils.StringArgs("refresh token"), err)
	}
	if loginSession == nil {
		l.Infof("there is no a session for refresh token - %s", refreshToken)
		return nil, nil
	}
	l.SetContext("account_id", loginSession.Identifier)

	//check if the session is expired
	if loginSession.IsExpired() {
		l.Infof("the session is expired, so delete it and return null - %s", refreshToken)

		//remove the session
		err = a.deleteLoginSession(nil, *loginSession, l)
		if err != nil {
			return nil, errors.WrapErrorAction(logutils.ActionDelete, "expired login session", nil, err)
		}

		//return nul
		return nil, nil
	}

	//check if a previous refresh token is being used
	//the session must contain the token since the session was returned by Mongo, so the token is old if not equal to the last token in the list
	currentToken := loginSession.CurrentRefreshToken()
	if currentToken == "" {
		return nil, errors.ErrorData(logutils.StatusMissing, "refresh tokens", nil)
	}
	if refreshToken != currentToken {
		l.Infof("previous refresh token being used, so delete login session and return null - %s", refreshToken)

		//remove the session
		err = a.deleteLoginSession(nil, *loginSession, l)
		if err != nil {
			return nil, errors.WrapErrorAction(logutils.ActionDelete, model.TypeLoginSession, logutils.StringArgs("previous refresh token"), err)
		}

		return nil, nil
	}

	//TODO: Ideally we would not make many database calls before validating the API key. Currently needed to get app ID
	err = a.validateAPIKey(apiKey, loginSession.AppOrg.Application.ID)
	if err != nil {
		return nil, errors.WrapErrorData(logutils.StatusInvalid, model.TypeAPIKey, nil, err)
	}

	///now:
	// - generate new access token
	sub := loginSession.Identifier
	orgID := loginSession.AppOrg.Organization.ID
	appID := loginSession.AppOrg.Application.ID
	authType := loginSession.AuthType.Code

	anonymous := loginSession.Anonymous
	uid := ""
	name := ""
	email := ""
	phone := ""
	permissions := []string{}

	// - generate new params and update the account if needed(if external auth type)
	if loginSession.AuthType.IsExternal {
		extAuthType, err := a.getExternalAuthTypeImpl(loginSession.AuthType)
		if err != nil {
			l.Infof("error getting external auth type on refresh - %s", refreshToken)
			return nil, errors.WrapErrorAction(logutils.ActionGet, "external auth type", nil, err)
		}

		externalUser, refreshedData, externalCreds, err := extAuthType.refresh(loginSession.Params, loginSession.AuthType, loginSession.AppType, loginSession.AppOrg, l)
		if err != nil {
			l.Infof("error refreshing external auth type on refresh - %s", refreshToken)
			return nil, errors.WrapErrorAction(logutils.ActionRefresh, "external auth type", nil, err)
		}

		//check if need to update the account data
		newAccount, err := a.updateExternalUserIfNeeded(*loginSession.AccountAuthType, *externalUser, loginSession.AuthType, loginSession.AppOrg, externalCreds, l)
		if err != nil {
			return nil, errors.WrapErrorAction(logutils.ActionUpdate, model.TypeExternalSystemUser, logutils.StringArgs("refresh"), err)
		}

		loginSession.Params = refreshedData //assign the refreshed data
		if newAccount != nil {
			loginSession.ExternalIDs = newAccount.ExternalIDs
		}
	}

	scopes := []string{authorization.ScopeGlobal}
	if !anonymous {
		accountAuthType := loginSession.AccountAuthType
		if accountAuthType == nil {
			l.Infof("for some reasons account auth type is null for not anonymous login - %s", loginSession.ID)
			return nil, errors.ErrorAction("for some reasons account auth type is null for not anonymous login", "", nil)
		}
		uid = accountAuthType.Identifier
		name = accountAuthType.Account.Profile.GetFullName()
		email = accountAuthType.Account.Profile.Email
		phone = accountAuthType.Account.Profile.Phone
		permissions = accountAuthType.Account.GetPermissionNames()
		scopes = append(scopes, accountAuthType.Account.GetScopes()...)
	}
	claims := a.getStandardClaims(sub, uid, name, email, phone, rokwireTokenAud, orgID, appID, authType, loginSession.ExternalIDs, nil, anonymous, false, loginSession.AppOrg.Application.Admin, loginSession.AppOrg.Organization.System, false, true, loginSession.ID)
	accessToken, err := a.buildAccessToken(claims, strings.Join(permissions, ","), strings.Join(scopes, " "))
	if err != nil {
		l.Infof("error generating acccess token on refresh - %s", refreshToken)
		return nil, errors.WrapErrorAction(logutils.ActionCreate, logutils.TypeToken, nil, err)
	}
	loginSession.AccessToken = accessToken //set the generated token
	// - generate new refresh token
	refreshToken, err = a.buildRefreshToken()
	if err != nil {
		l.Infof("error generating refresh token on refresh - %s", refreshToken)
		return nil, errors.WrapErrorAction(logutils.ActionCreate, logutils.TypeToken, nil, err)
	}
	if loginSession.RefreshTokens == nil {
		loginSession.RefreshTokens = make([]string, 0)
	}
	loginSession.RefreshTokens = append(loginSession.RefreshTokens, refreshToken) //set the generated token

	now := time.Now()
	loginSession.DateUpdated = &now
	loginSession.DateRefreshed = &now

	//store the updated session
	err = a.storage.UpdateLoginSession(nil, *loginSession)
	if err != nil {
		l.Infof("error updating login session on refresh - %s", refreshToken)
		return nil, errors.WrapErrorAction(logutils.ActionUpdate, model.TypeLoginSession, nil, err)
	}

	// update account usage information
	// TODO: Handle anonymous accounts if needed in the future
	if !anonymous {
		err = a.storage.UpdateAccountUsageInfo(nil, loginSession.Identifier, false, true, clientVersion)
		if err != nil {
			return nil, errors.WrapErrorAction(logutils.ActionUpdate, model.TypeAccountUsageInfo, nil, err)
		}
	}

	//return the updated session
	return loginSession, nil
}

// GetLoginURL returns a pre-formatted login url for SSO providers
//
//	Input:
//		authenticationType (string): Name of the authentication method for provided creds (eg. "email", "username", "illinois_oidc")
//		appTypeIdentifier (string): Identifier of the app type/client that the user is logging in from
//		orgID (string): ID of the organization that the user is logging in
//		redirectURI (string): Registered redirect URI where client will receive response
//		apiKey (string): API key to validate the specified app
//		l (*loglib.Log): Log object pointer for request
//	Returns:
//		Login URL (string): SSO provider login URL to be launched in a browser
//		Params (map[string]interface{}): Params to be sent in subsequent request (if necessary)
func (a *Auth) GetLoginURL(authenticationType string, appTypeIdentifier string, orgID string, redirectURI string, apiKey string, l *logs.Log) (string, map[string]interface{}, error) {
	//validate if the provided auth type is supported by the provided application and organization
	authType, appType, _, err := a.validateAuthType(authenticationType, &appTypeIdentifier, nil, orgID)
	if err != nil {
		return "", nil, errors.WrapErrorAction(logutils.ActionValidate, model.TypeAuthType, nil, err)
	}

	//TODO: Ideally we would not make many database calls before validating the API key. Currently needed to get app ID
	err = a.validateAPIKey(apiKey, appType.Application.ID)
	if err != nil {
		return "", nil, errors.WrapErrorData(logutils.StatusInvalid, model.TypeAPIKey, nil, err)
	}

	//get the auth type implementation for the auth type
	authImpl, err := a.getExternalAuthTypeImpl(authType.AuthType)
	if err != nil {
		return "", nil, errors.WrapErrorAction(logutils.ActionLoadCache, model.TypeAuthType, nil, err)
	}

	//get login URL
	loginURL, params, err := authImpl.getLoginURL(authType.AuthType, *appType, redirectURI, l)
	if err != nil {
		return "", nil, errors.WrapErrorAction(logutils.ActionGet, "login url", nil, err)
	}

	return loginURL, params, nil
}

// LoginMFA verifies a code sent by a user as a final login step for enrolled accounts.
// The MFA type must be one of the supported for the application.
//
//	Input:
//		apiKey (string): API key to validate the specified app
//		accountID (string): ID of account user is trying to access
//		sessionID (string): ID of login session generated during login
//		identifier (string): Email, phone, or TOTP device name
//		mfaType (string): Type of MFA code sent
//		mfaCode (string): Code that must be verified
//		state (string): Variable used to verify user has already passed credentials check
//		l (*logs.Log): Log object pointer for request
//	Returns:
//		Message (*string): message
//		Login session (*LoginSession): Signed ROKWIRE access token to be used to authorize future requests
//			Access token (string): Signed ROKWIRE access token to be used to authorize future requests
//			Refresh Token (string): Refresh token that can be sent to refresh the access token once it expires
//			AccountAuthType (AccountAuthType): AccountAuthType object for authenticated user
func (a *Auth) LoginMFA(apiKey string, accountID string, sessionID string, identifier string, mfaType string, mfaCode string, state string, l *logs.Log) (*string, *model.LoginSession, error) {
	var message string
	var loginSession *model.LoginSession
	var err error
	transaction := func(context storage.TransactionContext) error {
		//1. find mfa type in account
		loginSession, err = a.storage.FindAndUpdateLoginSession(context, sessionID)
		if err != nil {
			return errors.WrapErrorAction(logutils.ActionFind, model.TypeLoginSession, &logutils.FieldArgs{"session_id": sessionID}, err)
		}

		if loginSession.MfaAttempts >= maxMfaAttempts {
			a.deleteLoginSession(context, *loginSession, l)
			message = fmt.Sprintf("max mfa attempts reached: %d", maxMfaAttempts)
			return errors.ErrorData(logutils.StatusInvalid, model.TypeLoginSession, logutils.StringArgs(message))
		}

		//2. check api key
		err = a.validateAPIKey(apiKey, loginSession.AppOrg.Application.ID)
		if err != nil {
			return errors.WrapErrorData(logutils.StatusInvalid, model.TypeAPIKey, logutils.StringArgs(apiKey), err)
		}

		//3. find mfa type in account
		errFields := &logutils.FieldArgs{"account_id": accountID, "type": mfaType}
		mfa, err := a.storage.FindMFAType(context, accountID, identifier, mfaType)
		if err != nil {
			return errors.WrapErrorAction(logutils.ActionFind, model.TypeMFAType, errFields, err)
		}
		if mfa == nil {
			message = "account not enrolled"
			return errors.ErrorData(logutils.StatusMissing, model.TypeMFAType, errFields)
		}
		if !mfa.Verified {
			message = "mfa type not verified"
			return errors.ErrorData(logutils.StatusMissing, model.TypeMFAType, errFields)
		}
		if mfa.Params == nil {
			return errors.ErrorData(logutils.StatusMissing, "mfa params", errFields)
		}

		//4. check state variable
		if state != loginSession.State {
			message = "invalid login state"
			return errors.ErrorData(logutils.StatusInvalid, "login state", errFields)
		}
		if loginSession.StateExpires != nil && time.Now().UTC().After(*loginSession.StateExpires) {
			a.deleteLoginSession(context, *loginSession, l)
			message = "expired state"
			return errors.ErrorData(logutils.StatusInvalid, "expired state", nil)
		}

		//5. verify code
		mfaImpl, err := a.getMfaTypeImpl(mfaType)
		if err != nil {
			return errors.WrapErrorAction(logutils.ActionLoadCache, model.TypeMFAType, nil, err)
		}
		verifyMsg, err := mfaImpl.verify(context, mfa, accountID, mfaCode)
		if err != nil {
			if verifyMsg != nil {
				message = *verifyMsg
			}
			return errors.WrapErrorAction(logutils.ActionVerify, "mfa code", errFields, err)
		}

		loginSession.State = ""
		loginSession.StateExpires = nil
		loginSession.MfaAttempts = 0
		err = a.storage.UpdateLoginSession(context, *loginSession)
		if err != nil {
			return errors.WrapErrorAction(logutils.ActionUpdate, model.TypeLoginSession, nil, err)
		}

		return nil
	}

	err = a.storage.PerformTransaction(transaction)
	if err != nil {
		if message != "" {
			return &message, nil, errors.WrapErrorAction(logutils.ActionVerify, model.TypeMFAType, nil, err)
		}
		return nil, nil, errors.WrapErrorAction(logutils.ActionVerify, model.TypeMFAType, nil, err)
	}

	return nil, loginSession, nil
}

// CreateAdminAccount creates an account for a new admin user
func (a *Auth) CreateAdminAccount(authenticationType string, appID string, orgID string, identifier string, profile model.Profile, privacy model.Privacy, username string,
	permissions []string, roleIDs []string, groupIDs []string, scopes []string, creatorPermissions []string, clientVersion *string, l *logs.Log) (*model.Account, map[string]interface{}, error) {
	//TODO: add admin authentication policies that specify which auth types may be used for each app org
	if authenticationType != AuthTypeOidc && authenticationType != IdentifierTypeEmail && !strings.HasSuffix(authenticationType, "_oidc") {
		return nil, nil, errors.ErrorData(logutils.StatusInvalid, "auth type", nil)
	}

	// check if the provided auth type is supported by the provided application and organization
	supportedAuthType, _, appOrg, err := a.validateAuthType(authenticationType, nil, &appID, orgID)
	if err != nil {
		return nil, nil, errors.WrapErrorAction(logutils.ActionValidate, model.TypeAuthType, nil, err)
	}

	// create account
	var accountAuthType *model.AccountAuthType
	var newAccount *model.Account
	var params map[string]interface{}
	transaction := func(context storage.TransactionContext) error {
		//1. check if the user exists
		account, err := a.storage.FindAccount(context, appOrg.ID, supportedAuthType.AuthType.ID, identifier)
		if err != nil {
			return errors.WrapErrorAction(logutils.ActionFind, model.TypeAccount, nil, err)
		}
		if account != nil {
			return errors.ErrorData(logutils.StatusFound, model.TypeAccount, &logutils.FieldArgs{"app_org_id": appOrg.ID, "auth_type": supportedAuthType.AuthType.Code, "identifier": identifier})
		}

		//2. account does not exist, so apply sign up
		profile.DateCreated = time.Now().UTC()
		if supportedAuthType.AuthType.IsExternal {
			externalUser := model.ExternalSystemUser{Identifier: identifier}
			accountAuthType, err = a.applySignUpAdminExternal(context, supportedAuthType.AuthType, *appOrg, externalUser, profile, privacy, username, permissions, roleIDs, groupIDs, scopes, creatorPermissions, clientVersion, l)
			if err != nil {
				return errors.WrapErrorAction(logutils.ActionRegister, "admin user", &logutils.FieldArgs{"auth_type": supportedAuthType.AuthType.Code, "identifier": identifier}, err)
			}
		} else {
			profile.Email = identifier
			params, accountAuthType, err = a.applySignUpAdmin(context, account, supportedAuthType.AuthType, *appOrg, identifier, "", profile, privacy, username, permissions, roleIDs, groupIDs, scopes, creatorPermissions, clientVersion, l)
			if err != nil {
				return errors.WrapErrorAction(logutils.ActionRegister, "admin user", &logutils.FieldArgs{"auth_type": supportedAuthType.AuthType.Code, "identifier": identifier}, err)
			}
		}

		newAccount = &accountAuthType.Account
		return nil
	}

	err = a.storage.PerformTransaction(transaction)
	if err != nil {
		return nil, nil, errors.WrapErrorAction(logutils.ActionCreate, "admin account", nil, err)
	}

	return newAccount, params, nil
}

// UpdateAdminAccount updates an existing user's account with new permissions, roles, and groups
func (a *Auth) UpdateAdminAccount(authenticationType string, appID string, orgID string, identifier string, permissions []string, roleIDs []string,
	groupIDs []string, scopes []string, updaterPermissions []string, l *logs.Log) (*model.Account, map[string]interface{}, error) {
	//TODO: when elevating existing accounts to application level admin, need to enforce any authentication policies set up for the app org
	// when demoting from application level admin to standard user, may want to inform user of applicable authentication policy changes

	if authenticationType != AuthTypeOidc && authenticationType != IdentifierTypeEmail && !strings.HasSuffix(authenticationType, "_oidc") {
		return nil, nil, errors.ErrorData(logutils.StatusInvalid, "auth type", nil)
	}

	// check if the provided auth type is supported by the provided application and organization
	supportedAuthType, _, appOrg, err := a.validateAuthType(authenticationType, nil, &appID, orgID)
	if err != nil {
		return nil, nil, errors.WrapErrorAction(logutils.ActionValidate, model.TypeAuthType, nil, err)
	}

	var updatedAccount *model.Account
	var params map[string]interface{}
	transaction := func(context storage.TransactionContext) error {
		//1. check if the user exists
		account, err := a.storage.FindAccount(context, appOrg.ID, supportedAuthType.AuthType.ID, identifier)
		if err != nil {
			return errors.WrapErrorAction(logutils.ActionFind, model.TypeAccount, nil, err)
		}
		if account == nil {
			return errors.ErrorData(logutils.StatusMissing, model.TypeAccount, &logutils.FieldArgs{"app_org_id": appOrg.ID, "auth_type": supportedAuthType.AuthType.Code, "identifier": identifier})
		}

		//2. check if the user's auth type is verified
		accountAuthType := account.GetAccountAuthType(supportedAuthType.AuthType.ID, identifier)
		if accountAuthType == nil || accountAuthType.Unverified {
			return errors.ErrorData("Unverified", model.TypeAccountAuthType, &logutils.FieldArgs{"app_org_id": appOrg.ID, "auth_type": supportedAuthType.AuthType.Code, "identifier": identifier}).SetStatus(utils.ErrorStatusUnverified)
		}

		//3. update account permissions
		updatedAccount = account
		updated := false
		revoked := false

		added, removed, unchanged := utils.StringListDiff(permissions, account.GetAssignedPermissionNames())
		if len(added) > 0 || len(removed) > 0 {
			newPermissions := []model.Permission{}
			if len(added) > 0 {
				addedPermissions, err := a.CheckPermissions(context, []model.ApplicationOrganization{*appOrg}, added, updaterPermissions, false)
				if err != nil {
					return errors.WrapErrorAction(logutils.ActionGrant, model.TypePermission, nil, err)
				}
				newPermissions = append(newPermissions, addedPermissions...)
			}

			if len(removed) > 0 {
				_, err := a.CheckPermissions(context, []model.ApplicationOrganization{*appOrg}, removed, updaterPermissions, true)
				if err != nil {
					return errors.WrapErrorAction(logutils.ActionRevoke, model.TypePermission, nil, err)
				}
				revoked = true
			}

			if len(unchanged) > 0 {
				unchangedPermissions, err := a.storage.FindPermissionsByName(context, unchanged)
				if err != nil {
					return errors.WrapErrorAction(logutils.ActionFind, model.TypePermission, nil, err)
				}
				newPermissions = append(newPermissions, unchangedPermissions...)
			}

			err = a.storage.UpdateAccountPermissions(context, account.ID, newPermissions)
			if err != nil {
				return errors.WrapErrorAction(logutils.ActionUpdate, "admin account permissions", nil, err)
			}

			updatedAccount.Permissions = newPermissions
			updated = true
		}

		//4. update account roles
		added, removed, unchanged = utils.StringListDiff(roleIDs, account.GetAssignedRoleIDs())
		if len(added) > 0 || len(removed) > 0 {
			newRoles := []model.AppOrgRole{}
			if len(added) > 0 {
				addedRoles, err := a.CheckRoles(context, appOrg, added, updaterPermissions, false)
				if err != nil {
					return errors.WrapErrorAction(logutils.ActionGrant, model.TypeAccountRoles, nil, err)
				}
				newRoles = append(newRoles, addedRoles...)
			}

			if len(removed) > 0 {
				_, err := a.CheckRoles(context, appOrg, removed, updaterPermissions, true)
				if err != nil {
					return errors.WrapErrorAction(logutils.ActionRevoke, model.TypeAccountRoles, nil, err)
				}
				revoked = true
			}

			if len(unchanged) > 0 {
				unchangedRoles, err := a.storage.FindAppOrgRolesByIDs(context, unchanged, appOrg.ID)
				if err != nil {
					return errors.WrapErrorAction(logutils.ActionFind, model.TypeAccountRoles, nil, err)
				}
				newRoles = append(newRoles, unchangedRoles...)
			}

			newAccountRoles := model.AccountRolesFromAppOrgRoles(newRoles, true, true)
			err = a.storage.UpdateAccountRoles(context, account.ID, newAccountRoles)
			if err != nil {
				return errors.WrapErrorAction(logutils.ActionUpdate, "admin account roles", nil, err)
			}

			updatedAccount.Roles = newAccountRoles
			updated = true
		}

		//5. update account groups
		added, removed, unchanged = utils.StringListDiff(groupIDs, account.GetAssignedGroupIDs())
		if len(added) > 0 || len(removed) > 0 {
			newGroups := []model.AppOrgGroup{}
			if len(added) > 0 {
				addedGroups, err := a.CheckGroups(context, appOrg, added, updaterPermissions, false)
				if err != nil {
					return errors.WrapErrorAction(logutils.ActionGrant, model.TypeAccountGroups, nil, err)
				}
				newGroups = append(newGroups, addedGroups...)
			}

			if len(removed) > 0 {
				_, err := a.CheckGroups(context, appOrg, removed, updaterPermissions, true)
				if err != nil {
					return errors.WrapErrorAction(logutils.ActionRevoke, model.TypeAccountGroups, nil, err)
				}
				revoked = true
			}

			if len(unchanged) > 0 {
				unchangedGroups, err := a.storage.FindAppOrgGroupsByIDs(context, unchanged, appOrg.ID)
				if err != nil {
					return errors.WrapErrorAction(logutils.ActionFind, model.TypeAccountGroups, nil, err)
				}
				newGroups = append(newGroups, unchangedGroups...)
			}

			newAccountGroups := model.AccountGroupsFromAppOrgGroups(newGroups, true, true)
			err = a.storage.UpdateAccountGroups(context, account.ID, newAccountGroups)
			if err != nil {
				return errors.WrapErrorAction(logutils.ActionUpdate, "admin account groups", nil, err)
			}

			updatedAccount.Groups = newAccountGroups
			updated = true
		}

		//6. update account scopes
		if scopes != nil && utils.Contains(updaterPermissions, model.UpdateScopesPermission) && !utils.DeepEqual(account.Scopes, scopes) {
			for i, scope := range scopes {
				parsedScope, err := authorization.ScopeFromString(scope)
				if err != nil {
					return errors.WrapErrorAction(logutils.ActionValidate, model.TypeScope, nil, err)
				}
				if !strings.HasPrefix(parsedScope.Resource, model.AdminScopePrefix) {
					parsedScope.Resource = model.AdminScopePrefix + parsedScope.Resource
					scopes[i] = parsedScope.String()
				}
			}
			err = a.storage.UpdateAccountScopes(context, account.ID, scopes)
			if err != nil {
				return errors.WrapErrorAction(logutils.ActionUpdate, "admin account scopes", nil, err)
			}

			updatedAccount.Scopes = scopes
			updated = true
		}

		//7. delete active login sessions if anything was revoked
		if revoked {
			err = a.storage.DeleteLoginSessionsByIdentifier(context, account.ID)
			if err != nil {
				return errors.WrapErrorAction(logutils.ActionDelete, model.TypeLoginSession, nil, err)
			}
		}

		if updated {
			now := time.Now().UTC()
			updatedAccount.DateUpdated = &now
		}

		return nil
	}

	err = a.storage.PerformTransaction(transaction)
	if err != nil {
		return nil, nil, errors.WrapErrorAction(logutils.ActionUpdate, "admin account", nil, err)
	}

	return updatedAccount, params, nil
}

// CreateAnonymousAccount creates a new anonymous account
func (a *Auth) CreateAnonymousAccount(context storage.TransactionContext, appID string, orgID string, anonymousID string, preferences map[string]interface{},
	systemConfigs map[string]interface{}, skipExistsCheck bool, l *logs.Log) (*model.Account, error) {
	// check if the provided auth type is supported by the provided application and organization
	supportedAuthType, _, appOrg, err := a.validateAuthType(AuthTypeAnonymous, nil, &appID, orgID)
	if err != nil || appOrg == nil {
		return nil, errors.WrapErrorAction(logutils.ActionValidate, model.TypeAuthType, nil, err)
	}

	// create account
	var newAccount *model.Account
	transaction := func(context storage.TransactionContext) error {
		//1. check if the user exists
		if context == nil || !skipExistsCheck {
			account, err := a.storage.FindAccountByID(context, anonymousID)
			if err != nil {
				return errors.WrapErrorAction(logutils.ActionFind, model.TypeAccount, nil, err)
			}
			if account != nil {
				return errors.ErrorData(logutils.StatusFound, model.TypeAccount, &logutils.FieldArgs{"app_org_id": appOrg.ID, "auth_type": supportedAuthType.AuthType.Code, "account_id": anonymousID})
			}
		}

		newAccount, err = a.applyCreateAnonymousAccount(context, *appOrg, anonymousID, preferences, systemConfigs, l)
		if err != nil {
			return errors.WrapErrorAction(logutils.ActionCreate, "anonymous account", &logutils.FieldArgs{"account_id": anonymousID}, err)
		}

		return nil
	}

	if context == nil {
		err = a.storage.PerformTransaction(transaction)
		if err != nil {
			return nil, errors.WrapErrorAction(logutils.ActionCreate, "anonymous account", nil, err)
		}
	} else {
		transaction(context)
	}

	return newAccount, nil
}

// VerifyCredential verifies credential (checks the verification code in the credentials collection)
func (a *Auth) VerifyCredential(id string, verification string, l *logs.Log) error {
	credential, err := a.storage.FindCredential(nil, id)
	if err != nil || credential == nil {
		return errors.WrapErrorAction(logutils.ActionFind, model.TypeCredential, nil, err)
	}

	if credential.Verified {
		return errors.ErrorAction(logutils.ActionVerify, model.TypeCredential, logutils.StringArgs("already verified"))
	}

	//get the auth type
	authType, err := a.storage.FindAuthType(credential.AuthType.ID)
	if err != nil || authType == nil {
		return errors.WrapErrorAction(logutils.ActionLoadCache, model.TypeAuthType, logutils.StringArgs(credential.AuthType.ID), err)
	}
	if !authType.UseCredentials {
		return errors.ErrorData(logutils.StatusInvalid, model.TypeAuthType, logutils.StringArgs("credential verification"))
	}

	identifierImpl, identifierCreds, err := a.getIdentifierTypeImpl(credential, nil, *authType)
	if err != nil {
		return errors.WrapErrorAction(logutils.ActionLoadCache, typeIdentifierType, nil, err)
	}
	if identifierCreds == nil {
		identifierCreds, err = identifierImpl.mapToCreds(credential.Value)
		if err != nil {
			return errors.ErrorData(logutils.StatusInvalid, "credential value", logutils.StringArgs(credential.AuthType.Code))
		}
	}

	var authTypeCreds map[string]interface{}
	if identifierChannel, ok := identifierImpl.(authCommunicationChannel); ok {
		authTypeCreds, err = identifierChannel.verifyCredential(identifierCreds, verification)
		if err != nil || authTypeCreds == nil {
			return errors.WrapErrorAction(logutils.ActionValidate, "verification code", nil, err)
		}
	} else {
		return errors.ErrorData(logutils.StatusInvalid, typeIdentifierType, logutils.StringArgs(identifierImpl.getType()))
	}

	credential.Verified = true
	credential.Value = authTypeCreds
	if err = a.storage.UpdateCredential(nil, credential); err != nil {
		return errors.WrapErrorAction(logutils.ActionUpdate, model.TypeCredential, nil, err)
	}

	return nil
}

// UpdateCredential updates the credential object with the new value
//
//	Input:
//		accountID: id of the associated account to reset
//		accountAuthTypeID (string): id of the AccountAuthType
//		params: specific params for the different auth types
//	Returns:
//		error: if any
//
// TODO: Clear login sessions using old creds
// Handle refresh tokens when applicable
func (a *Auth) UpdateCredential(accountID string, accountAuthTypeID string, params string, l *logs.Log) error {
	//Get the user credential from account auth type in accounts collection
	account, err := a.storage.FindAccountByID(nil, accountID)
	if err != nil {
		return errors.WrapErrorAction(logutils.ActionFind, model.TypeAccount, nil, err)
	}
	accountAuthType, err := a.findAccountAuthTypeByID(account, accountAuthTypeID)
	if err != nil {
		return errors.WrapErrorAction(logutils.ActionFind, model.TypeAuthType, nil, err)
	}
	if accountAuthType.Credential == nil {
		return errors.ErrorData(logutils.StatusMissing, model.TypeCredential, logutils.StringArgs("reset password"))
	}

	credential := accountAuthType.Credential
	//Determine the auth type for resetPassword
<<<<<<< HEAD
	if !accountAuthType.SupportedAuthType.AuthType.UseCredentials {
=======
	authType := accountAuthType.SupportedAuthType.AuthType
	if !authType.UseCredentials {
>>>>>>> f4a2baef
		return errors.ErrorData(logutils.StatusInvalid, model.TypeAuthType, logutils.StringArgs("reset password"))
	}

	_, authImpl, identifierCreds, err := a.getIdentifierAndAuthTypeImpls(credential, nil, accountAuthType.SupportedAuthType.AuthType)
	if err != nil {
		return errors.WrapErrorAction(logutils.ActionGet, "identifier and auth types", nil, err)
	}

	authTypeCreds, err := authImpl.resetCredential(identifierCreds, nil, params)
	if err != nil || authTypeCreds == nil {
		return errors.WrapErrorAction(logutils.ActionValidate, "reset password", nil, err)
	}

	//Update the credential with new password
	credential.Value = authTypeCreds
	if err = a.storage.UpdateCredential(nil, credential); err != nil {
		return errors.WrapErrorAction(logutils.ActionUpdate, model.TypeCredential, nil, err)
	}

	return nil
}

// ResetForgotCredential resets forgot credential
//
//	Input:
//		credsID: id of the credential object
//		resetCode: code from the reset link
//		params: specific params for the different auth types
//	Returns:
//		error: if any
//
// TODO: Clear login sessions using old creds
// Handle refresh tokens when applicable
func (a *Auth) ResetForgotCredential(credsID string, resetCode string, params string, l *logs.Log) error {
	credential, err := a.storage.FindCredential(nil, credsID)
	if err != nil || credential == nil {
		return errors.WrapErrorAction(logutils.ActionFind, model.TypeCredential, nil, err)
	}

	//Determine the auth type for resetPassword
	authType, err := a.storage.FindAuthType(credential.AuthType.ID)
	if err != nil || authType == nil {
		return errors.WrapErrorAction(logutils.ActionLoadCache, model.TypeAuthType, logutils.StringArgs(credential.AuthType.ID), err)
	}
	if !authType.UseCredentials {
		return errors.ErrorData(logutils.StatusInvalid, model.TypeAuthType, logutils.StringArgs("reset forgot credential"))
	}

	_, authImpl, identifierCreds, err := a.getIdentifierAndAuthTypeImpls(credential, nil, *authType)
	if err != nil {
		return errors.WrapErrorAction(logutils.ActionGet, "identifier and auth types", nil, err)
	}

	authTypeCreds, err := authImpl.resetCredential(identifierCreds, &resetCode, params)
	if err != nil || authTypeCreds == nil {
		return errors.WrapErrorAction(logutils.ActionValidate, model.TypeCredential, nil, err)
	}
	//Update the credential with new password
	credential.Value = authTypeCreds
	if err = a.storage.UpdateCredential(nil, credential); err != nil {
		return errors.WrapErrorAction(logutils.ActionUpdate, model.TypeCredential, nil, err)
	}

	return nil
}

// ForgotCredential initiate forgot credential process (generates a reset link and sends to the given identifier for email auth type)
//
//	Input:
//		authenticationType (string): Name of the authentication method for provided creds (eg. "email", "username", "illinois_oidc")
//		identifier: identifier of the account auth type
//		appTypeIdentifier (string): Identifier of the app type/client that the user is logging in from
//		orgID (string): ID of the organization that the user is logging in
//		apiKey (string): API key to validate the specified app
//	Returns:
//		error: if any
func (a *Auth) ForgotCredential(authenticationType string, appTypeIdentifier string, orgID string, apiKey string, identifier string, l *logs.Log) error {
	//validate if the provided auth type is supported by the provided application and organization
<<<<<<< HEAD
	authType, _, appOrg, err := a.validateAuthType(authenticationType, &appTypeIdentifier, nil, orgID)
=======
	authType, _, appOrg, err := a.validateAuthType(authenticationType, appTypeIdentifier, orgID)
>>>>>>> f4a2baef
	if err != nil || authType == nil || appOrg == nil {
		return errors.WrapErrorAction(logutils.ActionValidate, model.TypeAuthType, nil, err)
	}

	//do not allow for admins
	if appOrg.Application.Admin {
		return errors.ErrorData(logutils.StatusDisabled, "admin credential reset", logutils.StringArgs("contact a system admin to reset credentials"))
	}

	//check for api key
	//TODO: Ideally we would not make many database calls before validating the API key. Currently needed to get app ID
	err = a.validateAPIKey(apiKey, appOrg.Application.ID)
	if err != nil {
		return errors.WrapErrorData(logutils.StatusInvalid, model.TypeAPIKey, nil, err)
	}

	//check if the auth types uses credentials
	if !authType.AuthType.UseCredentials {
		return errors.ErrorData(logutils.StatusInvalid, model.TypeAuthType, logutils.StringArgs("credential reset"))
	}

<<<<<<< HEAD
=======
	authImpl, err := a.getAuthTypeImpl(authType.AuthType)
	if err != nil {
		return errors.WrapErrorAction(logutils.ActionLoadCache, model.TypeAuthType, nil, err)
	}
>>>>>>> f4a2baef
	authTypeID := authType.AuthType.ID

	//Find the credential for setting reset code and expiry and sending credID in reset link
	account, err := a.storage.FindAccount(nil, appOrg.ID, authTypeID, identifier)
	if err != nil {
		return errors.WrapErrorAction(logutils.ActionFind, model.TypeAccount, nil, err)
	}

	accountAuthType, err := a.findAccountAuthType(account, *authType, identifier)
	if accountAuthType == nil {
		return errors.WrapErrorAction(logutils.ActionFind, model.TypeAccountAuthType, nil, err)
	}
	credential := accountAuthType.Credential
	if credential == nil {
		return errors.ErrorData(logutils.StatusMissing, model.TypeCredential, logutils.StringArgs("credential reset"))
	}
	a.setLogContext(account, l)

	identifierImpl, authImpl, identifierCreds, err := a.getIdentifierAndAuthTypeImpls(credential, nil, authType.AuthType)
	if err != nil {
		return errors.WrapErrorAction(logutils.ActionGet, "identifier and auth types", nil, err)
	}
	//do not allow to reset credential for unverified credentials
<<<<<<< HEAD
	err = a.checkCredentialVerified(identifierImpl, credential, identifierCreds, appOrg.Application.Name)
=======
	err = a.checkCredentialVerified(authImpl, *accountAuthType, l)
>>>>>>> f4a2baef
	if err != nil {
		return err
	}

	authTypeCreds, err := authImpl.forgotCredential(identifierImpl, identifierCreds, appOrg.Application.Name, credential.ID)
	if err != nil || authTypeCreds == nil {
		return errors.WrapErrorAction(logutils.ActionValidate, "forgot password", nil, err)
	}

	//Update the credential with reset code and expiry
	credential.Value = authTypeCreds
	if err = a.storage.UpdateCredential(nil, credential); err != nil {
		return errors.WrapErrorAction(logutils.ActionUpdate, model.TypeCredential, nil, err)
	}
	return nil
}

// SendVerifyCredential sends the verification code to the identifier
func (a *Auth) SendVerifyCredential(authenticationType string, appTypeIdentifier string, orgID string, apiKey string, identifier string, l *logs.Log) error {
	//validate if the provided auth type is supported by the provided application and organization
<<<<<<< HEAD
	authType, _, appOrg, err := a.validateAuthType(authenticationType, &appTypeIdentifier, nil, orgID)
=======
	authType, _, appOrg, err := a.validateAuthType(authenticationType, appTypeIdentifier, orgID)
>>>>>>> f4a2baef
	if err != nil || authType == nil || appOrg == nil {
		return errors.WrapErrorAction(logutils.ActionValidate, model.TypeAuthType, nil, err)
	}
	//validate api key before making db calls
	err = a.validateAPIKey(apiKey, appOrg.Application.ID)
	if err != nil {
		return errors.WrapErrorData(logutils.StatusInvalid, model.TypeAPIKey, nil, err)
	}

	if !authType.AuthType.UseCredentials {
		return errors.ErrorData(logutils.StatusInvalid, model.TypeAuthType, logutils.StringArgs("credential verification code"))
	}
<<<<<<< HEAD

=======
	authImpl, err := a.getAuthTypeImpl(authType.AuthType)
	if err != nil {
		return errors.WrapErrorAction(logutils.ActionLoadCache, model.TypeAuthType, nil, err)
	}
>>>>>>> f4a2baef
	account, err := a.storage.FindAccount(nil, appOrg.ID, authType.AuthType.ID, identifier)
	if err != nil {
		return errors.WrapErrorAction(logutils.ActionFind, model.TypeAccount, nil, err)
	}
	accountAuthType, err := a.findAccountAuthType(account, *authType, identifier)
	if accountAuthType == nil {
		return errors.WrapErrorAction(logutils.ActionFind, model.TypeAccountAuthType, nil, err)
	}
	a.setLogContext(account, l)
	credential := accountAuthType.Credential
	if credential == nil {
		return errors.ErrorData(logutils.StatusMissing, model.TypeCredential, logutils.StringArgs("credential verification code"))
	}

	if credential.Verified {
		return errors.ErrorData(logutils.StatusInvalid, "credential verification status", &logutils.FieldArgs{"verified": true})
	}

	identifierImpl, identifierCreds, err := a.getIdentifierTypeImpl(credential, nil, authType.AuthType)
	if err != nil {
		return errors.WrapErrorAction(logutils.ActionLoadCache, typeIdentifierType, nil, err)
	}
	if identifierCreds == nil {
		identifierCreds, err = identifierImpl.mapToCreds(credential.Value)
		if err != nil {
			return errors.ErrorData(logutils.StatusInvalid, "credential value", logutils.StringArgs(credential.AuthType.Code))
		}
	}

	if identifierChannel, ok := identifierImpl.(authCommunicationChannel); ok {
		credential.Value, _, err = identifierChannel.sendVerifyCredential(identifierCreds, appOrg.Application.Name, credential.ID)
		if err != nil {
			return errors.WrapErrorAction(logutils.ActionSend, "verification code", nil, err)
		}
	} else {
		return errors.ErrorData(logutils.StatusInvalid, typeIdentifierType, logutils.StringArgs(identifierImpl.getType()))
	}

	if err = a.storage.UpdateCredential(nil, credential); err != nil {
		return errors.WrapErrorAction(logutils.ActionUpdate, model.TypeCredential, nil, err)
	}

	return nil
}

// VerifyMFA verifies a code sent by a user as a final MFA enrollment step.
// The MFA type must be one of the supported for the application.
//
//	Input:
//		accountID (string): ID of account for which user is trying to verify MFA
//		identifier (string): Email, phone, or TOTP device name
//		mfaType (string): Type of MFA code sent
//		mfaCode (string): Code that must be verified
//	Returns:
//		Message (*string): message
//		Recovery codes ([]string): List of account recovery codes returned if enrolling in MFA for first time
func (a *Auth) VerifyMFA(accountID string, identifier string, mfaType string, mfaCode string) (*string, []string, error) {
	var recoveryMfa *model.MFAType
	var message *string
	transaction := func(context storage.TransactionContext) error {
		errFields := &logutils.FieldArgs{"account_id": accountID, "type": mfaType}
		//1. find mfa type in account
		mfa, err := a.storage.FindMFAType(context, accountID, identifier, mfaType)
		if err != nil {
			return errors.WrapErrorAction(logutils.ActionFind, model.TypeMFAType, errFields, err)
		}
		if mfa == nil {
			return errors.ErrorData(logutils.StatusMissing, model.TypeMFAType, errFields)
		}

		if mfa.Verified {
			return errors.ErrorData(logutils.StatusInvalid, model.TypeMFAType, &logutils.FieldArgs{"verified": true})
		}
		if mfa.Params == nil {
			return errors.ErrorData(logutils.StatusMissing, "mfa params", errFields)
		}

		//2. get mfa type implementation
		mfaImpl, err := a.getMfaTypeImpl(mfaType)
		if err != nil {
			return errors.WrapErrorAction(logutils.ActionLoadCache, model.TypeMFAType, nil, err)
		}
		message, err = mfaImpl.verify(context, mfa, accountID, mfaCode)
		if err != nil {
			return errors.WrapErrorAction(logutils.ActionValidate, model.TypeMFAType, errFields, err)
		}

		//3. update existing MFA type
		mfa.Verified = true
		err = a.storage.UpdateMFAType(context, mfa, accountID)
		if err != nil {
			return errors.WrapErrorAction(logutils.ActionUpdate, model.TypeMFAType, &logutils.FieldArgs{"account_id": accountID, "id": mfa.ID}, err)
		}

		//4. find account
		account, err := a.storage.FindAccountByID(context, accountID)
		if err != nil {
			return errors.WrapErrorAction(logutils.ActionFind, model.TypeAccount, &logutils.FieldArgs{"id": accountID}, err)
		}

		//5. only mfa type just been verified, so enroll in recovery mfa automatically
		if len(account.MFATypes) == 1 {
			mfaImpl, err := a.getMfaTypeImpl(MfaTypeRecovery)
			if err != nil {
				return errors.WrapErrorAction(logutils.ActionLoadCache, model.TypeMFAType, nil, err)
			}
			recoveryMfa, err = mfaImpl.enroll(MfaTypeRecovery)
			if err != nil {
				return errors.WrapErrorAction(logutils.ActionValidate, model.TypeMFAType, &logutils.FieldArgs{"account_id": accountID, "type": MfaTypeRecovery}, err)
			}

			// insert recovery mfa type
			err = a.storage.InsertMFAType(context, recoveryMfa, accountID)
			if err != nil {
				return errors.WrapErrorAction(logutils.ActionInsert, model.TypeMFAType, &logutils.FieldArgs{"account_id": accountID, "type": MfaTypeRecovery}, err)
			}
		}

		return nil
	}

	err := a.storage.PerformTransaction(transaction)
	if err != nil {
		return message, nil, errors.WrapErrorAction(logutils.ActionVerify, model.TypeMFAType, nil, err)
	}

	if recoveryMfa != nil && recoveryMfa.Params != nil {
		recoveryCodes, ok := recoveryMfa.Params["codes"].([]string)
		if !ok {
			return nil, nil, errors.ErrorAction(logutils.ActionCast, "recovery codes", nil)
		}

		return nil, recoveryCodes, nil
	}

	return nil, nil, nil
}

// GetMFATypes gets all MFA types set up for an account
//
//	Input:
//		accountID (string): Account ID to find MFA types
//	Returns:
//		MFA Types ([]model.MFAType): MFA information for all enrolled types
func (a *Auth) GetMFATypes(accountID string) ([]model.MFAType, error) {
	mfa, err := a.storage.FindMFATypes(accountID)
	if err != nil {
		return nil, errors.WrapErrorAction(logutils.ActionFind, model.TypeMFAType, nil, err)
	}

	return mfa, nil
}

// AddMFAType adds a form of MFA to an account
//
//	Input:
//		accountID (string): Account ID to add MFA
//		identifier (string): Email, phone, or TOTP device name
//		mfaType (string): Type of MFA to be added
//	Returns:
//		MFA Type (*model.MFAType): MFA information for the specified type
func (a *Auth) AddMFAType(accountID string, identifier string, mfaType string) (*model.MFAType, error) {
	mfaImpl, err := a.getMfaTypeImpl(mfaType)
	if err != nil {
		return nil, errors.WrapErrorAction(logutils.ActionLoadCache, model.TypeMFAType, nil, err)
	}

	newMfa, err := mfaImpl.enroll(identifier)
	if err != nil {
		return nil, errors.WrapErrorAction("enrolling", model.TypeMFAType, nil, err)
	}

	err = a.storage.InsertMFAType(nil, newMfa, accountID)
	if err != nil {
		return nil, errors.WrapErrorAction(logutils.ActionInsert, model.TypeMFAType, &logutils.FieldArgs{"account_id": accountID, "type": mfaType}, err)
	}

	return newMfa, nil
}

// RemoveMFAType removes a form of MFA from an account
//
//	Input:
//		accountID (string): Account ID to remove MFA
//		identifier (string): Email, phone, or TOTP device name
//		mfaType (string): Type of MFA to remove
func (a *Auth) RemoveMFAType(accountID string, identifier string, mfaType string) error {
	transaction := func(context storage.TransactionContext) error {
		//1. remove mfa type from account
		err := a.storage.DeleteMFAType(context, accountID, identifier, mfaType)
		if err != nil {
			return errors.WrapErrorAction(logutils.ActionDelete, model.TypeMFAType, &logutils.FieldArgs{"account_id": accountID, "identifier": identifier, "type": mfaType}, err)
		}

		//2. find account
		account, err := a.storage.FindAccountByID(context, accountID)
		if err != nil {
			return errors.WrapErrorAction(logutils.ActionFind, model.TypeAccount, nil, err)
		}
		if account == nil {
			return errors.ErrorData(logutils.StatusMissing, model.TypeAccount, &logutils.FieldArgs{"id": accountID})
		}

		//3. check if account only has recovery MFA remaining
		if len(account.MFATypes) == 1 && account.MFATypes[0].Type == MfaTypeRecovery {
			err = a.storage.DeleteMFAType(context, accountID, MfaTypeRecovery, MfaTypeRecovery)
			if err != nil {
				return errors.WrapErrorAction(logutils.ActionDelete, model.TypeMFAType, &logutils.FieldArgs{"account_id": accountID, "identifier": MfaTypeRecovery, "type": MfaTypeRecovery}, err)
			}
		}

		return nil
	}

	err := a.storage.PerformTransaction(transaction)
	if err != nil {
		return errors.WrapErrorAction(logutils.ActionDelete, model.TypeMFAType, nil, err)
	}

	return nil
}

// GetServiceAccountParams returns a list of app, org pairs a service account has access to
func (a *Auth) GetServiceAccountParams(accountID string, firstParty bool, r *sigauth.Request, l *logs.Log) ([]model.AppOrgPair, error) {
	accounts, _, err := a.checkServiceAccountCreds(r, &accountID, firstParty, false, l)
	if err != nil {
		return nil, errors.WrapErrorAction(logutils.ActionValidate, model.TypeServiceAccountCredential, nil, err)
	}

	appOrgPairs := make([]model.AppOrgPair, len(accounts))
	for i, account := range accounts {
		appID := authutils.AllApps
		if account.Application != nil {
			appID = account.Application.ID
		}
		orgID := authutils.AllOrgs
		if account.Organization != nil {
			orgID = account.Organization.ID
		}
		appOrgPairs[i] = model.AppOrgPair{AppID: appID, OrgID: orgID}
	}

	return appOrgPairs, nil
}

// GetServiceAccessToken returns an access token for a non-human client
func (a *Auth) GetServiceAccessToken(firstParty bool, r *sigauth.Request, l *logs.Log) (string, error) {
	accounts, authType, err := a.checkServiceAccountCreds(r, nil, firstParty, true, l)
	if err != nil {
		return "", errors.WrapErrorAction(logutils.ActionValidate, model.TypeServiceAccountCredential, nil, err)
	}

	accessToken, _, err := a.buildAccessTokenForServiceAccount(accounts[0], authType)
	if err != nil {
		return "", err
	}

	return accessToken, nil
}

// GetAllServiceAccessTokens returns an access token for each app, org pair a service account has access to
func (a *Auth) GetAllServiceAccessTokens(firstParty bool, r *sigauth.Request, l *logs.Log) (map[model.AppOrgPair]string, error) {
	accounts, authType, err := a.checkServiceAccountCreds(r, nil, firstParty, false, l)
	if err != nil {
		return nil, errors.WrapErrorAction(logutils.ActionValidate, model.TypeServiceAccountCredential, nil, err)
	}

	accessTokens := make(map[model.AppOrgPair]string, len(accounts))
	for _, account := range accounts {
		accessToken, appOrgPair, err := a.buildAccessTokenForServiceAccount(account, authType)
		if err != nil {
			return nil, err
		}

		accessTokens[*appOrgPair] = accessToken
	}

	return accessTokens, nil
}

// GetServiceAccounts gets all service accounts matching a search
func (a *Auth) GetServiceAccounts(params map[string]interface{}) ([]model.ServiceAccount, error) {
	serviceAccounts, err := a.storage.FindServiceAccounts(params)
	if err != nil {
		return nil, errors.WrapErrorAction(logutils.ActionFind, model.TypeServiceAccount, nil, err)
	}

	return serviceAccounts, nil
}

// RegisterServiceAccount registers a service account
func (a *Auth) RegisterServiceAccount(accountID *string, fromAppID *string, fromOrgID *string, name *string, appID string, orgID string, permissions *[]string,
	scopes []authorization.Scope, firstParty *bool, creds []model.ServiceAccountCredential, assignerPermissions []string, l *logs.Log) (*model.ServiceAccount, error) {
	var newAccount *model.ServiceAccount
	var err error
	var newName string
	var permissionList []string
	var displayParamsList []map[string]interface{}

	if name != nil {
		newName = *name
	}
	if permissions != nil {
		permissionList = *permissions
	}

	if accountID != nil && fromAppID != nil && fromOrgID != nil {
		var fromAccount *model.ServiceAccount
		fromAccount, err = a.storage.FindServiceAccount(nil, *accountID, *fromAppID, *fromOrgID)
		if err != nil {
			return nil, errors.WrapErrorAction(logutils.ActionFind, model.TypeServiceAccount, nil, err)
		}

		if newName == "" {
			newName = fromAccount.Name
		}
		if permissionList == nil {
			permissionList = fromAccount.GetPermissionNames()
		}
		if scopes == nil {
			scopes = fromAccount.Scopes
		}

		newAccount, err = a.constructServiceAccount(fromAccount.AccountID, newName, appID, orgID, permissionList, scopes, fromAccount.FirstParty, assignerPermissions)
		if err != nil {
			return nil, errors.WrapErrorAction(logutils.ActionCreate, model.TypeServiceAccount, nil, err)
		}
		newAccount.Credentials = fromAccount.Credentials
	} else {
		if firstParty == nil {
			return nil, errors.ErrorData(logutils.StatusMissing, logutils.TypeArg, logutils.StringArgs("first party"))
		}

		newAccount, err = a.constructServiceAccount(uuid.NewString(), newName, appID, orgID, permissionList, scopes, *firstParty, assignerPermissions)
		if err != nil {
			return nil, errors.WrapErrorAction(logutils.ActionCreate, model.TypeServiceAccount, nil, err)
		}

		newAccount.Credentials = make([]model.ServiceAccountCredential, 0)
		displayParamsList = make([]map[string]interface{}, 0)
		for _, cred := range creds {
			serviceAuthType, err := a.getServiceAuthTypeImpl(cred.Type)
			if err != nil {
				l.Infof("error getting service auth type on register service account: %s", err.Error())
				continue
			}

			displayParams, err := serviceAuthType.addCredentials(&cred)
			if err != nil {
				l.Warnf("error adding %s credential on register service account: %s", cred.Type, err.Error())
				continue
			}

			newAccount.Credentials = append(newAccount.Credentials, cred)
			displayParamsList = append(displayParamsList, displayParams)
		}
	}

	newAccount.DateCreated = time.Now().UTC()
	err = a.storage.InsertServiceAccount(newAccount)
	if err != nil {
		return nil, errors.WrapErrorAction(logutils.ActionInsert, model.TypeServiceAccount, nil, err)
	}

	for i, params := range displayParamsList {
		newAccount.Credentials[i].Params = params
	}

	return newAccount, nil
}

// DeregisterServiceAccount deregisters a service account
func (a *Auth) DeregisterServiceAccount(accountID string) error {
	// delete all service account instances matching accountID
	err := a.storage.DeleteServiceAccounts(accountID)
	if err != nil {
		return errors.WrapErrorAction(logutils.ActionDelete, model.TypeServiceAccount, nil, err)
	}

	return nil
}

// GetServiceAccountInstance gets a service account instance
func (a *Auth) GetServiceAccountInstance(accountID string, appID string, orgID string) (*model.ServiceAccount, error) {
	serviceAccount, err := a.storage.FindServiceAccount(nil, accountID, appID, orgID)
	if err != nil {
		return nil, errors.WrapErrorAction(logutils.ActionFind, model.TypeServiceAccount, nil, err)
	}

	return serviceAccount, nil
}

// UpdateServiceAccountInstance updates a service account instance
func (a *Auth) UpdateServiceAccountInstance(id string, appID string, orgID string, name *string, permissions *[]string, scopes []authorization.Scope, assignerPermissions []string) (*model.ServiceAccount, error) {
	var updatedAccount *model.ServiceAccount
	transaction := func(context storage.TransactionContext) error {
		//1. find service account
		serviceAccount, err := a.storage.FindServiceAccount(context, id, appID, orgID)
		if err != nil {
			return errors.WrapErrorAction(logutils.ActionFind, model.TypeServiceAccount, nil, err)
		}
		updatedAccount = serviceAccount

		//2. find app orgs
		var appIDParam *string
		if appID != authutils.AllApps {
			appIDParam = &appID
		}
		var orgIDParam *string
		if orgID != authutils.AllOrgs {
			orgIDParam = &orgID
		}
		appOrgs, err := a.storage.FindApplicationOrganizations(appIDParam, orgIDParam)
		if err != nil {
			return errors.WrapErrorAction(logutils.ActionFind, model.TypeApplicationOrganization, nil, err)
		}
		if len(appOrgs) == 0 {
			return errors.ErrorData(logutils.StatusMissing, model.TypeApplicationOrganization, &logutils.FieldArgs{"app_id": appID, "org_id": orgID})
		}

		//3. check for updates, update as needed
		updated := false
		if name != nil && serviceAccount.Name != *name {
			serviceAccount.Name = *name
			updated = true
		}
		if permissions != nil {
			updatedPermissions := make([]model.Permission, 0)
			added, removed, unchanged := utils.StringListDiff(*permissions, serviceAccount.GetPermissionNames())
			if len(added) > 0 {
				permissionList, err := a.CheckPermissions(context, appOrgs, *permissions, assignerPermissions, false)
				if err != nil {
					return errors.WrapErrorAction(logutils.ActionValidate, model.TypePermission, nil, err)
				}

				updatedPermissions = append(updatedPermissions, permissionList...)
				updated = true
			}
			if len(removed) > 0 {
				_, err := a.CheckPermissions(context, appOrgs, *permissions, assignerPermissions, true)
				if err != nil {
					return errors.WrapErrorAction(logutils.ActionRevoke, model.TypePermission, nil, err)
				}

				updated = true
			}
			if len(unchanged) > 0 {
				permissionList, err := a.storage.FindPermissionsByName(context, unchanged)
				if err != nil {
					return errors.WrapErrorAction(logutils.ActionFind, model.TypePermission, nil, err)
				}

				updatedPermissions = append(updatedPermissions, permissionList...)
			}

			serviceAccount.Permissions = updatedPermissions
		}
		if !utils.DeepEqual(serviceAccount.Scopes, scopes) {
			serviceAccount.Scopes = scopes
			updated = true
		}

		//4. update service account in database
		if updated {
			updatedAccount, err = a.storage.UpdateServiceAccount(context, serviceAccount)
			if err != nil {
				return errors.WrapErrorAction(logutils.ActionUpdate, model.TypeServiceAccount, nil, err)
			}
		}

		return nil
	}

	err := a.storage.PerformTransaction(transaction)
	if err != nil {
		return nil, err
	}

	return updatedAccount, nil
}

// DeregisterServiceAccountInstance deregisters a service account instance
func (a *Auth) DeregisterServiceAccountInstance(id string, appID string, orgID string) error {
	err := a.storage.DeleteServiceAccount(id, appID, orgID)
	if err != nil {
		return errors.WrapErrorAction(logutils.ActionDelete, model.TypeServiceAccount, nil, err)
	}

	return nil
}

// AddServiceAccountCredential adds a credential to a service account
func (a *Auth) AddServiceAccountCredential(accountID string, creds *model.ServiceAccountCredential, l *logs.Log) (*model.ServiceAccountCredential, error) {
	if creds == nil {
		return nil, errors.ErrorData(logutils.StatusMissing, model.TypeServiceAccountCredential, nil)
	}

	serviceAuthType, err := a.getServiceAuthTypeImpl(creds.Type)
	if err != nil {
		return nil, errors.WrapErrorAction(logutils.ActionGet, typeServiceAuthType, nil, err)
	}

	displayParams, err := serviceAuthType.addCredentials(creds)
	if err != nil {
		return nil, errors.WrapErrorAction(logutils.ActionInsert, model.TypeServiceAccountCredential, nil, err)
	}

	err = a.storage.InsertServiceAccountCredential(accountID, creds)
	if err != nil {
		return nil, errors.WrapErrorAction(logutils.ActionInsert, model.TypeServiceAccountCredential, nil, err)
	}

	creds.Params = displayParams
	return creds, nil
}

// RemoveServiceAccountCredential removes a credential from a service account
func (a *Auth) RemoveServiceAccountCredential(accountID string, credID string) error {
	err := a.storage.DeleteServiceAccountCredential(accountID, credID)
	if err != nil {
		return errors.WrapErrorAction(logutils.ActionDelete, model.TypeServiceAccountCredential, nil, err)
	}

	return nil
}

// AuthorizeService returns a scoped token for the specified service and the service registration record if authorized or
//
//	the service registration record if not. Passing "approvedScopes" will update the service authorization for this user and
//	return a scoped access token which reflects this change.
//	Input:
//		claims (tokenauth.Claims): Claims from un-scoped user access token
//		serviceID (string): ID of the service to be authorized
//		approvedScopes ([]string): list of scope strings to be approved
//		l (*logs.Log): Log object pointer for request
//	Returns:
//		Access token (string): Signed scoped access token to be used to authorize requests to the specified service
//		Approved Scopes ([]authorization.Scope): The approved scopes included in the provided token
//		Service reg (*model.ServiceReg): The service registration record for the requested service
func (a *Auth) AuthorizeService(claims tokenauth.Claims, serviceID string, approvedScopes []authorization.Scope, l *logs.Log) (string, []authorization.Scope, *model.ServiceRegistration, error) {
	var serviceAuth model.ServiceAuthorization
	if approvedScopes != nil {
		//Prevent user from setting admin scopes
		var newScopes []authorization.Scope
		for _, scope := range approvedScopes {
			if !strings.HasPrefix(scope.Resource, model.AdminScopePrefix) {
				newScopes = append(newScopes, scope)
			}
		}

		//If approved scopes are being updated, save update and return token with updated scopes
		serviceAuth = model.ServiceAuthorization{UserID: claims.Subject, ServiceID: serviceID, Scopes: newScopes}
		err := a.storage.SaveServiceAuthorization(&serviceAuth)
		if err != nil {
			return "", nil, nil, errors.WrapErrorAction(logutils.ActionSave, model.TypeServiceAuthorization, nil, err)
		}
	} else {
		curServiceAuth, err := a.storage.FindServiceAuthorization(claims.Subject, serviceID)
		if err != nil {
			return "", nil, nil, errors.WrapErrorAction(logutils.ActionFind, model.TypeServiceAuthorization, nil, err)
		}

		if curServiceAuth != nil {
			//If service authorization exists, generate token with saved scopes
			serviceAuth = *curServiceAuth
		} else {
			//If no service authorization exists, return the service registration record
			reg, err := a.storage.FindServiceReg(serviceID)
			if err != nil {
				return "", nil, nil, errors.WrapErrorAction(logutils.ActionFind, model.TypeServiceReg, nil, err)
			}
			return "", nil, reg, nil
		}
	}

	token, err := a.getScopedAccessToken(claims, serviceID, serviceAuth.Scopes)
	if err != nil {
		return "", nil, nil, errors.WrapErrorAction("building", logutils.TypeToken, nil, err)
	}

	return token, serviceAuth.Scopes, nil, nil
}

// GetAdminToken returns an admin token for the specified application and organization
func (a *Auth) GetAdminToken(claims tokenauth.Claims, appID string, orgID string, l *logs.Log) (string, error) {
	//verify that the provided appID is valid for the organization
	appOrg, err := a.storage.FindApplicationOrganization(appID, orgID)
	if err != nil {
		return "", errors.WrapErrorAction(logutils.ActionFind, model.TypeApplicationOrganization, &logutils.FieldArgs{"org_id": orgID, "app_id": appID}, err)
	}
	if appOrg == nil {
		return "", errors.ErrorData(logutils.StatusMissing, model.TypeApplicationOrganization, &logutils.FieldArgs{"org_id": orgID, "app_id": appID})
	}

	adminClaims := a.getStandardClaims(claims.Subject, claims.UID, claims.Name, claims.Email, claims.Phone, claims.Audience, orgID, appID, claims.AuthType,
		claims.ExternalIDs, &claims.ExpiresAt, false, false, true, claims.System, claims.Service, claims.FirstParty, claims.SessionID)
	return a.buildAccessToken(adminClaims, claims.Permissions, claims.Scope)
}

// LinkAccountAuthType links new credentials to an existing account.
// The authentication method must be one of the supported for the application.
//
//	Input:
//		accountID (string): ID of the account to link the creds to
//		authenticationType (string): Name of the authentication method for provided creds (eg. "email", "username", "illinois_oidc")
//		appTypeIdentifier (string): identifier of the app type/client that the user is logging in from
//		creds (string): Credentials/JSON encoded credential structure defined for the specified auth type
//		params (string): JSON encoded params defined by specified auth type
//		l (*logs.Log): Log object pointer for request
//	Returns:
//		message (*string): response message
//		account (*model.Account): account data after the operation
func (a *Auth) LinkAccountAuthType(accountID string, authenticationType string, appTypeIdentifier string, creds string, params string, l *logs.Log) (*string, *model.Account, error) {
	message := ""
	var newAccountAuthType *model.AccountAuthType

	account, err := a.storage.FindAccountByID(nil, accountID)
	if err != nil {
		return nil, nil, errors.WrapErrorAction(logutils.ActionFind, model.TypeAccount, nil, err)
	}
	if account == nil {
		return nil, nil, errors.ErrorData(logutils.StatusMissing, model.TypeAccount, &logutils.FieldArgs{"id": accountID})
	}

	//validate if the provided auth type is supported by the provided application and organization
<<<<<<< HEAD
	authType, appType, appOrg, err := a.validateAuthType(authenticationType, &appTypeIdentifier, nil, account.AppOrg.Organization.ID)
=======
	authType, appType, appOrg, err := a.validateAuthType(authenticationType, appTypeIdentifier, account.AppOrg.Organization.ID)
>>>>>>> f4a2baef
	if err != nil || authType == nil || appType == nil || appOrg == nil {
		return nil, nil, errors.WrapErrorAction(logutils.ActionValidate, model.TypeAuthType, nil, err)
	}

	if authType.AuthType.IsAnonymous {
		return nil, nil, errors.ErrorData(logutils.StatusInvalid, model.TypeAuthType, &logutils.FieldArgs{"anonymous": true})
	} else if authType.AuthType.IsExternal {
		newAccountAuthType, err = a.linkAccountAuthTypeExternal(*account, *authType, *appType, *appOrg, creds, params, l)
		if err != nil {
			return nil, nil, errors.WrapErrorAction("linking", model.TypeCredential, nil, err)
		}
	} else {
		message, newAccountAuthType, err = a.linkAccountAuthType(*account, *authType, *appOrg, creds, params, l)
		if err != nil {
			return nil, nil, errors.WrapErrorAction("linking", model.TypeCredential, nil, err)
		}
	}

	if newAccountAuthType != nil {
		account.AuthTypes = append(account.AuthTypes, *newAccountAuthType)
	}

	return &message, account, nil
}

// UnlinkAccountAuthType unlinks credentials from an existing account.
// The authentication method must be one of the supported for the application.
//
//	Input:
//		accountID (string): ID of the account to unlink creds from
//		authenticationType (string): Name of the authentication method of account auth type to unlink
//		appTypeIdentifier (string): Identifier of the app type/client that the user is logging in from
//		identifier (string): Identifier of account auth type to unlink
//		l (*logs.Log): Log object pointer for request
//	Returns:
//		account (*model.Account): account data after the operation
func (a *Auth) UnlinkAccountAuthType(accountID string, authenticationType string, appTypeIdentifier string, identifier string, l *logs.Log) (*model.Account, error) {
	return a.unlinkAccountAuthType(accountID, authenticationType, appTypeIdentifier, identifier, l)
}

// DeleteAccount deletes an account for the given id
func (a *Auth) DeleteAccount(id string) error {
	transaction := func(context storage.TransactionContext) error {
		//1. first find the account record
		account, err := a.storage.FindAccountByID(context, id)
		if err != nil {
			return errors.WrapErrorAction(logutils.ActionFind, model.TypeAccount, nil, err)
		}
		if account == nil {
			return errors.ErrorData(logutils.StatusMissing, model.TypeAccount, nil)
		}

		err = a.deleteAccount(context, *account)
		if err != nil {
			return errors.WrapErrorAction(logutils.ActionDelete, model.TypeAccount, nil, err)
		}

		return nil
	}

	return a.storage.PerformTransaction(transaction)
}

// InitializeSystemAccount initializes the first system account
func (a *Auth) InitializeSystemAccount(context storage.TransactionContext, authType model.AuthType, appOrg model.ApplicationOrganization,
	allSystemPermission string, email string, password string, clientVersion string, l *logs.Log) (string, error) {
	now := time.Now()
	profile := model.Profile{ID: uuid.NewString(), Email: email, DateCreated: now}
	privacy := model.Privacy{Public: false}
	permissions := []string{allSystemPermission}

	creds := emailCreds{Email: email, Password: &password}
	credsBytes, err := json.Marshal(creds)
	if err != nil {
		return "", errors.WrapErrorAction(logutils.ActionMarshal, typeEmailCreds, nil, err)
	}
	_, accountAuthType, err := a.applySignUpAdmin(context, nil, authType, appOrg, email, string(credsBytes), profile, privacy, "", permissions, nil, nil, nil, permissions, &clientVersion, l)
	if err != nil {
		return "", errors.WrapErrorAction(logutils.ActionRegister, "initial system user", &logutils.FieldArgs{"email": email}, err)
	}

	return accountAuthType.Account.ID, nil
}

// GrantAccountPermissions grants new permissions to an account after validating the assigner has required permissions
func (a *Auth) GrantAccountPermissions(context storage.TransactionContext, account *model.Account, permissionNames []string, assignerPermissions []string) error {
	//check if there is data
	if account == nil {
		return errors.ErrorData(logutils.StatusMissing, model.TypeAccount, nil)
	}

	//verify that the account do not have any of the permissions which are supposed to be granted
	newPermissions := make([]string, 0)
	for _, current := range permissionNames {
		if account.GetPermissionNamed(current) == nil {
			newPermissions = append(newPermissions, current)
		}
	}
	//no error if no zero new permissions are being granted
	if len(newPermissions) == 0 {
		return nil
	}

	//check permissions
	permissions, err := a.CheckPermissions(context, []model.ApplicationOrganization{account.AppOrg}, newPermissions, assignerPermissions, false)
	if err != nil {
		return errors.WrapErrorAction(logutils.ActionValidate, model.TypePermission, nil, err)
	}

	//update account if authorized
	err = a.storage.InsertAccountPermissions(context, account.ID, permissions)
	if err != nil {
		return errors.WrapErrorAction(logutils.ActionInsert, model.TypeAccountPermissions, &logutils.FieldArgs{"account_id": account.ID}, err)
	}

	account.Permissions = append(account.Permissions, permissions...)
	return nil
}

// CheckPermissions loads permissions by names from storage and checks that they are assignable and valid for the given appOrgs or revocable
func (a *Auth) CheckPermissions(context storage.TransactionContext, appOrgs []model.ApplicationOrganization, permissionNames []string, assignerPermissions []string, revoke bool) ([]model.Permission, error) {
	if len(appOrgs) == 0 {
		return nil, errors.ErrorData(logutils.StatusMissing, model.TypeApplicationOrganization, nil)
	}

	serviceIDs := make([]string, 0)
	for _, appOrg := range appOrgs {
		serviceIDs = append(serviceIDs, appOrg.ServicesIDs...)
	}

	//find permissions
	permissions, err := a.storage.FindPermissionsByName(context, permissionNames)
	if err != nil {
		return nil, errors.WrapErrorAction(logutils.ActionFind, model.TypePermission, nil, err)
	}
	//Allow revocation of missing permissions
	if len(permissions) != len(permissionNames) && !revoke {
		badNames := make([]string, 0)
		for _, pName := range permissionNames {
			bad := true
			for _, p := range permissions {
				if p.Name == pName {
					bad = false
					break
				}
			}
			if bad {
				badNames = append(badNames, pName)
			}
		}
		return nil, errors.ErrorData(logutils.StatusInvalid, model.TypePermission, &logutils.FieldArgs{"names": badNames})
	}

	//check if authorized
	for _, permission := range permissions {
		if !utils.Contains(serviceIDs, permission.ServiceID) {
			//Allow revocation of permissions for invalid services
			if revoke {
				continue
			}
			return nil, errors.ErrorData(logutils.StatusInvalid, model.TypePermission, &logutils.FieldArgs{"name": permission.Name, "service_id": permission.ServiceID})
		}
		err = permission.CheckAssigners(assignerPermissions)
		if err != nil {
			return nil, errors.WrapErrorAction(logutils.ActionValidate, "assigner permissions", &logutils.FieldArgs{"name": permission.Name}, err)
		}
	}

	return permissions, nil
}

// GrantAccountRoles grants new roles to an account after validating the assigner has required permissions
func (a *Auth) GrantAccountRoles(context storage.TransactionContext, account *model.Account, roleIDs []string, assignerPermissions []string) error {
	//check if there is data
	if account == nil {
		return errors.ErrorData(logutils.StatusMissing, model.TypeAccount, nil)
	}

	//verify that the account do not have any of the roles which are supposed to be granted
	newRoles := make([]string, 0)
	for _, current := range roleIDs {
		if account.GetRole(current) == nil {
			newRoles = append(newRoles, current)
		}
	}
	//no error if no zero new roles are being granted
	if len(newRoles) == 0 {
		return nil
	}

	//check roles
	roles, err := a.CheckRoles(context, &account.AppOrg, newRoles, assignerPermissions, false)
	if err != nil {
		return errors.WrapErrorAction(logutils.ActionValidate, model.TypeAppOrgRole, nil, err)
	}

	//update account if authorized
	accountRoles := model.AccountRolesFromAppOrgRoles(roles, true, true)
	err = a.storage.InsertAccountRoles(context, account.ID, account.AppOrg.ID, accountRoles)
	if err != nil {
		return errors.WrapErrorAction(logutils.ActionInsert, model.TypeAccountRoles, &logutils.FieldArgs{"account_id": account.ID}, err)
	}

	account.Roles = append(account.Roles, accountRoles...)
	return nil
}

// CheckRoles loads appOrg roles by IDs from storage and checks that they are assignable or revocable
func (a *Auth) CheckRoles(context storage.TransactionContext, appOrg *model.ApplicationOrganization, roleIDs []string, assignerPermissions []string, revoke bool) ([]model.AppOrgRole, error) {
	if appOrg == nil {
		return nil, errors.ErrorData(logutils.StatusInvalid, model.TypeApplicationOrganization, nil)
	}

	//find roles
	roles, err := a.storage.FindAppOrgRolesByIDs(context, roleIDs, appOrg.ID)
	if err != nil {
		return nil, errors.WrapErrorAction(logutils.ActionFind, model.TypeAppOrgRole, nil, err)
	}
	if len(roles) != len(roleIDs) && !revoke {
		badIDs := make([]string, 0)
		for _, rID := range roleIDs {
			bad := true
			for _, r := range roles {
				if r.ID == rID {
					bad = false
					break
				}
			}
			if bad {
				badIDs = append(badIDs, rID)
			}
		}
		return nil, errors.ErrorData(logutils.StatusInvalid, model.TypeAppOrgRole, &logutils.FieldArgs{"ids": badIDs})
	}

	//check if authorized
	for _, cRole := range roles {
		err = cRole.CheckAssigners(assignerPermissions)
		if err != nil {
			return nil, errors.WrapErrorAction(logutils.ActionValidate, "assigner permissions", &logutils.FieldArgs{"id": cRole.ID}, err)
		}
	}

	return roles, nil
}

// GrantAccountGroups grants new groups to an account after validating the assigner has required permissions
func (a *Auth) GrantAccountGroups(context storage.TransactionContext, account *model.Account, groupIDs []string, assignerPermissions []string) error {
	//check if there is data
	if account == nil {
		return errors.ErrorData(logutils.StatusMissing, model.TypeAccount, nil)
	}

	//ensure that the account does not have the groups before adding
	newGroups := make([]string, 0)
	for _, current := range groupIDs {
		if account.GetGroup(current) == nil {
			newGroups = append(newGroups, current)
		}
	}
	//no error if no zero new groups are being granted
	if len(newGroups) == 0 {
		return nil
	}

	//check groups
	groups, err := a.CheckGroups(context, &account.AppOrg, newGroups, assignerPermissions, false)
	if err != nil {
		return errors.WrapErrorAction(logutils.ActionValidate, model.TypeAppOrgGroup, nil, err)
	}

	//update account if authorized
	accountGroups := model.AccountGroupsFromAppOrgGroups(groups, true, true)
	err = a.storage.InsertAccountGroups(context, account.ID, account.AppOrg.ID, accountGroups)
	if err != nil {
		return errors.WrapErrorAction(logutils.ActionInsert, model.TypeAccountGroups, &logutils.FieldArgs{"account_id": account.ID}, err)
	}

	account.Groups = append(account.Groups, accountGroups...)
	return nil
}

// CheckGroups loads appOrg groups by IDs from storage and checks that they are assignable or revocable
func (a *Auth) CheckGroups(context storage.TransactionContext, appOrg *model.ApplicationOrganization, groupIDs []string, assignerPermissions []string, revoke bool) ([]model.AppOrgGroup, error) {
	if appOrg == nil {
		return nil, errors.ErrorData(logutils.StatusInvalid, model.TypeApplicationOrganization, nil)
	}

	//find groups
	groups, err := a.storage.FindAppOrgGroupsByIDs(context, groupIDs, appOrg.ID)
	if err != nil {
		return nil, errors.WrapErrorAction(logutils.ActionFind, model.TypeAppOrgGroup, nil, err)
	}
	if len(groups) != len(groupIDs) && !revoke {
		badIDs := make([]string, 0)
		for _, gID := range groupIDs {
			bad := true
			for _, g := range groups {
				if g.ID == gID {
					bad = false
					break
				}
			}
			if bad {
				badIDs = append(badIDs, gID)
			}
		}
		return nil, errors.ErrorData(logutils.StatusInvalid, model.TypeAppOrgGroup, &logutils.FieldArgs{"ids": badIDs})
	}

	//check assigners
	for _, group := range groups {
		err = group.CheckAssigners(assignerPermissions)
		if err != nil {
			return nil, errors.WrapErrorAction(logutils.ActionValidate, "assigner permissions", &logutils.FieldArgs{"id": group.ID}, err)
		}
	}

	return groups, nil
}

// GetServiceRegistrations retrieves all service registrations
func (a *Auth) GetServiceRegistrations(serviceIDs []string) []model.ServiceRegistration {
	return a.storage.FindServiceRegs(serviceIDs)
}

// RegisterService creates a new service registration
func (a *Auth) RegisterService(reg *model.ServiceRegistration) error {
	if reg != nil && !reg.FirstParty && strings.Contains(strings.ToUpper(reg.Name), rokwireKeyword) {
		return errors.ErrorData(logutils.StatusInvalid, "third-party service name", logutils.StringArgs(fmt.Sprintf("may not contain \"%s\"", rokwireKeyword)))
	}
	return a.storage.InsertServiceReg(reg)
}

// UpdateServiceRegistration updates an existing service registration
func (a *Auth) UpdateServiceRegistration(reg *model.ServiceRegistration) error {
	if reg != nil {
		if reg.Registration.ServiceID == authServiceID || reg.Registration.ServiceID == a.serviceID {
			return errors.ErrorAction(logutils.ActionUpdate, model.TypeServiceReg, logutils.StringArgs(reg.Registration.ServiceID)).SetStatus(utils.ErrorStatusNotAllowed)
		}
		if !reg.FirstParty && strings.Contains(strings.ToUpper(reg.Name), rokwireKeyword) {
			return errors.ErrorData(logutils.StatusInvalid, "third-party service name", logutils.StringArgs(fmt.Sprintf("may not contain \"%s\"", rokwireKeyword)))
		}
	}
	return a.storage.UpdateServiceReg(reg)
}

// DeregisterService deletes an existing service registration
func (a *Auth) DeregisterService(serviceID string) error {
	if serviceID == authServiceID || serviceID == a.serviceID {
		return errors.ErrorAction(logutils.ActionDeregister, model.TypeServiceReg, logutils.StringArgs(serviceID))
	}
	return a.storage.DeleteServiceReg(serviceID)
}

// GetAuthKeySet generates a JSON Web Key Set for auth service registration
func (a *Auth) GetAuthKeySet() (jwk.Set, error) {
	authReg, err := a.ServiceRegManager.GetServiceReg("auth")
	if err != nil {
		return nil, errors.WrapErrorAction(logutils.ActionLoadCache, model.TypeServiceReg, logutils.StringArgs("auth"), err)
	}

	if authReg == nil || authReg.PubKey == nil || authReg.PubKey.Key == nil {
		return nil, errors.ErrorData(logutils.StatusMissing, model.TypePubKey, nil)
	}

	webKey, err := jwk.New(authReg.PubKey.Key)
	if err != nil || webKey == nil {
		return nil, errors.WrapErrorAction(logutils.ActionCreate, model.TypeJSONWebKey, nil, err)
	}
	err = webKey.Set(jwk.KeyUsageKey, "sig")
	if err != nil {
		return nil, errors.WrapErrorAction("setting", model.TypeJSONWebKey+" "+jwk.KeyUsageKey, logutils.StringArgs("sig"), err)
	}
	err = webKey.Set(jwk.KeyIDKey, authReg.PubKey.KeyID)
	if err != nil {
		return nil, errors.WrapErrorAction("setting", model.TypeJSONWebKey+" "+jwk.KeyIDKey, logutils.StringArgs(authReg.PubKey.KeyID), err)
	}
	err = webKey.Set(jwk.AlgorithmKey, authReg.PubKey.Alg)
	if err != nil {
		return nil, errors.WrapErrorAction("setting", model.TypeJSONWebKey+" "+jwk.AlgorithmKey, logutils.StringArgs(authReg.PubKey.Alg), err)
	}

	keySet := jwk.NewSet()
	keySet.Add(webKey)
	return keySet, nil
}

// GetApplicationAPIKeys finds and returns the API keys for the provided app
func (a *Auth) GetApplicationAPIKeys(appID string) ([]model.APIKey, error) {
	cachedAPIKeys, err := a.getCachedAPIKeys()
	if err != nil {
		return nil, errors.WrapErrorAction(logutils.ActionLoadCache, model.TypeAPIKey, nil, err)
	}

	applicationAPIKeys := make([]model.APIKey, 0)
	for _, apiKey := range cachedAPIKeys {
		if apiKey.AppID == appID {
			applicationAPIKeys = append(applicationAPIKeys, apiKey)
		}
	}

	return applicationAPIKeys, nil
}

// GetAPIKey finds and returns an API key
func (a *Auth) GetAPIKey(ID string) (*model.APIKey, error) {
	return a.getCachedAPIKey(ID)
}

// CreateAPIKey creates a new API key
func (a *Auth) CreateAPIKey(apiKey model.APIKey) (*model.APIKey, error) {
	id, _ := uuid.NewUUID()
	apiKey.ID = id.String()
	return a.storage.InsertAPIKey(nil, apiKey)
}

// UpdateAPIKey updates an existing API key
func (a *Auth) UpdateAPIKey(apiKey model.APIKey) error {
	if len(apiKey.ID) == 0 {
		return errors.ErrorData(logutils.StatusMissing, "api key id", nil)
	}
	return a.storage.UpdateAPIKey(apiKey)
}

// DeleteAPIKey deletes an API key
func (a *Auth) DeleteAPIKey(ID string) error {
	//1. find api key to delete
	apiKey, err := a.getCachedAPIKey(ID)
	if err != nil {
		return errors.WrapErrorAction(logutils.ActionFind, model.TypeAPIKey, &logutils.FieldArgs{"id": ID}, err)
	}

	//2. find all api keys with same app id
	apiKeys, err := a.GetApplicationAPIKeys(apiKey.AppID)
	if err != nil {
		return errors.WrapErrorAction(logutils.ActionFind, model.TypeAPIKey, nil, err)
	}

	//3. delete api key if there is another api key for app id
	if len(apiKeys) > 1 {
		err = a.storage.DeleteAPIKey(ID)
		if err != nil {
			return errors.WrapErrorAction(logutils.ActionDelete, model.TypeAPIKey, nil, err)
		}
	}

	return nil
}

// ValidateAPIKey validates the given API key for the given app ID
func (a *Auth) ValidateAPIKey(appID string, apiKey string) error {
	return a.validateAPIKey(apiKey, appID)
}<|MERGE_RESOLUTION|>--- conflicted
+++ resolved
@@ -81,11 +81,7 @@
 	//TODO - analyse what should go in one transaction
 
 	//validate if the provided auth type is supported by the provided application and organization
-<<<<<<< HEAD
 	authType, appType, appOrg, err := a.validateAuthType(authenticationType, &appTypeIdentifier, nil, orgID)
-=======
-	authType, appType, appOrg, err := a.validateAuthType(authenticationType, appTypeIdentifier, orgID)
->>>>>>> f4a2baef
 	if err != nil || authType == nil {
 		return nil, nil, nil, errors.WrapErrorAction(logutils.ActionValidate, model.TypeAuthType, nil, err)
 	}
@@ -938,12 +934,7 @@
 
 	credential := accountAuthType.Credential
 	//Determine the auth type for resetPassword
-<<<<<<< HEAD
 	if !accountAuthType.SupportedAuthType.AuthType.UseCredentials {
-=======
-	authType := accountAuthType.SupportedAuthType.AuthType
-	if !authType.UseCredentials {
->>>>>>> f4a2baef
 		return errors.ErrorData(logutils.StatusInvalid, model.TypeAuthType, logutils.StringArgs("reset password"))
 	}
 
@@ -1022,11 +1013,7 @@
 //		error: if any
 func (a *Auth) ForgotCredential(authenticationType string, appTypeIdentifier string, orgID string, apiKey string, identifier string, l *logs.Log) error {
 	//validate if the provided auth type is supported by the provided application and organization
-<<<<<<< HEAD
 	authType, _, appOrg, err := a.validateAuthType(authenticationType, &appTypeIdentifier, nil, orgID)
-=======
-	authType, _, appOrg, err := a.validateAuthType(authenticationType, appTypeIdentifier, orgID)
->>>>>>> f4a2baef
 	if err != nil || authType == nil || appOrg == nil {
 		return errors.WrapErrorAction(logutils.ActionValidate, model.TypeAuthType, nil, err)
 	}
@@ -1048,13 +1035,6 @@
 		return errors.ErrorData(logutils.StatusInvalid, model.TypeAuthType, logutils.StringArgs("credential reset"))
 	}
 
-<<<<<<< HEAD
-=======
-	authImpl, err := a.getAuthTypeImpl(authType.AuthType)
-	if err != nil {
-		return errors.WrapErrorAction(logutils.ActionLoadCache, model.TypeAuthType, nil, err)
-	}
->>>>>>> f4a2baef
 	authTypeID := authType.AuthType.ID
 
 	//Find the credential for setting reset code and expiry and sending credID in reset link
@@ -1078,11 +1058,7 @@
 		return errors.WrapErrorAction(logutils.ActionGet, "identifier and auth types", nil, err)
 	}
 	//do not allow to reset credential for unverified credentials
-<<<<<<< HEAD
 	err = a.checkCredentialVerified(identifierImpl, credential, identifierCreds, appOrg.Application.Name)
-=======
-	err = a.checkCredentialVerified(authImpl, *accountAuthType, l)
->>>>>>> f4a2baef
 	if err != nil {
 		return err
 	}
@@ -1103,11 +1079,7 @@
 // SendVerifyCredential sends the verification code to the identifier
 func (a *Auth) SendVerifyCredential(authenticationType string, appTypeIdentifier string, orgID string, apiKey string, identifier string, l *logs.Log) error {
 	//validate if the provided auth type is supported by the provided application and organization
-<<<<<<< HEAD
 	authType, _, appOrg, err := a.validateAuthType(authenticationType, &appTypeIdentifier, nil, orgID)
-=======
-	authType, _, appOrg, err := a.validateAuthType(authenticationType, appTypeIdentifier, orgID)
->>>>>>> f4a2baef
 	if err != nil || authType == nil || appOrg == nil {
 		return errors.WrapErrorAction(logutils.ActionValidate, model.TypeAuthType, nil, err)
 	}
@@ -1120,14 +1092,7 @@
 	if !authType.AuthType.UseCredentials {
 		return errors.ErrorData(logutils.StatusInvalid, model.TypeAuthType, logutils.StringArgs("credential verification code"))
 	}
-<<<<<<< HEAD
-
-=======
-	authImpl, err := a.getAuthTypeImpl(authType.AuthType)
-	if err != nil {
-		return errors.WrapErrorAction(logutils.ActionLoadCache, model.TypeAuthType, nil, err)
-	}
->>>>>>> f4a2baef
+
 	account, err := a.storage.FindAccount(nil, appOrg.ID, authType.AuthType.ID, identifier)
 	if err != nil {
 		return errors.WrapErrorAction(logutils.ActionFind, model.TypeAccount, nil, err)
@@ -1753,11 +1718,7 @@
 	}
 
 	//validate if the provided auth type is supported by the provided application and organization
-<<<<<<< HEAD
 	authType, appType, appOrg, err := a.validateAuthType(authenticationType, &appTypeIdentifier, nil, account.AppOrg.Organization.ID)
-=======
-	authType, appType, appOrg, err := a.validateAuthType(authenticationType, appTypeIdentifier, account.AppOrg.Organization.ID)
->>>>>>> f4a2baef
 	if err != nil || authType == nil || appType == nil || appOrg == nil {
 		return nil, nil, errors.WrapErrorAction(logutils.ActionValidate, model.TypeAuthType, nil, err)
 	}
