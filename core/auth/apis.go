--- conflicted
+++ resolved
@@ -594,11 +594,7 @@
 		profile.DateCreated = time.Now().UTC()
 		if authType.IsExternal {
 			externalUser := model.ExternalSystemUser{Identifier: identifier}
-<<<<<<< HEAD
-			accountAuthType, err = a.applySignUpAdminExternal(storage, *authType, *appOrg, externalUser, profile, username, permissions, roleIDs, groupIDs, creatorPermissions, clientVersion, l)
-=======
-			accountAuthType, err = a.applySignUpAdminExternal(context, *authType, *appOrg, externalUser, profile, username, permissions, roleIDs, groupIDs, scopes, creatorPermissions, clientVersion, l)
->>>>>>> b5c6af97
+			accountAuthType, err = a.applySignUpAdminExternal(storage, *authType, *appOrg, externalUser, profile, username, permissions, roleIDs, groupIDs, scopes, creatorPermissions, clientVersion, l)
 			if err != nil {
 				return errors.WrapErrorAction(logutils.ActionRegister, "admin user", &logutils.FieldArgs{"auth_type": authType.Code, "identifier": identifier}, err)
 			}
@@ -609,11 +605,7 @@
 			}
 
 			profile.Email = identifier
-<<<<<<< HEAD
-			params, accountAuthType, err = a.applySignUpAdmin(storage, authImpl, account, *authType, *appOrg, identifier, "", profile, username, permissions, roleIDs, groupIDs, creatorPermissions, clientVersion, l)
-=======
-			params, accountAuthType, err = a.applySignUpAdmin(context, authImpl, account, *authType, *appOrg, identifier, "", profile, username, permissions, roleIDs, groupIDs, scopes, creatorPermissions, clientVersion, l)
->>>>>>> b5c6af97
+			params, accountAuthType, err = a.applySignUpAdmin(storage, authImpl, account, *authType, *appOrg, identifier, "", profile, username, permissions, roleIDs, groupIDs, scopes, creatorPermissions, clientVersion, l)
 			if err != nil {
 				return errors.WrapErrorAction(logutils.ActionRegister, "admin user", &logutils.FieldArgs{"auth_type": authType.Code, "identifier": identifier}, err)
 			}
@@ -794,7 +786,7 @@
 					scopes[i] = parsedScope.String()
 				}
 			}
-			err = a.storage.UpdateAccountScopes(context, account.ID, scopes)
+			err = storage.UpdateAccountScopes(account.ID, scopes)
 			if err != nil {
 				return errors.WrapErrorAction(logutils.ActionUpdate, "admin account scopes", nil, err)
 			}
@@ -1767,11 +1759,7 @@
 	profile := model.Profile{ID: uuid.NewString(), Email: email, DateCreated: now}
 	permissions := []string{allSystemPermission}
 
-<<<<<<< HEAD
-	_, accountAuthType, err := a.applySignUpAdmin(storage, authImpl, nil, authType, appOrg, email, password, profile, "", permissions, nil, nil, permissions, &clientVersion, l)
-=======
-	_, accountAuthType, err := a.applySignUpAdmin(context, authImpl, nil, authType, appOrg, email, password, profile, "", permissions, nil, nil, nil, permissions, &clientVersion, l)
->>>>>>> b5c6af97
+	_, accountAuthType, err := a.applySignUpAdmin(storage, authImpl, nil, authType, appOrg, email, password, profile, "", permissions, nil, nil, nil, permissions, &clientVersion, l)
 	if err != nil {
 		return "", errors.WrapErrorAction(logutils.ActionRegister, "initial system user", &logutils.FieldArgs{"email": email}, err)
 	}
