--- conflicted
+++ resolved
@@ -123,16 +123,10 @@
 		if account != nil {
 			accountAuthType = &model.AccountAuthType{Account: *account}
 		}
-<<<<<<< HEAD
 	} else if authType.AuthType.IsExternal {
-		accountAuthType, responseParams, mfaTypes, externalIDs, err = a.applyExternalAuthType(*authType, *appType, *appOrg, creds, params, clientVersion, profile, preferences, username, admin, l)
-=======
-	} else if authType.IsExternal {
 		accountAuthType, responseParams, mfaTypes, externalIDs, err = a.applyExternalAuthType(*authType, *appType, *appOrg, creds, params, clientVersion, profile, privacy, preferences, username, admin, l)
->>>>>>> 2f5fbd61
 		if err != nil {
 			return nil, nil, nil, errors.WrapErrorAction(logutils.ActionApply, typeExternalAuthType, logutils.StringArgs("user"), err)
-
 		}
 
 		sub = accountAuthType.Account.ID
